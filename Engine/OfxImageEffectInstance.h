//  Natron
/* This Source Code Form is subject to the terms of the Mozilla Public
 * License, v. 2.0. If a copy of the MPL was not distributed with this
 * file, You can obtain one at http://mozilla.org/MPL/2.0/. */
//
//  Created by Frédéric Devernay on 03/09/13.
//
//

#ifndef NATRON_ENGINE_OFXIMAGEEFFECTINSTANCE_H_
#define NATRON_ENGINE_OFXIMAGEEFFECTINSTANCE_H_

// from <https://docs.python.org/3/c-api/intro.html#include-files>:
// "Since Python may define some pre-processor definitions which affect the standard headers on some systems, you must include Python.h before any standard headers are included."
#include <Python.h>

#include <string>
#include <cstdarg>
#if !defined(Q_MOC_RUN) && !defined(SBK_RUN)
#include <boost/shared_ptr.hpp>
#endif
#include <ofxhImageEffect.h>

#include "Global/GlobalDefines.h"

class OfxClipInstance;
class OfxEffectInstance;
class RectD;

namespace OFX {
    namespace Host {
        class Plugin;
        namespace Property
        {
            class Set;
        }
    }
}

namespace Natron {
class Image;

class OfxImageEffectInstance
    : public OFX::Host::ImageEffect::Instance
{
public:
    OfxImageEffectInstance(OFX::Host::ImageEffect::ImageEffectPlugin* plugin,
                           OFX::Host::ImageEffect::Descriptor & desc,
                           const std::string & context,
                           bool interactive);

    virtual ~OfxImageEffectInstance();

    void setOfxEffectInstance(OfxEffectInstance* node)
    {
        _ofxEffectInstance = node;
    }

    ////////////////////////////////////////////////////////////////////////////////
    ////////////////////////////////////////////////////////////////////////////////
    ////////////////////////////////////////////////////////////////////////////////
    ////////////////////////////////////////////////////////////////////////////////
    ////////////////////////////////////////////////////////////////////////////////
    // overridden for ImageEffect::Instance
    
    /// call the effect entry point
    virtual OfxStatus mainEntry(const char *action,
                                const void *handle,
                                OFX::Host::Property::Set *inArgs,
                                OFX::Host::Property::Set *outArgs) OVERRIDE FINAL WARN_UNUSED_RETURN;

    virtual OFX::Host::Memory::Instance* newMemoryInstance(size_t nBytes) OVERRIDE FINAL WARN_UNUSED_RETURN;

    /// get default output fielding. This is passed into the clip prefs action
    /// and  might be mapped (if the host allows such a thing)
    virtual const std::string &getDefaultOutputFielding() const OVERRIDE FINAL WARN_UNUSED_RETURN;
    /// make a clip
    virtual OFX::Host::ImageEffect::ClipInstance* newClipInstance(OFX::Host::ImageEffect::Instance* plugin,
                                                                  OFX::Host::ImageEffect::ClipDescriptor* descriptor,
                                                                  int index) OVERRIDE FINAL WARN_UNUSED_RETURN;
    virtual OfxStatus vmessage(const char* type,
                               const char* id,
                               const char* format,
                               va_list args) OVERRIDE FINAL;
    virtual OfxStatus setPersistentMessage(const char* type,
                                           const char* id,
                                           const char* format,
                                           va_list args) OVERRIDE FINAL;
    virtual OfxStatus clearPersistentMessage() OVERRIDE FINAL;

    //
    // live parameters
    //

    // The size of the current project in canonical coordinates.
    // The size of a project is a sub set of the kOfxImageEffectPropProjectExtent. For example a
    // project may be a PAL SD project, but only be a letter-box within that. The project size is
    // the size of this sub window.
    virtual void getProjectSize(double & xSize, double & ySize) const OVERRIDE FINAL;

    // The offset of the current project in canonical coordinates.
    // The offset is related to the kOfxImageEffectPropProjectSize and is the offset from the origin
    // of the project 'subwindow'. For example for a PAL SD project that is in letterbox form, the
    // project offset is the offset to the bottom left hand corner of the letter box. The project
    // offset is in canonical coordinates.
    virtual void getProjectOffset(double & xOffset, double & yOffset) const OVERRIDE FINAL;

    // The extent of the current project in canonical coordinates.
    // The extent is the size of the 'output' for the current project. See ProjectCoordinateSystems
    // for more infomation on the project extent. The extent is in canonical coordinates and only
    // returns the top right position, as the extent is always rooted at 0,0. For example a PAL SD
    // project would have an extent of 768, 576.
    virtual void getProjectExtent(double & xSize, double & ySize) const OVERRIDE FINAL;

    // The pixel aspect ratio of the current project
    virtual double getProjectPixelAspectRatio() const OVERRIDE FINAL WARN_UNUSED_RETURN;

    // The duration of the effect
    // This contains the duration of the plug-in effect, in frames.
    virtual double getEffectDuration() const OVERRIDE FINAL WARN_UNUSED_RETURN;

    // For an instance, this is the frame rate of the project the effect is in.
    virtual double getFrameRate() const OVERRIDE FINAL WARN_UNUSED_RETURN;

    /// This is called whenever a param is changed by the plugin so that
    /// the recursive instanceChangedAction will be fed the correct frame
    virtual double getFrameRecursive() const OVERRIDE FINAL WARN_UNUSED_RETURN;

    /// This is called whenever a param is changed by the plugin so that
    /// the recursive instanceChangedAction will be fed the correct
    /// renderScale
    virtual void getRenderScaleRecursive(double &x, double &y) const OVERRIDE FINAL;
    
    
    virtual OfxStatus getViewCount(int *nViews) const OVERRIDE FINAL;
<<<<<<< HEAD

    virtual OfxStatus getViewName(int viewIndex,char** name) const OVERRIDE FINAL;

=======
    
    virtual OfxStatus getViewName(int viewIndex,char** name) const OVERRIDE FINAL;
    
>>>>>>> 91331e21
    /// Run the clip preferences action from the effect.
    ///
    /// This will look into the input clips and output clip
    /// and set the following properties that the effect should
    /// fetch the image at.
    ///     - pixel depth
    ///     - components
    ///     - pixel aspect ratio
    /// It will also set on the effect itselff
    ///     - whether it is continuously samplable
    ///     - the premult state of the output
    ///     - whether the effect is frame varying
    ///     - the fielding of the output clip
    ///
    /// This will be run automatically by the effect in the following situations...
    ///     - an input clip is changed
    ///     - a clip preferences slave param is changed
    ///
    /// The host still needs to call this explicitly just after the effect is wired
    /// up.
    struct ClipPrefs {
        std::string components;
        std::string bitdepth;
        double par;
    };
    
    struct EffectPrefs {
        double frameRate;
        std::string fielding;
        std::string premult;
        bool continuous;
        bool frameVarying;
    };
    
    /**
     * We add some output parameters to the function so that we can delay the actual setting of the clip preferences
     **/
    bool getClipPreferences_safe(std::map<OfxClipInstance*, ClipPrefs>& clipPrefs,EffectPrefs& effectPrefs);

    /**
     * @brief To be called once no action is currently being run after getClipPreferences_safe was called.
     * Caller maintains a lock around this call to prevent race conditions.
     **/
    void updatePreferences_safe(double frameRate,const std::string& fielding,const std::string& premult,
                                bool continuous,bool frameVarying);
    ////////////////////////////////////////////////////////////////////////////////
    ////////////////////////////////////////////////////////////////////////////////
    ////////////////////////////////////////////////////////////////////////////////
    ////////////////////////////////////////////////////////////////////////////////
    ////////////////////////////////////////////////////////////////////////////////
    // overridden for Param::SetInstance

    /// make a parameter instance
    ///
    /// Client host code needs to implement this
    virtual OFX::Host::Param::Instance* newParam(const std::string & name, OFX::Host::Param::Descriptor & Descriptor) OVERRIDE FINAL WARN_UNUSED_RETURN;


    /// Triggered when the plug-in calls OfxParameterSuiteV1::paramEditBegin
    ///
    /// Client host code needs to implement this
    virtual OfxStatus editBegin(const std::string & name) OVERRIDE FINAL WARN_UNUSED_RETURN;

    /// Triggered when the plug-in calls OfxParameterSuiteV1::paramEditEnd
    ///
    /// Client host code needs to implement this
    virtual OfxStatus editEnd() OVERRIDE FINAL;

    ////////////////////////////////////////////////////////////////////////////////
    ////////////////////////////////////////////////////////////////////////////////
    ////////////////////////////////////////////////////////////////////////////////
    ////////////////////////////////////////////////////////////////////////////////
    ////////////////////////////////////////////////////////////////////////////////
    // overridden for Progress::ProgressI

    /// Start doing progress.
    virtual void progressStart(const std::string &message) OVERRIDE FINAL;

    /// finish yer progress
    virtual void progressEnd() OVERRIDE FINAL;

    /// set the progress to some level of completion, returns
    /// false if you should abandon processing, true to continue
    virtual bool progressUpdate(double t) OVERRIDE FINAL WARN_UNUSED_RETURN;

    ////////////////////////////////////////////////////////////////////////////////
    ////////////////////////////////////////////////////////////////////////////////
    ////////////////////////////////////////////////////////////////////////////////
    ////////////////////////////////////////////////////////////////////////////////
    ////////////////////////////////////////////////////////////////////////////////
    // overridden for TimeLine::TimeLineI

    /// get the current time on the timeline. This is not necessarily the same
    /// time as being passed to an action (eg render)
    virtual double timeLineGetTime() OVERRIDE FINAL WARN_UNUSED_RETURN;

    /// set the timeline to a specific time
    virtual void timeLineGotoTime(double t) OVERRIDE FINAL;

    /// get the first and last times available on the effect's timeline
    virtual void timeLineGetBounds(double &t1, double &t2) OVERRIDE FINAL;
    virtual int abort() OVERRIDE FINAL;

    //
    // END of OFX::Host::ImageEffect::Instance methods
    //
    OfxEffectInstance* getOfxEffectInstance() const WARN_UNUSED_RETURN
    {
        return _ofxEffectInstance;
    }

    /// to be called right away after populate() is called. It adds to their group all the params.
    /// This is done in a deferred manner as some params can sometimes not be defined in a good order.
    void addParamsToTheirParents();

    bool areAllNonOptionalClipsConnected() const;

    ///True if the effect is currently performing an analysis
    bool isInAnalysis() const;
    
    ////////////////////////////////////////////////////////////////////////////////////////////////////
    ////////////////////////////////////////
    //////////////////////////////////////// THREAD-LOCAL-STORAGE
    /*       These functions below set and unset data on the clip thread-local storage.
     See EffectInstance::Implementation::ScopedRenderArgs for an explanation on what is thread storage,
     why we use it and why some are on the clips on some aren't.
     */
    void setClipsView(int view);
    void discardClipsView();
    void setClipsMipMapLevel(unsigned int mipMapLevel);
    void discardClipsMipMapLevel();
    ////////////////////////////////////////
    ////////////////////////////////////////////////////////////////////////////////////////////////////

    bool getCanApplyTransform(OfxClipInstance** clip) const;
    
    const std::map<std::string,OFX::Host::ImageEffect::ClipInstance*>& getClips() const;
    
private:
    OfxEffectInstance* _ofxEffectInstance; /* FIXME: OfxImageEffectInstance should be able to work without the node_ //
                                              Not easy since every Knob need a valid pointer to a node when
                                              KnobFactory::createKnob() is called. That's why we need to pass a pointer
                                              to an OfxParamInstance. Without this pointer we would be unable
                                              to track the knobs that have been created for 1 Node since OfxParamInstance
                                              is totally dissociated from Node.*/

    /*Use this to re-create parenting between effect's params.
       The key is the name of a param and the Instance a pointer to the associated effect.
       This has nothing to do with the base class _params member! */
    std::map<OFX::Host::Param::Instance*,std::string> _parentingMap;
};

class OfxImageEffectDescriptor : public OFX::Host::ImageEffect::Descriptor
{
public:
    
    OfxImageEffectDescriptor(OFX::Host::Plugin *plug);
    
    OfxImageEffectDescriptor(const std::string &bundlePath, OFX::Host::Plugin *plug);
    
    OfxImageEffectDescriptor(const OFX::Host::ImageEffect::Descriptor &rootContext,
                             OFX::Host::Plugin *plugin);
    
    virtual OFX::Host::Param::Descriptor *paramDefine(const char *paramType,
                                    const char *name) OVERRIDE FINAL;
    
};

} // namespace Natron

#endif // ifndef NATRON_ENGINE_OFXIMAGEEFFECTINSTANCE_H_<|MERGE_RESOLUTION|>--- conflicted
+++ resolved
@@ -133,15 +133,9 @@
     
     
     virtual OfxStatus getViewCount(int *nViews) const OVERRIDE FINAL;
-<<<<<<< HEAD
 
     virtual OfxStatus getViewName(int viewIndex,char** name) const OVERRIDE FINAL;
-
-=======
-    
-    virtual OfxStatus getViewName(int viewIndex,char** name) const OVERRIDE FINAL;
-    
->>>>>>> 91331e21
+    
     /// Run the clip preferences action from the effect.
     ///
     /// This will look into the input clips and output clip
