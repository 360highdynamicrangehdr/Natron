--- conflicted
+++ resolved
@@ -5,7 +5,6 @@
 # History
 
 
-<<<<<<< HEAD
 ## Version 3.0
 
 - Natron now uses a YAML-based format for most files (projects, pyplugs, presets), which makes it easier to read and write by humans or other programs. This reduces file size roughly 10 times.
@@ -32,11 +31,11 @@
 - Python has callbacks to allow drawing and interacting in the viewer with custom drawings written in PyOpenGL. A PyPlug may use these callbacks to interact with parameters directly from the Viewer, much like the Transform node overlay handle.
 - For convenience, a PyPlug may specify a list of the nodes inside its node graph that should have their viewer overlay displayed when the PyPlug setting panel is opened. For instance, imagine that the PyPlug uses a Transform node internally, it is possible to display the Transform node handle on the viewer when the PyPlug settings panel is opened, even if the Transform node panel itself is closed
 
-=======
+
 ## Version 2.3.11
 
 - FrameBlend: add Over operation, add decay parameter, and fix bugs.
->>>>>>> 7ea9cea6
+
 
 ## Version 2.3.10
 
