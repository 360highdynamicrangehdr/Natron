//  Natron
//
/* This Source Code Form is subject to the terms of the Mozilla Public
 * License, v. 2.0. If a copy of the MPL was not distributed with this
 * file, You can obtain one at http://mozilla.org/MPL/2.0/. */
/*
 * Created by Alexandre GAUTHIER-FOICHAT on 6/1/2012.
 * contact: immarespond at gmail dot com
 *
 */

#include "RotoContext.h"

#include <algorithm>
#include <sstream>
#include <locale>

#include <boost/bind.hpp>
#include <boost/shared_ptr.hpp>

#include "Global/MemoryInfo.h"
#include "Engine/RotoContextPrivate.h"

#include "Engine/Interpolation.h"
#include "Engine/AppInstance.h"
#include "Engine/TimeLine.h"
#include "Engine/Image.h"
#include "Engine/ImageParams.h"
#include "Engine/Hash64.h"
#include "Engine/Settings.h"
#include "Engine/Format.h"
#include "Engine/RotoSerialization.h"
#include "Engine/Transform.h"

using namespace Natron;

////////////////////////////////////ControlPoint////////////////////////////////////

BezierCP::BezierCP()
    : _imp( new BezierCPPrivate(boost::shared_ptr<Bezier>()) )
{
}

BezierCP::BezierCP(const BezierCP & other)
    : _imp( new BezierCPPrivate(other._imp->holder.lock()) )
{
    clone(other);
}

BezierCP::BezierCP(const boost::shared_ptr<Bezier>& curve)
    : _imp( new BezierCPPrivate(curve) )
{
}

BezierCP::~BezierCP()
{
}

bool
BezierCP::getPositionAtTime(int time,
                            double* x,
                            double* y,
                            bool skipMasterOrRelative) const
{
    bool ret;
    KeyFrame k;

    if ( _imp->curveX->getKeyFrameWithTime(time, &k) ) {
        bool ok;
        *x = k.getValue();
        ok = _imp->curveY->getKeyFrameWithTime(time, &k);
        assert(ok);
        *y = k.getValue();
        ret = true;
    } else {
        try {
            *x = _imp->curveX->getValueAt(time);
            *y = _imp->curveY->getValueAt(time);
        } catch (const std::exception & e) {
            QMutexLocker l(&_imp->staticPositionMutex);
            *x = _imp->x;
            *y = _imp->y;
        }

        ret = false;
    }

    if (!skipMasterOrRelative) {
        SequenceTime offsetTime;
        Double_Knob* masterTrack;
        {
            QReadLocker l(&_imp->masterMutex);
            offsetTime = _imp->offsetTime;
            masterTrack = _imp->masterTrack ? _imp->masterTrack.get() : NULL;
        }
        if (masterTrack) {
            double masterX = masterTrack->getValueAtTime(time,0);
            double masterY = masterTrack->getValueAtTime(time,1);
            double masterOffsetTimeX = masterTrack->getValueAtTime(offsetTime,0);
            double masterOffsetTimeY = masterTrack->getValueAtTime(offsetTime,1);
            *x += (masterX - masterOffsetTimeX);
            *y += (masterY - masterOffsetTimeY);
        }
    }

    return ret;
}

void
BezierCP::setPositionAtTime(int time,
                            double x,
                            double y)
{
    ///only called on the main-thread
    assert( QThread::currentThread() == qApp->thread() );


    {
        KeyFrame k(time,x);
        k.setInterpolation(Natron::eKeyframeTypeLinear);
        _imp->curveX->addKeyFrame(k);
    }
    {
        KeyFrame k(time,y);
        k.setInterpolation(Natron::eKeyframeTypeLinear);
        _imp->curveY->addKeyFrame(k);
    }
}

void
BezierCP::setStaticPosition(double x,
                            double y)
{
    ///only called on the main-thread
    assert( QThread::currentThread() == qApp->thread() );
    QMutexLocker l(&_imp->staticPositionMutex);
    _imp->x = x;
    _imp->y = y;
}

void
BezierCP::setLeftBezierStaticPosition(double x,
                                      double y)
{
    ///only called on the main-thread
    assert( QThread::currentThread() == qApp->thread() );
    QMutexLocker l(&_imp->staticPositionMutex);
    _imp->leftX = x;
    _imp->leftY = y;
}

void
BezierCP::setRightBezierStaticPosition(double x,
                                       double y)
{
    ///only called on the main-thread
    assert( QThread::currentThread() == qApp->thread() );
    QMutexLocker l(&_imp->staticPositionMutex);
    _imp->rightX = x;
    _imp->rightY = y;
}

bool
BezierCP::getLeftBezierPointAtTime(int time,
                                   double* x,
                                   double* y,
                                   bool skipMasterOrRelative) const
{
    KeyFrame k;
    bool ret;

    if ( _imp->curveLeftBezierX->getKeyFrameWithTime(time, &k) ) {
        bool ok;
        *x = k.getValue();
        ok = _imp->curveLeftBezierY->getKeyFrameWithTime(time, &k);
        assert(ok);
        *y = k.getValue();
        ret =  true;
    } else {
        try {
            *x = _imp->curveLeftBezierX->getValueAt(time);
            *y = _imp->curveLeftBezierY->getValueAt(time);
        } catch (const std::exception & e) {
            QMutexLocker l(&_imp->staticPositionMutex);
            *x = _imp->leftX;
            *y = _imp->leftY;
        }

        ret =  false;
    }

    if (!skipMasterOrRelative) {
        Double_Knob* masterTrack;
        SequenceTime offsetTime;
        {
            QReadLocker l(&_imp->masterMutex);
            masterTrack = _imp->masterTrack ? _imp->masterTrack.get() : NULL;
            offsetTime = _imp->offsetTime;
        }
        if (masterTrack) {
            double masterX = masterTrack->getValueAtTime(time,0);
            double masterY = masterTrack->getValueAtTime(time,1);
            double masterOffsetTimeX = masterTrack->getValueAtTime(offsetTime,0);
            double masterOffsetTimeY = masterTrack->getValueAtTime(offsetTime,1);
            *x += (masterX - masterOffsetTimeX);
            *y += (masterY - masterOffsetTimeY);
        }
    }

    return ret;
}

bool
BezierCP::getRightBezierPointAtTime(int time,
                                    double *x,
                                    double *y,
                                    bool skipMasterOrRelative) const
{
    KeyFrame k;
    bool ret;

    if ( _imp->curveRightBezierX->getKeyFrameWithTime(time, &k) ) {
        bool ok;
        *x = k.getValue();
        ok = _imp->curveRightBezierY->getKeyFrameWithTime(time, &k);
        assert(ok);
        *y = k.getValue();
        ret = true;
    } else {
        try {
            *x = _imp->curveRightBezierX->getValueAt(time);
            *y = _imp->curveRightBezierY->getValueAt(time);
        } catch (const std::exception & e) {
            QMutexLocker l(&_imp->staticPositionMutex);
            *x = _imp->rightX;
            *y = _imp->rightY;
        }

        ret =  false;
    }


    if (!skipMasterOrRelative) {
        Double_Knob* masterTrack;
        SequenceTime offsetTime;
        {
            QReadLocker l(&_imp->masterMutex);
            masterTrack = _imp->masterTrack ? _imp->masterTrack.get() : NULL;
            offsetTime = _imp->offsetTime;
        }
        if (masterTrack) {
            double masterX = masterTrack->getValueAtTime(time,0);
            double masterY = masterTrack->getValueAtTime(time,1);
            double masterOffsetTimeX = masterTrack->getValueAtTime(offsetTime,0);
            double masterOffsetTimeY = masterTrack->getValueAtTime(offsetTime,1);
            *x += (masterX - masterOffsetTimeX);
            *y += (masterY - masterOffsetTimeY);
        }
    }

    return ret;
}

void
BezierCP::setLeftBezierPointAtTime(int time,
                                   double x,
                                   double y)
{
    ///only called on the main-thread
    assert( QThread::currentThread() == qApp->thread() );

    {
        KeyFrame k(time,x);
        k.setInterpolation(Natron::eKeyframeTypeLinear);
        _imp->curveLeftBezierX->addKeyFrame(k);
    }
    {
        KeyFrame k(time,y);
        k.setInterpolation(Natron::eKeyframeTypeLinear);
        _imp->curveLeftBezierY->addKeyFrame(k);
    }
}

void
BezierCP::setRightBezierPointAtTime(int time,
                                    double x,
                                    double y)
{
    ///only called on the main-thread
    assert( QThread::currentThread() == qApp->thread() );

    {
        KeyFrame k(time,x);
        k.setInterpolation(Natron::eKeyframeTypeLinear);
        _imp->curveRightBezierX->addKeyFrame(k);
    }
    {
        KeyFrame k(time,y);
        k.setInterpolation(Natron::eKeyframeTypeLinear);
        _imp->curveRightBezierY->addKeyFrame(k);
    }
}

void
BezierCP::removeAnimation()
{
    _imp->curveX->clearKeyFrames();
    _imp->curveY->clearKeyFrames();
    _imp->curveLeftBezierX->clearKeyFrames();
    _imp->curveRightBezierX->clearKeyFrames();
    _imp->curveLeftBezierY->clearKeyFrames();
    _imp->curveRightBezierY->clearKeyFrames();
}

void
BezierCP::removeKeyframe(int time)
{
    ///only called on the main-thread
    assert( QThread::currentThread() == qApp->thread() );

    ///if the keyframe count reaches 0 update the "static" values which may be fetched
    if (_imp->curveX->getKeyFramesCount() == 1) {
        QMutexLocker l(&_imp->staticPositionMutex);
        _imp->x = _imp->curveX->getValueAt(time);
        _imp->y = _imp->curveY->getValueAt(time);
        _imp->leftX = _imp->curveLeftBezierX->getValueAt(time);
        _imp->leftY = _imp->curveLeftBezierY->getValueAt(time);
        _imp->rightX = _imp->curveRightBezierX->getValueAt(time);
        _imp->rightY = _imp->curveRightBezierY->getValueAt(time);
    }

    try {
        _imp->curveX->removeKeyFrameWithTime(time);
        _imp->curveY->removeKeyFrameWithTime(time);
        _imp->curveLeftBezierX->removeKeyFrameWithTime(time);
        _imp->curveRightBezierX->removeKeyFrameWithTime(time);
        _imp->curveLeftBezierY->removeKeyFrameWithTime(time);
        _imp->curveRightBezierY->removeKeyFrameWithTime(time);
    } catch (...) {
    }
}

bool
BezierCP::hasKeyFrameAtTime(int time) const
{
    KeyFrame k;

    return _imp->curveX->getKeyFrameWithTime(time, &k);
}

void
BezierCP::getKeyframeTimes(std::set<int>* times) const
{
    KeyFrameSet set = _imp->curveX->getKeyFrames_mt_safe();

    for (KeyFrameSet::iterator it = set.begin(); it != set.end(); ++it) {
        times->insert( (int)it->getTime() );
    }
}

int
BezierCP::getKeyframeTime(int index) const
{
    KeyFrame k;
    bool ok = _imp->curveX->getKeyFrameWithIndex(index, &k);

    if (ok) {
        return k.getTime();
    } else {
        return INT_MAX;
    }
}

int
BezierCP::getKeyframesCount() const
{
    return _imp->curveX->getKeyFramesCount();
}

int
BezierCP::getControlPointsCount() const
{
    boost::shared_ptr<Bezier> b = _imp->holder.lock();
    assert(b);
    return b->getControlPointsCount();
}

boost::shared_ptr<Bezier>
BezierCP::getBezier() const
{
    boost::shared_ptr<Bezier> b = _imp->holder.lock();
    assert(b);
    return b;
}

int
BezierCP::isNearbyTangent(int time,
                          double x,
                          double y,
                          double acceptance) const
{
    double xp,yp,leftX,leftY,rightX,rightY;

    getPositionAtTime(time, &xp, &yp);
    getLeftBezierPointAtTime(time, &leftX, &leftY);
    getRightBezierPointAtTime(time, &rightX, &rightY);

    if ( (xp != leftX) || (yp != leftY) ) {
        if ( ( leftX >= (x - acceptance) ) && ( leftX <= (x + acceptance) ) && ( leftY >= (y - acceptance) ) && ( leftY <= (y + acceptance) ) ) {
            return 0;
        }
    }
    if ( (xp != rightX) || (yp != rightY) ) {
        if ( ( rightX >= (x - acceptance) ) && ( rightX <= (x + acceptance) ) && ( rightY >= (y - acceptance) ) && ( rightY <= (y + acceptance) ) ) {
            return 1;
        }
    }

    return -1;
}

#define TANGENTS_CUSP_LIMIT 50
namespace {
static void
cuspTangent(double x,
            double y,
            double *tx,
            double *ty,
            const std::pair<double,double>& pixelScale)
{
    ///decrease the tangents distance by 1 fourth
    ///if the tangents are equal to the control point, make them 10 pixels long
    double dx = *tx - x;
    double dy = *ty - y;
    double distSquare = dx * dx + dy * dy;

    if (distSquare <= pixelScale.first * pixelScale.second * TANGENTS_CUSP_LIMIT * TANGENTS_CUSP_LIMIT) {
        *tx = x;
        *ty = y;
    } else {
        double newDx = 0.75 * dx ;
        double newDy = 0.75 * dy;
        *tx = x + newDx;
        *ty = y + newDy;
    }
}

static void
smoothTangent(int time,
              bool left,
              const BezierCP* p,
              double x,
              double y,
              double *tx,
              double *ty,
              const std::pair<double,double>& pixelScale)
{
    if ( (x == *tx) && (y == *ty) ) {
        const std::list < boost::shared_ptr<BezierCP> > & cps = ( p->isFeatherPoint() ?
                                                                  p->getBezier()->getFeatherPoints() :
                                                                  p->getBezier()->getControlPoints() );

        if (cps.size() == 1) {
            return;
        }

        std::list < boost::shared_ptr<BezierCP> >::const_iterator prev = cps.end();
        --prev;
        std::list < boost::shared_ptr<BezierCP> >::const_iterator next = cps.begin();
        ++next;

        int index = 0;
        int cpCount = (int)cps.size();
        for (std::list < boost::shared_ptr<BezierCP> >::const_iterator it = cps.begin(); it != cps.end(); ++it,++prev,++next,++index) {
            if ( prev == cps.end() ) {
                prev = cps.begin();
            }
            if ( next == cps.end() ) {
                next = cps.begin();
            }
            if (it->get() == p) {
                break;
            }
        }

        assert(index < cpCount);

        double leftDx,leftDy,rightDx,rightDy;
        Bezier::leftDerivativeAtPoint(time, *p, **prev, &leftDx, &leftDy);
        Bezier::rightDerivativeAtPoint(time, *p, **next, &rightDx, &rightDy);
        double norm = sqrt( (rightDx - leftDx) * (rightDx - leftDx) + (rightDy - leftDy) * (rightDy - leftDy) );
        Point delta;
        ///normalize derivatives by their norm
        if (norm != 0) {
            delta.x = ( (rightDx - leftDx) / norm ) * TANGENTS_CUSP_LIMIT * pixelScale.first;
            delta.y = ( (rightDy - leftDy) / norm ) * TANGENTS_CUSP_LIMIT * pixelScale.second;
        } else {
            ///both derivatives are the same, use the direction of the left one
            norm = sqrt( (leftDx - x) * (leftDx - x) + (leftDy - y) * (leftDy - y) );
            if (norm != 0) {
                delta.x = ( (rightDx - x) / norm ) * TANGENTS_CUSP_LIMIT * pixelScale.first;
                delta.y = ( (leftDy - y) / norm ) * TANGENTS_CUSP_LIMIT * pixelScale.second;
            } else {
                ///both derivatives and control point are equal, just use 0
                delta.x = delta.y = 0;
            }
        }

        if (!left) {
            *tx = x + delta.x;
            *ty = y + delta.y;
        } else {
            *tx = x - delta.x;
            *ty = y - delta.y;
        }
    } else {
        ///increase the tangents distance by 1 fourth
        ///if the tangents are equal to the control point, make them 10 pixels long
        double dx = *tx - x;
        double dy = *ty - y;
        double newDx,newDy;
        if ( (dx == 0) && (dy == 0) ) {
            dx = (dx < 0 ? -TANGENTS_CUSP_LIMIT : TANGENTS_CUSP_LIMIT) * pixelScale.first;
            dy = (dy < 0 ? -TANGENTS_CUSP_LIMIT : TANGENTS_CUSP_LIMIT) * pixelScale.second;
        }
        newDx = dx * 1.25;
        newDy = dy * 1.25;

        *tx = x + newDx;
        *ty = y + newDy;
    }
} // smoothTangent
}

bool
BezierCP::cuspPoint(int time,
                    bool autoKeying,
                    bool rippleEdit,
                    const std::pair<double,double>& pixelScale)
{
    ///only called on the main-thread
    assert( QThread::currentThread() == qApp->thread() );
    {
        ///update the offset time
        QWriteLocker l(&_imp->masterMutex);
        if (_imp->masterTrack) {
            _imp->offsetTime = time;
        }
    }

    double x,y,leftX,leftY,rightX,rightY;
    getPositionAtTime(time, &x, &y,true);
    getLeftBezierPointAtTime(time, &leftX, &leftY,true);
    bool isOnKeyframe = getRightBezierPointAtTime(time, &rightX, &rightY,true);
    double newLeftX = leftX,newLeftY = leftY,newRightX = rightX,newRightY = rightY;
    cuspTangent(x, y, &newLeftX, &newLeftY, pixelScale);
    cuspTangent(x, y, &newRightX, &newRightY, pixelScale);

    bool keyframeSet = false;

    if (autoKeying || isOnKeyframe) {
        setLeftBezierPointAtTime(time, newLeftX, newLeftY);
        setRightBezierPointAtTime(time, newRightX, newRightY);
        if (!isOnKeyframe) {
            keyframeSet = true;
        }
    }

    if (rippleEdit) {
        std::set<int> times;
        getKeyframeTimes(&times);
        for (std::set<int>::iterator it = times.begin(); it != times.end(); ++it) {
            setLeftBezierPointAtTime(*it, newLeftX, newLeftY);
            setRightBezierPointAtTime(*it, newRightX, newRightY);
        }
    }

    return keyframeSet;
}

bool
BezierCP::smoothPoint(int time,
                      bool autoKeying,
                      bool rippleEdit,
                      const std::pair<double,double>& pixelScale)
{
    ///only called on the main-thread
    assert( QThread::currentThread() == qApp->thread() );
    {
        ///update the offset time
        QWriteLocker l(&_imp->masterMutex);
        if (_imp->masterTrack) {
            _imp->offsetTime = time;
        }
    }

    double x,y,leftX,leftY,rightX,rightY;
    getPositionAtTime(time, &x, &y,true);
    getLeftBezierPointAtTime(time, &leftX, &leftY,true);
    bool isOnKeyframe = getRightBezierPointAtTime(time, &rightX, &rightY,true);

    smoothTangent(time,true,this,x, y, &leftX, &leftY, pixelScale);
    smoothTangent(time,false,this,x, y, &rightX, &rightY, pixelScale);

    bool keyframeSet = false;

    if (autoKeying || isOnKeyframe) {
        setLeftBezierPointAtTime(time, leftX, leftY);
        setRightBezierPointAtTime(time, rightX, rightY);
        if (!isOnKeyframe) {
            keyframeSet = true;
        }
    }

    if (rippleEdit) {
        std::set<int> times;
        getKeyframeTimes(&times);
        for (std::set<int>::iterator it = times.begin(); it != times.end(); ++it) {
            setLeftBezierPointAtTime(*it, leftX, leftY);
            setRightBezierPointAtTime(*it, rightX, rightY);
        }
    }

    return keyframeSet;
}

boost::shared_ptr<Curve>
BezierCP::getXCurve() const
{
    return _imp->curveX;
}

boost::shared_ptr<Curve>
BezierCP::getYCurve() const
{
    return _imp->curveY;
}

boost::shared_ptr<Curve>
BezierCP::getLeftXCurve() const
{
    return _imp->curveLeftBezierX;
}

boost::shared_ptr<Curve>
BezierCP::getLeftYCurve() const
{
    return _imp->curveLeftBezierY;
}

boost::shared_ptr<Curve>
BezierCP::getRightXCurve() const
{
    return _imp->curveRightBezierX;
}

boost::shared_ptr<Curve>
BezierCP::getRightYCurve() const
{
    return _imp->curveRightBezierY;
}

void
BezierCP::clone(const BezierCP & other)
{
    _imp->curveX->clone(*other._imp->curveX);
    _imp->curveY->clone(*other._imp->curveY);
    _imp->curveLeftBezierX->clone(*other._imp->curveLeftBezierX);
    _imp->curveLeftBezierY->clone(*other._imp->curveLeftBezierY);
    _imp->curveRightBezierX->clone(*other._imp->curveRightBezierX);
    _imp->curveRightBezierY->clone(*other._imp->curveRightBezierY);

    {
        QMutexLocker l(&_imp->staticPositionMutex);
        _imp->x = other._imp->x;
        _imp->y = other._imp->y;
        _imp->leftX = other._imp->leftX;
        _imp->leftY = other._imp->leftY;
        _imp->rightX = other._imp->rightX;
        _imp->rightY = other._imp->rightY;
    }

    {
        QWriteLocker l(&_imp->masterMutex);
        _imp->masterTrack = other._imp->masterTrack;
        _imp->offsetTime = other._imp->offsetTime;
    }
}

bool
BezierCP::equalsAtTime(int time,
                       const BezierCP & other) const
{
    double x,y,leftX,leftY,rightX,rightY;

    getPositionAtTime(time, &x, &y,true);
    getLeftBezierPointAtTime(time, &leftX, &leftY,true);
    getRightBezierPointAtTime(time, &rightX, &rightY,true);

    double ox,oy,oLeftX,oLeftY,oRightX,oRightY;
    other.getPositionAtTime(time, &ox, &oy,true);
    other.getLeftBezierPointAtTime(time, &oLeftX, &oLeftY,true);
    other.getRightBezierPointAtTime(time, &oRightX, &oRightY,true);

    if ( (x == ox) && (y == oy) && (leftX == oLeftX) && (leftY == oLeftY) && (rightX == oRightX) && (rightY == oRightY) ) {
        return true;
    }

    return false;
}

SequenceTime
BezierCP::getOffsetTime() const
{
    QReadLocker l(&_imp->masterMutex);

    return _imp->offsetTime;
}

void
BezierCP::slaveTo(SequenceTime offsetTime,
                  const boost::shared_ptr<Double_Knob> & track)
{
    assert( QThread::currentThread() == qApp->thread() );
    assert(!_imp->masterTrack);
    QWriteLocker l(&_imp->masterMutex);
    _imp->masterTrack = track;
    _imp->offsetTime = offsetTime;
}

void
BezierCP::unslave()
{
    assert( QThread::currentThread() == qApp->thread() );
    assert(_imp->masterTrack);
    QWriteLocker l(&_imp->masterMutex);
    _imp->masterTrack.reset();
}

boost::shared_ptr<Double_Knob>
BezierCP::isSlaved() const
{
    QReadLocker l(&_imp->masterMutex);

    return _imp->masterTrack;
}

////////////////////////////////////RotoItem////////////////////////////////////
namespace {
class RotoMetaTypesRegistration
{
public:
    inline RotoMetaTypesRegistration()
    {
        qRegisterMetaType<RotoItem*>("RotoItem");
    }
};
}

static RotoMetaTypesRegistration registration;
RotoItem::RotoItem(const boost::shared_ptr<RotoContext>& context,
                   const std::string & name,
                   boost::shared_ptr<RotoLayer> parent)
    : itemMutex()
      , _imp( new RotoItemPrivate(context,name,parent) )
{
}

RotoItem::~RotoItem()
{
}

void
RotoItem::clone(const RotoItem*  other)
{
    QMutexLocker l(&itemMutex);

    _imp->parentLayer = other->_imp->parentLayer;
    _imp->name = other->_imp->name;
    _imp->globallyActivated = other->_imp->globallyActivated;
    _imp->locked = other->_imp->locked;
}

void
RotoItem::setParentLayer(boost::shared_ptr<RotoLayer> layer)
{
    ///called on the main-thread only
    assert( QThread::currentThread() == qApp->thread() );

    QMutexLocker l(&itemMutex);
    _imp->parentLayer = layer;
}

boost::shared_ptr<RotoLayer>
RotoItem::getParentLayer() const
{
    QMutexLocker l(&itemMutex);
    return _imp->parentLayer.lock();
}

void
RotoItem::setGloballyActivated_recursive(bool a)
{
    {
        QMutexLocker l(&itemMutex);
        _imp->globallyActivated = a;
        RotoLayer* layer = dynamic_cast<RotoLayer*>(this);
        if (layer) {
            const RotoItems & children = layer->getItems();
            for (RotoItems::const_iterator it = children.begin(); it != children.end(); ++it) {
                (*it)->setGloballyActivated_recursive(a);
            }
        }
    }
}

void
RotoItem::setGloballyActivated(bool a,
                               bool setChildren)
{
    ///called on the main-thread only
    assert( QThread::currentThread() == qApp->thread() );
    if (setChildren) {
        setGloballyActivated_recursive(a);
    } else {
        QMutexLocker l(&itemMutex);
        _imp->globallyActivated = a;
    }
    boost::shared_ptr<RotoContext> c = _imp->context.lock();
    if (c) {
        c->evaluateChange();
    }
}

bool
RotoItem::isGloballyActivated() const
{
    QMutexLocker l(&itemMutex);

    return _imp->globallyActivated;
}

static bool
isDeactivated_imp(const boost::shared_ptr<RotoLayer>& item)
{
    if ( !item->isGloballyActivated() ) {
        return true;
    } else {
        boost::shared_ptr<RotoLayer> parent = item->getParentLayer();
        if (parent) {
            return isDeactivated_imp(parent);
        }
    }
    return false;
}

bool
RotoItem::isDeactivatedRecursive() const
{
    boost::shared_ptr<RotoLayer> parent;
    {
        QMutexLocker l(&itemMutex);
        if (!_imp->globallyActivated) {
            return true;
        }
        parent = _imp->parentLayer.lock();
    }

    if (parent) {
        return isDeactivated_imp(parent);
    }
    return false;
}

void
RotoItem::setLocked_recursive(bool locked)
{
    {
        {
            QMutexLocker m(&itemMutex);
            _imp->locked = locked;
        }
        getContext()->onItemLockedChanged(shared_from_this());
        RotoLayer* layer = dynamic_cast<RotoLayer*>(this);
        if (layer) {
            const RotoItems & children = layer->getItems();
            for (RotoItems::const_iterator it = children.begin(); it != children.end(); ++it) {
                (*it)->setLocked_recursive(locked);
            }
        }
    }
}

void
RotoItem::setLocked(bool l,
                    bool lockChildren)
{
    ///called on the main-thread only
    assert( QThread::currentThread() == qApp->thread() );
    if (!lockChildren) {
        {
            QMutexLocker m(&itemMutex);
            _imp->locked = l;
        }
        getContext()->onItemLockedChanged(shared_from_this());
    } else {
        setLocked_recursive(l);
    }
}

bool
RotoItem::getLocked() const
{
    QMutexLocker l(&itemMutex);

    return _imp->locked;
}

static
bool
isLocked_imp(const boost::shared_ptr<RotoLayer>& item)
{
    if ( item->getLocked() ) {
        return true;
    } else {
        boost::shared_ptr<RotoLayer> parent = item->getParentLayer();
        if (parent) {
            return isLocked_imp(parent);
        }
    }
    return false;
}

bool
RotoItem::isLockedRecursive() const
{
    boost::shared_ptr<RotoLayer> parent;
    {
        QMutexLocker l(&itemMutex);
        if (_imp->locked) {
            return true;
        }
        parent = _imp->parentLayer.lock();
    }

    if (parent) {
        return isLocked_imp(parent);
    } else {
        return false;
    }
}

int
RotoItem::getHierarchyLevel() const
{
    int ret = 0;
    boost::shared_ptr<RotoLayer> parent;

    {
        QMutexLocker l(&itemMutex);
        parent = _imp->parentLayer.lock();
    }

    while (parent) {
        parent = parent->getParentLayer();
        ++ret;
    }

    return ret;
}

boost::shared_ptr<RotoContext>
RotoItem::getContext() const
{
    return _imp->context.lock();
}

bool
RotoItem::setName(const std::string & name)
{
    ///called on the main-thread only
    assert( QThread::currentThread() == qApp->thread() );
    
    if (name.empty()) {
        return false;
    }
    
    std::locale loc;
    for (std::size_t i = 0; i < name.size(); ++i) {
        if (i == 0 && std::isdigit(name[i], loc)) {
            return false;
        } else if (!std::isalnum(name[i],loc)) {
            return false;
        }
    }
    boost::shared_ptr<RotoItem> existingItem = getContext()->getItemByName(name);
    if ( existingItem && (existingItem.get() != this) ) {
        return false;
    }
    
    
    {
        QMutexLocker l(&itemMutex);
        _imp->name = name;
    }
    boost::shared_ptr<RotoContext> c = _imp->context.lock();
    if (c) {
        c->onItemNameChanged(shared_from_this());
    }
    return true;
}

std::string
RotoItem::getName_mt_safe() const
{
    QMutexLocker l(&itemMutex);

    return _imp->name;
}

void
RotoItem::save(RotoItemSerialization *obj) const
{
    boost::shared_ptr<RotoLayer> parent;
    {
        QMutexLocker l(&itemMutex);
        obj->activated = _imp->globallyActivated;
        obj->name = _imp->name;
        obj->locked = _imp->locked;
        parent = _imp->parentLayer.lock();
    }

    if (parent) {
        obj->parentLayerName = parent->getName_mt_safe();
    }
}

void
RotoItem::load(const RotoItemSerialization &obj)
{
    {
        QMutexLocker l(&itemMutex);
        _imp->globallyActivated = obj.activated;
        _imp->locked = obj.locked;
        _imp->name = obj.name;
        std::locale loc;
        for (std::size_t i = 0; i < _imp->name.size(); ++i) {
            if (!std::isalnum(_imp->name[i],loc) || ( i == 0 && std::isdigit(_imp->name[i],loc))) {
                _imp->name[i] = '_';
            }
        }
    }
    boost::shared_ptr<RotoLayer> parent = getContext()->getLayerByName(obj.parentLayerName);

    {
        QMutexLocker l(&itemMutex);
        _imp->parentLayer = parent;
    }
}

std::string
RotoItem::getRotoNodeName() const
{
    return getContext()->getRotoNodeName();
}

////////////////////////////////////RotoDrawableItem////////////////////////////////////

RotoDrawableItem::RotoDrawableItem(const boost::shared_ptr<RotoContext>& context,
                                   const std::string & name,
                                   const boost::shared_ptr<RotoLayer>& parent)
    : RotoItem(context,name,parent)
      , _imp( new RotoDrawableItemPrivate() )
{
#ifdef NATRON_ROTO_INVERTIBLE
    QObject::connect( _imp->inverted->getSignalSlotHandler().get(), SIGNAL( valueChanged(int,int) ), this, SIGNAL( invertedStateChanged() ) );
#endif
    QObject::connect( this, SIGNAL( overlayColorChanged() ), context.get(), SIGNAL( refreshViewerOverlays() ) );
    QObject::connect( _imp->color->getSignalSlotHandler().get(), SIGNAL( valueChanged(int,int) ), this, SIGNAL( shapeColorChanged() ) );
    QObject::connect( _imp->compOperator->getSignalSlotHandler().get(), SIGNAL( valueChanged(int,int) ), this,
                      SIGNAL( compositingOperatorChanged(int,int) ) );
}

RotoDrawableItem::~RotoDrawableItem()
{
}

void
RotoDrawableItem::clone(const RotoItem* other)
{
    const RotoDrawableItem* otherDrawable = dynamic_cast<const RotoDrawableItem*>(other);
    if (!otherDrawable) {
        return;
    }
    {
        _imp->activated->clone( otherDrawable->_imp->activated.get() );
        _imp->feather->clone( otherDrawable->_imp->feather.get() );
        _imp->featherFallOff->clone( otherDrawable->_imp->featherFallOff.get() );
        _imp->opacity->clone( otherDrawable->_imp->opacity.get() );
#ifdef NATRON_ROTO_INVERTIBLE
        _imp->inverted->clone( otherDrawable->_imp->inverted.get() );
#endif
        QMutexLocker l(&itemMutex);
        memcpy(_imp->overlayColor, otherDrawable->_imp->overlayColor, sizeof(double) * 4);
    }
    RotoItem::clone(other);
}

static void
serializeRotoKnob(const boost::shared_ptr<KnobI> & knob,
                  KnobSerialization* serialization)
{
    std::pair<int, boost::shared_ptr<KnobI> > master = knob->getMaster(0);
    bool wasSlaved = false;

    if (master.second) {
        wasSlaved = true;
        knob->unSlave(0,false);
    }

    serialization->initialize(knob,false);

    if (wasSlaved) {
        knob->slaveTo(0, master.second, master.first);
    }
}

void
RotoDrawableItem::save(RotoItemSerialization *obj) const
{
    RotoDrawableItemSerialization* s = dynamic_cast<RotoDrawableItemSerialization*>(obj);

    assert(s);

    {
        QMutexLocker l(&itemMutex);
        serializeRotoKnob(_imp->activated, &s->_activated);
        serializeRotoKnob(_imp->feather, &s->_feather);
        serializeRotoKnob(_imp->opacity, &s->_opacity);
        serializeRotoKnob(_imp->featherFallOff, &s->_featherFallOff);
#ifdef NATRON_ROTO_INVERTIBLE
        serializeRotoKnob(_imp->inverted, &s->_inverted);
#endif
        serializeRotoKnob(_imp->color, &s->_color);
        serializeRotoKnob(_imp->compOperator, &s->_compOp);
        memcpy(s->_overlayColor, _imp->overlayColor, sizeof(double) * 4);
    }
    RotoItem::save(obj);
}

void
RotoDrawableItem::load(const RotoItemSerialization &obj)
{
    const RotoDrawableItemSerialization & s = dynamic_cast<const RotoDrawableItemSerialization &>(obj);


    {
        _imp->activated->clone( s._activated.getKnob().get() );
        _imp->opacity->clone( s._opacity.getKnob().get() );
        _imp->feather->clone( s._feather.getKnob().get() );
        _imp->featherFallOff->clone( s._featherFallOff.getKnob().get() );
#ifdef NATRON_ROTO_INVERTIBLE
        _imp->inverted->clone( s._inverted.getKnob().get() );
#endif
        if (s._hasColorAndCompOp) {
            _imp->color->clone( s._color.getKnob().get() );
            _imp->compOperator->clone( s._compOp.getKnob().get() );
        }
        QMutexLocker l(&itemMutex);
        memcpy(_imp->overlayColor, s._overlayColor, sizeof(double) * 4);
    }
    RotoItem::load(obj);
}

bool
RotoDrawableItem::isActivated(int time) const
{
//    bool deactivated = isDeactivatedRecursive();
//    if (deactivated) {
//        return false;
//    } else {
    return _imp->activated->getValueAtTime(time);
//    }
}

void
RotoDrawableItem::setActivated(bool a, int time)
{
    _imp->activated->setValueAtTime(time, a, 0);
    getContext()->onItemKnobChanged();
}

double
RotoDrawableItem::getOpacity(int time) const
{
    ///MT-safe thanks to Knob
    return _imp->opacity->getValueAtTime(time);
}

void
RotoDrawableItem::setOpacity(double o,int time)
{
    _imp->opacity->setValueAtTime(time, o, 0);
    getContext()->onItemKnobChanged();
}

double
RotoDrawableItem::getFeatherDistance(int time) const
{
    ///MT-safe thanks to Knob
    return _imp->feather->getValueAtTime(time);
}

void
RotoDrawableItem::setFeatherDistance(double d,int time)
{
    _imp->feather->setValueAtTime(time, d, 0);
    getContext()->onItemKnobChanged();
}

void
RotoDrawableItem::setFeatherFallOff(double f,int time)
{
    _imp->featherFallOff->setValueAtTime(time, f, 0);
    getContext()->onItemKnobChanged();
}

double
RotoDrawableItem::getFeatherFallOff(int time) const
{
    ///MT-safe thanks to Knob
    return _imp->featherFallOff->getValueAtTime(time);
}

#ifdef NATRON_ROTO_INVERTIBLE
bool
RotoDrawableItem::getInverted(int time) const
{
    ///MT-safe thanks to Knob
    return _imp->inverted->getValueAtTime(time);
}

#endif

void
RotoDrawableItem::getColor(int time,
                           double* color) const
{
    color[0] = _imp->color->getValueAtTime(time,0);
    color[1] = _imp->color->getValueAtTime(time,1);
    color[2] = _imp->color->getValueAtTime(time,2);
}

void
RotoDrawableItem::setColor(int time,double r,double g,double b)
{
    _imp->color->setValueAtTime(time, r, 0);
    _imp->color->setValueAtTime(time, g, 1);
    _imp->color->setValueAtTime(time, b, 2);
    getContext()->onItemKnobChanged();
}

int
RotoDrawableItem::getCompositingOperator() const
{
    return _imp->compOperator->getValue();
}

void
RotoDrawableItem::setCompositingOperator(int op)
{
    _imp->compOperator->setValue( op, 0);
}

std::string
RotoDrawableItem::getCompositingOperatorToolTip() const
{
    return _imp->compOperator->getHintToolTipFull();
}

void
RotoDrawableItem::getOverlayColor(double* color) const
{
    QMutexLocker l(&itemMutex);

    memcpy(color, _imp->overlayColor, sizeof(double) * 4);
}

void
RotoDrawableItem::setOverlayColor(const double *color)
{
    ///MT-safe: only called on the main-thread
    assert( QThread::currentThread() == qApp->thread() );
    {
        QMutexLocker l(&itemMutex);
        memcpy(_imp->overlayColor, color, sizeof(double) * 4);
    }
    Q_EMIT overlayColorChanged();
}

boost::shared_ptr<Bool_Knob> RotoDrawableItem::getActivatedKnob() const
{
    return _imp->activated;
}

boost::shared_ptr<Double_Knob> RotoDrawableItem::getFeatherKnob() const
{
    return _imp->feather;
}

boost::shared_ptr<Double_Knob> RotoDrawableItem::getFeatherFallOffKnob() const
{
    return _imp->featherFallOff;
}

boost::shared_ptr<Double_Knob> RotoDrawableItem::getOpacityKnob() const
{
    return _imp->opacity;
}

#ifdef NATRON_ROTO_INVERTIBLE
boost::shared_ptr<Bool_Knob> RotoDrawableItem::getInvertedKnob() const
{
    return _imp->inverted;
}

#endif
boost::shared_ptr<Choice_Knob> RotoDrawableItem::getOperatorKnob() const
{
    return _imp->compOperator;
}

boost::shared_ptr<Color_Knob> RotoDrawableItem::getColorKnob() const
{
    return _imp->color;
}

const std::list<boost::shared_ptr<KnobI> >&
RotoDrawableItem::getKnobs() const
{
    return _imp->knobs;
}

////////////////////////////////////Layer////////////////////////////////////

RotoLayer::RotoLayer(const boost::shared_ptr<RotoContext>& context,
                     const std::string & n,
                     const boost::shared_ptr<RotoLayer>& parent)
    : RotoItem(context,n,parent)
      , _imp( new RotoLayerPrivate() )
{
}

RotoLayer::RotoLayer(const RotoLayer & other)
    : RotoItem( other.getContext(),other.getName_mt_safe(),other.getParentLayer() )
      ,_imp( new RotoLayerPrivate() )
{
    clone(&other);
}

RotoLayer::~RotoLayer()
{
}

#if 0
void
RotoLayer::clone(const RotoLayer & other)
{
    RotoItem::clone(other);
    QMutexLocker l(&itemMutex);

    _imp->items.clear();
    for (std::list<boost::shared_ptr<RotoItem> >::const_iterator it = other._imp->items.begin(); it != other._imp->items.end(); ++it) {
        boost::shared_ptr<RotoLayer> isLayer = boost::dynamic_pointer_cast<RotoLayer>(it);
        boost::shared_ptr<Bezier> isBezier = boost::dynamic_pointer_cast<Bezier>(it);
        if (isBezier) {
            boost::shared_ptr<Bezier> copy( new Bezier(*isBezier, this) );
            copy->setParentLayer(this);
            _imp->items.push_back(copy);
        } else {
            assert(isLayer);
            if (isLayer) {
                boost::shared_ptr<RotoLayer> copy( new RotoLayer(*isLayer) );
                copy->setParentLayer(this);
                _imp->items.push_back(copy);
                getContext()->addLayer(copy);
            }
        }
    }
}
#endif

void
RotoLayer::save(RotoItemSerialization *obj) const
{
    RotoLayerSerialization* s = dynamic_cast<RotoLayerSerialization*>(obj);

    assert(s);
    RotoItems items;
    {
        QMutexLocker l(&itemMutex);
        items = _imp->items;
    }

    for (RotoItems::const_iterator it = items.begin(); it != items.end(); ++it) {
        boost::shared_ptr<Bezier> isBezier = boost::dynamic_pointer_cast<Bezier>(*it);
        boost::shared_ptr<RotoLayer> layer = boost::dynamic_pointer_cast<RotoLayer>(*it);
        boost::shared_ptr<RotoItemSerialization> childSerialization;
        if (isBezier) {
            childSerialization.reset(new BezierSerialization);
            isBezier->save( childSerialization.get() );
        } else {
            assert(layer);
            if (layer) {
                childSerialization.reset(new RotoLayerSerialization);
                layer->save( childSerialization.get() );
            }
        }
        assert(childSerialization);
        s->children.push_back(childSerialization);
    }


    RotoItem::save(obj);
}

void
RotoLayer::load(const RotoItemSerialization &obj)
{
    const RotoLayerSerialization & s = dynamic_cast<const RotoLayerSerialization &>(obj);
    boost::shared_ptr<RotoLayer> this_layer = boost::dynamic_pointer_cast<RotoLayer>(shared_from_this());
    assert(this_layer);
    RotoItem::load(obj);
    {
        for (std::list<boost::shared_ptr<RotoItemSerialization> >::const_iterator it = s.children.begin(); it != s.children.end(); ++it) {
            boost::shared_ptr<BezierSerialization> b = boost::dynamic_pointer_cast<BezierSerialization>(*it);
            boost::shared_ptr<RotoLayerSerialization> l = boost::dynamic_pointer_cast<RotoLayerSerialization>(*it);
            if (b) {
                boost::shared_ptr<Bezier> bezier( new Bezier(getContext(), kRotoBezierBaseName, this_layer) );
                bezier->load(*b);

                QMutexLocker l(&itemMutex);
                _imp->items.push_back(bezier);
            } else if (l) {
                boost::shared_ptr<RotoLayer> layer( new RotoLayer(getContext(), kRotoLayerBaseName, this_layer) );
                _imp->items.push_back(layer);
                getContext()->addLayer(layer);
                layer->load(*l);
            }
        }
    }
}

void
RotoLayer::addItem(const boost::shared_ptr<RotoItem> & item)
{
    ///only called on the main-thread
    assert( QThread::currentThread() == qApp->thread() );
    boost::shared_ptr<RotoLayer> parentLayer = item->getParentLayer();
    if (parentLayer) {
        parentLayer->removeItem(item);
    }
    item->setParentLayer(boost::dynamic_pointer_cast<RotoLayer>(shared_from_this()));
    QMutexLocker l(&itemMutex);
    _imp->items.push_back(item);
}

void
RotoLayer::insertItem(const boost::shared_ptr<RotoItem> & item,
                      int index)
{
    ///only called on the main-thread
    assert( QThread::currentThread() == qApp->thread() );
    assert(index >= 0);
    
    boost::shared_ptr<RotoLayer> parentLayer = item->getParentLayer();
    if (parentLayer) {
        parentLayer->removeItem(item);
    }
    
    item->setParentLayer(boost::dynamic_pointer_cast<RotoLayer>(shared_from_this()));
    QMutexLocker l(&itemMutex);
    RotoItems::iterator it = _imp->items.begin();
    if ( index >= (int)_imp->items.size() ) {
        it = _imp->items.end();
    } else {
        std::advance(it, index);
    }
    ///insert before the iterator
    _imp->items.insert(it, item);
}

void
RotoLayer::removeItem(const boost::shared_ptr<RotoItem>& item)
{
    ///only called on the main-thread
    assert( QThread::currentThread() == qApp->thread() );
    QMutexLocker l(&itemMutex);
    for (RotoItems::iterator it = _imp->items.begin(); it != _imp->items.end(); ++it) {
        if (*it == item) {
            item->setParentLayer(boost::shared_ptr<RotoLayer>());
            _imp->items.erase(it);
            break;
        }
    }
}

int
RotoLayer::getChildIndex(const boost::shared_ptr<RotoItem> & item) const
{
    QMutexLocker l(&itemMutex);
    int i = 0;

    for (RotoItems::iterator it = _imp->items.begin(); it != _imp->items.end(); ++it,++i) {
        if (*it == item) {
            return i;
        }
    }

    return -1;
}

const RotoItems &
RotoLayer::getItems() const
{
    ///only called on the main-thread
    assert( QThread::currentThread() == qApp->thread() );

    return _imp->items;
}

RotoItems
RotoLayer::getItems_mt_safe() const
{
    QMutexLocker l(&itemMutex);

    return _imp->items;
}

////////////////////////////////////Bezier////////////////////////////////////

namespace  {
enum SplineChangedReason
{
    DERIVATIVES_CHANGED = 0,
    CONTROL_POINT_CHANGED = 1
};
}

static inline double
lerp(double a,
     double b,
     double t)
{
    return a + (b - a) * t;
}

static inline void
lerpPoint(const Point & a,
          const Point & b,
          double t,
          Point *dest)
{
    dest->x = lerp(a.x, b.x, t);
    dest->y = lerp(a.y, b.y, t);
}

// compute value using the de Casteljau recursive formula
static inline double
bezier(double p0,
       double p1,
       double p2,
       double p3,
       double t)
{
    double p0p1, p1p2, p2p3, p0p1_p1p2, p1p2_p2p3;

    p0p1 = lerp(p0, p1, t);
    p1p2 = lerp(p1, p2, t);
    p2p3 = lerp(p2, p3, t);
    p0p1_p1p2 = lerp(p0p1, p1p2, t);
    p1p2_p2p3 = lerp(p1p2, p2p3, t);

    return lerp(p0p1_p1p2, p1p2_p2p3, t);
}

// compute point using the de Casteljau recursive formula
static inline void
bezierFullPoint(const Point & p0,
                const Point & p1,
                const Point & p2,
                const Point & p3,
                double t,
                Point *p0p1,
                Point *p1p2,
                Point *p2p3,
                Point *p0p1_p1p2,
                Point *p1p2_p2p3,
                Point *dest)
{
    lerpPoint(p0, p1, t, p0p1);
    lerpPoint(p1, p2, t, p1p2);
    lerpPoint(p2, p3, t, p2p3);
    lerpPoint(*p0p1, *p1p2, t, p0p1_p1p2);
    lerpPoint(*p1p2, *p2p3, t, p1p2_p2p3);
    lerpPoint(*p0p1_p1p2, *p1p2_p2p3, t, dest);
}

static inline void
bezierPoint(const Point & p0,
            const Point & p1,
            const Point & p2,
            const Point & p3,
            double t,
            Point *dest)
{
    Point p0p1, p1p2, p2p3, p0p1_p1p2, p1p2_p2p3;

    return bezierFullPoint(p0, p1, p2, p3, t, &p0p1, &p1p2, &p2p3, &p0p1_p1p2, &p1p2_p2p3, dest);
}

#if 0 //UNUSED CODE
// compute polynomial coefficients so that
// P(t) = A*t^3 + B*t^2 + C*t + D
static inline void
bezierPolyCoeffs(double p0,
                 double p1,
                 double p2,
                 double p3,
                 double *a,
                 double *b,
                 double *c,
                 double *d)
{
    // d = P0
    *d = p0;
    // c = 3*P1-3*P0
    *c = 3 * p1 - 3 * p0;
    // b = 3*P2-6*P1+3*P0
    *b = 3 * p2 - 6 * p1 + 3 * p0;
    // a = P3-3*P2+3*P1-P0
    *a = p3 - 3 * p2 + 3 * p1 - p0;
}

#endif

// compute polynomial coefficients so that
// P'(t) = A*t^2 + B*t + C
static inline void
bezierPolyDerivativeCoeffs(double p0,
                           double p1,
                           double p2,
                           double p3,
                           double *a,
                           double *b,
                           double *c)
{
    // c = 3*P1-3*P0
    *c = 3 * p1 - 3 * p0;
    // b = 2*(3*P2-6*P1+3*P0)
    *b = 2 * (3 * p2 - 6 * p1 + 3 * p0);
    // a = 3*(P3-3*P2+3*P1-P0)
    *a = 3 * (p3 - 3 * p2 + 3 * p1 - p0);
}

static inline void
updateRange(double x,
            double *xmin,
            double *xmax)
{
    if (x < *xmin) {
        *xmin = x;
    }
    if (x > *xmax) {
        *xmax = x;
    }
}

// compute the bounds of the Bezier for t \in [0,1]
// algorithm:
// - compute extrema of the cubic, i.e. values of t for
// which the derivative of the x coordinate of the
// Bezier is 0. If they are in [0,1] then they take part in
// range computation (there can be up to two extrema). the
// Bbox is the Bbox of these points and the
// extremal points (P0,P3)
static inline void
bezierBounds(double p0,
             double p1,
             double p2,
             double p3,
             double *xmin,
             double *xmax)
{
    // initialize with the range of the endpoints
    *xmin = std::min(p0, p3);
    *xmax = std::max(p0, p3);
    double a, b, c;
    bezierPolyDerivativeCoeffs(p0, p1, p2, p3, &a, &b, &c);
    if (a == 0) {
        //aX^2 + bX + c well then then this is a simple line
        //x= -c / b
        double t = -c / b;
        if ( (0 < t) && (t < 1) ) {
            updateRange(bezier(p0, p1, p2, p3, t), xmin, xmax);
        }

        return;
    }
    double disc = b * b - 4 * a * c;
    if (disc < 0) {
        // no real solution
    } else if (disc == 0) {
        double t = -b / (2 * a);
        if ( (0 < t) && (t < 1) ) {
            updateRange(bezier(p0, p1, p2, p3, t), xmin, xmax);
        }
    } else {
        double t;
        t = ( -b - std::sqrt(disc) ) / (2 * a);
        if ( (0 < t) && (t < 1) ) {
            updateRange(bezier(p0, p1, p2, p3, t), xmin, xmax);
        }
        t = ( -b + std::sqrt(disc) ) / (2 * a);
        if ( (0 < t) && (t < 1) ) {
            updateRange(bezier(p0, p1, p2, p3, t), xmin, xmax);
        }
    }
}

// updates param bbox with the bbox of this segment
static void
bezierPointBboxUpdate(const Point & p0,
                      const Point & p1,
                      const Point & p2,
                      const Point & p3,
                      RectD *bbox) ///< input/output
{
    {
        double x1, x2;
        bezierBounds(p0.x, p1.x, p2.x, p3.x, &x1, &x2);
        if (x1 < bbox->x1) {
            bbox->x1 = x1;
        }
        if (x2 > bbox->x2) {
            bbox->x2 = x2;
        }
    }
    {
        double y1, y2;
        bezierBounds(p0.y, p1.y, p2.y, p3.y, &y1, &y2);
        if (y1 < bbox->y1) {
            bbox->y1 = y1;
        }
        if (y2 > bbox->y2) {
            bbox->y2 = y2;
        }
    }
}

// compute a bounding box for the bezier segment
// algorithm:
// - compute extrema of the cubic, i.e. values of t for
// which the derivative of the x or y coordinate of the
// Bezier is 0. If they are in [0,1] then they take part in
// bbox computation (there can be up to four extrema, 2 for
// x and 2 for y). the Bbox is the Bbox of these points and the
// extremal points (P0,P3)
static void
bezierSegmentBboxUpdate(const BezierCP & first,
                        const BezierCP & last,
                        int time,
                        unsigned int mipMapLevel,
                        RectD* bbox) ///< input/output
{
    Point p0,p1,p2,p3;

    assert(bbox);

    try {
        first.getPositionAtTime(time, &p0.x, &p0.y);
        first.getRightBezierPointAtTime(time, &p1.x, &p1.y);
        last.getPositionAtTime(time, &p3.x, &p3.y);
        last.getLeftBezierPointAtTime(time, &p2.x, &p2.y);
    } catch (const std::exception & e) {
        assert(false);
    }

    if (mipMapLevel > 0) {
        int pot = 1 << mipMapLevel;
        p0.x /= pot;
        p0.y /= pot;

        p1.x /= pot;
        p1.y /= pot;

        p2.x /= pot;
        p2.y /= pot;

        p3.x /= pot;
        p3.y /= pot;
    }
    bezierPointBboxUpdate(p0, p1, p2, p3, bbox);
}

static void
bezierSegmentListBboxUpdate(const BezierCPs & points,
                            bool finished,
                            int time,
                            unsigned int mipMapLevel,
                            RectD* bbox) ///< input/output
{
    if ( points.empty() ) {
        return;
    }
    if (points.size() == 1) {
        // only one point
        Point p0;
        points.front()->getPositionAtTime(time, &p0.x, &p0.y);
        updateRange(p0.x, &bbox->x1, &bbox->x2);
        updateRange(p0.y, &bbox->y1, &bbox->y2);
    }
    BezierCPs::const_iterator next = points.begin();
    ++next;
    for (BezierCPs::const_iterator it = points.begin(); it != points.end(); ++it,++next) {
        if ( next == points.end() ) {
            if (!finished) {
                break;
            }
            next = points.begin();
        }
        bezierSegmentBboxUpdate(*(*it), *(*next), time, mipMapLevel, bbox);
    }
}

// compute nbPointsperSegment points and update the bbox bounding box for the Bezier
// segment from 'first' to 'last' evaluated at 'time'
static void
bezierSegmentEval(const BezierCP & first,
                  const BezierCP & last,
                  int time,
                  unsigned int mipMapLevel,
                  int nbPointsPerSegment,
                  std::list< Point >* points, ///< output
                  RectD* bbox = NULL) ///< input/output (optional)
{
    Point p0,p1,p2,p3;

    try {
        first.getPositionAtTime(time, &p0.x, &p0.y);
        first.getRightBezierPointAtTime(time, &p1.x, &p1.y);
        last.getPositionAtTime(time, &p3.x, &p3.y);
        last.getLeftBezierPointAtTime(time, &p2.x, &p2.y);
    } catch (const std::exception & e) {
        assert(false);
    }

    if (mipMapLevel > 0) {
        int pot = 1 << mipMapLevel;
        p0.x /= pot;
        p0.y /= pot;

        p1.x /= pot;
        p1.y /= pot;

        p2.x /= pot;
        p2.y /= pot;

        p3.x /= pot;
        p3.y /= pot;
    }

    double incr = 1. / (double)(nbPointsPerSegment - 1);
    Point cur;
    for (double t = 0.; t <= 1.; t += incr) {
        bezierPoint(p0, p1, p2, p3, t, &cur);
        points->push_back(cur);
    }
    if (bbox) {
        bezierPointBboxUpdate(p0,  p1,  p2,  p3, bbox);
    }
}

/**
 * @brief Determines if the point (x,y) lies on the bezier curve segment defined by first and last.
 * @returns True if the point is close (according to the acceptance) to the curve, false otherwise.
 * @param param[out] It is set to the parametric value at which the subdivision of the bezier segment
 * yields the closest point to (x,y) on the curve.
 **/
static bool
bezierSegmentMeetsPoint(const BezierCP & first,
                        const BezierCP & last,
                        int time,
                        double x,
                        double y,
                        double distance,
                        double *param) ///< output
{
    Point p0,p1,p2,p3;

    first.getPositionAtTime(time, &p0.x, &p0.y);
    first.getRightBezierPointAtTime(time, &p1.x, &p1.y);
    last.getPositionAtTime(time, &p3.x, &p3.y);
    last.getLeftBezierPointAtTime(time, &p2.x, &p2.y);

    ///Use the control polygon to approximate segment length
    double length = ( std::sqrt( (p1.x - p0.x) * (p1.x - p0.x) + (p1.y - p0.y) * (p1.y - p0.y) ) +
                      std::sqrt( (p2.x - p1.x) * (p2.x - p1.x) + (p2.y - p1.y) * (p2.y - p1.y) ) +
                      std::sqrt( (p3.x - p2.x) * (p3.x - p2.x) + (p3.y - p2.y) * (p3.y - p2.y) ) );
    // increment is the distance divided by the  segment length
    double incr = length == 0. ? 1. : distance / length;

    ///the minimum square distance between a decasteljau point an the given (x,y) point
    ///we save a sqrt call
    double sqDistance = distance * distance;
    double minSqDistance = std::numeric_limits<double>::infinity();
    double tForMin = -1.;
    for (double t = 0.; t <= 1.; t += incr) {
        Point p;
        bezierPoint(p0, p1, p2, p3, t, &p);
        double sqdist = (p.x - x) * (p.x - x) + (p.y - y) * (p.y - y);
        if ( (sqdist <= sqDistance) && (sqdist < minSqDistance) ) {
            minSqDistance = sqdist;
            tForMin = t;
        }
    }

    if (minSqDistance <= sqDistance) {
        *param = tForMin;

        return true;
    }

    return false;
}

static bool
isPointCloseTo(int time,
               const BezierCP & p,
               double x,
               double y,
               double acceptance)
{
    double px,py;

    p.getPositionAtTime(time, &px, &py);
    if ( ( px >= (x - acceptance) ) && ( px <= (x + acceptance) ) && ( py >= (y - acceptance) ) && ( py <= (y + acceptance) ) ) {
        return true;
    }

    return false;
}

static bool
bezierSegmenEqual(int time,
                  const BezierCP & p0,
                  const BezierCP & p1,
                  const BezierCP & s0,
                  const BezierCP & s1)
{
    double prevX,prevY,prevXF,prevYF;
    double nextX,nextY,nextXF,nextYF;

    p0.getPositionAtTime(time, &prevX, &prevY);
    p1.getPositionAtTime(time, &nextX, &nextY);
    s0.getPositionAtTime(time, &prevXF, &prevYF);
    s1.getPositionAtTime(time, &nextXF, &nextYF);
    if ( (prevX != prevXF) || (prevY != prevYF) || (nextX != nextXF) || (nextY != nextYF) ) {
        return true;
    } else {
        ///check derivatives
        double prevRightX,prevRightY,nextLeftX,nextLeftY;
        double prevRightXF,prevRightYF,nextLeftXF,nextLeftYF;
        p0.getRightBezierPointAtTime(time, &prevRightX, &prevRightY);
        p1.getLeftBezierPointAtTime(time, &nextLeftX, &nextLeftY);
        s0.getRightBezierPointAtTime(time,&prevRightXF, &prevRightYF);
        s1.getLeftBezierPointAtTime(time, &nextLeftXF, &nextLeftYF);
        if ( (prevRightX != prevRightXF) || (prevRightY != prevRightYF) || (nextLeftX != nextLeftXF) || (nextLeftY != nextLeftYF) ) {
            return true;
        } else {
            return false;
        }
    }
}

Bezier::Bezier(const boost::shared_ptr<RotoContext>& ctx,
               const std::string & name,
               const boost::shared_ptr<RotoLayer>& parent)
    : RotoDrawableItem(ctx,name,parent)
      , _imp( new BezierPrivate() )
{
}


Bezier::Bezier(const Bezier & other,
               const boost::shared_ptr<RotoLayer>& parent)
: RotoDrawableItem( other.getContext(), other.getName_mt_safe(), other.getParentLayer() )
, _imp( new BezierPrivate() )
{
    clone(&other);
    setParentLayer(parent);
}

void
Bezier::clone(const RotoItem* other)
{
    boost::shared_ptr<Bezier> this_shared = boost::dynamic_pointer_cast<Bezier>(shared_from_this());
    assert(this_shared);
    
    const Bezier* otherBezier = dynamic_cast<const Bezier*>(other);
    if (!otherBezier) {
        return;
    }
    
    Q_EMIT aboutToClone();
    {
        QMutexLocker l(&itemMutex);
        assert( otherBezier->_imp->featherPoints.size() == otherBezier->_imp->points.size() );

        _imp->featherPoints.clear();
        _imp->points.clear();
        BezierCPs::const_iterator itF = otherBezier->_imp->featherPoints.begin();
        for (BezierCPs::const_iterator it = otherBezier->_imp->points.begin(); it != otherBezier->_imp->points.end(); ++it,++itF) {
            boost::shared_ptr<BezierCP> cp( new BezierCP(this_shared) );
            boost::shared_ptr<BezierCP> fp( new BezierCP(this_shared) );
            cp->clone(**it);
            fp->clone(**itF);
            _imp->featherPoints.push_back(fp);
            _imp->points.push_back(cp);
        }
        _imp->finished = otherBezier->_imp->finished;
    }
    RotoDrawableItem::clone(other);
    Q_EMIT cloned();
}

Bezier::~Bezier()
{
    BezierCPs::iterator itFp = _imp->featherPoints.begin();

    for (BezierCPs::iterator itCp = _imp->points.begin(); itCp != _imp->points.end(); ++itCp,++itFp) {
        boost::shared_ptr<Double_Knob> masterCp = (*itCp)->isSlaved();
        boost::shared_ptr<Double_Knob> masterFp = (*itFp)->isSlaved();
        if (masterCp) {
            masterCp->removeSlavedTrack(*itCp);
        }
        if (masterFp) {
            masterFp->removeSlavedTrack(*itFp);
        }
    }
}

boost::shared_ptr<BezierCP>
Bezier::addControlPoint(double x,
                        double y,
                        int time)
{
    
    ///only called on the main-thread
    assert( QThread::currentThread() == qApp->thread() );
    
    if (isCurveFinished()) {
        return boost::shared_ptr<BezierCP>();
    }
    
    int keyframeTime;
    ///if the curve is empty make a new keyframe at the current timeline's time
    ///otherwise re-use the time at which the keyframe was set on the first control point
    if ( _imp->points.empty() ) {
        keyframeTime = time;
    } else {
        keyframeTime = _imp->points.front()->getKeyframeTime(0);
        if (keyframeTime == INT_MAX) {
            keyframeTime = getContext()->getTimelineCurrentTime();
        }
    }
    
    boost::shared_ptr<BezierCP> p;
    boost::shared_ptr<Bezier> this_shared = boost::dynamic_pointer_cast<Bezier>(shared_from_this());
    assert(this_shared);
    bool autoKeying = getContext()->isAutoKeyingEnabled();
    {
        QMutexLocker l(&itemMutex);
        assert(!_imp->finished);

    
        p.reset( new BezierCP(this_shared) );
        if (autoKeying) {
            p->setPositionAtTime(keyframeTime, x, y);
            p->setLeftBezierPointAtTime(keyframeTime, x,y);
            p->setRightBezierPointAtTime(keyframeTime, x, y);
        } else {
            p->setStaticPosition(x, y);
            p->setLeftBezierStaticPosition(x, y);
            p->setRightBezierStaticPosition(x, y);
        }
        _imp->points.insert(_imp->points.end(),p);

        boost::shared_ptr<BezierCP> fp( new FeatherPoint(this_shared) );
        if (autoKeying) {
            fp->setPositionAtTime(keyframeTime, x, y);
            fp->setLeftBezierPointAtTime(keyframeTime, x, y);
            fp->setRightBezierPointAtTime(keyframeTime, x, y);
        } else {
            fp->setStaticPosition(x, y);
            fp->setLeftBezierStaticPosition(x, y);
            fp->setRightBezierStaticPosition(x, y);
        }
        _imp->featherPoints.insert(_imp->featherPoints.end(),fp);
    }
    Q_EMIT controlPointAdded();
    return p;
}

boost::shared_ptr<BezierCP>
Bezier::addControlPointAfterIndex(int index,
                                  double t)
{
    ///only called on the main-thread
    assert( QThread::currentThread() == qApp->thread() );
    
    boost::shared_ptr<Bezier> this_shared = boost::dynamic_pointer_cast<Bezier>(shared_from_this());
    assert(this_shared);

    boost::shared_ptr<BezierCP> p( new BezierCP(this_shared) );
    boost::shared_ptr<BezierCP> fp( new FeatherPoint(this_shared) );
    {
        QMutexLocker l(&itemMutex);
        
        if ( ( index >= (int)_imp->points.size() ) || (index < -1) ) {
            throw std::invalid_argument("Spline control point index out of range.");
        }
        
        
        ///we set the new control point position to be in the exact position the curve would have at each keyframe
        std::set<int> existingKeyframes;
        _imp->getKeyframeTimes(&existingKeyframes);
        
        BezierCPs::const_iterator prev,next,prevF,nextF;
        if (index == -1) {
            prev = _imp->points.end();
            --prev;
            next = _imp->points.begin();
            
            prevF = _imp->featherPoints.end();
            --prevF;
            nextF = _imp->featherPoints.begin();
        } else {
            prev = _imp->atIndex(index);
            next = prev;
            ++next;
            if ( _imp->finished && ( next == _imp->points.end() ) ) {
                next = _imp->points.begin();
            }
            assert( next != _imp->points.end() );
            prevF = _imp->featherPoints.begin();
            std::advance(prevF, index);
            nextF = prevF;
            ++nextF;
            if ( _imp->finished && ( nextF == _imp->featherPoints.end() ) ) {
                nextF = _imp->featherPoints.begin();
            }
        }
        
        
        for (std::set<int>::iterator it = existingKeyframes.begin(); it != existingKeyframes.end(); ++it) {
            Point p0,p1,p2,p3;
            (*prev)->getPositionAtTime(*it, &p0.x, &p0.y);
            (*prev)->getRightBezierPointAtTime(*it, &p1.x, &p1.y);
            (*next)->getPositionAtTime(*it, &p3.x, &p3.y);
            (*next)->getLeftBezierPointAtTime(*it, &p2.x, &p2.y);
            
            
            Point dest;
            Point p0p1, p1p2, p2p3, p0p1_p1p2, p1p2_p2p3;
            bezierFullPoint(p0, p1, p2, p3, t, &p0p1, &p1p2, &p2p3, &p0p1_p1p2, &p1p2_p2p3, &dest);
            
            //update prev and next inner control points
            (*prev)->setRightBezierPointAtTime(*it, p0p1.x, p0p1.y);
            (*prevF)->setRightBezierPointAtTime(*it, p0p1.x, p0p1.y);
            
            (*next)->setLeftBezierPointAtTime(*it, p2p3.x, p2p3.y);
            (*nextF)->setLeftBezierPointAtTime(*it, p2p3.x, p2p3.y);
            
            p->setPositionAtTime(*it, dest.x, dest.y);
            ///The left control point of p is p0p1_p1p2 and the right control point is p1p2_p2p3
            p->setLeftBezierPointAtTime(*it, p0p1_p1p2.x, p0p1_p1p2.y);
            p->setRightBezierPointAtTime(*it, p1p2_p2p3.x, p1p2_p2p3.y);
            
            fp->setPositionAtTime(*it, dest.x, dest.y);
            fp->setLeftBezierPointAtTime(*it, p0p1_p1p2.x, p0p1_p1p2.y);
            fp->setRightBezierPointAtTime(*it, p1p2_p2p3.x, p1p2_p2p3.y);
        }
        
        ///if there's no keyframes
        if ( existingKeyframes.empty() ) {
            Point p0,p1,p2,p3;
            
            (*prev)->getPositionAtTime(0, &p0.x, &p0.y);
            (*prev)->getRightBezierPointAtTime(0, &p1.x, &p1.y);
            (*next)->getPositionAtTime(0, &p3.x, &p3.y);
            (*next)->getLeftBezierPointAtTime(0, &p2.x, &p2.y);
            
            
            Point dest;
            Point p0p1, p1p2, p2p3, p0p1_p1p2, p1p2_p2p3;
            bezierFullPoint(p0, p1, p2, p3, t, &p0p1, &p1p2, &p2p3, &p0p1_p1p2, &p1p2_p2p3, &dest);
            
            //update prev and next inner control points
            (*prev)->setRightBezierStaticPosition(p0p1.x, p0p1.y);
            (*prevF)->setRightBezierStaticPosition(p0p1.x, p0p1.y);
            
            (*next)->setLeftBezierStaticPosition(p2p3.x, p2p3.y);
            (*nextF)->setLeftBezierStaticPosition(p2p3.x, p2p3.y);
            
            p->setStaticPosition(dest.x, dest.y);
            ///The left control point of p is p0p1_p1p2 and the right control point is p1p2_p2p3
            p->setLeftBezierStaticPosition(p0p1_p1p2.x, p0p1_p1p2.y);
            p->setRightBezierStaticPosition(p1p2_p2p3.x, p1p2_p2p3.y);
            
            fp->setStaticPosition(dest.x, dest.y);
            fp->setLeftBezierStaticPosition(p0p1_p1p2.x, p0p1_p1p2.y);
            fp->setRightBezierStaticPosition(p1p2_p2p3.x, p1p2_p2p3.y);
        }
        
        
        ////Insert the point into the container
        if (index != -1) {
            BezierCPs::iterator it = _imp->points.begin();
            ///it will point at the element right after index
            std::advance(it, index + 1);
            _imp->points.insert(it,p);
            
            ///insert the feather point
            BezierCPs::iterator itF = _imp->featherPoints.begin();
            std::advance(itF, index + 1);
            _imp->featherPoints.insert(itF, fp);
        } else {
            _imp->points.push_front(p);
            _imp->featherPoints.push_front(fp);
        }
        
        
        ///If auto-keying is enabled, set a new keyframe
        int currentTime = getContext()->getTimelineCurrentTime();
        if ( !_imp->hasKeyframeAtTime(currentTime) && getContext()->isAutoKeyingEnabled() ) {
            l.unlock();
            setKeyframe(currentTime);
        }
    }
    Q_EMIT controlPointAdded();
    return p;
} // addControlPointAfterIndex

int
Bezier::getControlPointsCount() const
{
    QMutexLocker l(&itemMutex);

    return (int)_imp->points.size();
}

int
Bezier::isPointOnCurve(double x,
                       double y,
                       double distance,
                       double *t,
                       bool* feather) const
{
    ///only called on the main-thread
    assert( QThread::currentThread() == qApp->thread() );

    int time = getContext()->getTimelineCurrentTime();
    QMutexLocker l(&itemMutex);

    ///special case: if the curve has only 1 control point, just check if the point
    ///is nearby that sole control point
    if (_imp->points.size() == 1) {
        const boost::shared_ptr<BezierCP> & cp = _imp->points.front();
        if ( isPointCloseTo(time, *cp, x, y, distance) ) {
            *feather = false;

            return 0;
        } else {
            ///do the same with the feather points
            const boost::shared_ptr<BezierCP> & fp = _imp->featherPoints.front();
            if ( isPointCloseTo(time, *fp, x, y, distance) ) {
                *feather = true;

                return 0;
            }
        }

        return -1;
    }

    ///For each segment find out if the point lies on the bezier
    int index = 0;

    assert( _imp->featherPoints.size() == _imp->points.size() );

    BezierCPs::const_iterator fp = _imp->featherPoints.begin();
    for (BezierCPs::const_iterator it = _imp->points.begin(); it != _imp->points.end(); ++it, ++index,++fp) {
        BezierCPs::const_iterator next = it;
        BezierCPs::const_iterator nextFp = fp;
        ++nextFp;
        ++next;
        if ( next == _imp->points.end() ) {
            if (!_imp->finished) {
                return -1;
            } else {
                next = _imp->points.begin();
                nextFp = _imp->featherPoints.begin();
            }
        }
        if ( bezierSegmentMeetsPoint(*(*it), *(*next), time, x, y, distance, t) ) {
            *feather = false;

            return index;
        }
        if ( bezierSegmentMeetsPoint(**fp, **nextFp, time, x, y, distance, t) ) {
            *feather = true;

            return index;
        }
    }

    ///now check the feather points segments only if they are different from the base bezier


    return -1;
} // isPointOnCurve

void
Bezier::setCurveFinished(bool finished)
{
    ///only called on the main-thread
    assert( QThread::currentThread() == qApp->thread() );
    QMutexLocker l(&itemMutex);
    _imp->finished = finished;
}

bool
Bezier::isCurveFinished() const
{
    QMutexLocker l(&itemMutex);

    return _imp->finished;
}

void
Bezier::removeControlPointByIndex(int index)
{
    ///only called on the main-thread
    assert( QThread::currentThread() == qApp->thread() );
    
    {
        QMutexLocker l(&itemMutex);
        BezierCPs::iterator it;
        try {
            it = _imp->atIndex(index);
        } catch (...) {
            ///attempt to remove an unexsiting point
            return;
        }
        
        boost::shared_ptr<Double_Knob> isSlaved = (*it)->isSlaved();
        if (isSlaved) {
            isSlaved->removeSlavedTrack(*it);
        }
        _imp->points.erase(it);
        
        BezierCPs::iterator itF = _imp->featherPoints.begin();
        std::advance(itF, index);
        _imp->featherPoints.erase(itF);
    }
    Q_EMIT controlPointRemoved();
}

#pragma message WARN("Roto: refactor the following!!! too much copy/paste between these move* functions!!!")
void
Bezier::movePointByIndex(int index,
                         int time,
                         double dx,
                         double dy)
{
    ///only called on the main-thread
    assert( QThread::currentThread() == qApp->thread() );

    bool autoKeying = getContext()->isAutoKeyingEnabled();
    bool keySet = false;
    {
        QMutexLocker l(&itemMutex);
        BezierCPs::iterator it = _imp->atIndex(index);
        double x,y,leftX,leftY,rightX,rightY;
        bool isOnKeyframe = (*it)->getPositionAtTime(time, &x, &y,true);
        (*it)->getLeftBezierPointAtTime(time, &leftX, &leftY,true);
        (*it)->getRightBezierPointAtTime(time, &rightX, &rightY,true);


        BezierCPs::iterator itF = _imp->featherPoints.begin();
        std::advance(itF, index);
        double xF,yF,leftXF,leftYF,rightXF,rightYF;
        (*itF)->getPositionAtTime(time, &xF, &yF,true);
        (*itF)->getLeftBezierPointAtTime(time, &leftXF, &leftYF,true);
        (*itF)->getRightBezierPointAtTime(time, &rightXF, &rightYF,true);

        bool fLinkEnabled = getContext()->isFeatherLinkEnabled();
        bool moveFeather = ( fLinkEnabled || ( !fLinkEnabled && (*it)->equalsAtTime(time, **itF) ) );


        if (autoKeying || isOnKeyframe) {
            (*it)->setPositionAtTime(time, x + dx, y + dy);
            (*it)->setLeftBezierPointAtTime(time, leftX + dx, leftY + dy);
            (*it)->setRightBezierPointAtTime(time, rightX + dx, rightY + dy);
            if (!isOnKeyframe) {
                keySet = true;
            }
        }

        if (moveFeather) {
            if (autoKeying || isOnKeyframe) {
                (*itF)->setPositionAtTime(time, xF + dx, yF + dy);
                (*itF)->setLeftBezierPointAtTime(time, leftXF + dx, leftYF + dy);
                (*itF)->setRightBezierPointAtTime(time, rightXF + dx, rightYF + dy);
            }
        }

        if ( getContext()->isRippleEditEnabled() ) {
            std::set<int> keyframes;
            _imp->getKeyframeTimes(&keyframes);
            for (std::set<int>::iterator it2 = keyframes.begin(); it2 != keyframes.end(); ++it2) {
                if (*it2 == time) {
                    continue;
                }
                (*it)->getPositionAtTime(*it2, &x, &y,true);
                (*it)->getLeftBezierPointAtTime(*it2, &leftX, &leftY,true);
                (*it)->getRightBezierPointAtTime(*it2, &rightX, &rightY,true);

                (*it)->setPositionAtTime(*it2, x + dx, y + dy);
                (*it)->setLeftBezierPointAtTime(*it2, leftX + dx, leftY + dy);
                (*it)->setRightBezierPointAtTime(*it2, rightX + dx, rightY + dy);
                if (moveFeather) {
                    (*itF)->getPositionAtTime(*it2, &xF, &yF,true);
                    (*itF)->getLeftBezierPointAtTime(*it2, &leftXF, &leftYF,true);
                    (*itF)->getRightBezierPointAtTime(*it2, &rightXF, &rightYF,true);

                    (*itF)->setPositionAtTime(*it2, xF + dx, yF + dy);
                    (*itF)->setLeftBezierPointAtTime(*it2, leftXF + dx, leftYF + dy);
                    (*itF)->setRightBezierPointAtTime(*it2, rightXF + dx, rightYF + dy);
                }
            }
        }
    }
    if (autoKeying) {
        setKeyframe(time);
    }
    if (keySet) {
        Q_EMIT keyframeSet(time);
    }
} // movePointByIndex

void
Bezier::moveFeatherByIndex(int index,
                           int time,
                           double dx,
                           double dy)
{
    ///only called on the main-thread
    assert( QThread::currentThread() == qApp->thread() );

    bool autoKeying = getContext()->isAutoKeyingEnabled();
    bool keySet = false;
    {
        QMutexLocker l(&itemMutex);
        BezierCPs::iterator itF = _imp->featherPoints.begin();
        std::advance(itF, index);
        double xF,yF,leftXF,leftYF,rightXF,rightYF;
        bool isOnkeyframe = (*itF)->getPositionAtTime(time, &xF, &yF,true);

        if (isOnkeyframe || autoKeying) {
            (*itF)->setPositionAtTime(time, xF + dx, yF + dy);
        }

        (*itF)->getLeftBezierPointAtTime(time, &leftXF, &leftYF,true);
        (*itF)->getRightBezierPointAtTime(time, &rightXF, &rightYF,true);

        if (isOnkeyframe || autoKeying) {
            (*itF)->setLeftBezierPointAtTime(time, leftXF + dx, leftYF + dy);
            (*itF)->setRightBezierPointAtTime(time, rightXF + dx, rightYF + dy);
            if (!isOnkeyframe) {
                keySet = true;
            }
        }

        if ( getContext()->isRippleEditEnabled() ) {
            std::set<int> keyframes;
            _imp->getKeyframeTimes(&keyframes);
            for (std::set<int>::iterator it2 = keyframes.begin(); it2 != keyframes.end(); ++it2) {
                if (*it2 == time) {
                    continue;
                }

                (*itF)->getPositionAtTime(*it2, &xF, &yF,true);
                (*itF)->getLeftBezierPointAtTime(*it2, &leftXF, &leftYF,true);
                (*itF)->getRightBezierPointAtTime(*it2, &rightXF, &rightYF,true);

                (*itF)->setPositionAtTime(*it2, xF + dx, yF + dy);
                (*itF)->setLeftBezierPointAtTime(*it2, leftXF + dx, leftYF + dy);
                (*itF)->setRightBezierPointAtTime(*it2, rightXF + dx, rightYF + dy);
            }
        }
    }
    if (autoKeying) {
        setKeyframe(time);
    }
    if (keySet) {
        Q_EMIT keyframeSet(time);
    }
} // moveFeatherByIndex

void
Bezier::transformPoint(const boost::shared_ptr<BezierCP> & point,
                       int time,
                       Transform::Matrix3x3* matrix)
{
    bool autoKeying = getContext()->isAutoKeyingEnabled();
    bool keySet = false;
    {
        QMutexLocker l(&itemMutex);
        Transform::Point3D cp,leftCp,rightCp;
        point->getPositionAtTime(time, &cp.x, &cp.y,true);
        point->getLeftBezierPointAtTime(time, &leftCp.x, &leftCp.y,true);
        bool isonKeyframe = point->getRightBezierPointAtTime(time, &rightCp.x, &rightCp.y,true);


        cp.z = 1.;
        leftCp.z = 1.;
        rightCp.z = 1.;

        cp = matApply(*matrix, cp);
        leftCp = matApply(*matrix, leftCp);
        rightCp = matApply(*matrix, rightCp);

        cp.x /= cp.z; cp.y /= cp.z;
        leftCp.x /= leftCp.z; leftCp.y /= leftCp.z;
        rightCp.x /= rightCp.z; rightCp.y /= rightCp.z;

        if (autoKeying || isonKeyframe) {
            point->setPositionAtTime(time, cp.x, cp.y);
            point->setLeftBezierPointAtTime(time, leftCp.x, leftCp.y);
            point->setRightBezierPointAtTime(time, rightCp.x, rightCp.y);
            if (!isonKeyframe) {
                keySet = true;
            }
        }
    }

    if (keySet) {
        Q_EMIT keyframeSet(time);
    }
}

void
Bezier::moveLeftBezierPoint(int index,
                            int time,
                            double dx,
                            double dy)
{
    ///only called on the main-thread
    assert( QThread::currentThread() == qApp->thread() );

    bool autoKeying = getContext()->isAutoKeyingEnabled();
    bool featherLink = getContext()->isFeatherLinkEnabled();
    bool rippleEdit = getContext()->isRippleEditEnabled();
    bool keySet = false;
    {
        QMutexLocker l(&itemMutex);
        BezierCPs::iterator cp = _imp->atIndex(index);
        assert( cp != _imp->points.end() );

        BezierCPs::iterator fp = _imp->featherPoints.begin();
        std::advance(fp, index);
        double x,y,xF,yF;
        (*cp)->getLeftBezierPointAtTime(time, &x, &y,true);
        bool isOnKeyframe = (*fp)->getLeftBezierPointAtTime(time, &xF, &yF,true);
        bool moveFeather = featherLink || (x == xF && y == yF);

        if (autoKeying || isOnKeyframe) {
            (*cp)->setLeftBezierPointAtTime(time,x + dx, y + dy);
            if (moveFeather) {
                (*fp)->setLeftBezierPointAtTime(time, xF + dx, yF + dy);
            }
            if (!isOnKeyframe) {
                keySet = true;
            }
        } else {
            ///this function is called when building a new bezier we must
            ///move the static position if there is no keyframe, otherwise the
            ///curve would never be built
            (*cp)->setLeftBezierStaticPosition(x + dx, y + dy);
            if (moveFeather) {
                (*fp)->setLeftBezierStaticPosition(xF + dx, yF + dy);
            }
        }

        if (rippleEdit) {
            std::set<int> keyframes;
            _imp->getKeyframeTimes(&keyframes);
            for (std::set<int>::iterator it2 = keyframes.begin(); it2 != keyframes.end(); ++it2) {
                if (*it2 == time) {
                    continue;
                }

                (*cp)->getLeftBezierPointAtTime(*it2, &x, &y,true);
                (*cp)->setLeftBezierPointAtTime(*it2, x + dx, y + dy);
                if (moveFeather) {
                    (*fp)->getLeftBezierPointAtTime(*it2, &xF, &yF,true);
                    (*fp)->setLeftBezierPointAtTime(*it2, xF + dx, yF + dy);
                }
            }
        }
    }
    if (autoKeying) {
        setKeyframe(time);
    }
    if (keySet) {
        Q_EMIT keyframeSet(time);
    }
} // moveLeftBezierPoint

void
Bezier::moveRightBezierPoint(int index,
                             int time,
                             double dx,
                             double dy)
{
    ///only called on the main-thread
    assert( QThread::currentThread() == qApp->thread() );

    bool autoKeying = getContext()->isAutoKeyingEnabled();
    bool featherLink = getContext()->isFeatherLinkEnabled();
    bool rippleEdit = getContext()->isRippleEditEnabled();
    bool keySet = false;
    {
        QMutexLocker l(&itemMutex);
        BezierCPs::iterator cp = _imp->atIndex(index);
        assert( cp != _imp->points.end() );

        BezierCPs::iterator fp = _imp->featherPoints.begin();
        std::advance(fp, index);
        double x,y,xF,yF;
        (*cp)->getRightBezierPointAtTime(time, &x, &y,true);
        bool isOnKeyframe = (*fp)->getRightBezierPointAtTime(time, &xF, &yF,true);
        bool moveFeather = featherLink || (x == xF && y == yF);

        if (autoKeying || isOnKeyframe) {
            (*cp)->setRightBezierPointAtTime(time,x + dx, y + dy);
            if (moveFeather) {
                (*fp)->setRightBezierPointAtTime(time, xF + dx, yF + dy);
            }
            if (!isOnKeyframe) {
                keySet = true;
            }
        } else {
            ///this function is called when building a new bezier we must
            ///move the static position if there is no keyframe, otherwise the
            ///curve would never be built
            (*cp)->setRightBezierStaticPosition(x + dx, y + dy);
            if (moveFeather) {
                (*fp)->setRightBezierStaticPosition(xF + dx, yF + dy);
            }
        }

        if (rippleEdit) {
            std::set<int> keyframes;
            _imp->getKeyframeTimes(&keyframes);
            for (std::set<int>::iterator it2 = keyframes.begin(); it2 != keyframes.end(); ++it2) {
                if (*it2 == time) {
                    continue;
                }


                (*cp)->getRightBezierPointAtTime(*it2, &x, &y,true);
                (*cp)->setRightBezierPointAtTime(*it2, x + dx, y + dy);
                if (moveFeather) {
                    (*fp)->getRightBezierPointAtTime(*it2, &xF, &yF,true);
                    (*fp)->setRightBezierPointAtTime(*it2, xF + dx, yF + dy);
                }
            }
        }
    }
    if (autoKeying) {
        setKeyframe(time);
    }
    if (keySet) {
        Q_EMIT keyframeSet(time);
    }
} // moveRightBezierPoint

#pragma message WARN("Roto: refactor the following!!! too much copy/paste between these set* functions!!!")
void
Bezier::setLeftBezierPoint(int index,
                           int time,
                           double x,
                           double y)
{
    ///only called on the main-thread
    assert( QThread::currentThread() == qApp->thread() );

    bool autoKeying = getContext()->isAutoKeyingEnabled();
    bool keySet = false;
    bool rippleEditEnabled = getContext()->isRippleEditEnabled();
    {
        QMutexLocker l(&itemMutex);
        BezierCPs::iterator cp = _imp->atIndex(index);
        assert( cp != _imp->points.end() );

        BezierCPs::iterator fp = _imp->featherPoints.begin();
        std::advance(fp, index);
        bool isOnKeyframe = _imp->hasKeyframeAtTime(time);

        if (autoKeying || isOnKeyframe) {
            (*cp)->setLeftBezierPointAtTime(time, x, y);
            (*fp)->setLeftBezierPointAtTime(time, x, y);
            if (!isOnKeyframe) {
                keySet = true;
            }
        } else {
            (*cp)->setLeftBezierStaticPosition(x, y);
            (*fp)->setLeftBezierStaticPosition(x, y);
        }

        if (rippleEditEnabled) {
            std::set<int> keyframes;
            _imp->getKeyframeTimes(&keyframes);
            for (std::set<int>::iterator it2 = keyframes.begin(); it2 != keyframes.end(); ++it2) {
                (*cp)->setLeftBezierPointAtTime(*it2, x,y);
                (*fp)->setLeftBezierPointAtTime(*it2,x,y);
            }
        }
    }
    if (autoKeying) {
        setKeyframe(time);
    }
    if (keySet) {
        Q_EMIT keyframeSet(time);
    }
}

void
Bezier::setRightBezierPoint(int index,
                            int time,
                            double x,
                            double y)
{
    ///only called on the main-thread
    assert( QThread::currentThread() == qApp->thread() );

    bool autoKeying = getContext()->isAutoKeyingEnabled();
    bool keySet = false;
    bool rippleEditEnabled = getContext()->isRippleEditEnabled();
    {
        QMutexLocker l(&itemMutex);
        BezierCPs::iterator cp = _imp->atIndex(index);
        assert( cp != _imp->points.end() );

        BezierCPs::iterator fp = _imp->featherPoints.begin();
        std::advance(fp, index);
        bool isOnKeyframe = _imp->hasKeyframeAtTime(time);

        if (autoKeying || isOnKeyframe) {
            (*cp)->setRightBezierPointAtTime(time, x, y);
            (*fp)->setRightBezierPointAtTime(time, x, y);
            if (!isOnKeyframe) {
                keySet = true;
            }
        } else {
            (*cp)->setRightBezierStaticPosition(x, y);
            (*fp)->setRightBezierStaticPosition(x, y);
        }

        if (rippleEditEnabled) {
            std::set<int> keyframes;
            _imp->getKeyframeTimes(&keyframes);
            for (std::set<int>::iterator it2 = keyframes.begin(); it2 != keyframes.end(); ++it2) {
                (*cp)->setRightBezierPointAtTime(*it2, x,y);
                (*fp)->setRightBezierPointAtTime(*it2,x,y);
            }
        }
    }
    if (autoKeying) {
        setKeyframe(time);
    }
    if (keySet) {
        Q_EMIT keyframeSet(time);
    }
}

void
Bezier::setPointAtIndex(bool feather,
                        int index,
                        int time,
                        double x,
                        double y,
                        double lx,
                        double ly,
                        double rx,
                        double ry)
{
    ///only called on the main-thread
    assert( QThread::currentThread() == qApp->thread() );

    bool autoKeying = getContext()->isAutoKeyingEnabled();
    bool rippleEdit = getContext()->isRippleEditEnabled();
    bool keySet = false;

    {
        QMutexLocker l(&itemMutex);
        bool isOnKeyframe = _imp->hasKeyframeAtTime(time);

        if ( index >= (int)_imp->featherPoints.size() ) {
            throw std::invalid_argument("Bezier::setPointAtIndex: Index out of range.");
        }

        BezierCPs::iterator fp = feather ?  _imp->featherPoints.begin() : _imp->points.begin();
        std::advance(fp, index);

        if (autoKeying || isOnKeyframe) {
            (*fp)->setPositionAtTime(time, x, y);
            (*fp)->setLeftBezierPointAtTime(time, lx, ly);
            (*fp)->setRightBezierPointAtTime(time, rx, ry);
            if (!isOnKeyframe) {
                keySet = true;
            }
        }

        if (rippleEdit) {
            std::set<int> keyframes;
            _imp->getKeyframeTimes(&keyframes);
            for (std::set<int>::iterator it2 = keyframes.begin(); it2 != keyframes.end(); ++it2) {
                (*fp)->setPositionAtTime(*it2, x, y);
                (*fp)->setLeftBezierPointAtTime(*it2, lx, ly);
                (*fp)->setRightBezierPointAtTime(*it2, rx, ry);
            }
        }
    }
    if (autoKeying) {
        setKeyframe(time);
    }
    if (keySet) {
        Q_EMIT keyframeSet(time);
    }
}

void
Bezier::movePointLeftAndRightIndex(BezierCP & p,
                                   int time,
                                   double lx,
                                   double ly,
                                   double rx,
                                   double ry)
{
    ///only called on the main-thread
    assert( QThread::currentThread() == qApp->thread() );

    bool autoKeying = getContext()->isAutoKeyingEnabled();
    bool rippleEdit = getContext()->isRippleEditEnabled();
    bool keySet = false;
    {
        QMutexLocker l(&itemMutex);
        bool isOnKeyframe = _imp->hasKeyframeAtTime(time);
        double leftX,leftY,rightX,rightY;
        p.getLeftBezierPointAtTime(time, &leftX, &leftY,true);
        p.getRightBezierPointAtTime(time, &rightX, &rightY,true);

        if (autoKeying || isOnKeyframe) {
            p.setLeftBezierPointAtTime(time, leftX + lx,leftY +  ly);
            p.setRightBezierPointAtTime(time, rightX + rx, rightY + ry);
            if (!isOnKeyframe) {
                keySet = true;
            }
        }

        if (rippleEdit) {
            std::set<int> keyframes;
            _imp->getKeyframeTimes(&keyframes);
            for (std::set<int>::iterator it2 = keyframes.begin(); it2 != keyframes.end(); ++it2) {
                if (*it2 == time) {
                    continue;
                }
                p.getLeftBezierPointAtTime(*it2, &leftX, &leftY,true);
                p.getRightBezierPointAtTime(*it2, &rightX, &rightY,true);
                p.setLeftBezierPointAtTime(*it2, leftX + lx,leftY +  ly);
                p.setRightBezierPointAtTime(*it2, rightX + rx, rightY + ry);
            }
        }
    }
    if (autoKeying) {
        setKeyframe(time);
    }
    if (keySet) {
        Q_EMIT keyframeSet(time);
    }
}

void
Bezier::removeFeatherAtIndex(int index)
{
    ///only called on the main-thread
    assert( QThread::currentThread() == qApp->thread() );
    QMutexLocker l(&itemMutex);

    if ( index >= (int)_imp->points.size() ) {
        throw std::invalid_argument("Bezier::removeFeatherAtIndex: Index out of range.");
    }

    BezierCPs::iterator cp = _imp->atIndex(index);
    BezierCPs::iterator fp = _imp->featherPoints.begin();
    std::advance(fp, index);

    assert( cp != _imp->points.end() && fp != _imp->featherPoints.end() );

    (*fp)->clone(**cp);
}

void
Bezier::smoothPointAtIndex(int index,
                           int time,
                           const std::pair<double,double>& pixelScale)
{
    ///only called on the main-thread
    assert( QThread::currentThread() == qApp->thread() );
    bool keySet = false;
    bool autoKeying = getContext()->isAutoKeyingEnabled();
    bool rippleEdit = getContext()->isRippleEditEnabled();

    {
        QMutexLocker l(&itemMutex);
        if ( index >= (int)_imp->points.size() ) {
            throw std::invalid_argument("Bezier::smoothPointAtIndex: Index out of range.");
        }

        BezierCPs::iterator cp = _imp->atIndex(index);
        BezierCPs::iterator fp = _imp->featherPoints.begin();
        std::advance(fp, index);

        assert( cp != _imp->points.end() && fp != _imp->featherPoints.end() );
        (*cp)->smoothPoint(time,autoKeying,rippleEdit,pixelScale);
        keySet = (*fp)->smoothPoint(time,autoKeying,rippleEdit,pixelScale);
    }
    if (autoKeying) {
        setKeyframe(time);
    }
    if (keySet) {
        Q_EMIT keyframeSet(time);
    }
}

void
Bezier::cuspPointAtIndex(int index,
                         int time,
                         const std::pair<double,double>& pixelScale)
{
    ///only called on the main-thread
    assert( QThread::currentThread() == qApp->thread() );

    bool autoKeying = getContext()->isAutoKeyingEnabled();
    bool rippleEdit = getContext()->isRippleEditEnabled();
    bool keySet = false;
    {
        QMutexLocker l(&itemMutex);
        if ( index >= (int)_imp->points.size() ) {
            throw std::invalid_argument("Bezier::cuspPointAtIndex: Index out of range.");
        }

        BezierCPs::iterator cp = _imp->atIndex(index);
        BezierCPs::iterator fp = _imp->featherPoints.begin();
        std::advance(fp, index);

        assert( cp != _imp->points.end() && fp != _imp->featherPoints.end() );
        (*cp)->cuspPoint(time,autoKeying,rippleEdit, pixelScale);
        keySet = (*fp)->cuspPoint(time,autoKeying,rippleEdit,pixelScale);
    }
    if (autoKeying) {
        setKeyframe(time);
    }
    if (keySet) {
        Q_EMIT keyframeSet(time);
    }
}

void
Bezier::setKeyframe(int time)
{
    ///only called on the main-thread
    assert( QThread::currentThread() == qApp->thread() );

    {
        QMutexLocker l(&itemMutex);
        if ( _imp->hasKeyframeAtTime(time) ) {
            return;
        }


        assert( _imp->points.size() == _imp->featherPoints.size() );

        BezierCPs::iterator itF = _imp->featherPoints.begin();
        for (BezierCPs::iterator it = _imp->points.begin(); it != _imp->points.end(); ++it,++itF) {
            double x,y;
            double leftDerivX,rightDerivX,leftDerivY,rightDerivY;

            {
                (*it)->getPositionAtTime(time, &x, &y,true);
                (*it)->setPositionAtTime(time, x, y);

                (*it)->getLeftBezierPointAtTime(time, &leftDerivX, &leftDerivY,true);
                (*it)->getRightBezierPointAtTime(time, &rightDerivX, &rightDerivY,true);
                (*it)->setLeftBezierPointAtTime(time, leftDerivX, leftDerivY);
                (*it)->setRightBezierPointAtTime(time, rightDerivX, rightDerivY);
            }

            {
                (*itF)->getPositionAtTime(time, &x, &y,true);
                (*itF)->setPositionAtTime(time, x, y);

                (*itF)->getLeftBezierPointAtTime(time, &leftDerivX, &leftDerivY,true);
                (*itF)->getRightBezierPointAtTime(time, &rightDerivX, &rightDerivY,true);
                (*itF)->setLeftBezierPointAtTime(time, leftDerivX, leftDerivY);
                (*itF)->setRightBezierPointAtTime(time, rightDerivX, rightDerivY);
            }
        }
    }
    Q_EMIT keyframeSet(time);
}

void
Bezier::removeAnimation()
{
    ///only called on the main-thread
    assert( QThread::currentThread() == qApp->thread() );
    
    {
        QMutexLocker l(&itemMutex);
       
        assert( _imp->featherPoints.size() == _imp->points.size() );
        
        BezierCPs::iterator fp = _imp->featherPoints.begin();
        for (BezierCPs::iterator it = _imp->points.begin(); it != _imp->points.end(); ++it,++fp) {
            (*it)->removeAnimation();
            (*fp)->removeAnimation();
        }
    }
    Q_EMIT animationRemoved();
}

void
Bezier::removeKeyframe(int time)
{
    ///only called on the main-thread
    assert( QThread::currentThread() == qApp->thread() );

    {
        QMutexLocker l(&itemMutex);

        if ( !_imp->hasKeyframeAtTime(time) ) {
            return;
        }
        assert( _imp->featherPoints.size() == _imp->points.size() );

        BezierCPs::iterator fp = _imp->featherPoints.begin();
        for (BezierCPs::iterator it = _imp->points.begin(); it != _imp->points.end(); ++it,++fp) {
            (*it)->removeKeyframe(time);
            (*fp)->removeKeyframe(time);
        }
    }
    Q_EMIT keyframeRemoved(time);
}

void
Bezier::moveKeyframe(int oldTime,int newTime)
{
    
    BezierCPs::iterator fp = _imp->featherPoints.begin();
    for (BezierCPs::iterator it = _imp->points.begin(); it != _imp->points.end(); ++it,++fp) {
        double x,y,lx,ly,rx,ry;
        (*it)->getPositionAtTime(oldTime, &x, &y);
        (*it)->getLeftBezierPointAtTime(oldTime, &lx, &ly);
        (*it)->getRightBezierPointAtTime(oldTime, &rx, &ry);
        
        (*it)->removeKeyframe(oldTime);
        
        (*it)->setPositionAtTime(newTime, x, y);
        (*it)->setLeftBezierPointAtTime(newTime, lx, ly);
        (*it)->setRightBezierPointAtTime(newTime, rx, ry);
        
        (*fp)->getPositionAtTime(oldTime, &x, &y);
        (*fp)->getLeftBezierPointAtTime(oldTime, &lx, &ly);
        (*fp)->getRightBezierPointAtTime(oldTime, &rx, &ry);
        
        (*fp)->removeKeyframe(oldTime);
        
        (*fp)->setPositionAtTime(newTime, x, y);
        (*fp)->setLeftBezierPointAtTime(newTime, lx, ly);
        (*fp)->setRightBezierPointAtTime(newTime, rx, ry);
        
    }
    Q_EMIT keyframeRemoved(oldTime);
    Q_EMIT keyframeSet(newTime);
}

int
Bezier::getKeyframesCount() const
{
    QMutexLocker l(&itemMutex);

    if ( _imp->points.empty() ) {
        return 0;
    } else {
        return _imp->points.front()->getKeyframesCount();
    }
}

void
Bezier::evaluateAtTime_DeCasteljau(int time,
                                   unsigned int mipMapLevel,
                                   int nbPointsPerSegment,
                                   std::list< Natron::Point >* points,
                                   RectD* bbox) const
{
    QMutexLocker l(&itemMutex);
    BezierCPs::const_iterator next = _imp->points.begin();

    if ( _imp->points.empty() ) {
        return;
    }
    ++next;
    for (BezierCPs::const_iterator it = _imp->points.begin(); it != _imp->points.end(); ++it,++next) {
        if ( next == _imp->points.end() ) {
            if (!_imp->finished) {
                break;
            }
            next = _imp->points.begin();
        }
        bezierSegmentEval(*(*it),*(*next), time,mipMapLevel, nbPointsPerSegment, points,bbox);
    }
}

void
Bezier::evaluateFeatherPointsAtTime_DeCasteljau(int time,
                                                unsigned int mipMapLevel,
                                                int nbPointsPerSegment,
                                                bool evaluateIfEqual, ///< evaluate only if feather points are different from control points
                                                std::list< Natron::Point >* points, ///< output
                                                RectD* bbox) const ///< output
{
    QMutexLocker l(&itemMutex);

    if ( _imp->points.empty() ) {
        return;
    }
    BezierCPs::const_iterator itCp = _imp->points.begin();
    BezierCPs::const_iterator next = _imp->featherPoints.begin();
    ++next;
    BezierCPs::const_iterator nextCp = itCp;
    ++nextCp;
    for (BezierCPs::const_iterator it = _imp->featherPoints.begin(); it != _imp->featherPoints.end(); ++it,++itCp,++next,++nextCp) {
        if ( next == _imp->featherPoints.end() ) {
            next = _imp->featherPoints.begin();
        }
        if ( nextCp == _imp->points.end() ) {
            if (!_imp->finished) {
                break;
            }
            nextCp = _imp->points.begin();
        }
        if ( !evaluateIfEqual && bezierSegmenEqual(time, **itCp, **nextCp, **it, **next) ) {
            continue;
        }

        bezierSegmentEval(*(*it),*(*next), time, mipMapLevel, nbPointsPerSegment, points, bbox);
    }
}

RectD
Bezier::getBoundingBox(int time) const
{
    std::list<Point> pts;
    RectD bbox; // a very empty bbox

    bbox.x1 = std::numeric_limits<double>::infinity();
    bbox.x2 = -std::numeric_limits<double>::infinity();
    bbox.y1 = std::numeric_limits<double>::infinity();
    bbox.y2 = -std::numeric_limits<double>::infinity();

    QMutexLocker l(&itemMutex);
    bezierSegmentListBboxUpdate(_imp->points, _imp->finished, time, 0, &bbox);
#pragma message WARN("TODO: use featherPointsAtDistance")
    // BUG https://github.com/MrKepzie/Natron/issues/145 : the feather Bezier must be moved by featherdistance before RoD computation!
    bezierSegmentListBboxUpdate(_imp->featherPoints, _imp->finished, time, 0, &bbox);
    
    
    // EDIT: Partial fix, just pad the BBOX by the feather distance. This might not be accurate but gives at least something
    // enclosing the real bbox and close enough
    double featherDistance = getFeatherDistance(time);
    bbox.x1 -= featherDistance;
    bbox.x2 += featherDistance;
    bbox.y1 -= featherDistance;
    bbox.y2 += featherDistance;
    return bbox;
}

const std::list< boost::shared_ptr<BezierCP> > &
Bezier::getControlPoints() const
{
    ///only called on the main-thread
    assert( QThread::currentThread() == qApp->thread() );

    return _imp->points;
}

std::list< boost::shared_ptr<BezierCP> >
Bezier::getControlPoints_mt_safe() const
{
    QMutexLocker l(&itemMutex);

    return _imp->points;
}

const std::list< boost::shared_ptr<BezierCP> > &
Bezier::getFeatherPoints() const
{
    ///only called on the main-thread
    assert( QThread::currentThread() == qApp->thread() );

    return _imp->featherPoints;
}

std::list< boost::shared_ptr<BezierCP> >
Bezier::getFeatherPoints_mt_safe() const
{
    QMutexLocker l(&itemMutex);

    return _imp->featherPoints;
}

std::pair<boost::shared_ptr<BezierCP>,boost::shared_ptr<BezierCP> >
Bezier::isNearbyControlPoint(double x,
                             double y,
                             double acceptance,
                             ControlPointSelectionPrefEnum pref,
                             int* index) const
{
    ///only called on the main-thread
    assert( QThread::currentThread() == qApp->thread() );
    int time = getContext()->getTimelineCurrentTime();
    QMutexLocker l(&itemMutex);
    boost::shared_ptr<BezierCP> cp,fp;

    switch (pref) {
    case eControlPointSelectionPrefFeatherFirst: {
        BezierCPs::const_iterator itF = _imp->findFeatherPointNearby(x, y, acceptance, time, index);
        if ( itF != _imp->featherPoints.end() ) {
            fp = *itF;
            BezierCPs::const_iterator it = _imp->points.begin();
            std::advance(it, *index);
            cp = *it;

            return std::make_pair(fp, cp);
        } else {
            BezierCPs::const_iterator it = _imp->findControlPointNearby(x, y, acceptance, time, index);
            if ( it != _imp->points.end() ) {
                cp = *it;
                itF = _imp->featherPoints.begin();
                std::advance(itF, *index);
                fp = *itF;

                return std::make_pair(cp, fp);
            }
        }
        break;
    }
    case eControlPointSelectionPrefControlPointFirst:
    case eControlPointSelectionPrefWhateverFirst:
    default: {
        BezierCPs::const_iterator it = _imp->findControlPointNearby(x, y, acceptance, time, index);
        if ( it != _imp->points.end() ) {
            cp = *it;
            BezierCPs::const_iterator itF = _imp->featherPoints.begin();
            std::advance(itF, *index);
            fp = *itF;

            return std::make_pair(cp, fp);
        } else {
            BezierCPs::const_iterator itF = _imp->findFeatherPointNearby(x, y, acceptance, time, index);
            if ( itF != _imp->featherPoints.end() ) {
                fp = *itF;
                it = _imp->points.begin();
                std::advance(it, *index);
                cp = *it;

                return std::make_pair(fp, cp);
            }
        }
        break;
    }
    }

    ///empty pair
    *index = -1;

    return std::make_pair(cp,fp);
} // isNearbyControlPoint

int
Bezier::getControlPointIndex(const boost::shared_ptr<BezierCP> & cp) const
{
    return getControlPointIndex( cp.get() );
}

int
Bezier::getControlPointIndex(const BezierCP* cp) const
{
    ///only called on the main-thread
    assert(cp);
    QMutexLocker l(&itemMutex);
    int i = 0;
    for (BezierCPs::const_iterator it = _imp->points.begin(); it != _imp->points.end(); ++it,++i) {
        if (it->get() == cp) {
            return i;
        }
    }

    return -1;
}

int
Bezier::getFeatherPointIndex(const boost::shared_ptr<BezierCP> & fp) const
{
    ///only called on the main-thread
    QMutexLocker l(&itemMutex);
    int i = 0;

    for (BezierCPs::const_iterator it = _imp->featherPoints.begin(); it != _imp->featherPoints.end(); ++it,++i) {
        if (*it == fp) {
            return i;
        }
    }

    return -1;
}

boost::shared_ptr<BezierCP>
Bezier::getControlPointAtIndex(int index) const
{
    QMutexLocker l(&itemMutex);

    if ( (index < 0) || ( index >= (int)_imp->points.size() ) ) {
        return boost::shared_ptr<BezierCP>();
    }

    BezierCPs::const_iterator it = _imp->points.begin();
    std::advance(it, index);

    return *it;
}

boost::shared_ptr<BezierCP>
Bezier::getFeatherPointAtIndex(int index) const
{
    QMutexLocker l(&itemMutex);

    if ( (index < 0) || ( index >= (int)_imp->featherPoints.size() ) ) {
        return boost::shared_ptr<BezierCP>();
    }

    BezierCPs::const_iterator it = _imp->featherPoints.begin();
    std::advance(it, index);

    return *it;
}

std::list< std::pair<boost::shared_ptr<BezierCP>,boost::shared_ptr<BezierCP> > >
Bezier::controlPointsWithinRect(double l,
                                double r,
                                double b,
                                double t,
                                double acceptance,
                                int mode) const
{
    std::list< std::pair<boost::shared_ptr<BezierCP>,boost::shared_ptr<BezierCP> > > ret;

    ///only called on the main-thread
    assert( QThread::currentThread() == qApp->thread() );
    QMutexLocker locker(&itemMutex);
    int time = getContext()->getTimelineCurrentTime();
    int i = 0;
    if ( (mode == 0) || (mode == 1) ) {
        for (BezierCPs::const_iterator it = _imp->points.begin(); it != _imp->points.end(); ++it,++i) {
            double x,y;
            (*it)->getPositionAtTime(time, &x, &y);
            if ( ( x >= (l - acceptance) ) && ( x <= (r + acceptance) ) && ( y >= (b - acceptance) ) && ( y <= (t - acceptance) ) ) {
                std::pair<boost::shared_ptr<BezierCP>,boost::shared_ptr<BezierCP> > p;
                p.first = *it;
                BezierCPs::const_iterator itF = _imp->featherPoints.begin();
                std::advance(itF, i);
                p.second = *itF;
                ret.push_back(p);
            }
        }
    }
    i = 0;
    if ( (mode == 0) || (mode == 2) ) {
        for (BezierCPs::const_iterator it = _imp->featherPoints.begin(); it != _imp->featherPoints.end(); ++it,++i) {
            double x,y;
            (*it)->getPositionAtTime(time, &x, &y);
            if ( ( x >= (l - acceptance) ) && ( x <= (r + acceptance) ) && ( y >= (b - acceptance) ) && ( y <= (t - acceptance) ) ) {
                std::pair<boost::shared_ptr<BezierCP>,boost::shared_ptr<BezierCP> > p;
                p.first = *it;
                BezierCPs::const_iterator itF = _imp->points.begin();
                std::advance(itF, i);
                p.second = *itF;

                ///avoid duplicates
                bool found = false;
                for (std::list< std::pair<boost::shared_ptr<BezierCP>,boost::shared_ptr<BezierCP> > >::iterator it2 = ret.begin();
                     it2 != ret.end(); ++it2) {
                    if (it2->first == *itF) {
                        found = true;
                        break;
                    }
                }
                if (!found) {
                    ret.push_back(p);
                }
            }
        }
    }

    return ret;
} // controlPointsWithinRect

boost::shared_ptr<BezierCP>
Bezier::getFeatherPointForControlPoint(const boost::shared_ptr<BezierCP> & cp) const
{
    assert( !cp->isFeatherPoint() );
    int index = getControlPointIndex(cp);
    assert(index != -1);

    return getFeatherPointAtIndex(index);
}

boost::shared_ptr<BezierCP>
Bezier::getControlPointForFeatherPoint(const boost::shared_ptr<BezierCP> & fp) const
{
    assert( fp->isFeatherPoint() );
    int index = getFeatherPointIndex(fp);
    assert(index != -1);

    return getControlPointAtIndex(index);
}

void
Bezier::leftDerivativeAtPoint(int time,
                              const BezierCP & p,
                              const BezierCP & prev,
                              double *dx,
                              double *dy)
{
    ///First-off, determine if the segment is a linear/quadratic/cubic bezier segment.
    assert( !p.equalsAtTime(time, prev) );
    bool p0equalsP1,p1equalsP2,p2equalsP3;
    Point p0,p1,p2,p3;
    prev.getPositionAtTime(time, &p0.x, &p0.y);
    prev.getRightBezierPointAtTime(time, &p1.x, &p1.y);
    p.getLeftBezierPointAtTime(time, &p2.x, &p2.y);
    p.getPositionAtTime(time, &p3.x, &p3.y);
    p0equalsP1 = p0.x == p1.x && p0.y == p1.y;
    p1equalsP2 = p1.x == p2.x && p1.y == p2.y;
    p2equalsP3 = p2.x == p3.x && p2.y == p3.y;
    int degree = 3;
    if (p0equalsP1) {
        --degree;
    }
    if (p1equalsP2) {
        --degree;
    }
    if (p2equalsP3) {
        --degree;
    }
    assert(degree >= 1 && degree <= 3);

    ///derivatives for t == 1.
    if (degree == 1) {
        *dx = p0.x - p3.x;
        *dy = p0.y - p3.y;
    } else if (degree == 2) {
        if (p0equalsP1) {
            p1 = p2;
        }
        *dx = 2. * (p1.x - p3.x);
        *dy = 2. * (p1.y - p3.y);
    } else {
        *dx = 3. * (p2.x - p3.x);
        *dy = 3. * (p2.y - p3.y);
    }
}

void
Bezier::rightDerivativeAtPoint(int time,
                               const BezierCP & p,
                               const BezierCP & next,
                               double *dx,
                               double *dy)
{
    ///First-off, determine if the segment is a linear/quadratic/cubic bezier segment.
    assert( !p.equalsAtTime(time, next) );
    bool p0equalsP1,p1equalsP2,p2equalsP3;
    Point p0,p1,p2,p3;
    p.getPositionAtTime(time, &p0.x, &p0.y);
    p.getRightBezierPointAtTime(time, &p1.x, &p1.y);
    next.getLeftBezierPointAtTime(time, &p2.x, &p2.y);
    next.getPositionAtTime(time, &p3.x, &p3.y);
    p0equalsP1 = p0.x == p1.x && p0.y == p1.y;
    p1equalsP2 = p1.x == p2.x && p1.y == p2.y;
    p2equalsP3 = p2.x == p3.x && p2.y == p3.y;
    int degree = 3;
    if (p0equalsP1) {
        --degree;
    }
    if (p1equalsP2) {
        --degree;
    }
    if (p2equalsP3) {
        --degree;
    }
    assert(degree >= 1 && degree <= 3);

    ///derivatives for t == 0.
    if (degree == 1) {
        *dx = p3.x - p0.x;
        *dy = p3.y - p0.y;
    } else if (degree == 2) {
        if (p0equalsP1) {
            p1 = p2;
        }
        *dx = 2. * (p1.x - p0.x);
        *dy = 2. * (p1.y - p0.y);
    } else {
        *dx = 3. * (p1.x - p0.x);
        *dy = 3. * (p1.y - p0.y);
    }
}

void
Bezier::save(RotoItemSerialization* obj) const
{
    BezierSerialization* s = dynamic_cast<BezierSerialization*>(obj);
    if (s) {
        QMutexLocker l(&itemMutex);

        s->_closed = _imp->finished;

        assert( _imp->featherPoints.size() == _imp->points.size() );


        BezierCPs::const_iterator fp = _imp->featherPoints.begin();
        for (BezierCPs::const_iterator it = _imp->points.begin(); it != _imp->points.end(); ++it,++fp) {
            BezierCP c,f;
            c.clone(**it);
            f.clone(**fp);
            s->_controlPoints.push_back(c);
            s->_featherPoints.push_back(f);
        }
    }
    RotoDrawableItem::save(obj);
}

void
Bezier::load(const RotoItemSerialization & obj)
{
    boost::shared_ptr<Bezier> this_shared = boost::dynamic_pointer_cast<Bezier>(shared_from_this());
    assert(this_shared);

    const BezierSerialization & s = dynamic_cast<const BezierSerialization &>(obj);
    {
        QMutexLocker l(&itemMutex);
        _imp->finished = s._closed;


        if ( s._controlPoints.size() != s._featherPoints.size() ) {
            ///do not load broken serialization objects
            return;
        }

        std::list<BezierCP>::const_iterator itF = s._featherPoints.begin();
        for (std::list<BezierCP>::const_iterator it = s._controlPoints.begin(); it != s._controlPoints.end(); ++it,++itF) {
            boost::shared_ptr<BezierCP> cp( new BezierCP(this_shared) );
            cp->clone(*it);
            _imp->points.push_back(cp);

            boost::shared_ptr<BezierCP> fp( new FeatherPoint(this_shared) );
            fp->clone(*itF);
            _imp->featherPoints.push_back(fp);
        }
    }
    RotoDrawableItem::load(obj);
}

void
Bezier::getKeyframeTimes(std::set<int> *times) const
{
    QMutexLocker l(&itemMutex);

    _imp->getKeyframeTimes(times);
}

int
Bezier::getPreviousKeyframeTime(int time) const
{
    std::set<int> times;
    QMutexLocker l(&itemMutex);

    _imp->getKeyframeTimes(&times);
    for (std::set<int>::reverse_iterator it = times.rbegin(); it != times.rend(); ++it) {
        if (*it < time) {
            return *it;
        }
    }

    return INT_MIN;
}

int
Bezier::getNextKeyframeTime(int time) const
{
    std::set<int> times;
    QMutexLocker l(&itemMutex);

    _imp->getKeyframeTimes(&times);
    for (std::set<int>::iterator it = times.begin(); it != times.end(); ++it) {
        if (*it > time) {
            return *it;
        }
    }

    return INT_MAX;
}

static
void
point_line_intersection(const Point &p1,
                        const Point &p2,
                        const Point &pos,
                        int *winding)
{
    double x1 = p1.x;
    double y1 = p1.y;
    double x2 = p2.x;
    double y2 = p2.y;
    double y = pos.y;
    int dir = 1;

    if ( qFuzzyCompare(y1, y2) ) {
        // ignore horizontal lines according to scan conversion rule
        return;
    } else if (y2 < y1) {
        double x_tmp = x2; x2 = x1; x1 = x_tmp;
        double y_tmp = y2; y2 = y1; y1 = y_tmp;
        dir = -1;
    }

    if ( (y >= y1) && (y < y2) ) {
        double x = x1 + ( (x2 - x1) / (y2 - y1) ) * (y - y1);

        // count up the winding number if we're
        if (x <= pos.x) {
            (*winding) += dir;
        }
    }
}

#pragma message WARN("pointInPolygon should not be used, see comment")
/*
   The pointInPolygon function should not be used.
   The algorithm to know which side is the outside of a polygon consists in computing the global polygon orientation.
   To compute the orientation, compute its surface. If positive the polygon is clockwise, if negative it's counterclockwise.
   to compute the surface, take the starting point of the polygon, and imagine a fan made of all the triangles
   pointing at this point. The surface of a tringle is half the cross-product of two of its sides issued from
   the same point (the starting point of the polygon, in this case.
   The orientation of a polygon has to be computed only once for each modification of the polygon (whenever it's edited), and
   should be stored with the polygon.
   Of course an 8-shaped polygon doesn't have an outside, but it still has an orientation. The feather direction
   should follow this orientation.
 */
bool
Bezier::pointInPolygon(const Point & p,
                       const std::list<Point> & polygon,
                       const RectD & featherPolyBBox,
                       FillRuleEnum rule)
{
    ///first check if the point lies inside the bounding box
    if ( (p.x < featherPolyBBox.x1) || (p.x >= featherPolyBBox.x2) || (p.y < featherPolyBBox.y1) || (p.y >= featherPolyBBox.y2)
         || polygon.empty() ) {
        return false;
    }

    int winding_number = 0;
    std::list<Point>::const_iterator last_pt = polygon.begin();
    std::list<Point>::const_iterator last_start = last_pt;
    std::list<Point>::const_iterator cur = last_pt;
    ++cur;
    for (; cur != polygon.end(); ++cur,++last_pt) {
        point_line_intersection(*last_pt, *cur, p, &winding_number);
    }

    // implicitly close last subpath
    if (last_pt != last_start) {
        point_line_intersection(*last_pt, *last_start, p, &winding_number);
    }

    return rule == eFillRuleWinding
           ? (winding_number != 0)
           : ( (winding_number % 2) != 0 );
}

/**
 * @brief Computes the location of the feather extent relative to the current feather point position and
 * the given feather distance.
 * In the case the control point and the feather point of the bezier are distinct, this function just makes use
 * of Thales theorem.
 * If the feather point and the control point are equal then this function computes the left and right derivative
 * of the bezier at that point to determine the direction in which the extent is.
 * @returns The delta from the given feather point to apply to find out the extent position.
 *
 * Note that the delta will be applied to fp.
 **/
Point
Bezier::expandToFeatherDistance(const Point & cp, //< the point
                                Point* fp, //< the feather point
                                double featherDistance, //< feather distance
                                const std::list<Point> & featherPolygon, //< the polygon of the bezier
                                const RectD & featherPolyBBox, //< helper to speed-up pointInPolygon computations
                                int time, //< time
                                BezierCPs::const_iterator prevFp, //< iterator pointing to the feather before curFp
                                BezierCPs::const_iterator curFp, //< iterator pointing to fp
                                BezierCPs::const_iterator nextFp) //< iterator pointing after curFp
{
    Point ret;

    if (featherDistance != 0) {
        ///shortcut when the feather point is different than the control point
        if ( (cp.x != fp->x) && (cp.y != fp->y) ) {
            double dx = (fp->x - cp.x);
            double dy = (fp->y - cp.y);
            double dist = sqrt(dx * dx + dy * dy);
            ret.x = ( dx * (dist + featherDistance) ) / dist;
            ret.y = ( dy * (dist + featherDistance) ) / dist;
            fp->x =  ret.x + cp.x;
            fp->y =  ret.y + cp.y;
        } else {
            //compute derivatives to determine the feather extent
            double leftX,leftY,rightX,rightY,norm;
            Bezier::leftDerivativeAtPoint(time, **curFp, **prevFp, &leftX, &leftY);
            Bezier::rightDerivativeAtPoint(time, **curFp, **nextFp, &rightX, &rightY);
            norm = sqrt( (rightX - leftX) * (rightX - leftX) + (rightY - leftY) * (rightY - leftY) );

            ///normalize derivatives by their norm
            if (norm != 0) {
                ret.x = -( (rightY - leftY) / norm );
                ret.y = ( (rightX - leftX) / norm );
            } else {
                ///both derivatives are the same, use the direction of the left one
                norm = sqrt( (leftX - cp.x) * (leftX - cp.x) + (leftY - cp.y) * (leftY - cp.y) );
                if (norm != 0) {
                    ret.x = -( (leftY - cp.y) / norm );
                    ret.y = ( (leftX - cp.x) / norm );
                } else {
                    ///both derivatives and control point are equal, just use 0
                    ret.x = ret.y = 0;
                }
            }


            ///retrieve the position of the extent of the feather
            ///To retrieve the extent which is in not inside the polygon we test the 2 points

            ///Note that we're testing with a normalized vector because the polygon could be 1 pixel thin
            ///and the test would yield wrong results. We multiply by the distance once we've done the test.
            Point extent;
            extent.x = cp.x + ret.x;
            extent.y = cp.y + ret.y;

#pragma message WARN("pointInPolygon should not be used, see comment")
            /*
               The pointInPolygon function should not be used.
               The algorithm to know which side is the outside of a polygon consists in computing the global polygon orientation.
               To compute the orientation, compute its surface. If positive the polygon is clockwise, if negative it's counterclockwise.
               to compute the surface, take the starting point of the polygon, and imagine a fan made of all the triangles
               pointing at this point. The surface of a tringle is half the cross-product of two of its sides issued from
               the same point (the starting point of the polygon, in this case.
               The orientation of a polygon has to be computed only once for each modification of the polygon (whenever it's edited), and
               should be stored with the polygon.
               Of course an 8-shaped polygon doesn't have an outside, but it still has an orientation. The feather direction
               should follow this orientation.
             */
            bool inside = pointInPolygon(extent, featherPolygon,featherPolyBBox,Bezier::eFillRuleOddEven);
            if ( ( !inside && (featherDistance > 0) ) || ( inside && (featherDistance < 0) ) ) {
                //*fp = extent;
                fp->x = cp.x + ret.x * featherDistance;
                fp->y = cp.y + ret.y * featherDistance;
            } else {
                fp->x = cp.x - ret.x * featherDistance;
                fp->y = cp.y - ret.y * featherDistance;
            }
        }
    } else {
        ret.x = ret.y = 0;
    }

    return ret;
} // expandToFeatherDistance

////////////////////////////////////RotoContext////////////////////////////////////


RotoContext::RotoContext(const boost::shared_ptr<Natron::Node>& node)
    : _imp( new RotoContextPrivate(node) )
{
   
}

///Must be done here because at the time of the constructor, the shared_ptr doesn't exist yet but
///addLayer() needs it to get a shared ptr to this
void
RotoContext::createBaseLayer()
{
    ////Add the base layer
    boost::shared_ptr<RotoLayer> base = addLayer();
    
    deselect(base, eSelectionReasonOther);
}

RotoContext::~RotoContext()
{
}

boost::shared_ptr<RotoLayer>
RotoContext::addLayer()
{
    int no;
    boost::shared_ptr<RotoContext> this_shared = shared_from_this();
    assert(this_shared);

    ///MT-safe: only called on the main-thread
    assert( QThread::currentThread() == qApp->thread() );
    boost::shared_ptr<RotoLayer> item;
    {
        QMutexLocker l(&_imp->rotoContextMutex);
        std::map<std::string, int>::iterator it = _imp->itemCounters.find(kRotoLayerBaseName);
        if ( it != _imp->itemCounters.end() ) {
            ++it->second;
            no = it->second;
        } else {
            _imp->itemCounters.insert( std::make_pair(kRotoLayerBaseName, 1) );
            no = 1;
        }
        std::stringstream ss;
        ss << kRotoLayerBaseName << no;

        boost::shared_ptr<RotoLayer> deepestLayer = findDeepestSelectedLayer();
        boost::shared_ptr<RotoLayer> parentLayer;
        if (!deepestLayer) {
            ///find out if there's a base layer, if so add to the base layer,
            ///otherwise create the base layer
            for (std::list<boost::shared_ptr<RotoLayer> >::iterator it = _imp->layers.begin(); it != _imp->layers.end(); ++it) {
                int hierarchy = (*it)->getHierarchyLevel();
                if (hierarchy == 0) {
                    parentLayer = *it;
                    break;
                }
            }
        } else {
            parentLayer = deepestLayer;
        }

        item.reset( new RotoLayer(this_shared, ss.str(), parentLayer) );
        if (parentLayer) {
            parentLayer->addItem(item);
        }
        _imp->layers.push_back(item);

        _imp->lastInsertedItem = item;
    }
<<<<<<< HEAD
    Q_EMIT itemInserted(RotoContext::OTHER);
=======
    emit itemInserted(eSelectionReasonOther);
>>>>>>> 57fb482e

    clearSelection(eSelectionReasonOther);
    select(item, eSelectionReasonOther);

    return item;
} // addLayer

void
RotoContext::addLayer(const boost::shared_ptr<RotoLayer> & layer)
{
    std::list<boost::shared_ptr<RotoLayer> >::iterator it = std::find(_imp->layers.begin(), _imp->layers.end(), layer);

    if ( it == _imp->layers.end() ) {
        _imp->layers.push_back(layer);
    }
}

boost::shared_ptr<RotoItem>
RotoContext::getLastInsertedItem() const
{
    ///MT-safe: only called on the main-thread
    assert( QThread::currentThread() == qApp->thread() );

    return _imp->lastInsertedItem;
}

#ifdef NATRON_ROTO_INVERTIBLE
boost::shared_ptr<Bool_Knob>
RotoContext::getInvertedKnob() const
{
    return _imp->inverted;
}

#endif

boost::shared_ptr<Color_Knob>
RotoContext::getColorKnob() const
{
    return _imp->colorKnob;
}

void
RotoContext::setAutoKeyingEnabled(bool enabled)
{
    ///MT-safe: only called on the main-thread
    assert( QThread::currentThread() == qApp->thread() );

    QMutexLocker l(&_imp->rotoContextMutex);
    _imp->autoKeying = enabled;
}

bool
RotoContext::isAutoKeyingEnabled() const
{
    ///MT-safe: only called on the main-thread
    assert( QThread::currentThread() == qApp->thread() );

    QMutexLocker l(&_imp->rotoContextMutex);

    return _imp->autoKeying;
}

void
RotoContext::setFeatherLinkEnabled(bool enabled)
{
    ///MT-safe: only called on the main-thread
    assert( QThread::currentThread() == qApp->thread() );

    QMutexLocker l(&_imp->rotoContextMutex);
    _imp->featherLink = enabled;
}

bool
RotoContext::isFeatherLinkEnabled() const
{
    ///MT-safe: only called on the main-thread
    assert( QThread::currentThread() == qApp->thread() );

    QMutexLocker l(&_imp->rotoContextMutex);

    return _imp->featherLink;
}

void
RotoContext::setRippleEditEnabled(bool enabled)
{
    ///MT-safe: only called on the main-thread
    assert( QThread::currentThread() == qApp->thread() );

    QMutexLocker l(&_imp->rotoContextMutex);
    _imp->rippleEdit = enabled;
}

bool
RotoContext::isRippleEditEnabled() const
{
    ///MT-safe: only called on the main-thread
    assert( QThread::currentThread() == qApp->thread() );

    QMutexLocker l(&_imp->rotoContextMutex);

    return _imp->rippleEdit;
}

boost::shared_ptr<Natron::Node>
RotoContext::getNode() const
{
    return _imp->node.lock();
}

int
RotoContext::getTimelineCurrentTime() const
{
    return getNode()->getApp()->getTimeLine()->currentFrame();
}

boost::shared_ptr<Bezier>
RotoContext::makeBezier(double x,
                        double y,
                        const std::string & baseName,
                        int time)
{
    ///MT-safe: only called on the main-thread
    assert( QThread::currentThread() == qApp->thread() );
    boost::shared_ptr<RotoLayer> parentLayer;
    boost::shared_ptr<RotoContext> this_shared = boost::dynamic_pointer_cast<RotoContext>(shared_from_this());
    assert(this_shared);
    std::stringstream ss;
    {
        QMutexLocker l(&_imp->rotoContextMutex);
        int no;
        std::map<std::string, int>::iterator it = _imp->itemCounters.find(baseName);
        if ( it != _imp->itemCounters.end() ) {
            ++it->second;
            no = it->second;
        } else {
            _imp->itemCounters.insert( std::make_pair(baseName, 1) );
            no = 1;
        }

        ss << baseName  << no;

        boost::shared_ptr<RotoLayer> deepestLayer = findDeepestSelectedLayer();


        if (!deepestLayer) {
            ///if there is no base layer, create one
            if ( _imp->layers.empty() ) {
                l.unlock();
                addLayer();
                l.relock();
            }
            parentLayer = _imp->layers.front();
        } else {
            parentLayer = deepestLayer;
        }
    }
    assert(parentLayer);
    boost::shared_ptr<Bezier> curve( new Bezier(this_shared, ss.str(), parentLayer) );
    if (parentLayer) {
        parentLayer->addItem(curve);
    }
    _imp->lastInsertedItem = curve;
<<<<<<< HEAD
    Q_EMIT itemInserted(RotoContext::OTHER);
=======
    emit itemInserted(eSelectionReasonOther);
>>>>>>> 57fb482e

    clearSelection(eSelectionReasonOther);
    select(curve, eSelectionReasonOther);

    if ( isAutoKeyingEnabled() ) {
        curve->setKeyframe( getTimelineCurrentTime() );
    }
    curve->addControlPoint(x, y, time);

    return curve;
} // makeBezier

boost::shared_ptr<Bezier>
RotoContext::makeEllipse(double x,double y,double diameter,bool fromCenter, int time)
{
    double half = diameter / 2.;
    boost::shared_ptr<Bezier> curve = makeBezier(x , fromCenter ? y - half : y ,kRotoEllipseBaseName, time);
    if (fromCenter) {
        curve->addControlPoint(x + half,y, time);
        curve->addControlPoint(x,y + half, time);
        curve->addControlPoint(x - half,y, time);
    } else {
        curve->addControlPoint(x + diameter,y - diameter, time);
        curve->addControlPoint(x,y - diameter, time);
        curve->addControlPoint(x - diameter,y - diameter, time);
    }
    
    boost::shared_ptr<BezierCP> top = curve->getControlPointAtIndex(0);
    boost::shared_ptr<BezierCP> right = curve->getControlPointAtIndex(1);
    boost::shared_ptr<BezierCP> bottom = curve->getControlPointAtIndex(2);
    boost::shared_ptr<BezierCP> left = curve->getControlPointAtIndex(3);

    double topX,topY,rightX,rightY,btmX,btmY,leftX,leftY;
    top->getPositionAtTime(time, &topX, &topY);
    right->getPositionAtTime(time, &rightX, &rightY);
    bottom->getPositionAtTime(time, &btmX, &btmY);
    left->getPositionAtTime(time, &leftX, &leftY);
    
    curve->setLeftBezierPoint(0, time,  (leftX + topX) / 2., topY);
    curve->setRightBezierPoint(0, time, (rightX + topX) / 2., topY);
    
    curve->setLeftBezierPoint(1, time,  rightX, (rightY + topY) / 2.);
    curve->setRightBezierPoint(1, time, rightX, (rightY + btmY) / 2.);
    
    curve->setLeftBezierPoint(2, time,  (rightX + btmX) / 2., btmY);
    curve->setRightBezierPoint(2, time, (leftX + btmX) / 2., btmY);
    
    curve->setLeftBezierPoint(3, time,   leftX, (btmY + leftY) / 2.);
    curve->setRightBezierPoint(3, time, leftX, (topY + leftY) / 2.);
    curve->setCurveFinished(true);
    
    return curve;
}

boost::shared_ptr<Bezier>
RotoContext::makeSquare(double x,double y,double initialSize,int time)
{
    boost::shared_ptr<Bezier> curve = makeBezier(x,y,kRotoRectangleBaseName,time);
    curve->addControlPoint(x + initialSize,y, time);
    curve->addControlPoint(x + initialSize,y - initialSize, time);
    curve->addControlPoint(x,y - initialSize, time);
    curve->setCurveFinished(true);
    
    return curve;

}

void
RotoContext::removeItemRecursively(const boost::shared_ptr<RotoItem>& item,
                                   SelectionReasonEnum reason)
{
    boost::shared_ptr<RotoLayer> isLayer = boost::dynamic_pointer_cast<RotoLayer>(item);
    boost::shared_ptr<RotoItem> foundSelected;

    for (std::list< boost::shared_ptr<RotoItem> >::iterator it = _imp->selectedItems.begin(); it != _imp->selectedItems.end(); ++it) {
        if (*it == item) {
            foundSelected = *it;
            break;
        }
    }
    if (foundSelected) {
        deselectInternal(foundSelected);
    }

    if (isLayer) {
        const RotoItems & items = isLayer->getItems();
        for (RotoItems::const_iterator it = items.begin(); it != items.end(); ++it) {
            removeItemRecursively(*it, reason);
        }
        for (std::list<boost::shared_ptr<RotoLayer> >::iterator it = _imp->layers.begin(); it != _imp->layers.end(); ++it) {
            if (*it == isLayer) {
                _imp->layers.erase(it);
                break;
            }
        }
    }
    Q_EMIT itemRemoved(item,(int)reason);
}

void
RotoContext::removeItem(const boost::shared_ptr<RotoItem>& item,
                        SelectionReasonEnum reason)
{
    ///MT-safe: only called on the main-thread
    assert( QThread::currentThread() == qApp->thread() );
    {
        QMutexLocker l(&_imp->rotoContextMutex);
        boost::shared_ptr<RotoLayer> layer = item->getParentLayer();
        if (layer) {
            layer->removeItem(item);
        }
        removeItemRecursively(item,reason);
    }
    Q_EMIT selectionChanged( (int)reason );
}

void
RotoContext::addItem(const boost::shared_ptr<RotoLayer>& layer,
                     int indexInLayer,
                     const boost::shared_ptr<RotoItem> & item,
                     SelectionReasonEnum reason)
{
    ///MT-safe: only called on the main-thread
    assert( QThread::currentThread() == qApp->thread() );
    {
        QMutexLocker l(&_imp->rotoContextMutex);
        if (layer) {
            layer->insertItem(item,indexInLayer);
        }
        boost::shared_ptr<RotoLayer> isLayer = boost::dynamic_pointer_cast<RotoLayer>(item);
        if (isLayer) {
            std::list<boost::shared_ptr<RotoLayer> >::iterator foundLayer = std::find(_imp->layers.begin(), _imp->layers.end(), isLayer);
            if ( foundLayer == _imp->layers.end() ) {
                _imp->layers.push_back(isLayer);
            }
        }
        _imp->lastInsertedItem = item;
    }
    Q_EMIT itemInserted(reason);
}

const std::list< boost::shared_ptr<RotoLayer> > &
RotoContext::getLayers() const
{
    ///MT-safe: only called on the main-thread
    assert( QThread::currentThread() == qApp->thread() );

    return _imp->layers;
}

boost::shared_ptr<Bezier>
RotoContext::isNearbyBezier(double x,
                            double y,
                            double acceptance,
                            int* index,
                            double* t,
                            bool* feather) const
{
    ///MT-safe: only called on the main-thread
    assert( QThread::currentThread() == qApp->thread() );

    QMutexLocker l(&_imp->rotoContextMutex);
    for (std::list< boost::shared_ptr<RotoLayer> >::const_iterator it = _imp->layers.begin(); it != _imp->layers.end(); ++it) {
        const RotoItems & items = (*it)->getItems();
        for (RotoItems::const_iterator it2 = items.begin(); it2 != items.end(); ++it2) {
            boost::shared_ptr<Bezier> b = boost::dynamic_pointer_cast<Bezier>(*it2);
            if (b && !b->isLockedRecursive()) {
                double param;
                int i = b->isPointOnCurve(x, y, acceptance, &param,feather);
                if (i != -1) {
                    *index = i;
                    *t = param;

                    return b;
                }
            }
        }
    }

    return boost::shared_ptr<Bezier>();
}

void
RotoContext::onAutoKeyingChanged(bool enabled)
{
    ///MT-safe: only called on the main-thread
    assert( QThread::currentThread() == qApp->thread() );
    QMutexLocker l(&_imp->rotoContextMutex);
    _imp->autoKeying = enabled;
}

void
RotoContext::onFeatherLinkChanged(bool enabled)
{
    ///MT-safe: only called on the main-thread
    assert( QThread::currentThread() == qApp->thread() );
    QMutexLocker l(&_imp->rotoContextMutex);
    _imp->featherLink = enabled;
}

void
RotoContext::onRippleEditChanged(bool enabled)
{
    ///MT-safe: only called on the main-thread
    assert( QThread::currentThread() == qApp->thread() );
    QMutexLocker l(&_imp->rotoContextMutex);
    _imp->rippleEdit = enabled;
}

void
RotoContext::getMaskRegionOfDefinition(int time,
                                       int /*view*/,
                                       RectD* rod) // rod is in canonical coordinates
const
{
    QMutexLocker l(&_imp->rotoContextMutex);
    bool first = true;

    for (std::list<boost::shared_ptr<RotoLayer> >::const_iterator it = _imp->layers.begin(); it != _imp->layers.end(); ++it) {
        RotoItems items = (*it)->getItems_mt_safe();
        for (RotoItems::iterator it2 = items.begin(); it2 != items.end(); ++it2) {
            boost::shared_ptr<Bezier> isBezier = boost::dynamic_pointer_cast<Bezier>(*it2);
            if ( isBezier && isBezier->isActivated(time) && isBezier->isCurveFinished() && (isBezier->getControlPointsCount() > 1) ) {
                RectD splineRoD = isBezier->getBoundingBox(time);
                if ( splineRoD.isNull() ) {
                    continue;
                }

                if (first) {
                    first = false;
                    *rod = splineRoD;
                } else {
                    rod->merge(splineRoD);
                }
            }
        }
    }
}

bool
RotoContext::isEmpty() const
{
    QMutexLocker l(&_imp->rotoContextMutex);

    return _imp->layers.empty();
}

void
RotoContext::save(RotoContextSerialization* obj) const
{
    QMutexLocker l(&_imp->rotoContextMutex);

    obj->_autoKeying = _imp->autoKeying;
    obj->_featherLink = _imp->featherLink;
    obj->_rippleEdit = _imp->rippleEdit;

    ///There must always be the base layer
    assert( !_imp->layers.empty() );

    ///Serializing this layer will recursively serialize everything
    _imp->layers.front()->save( dynamic_cast<RotoItemSerialization*>(&obj->_baseLayer) );

    ///the age of the context is not serialized as the images are wiped from the cache anyway

    ///Serialize the selection
    for (std::list<boost::shared_ptr<RotoItem> >::const_iterator it = _imp->selectedItems.begin(); it != _imp->selectedItems.end(); ++it) {
        obj->_selectedItems.push_back( (*it)->getName_mt_safe() );
    }

    obj->_itemCounters = _imp->itemCounters;
}

static void
linkItemsKnobsRecursively(RotoContext* ctx,
                          const boost::shared_ptr<RotoLayer> & layer)
{
    const RotoItems & items = layer->getItems();

    for (RotoItems::const_iterator it = items.begin(); it != items.end(); ++it) {
        boost::shared_ptr<Bezier> isBezier = boost::dynamic_pointer_cast<Bezier>(*it);
        boost::shared_ptr<RotoLayer> isLayer = boost::dynamic_pointer_cast<RotoLayer>(*it);

        if (isBezier) {
            ctx->select(isBezier, RotoContext::eSelectionReasonOther);
        } else if (isLayer) {
            linkItemsKnobsRecursively(ctx, isLayer);
        }
    }
}

void
RotoContext::load(const RotoContextSerialization & obj)
{
    assert( QThread::currentThread() == qApp->thread() );
    ///no need to lock here, when this is called the main-thread is the only active thread

    _imp->autoKeying = obj._autoKeying;
    _imp->featherLink = obj._featherLink;
    _imp->rippleEdit = obj._rippleEdit;

    _imp->activated->setAllDimensionsEnabled(false);
    _imp->opacity->setAllDimensionsEnabled(false);
    _imp->feather->setAllDimensionsEnabled(false);
    _imp->featherFallOff->setAllDimensionsEnabled(false);
#ifdef NATRON_ROTO_INVERTIBLE
    _imp->inverted->setAllDimensionsEnabled(false);
#endif

    assert(_imp->layers.size() == 1);

    boost::shared_ptr<RotoLayer> baseLayer = _imp->layers.front();

    baseLayer->load(obj._baseLayer);

    _imp->itemCounters = obj._itemCounters;

    for (std::list<std::string>::const_iterator it = obj._selectedItems.begin(); it != obj._selectedItems.end(); ++it) {
        boost::shared_ptr<RotoItem> item = getItemByName(*it);
        boost::shared_ptr<Bezier> isBezier = boost::dynamic_pointer_cast<Bezier>(item);
        boost::shared_ptr<RotoLayer> isLayer = boost::dynamic_pointer_cast<RotoLayer>(item);
        if (isBezier) {
            select(isBezier,eSelectionReasonOther);
        } else if (isLayer) {
            linkItemsKnobsRecursively(this, isLayer);
        }
    }
}

void
RotoContext::select(const boost::shared_ptr<RotoItem> & b,
                    RotoContext::SelectionReasonEnum reason)
{
    {
        QMutexLocker l(&_imp->rotoContextMutex);
        selectInternal(b);
    }
    Q_EMIT selectionChanged( (int)reason );
}

void
RotoContext::select(const std::list<boost::shared_ptr<Bezier> > & beziers,
                    RotoContext::SelectionReasonEnum reason)
{
    {
        QMutexLocker l(&_imp->rotoContextMutex);
        for (std::list<boost::shared_ptr<Bezier> >::const_iterator it = beziers.begin(); it != beziers.end(); ++it) {
            selectInternal(*it);
        }
    }
    Q_EMIT selectionChanged( (int)reason );
}

void
RotoContext::select(const std::list<boost::shared_ptr<RotoItem> > & items,
                    RotoContext::SelectionReasonEnum reason)
{
    {
        QMutexLocker l(&_imp->rotoContextMutex);
        for (std::list<boost::shared_ptr<RotoItem> >::const_iterator it = items.begin(); it != items.end(); ++it) {
            selectInternal(*it);
        }
    }
    Q_EMIT selectionChanged( (int)reason );
}

void
RotoContext::deselect(const boost::shared_ptr<RotoItem> & b,
                      RotoContext::SelectionReasonEnum reason)
{
    {
        QMutexLocker l(&_imp->rotoContextMutex);
        deselectInternal(b);
    }
    Q_EMIT selectionChanged( (int)reason );
}

void
RotoContext::deselect(const std::list<boost::shared_ptr<Bezier> > & beziers,
                      RotoContext::SelectionReasonEnum reason)
{
    {
        QMutexLocker l(&_imp->rotoContextMutex);
        for (std::list<boost::shared_ptr<Bezier> >::const_iterator it = beziers.begin(); it != beziers.end(); ++it) {
            deselectInternal(*it);
        }
    }
    Q_EMIT selectionChanged( (int)reason );
}

void
RotoContext::deselect(const std::list<boost::shared_ptr<RotoItem> > & items,
                      RotoContext::SelectionReasonEnum reason)
{
    {
        QMutexLocker l(&_imp->rotoContextMutex);
        for (std::list<boost::shared_ptr<RotoItem> >::const_iterator it = items.begin(); it != items.end(); ++it) {
            deselectInternal(*it);
        }
    }
    Q_EMIT selectionChanged( (int)reason );
}

void
RotoContext::clearSelection(RotoContext::SelectionReasonEnum reason)
{
    {
        QMutexLocker l(&_imp->rotoContextMutex);
        while ( !_imp->selectedItems.empty() ) {
            deselectInternal( _imp->selectedItems.front() );
        }
    }
    Q_EMIT selectionChanged( (int)reason );
}

void
RotoContext::selectInternal(const boost::shared_ptr<RotoItem> & item)
{
    ///only called on the main-thread
    assert( QThread::currentThread() == qApp->thread() );

    assert( !_imp->rotoContextMutex.tryLock() );

    int nbUnlockedBeziers = 0;
    bool foundItem = false;
    for (std::list<boost::shared_ptr<RotoItem> >::iterator it = _imp->selectedItems.begin(); it != _imp->selectedItems.end(); ++it) {
        boost::shared_ptr<Bezier> isBezier = boost::dynamic_pointer_cast<Bezier>(*it);
        if ( isBezier && !isBezier->isLockedRecursive() ) {
            ++nbUnlockedBeziers;
        }
        if ( it->get() == item.get() ) {
            foundItem = true;
        }
    }

    ///the item is already selected, exit
    if (foundItem) {
        return;
    }


    boost::shared_ptr<Bezier> isBezier = boost::dynamic_pointer_cast<Bezier>(item);
    boost::shared_ptr<RotoLayer> isLayer = boost::dynamic_pointer_cast<RotoLayer>(item);

    if (isBezier) {
        if ( !isBezier->isLockedRecursive() ) {
            ++nbUnlockedBeziers;
        }
        
        const std::list<boost::shared_ptr<KnobI> >& bezierKnobs = isBezier->getKnobs();
        for (std::list<boost::shared_ptr<KnobI> >::const_iterator it = bezierKnobs.begin(); it != bezierKnobs.end(); ++it) {
            
            for (std::list<boost::shared_ptr<KnobI> >::iterator it2 = _imp->knobs.begin(); it2 != _imp->knobs.end(); ++it2) {
                if ((*it2)->getName() == (*it)->getName()) {
                    
                    //Clone current state
                    (*it2)->cloneAndUpdateGui(it->get());
                    
                    //Slave internal knobs of the bezier
                    assert((*it)->getDimension() == (*it2)->getDimension());
                    for (int i = 0; i < (*it)->getDimension(); ++i) {
                        (*it)->slaveTo(i, (*it2), i);
                    }
                    
                    QObject::connect((*it)->getSignalSlotHandler().get(), SIGNAL(keyFrameSet(SequenceTime,int,int,bool)),
                                     this, SLOT(onSelectedKnobCurveChanged()));
                    QObject::connect((*it)->getSignalSlotHandler().get(), SIGNAL(keyFrameRemoved(SequenceTime,int,int)),
                                     this, SLOT(onSelectedKnobCurveChanged()));
                    QObject::connect((*it)->getSignalSlotHandler().get(), SIGNAL(keyFrameMoved(int,int,int)),
                                     this, SLOT(onSelectedKnobCurveChanged()));
                    QObject::connect((*it)->getSignalSlotHandler().get(), SIGNAL(animationRemoved(int)),
                                     this, SLOT(onSelectedKnobCurveChanged()));
                    QObject::connect((*it)->getSignalSlotHandler().get(), SIGNAL(derivativeMoved(SequenceTime,int)),
                                     this, SLOT(onSelectedKnobCurveChanged()));

                    QObject::connect((*it)->getSignalSlotHandler().get(), SIGNAL(keyFrameInterpolationChanged(SequenceTime,int)),
                                     this, SLOT(onSelectedKnobCurveChanged()));

                    break;
                }
            }
            
        }

    } else if (isLayer) {
        const RotoItems & children = isLayer->getItems();
        for (RotoItems::const_iterator it = children.begin(); it != children.end(); ++it) {
            selectInternal(*it);
        }
    }

        ///enable the knobs
        
        for (std::list<boost::shared_ptr<KnobI> >::iterator it2 = _imp->knobs.begin(); it2 != _imp->knobs.end(); ++it2) {
            if (nbUnlockedBeziers > 0) {
                (*it2)->setAllDimensionsEnabled(true);
                
                ///if there are multiple selected beziers, notify the gui knobs so they appear like not displaying an accurate value
                ///(maybe black or something)
                
                if (nbUnlockedBeziers >= 2) {
                    (*it2)->setDirty(true);
                }
            }
        }

    _imp->selectedItems.push_back(item);
} // selectInternal

void
RotoContext::onSelectedKnobCurveChanged()
{
    KnobSignalSlotHandler* handler = qobject_cast<KnobSignalSlotHandler*>(sender());
    if (handler) {
        boost::shared_ptr<KnobI> knob = handler->getKnob();
        for (std::list<boost::shared_ptr<KnobI> >::const_iterator it = _imp->knobs.begin(); it!=_imp->knobs.end(); ++it) {
            if ((*it)->getName() == knob->getName()) {
                (*it)->clone(knob.get());
                break;
            }
        }
    }
}

void
RotoContext::deselectInternal(boost::shared_ptr<RotoItem> b)
{
    ///only called on the main-thread
    assert( QThread::currentThread() == qApp->thread() );

    assert( !_imp->rotoContextMutex.tryLock() );

    std::list<boost::shared_ptr<RotoItem> >::iterator foundSelected = std::find(_imp->selectedItems.begin(),_imp->selectedItems.end(),b);

    ///if the item is not selected, exit
    if ( foundSelected == _imp->selectedItems.end() ) {
        return;
    }

    _imp->selectedItems.erase(foundSelected);

    int nbBeziersUnLockedBezier = 0;
    for (std::list<boost::shared_ptr<RotoItem> >::iterator it = _imp->selectedItems.begin(); it != _imp->selectedItems.end(); ++it) {
        boost::shared_ptr<Bezier> isBezier = boost::dynamic_pointer_cast<Bezier>(*it);
        if ( isBezier && !isBezier->isLockedRecursive() ) {
            ++nbBeziersUnLockedBezier;
        }
    }
    bool notDirty = nbBeziersUnLockedBezier <= 1;
    boost::shared_ptr<Bezier> isBezier = boost::dynamic_pointer_cast<Bezier>(b);
    boost::shared_ptr<RotoLayer> isLayer = boost::dynamic_pointer_cast<RotoLayer>(b);
    if (isBezier) {
        ///first-off set the context knobs to the value of this bezier
        
        const std::list<boost::shared_ptr<KnobI> >& bezierKnobs = isBezier->getKnobs();
        for (std::list<boost::shared_ptr<KnobI> >::const_iterator it = bezierKnobs.begin(); it != bezierKnobs.end(); ++it) {
            
            for (std::list<boost::shared_ptr<KnobI> >::iterator it2 = _imp->knobs.begin(); it2 != _imp->knobs.end(); ++it2) {
                if ((*it2)->getName() == (*it)->getName()) {
                    
                    //Clone current state
                    (*it2)->cloneAndUpdateGui(it->get());
                    
                    //Slave internal knobs of the bezier
                    assert((*it)->getDimension() == (*it2)->getDimension());
                    for (int i = 0; i < (*it)->getDimension(); ++i) {
                        (*it)->unSlave(i,notDirty);
                    }
                    
                    QObject::disconnect((*it)->getSignalSlotHandler().get(), SIGNAL(keyFrameSet(SequenceTime,int,int,bool)),
                                     this, SLOT(onSelectedKnobCurveChanged()));
                    QObject::disconnect((*it)->getSignalSlotHandler().get(), SIGNAL(keyFrameRemoved(SequenceTime,int,int)),
                                     this, SLOT(onSelectedKnobCurveChanged()));
                    QObject::disconnect((*it)->getSignalSlotHandler().get(), SIGNAL(keyFrameMoved(int,int,int)),
                                     this, SLOT(onSelectedKnobCurveChanged()));
                    QObject::disconnect((*it)->getSignalSlotHandler().get(), SIGNAL(animationRemoved(int)),
                                     this, SLOT(onSelectedKnobCurveChanged()));
                    QObject::disconnect((*it)->getSignalSlotHandler().get(), SIGNAL(derivativeMoved(SequenceTime,int)),
                                     this, SLOT(onSelectedKnobCurveChanged()));
                    
                    QObject::disconnect((*it)->getSignalSlotHandler().get(), SIGNAL(keyFrameInterpolationChanged(SequenceTime,int)),
                                     this, SLOT(onSelectedKnobCurveChanged()));
                    break;
                }
            }
            
        }


    } else if (isLayer) {
        const RotoItems & children = isLayer->getItems();
        for (RotoItems::const_iterator it = children.begin(); it != children.end(); ++it) {
            deselectInternal(*it);
        }
    }
    
    
    
    for (std::list<boost::shared_ptr<KnobI> >::iterator it2 = _imp->knobs.begin(); it2 != _imp->knobs.end(); ++it2) {
        if (notDirty) {
            (*it2)->setDirty(false);
        }
        
        ///if the selected beziers count reaches 0 notify the gui knobs so they appear not enabled
        
        if (nbBeziersUnLockedBezier == 0) {
            (*it2)->setAllDimensionsEnabled(false);
        }
    }
    
} // deselectInternal


boost::shared_ptr<RotoItem>
RotoContext::getLastItemLocked() const
{
    QMutexLocker l(&_imp->rotoContextMutex);

    return _imp->lastLockedItem;
}

static void
addOrRemoveKeyRecursively(const boost::shared_ptr<RotoLayer>& isLayer,
                          int time,
                          bool add)
{
    const RotoItems & items = isLayer->getItems();

    for (RotoItems::const_iterator it2 = items.begin(); it2 != items.end(); ++it2) {
        boost::shared_ptr<RotoLayer> layer = boost::dynamic_pointer_cast<RotoLayer>(*it2);
        boost::shared_ptr<Bezier> isBezier = boost::dynamic_pointer_cast<Bezier>(*it2);
        if (isBezier) {
            if (add) {
                isBezier->setKeyframe(time);
            } else if (layer) {
                isBezier->removeKeyframe(time);
            }
        } else if (layer) {
            addOrRemoveKeyRecursively(layer, time, add);
        }
    }
}

void
RotoContext::setKeyframeOnSelectedCurves()
{
    ///only called on the main-thread
    assert( QThread::currentThread() == qApp->thread() );

    int time = getTimelineCurrentTime();
    QMutexLocker l(&_imp->rotoContextMutex);
    for (std::list<boost::shared_ptr<RotoItem> >::iterator it = _imp->selectedItems.begin(); it != _imp->selectedItems.end(); ++it) {
        boost::shared_ptr<RotoLayer> isLayer = boost::dynamic_pointer_cast<RotoLayer>(*it);
        boost::shared_ptr<Bezier> isBezier = boost::dynamic_pointer_cast<Bezier>(*it);
        if (isBezier) {
            isBezier->setKeyframe(time);
        } else if (isLayer) {
            addOrRemoveKeyRecursively(isLayer,time, true);
        }
    }
}

void
RotoContext::removeKeyframeOnSelectedCurves()
{
    ///only called on the main-thread
    assert( QThread::currentThread() == qApp->thread() );

    int time = getTimelineCurrentTime();
    QMutexLocker l(&_imp->rotoContextMutex);
    for (std::list<boost::shared_ptr<RotoItem> >::iterator it = _imp->selectedItems.begin(); it != _imp->selectedItems.end(); ++it) {
        boost::shared_ptr<RotoLayer> isLayer = boost::dynamic_pointer_cast<RotoLayer>(*it);
        boost::shared_ptr<Bezier> isBezier = boost::dynamic_pointer_cast<Bezier>(*it);
        if (isBezier) {
            isBezier->removeKeyframe(time);
        } else if (isLayer) {
            addOrRemoveKeyRecursively(isLayer,time, false);
        }
    }
}

static void
findOutNearestKeyframeRecursively(const boost::shared_ptr<RotoLayer>& layer,
                                  bool previous,
                                  int time,
                                  int* nearest)
{
    const RotoItems & items = layer->getItems();

    for (RotoItems::const_iterator it = items.begin(); it != items.end(); ++it) {
        boost::shared_ptr<RotoLayer> layer = boost::dynamic_pointer_cast<RotoLayer>(*it);
        boost::shared_ptr<Bezier> isBezier = boost::dynamic_pointer_cast<Bezier>(*it);
        if (isBezier) {
            if (previous) {
                int t = isBezier->getPreviousKeyframeTime(time);
                if ( (t != INT_MIN) && (t > *nearest) ) {
                    *nearest = t;
                }
            } else if (layer) {
                int t = isBezier->getNextKeyframeTime(time);
                if ( (t != INT_MAX) && (t < *nearest) ) {
                    *nearest = t;
                }
            }
        } else {
            assert(layer);
            if (layer) {
                findOutNearestKeyframeRecursively(layer, previous, time, nearest);
            }
        }
    }
}

void
RotoContext::goToPreviousKeyframe()
{
    ///only called on the main-thread
    assert( QThread::currentThread() == qApp->thread() );

    int time = getTimelineCurrentTime();
    int minimum = INT_MIN;

    {
        QMutexLocker l(&_imp->rotoContextMutex);
        for (std::list<boost::shared_ptr<RotoItem> >::iterator it = _imp->selectedItems.begin(); it != _imp->selectedItems.end(); ++it) {
            boost::shared_ptr<RotoLayer> layer = boost::dynamic_pointer_cast<RotoLayer>(*it);
            boost::shared_ptr<Bezier> isBezier = boost::dynamic_pointer_cast<Bezier>(*it);
            if (isBezier) {
                int t = isBezier->getPreviousKeyframeTime(time);
                if ( (t != INT_MIN) && (t > minimum) ) {
                    minimum = t;
                }
            } else {
                assert(layer);
                if (layer) {
                    findOutNearestKeyframeRecursively(layer, true,time,&minimum);
                }
            }
        }
    }

    if (minimum != INT_MIN) {
        getNode()->getApp()->getTimeLine()->seekFrame(minimum, NULL, Natron::eTimelineChangeReasonPlaybackSeek);
    }
}

void
RotoContext::goToNextKeyframe()
{
    ///only called on the main-thread
    assert( QThread::currentThread() == qApp->thread() );

    int time = getTimelineCurrentTime();
    int maximum = INT_MAX;

    {
        QMutexLocker l(&_imp->rotoContextMutex);
        for (std::list<boost::shared_ptr<RotoItem> >::iterator it = _imp->selectedItems.begin(); it != _imp->selectedItems.end(); ++it) {
            boost::shared_ptr<RotoLayer> isLayer = boost::dynamic_pointer_cast<RotoLayer>(*it);
            boost::shared_ptr<Bezier> isBezier = boost::dynamic_pointer_cast<Bezier>(*it);
            if (isBezier) {
                int t = isBezier->getNextKeyframeTime(time);
                if ( (t != INT_MAX) && (t < maximum) ) {
                    maximum = t;
                }
            } else {
                assert(isLayer);
                if (isLayer) {
                    findOutNearestKeyframeRecursively(isLayer, false, time, &maximum);
                }
            }
        }
    }
    if (maximum != INT_MAX) {
        getNode()->getApp()->getTimeLine()->seekFrame(maximum, NULL,Natron::eTimelineChangeReasonPlaybackSeek);
    }
}

static void
appendToSelectedCurvesRecursively(std::list< boost::shared_ptr<Bezier> > * curves,
                                  const boost::shared_ptr<RotoLayer>& isLayer,
                                  int time,
                                  bool onlyActives)
{
    RotoItems items = isLayer->getItems_mt_safe();

    for (RotoItems::const_iterator it = items.begin(); it != items.end(); ++it) {
        boost::shared_ptr<RotoLayer> layer = boost::dynamic_pointer_cast<RotoLayer>(*it);
        boost::shared_ptr<Bezier> isBezier = boost::dynamic_pointer_cast<Bezier>(*it);
        if (isBezier) {
            if ( !onlyActives || isBezier->isActivated(time) ) {
                curves->push_back(isBezier);
            }
        } else if ( layer && layer->isGloballyActivated() ) {
            appendToSelectedCurvesRecursively(curves, layer, time, onlyActives);
        }
    }
}

const std::list< boost::shared_ptr<RotoItem> > &
RotoContext::getSelectedItems() const
{
    ///only called on the main-thread
    assert( QThread::currentThread() == qApp->thread() );
    QMutexLocker l(&_imp->rotoContextMutex);

    return _imp->selectedItems;
}

std::list< boost::shared_ptr<Bezier> >
RotoContext::getSelectedCurves() const
{
    ///only called on the main-thread
    assert( QThread::currentThread() == qApp->thread() );
    std::list< boost::shared_ptr<Bezier> >   ret;
    int time = getTimelineCurrentTime();
    {
        QMutexLocker l(&_imp->rotoContextMutex);
        for (std::list<boost::shared_ptr<RotoItem> >::iterator it = _imp->selectedItems.begin(); it != _imp->selectedItems.end(); ++it) {
            boost::shared_ptr<RotoLayer> isLayer = boost::dynamic_pointer_cast<RotoLayer>(*it);
            boost::shared_ptr<Bezier> isBezier = boost::dynamic_pointer_cast<Bezier>(*it);
            if (isBezier) {
                ret.push_back(isBezier);
            } else {
                assert(isLayer);
                if (isLayer) {
                    appendToSelectedCurvesRecursively(&ret, isLayer,time,false);
                }
            }
        }
    }

    return ret;
}

std::list< boost::shared_ptr<Bezier> >
RotoContext::getCurvesByRenderOrder() const
{
    std::list< boost::shared_ptr<Bezier> > ret;
    
    ///Note this might not be the timeline's current frame if this is a render thread.
    int time = getNode()->getLiveInstance()->getThreadLocalRenderTime();
    {
        QMutexLocker l(&_imp->rotoContextMutex);
        if ( !_imp->layers.empty() ) {
            appendToSelectedCurvesRecursively(&ret, _imp->layers.front(), time, true);
        }
    }

    return ret;
}

int
RotoContext::getNCurves() const
{
    std::list< boost::shared_ptr<Bezier> > curves = getCurvesByRenderOrder();
    return (int)curves.size();
}

boost::shared_ptr<RotoLayer>
RotoContext::getLayerByName(const std::string & n) const
{
    QMutexLocker l(&_imp->rotoContextMutex);

    for (std::list<boost::shared_ptr<RotoLayer> >::const_iterator it = _imp->layers.begin(); it != _imp->layers.end(); ++it) {
        if ( (*it)->getName_mt_safe() == n ) {
            return *it;
        }
    }

    return boost::shared_ptr<RotoLayer>();
}

static void
findItemRecursively(const std::string & n,
                    const boost::shared_ptr<RotoLayer> & layer,
                    boost::shared_ptr<RotoItem>* ret)
{
    if (layer->getName_mt_safe() == n) {
        *ret = boost::dynamic_pointer_cast<RotoItem>(layer);
    } else {
        const RotoItems & items = layer->getItems();
        for (RotoItems::const_iterator it2 = items.begin(); it2 != items.end(); ++it2) {
            boost::shared_ptr<RotoLayer> isLayer = boost::dynamic_pointer_cast<RotoLayer>(*it2);
            if ( (*it2)->getName_mt_safe() == n ) {
                *ret = *it2;

                return;
            } else if (isLayer) {
                findItemRecursively(n, isLayer, ret);
            }
        }
    }
}

boost::shared_ptr<RotoItem>
RotoContext::getItemByName(const std::string & n) const
{
    boost::shared_ptr<RotoItem> ret;
    QMutexLocker l(&_imp->rotoContextMutex);

    for (std::list<boost::shared_ptr<RotoLayer> >::const_iterator it = _imp->layers.begin(); it != _imp->layers.end(); ++it) {
        findItemRecursively(n, *it, &ret);
    }

    return ret;
}

boost::shared_ptr<RotoLayer>
RotoContext::getDeepestSelectedLayer() const
{
    QMutexLocker l(&_imp->rotoContextMutex);

    return findDeepestSelectedLayer();
}

boost::shared_ptr<RotoLayer>
RotoContext::findDeepestSelectedLayer() const
{
    assert( !_imp->rotoContextMutex.tryLock() );

    int minLevel = -1;
    boost::shared_ptr<RotoLayer> minLayer;
    for (std::list< boost::shared_ptr<RotoItem> >::const_iterator it = _imp->selectedItems.begin();
         it != _imp->selectedItems.end(); ++it) {
        int lvl = (*it)->getHierarchyLevel();
        if (lvl > minLevel) {
            boost::shared_ptr<RotoLayer> isLayer = boost::dynamic_pointer_cast<RotoLayer>(*it);
            if (isLayer) {
                minLayer = isLayer;
            } else {
                minLayer = (*it)->getParentLayer();
            }
            minLevel = lvl;
        }
    }

    return minLayer;
}

void
RotoContext::evaluateChange()
{
    _imp->incrementRotoAge();
    getNode()->getLiveInstance()->evaluate_public(NULL, true,Natron::eValueChangedReasonUserEdited);
}

U64
RotoContext::getAge()
{
    QMutexLocker l(&_imp->rotoContextMutex);

    return _imp->age;
}

void
RotoContext::onItemLockedChanged(const boost::shared_ptr<RotoItem>& item)
{
    assert(item);
    ///refresh knobs
    int nbBeziersUnLockedBezier = 0;

    {
        QMutexLocker l(&_imp->rotoContextMutex);

        for (std::list<boost::shared_ptr<RotoItem> >::iterator it = _imp->selectedItems.begin(); it != _imp->selectedItems.end(); ++it) {
            boost::shared_ptr<Bezier> isBezier = boost::dynamic_pointer_cast<Bezier>(*it);
            if ( isBezier && !isBezier->isLockedRecursive() ) {
                ++nbBeziersUnLockedBezier;
            }
        }
    }
    bool dirty = nbBeziersUnLockedBezier > 1;
    bool enabled = nbBeziersUnLockedBezier > 0;

    _imp->activated->setDirty(dirty);
    _imp->opacity->setDirty(dirty);
    _imp->feather->setDirty(dirty);
    _imp->featherFallOff->setDirty(dirty);
#ifdef NATRON_ROTO_INVERTIBLE
    _imp->inverted->setDirty(dirty);
#endif

    _imp->activated->setAllDimensionsEnabled(enabled);
    _imp->opacity->setAllDimensionsEnabled(enabled);
    _imp->featherFallOff->setAllDimensionsEnabled(enabled);
    _imp->feather->setAllDimensionsEnabled(enabled);
#ifdef NATRON_ROTO_INVERTIBLE
    _imp->inverted->setAllDimensionsEnabled(enabled);
#endif
    _imp->lastLockedItem = item;
    Q_EMIT itemLockedChanged();
}

void
RotoContext::onItemNameChanged(const boost::shared_ptr<RotoItem>& item)
{
    Q_EMIT itemNameChanged(item);
}

void
RotoContext::onItemKnobChanged()
{
    emitRefreshViewerOverlays();
    evaluateChange();
}

std::string
RotoContext::getRotoNodeName() const
{
    return getNode()->getName_mt_safe();
}

void
RotoContext::emitRefreshViewerOverlays()
{
    Q_EMIT refreshViewerOverlays();
}

void
RotoContext::getBeziersKeyframeTimes(std::list<int> *times) const
{
    std::list< boost::shared_ptr<Bezier> > splines = getCurvesByRenderOrder();

    for (std::list< boost::shared_ptr<Bezier> > ::iterator it = splines.begin(); it != splines.end(); ++it) {
        std::set<int> splineKeys;
        (*it)->getKeyframeTimes(&splineKeys);
        for (std::set<int>::iterator it2 = splineKeys.begin(); it2 != splineKeys.end(); ++it2) {
            times->push_back(*it2);
        }
    }
}

static void
adjustToPointToScale(unsigned int mipmapLevel,
                     double &x,
                     double &y)
{
    if (mipmapLevel != 0) {
        int pot = (1 << mipmapLevel);
        x /= pot;
        y /= pot;
    }
}

template <typename PIX,int maxValue>
static void
convertCairoImageToNatronImage(cairo_surface_t* cairoImg,
                               Natron::Image* image,
                               const RectI & pixelRod)
{
    unsigned char* cdata = cairo_image_surface_get_data(cairoImg);
    unsigned char* srcPix = cdata;
    int stride = cairo_image_surface_get_stride(cairoImg);
    int comps = (int)image->getComponentsCount();

    for (int y = 0; y < pixelRod.height(); ++y, srcPix += stride) {
        PIX* dstPix = (PIX*)image->pixelAt(pixelRod.x1, pixelRod.y1 + y);
        assert(dstPix);

        for (int x = 0; x < pixelRod.width(); ++x) {
            if (comps == 1) {
                dstPix[x] = PIX( (float)srcPix[x] / 255.f ) * maxValue;;
            } else {
                if (comps == 4) {
                    // cairo's format is ARGB (that is BGRA when interpreted as bytes)
                    dstPix[x * 4 + 3] = PIX( (float)srcPix[x * 4 + 3] / 255.f ) * maxValue;
                }
                dstPix[x * comps + 0] = PIX( (float)srcPix[x * comps + 2] / 255.f ) * maxValue;
                dstPix[x * comps + 1] = PIX( (float)srcPix[x * comps + 1] / 255.f ) * maxValue;
                dstPix[x * comps + 2] = PIX( (float)srcPix[x * comps + 0] / 255.f ) * maxValue;
            }
        }
    }
}

boost::shared_ptr<Natron::Image>
RotoContext::renderMask(bool useCache,
                        const RectI & roi,
                        Natron::ImageComponentsEnum components,
                        U64 nodeHash,
                        U64 ageToRender,
                        const RectD & nodeRoD, //!< rod in canonical coordinates
                        SequenceTime time,
                        Natron::ImageBitDepthEnum depth,
                        int view,
                        unsigned int mipmapLevel,
                        const std::list<boost::shared_ptr<Natron::Image> >& inputImages,
                        bool byPassCache)
{
    std::list< boost::shared_ptr<Bezier> > splines = getCurvesByRenderOrder();

    ///compute an enhanced hash different from the one of the node in order to differentiate within the cache
    ///the output image of the roto node and the mask image.
    Hash64 hash;

    hash.append(nodeHash);
    hash.append(ageToRender);
    hash.computeHash();

    Natron::ImageKey key = Natron::Image::makeKey(hash.value(), true ,time, view);

    ///If the last rendered image  was with a different hash key (i.e a parameter changed or an input changed)
    ///just remove the old image from the cache to recycle memory.
    boost::shared_ptr<Image> lastRenderedImage;
    U64 lastRenderHash;
    {
        QMutexLocker l(&_imp->lastRenderArgsMutex);
        lastRenderHash = _imp->lastRenderHash;
        lastRenderedImage = _imp->lastRenderedImage;
    }

    if ( lastRenderedImage &&
         ( lastRenderHash != hash.value() ) ) {
        
        appPTR->removeAllImagesFromCacheWithMatchingKey(lastRenderHash);

        {
            QMutexLocker l(&_imp->lastRenderArgsMutex);
            _imp->lastRenderedImage.reset();
        }
    }

    boost::shared_ptr<Node> node = getNode();
    
    boost::shared_ptr<Natron::ImageParams> params;
    ImagePtr image;
    
    if (!byPassCache) {

        getNode()->getLiveInstance()->getImageFromCacheAndConvertIfNeeded(useCache, false,  key, mipmapLevel, depth, components,
                                                                           depth, components, 3,/*nodeRoD,*/inputImages,&image);
        if (image) {
            params = image->getParams();
        }
    }
    
    ///If there's only 1 shape to render and this shape is inverted, initialize the image
    ///with the invert instead of the default fill value to speed up rendering
    if (!image) {
        ImageLocker imgLocker(node->getLiveInstance());
        
        params = Natron::Image::makeParams( 0,
                                           nodeRoD,
                                           1., // par
                                           mipmapLevel,
                                           false,
                                           components,
                                           depth,
                                           std::map<int, std::vector<RangeD> >() );
        
        bool cached = Natron::getImageFromCacheOrCreate(key, params, &imgLocker, &image);
        if (!image) {
            std::stringstream ss;
            ss << "Failed to allocate an image of ";
            ss << printAsRAM( params->getElementsCount() * sizeof(Natron::Image::data_t) ).toStdString();
            Natron::errorDialog( QObject::tr("Out of memory").toStdString(),ss.str() );
            
            return image;
        }
        if (!cached) {
            image->allocateMemory();
        } else {
            ///lock the image because it might not be allocated yet
            imgLocker.lock(image);
        }
        
    }

    
    ///////////////////////////////////Render internal
    RectI pixelRod = params->getBounds();
    RectI clippedRoI;
    roi.intersect(pixelRod, &clippedRoI);

    cairo_format_t cairoImgFormat;
    switch (components) {
    case Natron::eImageComponentAlpha:
        cairoImgFormat = CAIRO_FORMAT_A8;
        break;
    case Natron::eImageComponentRGB:
        cairoImgFormat = CAIRO_FORMAT_RGB24;
        break;
    case Natron::eImageComponentRGBA:
        cairoImgFormat = CAIRO_FORMAT_ARGB32;
        break;
    default:
        cairoImgFormat = CAIRO_FORMAT_A8;
        break;
    }

    ////Allocate the cairo temporary buffer
    cairo_surface_t* cairoImg = cairo_image_surface_create( cairoImgFormat, pixelRod.width(), pixelRod.height() );
    cairo_surface_set_device_offset(cairoImg, -pixelRod.x1, -pixelRod.y1);
    if (cairo_surface_status(cairoImg) != CAIRO_STATUS_SUCCESS) {
        appPTR->removeFromNodeCache(image);

        return image;
    }
    cairo_t* cr = cairo_create(cairoImg);
    //cairo_set_fill_rule(cr, CAIRO_FILL_RULE_EVEN_ODD); // creates holes on self-overlapping shapes
    cairo_set_fill_rule(cr, CAIRO_FILL_RULE_WINDING);

    ///We could also propose the user to render a mask to SVG
    _imp->renderInternal(cr, cairoImg, splines,mipmapLevel,time);

    switch (depth) {
    case Natron::eImageBitDepthFloat:
        convertCairoImageToNatronImage<float, 1>(cairoImg, image.get(), pixelRod);
        break;
    case Natron::eImageBitDepthByte:
        convertCairoImageToNatronImage<unsigned char, 255>(cairoImg, image.get(), pixelRod);
        break;
    case Natron::eImageBitDepthShort:
        convertCairoImageToNatronImage<unsigned short, 65535>(cairoImg, image.get(), pixelRod);
        break;
    case Natron::eImageBitDepthNone:
        assert(false);
        break;
    }

    cairo_destroy(cr);
    ////Free the buffer used by Cairo
    cairo_surface_destroy(cairoImg);


    ////////////////////////////////////
    if ( node->aborted() ) {
        //if render was aborted, remove the frame from the cache as it contains only garbage
        appPTR->removeFromNodeCache(image);
    } else {
        image->markForRendered(clippedRoI);
    }

    {
        QMutexLocker l(&_imp->lastRenderArgsMutex);
        _imp->lastRenderHash = hash.value();
        _imp->lastRenderedImage = image;
    }

    return image;
} // renderMask

void
RotoContextPrivate::renderInternal(cairo_t* cr,
                                   cairo_surface_t* cairoImg,
                                   const std::list< boost::shared_ptr<Bezier> > & splines,
                                   unsigned int mipmapLevel,
                                   int time)
{
    // these Roto shapes must be rendered WITHOUT antialias, or the junction between the inner
    // polygon and the feather zone will have artifacts. This is partly due to the fact that cairo
    // meshes are not antialiased.
    // Use a default feather distance of 1 pixel instead!
    // UPDATE: unfortunately, this produces less artifacts, but there are still some remaining (use opacity=0.5 to test)
    // maybe the inner polygon should be made of mesh patterns too?
    cairo_set_antialias(cr, CAIRO_ANTIALIAS_NONE);
    for (std::list<boost::shared_ptr<Bezier> >::const_iterator it2 = splines.begin(); it2 != splines.end(); ++it2) {
        ///render the bezier only if finished (closed) and activated
        if ( !(*it2)->isCurveFinished() || !(*it2)->isActivated(time) || ( (*it2)->getControlPointsCount() <= 1 ) ) {
            continue;
        }


        double fallOff = (*it2)->getFeatherFallOff(time);
        double fallOffInverse = 1. / fallOff;
        double featherDist = (*it2)->getFeatherDistance(time);
        double opacity = (*it2)->getOpacity(time);
#ifdef NATRON_ROTO_INVERTIBLE
        bool inverted = (*it2)->getInverted(time);
#else
        const bool inverted = false;
#endif
        int operatorIndex = (*it2)->getCompositingOperator();
        double shapeColor[3];
        (*it2)->getColor(time, shapeColor);

        cairo_set_operator(cr, (cairo_operator_t)operatorIndex);

        BezierCPs cps = (*it2)->getControlPoints_mt_safe();
#pragma message WARN("Roto TODO: use featherPointsAtDistance")
        // BUG https://github.com/MrKepzie/Natron/issues/145 : the feather Bezier must be moved by featherdistance before RoD computation!
        BezierCPs fps = (*it2)->getFeatherPoints_mt_safe();

        assert( cps.size() == fps.size() );

        if ( cps.empty() ) {
            continue;
        }

        cairo_new_path(cr);

        ////Define the feather edge pattern
        cairo_pattern_t* mesh = cairo_pattern_create_mesh();
        if (cairo_pattern_status(mesh) != CAIRO_STATUS_SUCCESS) {
            cairo_pattern_destroy(mesh);
            continue;
        }

        ///Adjust the feather distance so it takes the mipmap level into account
        if (mipmapLevel != 0) {
            featherDist /= (1 << mipmapLevel);
        }

#pragma message WARN("the following code very stange. Why evaluate 49 Bezier points when you only need to consider the end points?")
        // PLEASE EXPLAIN THAT ``ALGORITHM''

        ///here is the polygon of the feather bezier
        ///This is used only if the feather distance is different of 0 and the feather points equal
        ///the control points in order to still be able to apply the feather distance.
        std::list<Point> featherPolygon;
        std::list<Point> bezierPolygon;
        RectD featherPolyBBox( std::numeric_limits<double>::infinity(),
                               std::numeric_limits<double>::infinity(),
                               -std::numeric_limits<double>::infinity(),
                               -std::numeric_limits<double>::infinity() );

        (*it2)->evaluateFeatherPointsAtTime_DeCasteljau(time, mipmapLevel, 50, true, &featherPolygon, &featherPolyBBox);
        (*it2)->evaluateAtTime_DeCasteljau(time, mipmapLevel, 50, &bezierPolygon, NULL);


        assert( !featherPolygon.empty() );

        std::list<Point> featherContour;
        std::list<Point>::iterator cur = featherPolygon.begin();
        std::list<Point>::iterator next = cur;
        ++next;
        std::list<Point>::iterator prev = featherPolygon.end();
        --prev;
        std::list<Point>::iterator bezIT = bezierPolygon.begin();
        std::list<Point>::iterator prevBez = bezierPolygon.end();
        --prevBez;
        double absFeatherDist = std::abs(featherDist);
        Point p1 = *cur;
        double norm = sqrt( (next->x - prev->x) * (next->x - prev->x) + (next->y - prev->y) * (next->y - prev->y) );
        assert(norm != 0);
        double dx = -( (next->y - prev->y) / norm );
        double dy = ( (next->x - prev->x) / norm );
        p1.x = cur->x + dx;
        p1.y = cur->y + dy;


#pragma message WARN("pointInPolygon should not be used, see comment")
        /*
           The pointInPolygon function should not be used.
           The algorithm to know which side is the outside of a polygon consists in computing the global polygon orientation.
           To compute the orientation, compute its surface. If positive the polygon is clockwise, if negative it's counterclockwise.
           to compute the surface, take the starting point of the polygon, and imagine a fan made of all the triangles
           pointing at this point. The surface of a tringle is half the cross-product of two of its sides issued from
           the same point (the starting point of the polygon, in this case.
           The orientation of a polygon has to be computed only once for each modification of the polygon (whenever it's edited), and
           should be stored with the polygon.
           Of course an 8-shaped polygon doesn't have an outside, but it still has an orientation. The feather direction
           should follow this orientation.
         */
        bool inside = Bezier::pointInPolygon(p1, featherPolygon,featherPolyBBox,Bezier::eFillRuleOddEven);
        if ( ( !inside && (featherDist < 0) ) || ( inside && (featherDist > 0) ) ) {
            p1.x = cur->x - dx * absFeatherDist;
            p1.y = cur->y - dy * absFeatherDist;
        } else {
            p1.x = cur->x + dx * absFeatherDist;
            p1.y = cur->y + dy * absFeatherDist;
        }

        Point origin = p1;
        featherContour.push_back(p1);

        ++prev; ++next; ++cur; ++bezIT; ++prevBez;

        for (;; ++prev,++cur,++next,++bezIT,++prevBez) { // for each point in polygon
            if ( next == featherPolygon.end() ) {
                next = featherPolygon.begin();
            }
            if ( prev == featherPolygon.end() ) {
                prev = featherPolygon.begin();
            }
            if ( bezIT == bezierPolygon.end() ) {
                bezIT = bezierPolygon.begin();
            }
            if ( prevBez == bezierPolygon.end() ) {
                prevBez = bezierPolygon.begin();
            }
            bool mustStop = false;
            if ( cur == featherPolygon.end() ) {
                mustStop = true;
                cur = featherPolygon.begin();
            }

            ///skip it
            if ( (cur->x == prev->x) && (cur->y == prev->y) ) {
                continue;
            }

            Point p0, p0p1, p1p0, p2, p2p3, p3p2, p3;
            p0.x = prevBez->x;
            p0.y = prevBez->y;
            p3.x = bezIT->x;
            p3.y = bezIT->y;

            if (!mustStop) {
                norm = sqrt( (next->x - prev->x) * (next->x - prev->x) + (next->y - prev->y) * (next->y - prev->y) );
                assert(norm != 0);
                dx = -( (next->y - prev->y) / norm );
                dy = ( (next->x - prev->x) / norm );
                p2.x = cur->x + dx;
                p2.y = cur->y + dy;

#pragma message WARN("pointInPolygon should not be used, see comment")
                /*
                   The pointInPolygon function should not be used.
                   The algorithm to know which side is the outside of a polygon consists in computing the global polygon orientation.
                   To compute the orientation, compute its surface. If positive the polygon is clockwise, if negative it's counterclockwise.
                   to compute the surface, take the starting point of the polygon, and imagine a fan made of all the triangles
                   pointing at this point. The surface of a tringle is half the cross-product of two of its sides issued from
                   the same point (the starting point of the polygon, in this case.
                   The orientation of a polygon has to be computed only once for each modification of the polygon (whenever it's edited), and
                   should be stored with the polygon.
                   Of course an 8-shaped polygon doesn't have an outside, but it still has an orientation. The feather direction
                   should follow this orientation.
                 */
                inside = Bezier::pointInPolygon(p2, featherPolygon, featherPolyBBox,Bezier::eFillRuleOddEven);
                if ( ( !inside && (featherDist < 0) ) || ( inside && (featherDist > 0) ) ) {
                    p2.x = cur->x - dx * absFeatherDist;
                    p2.y = cur->y - dy * absFeatherDist;
                } else {
                    p2.x = cur->x + dx * absFeatherDist;
                    p2.y = cur->y + dy * absFeatherDist;
                }
            } else {
                p2 = origin;
            }
            featherContour.push_back(p2);

            ///linear interpolation
            p0p1.x = (p0.x * fallOff * 2. + fallOffInverse * p1.x) / (fallOff * 2. + fallOffInverse);
            p0p1.y = (p0.y * fallOff * 2. + fallOffInverse * p1.y) / (fallOff * 2. + fallOffInverse);
            p1p0.x = (p0.x * fallOff + 2. * fallOffInverse * p1.x) / (fallOff + 2. * fallOffInverse);
            p1p0.y = (p0.y * fallOff + 2. * fallOffInverse * p1.y) / (fallOff + 2. * fallOffInverse);

            p2p3.x = (p3.x * fallOff + 2. * fallOffInverse * p2.x) / (fallOff + 2. * fallOffInverse);
            p2p3.y = (p3.y * fallOff + 2. * fallOffInverse * p2.y) / (fallOff + 2. * fallOffInverse);
            p3p2.x = (p3.x * fallOff * 2. + fallOffInverse * p2.x) / (fallOff * 2. + fallOffInverse);
            p3p2.y = (p3.y * fallOff * 2. + fallOffInverse * p2.y) / (fallOff * 2. + fallOffInverse);


            ///move to the initial point
            cairo_mesh_pattern_begin_patch(mesh);
            cairo_mesh_pattern_move_to(mesh, p0.x, p0.y);
            cairo_mesh_pattern_curve_to(mesh, p0p1.x, p0p1.y, p1p0.x, p1p0.y, p1.x, p1.y);
            cairo_mesh_pattern_line_to(mesh, p2.x, p2.y);
            cairo_mesh_pattern_curve_to(mesh, p2p3.x, p2p3.y, p3p2.x, p3p2.y, p3.x, p3.y);
            cairo_mesh_pattern_line_to(mesh, p0.x, p0.y);
            ///Set the 4 corners color
            ///inner is full color

            // IMPORTANT NOTE:
            // The two sqrt below are due to a probable cairo bug.
            // To check wether the bug is present is a given cairo version,
            // make any shape with a very large feather and set
            // opacity to 0.5. Then, zoom on the polygon border to check if the intensity is continuous
            // and approximately equal to 0.5.
            // If the bug if ixed in cairo, please use #if CAIRO_VERSION>xxx to keep compatibility with
            // older Cairo versions.
            cairo_mesh_pattern_set_corner_color_rgba( mesh, 0, shapeColor[0], shapeColor[1], shapeColor[2],
                                                      std::sqrt(inverted ? 1. - opacity : opacity) );
            ///outter is faded
            cairo_mesh_pattern_set_corner_color_rgba(mesh, 1, shapeColor[0], shapeColor[1], shapeColor[2],
                                                     inverted ? 1. : 0.);
            cairo_mesh_pattern_set_corner_color_rgba(mesh, 2, shapeColor[0], shapeColor[1], shapeColor[2],
                                                     inverted ? 1. : 0.);
            ///inner is full color
            cairo_mesh_pattern_set_corner_color_rgba( mesh, 3, shapeColor[0], shapeColor[1], shapeColor[2],
                                                      std::sqrt(inverted ? 1. - opacity : opacity) );
            assert(cairo_pattern_status(mesh) == CAIRO_STATUS_SUCCESS);

            cairo_mesh_pattern_end_patch(mesh);

            if (mustStop) {
                break;
            }

            p1 = p2;
        }  // for each point in polygon

        cairo_set_source_rgba(cr, shapeColor[0], shapeColor[1], shapeColor[2], opacity);

        if (!inverted) {
            // strangely, the above-mentioned cairo bug doesn't affect this function
            renderInternalShape(time, mipmapLevel, cr, cps);
#ifdef NATRON_ROTO_INVERTIBLE
        } else {
#pragma message WARN("doesn't work! the image should be infinite for this to work!")
            // Doesn't work! the image should be infinite for this to work!
            // Or at least it should contain the Union of the source RoDs.
            // Here, it only contains the boinding box of the Bezier.
            // If there's a transform after the roto node, a black border will appear.
            // The only solution would be to have a color parameter which specifies how on image is outside of its RoD.
            // Unfortunately, the OFX definition is: "it is black and transparent"

            ///If inverted, draw an inverted rectangle on all the image first
            // with a hole consisting of the feather polygon

            double xOffset, yOffset;
            cairo_surface_get_device_offset(cairoImg, &xOffset, &yOffset);
            int width = cairo_image_surface_get_width(cairoImg);
            int height = cairo_image_surface_get_height(cairoImg);

            cairo_move_to(cr, -xOffset, -yOffset);
            cairo_line_to(cr, -xOffset + width, -yOffset);
            cairo_line_to(cr, -xOffset + width, -yOffset + height);
            cairo_line_to(cr, -xOffset, -yOffset + height);
            cairo_line_to(cr, -xOffset, -yOffset);
            // strangely, the above-mentioned cairo bug doesn't affect this function
#pragma message WARN("WRONG! should use the outer feather contour, *displaced* by featherDistance, not fps")
            renderInternalShape(time, mipmapLevel, cr, fps);
#endif
        }
        applyAndDestroyMask(cr, mesh);
    } // foreach(splines)
    assert(cairo_surface_status(cairoImg) == CAIRO_STATUS_SUCCESS);

    ///A call to cairo_surface_flush() is required before accessing the pixel data
    ///to ensure that all pending drawing operations are finished.
    cairo_surface_flush(cairoImg);
} // renderInternal

void
RotoContextPrivate::renderInternalShape(int time,
                                        unsigned int mipmapLevel,
                                        cairo_t* cr,
                                        const BezierCPs & cps)
{
    BezierCPs::const_iterator point = cps.begin();
    BezierCPs::const_iterator nextPoint = point;

    ++nextPoint;

    Point initCp;
    (*point)->getPositionAtTime(time, &initCp.x,&initCp.y);
    adjustToPointToScale(mipmapLevel,initCp.x,initCp.y);

    cairo_move_to(cr, initCp.x,initCp.y);

    while ( point != cps.end() ) {
        if ( nextPoint == cps.end() ) {
            nextPoint = cps.begin();
        }

        double rightX,rightY,nextX,nextY,nextLeftX,nextLeftY;
        (*point)->getRightBezierPointAtTime(time, &rightX, &rightY);
        (*nextPoint)->getLeftBezierPointAtTime(time, &nextLeftX, &nextLeftY);
        (*nextPoint)->getPositionAtTime(time, &nextX, &nextY);

        adjustToPointToScale(mipmapLevel,rightX,rightY);
        adjustToPointToScale(mipmapLevel,nextX,nextY);
        adjustToPointToScale(mipmapLevel,nextLeftX,nextLeftY);
        cairo_curve_to(cr, rightX, rightY, nextLeftX, nextLeftY, nextX, nextY);

        ++point;
        ++nextPoint;
    }
//    if (cairo_get_antialias(cr) != CAIRO_ANTIALIAS_NONE ) {
//        cairo_fill_preserve(cr);
//        // These line properties make for a nicer looking polygon mesh
//        cairo_set_line_join(cr, CAIRO_LINE_JOIN_BEVEL);
//        cairo_set_line_cap(cr, CAIRO_LINE_CAP_BUTT);
//        // Comment out the following call to cairo_set_line width
//        // since the hard-coded width value of 1.0 is not appropriate
//        // for fills of small areas. Instead, use the line width that
//        // has already been set by the user via the above call of
//        // poly_line which in turn calls set_current_context which in
//        // turn calls cairo_set_line_width for the user-specified
//        // width.
//        cairo_set_line_width(cr, 1.0);
//        cairo_stroke(cr);
//    } else {
    cairo_fill(cr);
//    }
}

void
RotoContextPrivate::applyAndDestroyMask(cairo_t* cr,
                                        cairo_pattern_t* mesh)
{
    assert(cairo_pattern_status(mesh) == CAIRO_STATUS_SUCCESS);
    cairo_set_source(cr, mesh);

    ///paint with the feather with the pattern as a mask
    cairo_mask(cr, mesh);

    cairo_pattern_destroy(mesh);
}
<|MERGE_RESOLUTION|>--- conflicted
+++ resolved
@@ -3892,11 +3892,9 @@
 
         _imp->lastInsertedItem = item;
     }
-<<<<<<< HEAD
-    Q_EMIT itemInserted(RotoContext::OTHER);
-=======
-    emit itemInserted(eSelectionReasonOther);
->>>>>>> 57fb482e
+
+    Q_EMIT itemInserted(eSelectionReasonOther);
+
 
     clearSelection(eSelectionReasonOther);
     select(item, eSelectionReasonOther);
@@ -4060,11 +4058,9 @@
         parentLayer->addItem(curve);
     }
     _imp->lastInsertedItem = curve;
-<<<<<<< HEAD
-    Q_EMIT itemInserted(RotoContext::OTHER);
-=======
-    emit itemInserted(eSelectionReasonOther);
->>>>>>> 57fb482e
+
+    Q_EMIT itemInserted(eSelectionReasonOther);
+
 
     clearSelection(eSelectionReasonOther);
     select(curve, eSelectionReasonOther);
