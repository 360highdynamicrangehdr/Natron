--- conflicted
+++ resolved
@@ -59,12 +59,7 @@
         BOOSTVER=1.55
         sudo add-apt-repository -y ppa:kalakris-cmake
     fi
-<<<<<<< HEAD
-    PKGS="$PKGS libboost${BOOSTVER}-dev libboost-math${BOOSTVER}-dev libboost-serialization${BOOSTVER}-dev libboost-thread${BOOSTVER}-dev libboost-system${BOOSTVER}-dev"
-=======
-    #PKGS="$PKGS libboost${BOOSTVER}-dev libboost-math${BOOSTVER}-dev libboost-serialization${BOOSTVER}-dev"
-    PKGS="$PKGS libboost-dev libboost-math-dev libboost-serialization-dev"
->>>>>>> 4cc55816
+    PKGS="$PKGS libboost-dev libboost-math-dev libboost-serialization-dev libboost-thread-dev libboost-system-dev"
 
     # the PPA xorg-edgers contains cairo 1.12 (required for rotoscoping)
     sudo add-apt-repository -y ppa:xorg-edgers/ppa
@@ -149,10 +144,10 @@
     sudo apt-get install -y --allow-unauthenticated -fm $PKGS
 
 
-    
+
     ################################################################
     # build dependencies that cannot be fetched from apt
-    
+
     # ubuntu-toolchain-r/test contains recent versions of gcc
     if [ "$CC" = "$TEST_CC" ]; then
         sudo update-alternatives --install /usr/bin/gcc gcc /usr/bin/gcc-${GCC_VERSION} 90;
@@ -244,7 +239,7 @@
     echo 'pyside: INCLUDEPATH += $$system(env PKG_CONFIG_PATH=$$PYSIDE_PKG_CONFIG_PATH pkg-config --variable=includedir QtGui)' >> config.pri
     #echo 'pyside: LIBS += -lpyside.cpython-32mu' >> config.pri
     echo 'pyside: LIBS += -lpyside-python2.7' >> config.pri
-    # pyside doesn't have PySide::getWrapperForQObject on Ubuntu 12.04LTS Precise 
+    # pyside doesn't have PySide::getWrapperForQObject on Ubuntu 12.04LTS Precise
     echo 'pyside: DEFINES += PYSIDE_OLD' >> config.pri
     #echo 'shiboken: PKGCONFIG -= shiboken' >> config.pri
     #echo 'shiboken: INCLUDEPATH += $$system(pkg-config --variable=includedir shiboken)' >> config.pri
@@ -252,7 +247,7 @@
 
     IO_BRANCH=master
     . $TRAVIS_BUILD_DIR/Global/plugin-branches.sh
-    
+
     # build OpenFX-IO
     if [ "$CC" = "$TEST_CC" ]; then
         pushd $TRAVIS_BUILD_DIR
@@ -278,7 +273,7 @@
     # install_xquartz(){
     #     echo "XQuartz start install"
     #     XQUARTZ_VERSION=2.7.6
-    #     
+    #
     #     echo "XQuartz download"
     #     wget --quiet http://xquartz.macosforge.org/downloads/SL/XQuartz-${XQUARTZ_VERSION}.dmg
     #     echo "XQuartz mount dmg"
@@ -304,7 +299,7 @@
     # (see https://travis-ci.org/NatronGitHub/Natron/jobs/504468941)
     brew install numpy || true
     brew link --overwrite numpy || true
-    
+
     brew outdated xctool || brew upgrade xctool || true
     echo "* Adding brew taps"
     #brew tap homebrew/python # deprecated
@@ -337,7 +332,7 @@
     #brew upgrade
     echo "* Brew doctor"
     brew doctor || true
-    
+
     echo "* Install Natron dependencies"
     #echo " - pip install numpy" # installed via brew install numpy (see below)
     #pip install --upgrade numpy
@@ -392,7 +387,7 @@
 
     # OpenImageIO >= 1.8 requires c++11
     CXX="$CXX -std=c++11"
-    
+
     # OpenFX
     if [ "$CC" = "$TEST_CC" ]; then
         make -C libs/OpenFX/Examples;
