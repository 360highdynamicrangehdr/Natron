--- conflicted
+++ resolved
@@ -416,15 +416,10 @@
 {
     QMutexLocker l(&_imp->_lock);
 
-<<<<<<< HEAD
+    // the default interpolation for bool, string, choice, int is constant
     if ( (_imp->type == Curve::eCurveTypeBool) || (_imp->type == Curve::eCurveTypeString) ||
-         ( _imp->type == Curve::eCurveTypeIntConstantInterp) ) {
-=======
-    // the default interpolation for bool, string, chaice, int is constant
-    if ( (_imp->type == CurvePrivate::eCurveTypeBool) || (_imp->type == CurvePrivate::eCurveTypeString) ||
-         ( _imp->type == CurvePrivate::eCurveTypeInt) ||
-         ( _imp->type == CurvePrivate::eCurveTypeIntConstantInterp) ) {
->>>>>>> 73467dcd
+         (_imp->type == Curve::eCurveTypeInt) ||
+         (_imp->type == Curve::eCurveTypeIntConstantInterp) ) {
         key.setInterpolation(eKeyframeTypeConstant);
     }
 
