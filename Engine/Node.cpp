--- conflicted
+++ resolved
@@ -331,6 +331,22 @@
 }
 
 void
+Node::setCurrentCanTransform(bool support)
+{
+    QMutexLocker k(&_imp->pluginsPropMutex);
+
+    _imp->currentDeprecatedTransformSupport = support;
+}
+
+bool
+Node::getCurrentCanTransform() const
+{
+    QMutexLocker k(&_imp->pluginsPropMutex);
+
+    return _imp->currentDeprecatedTransformSupport;
+}
+
+void
 Node::refreshDynamicProperties()
 {
     PluginOpenGLRenderSupport pluginGLSupport = ePluginOpenGLRenderSupportNone;
@@ -349,6 +365,8 @@
     bool supportsRenderScale = _imp->effect->supportsRenderScale();
     bool multiResSupported = _imp->effect->supportsMultiResolution();
     bool canDistort = _imp->effect->getCanDistort();
+    bool currentDeprecatedTransformSupport = _imp->effect->getCanTransform();
+
     _imp->pluginSafety = _imp->effect->getCurrentRenderThreadSafety();
     
     if (!tilesSupported && _imp->pluginSafety == eRenderSafetyFullySafeFrame) {
@@ -362,6 +380,7 @@
     setCurrentSupportRenderScale(supportsRenderScale);
     setCurrentSequentialRenderSupport( _imp->effect->getSequentialPreference() );
     setCurrentCanDistort(canDistort);
+    setCurrentCanTransform(currentDeprecatedTransformSupport);
 }
 
 bool
@@ -727,861 +746,12 @@
     _imp->abortPreview_non_blocking();
 
 
-<<<<<<< HEAD
-=======
-    loadKnobsFromSerialization(*serialization);
-
-    if (setKnobsDefault) {
-        // set non animated knobs to be their default values
-        const KnobsVec& knobs = getKnobs();
-        for (KnobsVec::const_iterator it = knobs.begin(); it!=knobs.end(); ++it) {
-            KnobButtonPtr isBtn = toKnobButton(*it);
-            KnobPagePtr isPage = toKnobPage(*it);
-            KnobSeparatorPtr isSeparator = toKnobSeparator(*it);
-            if ( (isBtn && !isBtn->getIsCheckable())  || isPage || isSeparator) {
-                continue;
-            }
-
-            if ((*it)->getIsPersistent()) {
-                KnobIntBasePtr isInt = toKnobIntBase(*it);
-                KnobBoolBasePtr isBool = toKnobBoolBase(*it);
-                KnobStringBasePtr isString = toKnobStringBase(*it);
-                KnobDoubleBasePtr isDouble = toKnobDoubleBase(*it);
-                if ((*it)->hasAnimation()) {
-                    continue;
-                }
-                for (int d = 0; d < (*it)->getNDimensions(); ++d) {
-                    if (isInt) {
-                        isInt->setDefaultValue(isInt->getValue(DimIdx(d)), DimIdx(d));
-                    } else if (isBool) {
-                        isBool->setDefaultValue(isBool->getValue(DimIdx(d)), DimIdx(d));
-                    } else if (isString) {
-                        isString->setDefaultValue(isString->getValue(DimIdx(d)), DimIdx(d));
-                    } else if (isDouble) {
-                        isDouble->setDefaultValue(isDouble->getValue(DimIdx(d)), DimIdx(d));
-                    }
-                }
-            }
-        }
-    }
-
-} // Node::loadPresetsInternal
-
-void
-Node::exportNodeToPyPlug(const std::string& filePath)
-{
-    // Only groups can export to PyPlug
-    if (!isEffectNodeGroup()) {
-        return;
-    }
-    FStreamsSupport::ofstream ofile;
-    FStreamsSupport::open(&ofile, filePath);
-    if (!ofile || filePath.empty()) {
-        std::string message = tr("Failed to open file: ").toStdString() + filePath;
-        throw std::runtime_error(message);
-    }
-
-    // Perform checks before writing the file
-    {
-        std::string pyPlugID = _imp->pyPlugIDKnob.lock()->getValue();
-        if (pyPlugID.empty()) {
-            std::string message = tr("The plug-in ID cannot be empty").toStdString();
-            throw std::runtime_error(message);
-        }
-    }
-    {
-        std::string pyPlugLabel = _imp->pyPlugLabelKnob.lock()->getValue();
-        if (pyPlugLabel.empty()) {
-            std::string message = tr("The plug-in label cannot be empty").toStdString();
-            throw std::runtime_error(message);
-        }
-    }
-
-    // Make sure the file paths are relative to the pyplug script directory
-    std::string pyPlugDirectoryPath;
-    {
-        std::size_t foundSlash = filePath.find_last_of('/');
-        if (foundSlash != std::string::npos) {
-            pyPlugDirectoryPath = filePath.substr(0, foundSlash + 1);
-        }
-    }
-
-    {
-        std::string iconFilePath = _imp->pyPlugIconKnob.lock()->getValue();
-        std::string path;
-        std::size_t foundSlash = iconFilePath.find_last_of('/');
-        if (foundSlash != std::string::npos) {
-            path = iconFilePath.substr(0, foundSlash + 1);
-        }
-        if (!path.empty() && path != pyPlugDirectoryPath) {
-            std::string message = tr("The plug-in icon file should be located in the same directory as the PyPlug script (%1)").arg(QString::fromUtf8(pyPlugDirectoryPath.c_str())).toStdString();
-            throw std::runtime_error(message);
-        }
-    }
-    {
-        std::string callbacksFilePath = _imp->pyPlugExtPythonScript.lock()->getValue();
-        std::string path;
-        std::size_t foundSlash = callbacksFilePath.find_last_of('/');
-        if (foundSlash != std::string::npos) {
-            path = callbacksFilePath.substr(0, foundSlash + 1);
-        }
-        if (!path.empty() && path != pyPlugDirectoryPath) {
-            std::string message = tr("The Python callbacks file should be located in the same directory as the PyPlug script (%1)").arg(QString::fromUtf8(pyPlugDirectoryPath.c_str())).toStdString();
-            throw std::runtime_error(message);
-        }
-    }
-
-
-    // Check that the directory where the file will be is registered in Natron search paths.
-    if (!getApp()->isBackground()) {
-        bool foundInPath = false;
-        QStringList groupSearchPath = appPTR->getAllNonOFXPluginsPaths();
-        for (QStringList::iterator it = groupSearchPath.begin(); it != groupSearchPath.end(); ++it) {
-            std::string thisPath = it->toStdString();
-
-            // pyPlugDirectoryPath ends with a separator, so ensure this one has one too
-            if (!thisPath.empty() && thisPath[thisPath.size() - 1] != '/') {
-                thisPath.push_back('/');
-            }
-            if (thisPath == pyPlugDirectoryPath) {
-                foundInPath = true;
-                break;
-            }
-        }
-
-        if (!foundInPath) {
-            QString message = tr("Directory \"%1\" is not in the plug-in search path, would you like to add it?").arg(QString::fromUtf8(pyPlugDirectoryPath.c_str()));
-            StandardButtonEnum rep = Dialogs::questionDialog(tr("Plug-in path").toStdString(),
-                                                             message.toStdString(), false);
-
-            if  (rep == eStandardButtonYes) {
-                appPTR->getCurrentSettings()->appendPythonGroupsPath(pyPlugDirectoryPath);
-            }
-        }
-    }
-
-
-    SERIALIZATION_NAMESPACE::NodeSerializationPtr serialization(new SERIALIZATION_NAMESPACE::NodeSerialization);
-    serialization->_encodeType = SERIALIZATION_NAMESPACE::NodeSerialization::eNodeSerializationTypePyPlug;
-    toSerialization(serialization.get());
-
-    SERIALIZATION_NAMESPACE::NodeClipBoard cb;
-    cb.nodes.push_back(serialization);
-    
-    SERIALIZATION_NAMESPACE::write(ofile, cb, NATRON_PRESETS_FILE_HEADER);
-}
-
-void
-Node::exportNodeToPresets(const std::string& filePath,
-                          const std::string& presetsLabel,
-                          const std::string& iconFilePath,
-                          int shortcutSymbol,
-                          int shortcutModifiers)
-{
-    FStreamsSupport::ofstream ofile;
-    FStreamsSupport::open(&ofile, filePath);
-    if (!ofile || filePath.empty()) {
-        std::string message = tr("Failed to open file: ").toStdString() + filePath;
-        throw std::runtime_error(message);
-    }
-
-    // Make sure the file paths are relative to the presets script directory
-    std::string pyPlugDirectoryPath;
-    {
-        std::size_t foundSlash = filePath.find_last_of('/');
-        if (foundSlash != std::string::npos) {
-            pyPlugDirectoryPath = filePath.substr(0, foundSlash + 1);
-        }
-    }
-    {
-        std::string path;
-        std::size_t foundSlash = iconFilePath.find_last_of('/');
-        if (foundSlash != std::string::npos) {
-            path = iconFilePath.substr(0, foundSlash + 1);
-        }
-        if (!path.empty() && path != pyPlugDirectoryPath) {
-            std::string message = tr("The preset icon file should be located in the same directory as the preset script (%1)").arg(QString::fromUtf8(pyPlugDirectoryPath.c_str())).toStdString();
-            throw std::runtime_error(message);
-        }
-    }
-
-
-    SERIALIZATION_NAMESPACE::NodeSerializationPtr serialization(new SERIALIZATION_NAMESPACE::NodeSerialization);
-    serialization->_encodeType = SERIALIZATION_NAMESPACE::NodeSerialization::eNodeSerializationTypePresets;
-    serialization->_presetsIdentifierLabel = presetsLabel;
-    serialization->_presetsIconFilePath = iconFilePath;
-    serialization->_presetShortcutSymbol = shortcutSymbol;
-    serialization->_presetShortcutPresetModifiers = shortcutModifiers;
-
-    toSerialization(serialization.get());
-
-    SERIALIZATION_NAMESPACE::NodeClipBoard cb;
-    cb.nodes.push_back(serialization);
-
-    SERIALIZATION_NAMESPACE::write(ofile, cb, NATRON_PRESETS_FILE_HEADER);
-}
-
-
-
-void
-Node::restoreNodeToDefaultState(const CreateNodeArgsPtr& args)
-{
-    assert(QThread::currentThread() == qApp->thread());
-
-    FlagSetter setter(true, &_imp->restoringDefaults);
-
-    // Make sure the instance does not receive knobChanged now
-    _imp->effect->beginChanges();
-
-    // If the node is not yet created (i.e: this is called in the load() function) then some stuff here doesn't need to be done
-    bool nodeCreated = isNodeCreated();
-    if (nodeCreated) {
-        // Purge any cache when reseting to defaults
-        _imp->effect->purgeCaches();
-    }
-
-    // Check if there is any serialization from presets/pyplug
-    std::string nodePreset = getCurrentNodePresets();
-    SERIALIZATION_NAMESPACE::NodeSerializationPtr presetSerialization, pyPlugSerialization, projectSerialization;
-    if (args) {
-        projectSerialization = args->getProperty<SERIALIZATION_NAMESPACE::NodeSerializationPtr >(kCreateNodeArgsPropNodeSerialization);
-    }
-    if (!nodePreset.empty()) {
-        try {
-            presetSerialization.reset(new SERIALIZATION_NAMESPACE::NodeSerialization);
-            getNodeSerializationFromPresetName(nodePreset, presetSerialization.get());
-        } catch (...) {
-
-        }
-    }
-
-    if (_imp->isPyPlug) {
-        PluginPtr pyPlugHandle = _imp->pyPlugHandle.lock();
-        if (pyPlugHandle) {
-            bool isPythonScriptPyPlug = pyPlugHandle->getProperty<bool>(kNatronPluginPropPyPlugIsPythonScript);
-            if (!isPythonScriptPyPlug) {
-                std::string filePath = pyPlugHandle->getProperty<std::string>(kNatronPluginPropPyPlugScriptAbsoluteFilePath);
-                pyPlugSerialization.reset(new SERIALIZATION_NAMESPACE::NodeSerialization);
-                getNodeSerializationFromPresetFile(filePath, pyPlugSerialization.get());
-            }
-        }
-    }
-    // Reset all knobs to default first, block value changes and do them all afterwards because the node state can only be restored
-    // if all parameters are actually to the good value
-    if (nodeCreated) {
-
-
-        // Restore knob defaults
-        const KnobsVec& knobs = getKnobs();
-        for (KnobsVec::const_iterator it = knobs.begin(); it!=knobs.end(); ++it) {
-            if (!(*it)->getIsPersistent() ) {
-                continue;
-            }
-            (*it)->blockValueChanges();
-            (*it)->unSplitAllViews();
-            (*it)->resetToDefaultValue(DimSpec::all(), ViewSetSpec::all());
-            (*it)->unblockValueChanges();
-        }
-    }
-
-
-    // If this is a pyplug, load the node state (and its internal subgraph)
-    if (pyPlugSerialization) {
-        loadPresetsInternal(pyPlugSerialization, false);
-    }
-
-    if (presetSerialization) {
-
-        // If any preset knob already exist, remove it
-        {
-            for (std::list<KnobIWPtr>::iterator it = _imp->presetKnobs.begin(); it != _imp->presetKnobs.end(); ++it) {
-                KnobIPtr knob = it->lock();
-                if (!knob) {
-                    continue;
-                }
-                _imp->effect->deleteKnob(knob, true);
-            }
-            _imp->presetKnobs.clear();
-        }
-
-        _imp->isLoadingPreset = true;
-        // Load presets from serialization if any
-        loadPresetsInternal(presetSerialization, true);
-        _imp->isLoadingPreset = false;
-    } else {
-
-        // Reset knob default values to their initial default value if we had a different preset before
-        if (nodeCreated) {
-            const KnobsVec& knobs = getKnobs();
-            for (KnobsVec::const_iterator it = knobs.begin(); it!=knobs.end(); ++it) {
-                KnobButtonPtr isBtn = toKnobButton(*it);
-                KnobPagePtr isPage = toKnobPage(*it);
-                KnobSeparatorPtr isSeparator = toKnobSeparator(*it);
-                if ( (isBtn && !isBtn->getIsCheckable())  || isPage || isSeparator) {
-                    continue;
-                }
-                if ((*it)->hasAnimation()) {
-                    continue;
-                }
-
-                if ((*it)->getIsPersistent()) {
-                    KnobIntBasePtr isInt = toKnobIntBase(*it);
-                    KnobBoolBasePtr isBool = toKnobBoolBase(*it);
-                    KnobStringBasePtr isString = toKnobStringBase(*it);
-                    KnobDoubleBasePtr isDouble = toKnobDoubleBase(*it);
-                    for (int d = 0; d < (*it)->getNDimensions(); ++d) {
-                        if (isInt) {
-                            isInt->setDefaultValue(isInt->getInitialDefaultValue(DimIdx(d)), DimIdx(d));
-                        } else if (isBool) {
-                            isBool->setDefaultValue(isBool->getInitialDefaultValue(DimIdx(d)), DimIdx(d));
-                        } else if (isString) {
-                            isString->setDefaultValue(isString->getInitialDefaultValue(DimIdx(d)), DimIdx(d));
-                        } else if (isDouble) {
-                            isDouble->setDefaultValue(isDouble->getInitialDefaultValue(DimIdx(d)), DimIdx(d));
-                        }
-                    }
-                }
-            }
-        }
-    }
-
-    // Load serialization before loading internal nodegraph as restoring parameters of the sub-nodegraph could reference user knobs
-    // on this node
-    if (projectSerialization) {
-        fromSerialization(*projectSerialization);
-    }
-
-    if (!nodeCreated) {
-        bool initialSubGraphSetupAllowed = false;
-        if (args) {
-            initialSubGraphSetupAllowed = !args->getProperty<bool>(kCreateNodeArgsPropNodeGroupDisableCreateInitialNodes);
-        }
-
-        loadInternalNodeGraph(initialSubGraphSetupAllowed, projectSerialization.get(), pyPlugSerialization.get());
-    }
-
-
-    // If there was a serialization, we most likely removed or created user parameters, so refresh Python knobs
-    declarePythonKnobs();
-
-    if (nodeCreated) {
-        // Ensure the state of the node is consistent with what the plug-in expects
-        int time = getApp()->getTimeLine()->currentFrame();
-        {
-            const KnobsVec& knobs = getKnobs();
-            for (KnobsVec::const_iterator it = knobs.begin(); it!=knobs.end(); ++it) {
-                if (!(*it)->getEvaluateOnChange()) {
-                    continue;
-                }
-                // Don't call instanceChanged action on buttons otherwise it could popup a menu for some plug-ins
-                KnobButtonPtr isButton = toKnobButton(*it);
-                if (isButton) {
-                    continue;
-                }
-                _imp->effect->onKnobValueChanged_public(*it, eValueChangedReasonRestoreDefault, time, ViewIdx(0));
-
-            }
-        }
-    }
-
-    _imp->effect->endChanges();
-
-    // Refresh hash & meta-data and trigger a render
-    _imp->effect->invalidateCacheHashAndEvaluate(true, true);
-
-} // restoreNodeToDefaultState
-
-void
-Node::restoreSublabel()
-{
-
-    KnobIPtr sublabelKnob = getKnobByName(kNatronOfxParamStringSublabelName);
-    if (!sublabelKnob) {
-        return;
-    }
-    
-    // Make sure the knob is not persistent
-    sublabelKnob->setIsPersistent(false);
-    
-    KnobStringPtr sublabelKnobIsString = toKnobString(sublabelKnob);
-    _imp->ofxSubLabelKnob = sublabelKnobIsString;
-
-    NodePtr ioContainer = getIOContainer();
-    if (ioContainer) {
-        ioContainer->_imp->ofxSubLabelKnob = sublabelKnobIsString;
-        Q_EMIT ioContainer->nodeExtraLabelChanged();
-    }
- 
-
-}
-
-void
-Node::loadKnob(const KnobIPtr & knob,
-               const SERIALIZATION_NAMESPACE::KnobSerializationList & knobsValues)
-{
-    // Try to find a serialized value for this knob
-
-    for (SERIALIZATION_NAMESPACE::KnobSerializationList::const_iterator it = knobsValues.begin(); it != knobsValues.end(); ++it) {
-        if ( (*it)->getName() == knob->getName() ) {
-            knob->fromSerialization(**it);
-            break;
-        }
-    }
-
-} // Node::loadKnob
-
-bool
-Node::linkToNode(const NodePtr& other)
-{
-    // Only link same plug-in
-    if (!other || other->getPluginID() != getPluginID()) {
-        return false;
-    }
-    const KnobsVec& knobs = getKnobs();
-    for (KnobsVec::const_iterator it = knobs.begin(); it!=knobs.end(); ++it) {
-        {
-            KnobButtonPtr isButton = toKnobButton(*it);
-            if (isButton && !isButton->getIsCheckable()) {
-                // Don't link trigger buttons
-                continue;
-            }
-        }
-       
-        KnobIPtr masterKnob = other->getKnobByName((*it)->getName());
-        if (!masterKnob) {
-            continue;
-        }
-        (*it)->linkTo(masterKnob);
-    }
-    return true;
-}
-
-void
-Node::unlinkAllKnobs()
-{
-    const KnobsVec& knobs = getKnobs();
-    for (KnobsVec::const_iterator it = knobs.begin(); it != knobs.end(); ++it) {
-        (*it)->unlink(DimSpec::all(), ViewSetSpec::all(), true);
-    }
-}
-
-void
-Node::getLinkedNodes(std::list<std::pair<NodePtr, bool> >* nodes) const
-{
-    // For each knob we keep track of the master nodes we find.
-    // If the number of knobs refering the node is equal to the number of knobs dimension/view pairs
-    // then the node is considered a clone.
-    std::map<NodePtr, int> masterNodes;
-    int nVisitedKnobDimensionView = 0;
-    const KnobsVec& knobs = getKnobs();
-
-    // For Groups, since a PyPlug may have by default some parameters linked,
-    // we do not count the links to internal nodes to figure out if we need to appear linked or not.
-    NodeGroupPtr isNodeGroup = isEffectNodeGroup();
-    NodesList groupNodes;
-    if (isNodeGroup) {
-        groupNodes = isNodeGroup->getNodes();
-    }
-    for (KnobsVec::const_iterator it = knobs.begin(); it != knobs.end(); ++it) {
-
-        // Should we consider this knob to determine if the node is a clone or not ?
-        bool countKnobAmongstVisited = true;
-        {
-            KnobButtonPtr isButton = toKnobButton(*it);
-            if (isButton && !isButton->getIsCheckable()) {
-                // Ignore trigger buttons
-                countKnobAmongstVisited = false;
-            }
-        }
-
-        if (!(*it)->getEvaluateOnChange()) {
-            countKnobAmongstVisited = false;
-        }
-
-        int nDims = (*it)->getNDimensions();
-        std::list<ViewIdx> views = (*it)->getViewsList();
-        for (std::list<ViewIdx>::const_iterator it2 = views.begin(); it2 != views.end(); ++it2) {
-            for (int i = 0; i < nDims; ++i) {
-
-                if (countKnobAmongstVisited) {
-                    ++nVisitedKnobDimensionView;
-                }
-
-
-                KnobDimViewKeySet dimViewSharedKnobs;
-                (*it)->getSharedValues(DimIdx(i), *it2, &dimViewSharedKnobs);
-
-                {
-                    KnobDimViewKeySet expressionDependencies;
-                    if ((*it)->getExpressionDependencies(DimIdx(i), *it2, expressionDependencies)) {
-
-                    }
-                    dimViewSharedKnobs.insert(expressionDependencies.begin(), expressionDependencies.end());
-                }
-
-                // insert all shared knobs for this dimension/view to the global sharedKnobs set
-                for (KnobDimViewKeySet::const_iterator it3 = dimViewSharedKnobs.begin(); it3 != dimViewSharedKnobs.end() ;++it3) {
-                    KnobIPtr sharedKnob = it3->knob.lock();
-                    if (!sharedKnob) {
-                        continue;
-                    }
-
-                    // Appear linked if there's at least one shared knob.
-                    EffectInstancePtr sharedHolderIsEffect = toEffectInstance(sharedKnob->getHolder());
-                    KnobTableItemPtr sharedHolderIsItem = toKnobTableItem(sharedKnob->getHolder());
-                    if (sharedHolderIsItem) {
-                        sharedHolderIsEffect = sharedHolderIsItem->getModel()->getNode()->getEffectInstance();
-                    }
-                    if (!sharedHolderIsEffect) {
-                        continue;
-                    }
-
-                    // Increment the number of references to that node
-                    NodePtr sharedNode = sharedHolderIsEffect->getNode();
-
-                    // If the shared node is a child of this group, don't count as link
-                    if (std::find(groupNodes.begin(), groupNodes.end(), sharedNode) != groupNodes.end()) {
-                        continue;
-                    }
-                    if (sharedNode.get() != this) {
-                        std::map<NodePtr, int>::iterator found = masterNodes.find(sharedNode);
-                        if (found == masterNodes.end()) {
-                            if (countKnobAmongstVisited) {
-                                masterNodes[sharedNode] = 1;
-                            } else {
-                                masterNodes[sharedNode] = 0;
-                            }
-                        } else {
-                            if (countKnobAmongstVisited) {
-                                ++found->second;
-                            }
-                        }
-                    }
-                } // for all shared knobs
-            } // for all dimensions
-        } // for all views
-
-    } // for all knobs
-
-    for (std::map<NodePtr, int>::const_iterator it = masterNodes.begin(); it!=masterNodes.end(); ++it) {
-        bool isCloneLink = it->second >= nVisitedKnobDimensionView;
-        nodes->push_back(std::make_pair(it->first, isCloneLink));
-
-    }
-
-} // getLinkedNodes
-
-void
-Node::getCloneLinkedNodes(std::list<NodePtr>* clones) const
-{
-    std::list<std::pair<NodePtr, bool> > links;
-    getLinkedNodes(&links);
-    for (std::list<std::pair<NodePtr, bool> >::const_iterator it = links.begin(); it!=links.end(); ++it) {
-        if (it->second) {
-            clones->push_back(it->first);
-        }
-    }
-}
-
-void
-Node::restoreKnobsLinks(const SERIALIZATION_NAMESPACE::NodeSerialization & serialization,
-                        const std::list<std::pair<NodePtr, SERIALIZATION_NAMESPACE::NodeSerializationPtr > >& allCreatedNodesInGroup)
-{
-    ////Only called by the main-thread
-    assert( QThread::currentThread() == qApp->thread() );
-
-    // In Natron 2.1.x and older we serialized the name of the master node
-    const std::string & masterNodeName = serialization._masterNodecriptName;
-    if ( !masterNodeName.empty() ) {
-
-        // In the past the script-name contained the fully qualified name , e.g: Group1.Blur1
-        // This leads to issues when restoring the graph in another Group name.
-        // Ensure the name is only the script-name by removing the prefix
-        NodePtr masterNode;
-        std::size_t foundDot = masterNodeName.find_last_of(".");
-        if (foundDot != std::string::npos) {
-            masterNode = getGroup()->getNodeByName(masterNodeName.substr(foundDot + 1));
-        } else {
-            masterNode = getGroup()->getNodeByName(masterNodeName);
-        }
-
-
-
-        if (!masterNode) {
-            LogEntry::LogEntryColor c;
-            if (getColor(&c.r, &c.g, &c.b)) {
-                c.colorSet = true;
-            }
-
-            appPTR->writeToErrorLog_mt_safe( QString::fromUtf8(getScriptName_mt_safe().c_str() ), QDateTime::currentDateTime(),
-                                            tr("Cannot restore the link between %1 and %2.")
-                                            .arg( QString::fromUtf8( serialization._nodeScriptName.c_str() ) )
-                                            .arg( QString::fromUtf8( masterNodeName.c_str() ) ) );
-        } else {
-            linkToNode( masterNode );
-        }
-        return;
-    }
-
-
-    const SERIALIZATION_NAMESPACE::KnobSerializationList & knobsValues = serialization._knobsValues;
-    ///try to find a serialized value for this knob
-    for (SERIALIZATION_NAMESPACE::KnobSerializationList::const_iterator it = knobsValues.begin(); it != knobsValues.end(); ++it) {
-        KnobIPtr knob = getKnobByName((*it)->_scriptName);
-        if (!knob) {
-            continue;
-        }
-        try {
-            knob->restoreKnobLinks(*it, allCreatedNodesInGroup);
-        } catch (const std::exception& e) {
-            // For stub nodes don't report errors
-            if (!isEffectStubNode()) {
-                LogEntry::LogEntryColor c;
-                if (getColor(&c.r, &c.g, &c.b)) {
-                    c.colorSet = true;
-                }
-                appPTR->writeToErrorLog_mt_safe(QString::fromUtf8(getScriptName_mt_safe().c_str() ), QDateTime::currentDateTime(), QString::fromUtf8(e.what()), false, c);
-            }
-        }
-    }
-
-    const std::list<boost::shared_ptr<SERIALIZATION_NAMESPACE::GroupKnobSerialization> >& userKnobs = serialization._userPages;
-    for (std::list<boost::shared_ptr<SERIALIZATION_NAMESPACE::GroupKnobSerialization > >::const_iterator it = userKnobs.begin(); it != userKnobs.end(); ++it) {
-        KnobIPtr knob = getKnobByName((*it)->_name);
-        if (!knob) {
-            continue;
-        }
-        try {
-            knob->restoreKnobLinks(*it, allCreatedNodesInGroup);
-        } catch (const std::exception& e) {
-            LogEntry::LogEntryColor c;
-            if (getColor(&c.r, &c.g, &c.b)) {
-                c.colorSet = true;
-            }
-            appPTR->writeToErrorLog_mt_safe(QString::fromUtf8(getScriptName_mt_safe().c_str() ), QDateTime::currentDateTime(), QString::fromUtf8(e.what()), false, c);
-
-        }
-    }
-}
-
-void
-Node::moveToGroup(const NodeCollectionPtr& group)
-{
-    NodeCollectionPtr currentGroup = getGroup();
-    assert(currentGroup);
-
-    if (currentGroup == group) {
-        return;
-    }
-
-
-    bool settingsPanelVisible = isSettingsPanelVisible();
-
-    // Destroy the node gui
-    {
-        NodeGuiIPtr oldNodeGui = getNodeGui();
-        if (oldNodeGui) {
-            oldNodeGui->destroyGui();
-        }
-        _imp->guiPointer.reset();
-    }
-
-    // Remove this node from the group
-    // Hold a shared_ptr to the node to ensure one is still valid and the node does not get destroyed
-    NodePtr thisShared = shared_from_this();
-    currentGroup->removeNode(thisShared);
-
-
-
-    // Remove the old Python attribute
-    {
-        std::string currentFullName = getFullyQualifiedName();
-        deleteNodeVariableToPython(currentFullName);
-    }
-    std::string currentScriptName = getScriptName_mt_safe();
-
-    {
-        QMutexLocker k(&_imp->groupMutex);
-        _imp->group = group;
-        group->addNode(thisShared);
-    }
-
-
-    // Refresh the script-name, this will automatically re-declare the attribute to Python
-    setScriptName(currentScriptName);
-    
-    // Create the new node gui
-    NodeGraphI* newGraph = group->getNodeGraph();
-    if (newGraph) {
-        double position[2];
-        getPosition(&position[0], &position[1]);
-        CreateNodeArgsPtr args(CreateNodeArgs::create(getPluginID(), group));
-        args->setProperty<bool>(kCreateNodeArgsPropAutoConnect, false);
-        args->setProperty<bool>(kCreateNodeArgsPropAddUndoRedoCommand, false);
-        args->setProperty<bool>(kCreateNodeArgsPropSettingsOpened, settingsPanelVisible);
-        args->setProperty<double>(kCreateNodeArgsPropNodeInitialPosition, position[0], 0);
-        args->setProperty<double>(kCreateNodeArgsPropNodeInitialPosition, position[1], 1);
-
-        newGraph->createNodeGui(shared_from_this(), *args);
-    }
-
-} // moveToGroup
-
-void
-Node::setPagesOrder(const std::list<std::string>& pages)
-{
-    //re-order the pages
-    std::vector<KnobIPtr> pagesOrdered(pages.size());
-
-    KnobsVec knobs = getKnobs();
-    for (KnobsVec::const_iterator it = knobs.begin(); it != knobs.end(); ++it) {
-        KnobPagePtr isPage = toKnobPage(*it);
-        if (!isPage) {
-            continue;
-        }
-
-        // Look for it in the pages
-        int i = 0;
-        bool found = false;
-        for (std::list<std::string>::const_iterator it2 = pages.begin(); it2 != pages.end(); ++it2, ++i) {
-            if (*it2 == isPage->getName()) {
-                pagesOrdered[i] = *it;
-                _imp->effect->removeKnobFromList(isPage);
-                isPage->setSecret(false);
-                found = true;
-                break;
-            }
-        }
-        if (!found && isPage->isUserKnob()) {
-            isPage->setSecret(true);
-        }
-    }
-    int index = 0;
-    for (std::vector<KnobIPtr >::iterator it =  pagesOrdered.begin(); it != pagesOrdered.end(); ++it, ++index) {
-        if (*it) {
-            _imp->effect->insertKnob(index, *it);
-        }
-    }
-}
-
-void
-Node::refreshDefaultPagesOrder()
-{
-    _imp->refreshDefaultPagesOrder();
-}
-
-
-std::list<std::string>
-Node::getPagesOrder() const
-{
-    KnobsVec knobs = _imp->effect->getKnobs_mt_safe();
-    std::list<std::string> ret;
-
-    for (KnobsVec::const_iterator it = knobs.begin(); it != knobs.end(); ++it) {
-        KnobPagePtr ispage = toKnobPage(*it);
-        if (ispage && !ispage->getChildren().empty() && !ispage->getIsSecret()) {
-            ret.push_back( ispage->getName() );
-        }
-    }
-
-    return ret;
-}
-
-bool
-Node::hasPageOrderChangedSinceDefault() const
-{
-    std::list<std::string> pagesOrder = getPagesOrder();
-    if (pagesOrder.size() != _imp->defaultPagesOrder.size()) {
-        return true;
-    }
-    std::list<std::string>::const_iterator it2 = _imp->defaultPagesOrder.begin();
-    for (std::list<std::string>::const_iterator it = pagesOrder.begin(); it!=pagesOrder.end(); ++it, ++it2) {
-        if (*it != *it2) {
-            return true;
-        }
-    }
-    return false;
-}
-
-bool
-Node::isRenderingPreview() const
-{
-    QMutexLocker l(&_imp->computingPreviewMutex);
-
-    return _imp->computingPreview;
-}
-
-bool
-Node::hasOverlay() const
-{
-    if (!_imp->effect) {
-        return false;
-    }
-
-    NodeGuiIPtr nodeGui = getNodeGui();
-    if (nodeGui) {
-        if ( nodeGui->hasHostOverlay() ) {
-            return true;
-        }
-    }
-
-    return _imp->effect->hasOverlay();
-}
-
-
-
-bool
-Node::areAllProcessingThreadsQuit() const
-{
-    {
-        QMutexLocker locker(&_imp->mustQuitPreviewMutex);
-        if (_imp->computingPreview) {
-            return false;
-        }
-    }
-
-    //If this effect has a RenderEngine, make sure it is finished
-    OutputEffectInstancePtr isOutput = isEffectOutput();
-
-    if (isOutput) {
-        if ( isOutput->getRenderEngine()->hasThreadsAlive() ) {
-            return false;
-        }
-    }
-
-    TrackerNodePtr isTracker = toTrackerNode(_imp->effect);
-    if (isTracker) {
-        TrackerHelperPtr tracker = isTracker->getTracker();
-        if ( tracker && !tracker->hasTrackerThreadQuit() ) {
-            return false;
-        }
-    }
-
-    return true;
-}
-
-void
-Node::quitAnyProcessing_non_blocking()
-{
-    //If this effect has a RenderEngine, make sure it is finished
-    OutputEffectInstancePtr isOutput = isEffectOutput();
-
-    if (isOutput) {
-        isOutput->getRenderEngine()->quitEngine(true);
-    }
-
-    //Returns when the preview is done computign
-    _imp->abortPreview_non_blocking();
-
->>>>>>> bb3cbd50
+
     TrackerNodePtr isTracker = toTrackerNode(_imp->effect);
     if (isTracker) {
         TrackerHelperPtr tracker = isTracker->getTracker();
         if (tracker) {
             tracker->quitTrackerThread_non_blocking();
-<<<<<<< HEAD
-
-=======
         }
     }
 }
@@ -1592,14 +762,10 @@
 
 
     //If this effect has a RenderEngine, make sure it is finished
-    OutputEffectInstancePtr isOutput = isEffectOutput();
-
-    if (isOutput) {
-        RenderEnginePtr engine = isOutput->getRenderEngine();
-        if (engine) {
-            engine->quitEngine(allowThreadsToRestart);
-            engine->waitForEngineToQuit_enforce_blocking();
-        }
+
+    if (_imp->renderEngine) {
+        _imp->renderEngine->quitEngine(allowThreadsToRestart);
+        _imp->renderEngine->waitForEngineToQuit_enforce_blocking();
     }
 
     //Returns when the preview is done computign
@@ -1617,10 +783,10 @@
 void
 Node::abortAnyProcessing_non_blocking()
 {
-    OutputEffectInstancePtr isOutput = isEffectOutput();
-
-    if (isOutput) {
-        isOutput->getRenderEngine()->abortRenderingNoRestart();
+
+    if (_imp->renderEngine) {
+        getApp()->abortAllViewers(false);
+
     }
 
     TrackerNodePtr isTracker = toTrackerNode(_imp->effect);
@@ -1637,13 +803,9 @@
 void
 Node::abortAnyProcessing_blocking()
 {
-    OutputEffectInstancePtr isOutput = isEffectOutput();
-
-    if (isOutput) {
-        RenderEnginePtr engine = isOutput->getRenderEngine();
-        assert(engine);
-        engine->abortRenderingNoRestart();
-        engine->waitForAbortToComplete_enforce_blocking();
+    if (_imp->renderEngine) {
+        _imp->renderEngine->abortRenderingNoRestart();
+        _imp->renderEngine->waitForAbortToComplete_enforce_blocking();
     }
 
     TrackerNodePtr isTracker = toTrackerNode(_imp->effect);
@@ -1658,527 +820,6 @@
 
 
 
-const std::vector<std::string> &
-Node::getInputLabels() const
-{
-    assert(_imp->inputsInitialized);
-    ///MT-safe as it never changes.
-    ////Only called by the main-thread
-    assert( QThread::currentThread() == qApp->thread() );
-
-    return _imp->inputLabels;
-}
-
-const NodesWList &
-Node::getOutputs() const
-{
-    ////Only called by the main-thread
-    assert( QThread::currentThread() == qApp->thread() );
-
-    return _imp->outputs;
-}
-
-void
-Node::getOutputs_mt_safe(NodesWList& outputs) const
-{
-    QMutexLocker l(&_imp->outputsMutex);
-
-    outputs =  _imp->outputs;
-}
-
-void
-Node::getInputNames(std::map<std::string, std::string> & inputNames,
-                    std::map<std::string, std::string> & maskNames) const
-{
-    // This is called by the serialization thread.
-    // We use the inputs because we want to serialize exactly how the tree was to the user
-
-    std::vector<std::string> inputLabels;
-    InputsV inputsVec;
-    {
-        QMutexLocker l(&_imp->inputsLabelsMutex);
-        inputLabels = _imp->inputLabels;
-    }
-    {
-        QMutexLocker l(&_imp->inputsMutex);
-        inputsVec = _imp->inputs;
-    }
-    assert( inputsVec.size() == inputLabels.size() );
-
-    for (std::size_t i = 0; i < inputsVec.size(); ++i) {
-        NodePtr input = inputsVec[i].lock();
-
-        std::map<std::string, std::string>* container = 0;
-        if (_imp->effect->isInputMask(i)) {
-            container = &maskNames;
-        } else {
-            container = &inputNames;
-        }
-        if (input) {
-            (*container)[inputLabels[i]] = input->getScriptName_mt_safe();
-        } else {
-            (*container)[inputLabels[i]] = std::string();
-        }
-    }
-}
-
-int
-Node::getPreferredInputInternal(bool connected) const
-{
-    {
-        int prefInput;
-        if (_imp->effect->getDefaultInput(connected, &prefInput)) {
-            return prefInput;
-        }
-    }
-    int nInputs = getMaxInputCount();
-
-    if (nInputs == 0) {
-        return -1;
-    }
-    std::vector<NodePtr> inputs(nInputs);
-    std::vector<std::string> inputLabels(nInputs);
-    int inputA = -1;
-    int inputB = -1;
-    {
-        // fill input labels, and if one is called "Source", return it
-        // if it's "A" or "B", keep the index.
-        for (int i = 0; i < nInputs; ++i) {
-            std::string inputLabel = getInputLabel(i);
-            //printf("%d->%s\n", i, inputLabel.c_str());
-            if (inputLabel == kOfxImageEffectSimpleSourceClipName) {
-                inputs[i] = getInput(i);
-                if ( (connected && inputs[i]) || (!connected && !inputs[i]) ) {
-                    return i;
-                }
-            } else if (inputLabel == "A") {
-                inputA = i;
-            } else if (inputLabel == "B") {
-                inputB = i;
-            }
-        }
-    }
-    bool useInputA = false;
-    if (!connected) {
-        // For the merge node, use the preference (only when not connected)
-        useInputA = appPTR->getCurrentSettings()->isMergeAutoConnectingToAInput();
-    }
-
-    ///Find an input named A
-    int inputToFind = -1, foundOther = -1;
-    if ( useInputA || (getPluginID() == PLUGINID_OFX_SHUFFLE) ) {
-        inputToFind = inputA;
-        foundOther = inputB;
-    } else {
-        inputToFind = inputB;
-        foundOther = inputA;
-    }
-    if (inputToFind != -1) {
-        inputs[inputToFind] = getInput(inputToFind);
-        if ( (connected && inputs[inputToFind]) || (!connected && !inputs[inputToFind]) ) {
-            return inputToFind;
-        }
-    }
-    if (foundOther != -1) {
-        inputs[foundOther] = getInput(foundOther);
-        if ( (connected && inputs[foundOther]) || (!connected && !inputs[foundOther]) ) {
-            return foundOther;
-        }
-    }
-
-
-    for (int i = 0; i < nInputs; ++i) {
-        if (!inputs[i]) {
-            inputs[i] = getInput(i);
-        }
-    }
-
-
-    ///we return the first non-optional empty input
-    int firstNonOptionalEmptyInput = -1;
-    std::list<int> optionalEmptyInputs;
-    std::list<int> optionalEmptyMasks;
-
-    for (int i = 0; i < nInputs; ++i) {
-        if ( (connected && inputs[i]) || (!connected && !inputs[i]) ) {
-            if ( !_imp->effect->isInputOptional(i) ) {
-                if (firstNonOptionalEmptyInput == -1) {
-                    firstNonOptionalEmptyInput = i;
-                    break;
-                }
-            } else {
-                if ( _imp->effect->isInputMask(i) ) {
-                    optionalEmptyMasks.push_back(i);
-                } else {
-                    optionalEmptyInputs.push_back(i);
-                }
-            }
-        }
-    }
-
-
-    ///Default to the first non optional empty input
-    if (firstNonOptionalEmptyInput != -1) {
-        return firstNonOptionalEmptyInput;
-    }  else {
-        if ( !optionalEmptyInputs.empty() ) {
-            //We return the first optional empty input
-            std::list<int>::iterator first = optionalEmptyInputs.begin();
-
-            if ( first == optionalEmptyInputs.end() ) {
-                return -1;
-            } else {
-                return *first;
-            }
-        } else if ( !optionalEmptyMasks.empty() ) {
-            return optionalEmptyMasks.front();
-        } else {
-            return -1;
-        }
-    }
-} // Node::getPreferredInputInternal
-
-int
-Node::getPreferredInput() const
-{
-    return getPreferredInputInternal(true);
-}
-
-int
-Node::getPreferredInputForConnection() const
-{
-    return getPreferredInputInternal(false);
-}
-
-NodePtr
-Node::getPreferredInputNode() const
-{
-    GroupInputPtr isInput = isEffectGroupInput();
-    PrecompNodePtr isPrecomp = isEffectPrecompNode();
-
-    if (isInput) {
-        NodeGroupPtr isGroup = toNodeGroup(getGroup());
-        assert(isGroup);
-        if (!isGroup) {
-            return NodePtr();
-        }
-        int inputNb = -1;
-        std::vector<NodePtr> groupInputs;
-        isGroup->getInputs(&groupInputs);
-        for (std::size_t i = 0; i < groupInputs.size(); ++i) {
-            if (groupInputs[i].get() == this) {
-                inputNb = i;
-                break;
-            }
-        }
-        if (inputNb != -1) {
-            NodePtr input = isGroup->getNode()->getInput(inputNb);
-
-            return input;
-        }
-    } else if (isPrecomp) {
-        return isPrecomp->getOutputNode();
-    } else {
-        int idx = getPreferredInput();
-        if (idx != -1) {
-            return getInput(idx);
-        }
-    }
-
-    return NodePtr();
-}
-
-void
-Node::getOutputsConnectedToThisNode(std::map<NodePtr, int>* outputs)
-{
-    ////Only called by the main-thread
-    assert( QThread::currentThread() == qApp->thread() );
-
-    NodePtr thisSHared = shared_from_this();
-    for (NodesWList::iterator it = _imp->outputs.begin(); it != _imp->outputs.end(); ++it) {
-        NodePtr output = it->lock();
-        if (!output) {
-            continue;
-        }
-
-        int indexOfThis = output->inputIndex(thisSHared);
-        assert(indexOfThis != -1);
-        if (indexOfThis >= 0) {
-            outputs->insert( std::make_pair(output, indexOfThis) );
-        }
-    }
-}
-
-const std::string &
-Node::getScriptName() const
-{
-    ////Only called by the main-thread
-    assert( QThread::currentThread() == qApp->thread() );
-    QMutexLocker l(&_imp->nameMutex);
-
-    return _imp->scriptName;
-}
-
-std::string
-Node::getScriptName_mt_safe() const
-{
-    QMutexLocker l(&_imp->nameMutex);
-
-    return _imp->scriptName;
-}
-
-static void
-prependGroupNameRecursive(const NodePtr& group,
-                          std::string& name)
-{
-    name.insert(0, ".");
-    name.insert( 0, group->getScriptName_mt_safe() );
-    NodeCollectionPtr hasParentGroup = group->getGroup();
-    NodeGroupPtr isGrp = toNodeGroup(hasParentGroup);
-    if (isGrp) {
-        prependGroupNameRecursive(isGrp->getNode(), name);
-    }
-}
-
-std::string
-Node::getFullyQualifiedNameInternal(const std::string& scriptName) const
-{
-    std::string ret = scriptName;
-
-
-    NodeCollectionPtr hasParentGroup = getGroup();
-    NodeGroupPtr isGrp = toNodeGroup(hasParentGroup);
-    if (isGrp) {
-        NodePtr grpNode = isGrp->getNode();
-        if (grpNode) {
-            prependGroupNameRecursive(grpNode, ret);
-        }
-    }
-
-
-    return ret;
-}
-
-std::string
-Node::getFullyQualifiedName() const
-{
-    return getFullyQualifiedNameInternal( getScriptName_mt_safe() );
-}
-
-void
-Node::setLabel(const std::string& label)
-{
-    assert( QThread::currentThread() == qApp->thread() );
-
-    QString curLabel;
-    QString newLabel = QString::fromUtf8(label.c_str());
-    {
-        QMutexLocker k(&_imp->nameMutex);
-        if (label == _imp->label) {
-            return;
-        }
-        curLabel = QString::fromUtf8(_imp->label.c_str());
-        _imp->label = label;
-    }
-    NodeCollectionPtr collection = getGroup();
-    if (collection) {
-        collection->notifyNodeLabelChanged( shared_from_this() );
-    }
-    Q_EMIT labelChanged(curLabel, newLabel );
-}
-
-const std::string&
-Node::getLabel() const
-{
-    assert( QThread::currentThread() == qApp->thread() );
-    QMutexLocker k(&_imp->nameMutex);
-
-    return _imp->label;
-}
-
-std::string
-Node::getLabel_mt_safe() const
-{
-    QMutexLocker k(&_imp->nameMutex);
-
-    return _imp->label;
-}
-
-void
-Node::setScriptName_no_error_check(const std::string & name)
-{
-    setNameInternal(name, false);
-}
-
-static void
-insertDependenciesRecursive(Node* node,
-                            KnobDimViewKeySet* dependencies)
-{
-    const KnobsVec & knobs = node->getKnobs();
-
-    for (std::size_t i = 0; i < knobs.size(); ++i) {
-        KnobDimViewKeySet dimDeps;
-        knobs[i]->getListeners(dimDeps, KnobI::eListenersTypeExpression);
-        for (KnobDimViewKeySet::iterator it = dimDeps.begin(); it != dimDeps.end(); ++it) {
-            dependencies->insert(*it);
-        }
-    }
-
-    NodeGroupPtr isGroup = node->isEffectNodeGroup();
-    if (isGroup) {
-        NodesList nodes = isGroup->getNodes();
-        for (NodesList::iterator it = nodes.begin(); it != nodes.end(); ++it) {
-            insertDependenciesRecursive(it->get(), dependencies);
-        }
-    }
-}
-
-void
-Node::setNameInternal(const std::string& name,
-                      bool throwErrors)
-{
-    std::string oldName = getScriptName_mt_safe();
-    std::string fullOldName = getFullyQualifiedName();
-    std::string newName = name;
-    bool onlySpaces = true;
-
-    for (std::size_t i = 0; i < name.size(); ++i) {
-        if (name[i] != '_') {
-            onlySpaces = false;
-            break;
-        }
-    }
-    if (onlySpaces) {
-        QString err = tr("The name must at least contain a character");
-        if (throwErrors) {
-            throw std::runtime_error(err.toStdString());
-        } else {
-            LogEntry::LogEntryColor c;
-            if (getColor(&c.r, &c.g, &c.b)) {
-                c.colorSet = true;
-            }
-            appPTR->writeToErrorLog_mt_safe(QString::fromUtf8(getFullyQualifiedName().c_str()), QDateTime::currentDateTime(), err, false, c);
-            std::cerr << err.toStdString() << std::endl;
-
-            return;
-        }
-    }
-
-    NodeCollectionPtr collection = getGroup();
-    if (collection) {
-        if (throwErrors) {
-            try {
-                collection->checkNodeName(shared_from_this(), name, false, false, &newName);
-            } catch (const std::exception& e) {
-                LogEntry::LogEntryColor c;
-                if (getColor(&c.r, &c.g, &c.b)) {
-                    c.colorSet = true;
-                }
-                appPTR->writeToErrorLog_mt_safe(QString::fromUtf8(getFullyQualifiedName().c_str()), QDateTime::currentDateTime(), QString::fromUtf8( e.what() ), false, c );
-                std::cerr << e.what() << std::endl;
-
-                return;
-            }
-        } else {
-            collection->checkNodeName(shared_from_this(), name, false, false, &newName);
-        }
-    }
-
-
-    if ( !newName.empty() ) {
-        bool isAttrDefined = false;
-        std::string newPotentialQualifiedName = getApp()->getAppIDString() + "." + getFullyQualifiedNameInternal(newName);
-        PyObject* obj = NATRON_PYTHON_NAMESPACE::getAttrRecursive(newPotentialQualifiedName, appPTR->getMainModule(), &isAttrDefined);
-        Q_UNUSED(obj);
-        if (isAttrDefined) {
-            std::stringstream ss;
-            ss << "A Python attribute with the same name (" << newPotentialQualifiedName << ") already exists.";
-            if (throwErrors) {
-                throw std::runtime_error( ss.str() );
-            } else {
-                std::string err = ss.str();
-                LogEntry::LogEntryColor c;
-                if (getColor(&c.r, &c.g, &c.b)) {
-                    c.colorSet = true;
-                }
-                appPTR->writeToErrorLog_mt_safe(QString::fromUtf8(oldName.c_str()), QDateTime::currentDateTime(), QString::fromUtf8( err.c_str() ), false, c );
-                std::cerr << err << std::endl;
-
-                return;
-            }
-        }
-    }
-    QString oldLabel;
-    bool labelSet = false;
-    {
-        QMutexLocker l(&_imp->nameMutex);
-        _imp->scriptName = newName;
-        oldLabel = QString::fromUtf8(_imp->label.c_str());
-        ///Set the label at the same time if the label is empty
-        if ( _imp->label.empty() ) {
-            _imp->label = newName;
-            labelSet = true;
-        }
-    }
-    std::string fullySpecifiedName = getFullyQualifiedName();
-
-    if (collection) {
-        if ( !oldName.empty() ) {
-            if (fullOldName != fullySpecifiedName) {
-                try {
-                    setNodeVariableToPython(fullOldName, fullySpecifiedName);
-                } catch (const std::exception& e) {
-                    qDebug() << e.what();
-                }
-            }
-        } else { //if (!oldName.empty()) {
-            declareNodeVariableToPython(fullySpecifiedName);
-        }
-
-        if (_imp->nodeCreated) {
-            ///For all knobs that have listeners, change in the expressions of listeners this knob script-name
-            KnobDimViewKeySet dependencies;
-            insertDependenciesRecursive(this, &dependencies);
-            for (KnobDimViewKeySet::iterator it = dependencies.begin(); it != dependencies.end(); ++it) {
-                KnobIPtr listener = it->knob.lock();
-                if (!listener) {
-                    continue;
-                }
-                listener->replaceNodeNameInExpression(it->dimension, it->view, oldName, newName);
-
-            }
-        }
-    }
-
-    QString qnewName = QString::fromUtf8( newName.c_str() );
-    Q_EMIT scriptNameChanged(qnewName);
-    if (labelSet) {
-        Q_EMIT labelChanged(oldLabel, qnewName);
-    }
-} // Node::setNameInternal
-
-
-void
-Node::setScriptName(const std::string& name)
-{
-    std::string newName;
-
-    if ( getGroup() ) {
-        getGroup()->checkNodeName(shared_from_this(), name, false, true, &newName);
-    } else {
-        newName = name;
-    }
-    //We do not allow setting the script-name of output nodes because we rely on it with NatronRenderer
-    if ( isEffectGroupOutput() ) {
-        throw std::runtime_error( tr("Changing the script-name of an Output node is not a valid operation.").toStdString() );
-
-        return;
-    }
-
-
-    setNameInternal(newName, true);
-}
-
 AppInstancePtr
 Node::getApp() const
 {
@@ -2193,676 +834,6 @@
     return _imp->activated;
 }
 
-
-std::string
-Node::makeInfoForInput(int inputNumber) const
-{
-    if ( (inputNumber < -1) || ( inputNumber >= getMaxInputCount() ) ) {
-        return "";
-    }
-    EffectInstancePtr input;
-    if (inputNumber != -1) {
-        input = _imp->effect->getInput(inputNumber);
-        /*if (input) {
-            input = input->getNearestNonIdentity( getApp()->getTimeLine()->currentFrame() );
-        }*/
-    } else {
-        input = _imp->effect;
-    }
-
-    if (!input) {
-        return "";
-    }
-
-
-    ImageBitDepthEnum depth = _imp->effect->getBitDepth(inputNumber);
-    double time = getApp()->getTimeLine()->currentFrame();
-    std::stringstream ss;
-    { // input name
-        QString inputName;
-        if (inputNumber != -1) {
-            inputName = QString::fromUtf8( getInputLabel(inputNumber).c_str() );
-        } else {
-            inputName = tr("Output");
-        }
-        ss << "<b><font color=\"orange\">" << tr("%1:").arg(inputName).toStdString() << "</font></b><br />";
-    }
-    { // image format
-        ss << "<b>" << tr("Image planes:").toStdString() << "</b> <font color=#c8c8c8>";
-        EffectInstance::ComponentsAvailableMap availableComps;
-        input->getComponentsAvailable(true, true, time, &availableComps);
-        EffectInstance::ComponentsAvailableMap::iterator next = availableComps.begin();
-        if ( next != availableComps.end() ) {
-            ++next;
-        }
-        for (EffectInstance::ComponentsAvailableMap::iterator it = availableComps.begin(); it != availableComps.end(); ++it) {
-            NodePtr origin = it->second.lock();
-            if ( (origin.get() != this) || (inputNumber == -1) ) {
-                if (origin) {
-                    ss << Image::getFormatString(it->first, depth);
-                    if (inputNumber != -1) {
-                        ss << " " << tr("(from %1)").arg( QString::fromUtf8( origin->getLabel_mt_safe().c_str() ) ).toStdString();
-                    }
-                }
-            }
-            if ( next != availableComps.end() ) {
-                if (origin) {
-                    if ( (origin.get() != this) || (inputNumber == -1) ) {
-                        ss << ", ";
-                    }
-                }
-                ++next;
-            }
-        }
-        ss << "</font><br />";
-    }
-    { // premult
-        ImagePremultiplicationEnum premult = input->getPremult();
-        QString premultStr = tr("unknown");
-        switch (premult) {
-        case eImagePremultiplicationOpaque:
-            premultStr = tr("opaque");
-            break;
-        case eImagePremultiplicationPremultiplied:
-            premultStr = tr("premultiplied");
-            break;
-        case eImagePremultiplicationUnPremultiplied:
-            premultStr = tr("unpremultiplied");
-            break;
-        }
-        ss << "<b>" << tr("Alpha premultiplication:").toStdString() << "</b> <font color=#c8c8c8>" << premultStr.toStdString() << "</font><br />";
-    }
-    { // par
-        double par = input->getAspectRatio(-1);
-        ss << "<b>" << tr("Pixel aspect ratio:").toStdString() << "</b> <font color=#c8c8c8>" << par << "</font><br />";
-    }
-    { // fps
-        double fps = input->getFrameRate();
-        ss << "<b>" << tr("Frame rate:").toStdString() << "</b> <font color=#c8c8c8>" << tr("%1fps").arg(fps).toStdString() << "</font><br />";
-    }
-    {
-        double first = 1., last = 1.;
-        input->getFrameRange_public(0, &first, &last);
-        ss << "<b>" << tr("Frame range:").toStdString() << "</b> <font color=#c8c8c8>" << first << " - " << last << "</font><br />";
-    }
-    {
-        RenderScale scale(1.);
-        RectD rod;
-        StatusEnum stat = input->getRegionOfDefinition_public(0,
-                                                              time,
-                                                              scale, ViewIdx(0), &rod);
-        if (stat != eStatusFailed) {
-            ss << "<b>" << tr("Region of Definition (at t=%1):").arg(time).toStdString() << "</b> <font color=#c8c8c8>";
-            ss << tr("left = %1 bottom = %2 right = %3 top = %4").arg(rod.x1).arg(rod.y1).arg(rod.x2).arg(rod.y2).toStdString() << "</font><br />";
-        }
-    }
-
-    return ss.str();
-} // Node::makeInfoForInput
-
-void
-Node::findPluginFormatKnobs()
-{
-    findPluginFormatKnobs(getKnobs(), true);
-}
-
-void
-Node::findRightClickMenuKnob(const KnobsVec& knobs)
-{
-    for (std::size_t i = 0; i < knobs.size(); ++i) {
-        if (knobs[i]->getName() == kNatronOfxParamRightClickMenu) {
-            KnobIPtr rightClickKnob = knobs[i];
-            KnobChoicePtr isChoice = toKnobChoice(rightClickKnob);
-            if (isChoice) {
-                QObject::connect( isChoice.get(), SIGNAL(populated()), this, SIGNAL(rightClickMenuKnobPopulated()) );
-            }
-            break;
-        }
-    }
-}
-
-void
-Node::findPluginFormatKnobs(const KnobsVec & knobs,
-                            bool loadingSerialization)
-{
-    ///Try to find a format param and hijack it to handle it ourselves with the project's formats
-    KnobIPtr formatKnob;
-
-    for (std::size_t i = 0; i < knobs.size(); ++i) {
-        if (knobs[i]->getName() == kNatronParamFormatChoice) {
-            formatKnob = knobs[i];
-            break;
-        }
-    }
-    if (formatKnob) {
-        KnobIPtr formatSize;
-        for (std::size_t i = 0; i < knobs.size(); ++i) {
-            if (knobs[i]->getName() == kNatronParamFormatSize) {
-                formatSize = knobs[i];
-                break;
-            }
-        }
-        KnobIPtr formatPar;
-        for (std::size_t i = 0; i < knobs.size(); ++i) {
-            if (knobs[i]->getName() == kNatronParamFormatPar) {
-                formatPar = knobs[i];
-                break;
-            }
-        }
-        if (formatSize && formatPar) {
-            _imp->pluginFormatKnobs.formatChoice = toKnobChoice(formatKnob);
-            formatSize->setEvaluateOnChange(false);
-            formatPar->setEvaluateOnChange(false);
-            formatSize->setSecret(true);
-            formatPar->setSecret(true);
-            _imp->pluginFormatKnobs.size = toKnobInt(formatSize);
-            _imp->pluginFormatKnobs.par = toKnobDouble(formatPar);
-
-            std::vector<std::string> formats;
-            int defValue;
-            getApp()->getProject()->getProjectFormatEntries(&formats, &defValue);
-            refreshFormatParamChoice(formats, defValue, loadingSerialization);
-        }
-    }
-}
-
-void
-Node::createNodePage(const KnobPagePtr& settingsPage)
-{
-    KnobBoolPtr hideInputs = AppManager::createKnob<KnobBool>(_imp->effect, tr("Hide inputs"), 1, false);
-
-    hideInputs->setName("hideInputs");
-    hideInputs->setDefaultValue(false);
-    hideInputs->setAnimationEnabled(false);
-    hideInputs->setAddNewLine(false);
-    hideInputs->setIsPersistent(true);
-    hideInputs->setEvaluateOnChange(false);
-    hideInputs->setHintToolTip( tr("When checked, the input arrows of the node in the nodegraph will be hidden") );
-    _imp->hideInputs = hideInputs;
-    settingsPage->addKnob(hideInputs);
-
-
-    KnobBoolPtr fCaching = AppManager::createKnob<KnobBool>(_imp->effect, tr("Force caching"), 1, false);
-    fCaching->setName("forceCaching");
-    fCaching->setDefaultValue(false);
-    fCaching->setAnimationEnabled(false);
-    fCaching->setAddNewLine(false);
-    fCaching->setIsPersistent(true);
-    fCaching->setEvaluateOnChange(false);
-    fCaching->setHintToolTip( tr("When checked, the output of this node will always be kept in the RAM cache for fast access of already computed "
-                                 "images.") );
-    _imp->forceCaching = fCaching;
-    settingsPage->addKnob(fCaching);
-
-    KnobBoolPtr previewEnabled = AppManager::createKnob<KnobBool>(_imp->effect, tr("Preview"), 1, false);
-    assert(previewEnabled);
-    previewEnabled->setDefaultValue( makePreviewByDefault() );
-    previewEnabled->setName(kEnablePreviewKnobName);
-    previewEnabled->setAnimationEnabled(false);
-    previewEnabled->setAddNewLine(false);
-    previewEnabled->setIsPersistent(false);
-    previewEnabled->setEvaluateOnChange(false);
-    previewEnabled->setHintToolTip( tr("Whether to show a preview on the node box in the node-graph.") );
-    settingsPage->addKnob(previewEnabled);
-    _imp->previewEnabledKnob = previewEnabled;
-
-    KnobBoolPtr disableNodeKnob = AppManager::createKnob<KnobBool>(_imp->effect, tr("Disable"), 1, false);
-    assert(disableNodeKnob);
-    disableNodeKnob->setAnimationEnabled(false);
-    disableNodeKnob->setIsMetadataSlave(true);
-    disableNodeKnob->setName(kDisableNodeKnobName);
-    disableNodeKnob->setAddNewLine(false);
-    _imp->effect->addOverlaySlaveParam(disableNodeKnob);
-    disableNodeKnob->setHintToolTip( tr("When disabled, this node acts as a pass through.") );
-    settingsPage->addKnob(disableNodeKnob);
-    _imp->disableNodeKnob = disableNodeKnob;
-
-
-    {
-        KnobButtonPtr param = AppManager::createKnob<KnobButton>(_imp->effect, tr(kNatronNodeKnobKeepInAnimationModuleButtonLabel), 1, false);
-        param->setName(kNatronNodeKnobKeepInAnimationModuleButton);
-        param->setHintToolTip(tr(kNatronNodeKnobKeepInAnimationModuleButtonHint));
-        param->setCheckable(true);
-        param->setIconLabel(NATRON_IMAGES_PATH "DS_CE_Icon.png", true);
-        param->setIconLabel(NATRON_IMAGES_PATH "DS_CE_Icon.png", false);
-        settingsPage->addKnob(param);
-        _imp->keepInAnimationModuleKnob = param;
-    }
-
-    KnobBoolPtr useFullScaleImagesWhenRenderScaleUnsupported = AppManager::createKnob<KnobBool>(_imp->effect, tr("Render high def. upstream"), 1, false);
-    useFullScaleImagesWhenRenderScaleUnsupported->setAnimationEnabled(false);
-    useFullScaleImagesWhenRenderScaleUnsupported->setDefaultValue(false);
-    useFullScaleImagesWhenRenderScaleUnsupported->setName("highDefUpstream");
-    useFullScaleImagesWhenRenderScaleUnsupported->setHintToolTip( tr("This node does not support rendering images at a scale lower than 1, it "
-                                                                     "can only render high definition images. When checked this parameter controls "
-                                                                     "whether the rest of the graph upstream should be rendered with a high quality too or at "
-                                                                     "the most optimal resolution for the current viewer's viewport. Typically checking this "
-                                                                     "means that an image will be slow to be rendered, but once rendered it will stick in the cache "
-                                                                     "whichever zoom level you are using on the Viewer, whereas when unchecked it will be much "
-                                                                     "faster to render but will have to be recomputed when zooming in/out in the Viewer.") );
-    if ( ( isRenderScaleSupportEnabledForPlugin() ) && (getEffectInstance()->supportsRenderScaleMaybe() == EffectInstance::eSupportsYes) ) {
-        useFullScaleImagesWhenRenderScaleUnsupported->setSecret(true);
-    }
-    settingsPage->addKnob(useFullScaleImagesWhenRenderScaleUnsupported);
-    _imp->useFullScaleImagesWhenRenderScaleUnsupported = useFullScaleImagesWhenRenderScaleUnsupported;
-
-
-    KnobIntPtr lifeTimeKnob = AppManager::createKnob<KnobInt>(_imp->effect, tr("Lifetime Range"), 2, false);
-    assert(lifeTimeKnob);
-    lifeTimeKnob->setAnimationEnabled(false);
-    lifeTimeKnob->setIsMetadataSlave(true);
-    lifeTimeKnob->setName(kLifeTimeNodeKnobName);
-    lifeTimeKnob->setAddNewLine(false);
-    lifeTimeKnob->setHintToolTip( tr("This is the frame range during which the node will be active if Enable Lifetime is checked") );
-    settingsPage->addKnob(lifeTimeKnob);
-    _imp->lifeTimeKnob = lifeTimeKnob;
-
-
-    KnobBoolPtr enableLifetimeNodeKnob = AppManager::createKnob<KnobBool>(_imp->effect, tr("Enable Lifetime"), 1, false);
-    assert(enableLifetimeNodeKnob);
-    enableLifetimeNodeKnob->setAnimationEnabled(false);
-    enableLifetimeNodeKnob->setDefaultValue(false);
-    enableLifetimeNodeKnob->setIsMetadataSlave(true);
-    enableLifetimeNodeKnob->setName(kEnableLifeTimeNodeKnobName);
-    enableLifetimeNodeKnob->setHintToolTip( tr("When checked, the node is only active during the specified frame range by the Lifetime Range parameter. "
-                                               "Outside of this frame range, it behaves as if the Disable parameter is checked") );
-    settingsPage->addKnob(enableLifetimeNodeKnob);
-    _imp->enableLifeTimeKnob = enableLifetimeNodeKnob;
-
-
-    PluginOpenGLRenderSupport glSupport = ePluginOpenGLRenderSupportNone;
-
-    PluginPtr plugin = getPlugin();
-    if (plugin && plugin->isOpenGLEnabled()) {
-        glSupport = (PluginOpenGLRenderSupport)plugin->getProperty<int>(kNatronPluginPropOpenGLSupport);
-    }
-    // The Roto node needs to have a "GPU enabled" knob to control the nodes internally
-    if (glSupport != ePluginOpenGLRenderSupportNone || dynamic_cast<RotoPaint*>(_imp->effect.get())) {
-        getOrCreateOpenGLEnabledKnob();
-    }
-
-
-    KnobStringPtr knobChangedCallback = AppManager::createKnob<KnobString>(_imp->effect, tr("After param changed callback"), 1, false);
-    knobChangedCallback->setHintToolTip( tr("Set here the name of a function defined in Python which will be called for each  "
-                                            "parameter change. Either define this function in the Script Editor "
-                                            "or in the init.py script or even in the script of a Python group plug-in.\n"
-                                            "The signature of the callback is: callback(thisParam, thisNode, thisGroup, app, userEdited) where:\n"
-                                            "- thisParam: The parameter which just had its value changed\n"
-                                            "- userEdited: A boolean informing whether the change was due to user interaction or "
-                                            "because something internally triggered the change.\n"
-                                            "- thisNode: The node holding the parameter\n"
-                                            "- app: points to the current application instance\n"
-                                            "- thisGroup: The group holding thisNode (only if thisNode belongs to a group)") );
-    knobChangedCallback->setAnimationEnabled(false);
-    knobChangedCallback->setName("onParamChanged");
-    settingsPage->addKnob(knobChangedCallback);
-    _imp->knobChangedCallback = knobChangedCallback;
-
-    KnobStringPtr inputChangedCallback = AppManager::createKnob<KnobString>(_imp->effect, tr("After input changed callback"), 1, false);
-    inputChangedCallback->setHintToolTip( tr("Set here the name of a function defined in Python which will be called after "
-                                             "each connection is changed for the inputs of the node. "
-                                             "Either define this function in the Script Editor "
-                                             "or in the init.py script or even in the script of a Python group plug-in.\n"
-                                             "The signature of the callback is: callback(inputIndex, thisNode, thisGroup, app):\n"
-                                             "- inputIndex: the index of the input which changed, you can query the node "
-                                             "connected to the input by calling the getInput(...) function.\n"
-                                             "- thisNode: The node holding the parameter\n"
-                                             "- app: points to the current application instance\n"
-                                             "- thisGroup: The group holding thisNode (only if thisNode belongs to a group)") );
-
-    inputChangedCallback->setAnimationEnabled(false);
-    inputChangedCallback->setName("onInputChanged");
-    settingsPage->addKnob(inputChangedCallback);
-    _imp->inputChangedCallback = inputChangedCallback;
-
-    NodeGroupPtr isGroup = isEffectNodeGroup();
-    if (isGroup) {
-        KnobStringPtr onNodeCreated = AppManager::createKnob<KnobString>(_imp->effect, tr("After Node Created"), 1, false);
-        onNodeCreated->setName("afterNodeCreated");
-        onNodeCreated->setHintToolTip( tr("Add here the name of a Python-defined function that will be called each time a node "
-                                          "is created in the group. This will be called in addition to the After Node Created "
-                                          " callback of the project for the group node and all nodes within it (not recursively).\n"
-                                          "The boolean variable userEdited will be set to True if the node was created "
-                                          "by the user or False otherwise (such as when loading a project, or pasting a node).\n"
-                                          "The signature of the callback is: callback(thisNode, app, userEdited) where:\n"
-                                          "- thisNode: the node which has just been created\n"
-                                          "- userEdited: a boolean indicating whether the node was created by user interaction or from "
-                                          "a script/project load/copy-paste\n"
-                                          "- app: points to the current application instance.") );
-        onNodeCreated->setAnimationEnabled(false);
-        _imp->nodeCreatedCallback = onNodeCreated;
-        settingsPage->addKnob(onNodeCreated);
-
-        KnobStringPtr onNodeDeleted = AppManager::createKnob<KnobString>(_imp->effect, tr("Before Node Removal"), 1, false);
-        onNodeDeleted->setName("beforeNodeRemoval");
-        onNodeDeleted->setHintToolTip( tr("Add here the name of a Python-defined function that will be called each time a node "
-                                          "is about to be deleted. This will be called in addition to the Before Node Removal "
-                                          " callback of the project for the group node and all nodes within it (not recursively).\n"
-                                          "This function will not be called when the project is closing.\n"
-                                          "The signature of the callback is: callback(thisNode, app) where:\n"
-                                          "- thisNode: the node about to be deleted\n"
-                                          "- app: points to the current application instance.") );
-        onNodeDeleted->setAnimationEnabled(false);
-        _imp->nodeRemovalCallback = onNodeDeleted;
-        settingsPage->addKnob(onNodeDeleted);
-    }
-    if (_imp->effect->getItemsTable()) {
-        KnobStringPtr param = AppManager::createKnob<KnobString>(_imp->effect, tr("After Items Selection Changed"), 1, false);
-        param->setName("afterItemsSelectionChanged");
-        param->setHintToolTip( tr("Add here the name of a Python-defined function that will be called each time the "
-                                  "selection in the table changes. "
-                                  "The variable \"reason\" will be set to a value of type NatronEngine.Natron.TableChangeReasonEnum "
-                                  "depending on where the selection was made from. If reason is "
-                                  "NatronEngine.Natron.TableChangeReasonEnum.eTableChangeReasonViewer then the selection was made "
-                                  "from the viewer. If reason is NatronEngine.Natron.TableChangeReasonEnum.eTableChangeReasonPanel "
-                                  "then the selection was made from the settings panel. Otherwise the selection was not changed "
-                                  "by the user directly and results from an internal A.P.I call.\n"
-                                  "The signature of the callback is: callback(thisNode, app, deselected, selected, reason) where:\n"
-                                  "- thisNode: the node holding the items table\n"
-                                  "- app: points to the current application instance\n"
-                                  "- deselected: a sequence of items that were removed from the selection\n"
-                                  "- selected: a sequence of items that were added to the selection\n"
-                                  "- reason: a value of type NatronEngine.Natron.TableChangeReasonEnum") );
-        param->setAnimationEnabled(false);
-        _imp->tableSelectionChangedCallback = param;
-        settingsPage->addKnob(param);
-
-    }
-} // Node::createNodePage
-
-void
-Node::createInfoPage()
-{
-    KnobPagePtr infoPage = AppManager::createKnob<KnobPage>(_imp->effect, tr(kInfoPageParamLabel), 1, false);
-    infoPage->setName(kInfoPageParamName);
-    _imp->infoPage = infoPage;
-
-    KnobStringPtr nodeInfos = AppManager::createKnob<KnobString>(_imp->effect, std::string(), 1, false);
-    nodeInfos->setName("nodeInfos");
-    nodeInfos->setAnimationEnabled(false);
-    nodeInfos->setIsPersistent(false);
-    nodeInfos->setAsMultiLine();
-    nodeInfos->setAsCustomHTMLText(true);
-    nodeInfos->setEvaluateOnChange(false);
-    nodeInfos->setHintToolTip( tr("Input and output informations, press Refresh to update them with current values") );
-    infoPage->addKnob(nodeInfos);
-    _imp->nodeInfos = nodeInfos;
-
-
-    KnobButtonPtr refreshInfoButton = AppManager::createKnob<KnobButton>(_imp->effect, tr("Refresh Info"), 1, false);
-    refreshInfoButton->setName("refreshButton");
-    refreshInfoButton->setEvaluateOnChange(false);
-    infoPage->addKnob(refreshInfoButton);
-    _imp->refreshInfoButton = refreshInfoButton;
-}
-
-void
-Node::createPyPlugExportGroup()
-{
-    // Create the knobs in either page since they are hidden anyway
-    KnobPagePtr mainPage;
-    const KnobsVec& knobs = getKnobs();
-    for (std::size_t i = 0; i < knobs.size(); ++i) {
-        KnobPagePtr p = toKnobPage(knobs[i]);
-        if (p) {
-            mainPage = p;
-            break;
-        }
-    }
-    assert(mainPage);
-    KnobGroupPtr group;
-    {
-        KnobGroupPtr param = AppManager::createKnob<KnobGroup>( _imp->effect, tr(kNatronNodeKnobExportPyPlugGroupLabel), 1, false );
-        group = param;
-        param->setName(kNatronNodeKnobExportPyPlugGroup);
-        param->setEvaluateOnChange(false);
-        param->setDefaultValue(false);
-        param->setIsPersistent(false);
-        param->setAsDialog(true);
-        if (mainPage) {
-            mainPage->addKnob(param);
-        }
-        _imp->pyPlugExportDialog = param;
-    }
-
-    {
-        KnobFilePtr param = AppManager::createKnob<KnobFile>(_imp->effect, tr(kNatronNodeKnobExportDialogFilePathLabel), 1, false);
-        param->setName(kNatronNodeKnobExportDialogFilePath);
-        param->setDialogType(KnobFile::eKnobFileDialogTypeSaveFile);
-        {
-            std::vector<std::string> filters;
-            filters.push_back(NATRON_PRESETS_FILE_EXT);
-            param->setDialogFilters(filters);
-        }
-        param->setEvaluateOnChange(false);
-        param->setIsPersistent(false);
-        param->setHintToolTip(tr(kNatronNodeKnobExportDialogFilePathHint));
-        group->addKnob(param);
-        _imp->pyPlugExportDialogFile = param;
-    }
-    {
-        KnobButtonPtr param = AppManager::createKnob<KnobButton>( _imp->effect, tr(kNatronNodeKnobExportDialogOkButtonLabel), 1, false );
-        param->setName(kNatronNodeKnobExportDialogOkButton);
-        param->setAddNewLine(false);
-        param->setEvaluateOnChange(false);
-        param->setSpacingBetweenItems(3);
-        param->setIsPersistent(false);
-        group->addKnob(param);
-        _imp->pyPlugExportDialogOkButton = param;
-    }
-    {
-        KnobButtonPtr param = AppManager::createKnob<KnobButton>( _imp->effect, tr(kNatronNodeKnobExportDialogCancelButtonLabel), 1, false );
-        param->setName(kNatronNodeKnobExportDialogCancelButton);
-        param->setEvaluateOnChange(false);
-        param->setSpacingBetweenItems(3);
-        param->setIsPersistent(false);
-        group->addKnob(param);
-        _imp->pyPlugExportDialogCancelButton = param;
-    }
-}
-
-void
-Node::createPyPlugPage()
-{
-    PluginPtr pyPlug = _imp->pyPlugHandle.lock();
-    KnobPagePtr page = AppManager::createKnob<KnobPage>(_imp->effect, tr(kPyPlugPageParamLabel), 1, false);
-    page->setName(kPyPlugPageParamName);
-    page->setSecret(true);
-    _imp->pyPlugPage = page;
-
-    {
-        KnobStringPtr param = AppManager::createKnob<KnobString>(_imp->effect, tr(kNatronNodeKnobPyPlugPluginIDLabel), 1, false);
-        param->setName(kNatronNodeKnobPyPlugPluginID);
-        if (pyPlug) {
-            param->setValue(pyPlug->getPluginID());
-        }
-        param->setEvaluateOnChange(false);
-        param->setHintToolTip(tr(kNatronNodeKnobPyPlugPluginIDHint));
-        page->addKnob(param);
-        _imp->pyPlugIDKnob = param;
-    }
-    {
-        KnobStringPtr param = AppManager::createKnob<KnobString>(_imp->effect, tr(kNatronNodeKnobPyPlugPluginLabelLabel), 1, false);
-        param->setName(kNatronNodeKnobPyPlugPluginLabel);
-        if (pyPlug) {
-            param->setValue(pyPlug->getPluginLabel());
-        }
-        param->setEvaluateOnChange(false);
-        param->setHintToolTip( tr(kNatronNodeKnobPyPlugPluginLabelHint));
-        page->addKnob(param);
-        _imp->pyPlugLabelKnob = param;
-    }
-    {
-        KnobStringPtr param = AppManager::createKnob<KnobString>(_imp->effect, tr(kNatronNodeKnobPyPlugPluginGroupingLabel), 1, false);
-        param->setName(kNatronNodeKnobPyPlugPluginGrouping);
-        if (pyPlug) {
-            param->setValue(pyPlug->getGroupingString());
-        } else {
-            param->setValue("PyPlugs");
-        }
-        param->setEvaluateOnChange(false);
-        param->setHintToolTip( tr(kNatronNodeKnobPyPlugPluginGroupingHint));
-        page->addKnob(param);
-        _imp->pyPlugGroupingKnob = param;
-    }
-    {
-        KnobStringPtr param = AppManager::createKnob<KnobString>(_imp->effect, tr(kNatronNodeKnobPyPlugPluginDescriptionLabel), 1, false);
-        param->setName(kNatronNodeKnobPyPlugPluginDescription);
-        param->setEvaluateOnChange(false);
-        param->setAsMultiLine();
-        if (pyPlug) {
-            param->setValue(pyPlug->getProperty<std::string>(kNatronPluginPropDescription));
-        }
-        param->setHintToolTip( tr(kNatronNodeKnobPyPlugPluginDescriptionHint));
-        param->setAddNewLine(false);
-        page->addKnob(param);
-        _imp->pyPlugDescKnob = param;
-    }
-    {
-        KnobBoolPtr param = AppManager::createKnob<KnobBool>(_imp->effect, tr(kNatronNodeKnobPyPlugPluginDescriptionIsMarkdownLabel), 1, false);
-        param->setName(kNatronNodeKnobPyPlugPluginDescriptionIsMarkdown);
-        param->setEvaluateOnChange(false);
-        if (pyPlug) {
-            param->setValue(pyPlug->getProperty<bool>(kNatronPluginPropDescriptionIsMarkdown));
-        }
-        param->setHintToolTip( tr(kNatronNodeKnobPyPlugPluginDescriptionIsMarkdownHint));
-        page->addKnob(param);
-        _imp->pyPlugDescIsMarkdownKnob = param;
-    }
-    {
-        KnobIntPtr param = AppManager::createKnob<KnobInt>(_imp->effect, tr(kNatronNodeKnobPyPlugPluginVersionLabel), 2, false);
-        param->setName(kNatronNodeKnobPyPlugPluginVersion);
-        param->setEvaluateOnChange(false);
-        param->setDimensionName(DimIdx(0), "Major");
-        param->setDimensionName(DimIdx(1), "Minor");
-        if (pyPlug) {
-            param->setValue((int)pyPlug->getProperty<unsigned int>(kNatronPluginPropVersion, 0));
-            param->setValue((int)pyPlug->getProperty<unsigned int>(kNatronPluginPropVersion, 1), ViewSetSpec::all(), DimSpec(1));
-        }
-        param->setHintToolTip( tr(kNatronNodeKnobPyPlugPluginVersionHint));
-        page->addKnob(param);
-        _imp->pyPlugVersionKnob = param;
-    }
-    {
-        KnobIntPtr param = AppManager::createKnob<KnobInt>(_imp->effect, tr(kNatronNodeKnobPyPlugPluginShortcutLabel), 2, false);
-        param->setName(kNatronNodeKnobPyPlugPluginShortcut);
-        param->setEvaluateOnChange(false);
-        param->setAsShortcutKnob(true);
-        if (pyPlug) {
-            param->setValue(pyPlug->getProperty<int>(kNatronPluginPropShortcut, 0));
-            param->setValue(pyPlug->getProperty<int>(kNatronPluginPropShortcut, 1), ViewSetSpec::all(), DimSpec(1));
-        }
-        param->setHintToolTip( tr(kNatronNodeKnobPyPlugPluginShortcutHint));
-        page->addKnob(param);
-        _imp->pyPlugShortcutKnob = param;
-    }
-    {
-        KnobFilePtr param = AppManager::createKnob<KnobFile>(_imp->effect, tr(kNatronNodeKnobPyPlugPluginCallbacksPythonScriptLabel), 1, false);
-        param->setName(kNatronNodeKnobPyPlugPluginCallbacksPythonScript);
-        param->setEvaluateOnChange(false);
-        if (pyPlug) {
-            param->setValue(pyPlug->getProperty<std::string>(kNatronPluginPropPyPlugExtScriptFile));
-        }
-        param->setHintToolTip( tr(kNatronNodeKnobPyPlugPluginCallbacksPythonScriptHint));
-        page->addKnob(param);
-        _imp->pyPlugExtPythonScript = param;
-    }
-    {
-        KnobFilePtr param = AppManager::createKnob<KnobFile>(_imp->effect, tr(kNatronNodeKnobPyPlugPluginIconFileLabel), 1, false);
-        param->setName(kNatronNodeKnobPyPlugPluginIconFile);
-        param->setEvaluateOnChange(false);
-        if (pyPlug) {
-            param->setValue(pyPlug->getProperty<std::string>(kNatronPluginPropIconFilePath));
-        }
-        param->setHintToolTip( tr(kNatronNodeKnobPyPlugPluginIconFileHint));
-        page->addKnob(param);
-        _imp->pyPlugIconKnob = param;
-    }
-
-    {
-        KnobButtonPtr param = AppManager::createKnob<KnobButton>(_imp->effect, tr(kNatronNodeKnobExportPyPlugButtonLabel), 1, false);
-        param->setName(kNatronNodeKnobExportPyPlugButton);
-        param->setEvaluateOnChange(false);
-        param->setHintToolTip( tr("Click to export this group to a PyPlug file (.%1)").arg(QLatin1String(NATRON_PRESETS_FILE_EXT)));
-        page->addKnob(param);
-        _imp->pyPlugExportButtonKnob = param;
-    }
-
-
-}
-
-void
-Node::createPythonPage()
-{
-    KnobPagePtr pythonPage = AppManager::createKnob<KnobPage>(_imp->effect, tr("Python"), 1, false);
-    KnobStringPtr beforeFrameRender =  AppManager::createKnob<KnobString>(_imp->effect, tr("Before frame render"), 1, false);
-
-    beforeFrameRender->setName("beforeFrameRender");
-    beforeFrameRender->setAnimationEnabled(false);
-    beforeFrameRender->setHintToolTip( tr("Add here the name of a Python defined function that will be called before rendering "
-                                          "any frame.\n "
-                                          "The signature of the callback is: callback(frame, thisNode, app) where:\n"
-                                          "- frame: the frame to be rendered\n"
-                                          "- thisNode: points to the writer node\n"
-                                          "- app: points to the current application instance") );
-    pythonPage->addKnob(beforeFrameRender);
-    _imp->beforeFrameRender = beforeFrameRender;
-
-    KnobStringPtr beforeRender =  AppManager::createKnob<KnobString>(_imp->effect, tr("Before render"), 1, false);
-    beforeRender->setName("beforeRender");
-    beforeRender->setAnimationEnabled(false);
-    beforeRender->setHintToolTip( tr("Add here the name of a Python defined function that will be called once when "
-                                     "starting rendering.\n "
-                                     "The signature of the callback is: callback(thisNode, app) where:\n"
-                                     "- thisNode: points to the writer node\n"
-                                     "- app: points to the current application instance") );
-    pythonPage->addKnob(beforeRender);
-    _imp->beforeRender = beforeRender;
-
-    KnobStringPtr afterFrameRender =  AppManager::createKnob<KnobString>(_imp->effect, tr("After frame render"), 1, false);
-    afterFrameRender->setName("afterFrameRender");
-    afterFrameRender->setAnimationEnabled(false);
-    afterFrameRender->setHintToolTip( tr("Add here the name of a Python defined function that will be called after rendering "
-                                         "any frame.\n "
-                                         "The signature of the callback is: callback(frame, thisNode, app) where:\n"
-                                         "- frame: the frame that has been rendered\n"
-                                         "- thisNode: points to the writer node\n"
-                                         "- app: points to the current application instance") );
-    pythonPage->addKnob(afterFrameRender);
-    _imp->afterFrameRender = afterFrameRender;
-
-    KnobStringPtr afterRender =  AppManager::createKnob<KnobString>(_imp->effect, tr("After render"), 1, false);
-    afterRender->setName("afterRender");
-    afterRender->setAnimationEnabled(false);
-    afterRender->setHintToolTip( tr("Add here the name of a Python defined function that will be called once when the rendering "
-                                    "is finished.\n "
-                                    "The signature of the callback is: callback(aborted, thisNode, app) where:\n"
-                                    "- aborted: True if the render ended because it was aborted, False upon completion\n"
-                                    "- thisNode: points to the writer node\n"
-                                    "- app: points to the current application instance") );
-    pythonPage->addKnob(afterRender);
-    _imp->afterRender = afterRender;
-} // Node::createPythonPage
-
-KnobDoublePtr
-Node::getOrCreateHostMixKnob(const KnobPagePtr& mainPage)
-{
-    KnobDoublePtr mixKnob = _imp->mixWithSource.lock();
-    if (!mixKnob) {
-        mixKnob = AppManager::createKnob<KnobDouble>(_imp->effect, tr(kHostMixingKnobLabel));
-        mixKnob->setName(kHostMixingKnobName);
-        mixKnob->setDeclaredByPlugin(false);
-        mixKnob->setHintToolTip( tr(kHostMixingKnobHint) );
-        mixKnob->setRange(0., 1.);
-        mixKnob->setDefaultValue(1.);
-        if (mainPage) {
-            mainPage->addKnob(mixKnob);
-        }
-        _imp->mixWithSource = mixKnob;
-    }
-
-    return mixKnob;
-}
 
 bool
 Node::isKeepInAnimationModuleButtonDown() const
@@ -2874,915 +845,6 @@
     return b->getValue();
 }
 
-void
-Node::createMaskSelectors(const std::vector<std::pair<bool, bool> >& hasMaskChannelSelector,
-                          const std::vector<std::string>& inputLabels,
-                          const KnobPagePtr& mainPage,
-                          bool addNewLineOnLastMask,
-                          KnobIPtr* lastKnobCreated)
-{
-    assert( hasMaskChannelSelector.size() == inputLabels.size() );
-
-    for (std::size_t i = 0; i < hasMaskChannelSelector.size(); ++i) {
-        if (!hasMaskChannelSelector[i].first) {
-            continue;
-        }
-
-
-        MaskSelector sel;
-        KnobBoolPtr enabled = AppManager::createKnob<KnobBool>(_imp->effect, inputLabels[i], 1, false);
-
-        enabled->setDefaultValue(false);
-        enabled->setAddNewLine(false);
-        if (hasMaskChannelSelector[i].second) {
-            std::string enableMaskName(std::string(kEnableMaskKnobName) + "_" + inputLabels[i]);
-            enabled->setName(enableMaskName);
-            enabled->setHintToolTip( tr("Enable the mask to come from the channel named by the choice parameter on the right. "
-                                        "Turning this off will act as though the mask was disconnected.") );
-        } else {
-            std::string enableMaskName(std::string(kEnableInputKnobName) + "_" + inputLabels[i]);
-            enabled->setName(enableMaskName);
-            enabled->setHintToolTip( tr("Enable the image to come from the channel named by the choice parameter on the right. "
-                                        "Turning this off will act as though the input was disconnected.") );
-        }
-        enabled->setAnimationEnabled(false);
-        if (mainPage) {
-            mainPage->addKnob(enabled);
-        }
-
-
-        sel.enabled = enabled;
-
-        KnobChoicePtr channel = AppManager::createKnob<KnobChoice>(_imp->effect, std::string(), 1, false);
-        std::vector<std::string> choices;
-        choices.push_back("None");
-
-        const ImageComponents& rgba = ImageComponents::getRGBAComponents();
-        const std::string& rgbaCompname = rgba.getComponentsGlobalName();
-        const std::vector<std::string>& rgbaChannels = rgba.getComponentsNames();
-        for (std::size_t c = 0; c < rgbaChannels.size(); ++c) {
-            std::string option = rgbaCompname + '.' + rgbaChannels[c];
-            choices.push_back(option);
-        }
-
-        channel->populateChoices(choices);
-        channel->setDefaultValue(choices.size() - 1);
-        channel->setAnimationEnabled(false);
-        channel->setHintToolTip( tr("Use this channel from the original input to mix the output with the original input. "
-                                    "Setting this to None is the same as disconnecting the input.") );
-        if (hasMaskChannelSelector[i].second) {
-            std::string channelMaskName(std::string(kMaskChannelKnobName) + "_" + inputLabels[i]);
-            channel->setName(channelMaskName);
-        } else {
-            std::string channelMaskName(std::string(kInputChannelKnobName) + "_" + inputLabels[i]);
-            channel->setName(channelMaskName);
-        }
-        sel.channel = channel;
-        if (mainPage) {
-            mainPage->addKnob(channel);
-        }
-
-        //Make sure the first default param in the vector is MaskInvert
-
-        if (!addNewLineOnLastMask) {
-            //If there is a MaskInvert parameter, make it on the same line as the Mask channel parameter
-            channel->setAddNewLine(false);
-        }
-        if (!*lastKnobCreated) {
-            *lastKnobCreated = enabled;
-        }
-
-        _imp->maskSelectors[i] = sel;
-    } // for (int i = 0; i < inputsCount; ++i) {
-} // Node::createMaskSelectors
-
-
-KnobPagePtr
-Node::getOrCreateMainPage()
-{
-    const KnobsVec & knobs = _imp->effect->getKnobs();
-    KnobPagePtr mainPage;
-
-    for (std::size_t i = 0; i < knobs.size(); ++i) {
-        KnobPagePtr p = toKnobPage(knobs[i]);
-        if ( p && (p->getName() != kInfoPageParamName) &&
-             (p->getName() != kNodePageParamName) ) {
-            mainPage = p;
-            break;
-        }
-    }
-    if (!mainPage) {
-        mainPage = AppManager::createKnob<KnobPage>( _imp->effect, tr("Settings") );
-    }
-
-    return mainPage;
-}
-
-void
-Node::createLabelKnob(const KnobPagePtr& settingsPage,
-                      const std::string& label)
-{
-    KnobStringPtr nodeLabel = AppManager::createKnob<KnobString>(_imp->effect, label, 1, false);
-
-    assert(nodeLabel);
-    nodeLabel->setName(kUserLabelKnobName);
-    nodeLabel->setAnimationEnabled(false);
-    nodeLabel->setEvaluateOnChange(false);
-    nodeLabel->setAsMultiLine();
-    nodeLabel->setUsesRichText(true);
-    nodeLabel->setHintToolTip( tr("This label gets appended to the node name on the node graph.") );
-    settingsPage->addKnob(nodeLabel);
-    _imp->nodeLabelKnob = nodeLabel;
-}
-
-void
-Node::findOrCreateChannelEnabled()
-{
-    //Try to find R,G,B,A parameters on the plug-in, if found, use them, otherwise create them
-    static const std::string channelLabels[4] = {kNatronOfxParamProcessRLabel, kNatronOfxParamProcessGLabel, kNatronOfxParamProcessBLabel, kNatronOfxParamProcessALabel};
-    static const std::string channelNames[4] = {kNatronOfxParamProcessR, kNatronOfxParamProcessG, kNatronOfxParamProcessB, kNatronOfxParamProcessA};
-    static const std::string channelHints[4] = {kNatronOfxParamProcessRHint, kNatronOfxParamProcessGHint, kNatronOfxParamProcessBHint, kNatronOfxParamProcessAHint};
-    KnobBoolPtr foundEnabled[4];
-    const KnobsVec & knobs = _imp->effect->getKnobs();
-
-    for (int i = 0; i < 4; ++i) {
-        KnobBoolPtr enabled;
-        for (std::size_t j = 0; j < knobs.size(); ++j) {
-            if (knobs[j]->getOriginalName() == channelNames[i]) {
-                foundEnabled[i] = toKnobBool(knobs[j]);
-                break;
-            }
-        }
-    }
-
-    bool foundAll = foundEnabled[0] && foundEnabled[1] && foundEnabled[2] && foundEnabled[3];
-    bool isWriter = _imp->effect->isWriter();
-
-    KnobPagePtr mainPage;
-    if (foundAll) {
-        for (int i = 0; i < 4; ++i) {
-            // Writers already have their checkboxes places correctly
-            if (!isWriter) {
-                if (!mainPage) {
-                    mainPage = getOrCreateMainPage();
-                }
-                if (foundEnabled[i]->getParentKnob() == mainPage) {
-                    //foundEnabled[i]->setAddNewLine(i == 3);
-                    mainPage->removeKnob(foundEnabled[i]);
-                    mainPage->insertKnob(i, foundEnabled[i]);
-                }
-            }
-            _imp->enabledChan[i] = foundEnabled[i];
-        }
-    }
-
-    bool pluginDefaultPref[4];
-    _imp->hostChannelSelectorEnabled = _imp->effect->isHostChannelSelectorSupported(&pluginDefaultPref[0], &pluginDefaultPref[1], &pluginDefaultPref[2], &pluginDefaultPref[3]);
-
-
-    if (_imp->hostChannelSelectorEnabled) {
-        if (foundAll) {
-            std::cerr << getScriptName_mt_safe() << ": WARNING: property " << kNatronOfxImageEffectPropChannelSelector << " is different of " << kOfxImageComponentNone << " but uses its own checkboxes" << std::endl;
-        } else {
-            if (!mainPage) {
-                mainPage = getOrCreateMainPage();
-            }
-
-            //Create the selectors
-            for (int i = 0; i < 4; ++i) {
-                foundEnabled[i] =  AppManager::createKnob<KnobBool>(_imp->effect, channelLabels[i], 1, false);
-                foundEnabled[i]->setName(channelNames[i]);
-                foundEnabled[i]->setAnimationEnabled(false);
-                foundEnabled[i]->setAddNewLine(i == 3);
-                foundEnabled[i]->setDefaultValue(pluginDefaultPref[i]);
-                foundEnabled[i]->setHintToolTip(channelHints[i]);
-                mainPage->insertKnob(i, foundEnabled[i]);
-                _imp->enabledChan[i] = foundEnabled[i];
-            }
-            foundAll = true;
-        }
-    }
-    if ( !isWriter && foundAll && !getApp()->isBackground() ) {
-        if (!mainPage) {
-            mainPage = getOrCreateMainPage();
-        }
-        _imp->enabledChan[3].lock()->setAddNewLine(false);
-        KnobStringPtr premultWarning = AppManager::createKnob<KnobString>(_imp->effect, std::string(), 1, false);
-        premultWarning->setName("premultWarningKnob");
-        premultWarning->setIconLabel("dialog-warning");
-        premultWarning->setSecret(true);
-        premultWarning->setAsLabel();
-        premultWarning->setEvaluateOnChange(false);
-        premultWarning->setIsPersistent(false);
-        premultWarning->setHintToolTip( tr("The alpha checkbox is checked and the RGB "
-                                           "channels in output are alpha-premultiplied. Any of the unchecked RGB channel "
-                                           "may be incorrect because the alpha channel changed but their value did not. "
-                                           "To fix this, either check all RGB channels (or uncheck alpha) or unpremultiply the "
-                                           "input image first.").toStdString() );
-        mainPage->insertKnob(4, premultWarning);
-        _imp->premultWarning = premultWarning;
-    }
-} // Node::findOrCreateChannelEnabled
-
-void
-Node::createChannelSelectors(const std::vector<std::pair<bool, bool> >& hasMaskChannelSelector,
-                             const std::vector<std::string>& inputLabels,
-                             const KnobPagePtr& mainPage,
-                             KnobIPtr* lastKnobBeforeAdvancedOption)
-{
-    ///Create input layer selectors
-    for (std::size_t i = 0; i < inputLabels.size(); ++i) {
-        if (!hasMaskChannelSelector[i].first) {
-            _imp->createChannelSelector(i, inputLabels[i], false, mainPage, lastKnobBeforeAdvancedOption);
-        }
-    }
-    ///Create output layer selectors
-    _imp->createChannelSelector(-1, "Output", true, mainPage, lastKnobBeforeAdvancedOption);
-}
-
-void
-Node::initializeDefaultKnobs(bool loadingSerialization, bool hasGUI)
-{
-    //Readers and Writers don't have default knobs since these knobs are on the ReadNode/WriteNode itself
-    NodePtr ioContainer = getIOContainer();
-
-    //Add the "Node" page
-    KnobPagePtr settingsPage = AppManager::checkIfKnobExistsWithNameOrCreate<KnobPage>(_imp->effect, kNodePageParamName, tr(kNodePageParamLabel));
-    settingsPage->setDeclaredByPlugin(false);
-
-    //Create the "Label" knob
-    BackdropPtr isBackdropNode = isEffectBackdrop();
-    QString labelKnobLabel = isBackdropNode ? tr("Name label") : tr("Label");
-    createLabelKnob( settingsPage, labelKnobLabel.toStdString() );
-
-    if (isBackdropNode || isEffectStubNode()) {
-        //backdrops just have a label
-        return;
-    }
-
-
-    ///find in all knobs a page param to set this param into
-    const KnobsVec & knobs = _imp->effect->getKnobs();
-
-    findPluginFormatKnobs(knobs, loadingSerialization);
-    findRightClickMenuKnob(knobs);
-
-    KnobPagePtr mainPage;
-
-
-    // Scan all inputs to find masks and get inputs labels
-    //Pair hasMaskChannelSelector, isMask
-    int inputsCount = getMaxInputCount();
-    std::vector<std::pair<bool, bool> > hasMaskChannelSelector(inputsCount);
-    std::vector<std::string> inputLabels(inputsCount);
-    for (int i = 0; i < inputsCount; ++i) {
-        inputLabels[i] = _imp->effect->getInputLabel(i);
-
-        assert( i < (int)_imp->inputsComponents.size() );
-        const std::list<ImageComponents>& inputSupportedComps = _imp->inputsComponents[i];
-        bool isMask = _imp->effect->isInputMask(i);
-        bool supportsOnlyAlpha = inputSupportedComps.size() == 1 && inputSupportedComps.front().getNumComponents() == 1;
-
-        hasMaskChannelSelector[i].first = false;
-        hasMaskChannelSelector[i].second = isMask;
-
-        if ( isMask || supportsOnlyAlpha ) {
-            hasMaskChannelSelector[i].first = true;
-            if (!mainPage) {
-                mainPage = getOrCreateMainPage();
-            }
-        }
-    }
-
-
-    // Create the Output Layer choice if needed plus input layers selectors
-    KnobIPtr lastKnobBeforeAdvancedOption;
-    bool requiresLayerShuffle = _imp->effect->getCreateChannelSelectorKnob();
-    if (requiresLayerShuffle) {
-        if (!mainPage) {
-            mainPage = getOrCreateMainPage();
-        }
-        createChannelSelectors(hasMaskChannelSelector, inputLabels, mainPage, &lastKnobBeforeAdvancedOption);
-    }
-
-
-    findOrCreateChannelEnabled();
-
-    ///Find in the plug-in the Mask/Mix related parameter to re-order them so it is consistent across nodes
-    std::vector<std::pair<std::string, KnobIPtr > > foundPluginDefaultKnobsToReorder;
-    foundPluginDefaultKnobsToReorder.push_back( std::make_pair( kOfxMaskInvertParamName, KnobIPtr() ) );
-    foundPluginDefaultKnobsToReorder.push_back( std::make_pair( kOfxMixParamName, KnobIPtr() ) );
-    ///Insert auto-added knobs before mask invert if found
-    for (std::size_t i = 0; i < knobs.size(); ++i) {
-        for (std::size_t j = 0; j < foundPluginDefaultKnobsToReorder.size(); ++j) {
-            if (knobs[i]->getName() == foundPluginDefaultKnobsToReorder[j].first) {
-                foundPluginDefaultKnobsToReorder[j].second = knobs[i];
-            }
-
-        }
-    }
-
-
-
-    assert(foundPluginDefaultKnobsToReorder.size() > 0 && foundPluginDefaultKnobsToReorder[0].first == kOfxMaskInvertParamName);
-
-    createMaskSelectors(hasMaskChannelSelector, inputLabels, mainPage, !foundPluginDefaultKnobsToReorder[0].second.get(), &lastKnobBeforeAdvancedOption);
-
-
-    //Create the host mix if needed
-    if ( _imp->effect->isHostMixingEnabled() ) {
-        if (!mainPage) {
-            mainPage = getOrCreateMainPage();
-        }
-        getOrCreateHostMixKnob(mainPage);
-    }
-
-
-    /*
-     * Reposition the MaskInvert and Mix parameters declared by the plug-in
-     */
-
-    for (std::size_t i = 0; i < foundPluginDefaultKnobsToReorder.size(); ++i) {
-        if (foundPluginDefaultKnobsToReorder[i].second) {
-            if (!mainPage) {
-                mainPage = getOrCreateMainPage();
-            }
-            if (foundPluginDefaultKnobsToReorder[i].second->getParentKnob() == mainPage) {
-                mainPage->removeKnob( foundPluginDefaultKnobsToReorder[i].second);
-                mainPage->addKnob(foundPluginDefaultKnobsToReorder[i].second);
-            }
-        }
-    }
-
-
-    if (lastKnobBeforeAdvancedOption && mainPage) {
-        
-        KnobsVec mainPageChildren = mainPage->getChildren();
-        int i = 0;
-        for (KnobsVec::iterator it = mainPageChildren.begin(); it != mainPageChildren.end(); ++it, ++i) {
-            if (*it == lastKnobBeforeAdvancedOption) {
-                if (i > 0) {
-                    int j = i - 1;
-                    KnobsVec::iterator prev = it;
-                    --prev;
-
-                    while (j >= 0 && (*prev)->getIsSecret()) {
-                        --j;
-                        --prev;
-                    }
-
-                    if ( j >= 0 && !toKnobSeparator(*prev) ) {
-                        KnobSeparatorPtr sep = AppManager::createKnob<KnobSeparator>(_imp->effect, std::string(), 1, false);
-                        sep->setName("advancedSep");
-                        mainPage->insertKnob(i, sep);
-                    }
-                }
-
-                break;
-            }
-        }
-    }
-
-
-    createNodePage(settingsPage);
-
-    NodeGroupPtr isGrpNode = isEffectNodeGroup();
-    if (!isGrpNode && !isBackdropNode) {
-        createInfoPage();
-    } else if (isGrpNode) {
-        if (isGrpNode->isSubGraphPersistent()) {
-            createPyPlugPage();
-
-            if (hasGUI) {
-                createPyPlugExportGroup();
-            }
-
-            {
-                KnobButtonPtr param = AppManager::createKnob<KnobButton>(_imp->effect, tr(kNatronNodeKnobConvertToGroupButtonLabel), 1, false);
-                param->setName(kNatronNodeKnobConvertToGroupButton);
-                param->setEvaluateOnChange(false);
-                param->setHintToolTip( tr("Converts this node to a Group: the internal node-graph and the user parameters will become editable") );
-                settingsPage->addKnob(param);
-                _imp->pyPlugConvertToGroupButtonKnob = param;
-            }
-        }
-    }
-
-
-
-    if (_imp->effect->isWriter()
-        && !ioContainer) {
-        //Create a frame step parameter for writers, and control it in OutputSchedulerThread.cpp
-
-        if (!mainPage) {
-            mainPage = getOrCreateMainPage();
-        }
-
-        KnobButtonPtr renderButton = AppManager::createKnob<KnobButton>(_imp->effect, tr("Render"), 1, false);
-        renderButton->setHintToolTip( tr("Starts rendering the specified frame range.") );
-        renderButton->setAsRenderButton();
-        renderButton->setName("startRender");
-        renderButton->setEvaluateOnChange(false);
-        _imp->renderButton = renderButton;
-        mainPage->addKnob(renderButton);
-
-        createPythonPage();
-    }
-} // Node::initializeDefaultKnobs
-
-void
-Node::initializeKnobs(bool loadingSerialization, bool hasGUI)
-{
-    ////Only called by the main-thread
-
-
-    _imp->effect->beginChanges();
-
-    assert( QThread::currentThread() == qApp->thread() );
-
-    InitializeKnobsFlag_RAII __isInitializingKnobsFlag__(getEffectInstance());
-
-    //Initialize plug-in knobs
-    _imp->effect->initializeKnobsPublic();
-
-    if ( _imp->effect->getMakeSettingsPanel() ) {
-        //initialize default knobs added by Natron
-        initializeDefaultKnobs(loadingSerialization, hasGUI);
-    }
-
-    declarePythonKnobs();
-
-    KnobItemsTablePtr table = _imp->effect->getItemsTable();
-    if (table) {
-        table->declareItemsToPython();
-    }
-    
-    _imp->effect->endChanges();
-
-    Q_EMIT knobsInitialized();
-} // initializeKnobs
-
-
-
-int
-Node::getFrameStepKnobValue() const
-{
-    KnobIPtr knob = getKnobByName(kNatronWriteParamFrameStep);
-    if (!knob) {
-        return 1;
-    }
-    KnobIntPtr k = toKnobInt(knob);
-
-    if (!k) {
-        return 1;
-    } else {
-        int v = k->getValue();
-
-        return std::max(1, v);
-    }
-}
-
-bool
-Node::handleFormatKnob(const KnobIPtr& knob)
-{
-    KnobChoicePtr choice = _imp->pluginFormatKnobs.formatChoice.lock();
-
-    if (!choice) {
-        return false;
-    }
-
-    if (knob != choice) {
-        return false;
-    }
-    if (choice->getIsSecret()) {
-        return true;
-    }
-    int curIndex = choice->getValue();
-    Format f;
-    if ( !getApp()->getProject()->getProjectFormatAtIndex(curIndex, &f) ) {
-        assert(false);
-
-        return true;
-    }
-
-    KnobIntPtr size = _imp->pluginFormatKnobs.size.lock();
-    KnobDoublePtr par = _imp->pluginFormatKnobs.par.lock();
-    assert(size && par);
-
-    _imp->effect->beginChanges();
-    size->blockValueChanges();
-    std::vector<int> values(2);
-    values[0] = f.width();
-    values[1] = f.height();
-    size->setValueAcrossDimensions(values);
-    size->unblockValueChanges();
-    par->blockValueChanges();
-    par->setValue( f.getPixelAspectRatio() );
-    par->unblockValueChanges();
-
-    _imp->effect->endChanges();
-
-    return true;
-}
-
-void
-Node::refreshFormatParamChoice(const std::vector<std::string>& entries,
-                               int defValue,
-                               bool loadingProject)
-{
-    KnobChoicePtr choice = _imp->pluginFormatKnobs.formatChoice.lock();
-
-    if (!choice) {
-        return;
-    }
-    int curIndex = choice->getValue();
-    choice->populateChoices(entries);
-    choice->beginChanges();
-
-    choice->setDefaultValueWithoutApplying(defValue);
-    // We don't want to serialize the default value even if it changed, because it will be restored by the project
-    choice->setCurrentDefaultValueAsInitialValue();
-
-    if (!loadingProject) {
-        //changedKnob was not called because we are initializing knobs
-        handleFormatKnob(choice);
-    } else {
-        if ( curIndex < (int)entries.size() ) {
-            choice->setValue(curIndex);
-        }
-    }
-
-    choice->endChanges();
-}
-
-void
-Node::refreshPreviewsAfterProjectLoad()
-{
-    computePreviewImage( getApp()->getTimeLine()->currentFrame() );
-    Q_EMIT s_refreshPreviewsAfterProjectLoadRequested();
-}
-
-QString
-Node::makeDocumentation(bool genHTML) const
-{
-    QString ret;
-    QString markdown;
-    QTextStream ts(&ret);
-    QTextStream ms(&markdown);
-
-    QString pluginID, pluginLabel, pluginDescription, pluginIcon;
-    int majorVersion = getMajorVersion();
-    int minorVersion = getMinorVersion();
-    std::vector<std::string> pluginGroup;
-    bool pluginDescriptionIsMarkdown = false;
-    QVector<QStringList> inputs;
-    QVector<QStringList> items;
-
-    {
-        PluginPtr plugin = getPlugin();
-        assert(plugin);
-
-        pluginID = QString::fromUtf8(plugin->getPluginID().c_str());
-        pluginLabel =  QString::fromUtf8( Plugin::makeLabelWithoutSuffix( plugin->getPluginLabel() ).c_str());
-        pluginDescription =  QString::fromUtf8( plugin->getProperty<std::string>(kNatronPluginPropDescription).c_str() );
-        pluginIcon = QString::fromUtf8(plugin->getProperty<std::string>(kNatronPluginPropIconFilePath).c_str());
-        pluginGroup = plugin->getPropertyN<std::string>(kNatronPluginPropGrouping);
-        pluginDescriptionIsMarkdown = plugin->getProperty<bool>(kNatronPluginPropDescriptionIsMarkdown);
-
-
-        for (int i = 0; i < _imp->effect->getMaxInputCount(); ++i) {
-            QStringList input;
-            input << convertFromPlainTextToMarkdown( QString::fromStdString( _imp->effect->getInputLabel(i) ), genHTML, true );
-            input << convertFromPlainTextToMarkdown( QString::fromStdString( _imp->effect->getInputHint(i) ), genHTML, true );
-            input << ( _imp->effect->isInputOptional(i) ? tr("Yes") : tr("No") );
-            inputs.push_back(input);
-
-            // Don't show more than doc for 4 inputs otherwise it will just clutter the page
-            if (i == 3) {
-                break;
-            }
-        }
-    }
-
-    // check for plugin icon
-    QString pluginIconUrl;
-    if ( !pluginIcon.isEmpty() ) {
-        QFile iconFile(pluginIcon);
-        if ( iconFile.exists() ) {
-            if (genHTML) {
-                pluginIconUrl.append( QString::fromUtf8("/LOCAL_FILE/") );
-                pluginIconUrl.append(pluginIcon);
-                pluginIconUrl.replace( QString::fromUtf8("\\"), QString::fromUtf8("/") );
-            } else {
-                pluginIconUrl.append(pluginID);
-                pluginIconUrl.append(QString::fromUtf8(".png"));
-            }
-        }
-    }
-
-    // check for extra markdown file
-    QString extraMarkdown;
-    QString pluginMD = pluginIcon;
-    pluginMD.replace( QString::fromUtf8(".png"), QString::fromUtf8(".md") );
-    QFile pluginMarkdownFile(pluginMD);
-    if ( pluginMarkdownFile.exists() ) {
-        if ( pluginMarkdownFile.open(QIODevice::ReadOnly | QIODevice::Text) ) {
-            extraMarkdown = QString::fromUtf8( pluginMarkdownFile.readAll() );
-            pluginMarkdownFile.close();
-        }
-    }
-
-    // generate knobs info
-    KnobsVec knobs = getEffectInstance()->getKnobs_mt_safe();
-    for (KnobsVec::const_iterator it = knobs.begin(); it != knobs.end(); ++it) {
-
-        if ( (*it)->getIsSecret() ) {
-            continue;
-        }
-
-        if ( !(*it)->isDeclaredByPlugin() && !( isPyPlug() && (*it)->isUserKnob() ) ) {
-            continue;
-        }
-
-        QString knobScriptName = NATRON_NAMESPACE::convertFromPlainTextToMarkdown( QString::fromUtf8( (*it)->getName().c_str() ), genHTML, true);
-        QString knobLabel = NATRON_NAMESPACE::convertFromPlainTextToMarkdown( QString::fromUtf8( (*it)->getLabel().c_str() ), genHTML, true);
-        QString knobHint = NATRON_NAMESPACE::convertFromPlainTextToMarkdown( QString::fromUtf8( (*it)->getHintToolTip().c_str() ), genHTML, true);
-
-        if ( knobScriptName.startsWith( QString::fromUtf8("NatronOfxParam") ) || knobScriptName == QString::fromUtf8("exportAsPyPlug") ) {
-            continue;
-        }
-
-        QString defValuesStr, knobType;
-        std::vector<std::pair<QString, QString> > dimsDefaultValueStr;
-        KnobIntPtr isInt = toKnobInt(*it);
-        KnobChoicePtr isChoice = toKnobChoice(*it);
-        KnobBoolPtr isBool = toKnobBool(*it);
-        KnobDoublePtr isDbl = toKnobDouble(*it);
-        KnobStringPtr isString = toKnobString(*it);
-        KnobSeparatorPtr isSep = toKnobSeparator(*it);
-        KnobButtonPtr isBtn = toKnobButton(*it);
-        KnobParametricPtr isParametric = toKnobParametric(*it);
-        KnobGroupPtr isGroup = toKnobGroup(*it);
-        KnobPagePtr isPage = toKnobPage(*it);
-        KnobColorPtr isColor = toKnobColor(*it);
-
-        if (isInt) {
-            knobType = tr("Integer");
-        } else if (isChoice) {
-            knobType = tr("Choice");
-        } else if (isBool) {
-            knobType = tr("Boolean");
-        } else if (isDbl) {
-            knobType = tr("Double");
-        } else if (isString) {
-            knobType = tr("String");
-        } else if (isSep) {
-            knobType = tr("Seperator");
-        } else if (isBtn) {
-            knobType = tr("Button");
-        } else if (isParametric) {
-            knobType = tr("Parametric");
-        } else if (isGroup) {
-            knobType = tr("Group");
-        } else if (isPage) {
-            knobType = tr("Page");
-        } else if (isColor) {
-            knobType = tr("Color");
-        } else {
-            knobType = tr("N/A");
-        }
-
-        if (!isGroup && !isPage) {
-            for (int i = 0; i < (*it)->getNDimensions(); ++i) {
-                QString valueStr;
-
-                if (!isBtn && !isSep && !isParametric) {
-                    if (isChoice) {
-                        int index = isChoice->getDefaultValue(DimIdx(i));
-                        std::vector<std::string> entries = isChoice->getEntries();
-                        if ( (index >= 0) && ( index < (int)entries.size() ) ) {
-                            valueStr = QString::fromUtf8( entries[index].c_str() );
-                        }
-                        std::vector<std::string> entriesHelp = isChoice->getEntriesHelp();
-                        if ( entries.size() == entriesHelp.size() ) {
-                            bool first = true;
-                            for (size_t i = 0; i < entries.size(); i++) {
-                                QString entry = QString::fromUtf8( entries[i].c_str() );
-                                QString entryHelp = QString::fromUtf8( entriesHelp[i].c_str() );
-                                if (!entry.isEmpty() && !entryHelp.isEmpty() ) {
-                                    if (first) {
-                                        // empty line before the option descriptions
-                                        if (genHTML) {
-                                            knobHint.append( QString::fromUtf8("<br />") );
-                                        } else {
-                                            // we do a hack for multiline elements, because the markdown->rst conversion by pandoc doesn't use the line block syntax.
-                                            // what we do here is put a supplementary dot at the beginning of each line, which is then converted to a pipe '|' in the
-                                            // genStaticDocs.sh script by a simple sed command after converting to RsT
-                                            if (!knobHint.startsWith( QString::fromUtf8(". ") )) {
-                                                knobHint.prepend( QString::fromUtf8(". ") );
-                                            }
-                                            knobHint.append( QString::fromUtf8("\\\n") );
-                                        }
-                                        first = false;
-                                    }
-                                    if (genHTML) {
-                                        knobHint.append( QString::fromUtf8("<br />") );
-                                    } else {
-                                        knobHint.append( QString::fromUtf8("\\\n") );
-                                        // we do a hack for multiline elements, because the markdown->rst conversion by pandoc doesn't use the line block syntax.
-                                        // what we do here is put a supplementary dot at the beginning of each line, which is then converted to a pipe '|' in the
-                                        // genStaticDocs.sh script by a simple sed command after converting to RsT
-                                        knobHint.append( QString::fromUtf8(". ") );
-                                    }
-                                    knobHint.append( QString::fromUtf8("**%1**: %2").arg( convertFromPlainTextToMarkdown(entry, genHTML, true) ).arg( convertFromPlainTextToMarkdown(entryHelp, genHTML, true) ) );
-                                }
-                            }
-                        }
-                    } else if (isInt) {
-                        valueStr = QString::number( isInt->getDefaultValue(DimIdx(i)) );
-                    } else if (isDbl) {
-                        valueStr = QString::number( isDbl->getDefaultValue(DimIdx(i)) );
-                    } else if (isBool) {
-                        valueStr = isBool->getDefaultValue(DimIdx(i)) ? tr("On") : tr("Off");
-                    } else if (isString) {
-                        valueStr = QString::fromUtf8( isString->getDefaultValue(DimIdx(i)).c_str() );
-                    } else if (isColor) {
-                        valueStr = QString::number( isColor->getDefaultValue(DimIdx(i)) );
-                    }
-                }
-
-                dimsDefaultValueStr.push_back( std::make_pair(convertFromPlainTextToMarkdown( QString::fromUtf8( (*it)->getDimensionName( DimIdx(i) ).c_str() ), genHTML, true ),
-                                                              convertFromPlainTextToMarkdown(valueStr, genHTML, true)) );
-            }
-
-            for (std::size_t i = 0; i < dimsDefaultValueStr.size(); ++i) {
-                if ( !dimsDefaultValueStr[i].second.isEmpty() ) {
-                    if (dimsDefaultValueStr.size() > 1) {
-                        defValuesStr.append(dimsDefaultValueStr[i].first);
-                        defValuesStr.append( QString::fromUtf8(": ") );
-                    }
-                    defValuesStr.append(dimsDefaultValueStr[i].second);
-                    if (i < dimsDefaultValueStr.size() - 1) {
-                        defValuesStr.append( QString::fromUtf8(" ") );
-                    }
-                }
-            }
-            if ( defValuesStr.isEmpty() ) {
-                defValuesStr = tr("N/A");
-            }
-        }
-
-        if (!isPage && !isSep && !isGroup) {
-            QStringList row;
-            row << knobLabel << knobScriptName << knobType << defValuesStr << knobHint;
-            items.append(row);
-        }
-    } // for (KnobsVec::const_iterator it = knobs.begin(); it!=knobs.end(); ++it) {
-
-
-    // generate plugin info
-    ms << tr("%1 node").arg(pluginLabel) << "\n==========\n\n";
-
-    // a hack to avoid repeating the documentation for the various merge plugins
-    if ( pluginID.startsWith( QString::fromUtf8("net.sf.openfx.Merge") ) ) {
-        std::string id = pluginID.toStdString();
-        std::string op;
-        if (id == PLUGINID_OFX_MERGE) {
-            // do nothing
-        } else if (id == "net.sf.openfx.MergeDifference") {
-            op = "difference (a.k.a. absminus)";
-        } else if (id == "net.sf.openfx.MergeIn") {
-            op = "in";
-        } else if (id == "net.sf.openfx.MergeMatte") {
-            op = "matte";
-        } else if (id == "net.sf.openfx.MergeMax") {
-            op = "max";
-        } else if (id == "net.sf.openfx.MergeMin") {
-            op = "min";
-        } else if (id == "net.sf.openfx.MergeMultiply") {
-            op = "multiply";
-        } else if (id == "net.sf.openfx.MergeOut") {
-            op = "out";
-        } else if (id == "net.sf.openfx.MergePlus") {
-            op = "plus";
-        } else if (id == "net.sf.openfx.MergeScreen") {
-            op = "screen";
-        }
-        if ( !op.empty() ) {
-            // we should use the custom link "[Merge node](|http::/plugins/"PLUGINID_OFX_MERGE".html||rst::net.sf.openfx.MergePlugin|)"
-            // but pandoc borks it
-            ms << tr("The *%1* node is a convenience node identical to the %2, except that the operator is set to *%3* by default.")
-            .arg(pluginLabel)
-            .arg(genHTML ? QString::fromUtf8("<a href=\""PLUGINID_OFX_MERGE".html\">Merge node</a>") :
-                 QString::fromUtf8(":ref:`"PLUGINID_OFX_MERGE"`")
-                 //QString::fromUtf8("[Merge node](http::/plugins/"PLUGINID_OFX_MERGE".html)")
-                 )
-            .arg( QString::fromUtf8( op.c_str() ) );
-            goto OUTPUT;
-        }
-
-    }
-
-    if (!pluginIconUrl.isEmpty()) {
-        // add a nonbreaking space so that pandoc doesn't use the alt-text as a caption
-        // http://pandoc.org/MANUAL.html#images
-        ms << "![pluginIcon](" << pluginIconUrl << ")";
-        if (!genHTML) {
-            // specify image width for pandoc-generated printed doc
-            // (for hoedown-generated HTML, this handled by the CSS using the alt=pluginIcon attribute)
-            // see http://pandoc.org/MANUAL.html#images
-            // note that only % units are understood both by pandox and sphinx
-            ms << "{ width=10% }";
-        }
-        ms << "\\ \n\n";
-    }
-    ms << tr("*This documentation is for version %2.%3 of %1.*").arg(pluginLabel).arg(majorVersion).arg(minorVersion) << "\n\n";
-
-    if (!pluginDescriptionIsMarkdown) {
-        if (genHTML) {
-            pluginDescription = NATRON_NAMESPACE::convertFromPlainText(pluginDescription, NATRON_NAMESPACE::WhiteSpaceNormal);
-
-            // replace URLs with links
-            QRegExp re( QString::fromUtf8("((http|ftp|https)://([\\w_-]+(?:(?:\\.[\\w_-]+)+))([\\w.,@?^=%&:/~+#-]*[\\w@?^=%&/~+#-])?)") );
-            pluginDescription.replace( re, QString::fromUtf8("<a href=\"\\1\">\\1</a>") );
-        } else {
-            pluginDescription = convertFromPlainTextToMarkdown(pluginDescription, genHTML, false);
-        }
-    }
-
-    ms << pluginDescription << "\n\n";
-
-    // create markdown table
-    ms << tr("Inputs") << "\n----------\n\n";
-    ms << tr("Input") << " | " << tr("Description") << " | " << tr("Optional") << "\n";
-    ms << "--- | --- | ---\n";
-    if (inputs.size() > 0) {
-        Q_FOREACH(const QStringList &input, inputs) {
-            QString inputName = input.at(0);
-            QString inputDesc = input.at(1);
-            QString inputOpt = input.at(2);
-
-            ms << inputName << " | " << inputDesc << " | " << inputOpt << "\n";
-        }
-    }
-    ms << tr("Controls") << "\n----------\n\n";
-    if (!genHTML) {
-        // insert a special marker to be replaced in rst by the genStaticDocs.sh script)
-        ms << "CONTROLSTABLEPROPS\n\n";
-    }
-    ms << tr("Parameter / script name") << " | " << tr("Type") << " | " << tr("Default") << " | " << tr("Function") << "\n";
-    ms << "--- | --- | --- | ---\n";
-    if (items.size() > 0) {
-        Q_FOREACH(const QStringList &item, items) {
-            QString itemLabel = item.at(0);
-            QString itemScript = item.at(1);
-            QString itemType = item.at(2);
-            QString itemDefault = item.at(3);
-            QString itemFunction = item.at(4);
-
-            ms << itemLabel << " / `" << itemScript << "` | " << itemType << " | " << itemDefault << " | " << itemFunction << "\n";
-        }
-    }
-
-    // add extra markdown if available
-    if ( !extraMarkdown.isEmpty() ) {
-        ms << "\n\n";
-        ms << extraMarkdown;
-    }
-
-OUTPUT:
-    // output
-    if (genHTML) {
-        // use hoedown to convert to HTML
-
-        ts << "<!DOCTYPE HTML PUBLIC \"-//W3C//DTD HTML 4.01 Transitional//EN\" \"http://www.w3.org/TR/html4/loose.dtd\">";
-        ts << "<html><head>";
-        ts << "<title>" << pluginLabel << " - NATRON_DOCUMENTATION</title>";
-        ts << "<link rel=\"stylesheet\" href=\"_static/markdown.css\" type=\"text/css\" /><script type=\"text/javascript\" src=\"_static/jquery.js\"></script><script type=\"text/javascript\" src=\"_static/dropdown.js\"></script>";
-        ts << "</head><body>";
-        ts << "<div class=\"related\"><h3>" << tr("Navigation") << "</h3><ul>";
-        ts << "<li><a href=\"/index.html\">NATRON_DOCUMENTATION</a> &raquo;</li>";
-        ts << "<li><a href=\"/_group.html\">" << tr("Reference Guide") << "</a> &raquo;</li>";
-        if ( !pluginGroup.empty() ) {
-            const QString group = QString::fromUtf8(pluginGroup[0].c_str());
-            if (!group.isEmpty()) {
-                ts << "<li><a href=\"/_group.html?id=" << group << "\">" << group << "</a> &raquo;</li>";
-            }
-        }
-        ts << "</ul></div>";
-        ts << "<div class=\"document\"><div class=\"documentwrapper\"><div class=\"body\"><div class=\"section\">";
-        QString html = Markdown::convert2html(markdown);
-        ts << Markdown::fixNodeHTML(html);
-        ts << "</div></div></div><div class=\"clearer\"></div></div><div class=\"footer\"></div></body></html>";
-    } else {
-        // this markdown will be processed externally by pandoc
-
-        ts << markdown;
-    }
-
-    return ret;
-} // Node::makeDocumentation
-
 bool
 Node::isForceCachingEnabled() const
 {
@@ -3801,29 +863,11 @@
     b->setValue(value);
 }
 
-void
-Node::onSetSupportRenderScaleMaybeSet(int support)
-{
-    if ( (EffectInstance::SupportsEnum)support == EffectInstance::eSupportsYes ) {
-        KnobBoolPtr b = _imp->useFullScaleImagesWhenRenderScaleUnsupported.lock();
-        if (b) {
-            b->setSecret(true);
-        }
-    }
-}
-
-bool
-Node::useScaleOneImagesWhenRenderScaleSupportIsDisabled() const
-{
-    KnobBoolPtr b =  _imp->useFullScaleImagesWhenRenderScaleUnsupported.lock();
-
-    return b ? b->getValue() : false;
-}
 
 void
 Node::beginEditKnobs()
 {
-    _imp->effect->beginEditKnobs();
+    _imp->effect->beginEditKnobs_public();
 }
 
 
@@ -3832,206 +876,6 @@
 {
     ///Thread safe as it never changes
     return _imp->effect;
-}
-
-void
-Node::hasViewersConnectedInternal(std::list<ViewerInstancePtr >* viewers,
-                                 std::list<const Node*>* markedNodes) const
-{
-
-    if (std::find(markedNodes->begin(), markedNodes->end(), this) != markedNodes->end()) {
-        return;
-    }
-
-    markedNodes->push_back(this);
-    ViewerInstancePtr thisViewer = toViewerInstance( _imp->effect);
-
-    if (thisViewer) {
-        viewers->push_back(thisViewer);
-    } else {
-        NodesList outputs;
-        getOutputsWithGroupRedirection(outputs);
-
-        for (NodesList::iterator it = outputs.begin(); it != outputs.end(); ++it) {
-            assert(*it);
-            (*it)->hasViewersConnectedInternal(viewers, markedNodes);
-        }
-    }
-}
-
-void
-Node::hasOutputNodesConnectedInternal(std::list<OutputEffectInstancePtr >* writers,
-                                     std::list<const Node*>* markedNodes) const
-{
-    if (std::find(markedNodes->begin(), markedNodes->end(), this) != markedNodes->end()) {
-        return;
-    }
-
-    markedNodes->push_back(this);
-
-    OutputEffectInstancePtr thisWriter = boost::dynamic_pointer_cast<OutputEffectInstance>(_imp->effect);
-
-    if ( thisWriter && thisWriter->isOutput() && !dynamic_cast<GroupOutput*>(thisWriter.get()) ) {
-        writers->push_back(thisWriter);
-    } else {
-        NodesList outputs;
-        getOutputsWithGroupRedirection(outputs);
-
-        for (NodesList::iterator it = outputs.begin(); it != outputs.end(); ++it) {
-            assert(*it);
-            (*it)->hasOutputNodesConnectedInternal(writers, markedNodes);
-        }
-    }
-}
-
-void
-Node::hasOutputNodesConnected(std::list<OutputEffectInstancePtr >* writers) const
-{
-    std::list<const Node*> m;
-    hasOutputNodesConnectedInternal(writers, &m);
-}
-
-void
-Node::hasViewersConnected(std::list<ViewerInstancePtr >* viewers) const
-{
-
-    std::list<const Node*> m;
-    hasViewersConnectedInternal(viewers, &m);
-
-}
-
-/**
- * @brief Resolves links of the graph in the case of containers (that do not do any rendering but only contain nodes inside)
- * so that algorithms that cycle the tree from bottom to top
- * properly visit all nodes in the correct order
- **/
-static NodePtr
-applyNodeRedirectionsUpstream(const NodePtr& node)
-{
-    if (!node) {
-        return node;
-    }
-    NodeGroupPtr isGrp = node->isEffectNodeGroup();
-    if (isGrp) {
-        //The node is a group, instead jump directly to the output node input of the  group
-        return applyNodeRedirectionsUpstream(isGrp->getOutputNodeInput());
-    }
-
-    PrecompNodePtr isPrecomp = node->isEffectPrecompNode();
-    if (isPrecomp) {
-        //The node is a precomp, instead jump directly to the output node of the precomp
-        return applyNodeRedirectionsUpstream(isPrecomp->getOutputNode());
-    }
-
-    GroupInputPtr isInput = node->isEffectGroupInput();
-    if (isInput) {
-        //The node is a group input,  jump to the corresponding input of the group
-        NodeCollectionPtr collection = node->getGroup();
-        assert(collection);
-        isGrp = toNodeGroup(collection);
-        if (isGrp) {
-            return applyNodeRedirectionsUpstream(isGrp->getRealInputForInput(node));
-        }
-    }
-
-    return node;
-}
-
-/**
- * @brief Resolves links of the graph in the case of containers (that do not do any rendering but only contain nodes inside)
- * so that algorithms that cycle the tree from top to bottom
- * properly visit all nodes in the correct order. Note that one node may translate to several nodes since multiple nodes
- * may be connected to the same node.
- **/
-static void
-applyNodeRedirectionsDownstream(int recurseCounter,
-                                const NodePtr& node,
-                                NodesList& translated)
-{
-    NodeGroupPtr isGrp = node->isEffectNodeGroup();
-
-    if (isGrp) {
-        //The node is a group, meaning it should not be taken into account, instead jump directly to the input nodes output of the group
-        NodesList inputNodes;
-        isGrp->getInputsOutputs(&inputNodes);
-        for (NodesList::iterator it2 = inputNodes.begin(); it2 != inputNodes.end(); ++it2) {
-            //Call recursively on them
-            applyNodeRedirectionsDownstream(recurseCounter + 1, *it2, translated);
-        }
-
-        return;
-    }
-
-    GroupOutputPtr isOutput = node->isEffectGroupOutput();
-    if (isOutput) {
-        //The node is the output of a group, its outputs are the outputs of the group
-        NodeCollectionPtr collection = isOutput->getNode()->getGroup();
-        if (!collection) {
-            return;
-        }
-        isGrp = toNodeGroup(collection);
-        if (isGrp) {
-            NodesWList groupOutputs;
-
-            NodePtr grpNode = isGrp->getNode();
-            if (grpNode) {
-                grpNode->getOutputs_mt_safe(groupOutputs);
-            }
-
-            for (NodesWList::iterator it2 = groupOutputs.begin(); it2 != groupOutputs.end(); ++it2) {
-                //Call recursively on them
-                NodePtr output = it2->lock();
-                if (output) {
-                    applyNodeRedirectionsDownstream(recurseCounter + 1, output, translated);
-                }
-            }
-        }
-
-        return;
-    }
-
-    PrecompNodePtr isInPrecomp = node->isPartOfPrecomp();
-    if ( isInPrecomp && (isInPrecomp->getOutputNode() == node) ) {
-        //This node is the output of the precomp, its outputs are the outputs of the precomp node
-        NodesWList groupOutputs;
-
-        isInPrecomp->getNode()->getOutputs_mt_safe(groupOutputs);
-
-        for (NodesWList::iterator it2 = groupOutputs.begin(); it2 != groupOutputs.end(); ++it2) {
-            //Call recursively on them
-            NodePtr output = it2->lock();
-            if (output) {
-                applyNodeRedirectionsDownstream(recurseCounter + 1, output, translated);
-            }
-        }
-
-        return;
-    }
-
-    //Base case: return this node
-    if (recurseCounter > 0) {
-        translated.push_back(node);
-    }
-} // applyNodeRedirectionsDownstream
-
-void
-Node::getOutputsWithGroupRedirection(NodesList& outputs) const
-{
-    NodesList redirections;
-    NodePtr thisShared = boost::const_pointer_cast<Node>( shared_from_this() );
-
-    applyNodeRedirectionsDownstream(0, thisShared, redirections);
-    if ( !redirections.empty() ) {
-        outputs.insert( outputs.begin(), redirections.begin(), redirections.end() );
-    } else {
-        QMutexLocker l(&_imp->outputsMutex);
-        for (NodesWList::const_iterator it = _imp->outputs.begin(); it != _imp->outputs.end(); ++it) {
-            NodePtr output = it->lock();
-            if (output) {
-                outputs.push_back(output);
-            }
-        }
-    }
 }
 
 
@@ -4060,826 +904,6 @@
 }
 
 void
-Node::initializeInputs()
-{
-    ////Only called by the main-thread
-    assert( QThread::currentThread() == qApp->thread() );
-    const int inputCount = getMaxInputCount();
-    InputsV oldInputs;
-    {
-        QMutexLocker k(&_imp->inputsLabelsMutex);
-        _imp->inputLabels.resize(inputCount);
-        _imp->inputHints.resize(inputCount);
-        for (int i = 0; i < inputCount; ++i) {
-            _imp->inputLabels[i] = _imp->effect->getInputLabel(i);
-            _imp->inputHints[i] = _imp->effect->getInputHint(i);
-        }
-    }
-    {
-        QMutexLocker l(&_imp->lastRenderStartedMutex);
-        _imp->inputIsRenderingCounter.resize(inputCount);
-    }
-    {
-        QMutexLocker l(&_imp->inputsMutex);
-        oldInputs = _imp->inputs;
-
-        std::vector<bool> oldInputsVisibility = _imp->inputsVisibility;
-        _imp->inputIsRenderingCounter.resize(inputCount);
-        _imp->inputs.resize(inputCount);
-        _imp->inputsVisibility.resize(inputCount);
-        ///if we added inputs, just set to NULL the new inputs, and add their label to the labels map
-        for (int i = 0; i < inputCount; ++i) {
-            if ( i < (int)oldInputs.size() ) {
-                _imp->inputs[i] = oldInputs[i];
-            } else {
-                _imp->inputs[i].reset();
-            }
-            if (i < (int) oldInputsVisibility.size()) {
-                _imp->inputsVisibility[i] = oldInputsVisibility[i];
-            } else {
-                _imp->inputsVisibility[i] = true;
-            }
-        }
-
-
-        ///Set the components the plug-in accepts
-        _imp->inputsComponents.resize(inputCount);
-        for (int i = 0; i < inputCount; ++i) {
-            _imp->inputsComponents[i].clear();
-            if ( _imp->effect->isInputMask(i) ) {
-                //Force alpha for masks
-                _imp->inputsComponents[i].push_back( ImageComponents::getAlphaComponents() );
-            } else {
-                _imp->effect->addAcceptedComponents(i, &_imp->inputsComponents[i]);
-            }
-        }
-        _imp->outputComponents.clear();
-        _imp->effect->addAcceptedComponents(-1, &_imp->outputComponents);
-    }
-    _imp->inputsInitialized = true;
-
-    Q_EMIT inputsInitialized();
-} // Node::initializeInputs
-
-NodePtr
-Node::getInput(int index) const
-{
-    return getInputInternal(true, index);
-}
-
-NodePtr
-Node::getInputInternal(bool useGroupRedirections,
-                       int index) const
-{
-    if (!_imp->inputsInitialized) {
-        qDebug() << "Node::getInput(): inputs not initialized";
-    }
-
-    // If we are on a render thread check if the value is cached already or cache it
-    RenderValuesCachePtr renderCache;
-    {
-        EffectInstancePtr effect = getEffectInstance();
-        if (!effect) {
-            return NodePtr();
-        }
-        RenderValuesCachePtr renderCache = effect->getRenderValuesCacheTLS();
-        if (renderCache) {
-            NodePtr input;
-            bool wasCached;
-            wasCached = renderCache->getCachedInput(index, &input);
-            if (wasCached) {
-                return input;
-            }
-        }
-    }
-
-    QMutexLocker l(&_imp->inputsMutex);
-    if ( ( index >= (int)_imp->inputs.size() ) || (index < 0) ) {
-        return NodePtr();
-    }
-
-    NodePtr ret =  _imp->inputs[index].lock();
-    if (ret && useGroupRedirections) {
-        ret = applyNodeRedirectionsUpstream(ret);
-    }
-    if (renderCache) {
-        renderCache->setCachedInput(index, ret);
-    }
-    return ret;
-}
-
-NodePtr
-Node::getRealInput(int index) const
-{
-    return getInputInternal(false, index);
-}
-
-int
-Node::getInputIndex(const NodeConstPtr& node) const
-{
-    QMutexLocker l(&_imp->inputsMutex);
-
-    for (U32 i = 0; i < _imp->inputs.size(); ++i) {
-        if (_imp->inputs[i].lock() == node) {
-            return i;
-        }
-    }
-
-    return -1;
-}
-
-const std::vector<NodeWPtr > &
-Node::getInputs() const
-{
-    ////Only called by the main-thread
-    assert( QThread::currentThread() == qApp->thread() );
-    assert(_imp->inputsInitialized);
-    return _imp->inputs;
-}
-
-
-std::vector<NodeWPtr >
-Node::getInputs_copy() const
-{
-    assert(_imp->inputsInitialized);
-
-    QMutexLocker l(&_imp->inputsMutex);
-
-    return _imp->inputs;
-}
-
-std::string
-Node::getInputLabel(int inputNb) const
-{
-    assert(_imp->inputsInitialized);
-
-    QMutexLocker l(&_imp->inputsLabelsMutex);
-    if ( (inputNb < 0) || ( inputNb >= (int)_imp->inputLabels.size() ) ) {
-        throw std::invalid_argument("Index out of range");
-    }
-
-    return _imp->inputLabels[inputNb];
-}
-
-std::string
-Node::getInputHint(int inputNb) const
-{
-    assert(_imp->inputsInitialized);
-
-    QMutexLocker l(&_imp->inputsLabelsMutex);
-    if ( (inputNb < 0) || ( inputNb >= (int)_imp->inputHints.size() ) ) {
-        throw std::invalid_argument("Index out of range");
-    }
-
-    return _imp->inputHints[inputNb];
-}
-
-void
-Node::setInputLabel(int inputNb, const std::string& label)
-{
-    {
-        QMutexLocker l(&_imp->inputsLabelsMutex);
-        if ( (inputNb < 0) || ( inputNb >= (int)_imp->inputLabels.size() ) ) {
-            throw std::invalid_argument("Index out of range");
-        }
-        _imp->inputLabels[inputNb] = label;
-    }
-    std::map<int, MaskSelector>::iterator foundMask = _imp->maskSelectors.find(inputNb);
-    if (foundMask != _imp->maskSelectors.end()) {
-        foundMask->second.channel.lock()->setLabel(label);
-    }
-
-    std::map<int, ChannelSelector>::iterator foundChannel = _imp->channelsSelectors.find(inputNb);
-    if (foundChannel != _imp->channelsSelectors.end()) {
-        foundChannel->second.layer.lock()->setLabel(label + std::string(" Layer"));
-    }
-
-    Q_EMIT inputEdgeLabelChanged(inputNb, QString::fromUtf8(label.c_str()));
-}
-
-void
-Node::setInputHint(int inputNb, const std::string& hint)
-{
-    {
-        QMutexLocker l(&_imp->inputsLabelsMutex);
-        if ( (inputNb < 0) || ( inputNb >= (int)_imp->inputHints.size() ) ) {
-            throw std::invalid_argument("Index out of range");
-        }
-        _imp->inputHints[inputNb] = hint;
-    }
-}
-
-bool
-Node::isInputVisible(int inputNb) const
-{
-    QMutexLocker k(&_imp->inputsMutex);
-    if (inputNb >= 0 && inputNb < (int)_imp->inputsVisibility.size()) {
-        return _imp->inputsVisibility[inputNb];
-    } else {
-        throw std::invalid_argument("Index out of range");
-    }
-    return false;
-}
-
-void
-Node::setInputVisible(int inputNb, bool visible)
-{
-    {
-        QMutexLocker k(&_imp->inputsMutex);
-        if (inputNb >= 0 && inputNb < (int)_imp->inputsVisibility.size()) {
-            _imp->inputsVisibility[inputNb] = visible;
-        } else {
-            throw std::invalid_argument("Index out of range");
-        }
-    }
-    Q_EMIT inputVisibilityChanged(inputNb);
-}
-
-
-int
-Node::getInputNumberFromLabel(const std::string& inputLabel) const
-{
-    if (inputLabel.empty()) {
-        return -1;
-    }
-    assert(_imp->inputsInitialized);
-    QMutexLocker l(&_imp->inputsLabelsMutex);
-    for (U32 i = 0; i < _imp->inputLabels.size(); ++i) {
-        if (_imp->inputLabels[i] == inputLabel) {
-            return i;
-        }
-    }
-
-    return -1;
-}
-
-bool
-Node::isInputConnected(int inputNb) const
-{
-    assert(_imp->inputsInitialized);
-
-    return getInput(inputNb) != NULL;
-}
-
-bool
-Node::hasInputConnected() const
-{
-    assert(_imp->inputsInitialized);
-
-    QMutexLocker l(&_imp->inputsMutex);
-    for (U32 i = 0; i < _imp->inputs.size(); ++i) {
-        if ( _imp->inputs[i].lock() ) {
-            return true;
-        }
-    }
-
-
-    return false;
-}
-
-bool
-Node::hasMandatoryInputDisconnected() const
-{
-    QMutexLocker l(&_imp->inputsMutex);
-
-    for (U32 i = 0; i < _imp->inputs.size(); ++i) {
-        if ( !_imp->inputs[i].lock() && !_imp->effect->isInputOptional(i) ) {
-            return true;
-        }
-    }
-
-    return false;
-}
-
-bool
-Node::hasAllInputsConnected() const
-{
-    QMutexLocker l(&_imp->inputsMutex);
-
-    for (U32 i = 0; i < _imp->inputs.size(); ++i) {
-        if ( !_imp->inputs[i].lock() ) {
-            return false;
-        }
-    }
-
-    return true;
-}
-
-bool
-Node::hasOutputConnected() const
-{
-    ////Only called by the main-thread
-
-    if ( isOutputNode() ) {
-        return true;
-    }
-    if ( QThread::currentThread() == qApp->thread() ) {
-        if (_imp->outputs.size() > 0) {
-            return true;
-        }
-    } else {
-        QMutexLocker l(&_imp->outputsMutex);
-        if (_imp->outputs.size() > 0) {
-            return true;
-        }
-    }
-
-    return false;
-}
-
-bool
-Node::checkIfConnectingInputIsOk(const NodePtr& input) const
-{
-    ////Only called by the main-thread
-    assert( QThread::currentThread() == qApp->thread() );
-    if (!input || input.get() == this) {
-        return false;
-    }
-    bool found = input->isNodeUpstream(shared_from_this());
-    return !found;
-}
-
-bool
-Node::isNodeUpstreamInternal(const NodeConstPtr& input, std::list<const Node*>& markedNodes) const
-{
-    if (!input) {
-        return false;
-    }
-
-    if (std::find(markedNodes.begin(), markedNodes.end(), this) != markedNodes.end()) {
-        return false;
-    }
-
-    markedNodes.push_back(this);
-
-    // No need to lock inputs is only written to by the main-thread
-    for (std::size_t i = 0; i  < _imp->inputs.size(); ++i) {
-        if (_imp->inputs[i].lock() == input) {
-            return true;
-        }
-    }
-
-    for (std::size_t i = 0; i  < _imp->inputs.size(); ++i) {
-        NodePtr in = _imp->inputs[i].lock();
-        if (in) {
-            if (in->isNodeUpstreamInternal(input, markedNodes)) {
-                return true;
-            }
-        }
-    }
-    return false;
-}
-
-bool
-Node::isNodeUpstream(const NodeConstPtr& input) const
-{
-    ////Only called by the main-thread
-    assert( QThread::currentThread() == qApp->thread() );
-    std::list<const Node*> markedNodes;
-    return isNodeUpstreamInternal(input, markedNodes);
-}
-
-
-static Node::CanConnectInputReturnValue
-checkCanConnectNoMultiRes(const Node* output,
-                          const NodePtr& input)
-{
-    //http://openfx.sourceforge.net/Documentation/1.3/ofxProgrammingReference.html#kOfxImageEffectPropSupportsMultiResolution
-    //Check that the input has the same RoD that another input and that its rod is set to 0,0
-    RenderScale scale(1.);
-    RectD rod;
-    StatusEnum stat = input->getEffectInstance()->getRegionOfDefinition_public(0,
-                                                                               output->getApp()->getTimeLine()->currentFrame(),
-                                                                               scale,
-                                                                               ViewIdx(0),
-                                                                               &rod);
-
-    if ( (stat == eStatusFailed) && !rod.isNull() ) {
-        return Node::eCanConnectInput_givenNodeNotConnectable;
-    }
-    if ( (rod.x1 != 0) || (rod.y1 != 0) ) {
-        return Node::eCanConnectInput_multiResNotSupported;
-    }
-
-    // Commented-out: Some Furnace plug-ins from The Foundry (e.g F_Steadiness) are not supporting multi-resolution but actually produce an output
-    // with a RoD different from the input
-
-    /*RectD outputRod;
-       stat = output->getEffectInstance()->getRegionOfDefinition_public(output->getCacheID(), output->getApp()->getTimeLine()->currentFrame(), scale, ViewIdx(0), &outputRod);
-       Q_UNUSED(stat);
-
-       if ( !outputRod.isNull() && (rod != outputRod) ) {
-        return Node::eCanConnectInput_multiResNotSupported;
-       }*/
-
-    for (int i = 0; i < output->getMaxInputCount(); ++i) {
-        NodePtr inputNode = output->getInput(i);
-        if (inputNode) {
-            RectD inputRod;
-            stat = inputNode->getEffectInstance()->getRegionOfDefinition_public(0,
-                                                                                output->getApp()->getTimeLine()->currentFrame(),
-                                                                                scale,
-                                                                                ViewIdx(0),
-                                                                                &inputRod);
-            if ( (stat == eStatusFailed) && !inputRod.isNull() ) {
-                return Node::eCanConnectInput_givenNodeNotConnectable;
-            }
-            if (inputRod != rod) {
-                return Node::eCanConnectInput_multiResNotSupported;
-            }
-        }
-    }
-
-    return Node::eCanConnectInput_ok;
-}
-
-Node::CanConnectInputReturnValue
-Node::canConnectInput(const NodePtr& input,
-                      int inputNumber) const
-{
-    ///No-one is allowed to connect to the other node
-    if ( !input || !input->canOthersConnectToThisNode() ) {
-        return eCanConnectInput_givenNodeNotConnectable;
-    }
-
-    ///Check for invalid index
-    {
-        QMutexLocker l(&_imp->inputsMutex);
-        if ( (inputNumber < 0) || ( inputNumber >= (int)_imp->inputs.size() ) ) {
-            return eCanConnectInput_indexOutOfRange;
-        }
-        if ( _imp->inputs[inputNumber].lock() ) {
-            return eCanConnectInput_inputAlreadyConnected;
-        }
-    }
-
-    NodeGroupPtr isGrp = input->isEffectNodeGroup();
-    if ( isGrp && !isGrp->getOutputNode() ) {
-        return eCanConnectInput_groupHasNoOutput;
-    }
-
-
-    ///Applying this connection would create cycles in the graph
-    if ( !checkIfConnectingInputIsOk( input ) ) {
-        return eCanConnectInput_graphCycles;
-    }
-
-
-    if ( !_imp->effect->supportsMultiResolution() ) {
-        CanConnectInputReturnValue ret = checkCanConnectNoMultiRes(this, input);
-        if (ret != eCanConnectInput_ok) {
-            return ret;
-        }
-    }
-
-    {
-        ///Check for invalid pixel aspect ratio if the node doesn't support multiple clip PARs
-
-        double inputPAR = input->getEffectInstance()->getAspectRatio(-1);
-        double inputFPS = input->getEffectInstance()->getFrameRate();
-        QMutexLocker l(&_imp->inputsMutex);
-
-        for (InputsV::const_iterator it = _imp->inputs.begin(); it != _imp->inputs.end(); ++it) {
-            NodePtr node = it->lock();
-            if (node) {
-                if ( !_imp->effect->supportsMultipleClipPARs() ) {
-                    if (node->getEffectInstance()->getAspectRatio(-1) != inputPAR) {
-                        return eCanConnectInput_differentPars;
-                    }
-                }
-
-                if (std::abs(node->getEffectInstance()->getFrameRate() - inputFPS) > 0.01) {
-                    return eCanConnectInput_differentFPS;
-                }
-            }
-        }
-    }
-
-    return eCanConnectInput_ok;
-} // Node::canConnectInput
-
-bool
-Node::connectInput(const NodePtr & input, int inputNumber)
-{
-
-    assert(_imp->inputsInitialized);
-
-    if (!input) {
-        return false;
-    }
-
-
-    return replaceInputInternal(input, inputNumber, true);
-} // Node::connectInput
-
-
-bool
-Node::replaceInputInternal(const NodePtr& input, int inputNumber, bool failIfExisting)
-{
-    assert(_imp->inputsInitialized);
-
-    ///Check for cycles: they are forbidden in the graph
-    if ( input && !checkIfConnectingInputIsOk( input ) ) {
-        return false;
-    }
-
-
-    ///For effects that do not support multi-resolution, make sure the input effect is correct
-    ///otherwise the rendering might crash
-    if ( input && !_imp->effect->supportsMultiResolution() ) {
-        CanConnectInputReturnValue ret = checkCanConnectNoMultiRes(this, input);
-        if (ret != eCanConnectInput_ok) {
-            return false;
-        }
-    }
-
-    {
-        ///Check for invalid index
-        QMutexLocker l(&_imp->inputsMutex);
-        if ( (inputNumber < 0) || ( inputNumber > (int)_imp->inputs.size() ) ) {
-            return false;
-        }
-    }
-
-
-    bool destroyed;
-    {
-        QMutexLocker k(&_imp->isBeingDestroyedMutex);
-        destroyed = _imp->isBeingDestroyed;
-    }
-
-    NodePtr curIn;
-    {
-        QMutexLocker l(&_imp->inputsMutex);
-        ///Set the input
-
-        curIn = _imp->inputs[inputNumber].lock();
-
-        if (failIfExisting && curIn) {
-            return false;
-        }
-
-        if (curIn == input) {
-            // Nothing changed
-            return true;
-        }
-
-        if (curIn) {
-            QObject::connect( curIn.get(), SIGNAL(labelChanged(QString,QString)), this, SLOT(onInputLabelChanged(QString,QString)), Qt::UniqueConnection );
-            curIn->disconnectOutput(this);
-        }
-        if (input) {
-            _imp->inputs[inputNumber] = input;
-            input->connectOutput(shared_from_this() );
-        } else {
-            _imp->inputs[inputNumber].reset();
-        }
-    }
-
-    if (!destroyed) {
-        _imp->effect->abortAnyEvaluation();
-    }
-
-
-    if (destroyed) {
-        // Don't do more if the node is destroyed because we would run code that is not needed on the node.
-        return true;
-    }
-
-    // Make the application recheck expressions, they may now be valid again.
-    getApp()->recheckInvalidExpressions();
-
-    ///Get notified when the input name has changed
-    if (input) {
-        QObject::connect( input.get(), SIGNAL(labelChanged(QString,QString)), this, SLOT(onInputLabelChanged(QString, QString)),Qt::UniqueConnection );
-    }
-
-    // Notify the GUI
-    Q_EMIT inputChanged(inputNumber);
-
-    beginInputEdition();
-
-    // Call the instance changed action with a reason clip changed
-    onInputChanged(inputNumber, curIn, input);
-
-    // Notify cache
-    _imp->effect->invalidateHashCache();
-
-    // Run Python callback
-    std::string inputChangedCB = getInputChangedCallback();
-    if ( !inputChangedCB.empty() ) {
-        _imp->runInputChangedCallback(inputNumber, inputChangedCB);
-    }
-
-    endInputEdition(true);
-
-    return true;
-}
-
-bool
-Node::swapInput(const NodePtr& input,
-                   int inputNumber)
-{
-
-    return replaceInputInternal(input, inputNumber, false);
-} // Node::replaceInput
-
-void
-Node::switchInput0And1()
-{
-    assert(_imp->inputsInitialized);
-    int maxInputs = getMaxInputCount();
-    if (maxInputs < 2) {
-        return;
-    }
-    ///get the first input number to switch
-    int inputAIndex = -1;
-    for (int i = 0; i < maxInputs; ++i) {
-        if ( !_imp->effect->isInputMask(i) ) {
-            inputAIndex = i;
-            break;
-        }
-    }
-
-    ///There's only a mask ??
-    if (inputAIndex == -1) {
-        return;
-    }
-
-    ///get the second input number to switch
-    int inputBIndex = -1;
-    int firstMaskInput = -1;
-    for (int j = 0; j < maxInputs; ++j) {
-        if (j == inputAIndex) {
-            continue;
-        }
-        if ( !_imp->effect->isInputMask(j) ) {
-            inputBIndex = j;
-            break;
-        } else {
-            firstMaskInput = j;
-        }
-    }
-    if (inputBIndex == -1) {
-        ///if there's a mask use it as input B for the switch
-        if (firstMaskInput != -1) {
-            inputBIndex = firstMaskInput;
-        }
-    }
-
-    _imp->effect->abortAnyEvaluation();
-
-    NodePtr input0, input1;
-
-    {
-        QMutexLocker l(&_imp->inputsMutex);
-        assert( inputAIndex < (int)_imp->inputs.size() && inputBIndex < (int)_imp->inputs.size() );
-
-        input0 = _imp->inputs[inputAIndex].lock();
-        input1 = _imp->inputs[inputBIndex].lock();
-        _imp->inputs[inputAIndex] = _imp->inputs[inputBIndex];
-        _imp->inputs[inputBIndex] = input0;
-
-
-    }
-    Q_EMIT inputChanged(inputAIndex);
-    Q_EMIT inputChanged(inputBIndex);
-
-    beginInputEdition();
-    onInputChanged(inputAIndex, input0, input1);
-    onInputChanged(inputBIndex, input1, input0);
-
-
-    // Notify cache
-    _imp->effect->invalidateHashCache();
-
-
-
-    std::string inputChangedCB = getInputChangedCallback();
-    if ( !inputChangedCB.empty() ) {
-        _imp->runInputChangedCallback(inputAIndex, inputChangedCB);
-        _imp->runInputChangedCallback(inputBIndex, inputChangedCB);
-    }
-
-
-    endInputEdition(true);
-} // switchInput0And1
-
-void
-Node::onInputLabelChanged(const QString& /*oldName*/, const QString & newName)
-{
-    assert( QThread::currentThread() == qApp->thread() );
-    assert(_imp->inputsInitialized);
-    Node* inp = dynamic_cast<Node*>( sender() );
-    assert(inp);
-    if (!inp) {
-        // coverity[dead_error_line]
-        return;
-    }
-    int inputNb = -1;
-    ///No need to lock, inputs is only written to by the mainthread
-
-    for (U32 i = 0; i < _imp->inputs.size(); ++i) {
-        if (_imp->inputs[i].lock().get() == inp) {
-            inputNb = i;
-            break;
-        }
-    }
-
-    if (inputNb != -1) {
-        Q_EMIT inputLabelChanged(inputNb, newName);
-    }
-}
-
-void
-Node::connectOutput(const NodePtr& output)
-{
-    assert(output);
-
-    {
-        QMutexLocker l(&_imp->outputsMutex);
-        _imp->outputs.push_back(output);
-    }
-    Q_EMIT outputsChanged();
-}
-
-bool
-Node::disconnectInput(int inputNumber)
-{
-    assert(_imp->inputsInitialized);
-    return replaceInputInternal(NodePtr(), inputNumber, false);
-} // Node::disconnectInput
-
-
-bool
-Node::disconnectInput(const NodePtr& input)
-{
-    int found = -1;
-    NodePtr inputShared;
-    {
-        QMutexLocker l(&_imp->inputsMutex);
-        for (std::size_t i = 0; i < _imp->inputs.size(); ++i) {
-            NodePtr curInput = _imp->inputs[i].lock();
-            if (curInput == input) {
-                inputShared = curInput;
-                found = (int)i;
-                break;
-            }
-        }
-
-    }
-    if (found != -1) {
-        return replaceInputInternal(NodePtr(), found, false);
-    }
-    return false;
-
-} // Node::disconnectInput
-
-int
-Node::disconnectOutput(const Node* output)
-{
-    assert(output);
-    int ret = -1;
-    {
-        QMutexLocker l(&_imp->outputsMutex);
-        int ret = 0;
-        for (NodesWList::iterator it = _imp->outputs.begin(); it != _imp->outputs.end(); ++it, ++ret) {
-            if (it->lock().get() == output) {
-                _imp->outputs.erase(it);
-                break;
-            }
-        }
-    }
-
-    //Will just refresh the gui
-    Q_EMIT outputsChanged();
-
-    return ret;
-}
-
-int
-Node::inputIndex(const NodePtr& n) const
-{
-    if (!n) {
-        return -1;
-    }
-
-    ///Only called by the main-thread
-    assert( QThread::currentThread() == qApp->thread() );
-    assert(_imp->inputsInitialized);
-
-    ///No need to lock this is only called by the main-thread
-    for (std::size_t i = 0; i < _imp->inputs.size(); ++i) {
-        if (_imp->inputs[i].lock() == n) {
-            return i;
-        }
-    }
-
-
-    return -1;
-}
-
-void
 Node::clearLastRenderedImage()
 {
     {
@@ -4892,6 +916,7 @@
 void
 Node::setLastRenderedImage(const ImagePtr& lastRenderedImage)
 {
+#pragma message WARN("Check if we still neeed this ?")
 
     ImagePtr curLastRenderedImage;
     {
@@ -4913,716 +938,6 @@
     }
 }
 
-void
-Node::deactivate(const std::list< NodePtr > & outputsToDisconnect,
-                 bool disconnectAll,
-                 bool reconnect,
-                 bool hideGui,
-                 bool triggerRender,
-                 bool unslaveKnobs)
-{
-
-    if ( !_imp->effect || !isActivated() ) {
-        return;
-    }
-    //first tell the gui to clear any persistent message linked to this node
-    clearPersistentMessage(false);
-
-
-
-    bool beingDestroyed;
-    {
-        QMutexLocker k(&_imp->isBeingDestroyedMutex);
-        beingDestroyed = _imp->isBeingDestroyed;
-    }
-
-
-    ///kill any thread it could have started
-    ///Commented-out: If we were to undo the deactivate we don't want all threads to be
-    ///exited, just exit them when the effect is really deleted instead
-    //quitAnyProcessing();
-    if (!beingDestroyed) {
-        _imp->effect->abortAnyEvaluation(false /*keepOldestRender*/);
-        _imp->abortPreview_non_blocking();
-    }
-
-    NodeCollectionPtr parentCol = getGroup();
-
-
-    if (unslaveKnobs) {
-        ///For all knobs that have listeners, invalidate expressions
-        NodeGroupPtr isParentGroup = toNodeGroup(parentCol);
-
-        KnobDimViewKeySet globalListenersSet;
-        KnobsVec knobs = _imp->effect->getKnobs_mt_safe();
-        for (U32 i = 0; i < knobs.size(); ++i) {
-            KnobDimViewKeySet listeners;
-            knobs[i]->getListeners(listeners, KnobI::eListenersTypeExpression);
-            globalListenersSet.insert(listeners.begin(), listeners.end());
-        }
-        for (KnobDimViewKeySet::iterator it = globalListenersSet.begin(); it != globalListenersSet.end(); ++it) {
-            KnobIPtr listener = it->knob.lock();
-            if (!listener) {
-                continue;
-            }
-            KnobHolderPtr holder = listener->getHolder();
-            if (!holder) {
-                continue;
-            }
-            if ( ( holder == _imp->effect ) || (holder == isParentGroup) ) {
-                continue;
-            }
-
-            EffectInstancePtr isEffect = toEffectInstance(holder);
-            if (!isEffect) {
-                continue;
-            }
-
-            NodePtr effectNode = isEffect->getNode();
-            if (!effectNode) {
-                continue;
-            }
-            NodeCollectionPtr effectParent = effectNode->getGroup();
-            if (!effectParent) {
-                continue;
-            }
-            NodeGroupPtr isEffectParentGroup = toNodeGroup(effectParent);
-            if ( isEffectParentGroup && (isEffectParentGroup == _imp->effect) ) {
-                continue;
-            }
-            std::string hasExpr = listener->getExpression(it->dimension, it->view);
-            if ( !hasExpr.empty() ) {
-                std::stringstream ss;
-                ss << tr("Missing node ").toStdString();
-                ss << getFullyQualifiedName();
-                ss << ' ';
-                ss << tr("in expression.").toStdString();
-                listener->setExpressionInvalid( it->dimension, it->view, false, ss.str() );
-            }
-
-        }
-
-    }
-
-    ///if the node has 1 non-optional input, attempt to connect the outputs to the input of the current node
-    ///this node is the node the outputs should attempt to connect to
-    NodePtr inputToConnectTo;
-    NodePtr firstOptionalInput;
-    int firstNonOptionalInput = -1;
-    if (reconnect) {
-        bool hasOnlyOneInputConnected = false;
-
-        ///No need to lock inputs is only written to by the mainthread
-        for (std::size_t i = 0; i < _imp->inputs.size(); ++i) {
-            NodePtr input = _imp->inputs[i].lock();
-            if (input) {
-                if ( !_imp->effect->isInputOptional(i) ) {
-                    if (firstNonOptionalInput == -1) {
-                        firstNonOptionalInput = i;
-                        hasOnlyOneInputConnected = true;
-                    } else {
-                        hasOnlyOneInputConnected = false;
-                    }
-                } else if (!firstOptionalInput) {
-                    firstOptionalInput = input;
-                    if (hasOnlyOneInputConnected) {
-                        hasOnlyOneInputConnected = false;
-                    } else {
-                        hasOnlyOneInputConnected = true;
-                    }
-                }
-            }
-        }
-
-        if (hasOnlyOneInputConnected) {
-            if (firstNonOptionalInput != -1) {
-                inputToConnectTo = getRealInput(firstNonOptionalInput);
-            } else if (firstOptionalInput) {
-                inputToConnectTo = firstOptionalInput;
-            }
-        }
-    }
-    /*Removing this node from the output of all inputs*/
-    _imp->deactivatedState.clear();
-
-
-    std::vector<NodePtr > inputsQueueCopy;
-
-
-    if (hideGui) {
-        for (std::size_t i = 0; i < _imp->inputs.size(); ++i) {
-            NodePtr input = _imp->inputs[i].lock();
-            if (input) {
-                input->disconnectOutput(this);
-            }
-        }
-    }
-
-
-    ///For each output node we remember that the output node  had its input number inputNb connected
-    ///to this node
-    NodesWList outputsQueueCopy;
-    {
-        QMutexLocker l(&_imp->outputsMutex);
-        outputsQueueCopy = _imp->outputs;
-    }
-
-
-    for (NodesWList::iterator it = outputsQueueCopy.begin(); it != outputsQueueCopy.end(); ++it) {
-        NodePtr output = it->lock();
-        if (!output) {
-            continue;
-        }
-        bool dc = false;
-        if (disconnectAll) {
-            dc = true;
-        } else {
-            for (NodesList::const_iterator found = outputsToDisconnect.begin(); found != outputsToDisconnect.end(); ++found) {
-                if (*found == output) {
-                    dc = true;
-                    break;
-                }
-            }
-        }
-        if (dc) {
-            int inputNb = output->getInputIndex(shared_from_this());
-            if (inputNb != -1) {
-                _imp->deactivatedState.insert( make_pair(*it, inputNb) );
-
-                output->replaceInputInternal(inputToConnectTo, inputNb, false);
-
-            }
-        }
-    }
-
-    // If the effect was doing OpenGL rendering and had context(s) bound, dettach them.
-    _imp->effect->dettachAllOpenGLContexts();
-
-
-    ///Free all memory used by the plug-in.
-
-    ///COMMENTED-OUT: Don't do this, the node may still be rendering here since the abort call is not blocking.
-    ///_imp->effect->clearPluginMemoryChunks();
-    clearLastRenderedImage();
-
-    if (parentCol && !beingDestroyed) {
-        parentCol->notifyNodeDeactivated( shared_from_this() );
-    }
-
-    if (hideGui && !beingDestroyed) {
-        Q_EMIT deactivated(triggerRender);
-    }
-    {
-        QMutexLocker l(&_imp->activatedMutex);
-        _imp->activated = false;
-    }
-
-
-    ///If the node is a group, deactivate all nodes within the group
-    NodeGroupPtr isGrp = isEffectNodeGroup();
-    if (isGrp) {
-        isGrp->setIsDeactivatingGroup(true);
-        NodesList nodes = isGrp->getNodes();
-        for (NodesList::iterator it = nodes.begin(); it != nodes.end(); ++it) {
-            (*it)->deactivate(std::list< NodePtr >(), false, false, true, false);
-        }
-        isGrp->setIsDeactivatingGroup(false);
-    }
-
-
-    AppInstancePtr app = getApp();
-    if ( app && !app->getProject()->isProjectClosing() ) {
-        _imp->runOnNodeDeleteCB();
-    }
-
-    deleteNodeVariableToPython( getFullyQualifiedName() );
-} // deactivate
-
-void
-Node::activate(const std::list< NodePtr > & outputsToRestore,
-               bool restoreAll,
-               bool triggerRender)
-{
-    ///Only called by the main-thread
-    assert( QThread::currentThread() == qApp->thread() );
-    if ( !_imp->effect || isActivated() ) {
-        return;
-    }
-
-
-    ///No need to lock, inputs is only written to by the main-thread
-    NodePtr thisShared = shared_from_this();
-
-    ///for all inputs, reconnect their output to this node
-    for (std::size_t i = 0; i < _imp->inputs.size(); ++i) {
-        NodePtr input = _imp->inputs[i].lock();
-        if (input) {
-            input->connectOutput(thisShared);
-        }
-    }
-
-
-    ///Restore all outputs that was connected to this node
-    for (std::map<NodeWPtr, int >::iterator it = _imp->deactivatedState.begin();
-         it != _imp->deactivatedState.end(); ++it) {
-        NodePtr output = it->first.lock();
-        if (!output) {
-            continue;
-        }
-
-        bool restore = false;
-        if (restoreAll) {
-            restore = true;
-        } else {
-            for (NodesList::const_iterator found = outputsToRestore.begin(); found != outputsToRestore.end(); ++found) {
-                if (*found == output) {
-                    restore = true;
-                    break;
-                }
-            }
-        }
-
-        if (restore) {
-            ///before connecting the outputs to this node, disconnect any link that has been made
-            ///between the outputs by the user. This should normally never happen as the undo/redo
-            ///stack follow always the same order.
-            NodePtr outputHasInput = output->getInput(it->second);
-            if (outputHasInput) {
-                bool ok = getApp()->getProject()->disconnectNodes(outputHasInput, output);
-                assert(ok);
-                Q_UNUSED(ok);
-            }
-
-            ///and connect the output to this node
-            output->connectInput(thisShared, it->second);
-        }
-    }
-
-    {
-        QMutexLocker l(&_imp->activatedMutex);
-        _imp->activated = true; //< flag it true before notifying the GUI because the gui rely on this flag (espcially the Viewer)
-    }
-
-    NodeCollectionPtr group = getGroup();
-    if (group) {
-        group->notifyNodeActivated( shared_from_this() );
-    }
-    Q_EMIT activated(triggerRender);
-
-
-    declareAllPythonAttributes();
-    getApp()->recheckInvalidExpressions();
-
-
-    ///If the node is a group, activate all nodes within the group first
-    NodeGroupPtr isGrp = isEffectNodeGroup();
-    if (isGrp) {
-        isGrp->setIsActivatingGroup(true);
-        NodesList nodes = isGrp->getNodes();
-        for (NodesList::iterator it = nodes.begin(); it != nodes.end(); ++it) {
-            (*it)->activate(std::list< NodePtr >(), false, false);
-        }
-        isGrp->setIsActivatingGroup(false);
-    }
-
-
-    _imp->runOnNodeCreatedCB(true);
-} // activate
-
-class NodeDestroyNodeInternalArgs
-    : public GenericWatcherCallerArgs
-{
-public:
-
-    bool autoReconnect;
-
-    NodeDestroyNodeInternalArgs()
-        : GenericWatcherCallerArgs()
-        , autoReconnect(false)
-    {}
-
-    virtual ~NodeDestroyNodeInternalArgs() {}
-};
-
-void
-Node::onProcessingQuitInDestroyNodeInternal(int taskID,
-                                            const WatcherCallerArgsPtr& args)
-{
-    assert(_imp->renderWatcher);
-    assert(taskID == (int)NodeRenderWatcher::eBlockingTaskQuitAnyProcessing);
-    Q_UNUSED(taskID);
-    assert(args);
-    NodeDestroyNodeInternalArgs* thisArgs = dynamic_cast<NodeDestroyNodeInternalArgs*>( args.get() );
-    assert(thisArgs);
-    doDestroyNodeInternalEnd(thisArgs ? thisArgs->autoReconnect : false);
-    _imp->renderWatcher.reset();
-}
-
-void
-Node::doDestroyNodeInternalEnd(bool autoReconnect)
-{
-    //if (doDeactivate) {
-        deactivate(NodesList(),
-                   true,
-                   autoReconnect,
-                   true,
-                   false);
-    //}
-
-    {
-        NodeGuiIPtr guiPtr = _imp->guiPointer.lock();
-        if (guiPtr) {
-            guiPtr->destroyGui();
-        }
-    }
-
-    ///If its a group, clear its nodes
-    NodeGroupPtr isGrp = isEffectNodeGroup();
-    if (isGrp) {
-        isGrp->clearNodesBlocking();
-    }
-
-
-    ///Quit any rendering
-    {
-        OutputEffectInstancePtr isOutput = isEffectOutput();
-        if (isOutput) {
-            isOutput->getRenderEngine()->quitEngine(true);
-        }
-    }
-    ///Remove all images in the cache associated to this node
-    ///This will not remove from the disk cache if the project is closing
-    removeAllImagesFromCache();
-
-    AppInstancePtr app = getApp();
-    if (app) {
-        app->recheckInvalidExpressions();
-    }
-
-    ///Remove the Python node
-    deleteNodeVariableToPython( getFullyQualifiedName() );
-
-
-    ///Kill the effect
-    if (_imp->effect) {
-        _imp->effect->clearPluginMemoryChunks();
-    }
-
-    ///If inside the group, remove it from the group
-    ///the use_count() after the call to removeNode should be 2 and should be the shared_ptr held by the caller and the
-    ///thisShared ptr
-
-    NodeCollectionPtr thisGroup = getGroup();
-    if ( thisGroup ) {
-        thisGroup->removeNode(this);
-    }
-
-    _imp->effect.reset();
-
-
-} // doDestroyNodeInternalEnd
-
-void
-Node::destroyNode(bool blockingDestroy,
-                          bool autoReconnect)
-
-{
-    if (!_imp->effect) {
-        return;
-    }
-
-    {
-        QMutexLocker k(&_imp->activatedMutex);
-        _imp->isBeingDestroyed = true;
-    }
-
-    bool allProcessingQuit = areAllProcessingThreadsQuit();
-    if (allProcessingQuit || blockingDestroy) {
-        if (!allProcessingQuit) {
-            quitAnyProcessing_blocking(false);
-        }
-        doDestroyNodeInternalEnd(false);
-    } else {
-        NodeGroupPtr isGrp = isEffectNodeGroup();
-
-        NodesList nodesToWatch;
-        nodesToWatch.push_back( shared_from_this() );
-        if (isGrp) {
-            isGrp->getNodes_recursive(nodesToWatch, false);
-        }
-        _imp->renderWatcher.reset( new NodeRenderWatcher(nodesToWatch) );
-        QObject::connect( _imp->renderWatcher.get(), SIGNAL(taskFinished(int,WatcherCallerArgsPtr)), this, SLOT(onProcessingQuitInDestroyNodeInternal(int,WatcherCallerArgsPtr)) );
-        boost::shared_ptr<NodeDestroyNodeInternalArgs> args( new NodeDestroyNodeInternalArgs() );
-        args->autoReconnect = autoReconnect;
-        _imp->renderWatcher->scheduleBlockingTask(NodeRenderWatcher::eBlockingTaskQuitAnyProcessing, args);
-    }
-} // Node::destroyNodeInternal
-
-KnobIPtr
-Node::getKnobByName(const std::string & name) const
-{
-    ///MT-safe, never changes
-    if (!_imp->effect) {
-        return KnobIPtr();
-    }
-
-    return _imp->effect->getKnobByName(name);
-}
-
-NATRON_NAMESPACE_ANONYMOUS_ENTER
-
-///output is always RGBA with alpha = 255
-template<typename PIX, int maxValue, int srcNComps>
-void
-renderPreview(const Image & srcImg,
-              int *dstWidth,
-              int *dstHeight,
-              bool convertToSrgb,
-              unsigned int* dstPixels)
-{
-    ///recompute it after the rescaling
-    const RectI & srcBounds = srcImg.getBounds();
-    double yZoomFactor = *dstHeight / (double)srcBounds.height();
-    double xZoomFactor = *dstWidth / (double)srcBounds.width();
-    double zoomFactor;
-
-    if (xZoomFactor < yZoomFactor) {
-        zoomFactor = xZoomFactor;
-        *dstHeight = srcBounds.height() * zoomFactor;
-    } else {
-        zoomFactor = yZoomFactor;
-        *dstWidth = srcBounds.width() * zoomFactor;
-    }
-
-    Image::ReadAccess acc = srcImg.getReadRights();
-
-
-    for (int i = 0; i < *dstHeight; ++i) {
-        double y = (i - *dstHeight / 2.) / zoomFactor + (srcBounds.y1 + srcBounds.y2) / 2.;
-        int yi = std::floor(y + 0.5);
-        U32 *dst_pixels = dstPixels + *dstWidth * (*dstHeight - 1 - i);
-        const PIX* src_pixels = (const PIX*)acc.pixelAt(srcBounds.x1, yi);
-        if (!src_pixels) {
-            // out of bounds
-            for (int j = 0; j < *dstWidth; ++j) {
-#ifndef __NATRON_WIN32__
-                dst_pixels[j] = toBGRA(0, 0, 0, 0);
-#else
-                dst_pixels[j] = toBGRA(0, 0, 0, 255);
-#endif
-            }
-        } else {
-            for (int j = 0; j < *dstWidth; ++j) {
-                // bilinear interpolation is pointless when downscaling a lot, and this is a preview anyway.
-                // just use nearest neighbor
-                double x = (j - *dstWidth / 2.) / zoomFactor + (srcBounds.x1 + srcBounds.x2) / 2.;
-                int xi = std::floor(x + 0.5) - srcBounds.x1;     // round to nearest
-                if ( (xi < 0) || ( xi >= (srcBounds.x2 - srcBounds.x1) ) ) {
-#ifndef __NATRON_WIN32__
-                    dst_pixels[j] = toBGRA(0, 0, 0, 0);
-#else
-                    dst_pixels[j] = toBGRA(0, 0, 0, 255);
-#endif
-                } else {
-                    float rFilt = src_pixels[xi * srcNComps] / (float)maxValue;
-                    float gFilt = srcNComps < 2 ? 0 : src_pixels[xi * srcNComps + 1] / (float)maxValue;
-                    float bFilt = srcNComps < 3 ? 0 : src_pixels[xi * srcNComps + 2] / (float)maxValue;
-                    if (srcNComps == 1) {
-                        gFilt = bFilt = rFilt;
-                    }
-                    int r = Color::floatToInt<256>(convertToSrgb ? Color::to_func_srgb(rFilt) : rFilt);
-                    int g = Color::floatToInt<256>(convertToSrgb ? Color::to_func_srgb(gFilt) : gFilt);
-                    int b = Color::floatToInt<256>(convertToSrgb ? Color::to_func_srgb(bFilt) : bFilt);
-                    dst_pixels[j] = toBGRA(r, g, b, 255);
-                }
-            }
->>>>>>> bb3cbd50
-        }
-    }
-}
-
-void
-Node::quitAnyProcessing_blocking(bool allowThreadsToRestart)
-{
-
-
-    //If this effect has a RenderEngine, make sure it is finished
-
-    if (_imp->renderEngine) {
-        _imp->renderEngine->quitEngine(allowThreadsToRestart);
-        _imp->renderEngine->waitForEngineToQuit_enforce_blocking();
-    }
-
-    //Returns when the preview is done computign
-    _imp->abortPreview_blocking(allowThreadsToRestart);
-
-    TrackerNodePtr isTracker = toTrackerNode(_imp->effect);
-    if (isTracker) {
-        TrackerHelperPtr tracker = isTracker->getTracker();
-        if (tracker) {
-            tracker->quitTrackerThread_blocking(allowThreadsToRestart);
-        }
-    }
-}
-
-void
-Node::abortAnyProcessing_non_blocking()
-{
-
-    if (_imp->renderEngine) {
-        getApp()->abortAllViewers(false);
-
-    }
-
-    TrackerNodePtr isTracker = toTrackerNode(_imp->effect);
-    if (isTracker) {
-        TrackerHelperPtr tracker = isTracker->getTracker();
-        if (tracker) {
-            tracker->abortTracking();
-        }
-    }
-
-    _imp->abortPreview_non_blocking();
-}
-
-void
-Node::abortAnyProcessing_blocking()
-{
-    if (_imp->renderEngine) {
-        _imp->renderEngine->abortRenderingNoRestart();
-        _imp->renderEngine->waitForAbortToComplete_enforce_blocking();
-    }
-
-    TrackerNodePtr isTracker = toTrackerNode(_imp->effect);
-    if (isTracker) {
-        TrackerHelperPtr tracker = isTracker->getTracker();
-        if (tracker) {
-            tracker->abortTracking_blocking();
-        }
-    }
-    _imp->abortPreview_blocking(false);
-}
-
-
-
-AppInstancePtr
-Node::getApp() const
-{
-    return _imp->app.lock();
-}
-
-bool
-Node::isActivated() const
-{
-    QMutexLocker l(&_imp->activatedMutex);
-
-    return _imp->activated;
-}
-
-
-bool
-Node::isKeepInAnimationModuleButtonDown() const
-{
-    KnobButtonPtr b = _imp->keepInAnimationModuleKnob.lock();
-    if (!b) {
-        return false;
-    }
-    return b->getValue();
-}
-
-bool
-Node::isForceCachingEnabled() const
-{
-    KnobBoolPtr b = _imp->forceCaching.lock();
-
-    return b ? b->getValue() : false;
-}
-
-void
-Node::setForceCachingEnabled(bool value)
-{
-    KnobBoolPtr b = _imp->forceCaching.lock();
-    if (!b) {
-        return;
-    }
-    b->setValue(value);
-}
-
-
-void
-Node::beginEditKnobs()
-{
-    _imp->effect->beginEditKnobs_public();
-}
-
-
-EffectInstancePtr
-Node::getEffectInstance() const
-{
-    ///Thread safe as it never changes
-    return _imp->effect;
-}
-
-
-int
-Node::getMajorVersion() const
-{
-
-    PluginPtr plugin = getPlugin();
-    if (!plugin) {
-        return 0;
-    }
-
-    return (int)plugin->getProperty<unsigned int>(kNatronPluginPropVersion, 0);
-}
-
-int
-Node::getMinorVersion() const
-{
-    ///Thread safe as it never changes
-    PluginPtr plugin = getPlugin();
-    if (!plugin) {
-        return 0;
-    }
-
-    return (int)plugin->getProperty<unsigned int>(kNatronPluginPropVersion, 1);
-}
-
-void
-Node::clearLastRenderedImage()
-{
-    {
-        QMutexLocker k(&_imp->lastRenderedImageMutex);
-        _imp->lastRenderedImage.reset();
-    }
-    _imp->effect->clearLastRenderedImage();
-}
-
-void
-Node::setLastRenderedImage(const ImagePtr& lastRenderedImage)
-{
-#pragma message WARN("Check if we still neeed this ?")
-
-    ImagePtr curLastRenderedImage;
-    {
-        QMutexLocker k(&_imp->lastRenderedImageMutex);
-        curLastRenderedImage = _imp->lastRenderedImage;
-        _imp->lastRenderedImage = lastRenderedImage;
-    }
-    // Ensure it is not destroyed while under the mutex, this could lead to a deadlock if the OpenGL context
-    // switches during the texture destruction.
-    curLastRenderedImage.reset();
-}
-
-ImagePtr
-Node::getLastRenderedImage() const
-{
-    {
-        QMutexLocker k(&_imp->lastRenderedImageMutex);
-        return _imp->lastRenderedImage;
-    }
-}
-
 KnobIPtr
 Node::getKnobByName(const std::string & name) const
 {
@@ -5817,24 +1132,6 @@
     *grouping = plugin->getPropertyN<std::string>(kNatronPluginPropGrouping);
 }
 
-static std::string removeTrailingDigits(const std::string& str)
-{
-    if (str.empty()) {
-        return std::string();
-    }
-    std::size_t i = str.size() - 1;
-    while (i > 0 && std::isdigit(str[i])) {
-        --i;
-    }
-
-    if (i == 0) {
-        // Name only consists of digits
-        return std::string();
-    }
-
-    return str.substr(0, i + 1);
-}
-
 
 
 
@@ -5842,8 +1139,12 @@
 Node::message(MessageTypeEnum type,
               const std::string & content) const
 {
-    ///If the node was aborted, don't transmit any message because we could cause a deadlock
-    if ( _imp->effect->aborted() || (!_imp->nodeCreated && _imp->wasCreatedSilently) || _imp->restoringDefaults) {
+    if ( (!_imp->nodeCreated && _imp->wasCreatedSilently) || _imp->restoringDefaults) {
+        return false;
+    }
+
+    TreeRenderNodeArgsPtr currentRender = _imp->effect->getCurrentRender_TLS();
+    if (currentRender && currentRender->isRenderAborted()) {
         return false;
     }
 
@@ -6382,36 +1683,36 @@
     if (project->isLoadingProject()) {
         return;
     }
-    TimeValue time = project->currentFrame();
+    TimeValue time(project->currentFrame());
     RenderScale scale(1.);
-    double inputTime = 0;
-    U64 hash = 0;
     bool viewAware =  _imp->effect->isViewAware();
     int nViews = !viewAware ? 1 : project->getProjectViewsCount();
 
-    RectI format = _imp->effect->getOutputFormat();
+    RectI format = _imp->effect->getOutputFormat(TreeRenderNodeArgsPtr());
 
     //The one view node might report it is identity, but we do not want it to display it
 
 
-    bool isIdentity = false;
     int inputNb = -1;
     OneViewNodePtr isOneView = isEffectOneViewNode();
     if (!isOneView) {
         for (int i = 0; i < nViews; ++i) {
-            int identityInputNb = -1;
+
+            IsIdentityResultsPtr isIdentityResults;
+            ActionRetCodeEnum stat = _imp->effect->isIdentity_public(true, time, scale, format, ViewIdx(i), TreeRenderNodeArgsPtr(), &isIdentityResults);
+            if (isFailureRetCode(stat)) {
+                continue;
+            }
+            int identityInputNb;
+            TimeValue identityTime;
             ViewIdx identityView;
-            bool isViewIdentity = _imp->effect->isIdentity_public(true, hash, time, scale, format, ViewIdx(i), &inputTime, &identityView, &identityInputNb);
-            if ( (i > 0) && ( (isViewIdentity != isIdentity) || (identityInputNb != inputNb) || (identityView.value() != i) ) ) {
-                isIdentity = false;
+            isIdentityResults->getIdentityData(&identityInputNb, &identityTime, &identityView);
+
+            if ( identityInputNb == -1 || identityView.value() != i ) {
                 inputNb = -1;
                 break;
             }
-            isIdentity |= isViewIdentity;
             inputNb = identityInputNb;
-            if (!isIdentity) {
-                break;
-            }
         }
     }
 
@@ -6421,7 +1722,7 @@
 
     NodeGuiIPtr nodeUi = _imp->guiPointer.lock();
     if (nodeUi) {
-        nodeUi->onIdentityStateChanged(isIdentity ? inputNb : -1);
+        nodeUi->onIdentityStateChanged(inputNb);
     }
 } // Node::onRefreshIdentityStateRequestReceived
 
@@ -6969,9 +2270,9 @@
         return thisItem;
     }
     // On a render thread, use the local thread copy
-    ParallelRenderArgsPtr tls = effect->getParallelRenderArgsTLS();
-    if (tls && thisItem->isRenderCloneNeeded()) {
-        return thisItem->getCachedDrawable(tls->abortInfo.lock());
+    TreeRenderNodeArgsPtr currentRender = effect->getCurrentRender_TLS();
+    if (currentRender && thisItem->isRenderCloneNeeded()) {
+        return thisItem->getCachedDrawable(currentRender->getParentRender());
     }
     return thisItem;
 }
@@ -7019,7 +2320,7 @@
         }
     }
 
-    ImagePremultiplicationEnum premult = _imp->effect->getPremult();
+    ImagePremultiplicationEnum premult = _imp->effect->getPremult(TreeRenderNodeArgsPtr());
 
     //not premult
     if (premult != eImagePremultiplicationPremultiplied) {
