--- conflicted
+++ resolved
@@ -59,11 +59,7 @@
     if [ "${COVERITY_SCAN_BRANCH}" == 1 ]; then
         qmake -r CONFIG+="$BREAKPAD $SILENT enable-cairo precompile_header";
     elif [ "$CC" = "gcc" ]; then
-<<<<<<< HEAD
-        qmake -r CONFIG+="nopch coverage c++11 debug $BREAKPAD $SILENT enable-cairo"; # pch config disables precompiled headers
-=======
-        qmake -r CONFIG+="enforce-gcc8 nopch coverage c++11 debug $BREAKPAD $SILENT"; # pch config disables precompiled headers
->>>>>>> ed88b36a
+        qmake -r CONFIG+="enforce-gcc8 nopch coverage c++11 debug $BREAKPAD $SILENT enable-cairo"; # pch config disables precompiled headers
     else
         qmake -r -spec unsupported/linux-clang CONFIG+="nopch c++11 debug $BREAKPAD $SILENT enable-cairo";
     fi
