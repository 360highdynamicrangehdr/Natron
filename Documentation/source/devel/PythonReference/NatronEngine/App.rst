--- conflicted
+++ resolved
@@ -238,41 +238,40 @@
 
 - *Name*: **CreateNodeArgsPropNodeInitialName**
 
-      *Dimension*: 1
-
-      *Type*: string
-
-      *Default*: None
-
-      *Description*: Indicates the initial *script-name* of the node
+    *Dimension*: 1
+
+    *Type*: string
+
+    *Default*: None
+
+    *Description*: Indicates the initial *script-name* of the node
   By default Natron will name the node according to the plug-in label and will add a digit
   afterwards dependending on the current number of instances of that plug-in.
 
 - *Name*: **CreateNodeArgsPropNodeInitialParamValues**
 
-     *Dimension*: N
-
-     *Type*: string
-
-     *Default*: None
-
-     *Description*: Contains a sequence of parameter script-names for which a default value
+    *Dimension*: N
+
+    *Type*: string
+
+    *Default*: None
+
+    *Description*: Contains a sequence of parameter script-names for which a default value
   is specified by a property. Each default value must be specified by a property whose name is
   in the form *CreateNodeArgsPropParamValue_PARAMETERNAME*  where *PARAMETERNAME* must be replaced by the
   *script-name* of the parameter.  The property must have the same type as the data-type of
   the parameter (e.g: int for IntParam, float for FloatParam, bool for BooleanParam, String for StringParam).
-<<<<<<< HEAD
   
   
 - *Name*: **CreateNodeArgsPropVolatile**
 
-  	*Dimension*: 1
+    *Dimension*: 1
   	
-	*Type*: bool
-	
-	*Default*: False
-	
-	*Description*: When True the node will not be part visible and not saved into any project.
+    *Type*: bool
+    
+    *Default*: False
+    
+    *Description*: When True the node will not be part visible and not saved into any project.
     The node can be used for internal use, e.g in a Python script.
 
 
@@ -291,120 +290,63 @@
 
 - *Name*: **CreateNodeArgsPropNoNodeGUI**
 
-	*Dimension*: 1
-	
-	*Type*: bool
-	
-	*Default*: False
-	
-	*Description*:  * If True, the node will not have any GUI created. The property CreateNodeArgsPropVolatile set to True implies this.
-=======
-
-
-- *Name*: **CreateNodeArgsPropOutOfProject**
-
-      *Dimension*: 1
-
+    *Dimension*: 1
+    
     *Type*: bool
-
+    
     *Default*: False
-
-    *Description*: When True the node will not be part of the project. The node can be used for internal used, e.g in a Python script but will
-  not appear to the user. It will also not be saved in the project.
-
-
-- *Name*: **CreateNodeArgsPropNoNodeGUI**
-
-    *Dimension*: 1
-
+    
+    *Description*:  * If True, the node will not have any GUI created. The property CreateNodeArgsPropVolatile set to True implies this.
+
+
+- *Name*: **CreateNodeArgsPropSettingsOpened**
+
+    *Dimension*: 1
+    
     *Type*: bool
-
+    
     *Default*: False
-
-    *Description*:  * If True, the node will not have any GUI created. The property CreateNodeArgsPropOutOfProject set to True implies this.
->>>>>>> e22b4bc4
-
-
-- *Name*: **CreateNodeArgsPropSettingsOpened**
-
-<<<<<<< HEAD
-	*Dimension*: 1
-	
-	*Type*: bool
-	
-	*Default*: False
-	
-	*Description*:  * If True, the node settings panel will not be opened by default when created.
+    
+    *Description*:  * If True, the node settings panel will not be opened by default when created.
   If the property CreateNodeArgsPropNoNodeGUI is set to true or CreateNodeArgsPropVolatile
-=======
-    *Dimension*: 1
-
+  is set to true, this property has no effet.
+
+
+- *Name*: **CreateNodeArgsPropAutoConnect**
+
+    *Dimension*: 1
+    
     *Type*: bool
-
+    
     *Default*: False
-
-    *Description*:  * If True, the node settings panel will not be opened by default when created.
-  If the property CreateNodeArgsPropNoNodeGUI is set to true or CreateNodeArgsPropOutOfProject
->>>>>>> e22b4bc4
+    
+    *Description*:  * If True, Natron will try to automatically connect the node to others depending on the user selection. 
+  If the property CreateNodeArgsPropNoNodeGUI is set to true or CreateNodeArgsPropVolatile
   is set to true, this property has no effet.
 
 
-- *Name*: **CreateNodeArgsPropAutoConnect**
-
-<<<<<<< HEAD
-	*Dimension*: 1
-	
-	*Type*: bool
-	
-	*Default*: False
-	
-	*Description*:  * If True, Natron will try to automatically connect the node to others depending on the user selection. 
+- *Name*: **CreateNodeArgsPropAddUndoRedoCommand**
+
+    *Dimension*: 1
+      
+    *Type*: bool
+ 	  
+    *Default*: False
+  	  
+    *Description*:  Natron will push a undo/redo command to the stack when creating this node. 
   If the property CreateNodeArgsPropNoNodeGUI is set to true or CreateNodeArgsPropVolatile
-=======
+  is set to true, this property has no effect.
+
+
+- *Name*: **CreateNodeArgsPropSilent**
+
     *Dimension*: 1
 
     *Type*: bool
 
-    *Default*: False
-
-    *Description*:  * If True, Natron will try to automatically connect the node to others depending on the user selection.
-  If the property CreateNodeArgsPropNoNodeGUI is set to true or CreateNodeArgsPropOutOfProject
->>>>>>> e22b4bc4
-  is set to true, this property has no effet.
-
-
-- *Name*: **CreateNodeArgsPropAddUndoRedoCommand**
-
-      *Dimension*: 1
-<<<<<<< HEAD
-      
- 	  *Type*: bool
- 	  
-  	  *Default*: False
-  	  
- 	  *Description*:  Natron will push a undo/redo command to the stack when creating this node. 
-  If the property CreateNodeArgsPropNoNodeGUI is set to true or CreateNodeArgsPropVolatile
-=======
-
-       *Type*: bool
-
-        *Default*: False
-
-       *Description*:  Natron will push a undo/redo command to the stack when creating this node.
-  If the property CreateNodeArgsPropNoNodeGUI is set to true or CreateNodeArgsPropOutOfProject
->>>>>>> e22b4bc4
-  is set to true, this property has no effect.
-
-
-- *Name*: **CreateNodeArgsPropSilent**
-
-      *Dimension*: 1
-
-      *Type*: bool
-
-      *Default*: True
-
-      *Description*:  When set to True, Natron will not show any information, error, warning, question or file dialog when creating the node.
+    *Default*: True
+
+    *Description*:  When set to True, Natron will not show any information, error, warning, question or file dialog when creating the node.
 
 
 
@@ -474,16 +416,16 @@
 
 .. method:: NatronEngine.App.getViewIndex (viewName)
 
-	:param viewName: :class:`str<PySide.QtCore.QString>`
-	:rtype: :class:`int<PySide.QtCore.int>`
+    :param viewName: :class:`str<PySide.QtCore.QString>`
+    :rtype: :class:`int<PySide.QtCore.int>`
 
 Return the index in the project settings of the given view.
 Returns -1 if a corresponding view could not be found.
 
 .. method:: NatronEngine.App.getViewName (viewIndex)
 
-	:param viewIndex: :class:`int<PySide.QtCore.int>`
-	:rtype: :class:`str<PySide.QtCore.QString>`
+    :param viewIndex: :class:`int<PySide.QtCore.int>`
+    :rtype: :class:`str<PySide.QtCore.QString>`
 
 Return the name of the view in the project settings corresponding to the view
 at the given *viewIndex*.
@@ -539,18 +481,18 @@
 
 
 .. method:: NatronEngine.App.redrawViewer(viewerNode)
-	
-	:param vieweNode: :class:`Effect<Effect>`
-	
+    
+    :param vieweNode: :class:`Effect<Effect>`
+    
 Just redraws the OpenGL viewer associated to the given *viewerNode*.
 The internal texture displayed will not be re-evaluated.
 If the node passed in parameter is not a viewer, this function has no effect.
 
 .. method:: NatronEngine.App.refreshViewer(viewerNode [, useCache])
-	
-	:param vieweNode: :class:`Effect<Effect>`
-	:param useCache: :class:`bool<PySide.QtCore.bool>`
-	
+    
+    :param vieweNode: :class:`Effect<Effect>`
+    :param useCache: :class:`bool<PySide.QtCore.bool>`
+    
 Refresh the viewer texture. This causes a re-evaluation of the node-graph.
 If *useCache* is set to **True**, the render will not attempt
 to retrieve a texture from the cache if there is any.
