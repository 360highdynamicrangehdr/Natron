--- conflicted
+++ resolved
@@ -27,11 +27,8 @@
 #for QString(const char*) assumes ASCII strings, we may run into troubles
 DEFINES += QT_NO_CAST_FROM_ASCII
 
-<<<<<<< HEAD
-#Uncomment to run Natron without Python functionnalities (for debug purposes)
-=======
+
 # Uncomment to run Natron without Python functionnalities (for debug purposes)
->>>>>>> 5056d7f7
 #DEFINES += NATRON_RUN_WITHOUT_PYTHON
 
 *g++* | *clang* {
