--- conflicted
+++ resolved
@@ -1051,10 +1051,7 @@
     } // GLProtectAttrib a(GL_CURRENT_BIT | GL_ENABLE_BIT | GL_POINT_BIT | GL_COLOR_BUFFER_BIT);
 }
 
-<<<<<<< HEAD
-=======
-
->>>>>>> 0b459dba
+
 NATRON_NAMESPACE_ANONYMOUS_ENTER
 
 static QStringList
