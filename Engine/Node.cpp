/* ***** BEGIN LICENSE BLOCK *****
 * This file is part of Natron <http://www.natron.fr/>,
 * Copyright (C) 2016 INRIA and Alexandre Gauthier-Foichat
 *
 * Natron is free software: you can redistribute it and/or modify
 * it under the terms of the GNU General Public License as published by
 * the Free Software Foundation; either version 2 of the License, or
 * (at your option) any later version.
 *
 * Natron is distributed in the hope that it will be useful,
 * but WITHOUT ANY WARRANTY; without even the implied warranty of
 * MERCHANTABILITY or FITNESS FOR A PARTICULAR PURPOSE.  See the
 * GNU General Public License for more details.
 *
 * You should have received a copy of the GNU General Public License
 * along with Natron.  If not, see <http://www.gnu.org/licenses/gpl-2.0.html>
 * ***** END LICENSE BLOCK ***** */

// ***** BEGIN PYTHON BLOCK *****
// from <https://docs.python.org/3/c-api/intro.html#include-files>:
// "Since Python may define some pre-processor definitions which affect the standard headers on some systems, you must include Python.h before any standard headers are included."
#include <Python.h>
// ***** END PYTHON BLOCK *****

#include "Node.h"

#include <limits>
#include <locale>
#include <algorithm> // min, max
#include <bitset>
#include <cassert>
#include <stdexcept>

#include <boost/scoped_ptr.hpp>

#include <QtCore/QDebug>
#include <QtCore/QReadWriteLock>
#include <QtCore/QCoreApplication>
#include <QtCore/QWaitCondition>
#include <QtCore/QTextStream>
#include <QtCore/QFile>
#include <QtCore/QRegExp>
GCC_DIAG_UNUSED_LOCAL_TYPEDEFS_OFF
// /usr/local/include/boost/bind/arg.hpp:37:9: warning: unused typedef 'boost_static_assert_typedef_37' [-Wunused-local-typedef]
#include <boost/bind.hpp>
GCC_DIAG_UNUSED_LOCAL_TYPEDEFS_ON

#include <ofxNatron.h>

#include "Global/MemoryInfo.h"

#include "Engine/AppInstance.h"
#include "Engine/AppManager.h"
#include "Engine/Backdrop.h"
#include "Engine/DiskCacheNode.h"
#include "Engine/Dot.h"
#include "Engine/EffectInstance.h"
#include "Engine/Format.h"
#include "Engine/GroupInput.h"
#include "Engine/GroupOutput.h"
#include "Engine/Hash64.h"
#include "Engine/Image.h"
#include "Engine/ImageParams.h"
#include "Engine/Knob.h"
#include "Engine/KnobTypes.h"
#include "Engine/KnobFile.h"
#include "Engine/OneViewNode.h"
#include "Engine/LibraryBinary.h"
#include "Engine/Log.h"
#include "Engine/Lut.h"
#include "Engine/NodeGroup.h"
#include "Engine/NodeGuiI.h"
#include "Engine/NodeSerialization.h"
#include "Engine/OfxEffectInstance.h"
#include "Engine/OfxHost.h"
#include "Engine/Plugin.h"
#include "Engine/PrecompNode.h"
#include "Engine/Project.h"
#include "Engine/ReadNode.h"
#include "Engine/RotoLayer.h"
#include "Engine/RotoPaint.h"
#include "Engine/RotoStrokeItem.h"
#include "Engine/Settings.h"
#include "Engine/TimeLine.h"
#include "Engine/Timer.h"
#include "Engine/TrackMarker.h"
#include "Engine/TrackerContext.h"
#include "Engine/TLSHolder.h"
#include "Engine/ViewIdx.h"
#include "Engine/ViewerInstance.h"
#include "Engine/WriteNode.h"

///The flickering of edges/nodes in the nodegraph will be refreshed
///at most every...
#define NATRON_RENDER_GRAPHS_HINTS_REFRESH_RATE_SECONDS 1

NATRON_NAMESPACE_ENTER;

using std::make_pair;
using std::cout; using std::endl;
using boost::shared_ptr;


NATRON_NAMESPACE_ANONYMOUS_ENTER

/*The output node was connected from inputNumber to this...*/
typedef std::map<NodeWPtr, int > DeactivatedState;
typedef std::list<Node::KnobLink> KnobLinkList;
typedef std::vector<NodeWPtr> InputsV;


class ChannelSelector
{
public:

    boost::weak_ptr<KnobChoice> layer;
    bool hasAllChoice;     // if true, the layer has a "all" entry
    mutable QMutex compsMutex;

    //Stores the components available at build time of the choice menu
    EffectInstance::ComponentsAvailableMap compsAvailable;

    ChannelSelector()
        : layer()
        , hasAllChoice(false)
        , compsMutex()
        , compsAvailable()
    {
    }

    ChannelSelector(const ChannelSelector& other)
    {
        *this = other;
    }

    void operator=(const ChannelSelector& other)
    {
        layer = other.layer;
        hasAllChoice = other.hasAllChoice;
        QMutexLocker k(&compsMutex);
        compsAvailable = other.compsAvailable;
    }
};

class MaskSelector
{
public:

    boost::weak_ptr<KnobBool> enabled;
    boost::weak_ptr<KnobChoice> channel;
    mutable QMutex compsMutex;
    //Stores the components available at build time of the choice menu
    std::vector<std::pair<ImageComponents, NodeWPtr > > compsAvailable;

    MaskSelector()
        : enabled()
        , channel()
        , compsMutex()
        , compsAvailable()
    {
    }

    MaskSelector(const MaskSelector& other)
    {
        *this = other;
    }

    void operator=(const MaskSelector& other)
    {
        enabled = other.enabled;
        channel = other.channel;
        QMutexLocker k(&compsMutex);
        compsAvailable = other.compsAvailable;
    }
};


struct FormatKnob
{
    boost::weak_ptr<KnobInt> size;
    boost::weak_ptr<KnobDouble> par;
    boost::weak_ptr<KnobChoice> formatChoice;
};

NATRON_NAMESPACE_ANONYMOUS_EXIT


struct Node::Implementation
{
    Implementation(Node* publicInterface,
                   AppInstance* app_,
                   const boost::shared_ptr<NodeCollection>& collection,
                   Plugin* plugin_)
        : _publicInterface(publicInterface)
        , group(collection)
        , precomp()
        , app(app_)
        , isPartOfProject(true)
        , knobsInitialized(false)
        , inputsInitialized(false)
        , outputsMutex()
        , outputs()
        , guiOutputs()
        , inputsMutex()
        , inputs()
        , guiInputs()
        , mustCopyGuiInputs(false)
        , effect()
        , inputsComponents()
        , outputComponents()
        , inputsLabelsMutex()
        , inputLabels()
        , scriptName()
        , label()
        , cacheID()
        , deactivatedState()
        , activatedMutex()
        , activated(true)
        , plugin(plugin_)
        , pluginPythonModuleMutex()
        , pluginPythonModule()
        , pyplugChangedSinceScript(false)
        , pyPlugID()
        , pyPlugLabel()
        , pyPlugDesc()
        , pyPlugGrouping()
        , pyPlugVersion(0)
        , computingPreview(false)
        , computingPreviewMutex()
        , pluginInstanceMemoryUsed(0)
        , memoryUsedMutex()
        , mustQuitPreview(false)
        , mustQuitPreviewMutex()
        , mustQuitPreviewCond()
        , renderInstancesSharedMutex(QMutex::Recursive)
        , knobsAge(0)
        , knobsAgeMutex()
        , masterNodeMutex()
        , masterNode()
        , nodeLinks()
#ifdef NATRON_ENABLE_IO_META_NODES
        , ioContainer()
#endif
        , frameIncrKnob()
        , nodeSettingsPage()
        , nodeLabelKnob()
        , previewEnabledKnob()
        , disableNodeKnob()
        , infoPage()
        , nodeInfos()
        , refreshInfoButton()
        , useFullScaleImagesWhenRenderScaleUnsupported()
        , forceCaching()
        , hideInputs()
        , beforeFrameRender()
        , beforeRender()
        , afterFrameRender()
        , afterRender()
        , enabledChan()
        , channelsSelectors()
        , maskSelectors()
        , rotoContext()
        , trackContext()
        , imagesBeingRenderedMutex()
        , imageBeingRenderedCond()
        , imagesBeingRendered()
        , supportedDepths()
        , isMultiInstance(false)
        , multiInstanceParent()
        , childrenMutex()
        , children()
        , multiInstanceParentName()
        , keyframesDisplayedOnTimeline(false)
        , timersMutex()
        , lastRenderStartedSlotCallTime()
        , lastInputNRenderStartedSlotCallTime()
        , nodeIsDequeuing(false)
        , nodeIsDequeuingMutex()
        , nodeIsDequeuingCond()
        , nodeIsRendering(0)
        , nodeIsRenderingMutex()
        , mustQuitProcessing(false)
        , mustQuitProcessingMutex()
        , persistentMessage()
        , persistentMessageType(0)
        , persistentMessageMutex()
        , guiPointer()
        , nativeOverlays()
        , nodeCreated(false)
        , createdComponentsMutex()
        , createdComponents()
        , paintStroke()
        , pluginsPropMutex()
        , pluginSafety(eRenderSafetyInstanceSafe)
        , currentThreadSafety(eRenderSafetyInstanceSafe)
        , currentSupportTiles(false)
        , currentSupportOpenGLRender(ePluginOpenGLRenderSupportNone)
        , currentSupportSequentialRender(eSequentialPreferenceNotSequential)
        , currentCanTransform(false)
        , draftModeUsed(false)
        , mustComputeInputRelatedData(true)
        , duringPaintStrokeCreation(false)
        , lastStrokeMovementMutex()
        , strokeBitmapCleared(false)
        , useAlpha0ToConvertFromRGBToRGBA(false)
        , isBeingDestroyedMutex()
        , isBeingDestroyed(false)
        , inputModifiedRecursion(0)
        , inputsModified()
        , refreshIdentityStateRequestsCount(0)
        , isRefreshingInputRelatedData(false)
        , streamWarnings()
    {
        ///Initialize timers
        gettimeofday(&lastRenderStartedSlotCallTime, 0);
        gettimeofday(&lastInputNRenderStartedSlotCallTime, 0);
    }

    void abortPreview();

    bool checkForExitPreview();

    void setComputingPreview(bool v)
    {
        QMutexLocker l(&computingPreviewMutex);

        computingPreview = v;
    }

    void restoreUserKnobsRecursive(const std::list<boost::shared_ptr<KnobSerializationBase> >& knobs,
                                   const boost::shared_ptr<KnobGroup>& group,
                                   const boost::shared_ptr<KnobPage>& page);

    void restoreKnobLinksRecursive(const GroupKnobSerialization* group,
                                   const NodesList & allNodes,
                                   const std::map<std::string, std::string>& oldNewScriptNamesMapping);

    void ifGroupForceHashChangeOfInputs();

    void runOnNodeCreatedCB(bool userEdited);

    void runOnNodeDeleteCB();

    void runOnNodeCreatedCBInternal(const std::string& cb, bool userEdited);

    void runOnNodeDeleteCBInternal(const std::string& cb);


    void appendChild(const NodePtr& child);

    void runInputChangedCallback(int index, const std::string& script);

    void createChannelSelector(int inputNb, const std::string & inputName, bool isOutput, const boost::shared_ptr<KnobPage>& page, KnobPtr* lastKnobBeforeAdvancedOption);

    void onLayerChanged(int inputNb, const ChannelSelector& selector);

    void onMaskSelectorChanged(int inputNb, const MaskSelector& selector);

    bool getSelectedLayerInternal(int inputNb, const ChannelSelector& selector, ImageComponents* comp) const;


    Node* _publicInterface;
    boost::weak_ptr<NodeCollection> group;
    boost::weak_ptr<PrecompNode> precomp;
    AppInstance* app; // pointer to the app: needed to access the application's default-project's format
    bool isPartOfProject;
    bool knobsInitialized;
    bool inputsInitialized;
    mutable QMutex outputsMutex;
    NodesWList outputs, guiOutputs;
    mutable QMutex inputsMutex; //< protects guiInputs so the serialization thread can access them

    ///The  inputs are the ones used while rendering and guiInputs the ones used by the gui whenever
    ///the node is currently rendering. Once the render is finished, inputs are refreshed automatically to the value of
    ///guiInputs
    InputsV inputs, guiInputs;

    ///Set to true when inputs must be refreshed to reflect the value of guiInputs
    bool mustCopyGuiInputs;

    //to the inputs in a thread-safe manner.
    EffectInstPtr effect;  //< the effect hosted by this node

    ///The accepted components in input and in output of the plug-in
    ///These two are also protected by inputsMutex
    std::vector< std::list<ImageComponents> > inputsComponents;
    std::list<ImageComponents> outputComponents;
    mutable QMutex nameMutex;
    mutable QMutex inputsLabelsMutex;
    std::vector<std::string> inputLabels; // inputs name
    std::string scriptName; //node name internally and as visible to python
    std::string label; // node label as visible in the GUI

    ///The cacheID is the first script name that was given to a node
    ///it is then used in the cache to identify images that belong to this node
    ///In order for the cache to be persistent, the cacheID is serialized with the node
    ///and 2 nodes cannot have the same cacheID.
    std::string cacheID;
    DeactivatedState deactivatedState;
    mutable QMutex activatedMutex;
    bool activated;
    Plugin* plugin; //< the plugin which stores the function to instantiate the effect
    mutable QMutex pluginPythonModuleMutex;
    std::string pluginPythonModule; // the filename of the python script

    //Set to true when the user has edited a PyPlug
    bool pyplugChangedSinceScript;
    std::string pyPlugID; //< if this is a pyplug, this is the ID of the Plug-in. This is because the plugin handle will be the one of the Group
    std::string pyPlugLabel;
    std::string pyPlugDesc;
    std::list<std::string> pyPlugGrouping;
    int pyPlugVersion;
    bool computingPreview;
    mutable QMutex computingPreviewMutex;
    size_t pluginInstanceMemoryUsed; //< global count on all EffectInstance's of the memory they use.
    QMutex memoryUsedMutex; //< protects _pluginInstanceMemoryUsed
    bool mustQuitPreview;
    QMutex mustQuitPreviewMutex;
    QWaitCondition mustQuitPreviewCond;
    QMutex renderInstancesSharedMutex; //< see eRenderSafetyInstanceSafe in EffectInstance::renderRoI
    //only 1 clone can render at any time
    U64 knobsAge; //< the age of the knobs in this effect. It gets incremented every times the effect has its evaluate() function called.
    mutable QReadWriteLock knobsAgeMutex; //< protects knobsAge and hash
    Hash64 hash; //< recomputed everytime knobsAge is changed.
    mutable QMutex masterNodeMutex; //< protects masterNode and nodeLinks
    NodeWPtr masterNode; //< this points to the master when the node is a clone
    KnobLinkList nodeLinks; //< these point to the parents of the params links

#ifdef NATRON_ENABLE_IO_META_NODES
    //When creating a Reader or Writer node, this is a pointer to the "bundle" node that the user actually see.
    NodeWPtr ioContainer;
#endif

    boost::weak_ptr<KnobInt> frameIncrKnob;
    boost::weak_ptr<KnobPage> nodeSettingsPage;
    boost::weak_ptr<KnobString> nodeLabelKnob;
    boost::weak_ptr<KnobBool> previewEnabledKnob;
    boost::weak_ptr<KnobBool> disableNodeKnob;
    boost::weak_ptr<KnobString> knobChangedCallback;
    boost::weak_ptr<KnobString> inputChangedCallback;
    boost::weak_ptr<KnobString> nodeCreatedCallback;
    boost::weak_ptr<KnobString> nodeRemovalCallback;
    boost::weak_ptr<KnobPage> infoPage;
    boost::weak_ptr<KnobString> nodeInfos;
    boost::weak_ptr<KnobButton> refreshInfoButton;
    boost::weak_ptr<KnobBool> useFullScaleImagesWhenRenderScaleUnsupported;
    boost::weak_ptr<KnobBool> forceCaching;
    boost::weak_ptr<KnobBool> hideInputs;
    boost::weak_ptr<KnobString> beforeFrameRender;
    boost::weak_ptr<KnobString> beforeRender;
    boost::weak_ptr<KnobString> afterFrameRender;
    boost::weak_ptr<KnobString> afterRender;
    boost::weak_ptr<KnobBool> enabledChan[4];
    boost::weak_ptr<KnobString> premultWarning;
    boost::weak_ptr<KnobDouble> mixWithSource;
    boost::weak_ptr<KnobButton> renderButton; //< render button for writers
    FormatKnob pluginFormatKnobs;
    std::map<int, ChannelSelector> channelsSelectors;
    std::map<int, MaskSelector> maskSelectors;
    boost::shared_ptr<RotoContext> rotoContext; //< valid when the node has a rotoscoping context (i.e: paint context)
    boost::shared_ptr<TrackerContext> trackContext;
    mutable QMutex imagesBeingRenderedMutex;
    QWaitCondition imageBeingRenderedCond;
    std::list< boost::shared_ptr<Image> > imagesBeingRendered; ///< a list of all the images being rendered simultaneously
    std::list <ImageBitDepthEnum> supportedDepths;

    ///True when several effect instances are represented under the same node.
    bool isMultiInstance;
    NodeWPtr multiInstanceParent;
    mutable QMutex childrenMutex;
    NodesWList children;

    ///the name of the parent at the time this node was created
    std::string multiInstanceParentName;
    bool keyframesDisplayedOnTimeline;

    ///This is to avoid the slots connected to the main-thread to be called too much
    QMutex timersMutex; //< protects lastRenderStartedSlotCallTime & lastInputNRenderStartedSlotCallTime
    timeval lastRenderStartedSlotCallTime;
    timeval lastInputNRenderStartedSlotCallTime;

    ///True when the node is dequeuing the connectionQueue and no render should be started 'til it is empty
    bool nodeIsDequeuing;
    QMutex nodeIsDequeuingMutex;
    QWaitCondition nodeIsDequeuingCond;

    ///Counter counting how many parallel renders are active on the node
    int nodeIsRendering;
    mutable QMutex nodeIsRenderingMutex;
    bool mustQuitProcessing;
    mutable QMutex mustQuitProcessingMutex;
    QString persistentMessage;
    int persistentMessageType;
    mutable QMutex persistentMessageMutex;
    boost::weak_ptr<NodeGuiI> guiPointer;
    std::list<boost::shared_ptr<HostOverlayKnobs> > nativeOverlays;
    bool nodeCreated;
    mutable QMutex createdComponentsMutex;
    std::list<ImageComponents> createdComponents; // comps created by the user
    boost::weak_ptr<RotoDrawableItem> paintStroke;
    mutable QMutex pluginsPropMutex;
    RenderSafetyEnum pluginSafety, currentThreadSafety;
    bool currentSupportTiles;
    PluginOpenGLRenderSupport currentSupportOpenGLRender;
    SequentialPreferenceEnum currentSupportSequentialRender;
    bool currentCanTransform;
    bool draftModeUsed, mustComputeInputRelatedData;
    bool duringPaintStrokeCreation; // protected by lastStrokeMovementMutex
    mutable QMutex lastStrokeMovementMutex;
    bool strokeBitmapCleared;


    //This flag is used for the Roto plug-in and for the Merge inside the rotopaint tree
    //so that if the input of the roto node is RGB, it gets converted with alpha = 0, otherwise the user
    //won't be able to paint the alpha channel
    bool useAlpha0ToConvertFromRGBToRGBA;
    mutable QMutex isBeingDestroyedMutex;
    bool isBeingDestroyed;

    /*
       Used to block render emitions while modifying nodes links
       MT-safe: only accessed/used on main thread
     */
    int inputModifiedRecursion;
    std::set<int> inputsModified;

    //For readers, this is the name of the views in the file
    std::vector<std::string> createdViews;

    //To concatenate calls to refreshIdentityState, accessed only on main-thread
    int refreshIdentityStateRequestsCount;
    int isRefreshingInputRelatedData; // only used by the main thread
    std::map<Node::StreamWarningEnum, QString> streamWarnings;
};

class RefreshingInputData_RAII
{
    Node::Implementation *_imp;

public:

    RefreshingInputData_RAII(Node::Implementation* imp)
        : _imp(imp)
    {
        ++_imp->isRefreshingInputRelatedData;
    }

    ~RefreshingInputData_RAII()
    {
        --_imp->isRefreshingInputRelatedData;
    }
};


/**
 *@brief Actually converting to ARGB... but it is called BGRA by
   the texture format GL_UNSIGNED_INT_8_8_8_8_REV
 **/
static unsigned int toBGRA(unsigned char r, unsigned char g, unsigned char b, unsigned char a) WARN_UNUSED_RETURN;
unsigned int
toBGRA(unsigned char r,
       unsigned char g,
       unsigned char b,
       unsigned char a)
{
    return (a << 24) | (r << 16) | (g << 8) | b;
}

Node::Node(AppInstance* app,
           const boost::shared_ptr<NodeCollection>& group,
           Plugin* plugin)
    : QObject()
    , _imp( new Implementation(this, app, group, plugin) )
{
    QObject::connect( this, SIGNAL(pluginMemoryUsageChanged(qint64)), appPTR, SLOT(onNodeMemoryRegistered(qint64)) );
    QObject::connect( this, SIGNAL(mustDequeueActions()), this, SLOT(dequeueActions()) );
    QObject::connect( this, SIGNAL(mustComputeHashOnMainThread()), this, SLOT(doComputeHashOnMainThread()) );
    QObject::connect(this, SIGNAL(refreshIdentityStateRequested()), this, SLOT(onRefreshIdentityStateRequestReceived()), Qt::QueuedConnection);
}

bool
Node::isPartOfProject() const
{
    return _imp->isPartOfProject;
}

void
Node::createRotoContextConditionnally()
{
    assert(!_imp->rotoContext);
    assert(_imp->effect);
    ///Initialize the roto context if any
    if ( isRotoNode() || isRotoPaintingNode() ) {
        _imp->effect->beginChanges();
        _imp->rotoContext.reset( new RotoContext( shared_from_this() ) );
        _imp->effect->endChanges(true);
        _imp->rotoContext->createBaseLayer();
    }
}

void
Node::createTrackerContextConditionnally()
{
    assert(!_imp->trackContext);
    assert(_imp->effect);
    ///Initialize the tracker context if any
    if ( _imp->effect->isBuiltinTrackerNode() ) {
        _imp->trackContext.reset( new TrackerContext( shared_from_this() ) );
    }
}

const Plugin*
Node::getPlugin() const
{
    return _imp->plugin;
}

void
Node::switchInternalPlugin(Plugin* plugin)
{
    _imp->plugin = plugin;
}

void
Node::setPrecompNode(const boost::shared_ptr<PrecompNode>& precomp)
{
    //QMutexLocker k(&_imp->pluginsPropMutex);
    _imp->precomp = precomp;
}

boost::shared_ptr<PrecompNode>
Node::isPartOfPrecomp() const
{
    //QMutexLocker k(&_imp->pluginsPropMutex);
    return _imp->precomp.lock();
}

void
Node::load(const CreateNodeArgs& args)
{
    ///Called from the main thread. MT-safe
    assert( QThread::currentThread() == qApp->thread() );

    ///cannot load twice
    assert(!_imp->effect);
    _imp->isPartOfProject = args.addToProject;

#ifdef NATRON_ENABLE_IO_META_NODES
    _imp->ioContainer = args.ioContainer;
#endif

    boost::shared_ptr<NodeCollection> group = getGroup();
    bool isMultiInstanceChild = false;
    if ( !args.multiInstanceParentName.empty() ) {
        _imp->multiInstanceParentName = args.multiInstanceParentName;
        isMultiInstanceChild = true;
        _imp->isMultiInstance = false;
        fetchParentMultiInstancePointer();
    }


    NodePtr thisShared = shared_from_this();
    int renderScaleSupportPreference = appPTR->getCurrentSettings()->getRenderScaleSupportPreference(_imp->plugin);
    LibraryBinary* binary = _imp->plugin->getLibraryBinary();
    std::pair<bool, EffectBuilder> func;
    if (binary) {
        func = binary->findFunction<EffectBuilder>("BuildEffect");
    }

    bool nameSet = false;
    /*
       If the serialization is not null, we are either pasting a node or loading it from a project.
     */
    if (args.serialization) {
        assert(args.reason == eCreateNodeReasonCopyPaste || args.reason == eCreateNodeReasonProjectLoad);

        if ( group && !group->isCacheIDAlreadyTaken( args.serialization->getCacheID() ) ) {
            QMutexLocker k(&_imp->nameMutex);
            _imp->cacheID = args.serialization->getCacheID();
        }
        if ( /*!dontLoadName && */ !nameSet && args.fixedName.isEmpty() ) {
            const std::string& baseName = args.serialization->getNodeScriptName();
            std::string name = baseName;
            int no = 1;
            do {
                if (no > 1) {
                    std::stringstream ss;
                    ss << baseName;
                    ss << '_';
                    ss << no;
                    name = ss.str();
                }
                ++no;
            } while ( group && group->checkIfNodeNameExists(name, this) );

            //This version of setScriptName will not error if the name is invalid or already taken
            //and will not declare to python the node (because effect is not instanced yet)
            setScriptName_no_error_check(name);
            setLabel( args.serialization->getNodeLabel() );
            nameSet = true;
        }
    }

#ifndef NATRON_ENABLE_IO_META_NODES
    bool hasUsedFileDialog = false;
#endif
    bool canOpenFileDialog = args.reason == eCreateNodeReasonUserCreate && !args.serialization && args.paramValues.empty() && getGroup();

    if (func.first) {
        /*
           We are creating a built-in plug-in
         */
        _imp->effect.reset( func.second(thisShared) );
        assert(_imp->effect);
        
        
#ifdef NATRON_ENABLE_IO_META_NODES
        if (args.ioContainer) {
            ReadNode* isReader = dynamic_cast<ReadNode*>( args.ioContainer->getEffectInstance().get() );
            if (isReader) {
                isReader->setEmbeddedReader(thisShared);
            } else {
                WriteNode* isWriter = dynamic_cast<WriteNode*>( args.ioContainer->getEffectInstance().get() );
                assert(isWriter);
                isWriter->setEmbeddedWriter(thisShared);
            }
        }
#endif
        
        _imp->effect->initializeData();

        createRotoContextConditionnally();
        createTrackerContextConditionnally();
        initializeInputs();
        initializeKnobs(renderScaleSupportPreference, args.serialization.get() != 0);

        refreshAcceptedBitDepths();

        _imp->effect->setDefaultMetadata();

        if (args.serialization) {
            //We have to declare the node to Python now since we didn't declare it before
            //with setScriptName_no_error_check
            declareNodeVariableToPython( getFullyQualifiedName() );

            _imp->effect->onKnobsAboutToBeLoaded(args.serialization);
            loadKnobs(*args.serialization);
        }
        if ( !args.paramValues.empty() ) {
            setValuesFromSerialization(args.paramValues);
        }


#ifndef NATRON_ENABLE_IO_META_NODES
        std::string images;
        if (_imp->effect->isReader() && canOpenFileDialog) {
            images = getApp()->openImageFileDialog();
        } else if (_imp->effect->isWriter() && canOpenFileDialog) {
            images = getApp()->saveImageFileDialog();
        }
        if ( !images.empty() ) {
            hasUsedFileDialog = true;
            boost::shared_ptr<KnobSerialization> defaultFile = createDefaultValueForParam(kOfxImageEffectFileParamName, images);
            CreateNodeArgs::DefaultValuesList list;
            list.push_back(defaultFile);

            std::string canonicalFilename = images;
            getApp()->getProject()->canonicalizePath(canonicalFilename);
            int firstFrame, lastFrame;
            Node::getOriginalFrameRangeForReader(getPluginID(), canonicalFilename, &firstFrame, &lastFrame);
            list.push_back( createDefaultValueForParam(kReaderParamNameOriginalFrameRange, firstFrame, lastFrame) );
            setValuesFromSerialization(list);
        }
#endif
    } else {
        //ofx plugin
#ifndef NATRON_ENABLE_IO_META_NODES
        _imp->effect = appPTR->createOFXEffect(thisShared, args.serialization.get(), args.paramValues, renderScaleSupportPreference == 1, canOpenFileDialog, &hasUsedFileDialog);
#else
        _imp->effect = appPTR->createOFXEffect(thisShared, args.serialization.get(), args.paramValues, renderScaleSupportPreference == 1);
#endif
        assert(_imp->effect);
    }


    // For readers, set their original frame range when creating them
    if ( !args.serialization && ( _imp->effect->isReader() || _imp->effect->isWriter() ) ) {
        KnobPtr filenameKnob = getKnobByName(kOfxImageEffectFileParamName);
        if (filenameKnob) {
            onFileNameParameterChanged( filenameKnob.get() );
        }
    }

    _imp->effect->initializeOverlayInteract();


    if ( _imp->supportedDepths.empty() ) {
        //From the spec:
        //The default for a plugin is to have none set, the plugin \em must define at least one in its describe action.
        throw std::runtime_error("Plug-in does not support 8bits, 16bits or 32bits floating point image processing.");
    }

    /*
       Set modifiable props
     */
    refreshDynamicProperties();

    if ( isTrackerNodePlugin() ) {
        _imp->isMultiInstance = true;
    }


    if (!nameSet) {
        if ( args.fixedName.isEmpty() ) {
            std::string name;
            QString pluginLabel;
            AppManager::AppTypeEnum appType = appPTR->getAppType();
            if ( _imp->plugin &&
                 ( ( appType == AppManager::eAppTypeBackground) ||
                   ( appType == AppManager::eAppTypeGui) ||
                   ( appType == AppManager::eAppTypeInterpreter) ) ) {
                pluginLabel = _imp->plugin->getLabelWithoutSuffix();
            } else {
                pluginLabel = _imp->plugin->getPluginLabel();
            }
            try {
                if (group) {
                    group->initNodeName(isMultiInstanceChild ? args.multiInstanceParentName + '_' : pluginLabel.toStdString(), &name);
                } else {
                    name = NATRON_PYTHON_NAMESPACE::makeNameScriptFriendly( pluginLabel.toStdString() );
                }
            } catch (...) {
            }

            setNameInternal(name.c_str(), false, true);
            nameSet = true;
        } else {
            try {
                setScriptName( args.fixedName.toStdString() );
            } catch (...) {
                appPTR->writeToErrorLog_mt_safe(QString::fromUtf8("Could not set node name to ") + args.fixedName);
            }
        }
        if (!isMultiInstanceChild && _imp->isMultiInstance) {
            updateEffectLabelKnob( QString::fromUtf8( getScriptName().c_str() ) );
        }
    }
    if (isMultiInstanceChild && !args.serialization) {
        assert(nameSet);
        updateEffectLabelKnob( QString::fromUtf8( getScriptName().c_str() ) );
    }
    restoreSublabel();

    if (args.addToProject) {
        declarePythonFields();
        if  ( getRotoContext() ) {
            declareRotoPythonField();
        }
        if ( getTrackerContext() ) {
            declareTrackerPythonField();
        }
    }

    if (group) {
        group->notifyNodeActivated(thisShared);
    }

    //This flag is used for the Roto plug-in and for the Merge inside the rotopaint tree
    //so that if the input of the roto node is RGB, it gets converted with alpha = 0, otherwise the user
    //won't be able to paint the alpha channel
    const QString& pluginID = _imp->plugin->getPluginID();
    if ( isRotoPaintingNode() || ( pluginID == QString::fromUtf8(PLUGINID_OFX_ROTO) ) ) {
        _imp->useAlpha0ToConvertFromRGBToRGBA = true;
    }

    if (!args.serialization) {
        computeHash();
    }

    assert(_imp->effect);

    _imp->pluginSafety = _imp->effect->renderThreadSafety();
    _imp->currentThreadSafety = _imp->pluginSafety;


    bool isLoadingPyPlug = getApp()->isCreatingPythonGroup();

    _imp->effect->onEffectCreated(canOpenFileDialog, args.paramValues);

    _imp->nodeCreated = true;
    
    if ( !getApp()->isCreatingNodeTree() ) {
        refreshAllInputRelatedData(!args.serialization);
    }


    _imp->runOnNodeCreatedCB(!args.serialization && !isLoadingPyPlug);

} // load

bool
Node::usesAlpha0ToConvertFromRGBToRGBA() const
{
    return _imp->useAlpha0ToConvertFromRGBToRGBA;
}

void
Node::setWhileCreatingPaintStroke(bool creating)
{
    QMutexLocker k(&_imp->lastStrokeMovementMutex);

    _imp->duringPaintStrokeCreation = creating;
}

bool
Node::isDuringPaintStrokeCreation() const
{
    QMutexLocker k(&_imp->lastStrokeMovementMutex);

    return _imp->duringPaintStrokeCreation;
}

void
Node::setRenderThreadSafety(RenderSafetyEnum safety)
{
    QMutexLocker k(&_imp->pluginsPropMutex);

    _imp->currentThreadSafety = safety;
}

RenderSafetyEnum
Node::getCurrentRenderThreadSafety() const
{
    QMutexLocker k(&_imp->pluginsPropMutex);

    return _imp->currentThreadSafety;
}

void
Node::revertToPluginThreadSafety()
{
    QMutexLocker k(&_imp->pluginsPropMutex);

    _imp->currentThreadSafety = _imp->pluginSafety;
}

void
Node::setCurrentOpenGLRenderSupport(PluginOpenGLRenderSupport support)
{
    QMutexLocker k(&_imp->pluginsPropMutex);

    _imp->currentSupportOpenGLRender = support;
}

PluginOpenGLRenderSupport
Node::getCurrentOpenGLRenderSupport() const
{
    QMutexLocker k(&_imp->pluginsPropMutex);

    return _imp->currentSupportOpenGLRender;
}

void
Node::setCurrentSequentialRenderSupport(SequentialPreferenceEnum support)
{
    QMutexLocker k(&_imp->pluginsPropMutex);

    _imp->currentSupportSequentialRender = support;
}

SequentialPreferenceEnum
Node::getCurrentSequentialRenderSupport() const
{
    QMutexLocker k(&_imp->pluginsPropMutex);

    return _imp->currentSupportSequentialRender;
}

void
Node::setCurrentSupportTiles(bool support)
{
    QMutexLocker k(&_imp->pluginsPropMutex);

    _imp->currentSupportTiles = support;
}

bool
Node::getCurrentSupportTiles() const
{
    QMutexLocker k(&_imp->pluginsPropMutex);

    return _imp->currentSupportTiles;
}

void
Node::setCurrentCanTransform(bool support)
{
    QMutexLocker k(&_imp->pluginsPropMutex);

    _imp->currentCanTransform = support;
}

bool
Node::getCurrentCanTransform() const
{
    QMutexLocker k(&_imp->pluginsPropMutex);

    return _imp->currentCanTransform;
}

void
Node::refreshDynamicProperties()
{
    setCurrentOpenGLRenderSupport( _imp->effect->supportsOpenGLRender() );
    bool tilesSupported = _imp->effect->supportsTiles();
    bool multiResSupported = _imp->effect->supportsMultiResolution();
    bool canTransform = _imp->effect->getCanTransform();
    RenderSafetyEnum safety = _imp->effect->renderThreadSafety();
    setRenderThreadSafety(safety);
    setCurrentSupportTiles(multiResSupported && tilesSupported);
    setCurrentSequentialRenderSupport( _imp->effect->getSequentialPreference() );
    setCurrentCanTransform(canTransform);
}

void
Node::prepareForNextPaintStrokeRender()
{
    {
        QMutexLocker k(&_imp->lastStrokeMovementMutex);
        _imp->strokeBitmapCleared = false;
    }
    _imp->effect->clearActionsCache();
}

void
Node::setLastPaintStrokeDataNoRotopaint()
{
    {
        QMutexLocker k(&_imp->lastStrokeMovementMutex);
        _imp->strokeBitmapCleared = false;
        _imp->duringPaintStrokeCreation = true;
    }
    _imp->effect->setDuringPaintStrokeCreationThreadLocal(true);
}

void
Node::invalidateLastPaintStrokeDataNoRotopaint()
{
    {
        QMutexLocker k(&_imp->lastStrokeMovementMutex);
        _imp->duringPaintStrokeCreation = false;
    }
}

RectD
Node::getPaintStrokeRoD_duringPainting() const
{
    return getApp()->getPaintStrokeWholeBbox();
}

void
Node::getPaintStrokeRoD(double time,
                        RectD* bbox) const
{
    bool duringPaintStroke = _imp->effect->isDuringPaintStrokeCreationThreadLocal();
    QMutexLocker k(&_imp->lastStrokeMovementMutex);

    if (duringPaintStroke) {
        *bbox = getPaintStrokeRoD_duringPainting();
    } else {
        boost::shared_ptr<RotoDrawableItem> stroke = _imp->paintStroke.lock();
        if (!stroke) {
            throw std::logic_error("");
        }
        *bbox = stroke->getBoundingBox(time);
    }
}

bool
Node::isLastPaintStrokeBitmapCleared() const
{
    QMutexLocker k(&_imp->lastStrokeMovementMutex);

    return _imp->strokeBitmapCleared;
}

void
Node::clearLastPaintStrokeRoD()
{
    QMutexLocker k(&_imp->lastStrokeMovementMutex);

    _imp->strokeBitmapCleared = true;
}

void
Node::getLastPaintStrokePoints(double time,
                               unsigned int mipmapLevel,
                               std::list<std::list<std::pair<Point, double> > >* strokes,
                               int* strokeIndex) const
{
    bool duringPaintStroke;
    {
        QMutexLocker k(&_imp->lastStrokeMovementMutex);
        duringPaintStroke = _imp->duringPaintStrokeCreation;
    }

    if (duringPaintStroke) {
        getApp()->getLastPaintStrokePoints(strokes, strokeIndex);
        //adapt to mipmaplevel if needed
        if (mipmapLevel == 0) {
            return;
        }
        int pot = 1 << mipmapLevel;
        for (std::list<std::list<std::pair<Point, double> > >::iterator it = strokes->begin(); it != strokes->end(); ++it) {
            for (std::list<std::pair<Point, double> >::iterator it2 = it->begin(); it2 != it->end(); ++it2) {
                std::pair<Point, double> &p = *it2;
                p.first.x /= pot;
                p.first.y /= pot;
            }
        }
    } else {
        boost::shared_ptr<RotoDrawableItem> item = _imp->paintStroke.lock();
        RotoStrokeItem* stroke = dynamic_cast<RotoStrokeItem*>( item.get() );
        assert(stroke);
        if (!stroke) {
            throw std::logic_error("");
        }
        stroke->evaluateStroke(mipmapLevel, time, strokes);
        *strokeIndex = 0;
    }
}

boost::shared_ptr<Image>
Node::getOrRenderLastStrokeImage(unsigned int mipMapLevel,
                                 double par,
                                 const ImageComponents& components,
                                 ImageBitDepthEnum depth) const
{
    QMutexLocker k(&_imp->lastStrokeMovementMutex);
    std::list<RectI> restToRender;
    boost::shared_ptr<RotoDrawableItem> item = _imp->paintStroke.lock();
    boost::shared_ptr<RotoStrokeItem> stroke = boost::dynamic_pointer_cast<RotoStrokeItem>(item);

    assert(stroke);
    if (!stroke) {
        throw std::logic_error("");
    }

    // qDebug() << getScriptName_mt_safe().c_str() << "Rendering stroke: " << _imp->lastStrokeMovementBbox.x1 << _imp->lastStrokeMovementBbox.y1 << _imp->lastStrokeMovementBbox.x2 << _imp->lastStrokeMovementBbox.y2;

    RectD lastStrokeBbox;
    std::list<std::pair<Point, double> > lastStrokePoints;
    double distNextIn = 0.;
    boost::shared_ptr<Image> strokeImage;
    getApp()->getRenderStrokeData(&lastStrokeBbox, &lastStrokePoints, &distNextIn, &strokeImage);
    double distToNextOut = stroke->renderSingleStroke(lastStrokeBbox, lastStrokePoints, mipMapLevel, par, components, depth, distNextIn, &strokeImage);

    getApp()->updateStrokeImage(strokeImage, distToNextOut, true);

    return strokeImage;
}

void
Node::refreshAcceptedBitDepths()
{
    assert( QThread::currentThread() == qApp->thread() );
    _imp->effect->addSupportedBitDepth(&_imp->supportedDepths);
}

bool
Node::isNodeCreated() const
{
    return _imp->nodeCreated;
}

void
Node::setProcessChannelsValues(bool doR,
                               bool doG,
                               bool doB,
                               bool doA)
{
    boost::shared_ptr<KnobBool> eR = _imp->enabledChan[0].lock();

    if (eR) {
        eR->setValue(doR);
    }
    boost::shared_ptr<KnobBool> eG = _imp->enabledChan[1].lock();
    if (eG) {
        eG->setValue(doG);
    }
    boost::shared_ptr<KnobBool> eB = _imp->enabledChan[2].lock();
    if (eB) {
        eB->setValue(doB);
    }
    boost::shared_ptr<KnobBool> eA = _imp->enabledChan[3].lock();
    if (eA) {
        eA->setValue(doA);
    }
}

bool
Node::setStreamWarningInternal(StreamWarningEnum warning,
                               const QString& message)
{
    assert( QThread::currentThread() == qApp->thread() );
    std::map<Node::StreamWarningEnum, QString>::iterator found = _imp->streamWarnings.find(warning);
    if ( found == _imp->streamWarnings.end() ) {
        _imp->streamWarnings.insert( std::make_pair(warning, message) );

        return true;
    } else {
        if (found->second != message) {
            found->second = message;

            return true;
        }
    }

    return false;
}

void
Node::setStreamWarning(StreamWarningEnum warning,
                       const QString& message)
{
    if ( setStreamWarningInternal(warning, message) ) {
        Q_EMIT streamWarningsChanged();
    }
}

void
Node::setStreamWarnings(const std::map<StreamWarningEnum, QString>& warnings)
{
    bool changed = false;

    for (std::map<StreamWarningEnum, QString>::const_iterator it = warnings.begin(); it != warnings.end(); ++it) {
        changed |= setStreamWarningInternal(it->first, it->second);
    }
    if (changed) {
        Q_EMIT streamWarningsChanged();
    }
}

void
Node::clearStreamWarning(StreamWarningEnum warning)
{
    assert( QThread::currentThread() == qApp->thread() );
    std::map<Node::StreamWarningEnum, QString>::iterator found = _imp->streamWarnings.find(warning);
    if ( ( found == _imp->streamWarnings.end() ) || found->second.isEmpty() ) {
        return;
    }
    found->second.clear();
    Q_EMIT streamWarningsChanged();
}

void
Node::getStreamWarnings(std::map<StreamWarningEnum, QString>* warnings) const
{
    assert( QThread::currentThread() == qApp->thread() );
    *warnings = _imp->streamWarnings;
}

void
Node::declareRotoPythonField()
{
    assert(_imp->rotoContext);
    std::string appID = getApp()->getAppIDString();
    std::string nodeName = getFullyQualifiedName();
    std::string nodeFullName = appID + "." + nodeName;
    std::string err;
    std::string script = nodeFullName + ".roto = " + nodeFullName + ".getRotoContext()\n";
    if ( !appPTR->isBackground() ) {
        getApp()->printAutoDeclaredVariable(script);
    }
    bool ok = NATRON_PYTHON_NAMESPACE::interpretPythonScript(script, &err, 0);
    assert(ok);
    if (!ok) {
        throw std::runtime_error("Node::declareRotoPythonField(): interpretPythonScript(" + script + ") failed!");
    }
    _imp->rotoContext->declarePythonFields();
}

void
Node::declareTrackerPythonField()
{
    assert(_imp->trackContext);
    std::string appID = getApp()->getAppIDString();
    std::string nodeName = getFullyQualifiedName();
    std::string nodeFullName = appID + "." + nodeName;
    std::string err;
    std::string script = nodeFullName + ".tracker = " + nodeFullName + ".getTrackerContext()\n";
    if ( !appPTR->isBackground() ) {
        getApp()->printAutoDeclaredVariable(script);
    }
    bool ok = NATRON_PYTHON_NAMESPACE::interpretPythonScript(script, &err, 0);
    assert(ok);
    if (!ok) {
        throw std::runtime_error("Node::declareTrackerPythonField(): interpretPythonScript(" + script + ") failed!");
    }
    _imp->trackContext->declarePythonFields();
}

boost::shared_ptr<NodeCollection>
Node::getGroup() const
{
    return _imp->group.lock();
}

void
Node::Implementation::appendChild(const NodePtr& child)
{
    QMutexLocker k(&childrenMutex);

    for (NodesWList::iterator it = children.begin(); it != children.end(); ++it) {
        if (it->lock() == child) {
            return;
        }
    }
    children.push_back(child);
}

void
Node::fetchParentMultiInstancePointer()
{
    NodesList nodes = _imp->group.lock()->getNodes();
    NodePtr thisShared = shared_from_this();

    for (NodesList::iterator it = nodes.begin(); it != nodes.end(); ++it) {
        if ( (*it)->getScriptName() == _imp->multiInstanceParentName ) {
            ///no need to store the boost pointer because the main instance lives the same time
            ///as the child
            _imp->multiInstanceParent = *it;
            (*it)->_imp->appendChild(thisShared);
            QObject::connect( it->get(), SIGNAL(inputChanged(int)), this, SLOT(onParentMultiInstanceInputChanged(int)) );
            break;
        }
    }
}

NodePtr
Node::getParentMultiInstance() const
{
    return _imp->multiInstanceParent.lock();
}

bool
Node::isMultiInstance() const
{
    return _imp->isMultiInstance;
}

///Accessed by the serialization thread, but mt safe since never changed
std::string
Node::getParentMultiInstanceName() const
{
    return _imp->multiInstanceParentName;
}

void
Node::getChildrenMultiInstance(NodesList* children) const
{
    QMutexLocker k(&_imp->childrenMutex);

    for (NodesWList::const_iterator it = _imp->children.begin(); it != _imp->children.end(); ++it) {
        children->push_back( it->lock() );
    }
}

U64
Node::getHashValue() const
{
    QReadLocker l(&_imp->knobsAgeMutex);

    return _imp->hash.value();
}

std::string
Node::getCacheID() const
{
    QMutexLocker k(&_imp->nameMutex);

    return _imp->cacheID;
}

bool
Node::computeHashInternal()
{
    if (!_imp->effect) {
        return false;
    }
    ///Always called in the main thread
    assert( QThread::currentThread() == qApp->thread() );
    if (!_imp->inputsInitialized) {
        qDebug() << "Node::computeHash(): inputs not initialized";
    }

    U64 oldHash, newHash;
    {
        QWriteLocker l(&_imp->knobsAgeMutex);

        oldHash = _imp->hash.value();

        ///reset the hash value
        _imp->hash.reset();

        ///append the effect's own age
        _imp->hash.append(_imp->knobsAge);

        ///append all inputs hash
        boost::shared_ptr<RotoDrawableItem> attachedStroke = _imp->paintStroke.lock();
        NodePtr attachedStrokeContextNode;
        if (attachedStroke) {
            attachedStrokeContextNode = attachedStroke->getContext()->getNode();
        }
        {
            ViewerInstance* isViewer = dynamic_cast<ViewerInstance*>( _imp->effect.get() );

            if (isViewer) {
                int activeInput[2];
                isViewer->getActiveInputs(activeInput[0], activeInput[1]);

                for (int i = 0; i < 2; ++i) {
                    NodePtr input = getInput(activeInput[i]);
                    if (input) {
                        _imp->hash.append( input->getHashValue() );
                    }
                }
            } else {
                for (U32 i = 0; i < _imp->inputs.size(); ++i) {
                    NodePtr input = getInput(i);
                    if (input) {
                        //Since the rotopaint node is connected to the internal nodes of the tree, don't change their hash
                        if ( attachedStroke && (input == attachedStrokeContextNode) ) {
                            continue;
                        }
                        ///Add the index of the input to its hash.
                        ///Explanation: if we didn't add this, just switching inputs would produce a similar
                        ///hash.
                        _imp->hash.append(input->getHashValue() + i);
                    }
                }
            }
        }

        // We do not append the roto age any longer since now every tool in the RotoContext is backed-up by nodes which
        // have their own age. Instead each action in the Rotocontext is followed by a incrementNodesAge() call so that each
        // node respecitively have their hash correctly set.

        //        boost::shared_ptr<RotoContext> roto = attachedStroke ? attachedStroke->getContext() : getRotoContext();
        //        if (roto) {
        //            U64 rotoAge = roto->getAge();
        //            _imp->hash.append(rotoAge);
        //        }

        ///Also append the effect's label to distinguish 2 instances with the same parameters
        Hash64_appendQString( &_imp->hash, QString::fromUtf8( getScriptName().c_str() ) );

        ///Also append the project's creation time in the hash because 2 projects openend concurrently
        ///could reproduce the same (especially simple graphs like Viewer-Reader)
        qint64 creationTime =  getApp()->getProject()->getProjectCreationTime();
        _imp->hash.append(creationTime);

        _imp->hash.computeHash();

        newHash = _imp->hash.value();
    } // QWriteLocker l(&_imp->knobsAgeMutex);
    bool hashChanged = oldHash != newHash;

    if (hashChanged) {
        _imp->effect->onNodeHashChanged(newHash);
        if ( _imp->nodeCreated && !getApp()->getProject()->isProjectClosing() ) {
            /*
             * We changed the node hash. That means all cache entries for this node with a different hash
             * are impossible to re-create again. Just discard them all. This is done in a separate thread.
             */
            removeAllImagesFromCacheWithMatchingIDAndDifferentKey(newHash);
        }
    }

    return hashChanged;
} // Node::computeHashInternal

void
Node::computeHashRecursive(std::list<Node*>& marked)
{
    if ( std::find(marked.begin(), marked.end(), this) != marked.end() ) {
        return;
    }

    bool hasChanged = computeHashInternal();
    marked.push_back(this);
    if (!hasChanged) {
        //Nothing changed, no need to recurse on outputs
        return;
    }


    bool isRotoPaint = _imp->effect->isRotoPaintNode();

    ///call it on all the outputs
    NodesList outputs;
    getOutputsWithGroupRedirection(outputs);
    for (NodesList::iterator it = outputs.begin(); it != outputs.end(); ++it) {
        assert(*it);

        //Since the rotopaint node is connected to the internal nodes of the tree, don't change their hash
        boost::shared_ptr<RotoDrawableItem> attachedStroke = (*it)->getAttachedRotoItem();
        if ( isRotoPaint && attachedStroke && (attachedStroke->getContext()->getNode().get() == this) ) {
            continue;
        }
        (*it)->computeHashRecursive(marked);
    }


    ///If the node has a rotopaint tree, compute the hash of the nodes in the tree
    if (_imp->rotoContext) {
        NodesList allItems;
        _imp->rotoContext->getRotoPaintTreeNodes(&allItems);
        for (NodesList::iterator it = allItems.begin(); it != allItems.end(); ++it) {
            (*it)->computeHashRecursive(marked);
        }
    }
}

void
Node::removeAllImagesFromCacheWithMatchingIDAndDifferentKey(U64 nodeHashKey)
{
    boost::shared_ptr<Project> proj = getApp()->getProject();

    if ( proj->isProjectClosing() || proj->isLoadingProject() ) {
        return;
    }
    appPTR->removeAllImagesFromCacheWithMatchingIDAndDifferentKey(this, nodeHashKey);
    appPTR->removeAllImagesFromDiskCacheWithMatchingIDAndDifferentKey(this, nodeHashKey);
    ViewerInstance* isViewer = dynamic_cast<ViewerInstance*>( _imp->effect.get() );
    if (isViewer) {
        //Also remove from viewer cache
        appPTR->removeAllTexturesFromCacheWithMatchingIDAndDifferentKey(this, nodeHashKey);
    }
}

void
Node::removeAllImagesFromCache(bool blocking)
{
    boost::shared_ptr<Project> proj = getApp()->getProject();

    if ( proj->isProjectClosing() || proj->isLoadingProject() ) {
        return;
    }
    appPTR->removeAllCacheEntriesForHolder(this, blocking);
}

void
Node::doComputeHashOnMainThread()
{
    assert( QThread::currentThread() == qApp->thread() );
    computeHash();
}

void
Node::computeHash()
{
    if ( QThread::currentThread() != qApp->thread() ) {
        Q_EMIT mustComputeHashOnMainThread();

        return;
    }
    std::list<Node*> marked;
    computeHashRecursive(marked);
} // computeHash

void
Node::setValuesFromSerialization(const std::list<boost::shared_ptr<KnobSerialization> >& paramValues)
{
    assert( QThread::currentThread() == qApp->thread() );
    assert(_imp->knobsInitialized);

    const std::vector< KnobPtr > & nodeKnobs = getKnobs();
    ///for all knobs of the node
    for (U32 j = 0; j < nodeKnobs.size(); ++j) {
        ///try to find a serialized value for this knob
        for (std::list<boost::shared_ptr<KnobSerialization> >::const_iterator it = paramValues.begin(); it != paramValues.end(); ++it) {
            if ( (*it)->getName() == nodeKnobs[j]->getName() ) {
                KnobPtr serializedKnob = (*it)->getKnob();
                nodeKnobs[j]->clone(serializedKnob);
                break;
            }
        }
    }
}

void
Node::loadKnobs(const NodeSerialization & serialization,
                bool updateKnobGui)
{
    ///Only called from the main thread
    assert( QThread::currentThread() == qApp->thread() );
    assert(_imp->knobsInitialized);
    if ( serialization.isNull() ) {
        return;
    }


    //We have to declare the node to Python now since we didn't declare it before
    //with setScriptName_no_error_check
    declareNodeVariableToPython( getFullyQualifiedName() );


    {
        QMutexLocker k(&_imp->createdComponentsMutex);
        _imp->createdComponents = serialization.getUserCreatedComponents();
    }

    const std::vector< KnobPtr > & nodeKnobs = getKnobs();
    ///for all knobs of the node
    for (U32 j = 0; j < nodeKnobs.size(); ++j) {
        loadKnob(nodeKnobs[j], serialization.getKnobsValues(), updateKnobGui);
    }
    ///now restore the roto context if the node has a roto context
    if (serialization.hasRotoContext() && _imp->rotoContext) {
        _imp->rotoContext->load( serialization.getRotoContext() );
    }

    if (serialization.hasTrackerContext() && _imp->trackContext) {
        _imp->trackContext->load( serialization.getTrackerContext() );
    }

    restoreUserKnobs(serialization);

    setKnobsAge( serialization.getKnobsAge() );


    _imp->effect->onKnobsLoaded();
}

void
Node::restoreSublabel()
{
    //Check if natron custom tags are present and insert them if needed
    /// If the node has a sublabel, restore it in the label
    boost::shared_ptr<KnobString> labelKnob = _imp->nodeLabelKnob.lock();

    if (labelKnob) {
        QString labeltext = QString::fromUtf8( labelKnob->getValue().c_str() );
        int foundNatronCustomTag = labeltext.indexOf( QString::fromUtf8(NATRON_CUSTOM_HTML_TAG_START) );
        if (foundNatronCustomTag == -1) {
            KnobPtr sublabelKnob = getKnobByName(kNatronOfxParamStringSublabelName);
            if (sublabelKnob) {
                KnobString* sublabelKnobIsString = dynamic_cast<KnobString*>( sublabelKnob.get() );
                if (sublabelKnobIsString) {
                    QString sublabel = QString::fromUtf8( sublabelKnobIsString->getValue(0).c_str() );
                    if ( !sublabel.isEmpty() ) {
                        int fontEndTagFound = labeltext.lastIndexOf( QString::fromUtf8(kFontEndTag) );
                        if (fontEndTagFound == -1) {
                            labeltext.append( QString::fromUtf8(NATRON_CUSTOM_HTML_TAG_START) );
                            labeltext.append( QLatin1Char('(') + sublabel + QLatin1Char(')') );
                            labeltext.append( QString::fromUtf8(NATRON_CUSTOM_HTML_TAG_END) );
                        } else {
                            QString toAppend( QString::fromUtf8(NATRON_CUSTOM_HTML_TAG_START) );
                            toAppend += QLatin1Char('(');
                            toAppend += sublabel;
                            toAppend += QLatin1Char(')');
                            toAppend += QString::fromUtf8(NATRON_CUSTOM_HTML_TAG_END);
                            labeltext.insert(fontEndTagFound, toAppend);
                        }
                        labelKnob->setValue( labeltext.toStdString() );
                    }
                }
            }
        }
    }
}

void
Node::loadKnob(const KnobPtr & knob,
               const std::list< boost::shared_ptr<KnobSerialization> > & knobsValues,
               bool updateKnobGui)
{
    ///try to find a serialized value for this knob
    bool found = false;

    for (NodeSerialization::KnobValues::const_iterator it = knobsValues.begin(); it != knobsValues.end(); ++it) {
        if ( (*it)->getName() == knob->getName() ) {
            found = true;
            // don't load the value if the Knob is not persistant! (it is just the default value in this case)
            ///EDIT: Allow non persistent params to be loaded if we found a valid serialization for them
            //if ( knob->getIsPersistant() ) {
            KnobPtr serializedKnob = (*it)->getKnob();
            KnobChoice* isChoice = dynamic_cast<KnobChoice*>( knob.get() );
            if (isChoice) {
                const TypeExtraData* extraData = (*it)->getExtraData();
                const ChoiceExtraData* choiceData = dynamic_cast<const ChoiceExtraData*>(extraData);
                assert(choiceData);
                if (choiceData) {
                    KnobChoice* choiceSerialized = dynamic_cast<KnobChoice*>( serializedKnob.get() );
                    assert(choiceSerialized);
                    if (choiceSerialized) {
                        isChoice->choiceRestoration(choiceSerialized, choiceData);
                    }
                }
            } else {
                // There is a case where the dimension of a parameter might have changed between versions, e.g:
                // the size parameter of the Blur node was previously a Double1D and has become a Double2D to control
                // both dimensions.
                // For compatibility, we do not load only the first dimension, otherwise the result wouldn't be the same,
                // instead we replicate the last dimension of the serialized knob to all other remaining dimensions to fit the
                // knob's dimensions.
                if ( serializedKnob->getDimension() < knob->getDimension() ) {
                    int nSerDims = serializedKnob->getDimension();
                    for (int i = 0; i < nSerDims; ++i) {
                        knob->clone(serializedKnob.get(), i);
                    }
                    for (int i = nSerDims; i < knob->getDimension(); ++i) {
                        knob->clone(serializedKnob.get(), i, nSerDims - 1);
                    }
                } else {
                    if (updateKnobGui) {
                        knob->cloneAndUpdateGui( serializedKnob.get() );
                    } else {
                        knob->clone(serializedKnob);
                    }
                }
                knob->setSecret( serializedKnob->getIsSecret() );
                if ( knob->getDimension() == serializedKnob->getDimension() ) {
                    for (int i = 0; i < knob->getDimension(); ++i) {
                        knob->setEnabled( i, serializedKnob->isEnabled(i) );
                    }
                }
            }

            if (knob->getName() == kOfxImageEffectFileParamName) {
                computeFrameRangeForReader( knob.get() );
            }

            //}
            break;
        }
    }
    if (!found) {
        ///Hack for old RGBA checkboxes which have a different name now
        bool isR = knob->getName() == "r";
        bool isG = knob->getName() == "g";
        bool isB = knob->getName() == "b";
        bool isA = knob->getName() == "a";
        if (isR || isG || isB || isA) {
            for (NodeSerialization::KnobValues::const_iterator it = knobsValues.begin(); it != knobsValues.end(); ++it) {
                if ( ( isR && ( (*it)->getName() == kNatronOfxParamProcessR ) ) ||
                     ( isG && ( (*it)->getName() == kNatronOfxParamProcessG ) ) ||
                     ( isB && ( (*it)->getName() == kNatronOfxParamProcessB ) ) ||
                     ( isA && ( (*it)->getName() == kNatronOfxParamProcessA ) ) ) {
                    KnobPtr serializedKnob = (*it)->getKnob();
                    if (updateKnobGui) {
                        knob->cloneAndUpdateGui( serializedKnob.get() );
                    } else {
                        knob->clone(serializedKnob);
                    }
                    knob->setSecret( serializedKnob->getIsSecret() );
                    if ( knob->getDimension() == serializedKnob->getDimension() ) {
                        for (int i = 0; i < knob->getDimension(); ++i) {
                            knob->setEnabled( i, serializedKnob->isEnabled(i) );
                        }
                    }
                }
            }
        }
    }
} // Node::loadKnob

void
Node::Implementation::restoreKnobLinksRecursive(const GroupKnobSerialization* group,
                                                const NodesList & allNodes,
                                                const std::map<std::string, std::string>& oldNewScriptNamesMapping)
{
    const std::list <boost::shared_ptr<KnobSerializationBase> >&  children = group->getChildren();

    for (std::list <boost::shared_ptr<KnobSerializationBase> >::const_iterator it = children.begin(); it != children.end(); ++it) {
        GroupKnobSerialization* isGrp = dynamic_cast<GroupKnobSerialization*>( it->get() );
        KnobSerialization* isRegular = dynamic_cast<KnobSerialization*>( it->get() );
        assert(isGrp || isRegular);
        if (isGrp) {
            restoreKnobLinksRecursive(isGrp, allNodes, oldNewScriptNamesMapping);
        } else if (isRegular) {
            KnobPtr knob =  _publicInterface->getKnobByName( isRegular->getName() );
            if (!knob) {
                QString err = QString::fromUtf8( _publicInterface->getScriptName_mt_safe().c_str() );
                err.append( QObject::tr(": Could not find a parameter named ") );
                err.append( QString::fromUtf8( (*it)->getName().c_str() ) );
                appPTR->writeToErrorLog_mt_safe(err);
                continue;
            }
            isRegular->restoreKnobLinks(knob, allNodes, oldNewScriptNamesMapping);
            isRegular->restoreExpressions(knob, oldNewScriptNamesMapping);
            isRegular->restoreTracks(knob, allNodes);
        }
    }
}

void
Node::restoreKnobsLinks(const NodeSerialization & serialization,
                        const NodesList & allNodes,
                        const std::map<std::string, std::string>& oldNewScriptNamesMapping)
{
    ////Only called by the main-thread
    assert( QThread::currentThread() == qApp->thread() );

    const NodeSerialization::KnobValues & knobsValues = serialization.getKnobsValues();
    ///try to find a serialized value for this knob
    for (NodeSerialization::KnobValues::const_iterator it = knobsValues.begin(); it != knobsValues.end(); ++it) {
        KnobPtr knob = getKnobByName( (*it)->getName() );
        if (!knob) {
            QString err = QString::fromUtf8( getScriptName_mt_safe().c_str() );
            err.append( QObject::tr(": Could not find a parameter named ") );
            err.append( QString::fromUtf8( (*it)->getName().c_str() ) );
            appPTR->writeToErrorLog_mt_safe(err);
            continue;
        }
        (*it)->restoreKnobLinks(knob, allNodes, oldNewScriptNamesMapping);
        (*it)->restoreExpressions(knob, oldNewScriptNamesMapping);
        (*it)->restoreTracks(knob, allNodes);
    }

    const std::list<boost::shared_ptr<GroupKnobSerialization> >& userKnobs = serialization.getUserPages();
    for (std::list<boost::shared_ptr<GroupKnobSerialization > >::const_iterator it = userKnobs.begin(); it != userKnobs.end(); ++it) {
        _imp->restoreKnobLinksRecursive( (*it).get(), allNodes, oldNewScriptNamesMapping );
    }
}

void
Node::setPagesOrder(const std::list<std::string>& pages)
{
    //re-order the pages
    std::list<KnobPtr > pagesOrdered;

    for (std::list<std::string>::const_iterator it = pages.begin(); it != pages.end(); ++it) {
        const KnobsVec &knobs = getKnobs();
        for (KnobsVec::const_iterator it2 = knobs.begin(); it2 != knobs.end(); ++it2) {
            if ( (*it2)->getName() == *it ) {
                pagesOrdered.push_back(*it2);
                _imp->effect->removeKnobFromList( it2->get() );
                break;
            }
        }
    }
    int index = 0;
    for (std::list<KnobPtr >::iterator it =  pagesOrdered.begin(); it != pagesOrdered.end(); ++it, ++index) {
        _imp->effect->insertKnob(index, *it);
    }
}

std::list<std::string>
Node::getPagesOrder() const
{
    const KnobsVec& knobs = getKnobs();
    std::list<std::string> ret;

    for (KnobsVec::const_iterator it = knobs.begin(); it != knobs.end(); ++it) {
        KnobPage* ispage = dynamic_cast<KnobPage*>( it->get() );
        if (ispage) {
            ret.push_back( ispage->getName() );
        }
    }

    return ret;
}

void
Node::restoreUserKnobs(const NodeSerialization& serialization)
{
    const std::list<boost::shared_ptr<GroupKnobSerialization> >& userPages = serialization.getUserPages();

    for (std::list<boost::shared_ptr<GroupKnobSerialization> >::const_iterator it = userPages.begin(); it != userPages.end(); ++it) {
        KnobPtr found = getKnobByName( (*it)->getName() );
        boost::shared_ptr<KnobPage> page;
        if (!found) {
            page = AppManager::createKnob<KnobPage>(_imp->effect.get(), (*it)->getLabel(), 1, false);
            page->setAsUserKnob(true);
            page->setName( (*it)->getName() );
        } else {
            page = boost::dynamic_pointer_cast<KnobPage>(found);
        }
        if (page) {
            _imp->restoreUserKnobsRecursive( (*it)->getChildren(), boost::shared_ptr<KnobGroup>(), page );
        }
    }
    setPagesOrder( serialization.getPagesOrdered() );
}

void
Node::Implementation::restoreUserKnobsRecursive(const std::list<boost::shared_ptr<KnobSerializationBase> >& knobs,
                                                const boost::shared_ptr<KnobGroup>& group,
                                                const boost::shared_ptr<KnobPage>& page)
{
    for (std::list<boost::shared_ptr<KnobSerializationBase> >::const_iterator it = knobs.begin(); it != knobs.end(); ++it) {
        GroupKnobSerialization* isGrp = dynamic_cast<GroupKnobSerialization*>( it->get() );
        KnobSerialization* isRegular = dynamic_cast<KnobSerialization*>( it->get() );
        assert(isGrp || isRegular);

        KnobPtr found = _publicInterface->getKnobByName( (*it)->getName() );

        if (isGrp) {
            boost::shared_ptr<KnobGroup> grp;
            if (!found) {
                grp = AppManager::createKnob<KnobGroup>(effect.get(), isGrp->getLabel(), 1, false);
            } else {
                grp = boost::dynamic_pointer_cast<KnobGroup>(found);
                if (!grp) {
                    continue;
                }
            }
            grp->setAsUserKnob(true);
            grp->setName( (*it)->getName() );
            if ( isGrp && isGrp->isSetAsTab() ) {
                grp->setAsTab();
            }
            page->addKnob(grp);
            if (group) {
                group->addKnob(grp);
            }
            grp->setValue( isGrp->isOpened() );
            restoreUserKnobsRecursive(isGrp->getChildren(), grp, page);
        } else if (isRegular) {
            assert( isRegular->isUserKnob() );
            KnobPtr sKnob = isRegular->getKnob();
            KnobPtr knob;
            KnobInt* isInt = dynamic_cast<KnobInt*>( sKnob.get() );
            KnobDouble* isDbl = dynamic_cast<KnobDouble*>( sKnob.get() );
            KnobBool* isBool = dynamic_cast<KnobBool*>( sKnob.get() );
            KnobChoice* isChoice = dynamic_cast<KnobChoice*>( sKnob.get() );
            KnobColor* isColor = dynamic_cast<KnobColor*>( sKnob.get() );
            KnobString* isStr = dynamic_cast<KnobString*>( sKnob.get() );
            KnobFile* isFile = dynamic_cast<KnobFile*>( sKnob.get() );
            KnobOutputFile* isOutFile = dynamic_cast<KnobOutputFile*>( sKnob.get() );
            KnobPath* isPath = dynamic_cast<KnobPath*>( sKnob.get() );
            KnobButton* isBtn = dynamic_cast<KnobButton*>( sKnob.get() );
            KnobSeparator* isSep = dynamic_cast<KnobSeparator*>( sKnob.get() );
            KnobParametric* isParametric = dynamic_cast<KnobParametric*>( sKnob.get() );

            assert(isInt || isDbl || isBool || isChoice || isColor || isStr || isFile || isOutFile || isPath || isBtn || isSep || isParametric);

            if (isInt) {
                boost::shared_ptr<KnobInt> k;

                if (!found) {
                    k = AppManager::createKnob<KnobInt>(effect.get(), isRegular->getLabel(),
                                                        sKnob->getDimension(), false);
                } else {
                    k = boost::dynamic_pointer_cast<KnobInt>(found);
                    if (!k) {
                        continue;
                    }
                }
                const ValueExtraData* data = dynamic_cast<const ValueExtraData*>( isRegular->getExtraData() );
                assert(data);
                if (data) {
                    std::vector<int> minimums, maximums, dminimums, dmaximums;
                    for (int i = 0; i < k->getDimension(); ++i) {
                        minimums.push_back(data->min);
                        maximums.push_back(data->max);
                        dminimums.push_back(data->dmin);
                        dmaximums.push_back(data->dmax);
                    }
                    k->setMinimumsAndMaximums(minimums, maximums);
                    k->setDisplayMinimumsAndMaximums(dminimums, dmaximums);
                }
                knob = k;
            } else if (isDbl) {
                boost::shared_ptr<KnobDouble> k;
                if (!found) {
                    k = AppManager::createKnob<KnobDouble>(effect.get(), isRegular->getLabel(),
                                                           sKnob->getDimension(), false);
                } else {
                    k = boost::dynamic_pointer_cast<KnobDouble>(found);
                    if (!k) {
                        continue;
                    }
                }
                const ValueExtraData* data = dynamic_cast<const ValueExtraData*>( isRegular->getExtraData() );
                assert(data);
                if (data) {
                    std::vector<double> minimums, maximums, dminimums, dmaximums;
                    for (int i = 0; i < k->getDimension(); ++i) {
                        minimums.push_back(data->min);
                        maximums.push_back(data->max);
                        dminimums.push_back(data->dmin);
                        dmaximums.push_back(data->dmax);
                    }
                    k->setMinimumsAndMaximums(minimums, maximums);
                    k->setDisplayMinimumsAndMaximums(dminimums, dmaximums);
                }
                knob = k;

                if ( isRegular->getUseHostOverlayHandle() ) {
                    KnobDouble* isDbl = dynamic_cast<KnobDouble*>( knob.get() );
                    if (isDbl) {
                        isDbl->setHasHostOverlayHandle(true);
                    }
                }
            } else if (isBool) {
                boost::shared_ptr<KnobBool> k;
                if (!found) {
                    k = AppManager::createKnob<KnobBool>(effect.get(), isRegular->getLabel(),
                                                         sKnob->getDimension(), false);
                } else {
                    k = boost::dynamic_pointer_cast<KnobBool>(found);
                    if (!k) {
                        continue;
                    }
                }
                knob = k;
            } else if (isChoice) {
                boost::shared_ptr<KnobChoice> k;
                if (!found) {
                    k = AppManager::createKnob<KnobChoice>(effect.get(), isRegular->getLabel(),
                                                           sKnob->getDimension(), false);
                } else {
                    k = boost::dynamic_pointer_cast<KnobChoice>(found);
                    if (!k) {
                        continue;
                    }
                }
                const ChoiceExtraData* data = dynamic_cast<const ChoiceExtraData*>( isRegular->getExtraData() );
                assert(data);
                if (data) {
                    k->populateChoices(data->_entries, data->_helpStrings);
                }
                knob = k;
            } else if (isColor) {
                boost::shared_ptr<KnobColor> k;
                if (!found) {
                    k = AppManager::createKnob<KnobColor>(effect.get(), isRegular->getLabel(),
                                                          sKnob->getDimension(), false);
                } else {
                    k = boost::dynamic_pointer_cast<KnobColor>(found);
                    if (!k) {
                        continue;
                    }
                }
                const ValueExtraData* data = dynamic_cast<const ValueExtraData*>( isRegular->getExtraData() );
                assert(data);
                if (data) {
                    std::vector<double> minimums, maximums, dminimums, dmaximums;
                    for (int i = 0; i < k->getDimension(); ++i) {
                        minimums.push_back(data->min);
                        maximums.push_back(data->max);
                        dminimums.push_back(data->dmin);
                        dmaximums.push_back(data->dmax);
                    }
                    k->setMinimumsAndMaximums(minimums, maximums);
                    k->setDisplayMinimumsAndMaximums(dminimums, dmaximums);
                }
                knob = k;
            } else if (isStr) {
                boost::shared_ptr<KnobString> k;
                if (!found) {
                    k = AppManager::createKnob<KnobString>(effect.get(), isRegular->getLabel(),
                                                           sKnob->getDimension(), false);
                } else {
                    k = boost::dynamic_pointer_cast<KnobString>(found);
                    if (!k) {
                        continue;
                    }
                }
                const TextExtraData* data = dynamic_cast<const TextExtraData*>( isRegular->getExtraData() );
                assert(data);
                if (data) {
                    if (data->label) {
                        k->setAsLabel();
                    } else if (data->multiLine) {
                        k->setAsMultiLine();
                        if (data->richText) {
                            k->setUsesRichText(true);
                        }
                    }
                }
                knob = k;
            } else if (isFile) {
                boost::shared_ptr<KnobFile> k;
                if (!found) {
                    k = AppManager::createKnob<KnobFile>(effect.get(), isRegular->getLabel(),
                                                         sKnob->getDimension(), false);
                } else {
                    k = boost::dynamic_pointer_cast<KnobFile>(found);
                    if (!k) {
                        continue;
                    }
                }
                const FileExtraData* data = dynamic_cast<const FileExtraData*>( isRegular->getExtraData() );
                assert(data);
                if (data && data->useSequences) {
                    k->setAsInputImage();
                }
                knob = k;
            } else if (isOutFile) {
                boost::shared_ptr<KnobOutputFile> k;
                if (!found) {
                    k = AppManager::createKnob<KnobOutputFile>(effect.get(), isRegular->getLabel(),
                                                               sKnob->getDimension(), false);
                } else {
                    k = boost::dynamic_pointer_cast<KnobOutputFile>(found);
                    if (!k) {
                        continue;
                    }
                }
                const FileExtraData* data = dynamic_cast<const FileExtraData*>( isRegular->getExtraData() );
                assert(data);
                if (data && data->useSequences) {
                    k->setAsOutputImageFile();
                }
                knob = k;
            } else if (isPath) {
                boost::shared_ptr<KnobPath> k;
                if (!found) {
                    k = AppManager::createKnob<KnobPath>(effect.get(), isRegular->getLabel(),
                                                         sKnob->getDimension(), false);
                } else {
                    k = boost::dynamic_pointer_cast<KnobPath>(found);
                    if (!k) {
                        continue;
                    }
                }
                const PathExtraData* data = dynamic_cast<const PathExtraData*>( isRegular->getExtraData() );
                assert(data);
                if (data && data->multiPath) {
                    k->setMultiPath(true);
                }
                knob = k;
            } else if (isBtn) {
                boost::shared_ptr<KnobButton> k;
                if (!found) {
                    k = AppManager::createKnob<KnobButton>(effect.get(), isRegular->getLabel(),
                                                           sKnob->getDimension(), false);
                } else {
                    k = boost::dynamic_pointer_cast<KnobButton>(found);
                    if (!k) {
                        continue;
                    }
                }
                knob = k;
            } else if (isSep) {
                boost::shared_ptr<KnobSeparator> k;
                if (!found) {
                    k = AppManager::createKnob<KnobSeparator>(effect.get(), isRegular->getLabel(),
                                                              sKnob->getDimension(), false);
                } else {
                    k = boost::dynamic_pointer_cast<KnobSeparator>(found);
                    if (!k) {
                        continue;
                    }
                }
                knob = k;
            } else if (isParametric) {
                boost::shared_ptr<KnobParametric> k;
                if (!found) {
                    k = AppManager::createKnob<KnobParametric>(effect.get(), isRegular->getLabel(), sKnob->getDimension(), false);
                } else {
                    k = boost::dynamic_pointer_cast<KnobParametric>(found);
                    if (!k) {
                        continue;
                    }
                }
                knob = k;
            }

            assert(knob);
            if (!knob) {
                continue;
            }
            knob->cloneDefaultValues( sKnob.get() );
            if (isChoice) {
                const ChoiceExtraData* data = dynamic_cast<const ChoiceExtraData*>( isRegular->getExtraData() );
                assert(data);
                KnobChoice* createdKnob = dynamic_cast<KnobChoice*>( knob.get() );
                assert(createdKnob);
                if (data && createdKnob) {
                    createdKnob->choiceRestoration(dynamic_cast<KnobChoice*>( sKnob.get() ), data);
                }
            } else {
                knob->clone( sKnob.get() );
            }
            knob->setAsUserKnob(true);
            if (group) {
                group->addKnob(knob);
            } else if (page) {
                page->addKnob(knob);
            }

            knob->setIsPersistant( isRegular->isPersistent() );
            knob->setAnimationEnabled( isRegular->isAnimationEnabled() );
            knob->setEvaluateOnChange( isRegular->getEvaluatesOnChange() );
            knob->setName( isRegular->getName() );
            knob->setHintToolTip( isRegular->getHintToolTip() );
            if ( !isRegular->triggerNewLine() ) {
                knob->setAddNewLine(false);
            }
        }
    }
} // Node::Implementation::restoreUserKnobsRecursive

void
Node::setKnobsAge(U64 newAge)
{
    ////Only called by the main-thread
    assert( QThread::currentThread() == qApp->thread() );

    bool changed;
    {
        QWriteLocker l(&_imp->knobsAgeMutex);
        changed = _imp->knobsAge != newAge || !_imp->hash.value();
        if (changed) {
            _imp->knobsAge = newAge;
        }
    }
    if (changed) {
        Q_EMIT knobsAgeChanged(newAge);
        computeHash();
    }
}

void
Node::incrementKnobsAge_internal()
{
    {
        QWriteLocker l(&_imp->knobsAgeMutex);
        ++_imp->knobsAge;

        ///if the age of an effect somehow reaches the maximum age (will never happen)
        ///handle it by clearing the cache and resetting the age to 0.
        if ( _imp->knobsAge == std::numeric_limits<U64>::max() ) {
            appPTR->clearAllCaches();
            _imp->knobsAge = 0;
        }
    }
}

void
Node::incrementKnobsAge()
{
    U32 newAge;
    {
        QWriteLocker l(&_imp->knobsAgeMutex);
        ++_imp->knobsAge;

        ///if the age of an effect somehow reaches the maximum age (will never happen)
        ///handle it by clearing the cache and resetting the age to 0.
        if ( _imp->knobsAge == std::numeric_limits<U64>::max() ) {
            appPTR->clearAllCaches();
            _imp->knobsAge = 0;
        }
        newAge = _imp->knobsAge;
    }
    Q_EMIT knobsAgeChanged(newAge);

    computeHash();
}

U64
Node::getKnobsAge() const
{
    QReadLocker l(&_imp->knobsAgeMutex);

    return _imp->knobsAge;
}

bool
Node::isRenderingPreview() const
{
    QMutexLocker l(&_imp->computingPreviewMutex);

    return _imp->computingPreview;
}

bool
Node::hasOverlay() const
{
    if (!_imp->effect) {
        return false;
    }

    boost::shared_ptr<NodeGuiI> nodeGui = getNodeGui();
    if (nodeGui) {
        if ( nodeGui->hasHostOverlay() ) {
            return true;
        }
    }

    return _imp->effect->hasOverlay();
}

void
Node::Implementation::abortPreview()
{
    bool computing;
    {
        QMutexLocker locker(&computingPreviewMutex);
        computing = computingPreview;
    }

    if (computing) {
        QMutexLocker l(&mustQuitPreviewMutex);
        assert(!mustQuitPreview);
        mustQuitPreview = true;
        while (mustQuitPreview) {
            mustQuitPreviewCond.wait(&mustQuitPreviewMutex);
        }
    }
}

bool
Node::Implementation::checkForExitPreview()
{
    {
        QMutexLocker locker(&mustQuitPreviewMutex);
        if (mustQuitPreview) {
            mustQuitPreview = false;
            mustQuitPreviewCond.wakeOne();

            return true;
        }

        return false;
    }
}

void
Node::abortAnyProcessing()
{
    OutputEffectInstance* isOutput = dynamic_cast<OutputEffectInstance*>( getEffectInstance().get() );

    if (isOutput) {
        isOutput->getRenderEngine()->abortRendering(false, true);
    }
    _imp->abortPreview();
}

void
Node::setMustQuitProcessing(bool mustQuit)
{
    {
        QMutexLocker k(&_imp->mustQuitProcessingMutex);
        _imp->mustQuitProcessing = mustQuit;
    }
    if ( getRotoContext() ) {
        NodesList rotopaintNodes;
        getRotoContext()->getRotoPaintTreeNodes(&rotopaintNodes);
        for (NodesList::iterator it = rotopaintNodes.begin(); it != rotopaintNodes.end(); ++it) {
            (*it)->setMustQuitProcessing(mustQuit);
        }
    }
    //Attempt to wake-up  sleeping threads of the thread pool
    QMutexLocker k(&_imp->nodeIsDequeuingMutex);
    _imp->nodeIsDequeuing = false;
    _imp->nodeIsDequeuingCond.wakeAll();
}

void
Node::quitAnyProcessing()
{
    {
        QMutexLocker k(&_imp->nodeIsDequeuingMutex);
        if (_imp->nodeIsDequeuing) {
            _imp->nodeIsDequeuing = false;

            //Attempt to wake-up  sleeping threads of the thread pool
            _imp->nodeIsDequeuingCond.wakeAll();
        }
    }


    //If this effect has a RenderEngine, make sure it is finished
    OutputEffectInstance* isOutput = dynamic_cast<OutputEffectInstance*>( _imp->effect.get() );

    if (isOutput) {
        isOutput->getRenderEngine()->quitEngine();
    }

    //Returns when the preview is done computign
    _imp->abortPreview();

    if ( isRotoPaintingNode() ) {
        NodesList rotopaintNodes;
        getRotoContext()->getRotoPaintTreeNodes(&rotopaintNodes);
        for (NodesList::iterator it = rotopaintNodes.begin(); it != rotopaintNodes.end(); ++it) {
            (*it)->quitAnyProcessing();
        }
    }
}

Node::~Node()
{
    destroyNodeInternal(true, false);
}

const std::vector<std::string> &
Node::getInputLabels() const
{
    assert(_imp->inputsInitialized);
    ///MT-safe as it never changes.
    ////Only called by the main-thread
    assert( QThread::currentThread() == qApp->thread() );

    return _imp->inputLabels;
}

const NodesWList &
Node::getOutputs() const
{
    ////Only called by the main-thread
    assert( QThread::currentThread() == qApp->thread() );

    return _imp->outputs;
}

const NodesWList &
Node::getGuiOutputs() const
{
    ////Only called by the main-thread
    assert( QThread::currentThread() == qApp->thread() );

    return _imp->guiOutputs;
}

void
Node::getOutputs_mt_safe(NodesWList& outputs) const
{
    QMutexLocker l(&_imp->outputsMutex);

    outputs =  _imp->outputs;
}

void
Node::getInputNames(std::map<std::string, std::string> & inputNames) const
{
    ///This is called by the serialization thread.
    ///We use the guiInputs because we want to serialize exactly how the tree was to the user

    NodePtr parent = _imp->multiInstanceParent.lock();

    if (parent) {
        parent->getInputNames(inputNames);

        return;
    }

    QMutexLocker l(&_imp->inputsLabelsMutex);
    assert( _imp->inputs.size() == _imp->inputLabels.size() );
    for (std::size_t i = 0; i < _imp->inputs.size(); ++i) {
        NodePtr input = _imp->inputs[i].lock();
        if (input) {
            inputNames.insert( std::make_pair( _imp->inputLabels[i], input->getScriptName_mt_safe() ) );
        }
    }
}

int
Node::getPreferredInputInternal(bool connected) const
{
    int nInputs = getMaxInputCount();

    if (nInputs == 0) {
        return -1;
    }
    std::vector<NodePtr> inputs(nInputs);
    std::vector<std::string> inputLabels(nInputs);
    int inputA = -1;
    int inputB = -1;
    {
        // fill input labels, and if one is called "Source", return it
        // if it's "A" or "B", keep the index.
        for (int i = 0; i < nInputs; ++i) {
            std::string inputLabel = getInputLabel(i);
            //printf("%d->%s\n", i, inputLabel.c_str());
            if (inputLabel == kOfxImageEffectSimpleSourceClipName) {
                inputs[i] = getInput(i);
                if ( (connected && inputs[i]) || (!connected && !inputs[i]) ) {
                    return i;
                }
            } else if (inputLabel == "A") {
                inputA = i;
            } else if (inputLabel == "B") {
                inputB = i;
            }
        }
    }
    bool useInputA = appPTR->getCurrentSettings()->isMergeAutoConnectingToAInput();

    ///Find an input named A
    int inputToFind = -1, foundOther = -1;
    if ( useInputA || (getPluginID() == PLUGINID_OFX_SHUFFLE) ) {
        inputToFind = inputA;
        foundOther = inputB;
    } else {
        inputToFind = inputB;
        foundOther = inputA;
    }
    if (inputToFind != -1) {
        inputs[inputToFind] = getInput(inputToFind);
        if ( (connected && inputs[inputToFind]) || (!connected && !inputs[inputToFind]) ) {
            return inputToFind;
        }
    }
    if (foundOther != -1) {
        inputs[foundOther] = getInput(foundOther);
        if ( (connected && inputs[foundOther]) || (!connected && !inputs[foundOther]) ) {
            return foundOther;
        }
    }


    for (int i = 0; i < nInputs; ++i) {
        if (!inputs[i]) {
            inputs[i] = getInput(i);
        }
    }


    ///we return the first non-optional empty input
    int firstNonOptionalEmptyInput = -1;
    std::list<int> optionalEmptyInputs;
    std::list<int> optionalEmptyMasks;

    for (int i = 0; i < nInputs; ++i) {
        if ( _imp->effect->isInputRotoBrush(i) ) {
            continue;
        }
        if ( (connected && inputs[i]) || (!connected && !inputs[i]) ) {
            if ( !_imp->effect->isInputOptional(i) ) {
                if (firstNonOptionalEmptyInput == -1) {
                    firstNonOptionalEmptyInput = i;
                    break;
                }
            } else {
                if ( _imp->effect->isInputMask(i) ) {
                    optionalEmptyMasks.push_back(i);
                } else {
                    optionalEmptyInputs.push_back(i);
                }
            }
        }
    }


    ///Default to the first non optional empty input
    if (firstNonOptionalEmptyInput != -1) {
        return firstNonOptionalEmptyInput;
    }  else {
#if 1
        if ( !optionalEmptyInputs.empty() ) {
            //We return the first optional empty input
            std::list<int>::iterator first = optionalEmptyInputs.begin();
            while ( first != optionalEmptyInputs.end() && _imp->effect->isInputRotoBrush(*first) ) {
                ++first;
            }
            if ( first == optionalEmptyInputs.end() ) {
                return -1;
            } else {
                return *first;
            }
#else // previous version, not consistent with Node::getPreferredInputInternal()
      //We return the last optional empty input
        std::list<int>::reverse_iterator first = optionalEmptyInputs.rbegin();
        while ( first != optionalEmptyInputs.rend() && _imp->effect->isInputRotoBrush(*first) ) {
            ++first;
        }
        if ( first == optionalEmptyInputs.rend() ) {
            return -1;
        } else {
            return *first;
        }
#endif
        } else if ( !optionalEmptyMasks.empty() ) {
            return optionalEmptyMasks.front();
        } else {
            return -1;
        }
    }
} // Node::getPreferredInputInternal

int
Node::getPreferredInput() const
{
    return getPreferredInputInternal(true);
}

int
Node::getPreferredInputForConnection() const
{
    return getPreferredInputInternal(false);
}

NodePtr
Node::getPreferredInputNode() const
{
    GroupInput* isInput = dynamic_cast<GroupInput*>( _imp->effect.get() );
    PrecompNode* isPrecomp = dynamic_cast<PrecompNode*>( _imp->effect.get() );

    if (isInput) {
        NodeGroup* isGroup = dynamic_cast<NodeGroup*>( getGroup().get() );
        assert(isGroup);
        if (!isGroup) {
            return NodePtr();
        }
        int inputNb = -1;
        std::vector<NodePtr> groupInputs;
        isGroup->getInputs(&groupInputs, false);
        for (std::size_t i = 0; i < groupInputs.size(); ++i) {
            if (groupInputs[i].get() == this) {
                inputNb = i;
                break;
            }
        }
        if (inputNb != -1) {
            NodePtr input = isGroup->getNode()->getInput(inputNb);

            return input;
        }
    } else if (isPrecomp) {
        return isPrecomp->getOutputNode();
    } else {
        int idx = getPreferredInput();
        if (idx != -1) {
            return getInput(idx);
        }
    }

    return NodePtr();
}

void
Node::getOutputsConnectedToThisNode(std::map<NodePtr, int>* outputs)
{
    ////Only called by the main-thread
    assert( QThread::currentThread() == qApp->thread() );

    NodePtr thisSHared = shared_from_this();
    for (NodesWList::iterator it = _imp->outputs.begin(); it != _imp->outputs.end(); ++it) {
        NodePtr output = it->lock();
        if (!output) {
            continue;
        }

        int indexOfThis = output->inputIndex(thisSHared);
        assert(indexOfThis != -1);
        if (indexOfThis >= 0) {
            outputs->insert( std::make_pair(output, indexOfThis) );
        }
    }
}

const std::string &
Node::getScriptName() const
{
    ////Only called by the main-thread
    assert( QThread::currentThread() == qApp->thread() );
    QMutexLocker l(&_imp->nameMutex);

    return _imp->scriptName;
}

std::string
Node::getScriptName_mt_safe() const
{
    QMutexLocker l(&_imp->nameMutex);

    return _imp->scriptName;
}

static void
prependGroupNameRecursive(const NodePtr& group,
                          std::string& name)
{
    name.insert(0, ".");
    name.insert( 0, group->getScriptName_mt_safe() );
    boost::shared_ptr<NodeCollection> hasParentGroup = group->getGroup();
    boost::shared_ptr<NodeGroup> isGrp = boost::dynamic_pointer_cast<NodeGroup>(hasParentGroup);
    if (isGrp) {
        prependGroupNameRecursive(isGrp->getNode(), name);
    }
}

std::string
Node::getFullyQualifiedNameInternal(const std::string& scriptName) const
{
    std::string ret = scriptName;
    NodePtr parent = getParentMultiInstance();

    if (parent) {
        prependGroupNameRecursive(parent, ret);
    } else {
        boost::shared_ptr<NodeCollection> hasParentGroup = getGroup();
        NodeGroup* isGrp = dynamic_cast<NodeGroup*>( hasParentGroup.get() );
        if (isGrp) {
            NodePtr grpNode = isGrp->getNode();
            if (grpNode) {
                prependGroupNameRecursive(grpNode, ret);
            }
        }
    }

    return ret;
}

std::string
Node::getFullyQualifiedName() const
{
    return getFullyQualifiedNameInternal( getScriptName_mt_safe() );
}

void
Node::setLabel(const std::string& label)
{
    assert( QThread::currentThread() == qApp->thread() );
    if ( dynamic_cast<GroupOutput*>( _imp->effect.get() ) ) {
        return;
    }

    {
        QMutexLocker k(&_imp->nameMutex);
        if (label == _imp->label) {
            return;
        }
        _imp->label = label;
    }
    boost::shared_ptr<NodeCollection> collection = getGroup();
    if (collection) {
        collection->notifyNodeNameChanged( shared_from_this() );
    }
    Q_EMIT labelChanged( QString::fromUtf8( label.c_str() ) );
}

const std::string&
Node::getLabel() const
{
    assert( QThread::currentThread() == qApp->thread() );
    QMutexLocker k(&_imp->nameMutex);

    return _imp->label;
}

std::string
Node::getLabel_mt_safe() const
{
    QMutexLocker k(&_imp->nameMutex);

    return _imp->label;
}

void
Node::setScriptName_no_error_check(const std::string & name)
{
    setNameInternal(name, false, false);
}

static void
insertDependenciesRecursive(Node* node,
                            KnobI::ListenerDimsMap* dependencies)
{
    const KnobsVec & knobs = node->getKnobs();

    for (std::size_t i = 0; i < knobs.size(); ++i) {
        KnobI::ListenerDimsMap dimDeps;
        knobs[i]->getListeners(dimDeps);
        for (KnobI::ListenerDimsMap::iterator it = dimDeps.begin(); it != dimDeps.end(); ++it) {
            KnobI::ListenerDimsMap::iterator found = dependencies->find(it->first);
            if ( found != dependencies->end() ) {
                assert( found->second.size() == it->second.size() );
                for (std::size_t j = 0; j < found->second.size(); ++j) {
                    if (it->second[j].isExpr) {
                        found->second[j].isListening |= it->second[j].isListening;
                    }
                }
            } else {
                dependencies->insert(*it);
            }
        }
    }

    NodeGroup* isGroup = node->isEffectGroup();
    if (isGroup) {
        NodesList nodes = isGroup->getNodes();
        for (NodesList::iterator it = nodes.begin(); it != nodes.end(); ++it) {
            insertDependenciesRecursive(it->get(), dependencies);
        }
    }
}

void
Node::setNameInternal(const std::string& name,
                      bool throwErrors,
                      bool declareToPython)
{
    std::string oldName = getScriptName_mt_safe();
    std::string fullOldName = getFullyQualifiedName();
    std::string newName = name;
    bool onlySpaces = true;

    for (std::size_t i = 0; i < name.size(); ++i) {
        if (name[i] != '_') {
            onlySpaces = false;
            break;
        }
    }
    if (onlySpaces) {
        std::string err = tr("The name must at least contain a character").toStdString();
        if (throwErrors) {
            throw std::runtime_error(err);
        } else {
            appPTR->writeToErrorLog_mt_safe( QString::fromUtf8( err.c_str() ) );
            std::cerr << err << std::endl;

            return;
        }
    }

    boost::shared_ptr<NodeCollection> collection = getGroup();
    if (collection) {
        if (throwErrors) {
            try {
                collection->checkNodeName(this, name, false, false, &newName);
            } catch (const std::exception& e) {
                appPTR->writeToErrorLog_mt_safe( QString::fromUtf8( e.what() ) );
                std::cerr << e.what() << std::endl;

                return;
            }
        } else {
            collection->checkNodeName(this, name, false, false, &newName);
        }
    }


    if (oldName == newName) {
        return;
    }


    if ( !newName.empty() ) {
        bool isAttrDefined = false;
        std::string newPotentialQualifiedName = getApp()->getAppIDString() + "." + getFullyQualifiedNameInternal(newName);
        PyObject* obj = NATRON_PYTHON_NAMESPACE::getAttrRecursive(newPotentialQualifiedName, appPTR->getMainModule(), &isAttrDefined);
        Q_UNUSED(obj);
        if (isAttrDefined) {
            std::stringstream ss;
            ss << "A Python attribute with the same name (" << newPotentialQualifiedName << ") already exists.";
            if (throwErrors) {
                throw std::runtime_error( ss.str() );
            } else {
                std::string err = ss.str();
                appPTR->writeToErrorLog_mt_safe( QString::fromUtf8( err.c_str() ) );
                std::cerr << err << std::endl;

                return;
            }
        }
    }

    bool mustSetCacheID;
    {
        QMutexLocker l(&_imp->nameMutex);
        _imp->scriptName = newName;
        mustSetCacheID = _imp->cacheID.empty();
        ///Set the label at the same time if the label is empty
        if ( _imp->label.empty() ) {
            _imp->label = newName;
        }
    }
    std::string fullySpecifiedName = getFullyQualifiedName();

    if (mustSetCacheID) {
        std::string baseName = fullySpecifiedName;
        std::string cacheID = fullySpecifiedName;
        int i = 1;
        while ( getGroup() && getGroup()->isCacheIDAlreadyTaken(cacheID) ) {
            std::stringstream ss;
            ss << baseName;
            ss << i;
            cacheID = ss.str();
            ++i;
        }
        QMutexLocker l(&_imp->nameMutex);
        _imp->cacheID = cacheID;
    }

    if (declareToPython && collection) {
        if ( !oldName.empty() ) {
            if (fullOldName != fullySpecifiedName) {
                try {
                    setNodeVariableToPython(fullOldName, fullySpecifiedName);
                } catch (const std::exception& e) {
                    qDebug() << e.what();
                }
            }
        } else { //if (!oldName.empty()) {
            declareNodeVariableToPython(fullySpecifiedName);
        }


        ///For all knobs that have listeners, change in the expressions of listeners this knob script-name
        KnobI::ListenerDimsMap dependencies;
        insertDependenciesRecursive(this, &dependencies);
        for (KnobI::ListenerDimsMap::iterator it = dependencies.begin(); it != dependencies.end(); ++it) {
            KnobPtr listener = it->first.lock();
            if (!listener) {
                continue;
            }
            for (std::size_t d = 0; d < it->second.size(); ++d) {
                if (it->second[d].isListening && it->second[d].isExpr) {
                    listener->replaceNodeNameInExpression(d, oldName, newName);
                }
            }
        }
    }

    QString qnewName = QString::fromUtf8( newName.c_str() );
    Q_EMIT scriptNameChanged(qnewName);
    Q_EMIT labelChanged(qnewName);
} // Node::setNameInternal

void
Node::setScriptName(const std::string& name)
{
    std::string newName;

    if ( getGroup() ) {
        getGroup()->checkNodeName(this, name, false, true, &newName);
    } else {
        newName = name;
    }
    //We do not allow setting the script-name of output nodes because we rely on it with NatronRenderer
    if ( dynamic_cast<GroupOutput*>( _imp->effect.get() ) ) {
        throw std::runtime_error( QObject::tr("Changing the script-name of an Output node is not a valid operation").toStdString() );

        return;
    }


    setNameInternal(newName, true, true);
}

AppInstance*
Node::getApp() const
{
    return _imp->app;
}

bool
Node::isActivated() const
{
    QMutexLocker l(&_imp->activatedMutex);

    return _imp->activated;
}

std::string
Node::makeCacheInfo() const
{
    std::size_t ram, disk;

    appPTR->getMemoryStatsForCacheEntryHolder(this, &ram, &disk);
    QString ramSizeStr = printAsRAM( (U64)ram );
    QString diskSizeStr = printAsRAM( (U64)disk );
    std::stringstream ss;
    ss << "<b><font color=\"green\">Cache occupancy:</font></b> RAM: " << ramSizeStr.toStdString() << " / Disk: " << diskSizeStr.toStdString();

    return ss.str();
}

std::string
Node::makeInfoForInput(int inputNumber) const
{
    if ( (inputNumber < -1) || ( inputNumber >= getMaxInputCount() ) ) {
        return "";
    }
    EffectInstPtr input;
    if (inputNumber != -1) {
        input = _imp->effect->getInput(inputNumber);
        if (input) {
            input = input->getNearestNonIdentity( getApp()->getTimeLine()->currentFrame() );
        }
    } else {
        input = _imp->effect;
    }

    if (!input) {
        return "";
    }


    ImageBitDepthEnum depth = _imp->effect->getBitDepth(inputNumber);
    double time = getApp()->getTimeLine()->currentFrame();
    std::stringstream ss;
    { // input name
        std::string inputName;
        if (inputNumber != -1) {
            inputName = getInputLabel(inputNumber);
        } else {
            inputName = "Output";
        }
        ss << "<b><font color=\"orange\">" << inputName << ":" << "</font></b><br />";
    }
    { // image format
        ss << "<b>Image format: </b>";
        EffectInstance::ComponentsAvailableMap availableComps;
        input->getComponentsAvailable(true, true, time, &availableComps);
        EffectInstance::ComponentsAvailableMap::iterator next = availableComps.begin();
        if ( next != availableComps.end() ) {
            ++next;
        }
        for (EffectInstance::ComponentsAvailableMap::iterator it = availableComps.begin(); it != availableComps.end(); ++it) {
            NodePtr origin = it->second.lock();
            if ( (origin.get() != this) || (inputNumber == -1) ) {
                ss << Image::getFormatString(it->first, depth);
                if (origin) {
                    ss << " (from " << origin->getLabel_mt_safe() << ")";
                }
            }
            if ( next != availableComps.end() ) {
                if ( (origin.get() != this) || (inputNumber == -1) ) {
                    ss << ", ";
                }
                ++next;
            }
        }
        ss << "<br />";
    }
    { // premult
        ImagePremultiplicationEnum premult = input->getPremult();
        const char* premultStr = "unknown";
        switch (premult) {
        case eImagePremultiplicationOpaque:
            premultStr = "opaque";
            break;
        case eImagePremultiplicationPremultiplied:
            premultStr = "premultiplied";
            break;
        case eImagePremultiplicationUnPremultiplied:
            premultStr = "unpremultiplied";
            break;
        }
        ss << "<b>Alpha premultiplication: </b>" << premultStr << "<br />";
    }
    { // par
        double par = input->getAspectRatio(inputNumber);
        ss << "<b>Pixel aspect ratio: </b>" << par << "<br />";
    }
    { // fps
        double fps = input->getFrameRate();
        ss << "<b>Frame rate:</b> " << fps << "fps<br />";
    }
    {
        double first = 1., last = 1.;
        input->getFrameRange_public(getHashValue(), &first, &last);
        ss << "<b>Frame range:</b> " << first << " - " << last << "<br />";
    }
    {
        RenderScale scale(1.);
        RectD rod;
        bool isProjectFormat;
        StatusEnum stat = input->getRegionOfDefinition_public(getHashValue(),
                                                              time,
                                                              scale, ViewIdx(0), &rod, &isProjectFormat);
        if (stat != eStatusFailed) {
            ss << "<b>Region of Definition (at t=" << time << "):</b> ";
            ss << "left = " << rod.x1 << " bottom = " << rod.y1 << " right = " << rod.x2 << " top = " << rod.y2 << "<br />";
        }
    }

    return ss.str();
} // Node::makeInfoForInput

void
Node::findPluginFormatKnobs()
{
    findPluginFormatKnobs(getKnobs(), true);
}

void
Node::findPluginFormatKnobs(const KnobsVec & knobs,
                            bool loadingSerialization)
{
    ///Try to find a format param and hijack it to handle it ourselves with the project's formats
    KnobPtr formatKnob;

    for (std::size_t i = 0; i < knobs.size(); ++i) {
        if (knobs[i]->getName() == kNatronParamFormatChoice) {
            formatKnob = knobs[i];
            break;
        }
    }
    if (formatKnob) {
        KnobPtr formatSize;
        for (std::size_t i = 0; i < knobs.size(); ++i) {
            if (knobs[i]->getName() == kNatronParamFormatSize) {
                formatSize = knobs[i];
                break;
            }
        }
        KnobPtr formatPar;
        for (std::size_t i = 0; i < knobs.size(); ++i) {
            if (knobs[i]->getName() == kNatronParamFormatPar) {
                formatPar = knobs[i];
                break;
            }
        }
        if (formatSize && formatPar) {
            _imp->pluginFormatKnobs.formatChoice = boost::dynamic_pointer_cast<KnobChoice>(formatKnob);
            formatSize->setEvaluateOnChange(false);
            formatPar->setEvaluateOnChange(false);
            formatSize->setSecret(true);
            formatSize->setSecretByDefault(true);
            formatPar->setSecret(true);
            formatPar->setSecretByDefault(true);
            _imp->pluginFormatKnobs.size = boost::dynamic_pointer_cast<KnobInt>(formatSize);
            _imp->pluginFormatKnobs.par = boost::dynamic_pointer_cast<KnobDouble>(formatPar);

            std::vector<std::string> formats;
            int defValue;
            getApp()->getProject()->getProjectFormatEntries(&formats, &defValue);
            refreshFormatParamChoice(formats, defValue, loadingSerialization);
        }
    }
}

void
Node::createNodePage(const boost::shared_ptr<KnobPage>& settingsPage,
                     int renderScaleSupportPref)
{
    boost::shared_ptr<KnobBool> hideInputs = AppManager::createKnob<KnobBool>(_imp->effect.get(), "Hide inputs", 1, false);

    hideInputs->setName("hideInputs");
    hideInputs->setDefaultValue(false);
    hideInputs->setAnimationEnabled(false);
    hideInputs->setAddNewLine(false);
    hideInputs->setIsPersistant(true);
    hideInputs->setEvaluateOnChange(false);
    hideInputs->setHintToolTip( tr("When checked, the input arrows of the node in the nodegraph will be hidden").toStdString() );
    _imp->hideInputs = hideInputs;
    settingsPage->addKnob(hideInputs);


    boost::shared_ptr<KnobBool> fCaching = AppManager::createKnob<KnobBool>(_imp->effect.get(), "Force caching", 1, false);
    fCaching->setName("forceCaching");
    fCaching->setDefaultValue(false);
    fCaching->setAnimationEnabled(false);
    fCaching->setAddNewLine(false);
    fCaching->setIsPersistant(true);
    fCaching->setEvaluateOnChange(false);
    fCaching->setHintToolTip( tr("When checked, the output of this node will always be kept in the RAM cache for fast access of already computed "
                                 "images.").toStdString() );
    _imp->forceCaching = fCaching;
    settingsPage->addKnob(fCaching);

    boost::shared_ptr<KnobBool> previewEnabled = AppManager::createKnob<KnobBool>(_imp->effect.get(), tr("Preview").toStdString(), 1, false);
    assert(previewEnabled);
    previewEnabled->setDefaultValue( makePreviewByDefault() );
    previewEnabled->setName(kEnablePreviewKnobName);
    previewEnabled->setAnimationEnabled(false);
    previewEnabled->setAddNewLine(false);
    previewEnabled->setIsPersistant(false);
    previewEnabled->setEvaluateOnChange(false);
    previewEnabled->setHintToolTip( tr("Whether to show a preview on the node box in the node-graph.").toStdString() );
    settingsPage->addKnob(previewEnabled);
    _imp->previewEnabledKnob = previewEnabled;

    boost::shared_ptr<KnobBool> disableNodeKnob = AppManager::createKnob<KnobBool>(_imp->effect.get(), "Disable", 1, false);
    assert(disableNodeKnob);
    disableNodeKnob->setAnimationEnabled(false);
    disableNodeKnob->setDefaultValue(false);
    disableNodeKnob->setIsMetadataSlave(true);
    disableNodeKnob->setName(kDisableNodeKnobName);
    disableNodeKnob->setAddNewLine(false);
    disableNodeKnob->setHintToolTip("When disabled, this node acts as a pass through.");
    settingsPage->addKnob(disableNodeKnob);
    _imp->disableNodeKnob = disableNodeKnob;

    boost::shared_ptr<KnobBool> useFullScaleImagesWhenRenderScaleUnsupported = AppManager::createKnob<KnobBool>(_imp->effect.get(), tr("Render high def. upstream").toStdString(), 1, false);
    useFullScaleImagesWhenRenderScaleUnsupported->setAnimationEnabled(false);
    useFullScaleImagesWhenRenderScaleUnsupported->setDefaultValue(false);
    useFullScaleImagesWhenRenderScaleUnsupported->setName("highDefUpstream");
    useFullScaleImagesWhenRenderScaleUnsupported->setHintToolTip( tr("This node doesn't support rendering images at a scale lower than 1, it "
                                                                     "can only render high definition images. When checked this parameter controls "
                                                                     "whether the rest of the graph upstream should be rendered with a high quality too or at "
                                                                     "the most optimal resolution for the current viewer's viewport. Typically checking this "
                                                                     "means that an image will be slow to be rendered, but once rendered it will stick in the cache "
                                                                     "whichever zoom level you're using on the Viewer, whereas when unchecked it will be much "
                                                                     "faster to render but will have to be recomputed when zooming in/out in the Viewer.").toStdString() );
    if ( (renderScaleSupportPref == 0) && (getEffectInstance()->supportsRenderScaleMaybe() == EffectInstance::eSupportsYes) ) {
        useFullScaleImagesWhenRenderScaleUnsupported->setSecretByDefault(true);
    }
    settingsPage->addKnob(useFullScaleImagesWhenRenderScaleUnsupported);
    _imp->useFullScaleImagesWhenRenderScaleUnsupported = useFullScaleImagesWhenRenderScaleUnsupported;

    boost::shared_ptr<KnobString> knobChangedCallback = AppManager::createKnob<KnobString>(_imp->effect.get(), tr("After param changed callback").toStdString(), 1, false);
    knobChangedCallback->setHintToolTip( tr("Set here the name of a function defined in Python which will be called for each  "
                                            "parameter change. Either define this function in the Script Editor "
                                            "or in the init.py script or even in the script of a Python group plug-in.\n"
                                            "The signature of the callback is: callback(thisParam, thisNode, thisGroup, app, userEdited) where:\n"
                                            "- thisParam: The parameter which just had its value changed\n"
                                            "- userEdited: A boolean informing whether the change was due to user interaction or "
                                            "because something internally triggered the change.\n"
                                            "- thisNode: The node holding the parameter\n"
                                            "- app: points to the current application instance\n"
                                            "- thisGroup: The group holding thisNode (only if thisNode belongs to a group)").toStdString() );
    knobChangedCallback->setAnimationEnabled(false);
    knobChangedCallback->setName("onParamChanged");
    settingsPage->addKnob(knobChangedCallback);
    _imp->knobChangedCallback = knobChangedCallback;

    boost::shared_ptr<KnobString> inputChangedCallback = AppManager::createKnob<KnobString>(_imp->effect.get(), tr("After input changed callback").toStdString(), 1, false);
    inputChangedCallback->setHintToolTip( tr("Set here the name of a function defined in Python which will be called after "
                                             "each connection is changed for the inputs of the node. "
                                             "Either define this function in the Script Editor "
                                             "or in the init.py script or even in the script of a Python group plug-in.\n"
                                             "The signature of the callback is: callback(inputIndex, thisNode, thisGroup, app):\n"
                                             "- inputIndex: the index of the input which changed, you can query the node "
                                             "connected to the input by calling the getInput(...) function.\n"
                                             "- thisNode: The node holding the parameter\n"
                                             "- app: points to the current application instance\n"
                                             "- thisGroup: The group holding thisNode (only if thisNode belongs to a group)").toStdString() );

    inputChangedCallback->setAnimationEnabled(false);
    inputChangedCallback->setName("onInputChanged");
    settingsPage->addKnob(inputChangedCallback);
    _imp->inputChangedCallback = inputChangedCallback;

    NodeGroup* isGroup = dynamic_cast<NodeGroup*>( _imp->effect.get() );
    if (isGroup) {
        boost::shared_ptr<KnobString> onNodeCreated = AppManager::createKnob<KnobString>(_imp->effect.get(), "After Node Created", 1, false);
        onNodeCreated->setName("afterNodeCreated");
        onNodeCreated->setHintToolTip("Add here the name of a Python-defined function that will be called each time a node "
                                      "is created in the group. This will be called in addition to the After Node Created "
                                      " callback of the project for the group node and all nodes within it (not recursively).\n"
                                      "The boolean variable userEdited will be set to True if the node was created "
                                      "by the user or False otherwise (such as when loading a project, or pasting a node).\n"
                                      "The signature of the callback is: callback(thisNode, app, userEdited) where:\n"
                                      "- thisNode: the node which has just been created\n"
                                      "- userEdited: a boolean indicating whether the node was created by user interaction or from "
                                      "a script/project load/copy-paste\n"
                                      "- app: points to the current application instance\n");
        onNodeCreated->setAnimationEnabled(false);
        _imp->nodeCreatedCallback = onNodeCreated;
        settingsPage->addKnob(onNodeCreated);

        boost::shared_ptr<KnobString> onNodeDeleted = AppManager::createKnob<KnobString>(_imp->effect.get(), "Before Node Removal", 1, false);
        onNodeDeleted->setName("beforeNodeRemoval");
        onNodeDeleted->setHintToolTip("Add here the name of a Python-defined function that will be called each time a node "
                                      "is about to be deleted. This will be called in addition to the Before Node Removal "
                                      " callback of the project for the group node and all nodes within it (not recursively).\n"
                                      "This function will not be called when the project is closing.\n"
                                      "The signature of the callback is: callback(thisNode, app) where:\n"
                                      "- thisNode: the node about to be deleted\n"
                                      "- app: points to the current application instance\n");
        onNodeDeleted->setAnimationEnabled(false);
        _imp->nodeRemovalCallback = onNodeDeleted;
        settingsPage->addKnob(onNodeDeleted);
    }
} // Node::createNodePage

void
Node::createInfoPage()
{
    boost::shared_ptr<KnobPage> infoPage = AppManager::createKnob<KnobPage>(_imp->effect.get(), tr("Info").toStdString(), 1, false);

    infoPage->setName(NATRON_PARAMETER_PAGE_NAME_INFO);
    _imp->infoPage = infoPage;

    boost::shared_ptr<KnobString> nodeInfos = AppManager::createKnob<KnobString>(_imp->effect.get(), "", 1, false);
    nodeInfos->setName("nodeInfos");
    nodeInfos->setAnimationEnabled(false);
    nodeInfos->setIsPersistant(false);
    nodeInfos->setAsMultiLine();
    nodeInfos->setAsCustomHTMLText(true);
    nodeInfos->setEvaluateOnChange(false);
    nodeInfos->setHintToolTip( tr("Input and output informations, press Refresh to update them with current values").toStdString() );
    infoPage->addKnob(nodeInfos);
    _imp->nodeInfos = nodeInfos;


    boost::shared_ptr<KnobButton> refreshInfoButton = AppManager::createKnob<KnobButton>(_imp->effect.get(), tr("Refresh Info").toStdString(), 1, false);
    refreshInfoButton->setName("refreshButton");
    refreshInfoButton->setEvaluateOnChange(false);
    infoPage->addKnob(refreshInfoButton);
    _imp->refreshInfoButton = refreshInfoButton;
}

void
Node::createPythonPage()
{
    boost::shared_ptr<KnobPage> pythonPage = AppManager::createKnob<KnobPage>(_imp->effect.get(), tr("Python").toStdString(), 1, false);
    boost::shared_ptr<KnobString> beforeFrameRender =  AppManager::createKnob<KnobString>(_imp->effect.get(), tr("Before frame render").toStdString(), 1, false);

    beforeFrameRender->setName("beforeFrameRender");
    beforeFrameRender->setAnimationEnabled(false);
    beforeFrameRender->setHintToolTip( tr("Add here the name of a Python defined function that will be called before rendering "
                                          "any frame.\n "
                                          "The signature of the callback is: callback(frame, thisNode, app) where:\n"
                                          "- frame: the frame to be rendered\n"
                                          "- thisNode: points to the writer node\n"
                                          "- app: points to the current application instance").toStdString() );
    pythonPage->addKnob(beforeFrameRender);
    _imp->beforeFrameRender = beforeFrameRender;

    boost::shared_ptr<KnobString> beforeRender =  AppManager::createKnob<KnobString>(_imp->effect.get(), tr("Before render").toStdString(), 1, false);
    beforeRender->setName("beforeRender");
    beforeRender->setAnimationEnabled(false);
    beforeRender->setHintToolTip( tr("Add here the name of a Python defined function that will be called once when "
                                     "starting rendering.\n "
                                     "The signature of the callback is: callback(thisNode, app) where:\n"
                                     "- thisNode: points to the writer node\n"
                                     "- app: points to the current application instance").toStdString() );
    pythonPage->addKnob(beforeRender);
    _imp->beforeRender = beforeRender;

    boost::shared_ptr<KnobString> afterFrameRender =  AppManager::createKnob<KnobString>(_imp->effect.get(), tr("After frame render").toStdString(), 1, false);
    afterFrameRender->setName("afterFrameRender");
    afterFrameRender->setAnimationEnabled(false);
    afterFrameRender->setHintToolTip( tr("Add here the name of a Python defined function that will be called after rendering "
                                         "any frame.\n "
                                         "The signature of the callback is: callback(frame, thisNode, app) where:\n"
                                         "- frame: the frame that has been rendered\n"
                                         "- thisNode: points to the writer node\n"
                                         "- app: points to the current application instance").toStdString() );
    pythonPage->addKnob(afterFrameRender);
    _imp->afterFrameRender = afterFrameRender;

    boost::shared_ptr<KnobString> afterRender =  AppManager::createKnob<KnobString>(_imp->effect.get(), tr("After render").toStdString(), 1, false);
    afterRender->setName("afterRender");
    afterRender->setAnimationEnabled(false);
    afterRender->setHintToolTip( tr("Add here the name of a Python defined function that will be called once when the rendering "
                                    "is finished.\n "
                                    "The signature of the callback is: callback(aborted, thisNode, app) where:\n"
                                    "- aborted: True if the render ended because it was aborted, False upon completion\n"
                                    "- thisNode: points to the writer node\n"
                                    "- app: points to the current application instance").toStdString() );
    pythonPage->addKnob(afterRender);
    _imp->afterRender = afterRender;
} // Node::createPythonPage

void
Node::createHostMixKnob(const boost::shared_ptr<KnobPage>& mainPage)
{
    boost::shared_ptr<KnobDouble> mixKnob = AppManager::createKnob<KnobDouble>(_imp->effect.get(), "Mix", 1, false);

    mixKnob->setName("hostMix");
    mixKnob->setHintToolTip("Mix between the source image at 0 and the full effect at 1.");
    mixKnob->setMinimum(0.);
    mixKnob->setMaximum(1.);
    mixKnob->setDefaultValue(1.);
    if (mainPage) {
        mainPage->addKnob(mixKnob);
    }
    _imp->mixWithSource = mixKnob;
}

void
Node::createMaskSelectors(const std::vector<std::pair<bool, bool> >& hasMaskChannelSelector,
                          const std::vector<std::string>& inputLabels,
                          const boost::shared_ptr<KnobPage>& mainPage,
                          bool addNewLineOnLastMask,
                          KnobPtr* lastKnobCreated)
{
    assert( hasMaskChannelSelector.size() == inputLabels.size() );

    for (std::size_t i = 0; i < hasMaskChannelSelector.size(); ++i) {
        if (!hasMaskChannelSelector[i].first) {
            continue;
        }


        MaskSelector sel;
        boost::shared_ptr<KnobBool> enabled = AppManager::createKnob<KnobBool>(_imp->effect.get(), inputLabels[i], 1, false);

        enabled->setDefaultValue(false, 0);
        enabled->setAddNewLine(false);
        if (hasMaskChannelSelector[i].second) {
            std::string enableMaskName(std::string(kEnableMaskKnobName) + "_" + inputLabels[i]);
            enabled->setName(enableMaskName);
            enabled->setHintToolTip( tr("Enable the mask to come from the channel named by the choice parameter on the right. "
                                        "Turning this off will act as though the mask was disconnected.").toStdString() );
        } else {
            std::string enableMaskName(std::string(kEnableInputKnobName) + "_" + inputLabels[i]);
            enabled->setName(enableMaskName);
            enabled->setHintToolTip( tr("Enable the image to come from the channel named by the choice parameter on the right. "
                                        "Turning this off will act as though the input was disconnected.").toStdString() );
        }
        enabled->setAnimationEnabled(false);
        if (mainPage) {
            mainPage->addKnob(enabled);
        }


        sel.enabled = enabled;

        boost::shared_ptr<KnobChoice> channel = AppManager::createKnob<KnobChoice>(_imp->effect.get(), "", 1, false);
        std::vector<std::string> choices;
        choices.push_back("None");

        const ImageComponents& rgba = ImageComponents::getRGBAComponents();
        const std::string& rgbaCompname = rgba.getComponentsGlobalName();
        const std::vector<std::string>& rgbaChannels = rgba.getComponentsNames();
        for (std::size_t i = 0; i < rgbaChannels.size(); ++i) {
            std::string option = rgbaCompname + '.' + rgbaChannels[i];
            choices.push_back(option);
        }
        /*const ImageComponents& rgba = ImageComponents::getRGBAComponents();
           const std::vector<std::string>& channels = rgba.getComponentsNames();
           const std::string& layerName = rgba.getComponentsGlobalName();
           for (std::size_t c = 0; c < channels.size(); ++c) {
           choices.push_back(layerName + "." + channels[c]);
           }*/

        channel->populateChoices(choices);
        channel->setDefaultValue(choices.size() - 1, 0);
        channel->setAnimationEnabled(false);
        channel->setHintToolTip( tr("Use this channel from the original input to mix the output with the original input. "
                                    "Setting this to None is the same as disconnecting the input.").toStdString() );
        if (hasMaskChannelSelector[i].second) {
            std::string channelMaskName(std::string(kMaskChannelKnobName) + "_" + inputLabels[i]);
            channel->setName(channelMaskName);
        } else {
            std::string channelMaskName(std::string(kInputChannelKnobName) + "_" + inputLabels[i]);
            channel->setName(channelMaskName);
        }
        sel.channel = channel;
        if (mainPage) {
            mainPage->addKnob(channel);
        }

        //Make sure the first default param in the vector is MaskInvert

        if (!addNewLineOnLastMask) {
            //If there is a MaskInvert parameter, make it on the same line as the Mask channel parameter
            channel->setAddNewLine(false);
        }
        if (!*lastKnobCreated) {
            *lastKnobCreated = channel;
        }

        _imp->maskSelectors[i] = sel;
    } // for (int i = 0; i < inputsCount; ++i) {
} // Node::createMaskSelectors

#ifndef NATRON_ENABLE_IO_META_NODES
void
Node::createWriterFrameStepKnob(const boost::shared_ptr<KnobPage>& mainPage)
{
    ///Find a  "lastFrame" parameter and add it after it
    boost::shared_ptr<KnobInt> frameIncrKnob = AppManager::createKnob<KnobInt>(_imp->effect.get(), kNatronWriteParamFrameStepLabel, 1, false);

    frameIncrKnob->setName(kNatronWriteParamFrameStep);
    frameIncrKnob->setHintToolTip(kNatronWriteParamFrameStepHint);
    frameIncrKnob->setAnimationEnabled(false);
    frameIncrKnob->setMinimum(1);
    frameIncrKnob->setDefaultValue(1);
    if (mainPage) {
        std::vector< KnobPtr > children = mainPage->getChildren();
        bool foundLastFrame = false;
        for (std::size_t i = 0; i < children.size(); ++i) {
            if (children[i]->getName() == "lastFrame") {
                mainPage->insertKnob(i + 1, frameIncrKnob);
                foundLastFrame = true;
                break;
            }
        }
        if (!foundLastFrame) {
            mainPage->addKnob(frameIncrKnob);
        }
    }
    _imp->frameIncrKnob = frameIncrKnob;
}

#endif

boost::shared_ptr<KnobPage>
Node::getOrCreateMainPage()
{
    const KnobsVec & knobs = _imp->effect->getKnobs();
    boost::shared_ptr<KnobPage> mainPage;

    for (std::size_t i = 0; i < knobs.size(); ++i) {
        boost::shared_ptr<KnobPage> p = boost::dynamic_pointer_cast<KnobPage>(knobs[i]);
        if ( p && (p->getLabel() != NATRON_PARAMETER_PAGE_NAME_INFO) &&
             (p->getLabel() != NATRON_PARAMETER_PAGE_NAME_EXTRA) ) {
            mainPage = p;
            break;
        }
    }
    if (!mainPage) {
        mainPage = AppManager::createKnob<KnobPage>(_imp->effect.get(), "Settings");
    }

    return mainPage;
}

void
Node::createLabelKnob(const boost::shared_ptr<KnobPage>& settingsPage,
                      const std::string& label)
{
    boost::shared_ptr<KnobString> nodeLabel = AppManager::createKnob<KnobString>(_imp->effect.get(), label, 1, false);

    assert(nodeLabel);
    nodeLabel->setName(kUserLabelKnobName);
    nodeLabel->setAnimationEnabled(false);
    nodeLabel->setEvaluateOnChange(false);
    nodeLabel->setAsMultiLine();
    nodeLabel->setUsesRichText(true);
    nodeLabel->setHintToolTip( tr("This label gets appended to the node name on the node graph.").toStdString() );
    settingsPage->addKnob(nodeLabel);
    _imp->nodeLabelKnob = nodeLabel;
}

void
Node::findOrCreateChannelEnabled(const boost::shared_ptr<KnobPage>& mainPage)
{
    //Try to find R,G,B,A parameters on the plug-in, if found, use them, otherwise create them
    static const std::string channelLabels[4] = {kNatronOfxParamProcessRLabel, kNatronOfxParamProcessGLabel, kNatronOfxParamProcessBLabel, kNatronOfxParamProcessALabel};
    static const std::string channelNames[4] = {kNatronOfxParamProcessR, kNatronOfxParamProcessG, kNatronOfxParamProcessB, kNatronOfxParamProcessA};
    static const std::string channelHints[4] = {kNatronOfxParamProcessRHint, kNatronOfxParamProcessGHint, kNatronOfxParamProcessBHint, kNatronOfxParamProcessAHint};
    boost::shared_ptr<KnobBool> foundEnabled[4];
    const KnobsVec & knobs = _imp->effect->getKnobs();

    for (int i = 0; i < 4; ++i) {
        boost::shared_ptr<KnobBool> enabled;
        for (std::size_t j = 0; j < knobs.size(); ++j) {
            if (knobs[j]->getOriginalName() == channelNames[i]) {
                foundEnabled[i] = boost::dynamic_pointer_cast<KnobBool>(knobs[j]);
                break;
            }
        }
    }

    bool foundAll = foundEnabled[0] && foundEnabled[1] && foundEnabled[2] && foundEnabled[3];
    bool isWriter = _imp->effect->isWriter();

    if (foundAll) {
        for (int i = 0; i < 4; ++i) {
            // Writers already have their checkboxes places correctly
            if (!isWriter) {
                if (foundEnabled[i]->getParentKnob() == mainPage) {
                    //foundEnabled[i]->setAddNewLine(i == 3);
                    mainPage->removeKnob( foundEnabled[i].get() );
                    mainPage->insertKnob(i, foundEnabled[i]);
                }
            }
            _imp->enabledChan[i] = foundEnabled[i];
        }
    }

    bool pluginDefaultPref[4];
    bool useRGBACheckbox = _imp->effect->isHostChannelSelectorSupported(&pluginDefaultPref[0], &pluginDefaultPref[1], &pluginDefaultPref[2], &pluginDefaultPref[3]);


    if (useRGBACheckbox) {
        if (foundAll) {
            std::cerr << getScriptName_mt_safe() << ": WARNING: property " << kNatronOfxImageEffectPropChannelSelector << " is different of " << kOfxImageComponentNone << " but uses its own checkboxes" << std::endl;
        } else {
            //Create the selectors
            for (int i = 0; i < 4; ++i) {
                foundEnabled[i] =  AppManager::createKnob<KnobBool>(_imp->effect.get(), channelLabels[i], 1, false);
                foundEnabled[i]->setName(channelNames[i]);
                foundEnabled[i]->setAnimationEnabled(false);
                foundEnabled[i]->setAddNewLine(i == 3);
                foundEnabled[i]->setDefaultValue(pluginDefaultPref[i]);
                foundEnabled[i]->setHintToolTip(channelHints[i]);
                mainPage->insertKnob(i, foundEnabled[i]);
                _imp->enabledChan[i] = foundEnabled[i];
            }
            foundAll = true;
        }
    }
    if ( !isWriter && foundAll && !getApp()->isBackground() ) {
        _imp->enabledChan[3].lock()->setAddNewLine(false);
        boost::shared_ptr<KnobString> premultWarning = AppManager::createKnob<KnobString>(_imp->effect.get(), "", 1, false);
        premultWarning->setIconLabel("dialog-warning");
        premultWarning->setSecretByDefault(true);
        premultWarning->setAsLabel();
        premultWarning->setEvaluateOnChange(false);
        premultWarning->setIsPersistant(false);
        premultWarning->setHintToolTip( QObject::tr("The alpha checkbox is checked and the RGB "
                                                    "channels in output are alpha-premultiplied. Any of the unchecked RGB channel "
                                                    "may be incorrect because the alpha channel changed but their value did not. "
                                                    "To fix this, either check all RGB channels (or uncheck alpha) or unpremultiply the "
                                                    "input image first.").toStdString() );
        mainPage->insertKnob(4, premultWarning);
        _imp->premultWarning = premultWarning;
    }
} // Node::findOrCreateChannelEnabled

void
Node::createChannelSelectors(const std::vector<std::pair<bool, bool> >& hasMaskChannelSelector,
                             const std::vector<std::string>& inputLabels,
                             const boost::shared_ptr<KnobPage>& mainPage,
                             KnobPtr* lastKnobBeforeAdvancedOption)
{
    ///Create input layer selectors
    for (std::size_t i = 0; i < inputLabels.size(); ++i) {
        if (!hasMaskChannelSelector[i].first) {
            _imp->createChannelSelector(i, inputLabels[i], false, mainPage, lastKnobBeforeAdvancedOption);
        }
    }
    ///Create output layer selectors
    _imp->createChannelSelector(-1, "Output", true, mainPage, lastKnobBeforeAdvancedOption);
}

void
Node::initializeDefaultKnobs(int renderScaleSupportPref,
                             bool loadingSerialization)
{
    //Readers and Writers don't have default knobs since these knobs are on the ReadNode/WriteNode itself
#ifdef NATRON_ENABLE_IO_META_NODES
    NodePtr ioContainer = getIOContainer();
#endif

    //Add the "Node" page
    boost::shared_ptr<KnobPage> settingsPage = AppManager::createKnob<KnobPage>(_imp->effect.get(), NATRON_PARAMETER_PAGE_NAME_EXTRA, 1, false);
    _imp->nodeSettingsPage = settingsPage;

    //Create the "Label" knob
    Backdrop* isBackdropNode = dynamic_cast<Backdrop*>( _imp->effect.get() );
    QString labelKnobLabel = isBackdropNode ? tr("Name label") : tr("Label");
    createLabelKnob( settingsPage, labelKnobLabel.toStdString() );

    if (isBackdropNode) {
        //backdrops just have a label
        return;
    }


    ///find in all knobs a page param to set this param into
    const KnobsVec & knobs = _imp->effect->getKnobs();

    findPluginFormatKnobs(knobs, loadingSerialization);


    // Scan all inputs to find masks and get inputs labels
    //Pair hasMaskChannelSelector, isMask
    int inputsCount = getMaxInputCount();
    std::vector<std::pair<bool, bool> > hasMaskChannelSelector(inputsCount);
    std::vector<std::string> inputLabels(inputsCount);
    for (int i = 0; i < inputsCount; ++i) {
        inputLabels[i] = _imp->effect->getInputLabel(i);

        assert( i < (int)_imp->inputsComponents.size() );
        const std::list<ImageComponents>& inputSupportedComps = _imp->inputsComponents[i];
        bool isMask = _imp->effect->isInputMask(i);
        bool supportsOnlyAlpha = inputSupportedComps.size() == 1 && inputSupportedComps.front().getNumComponents() == 1;

        hasMaskChannelSelector[i].first = false;
        hasMaskChannelSelector[i].second = isMask;

        if ( (isMask || supportsOnlyAlpha) &&
             !_imp->effect->isInputRotoBrush(i) ) {
            hasMaskChannelSelector[i].first = true;
        }
    }

    boost::shared_ptr<KnobPage> mainPage = getOrCreateMainPage();
    assert(mainPage);

    // Create the Output Layer choice if needed plus input layers selectors
    KnobPtr lastKnobBeforeAdvancedOption;
    if ( _imp->effect->getCreateChannelSelectorKnob() ) {
        createChannelSelectors(hasMaskChannelSelector, inputLabels, mainPage, &lastKnobBeforeAdvancedOption);
    }


    findOrCreateChannelEnabled(mainPage);

    ///Find in the plug-in the Mask/Mix related parameter to re-order them so it is consistent across nodes
    std::vector<std::pair<std::string, KnobPtr > > foundPluginDefaultKnobsToReorder;
    foundPluginDefaultKnobsToReorder.push_back( std::make_pair( kOfxMaskInvertParamName, KnobPtr() ) );
    foundPluginDefaultKnobsToReorder.push_back( std::make_pair( kOfxMixParamName, KnobPtr() ) );
    if (mainPage) {
        ///Insert auto-added knobs before mask invert if found
        for (std::size_t i = 0; i < knobs.size(); ++i) {
            for (std::size_t j = 0; j < foundPluginDefaultKnobsToReorder.size(); ++j) {
                if (knobs[i]->getName() == foundPluginDefaultKnobsToReorder[j].first) {
                    foundPluginDefaultKnobsToReorder[j].second = knobs[i];
                }
            }
        }
    }

    assert(foundPluginDefaultKnobsToReorder.size() > 0 && foundPluginDefaultKnobsToReorder[0].first == kOfxMaskInvertParamName);

    createMaskSelectors(hasMaskChannelSelector, inputLabels, mainPage, !foundPluginDefaultKnobsToReorder[0].second.get(), &lastKnobBeforeAdvancedOption);


    //Create the host mix if needed
    if ( _imp->effect->isHostMixingEnabled() ) {
        createHostMixKnob(mainPage);
    }


    /*
     * Reposition the MaskInvert and Mix parameters declared by the plug-in
     */
    if (mainPage) {
        for (std::size_t i = 0; i < foundPluginDefaultKnobsToReorder.size(); ++i) {
            if ( foundPluginDefaultKnobsToReorder[i].second && (foundPluginDefaultKnobsToReorder[i].second->getParentKnob() == mainPage) ) {
                mainPage->removeKnob( foundPluginDefaultKnobsToReorder[i].second.get() );
                mainPage->addKnob(foundPluginDefaultKnobsToReorder[i].second);
            }
        }
    }

    if (lastKnobBeforeAdvancedOption) {
        KnobsVec mainPageChildren = mainPage->getChildren();
        int i = 0;
        for (KnobsVec::iterator it = mainPageChildren.begin(); it != mainPageChildren.end(); ++it, ++i) {
            if (*it == lastKnobBeforeAdvancedOption) {
                if (i > 0) {
                    KnobsVec::iterator prev = it;
                    --prev;
                    if ( !dynamic_cast<KnobSeparator*>( prev->get() ) ) {
                        boost::shared_ptr<KnobSeparator> sep = AppManager::createKnob<KnobSeparator>(_imp->effect.get(), "", 1, false);
                        sep->setName("advancedSep");
                        mainPage->insertKnob(i, sep);
                    }
                }

                break;
            }
        }
    }


    createNodePage(settingsPage, renderScaleSupportPref);
    createInfoPage();
    
    if ( _imp->effect->isWriter() ) {
        //Create a frame step parameter for writers, and control it in OutputSchedulerThread.cpp
#ifndef NATRON_ENABLE_IO_META_NODES
            createWriterFrameStepKnob(mainPage);
#else
        if (!ioContainer) {
#endif
        
            boost::shared_ptr<KnobButton> renderButton = AppManager::createKnob<KnobButton>(_imp->effect.get(), "Render", 1, false);
            renderButton->setHintToolTip("Starts rendering the specified frame range.");
            renderButton->setAsRenderButton();
            renderButton->setName("startRender");
            renderButton->setEvaluateOnChange(false);
            _imp->renderButton = renderButton;
            mainPage->addKnob(renderButton);
            
            createPythonPage();
#ifdef NATRON_ENABLE_IO_META_NODES
        }
#endif
    }
} // Node::initializeDefaultKnobs

void
Node::initializeKnobs(int renderScaleSupportPref,
                      bool loadingSerialization)
{
    ////Only called by the main-thread


    _imp->effect->beginChanges();

    assert( QThread::currentThread() == qApp->thread() );
    assert(!_imp->knobsInitialized);

    ///For groups, declare the plugin knobs after the node knobs because we want to use the Node page
    bool effectIsGroup = getPluginID() == PLUGINID_NATRON_GROUP;

    if (!effectIsGroup) {
        //Initialize plug-in knobs
        _imp->effect->initializeKnobsPublic();
    }

    InitializeKnobsFlag_RAII __isInitializingKnobsFlag__( _imp->effect.get() );

    if ( _imp->effect->getMakeSettingsPanel() ) {
        //initialize default knobs added by Natron
        initializeDefaultKnobs(renderScaleSupportPref, loadingSerialization);
    }

    if (effectIsGroup) {
        _imp->effect->initializeKnobsPublic();
    }
    _imp->effect->endChanges();

    _imp->knobsInitialized = true;

    Q_EMIT knobsInitialized();
} // initializeKnobs

void
Node::Implementation::createChannelSelector(int inputNb,
                                            const std::string & inputName,
                                            bool isOutput,
                                            const boost::shared_ptr<KnobPage>& page,
                                            KnobPtr* lastKnobBeforeAdvancedOption)
{
    ChannelSelector sel;

    sel.hasAllChoice = isOutput;
    boost::shared_ptr<KnobChoice> layer = AppManager::createKnob<KnobChoice>(effect.get(), isOutput ? "Output Layer" : inputName + " Layer", 1, false);
    layer->setHostCanAddOptions(isOutput);
    if (!isOutput) {
        layer->setName( inputName + std::string("_") + std::string(kOutputChannelsKnobName) );
    } else {
        layer->setName(kOutputChannelsKnobName);
    }
    if (isOutput) {
        layer->setHintToolTip("Select here the layer onto which the processing should occur.");
    } else {
        layer->setHintToolTip("Select here the layer that will be used in input by " + inputName);
    }
    layer->setAnimationEnabled(false);
    layer->setSecretByDefault(!isOutput);
    page->addKnob(layer);
    sel.layer = layer;
    std::vector<std::string> baseLayers;
    if (isOutput) {
        baseLayers.push_back("All");
    } else {
        baseLayers.push_back("None");
    }

    std::map<std::string, int > defaultLayers;
    {
        std::vector<std::string> projectLayers = _publicInterface->getApp()->getProject()->getProjectDefaultLayerNames();
        for (std::size_t i = 0; i < projectLayers.size(); ++i) {
            defaultLayers[projectLayers[i]] = -1;
        }
    }
    baseLayers.push_back(kNatronRGBAPlaneUserName);
    for (std::map<std::string, int>::iterator itl = defaultLayers.begin(); itl != defaultLayers.end(); ++itl) {
        std::string choiceName = ImageComponents::mapNatronInternalPlaneNameToUserFriendlyPlaneName(itl->first);
        baseLayers.push_back(choiceName);
    }

    layer->populateChoices(baseLayers);
    int defVal;
    if ( isOutput && (effect->isPassThroughForNonRenderedPlanes() == EffectInstance::ePassThroughRenderAllRequestedPlanes) ) {
        defVal = 0;

        //Hide all other input selectors if choice is All in output
        for (std::map<int, ChannelSelector>::iterator it = channelsSelectors.begin(); it != channelsSelectors.end(); ++it) {
            it->second.layer.lock()->setSecret(true);
        }
    } else {
        defVal = 1;
    }
    layer->setDefaultValue(defVal);

    if (!*lastKnobBeforeAdvancedOption) {
        *lastKnobBeforeAdvancedOption = layer;
    }

    channelsSelectors[inputNb] = sel;
} // Node::Implementation::createChannelSelector

int
Node::getFrameStepKnobValue() const
{
    boost::shared_ptr<KnobInt> k = _imp->frameIncrKnob.lock();

    if (!k) {
        return 1;
    } else {
        int v = k->getValue();

        return std::max(1, v);
    }
}

bool
Node::handleFormatKnob(KnobI* knob)
{
    boost::shared_ptr<KnobChoice> choice = _imp->pluginFormatKnobs.formatChoice.lock();

    if (!choice) {
        return false;
    }
    if ( knob != choice.get() ) {
        return false;
    }
    int curIndex = choice->getValue();
    Format f;
    if ( !getApp()->getProject()->getProjectFormatAtIndex(curIndex, &f) ) {
        assert(false);

        return true;
    }

    boost::shared_ptr<KnobInt> size = _imp->pluginFormatKnobs.size.lock();
    boost::shared_ptr<KnobDouble> par = _imp->pluginFormatKnobs.par.lock();
    assert(size && par);

    _imp->effect->beginChanges();
    size->blockValueChanges();
    size->setValues(f.width(), f.height(), ViewSpec::all(), eValueChangedReasonNatronInternalEdited);
    size->unblockValueChanges();
    par->blockValueChanges();
    par->setValue( f.getPixelAspectRatio() );
    par->unblockValueChanges();

    _imp->effect->endChanges();

    return true;
}

void
Node::refreshFormatParamChoice(const std::vector<std::string>& entries,
                               int defValue,
                               bool canChangeValues)
{
    boost::shared_ptr<KnobChoice> choice = _imp->pluginFormatKnobs.formatChoice.lock();

    if (!choice) {
        return;
    }
    int curIndex = choice->getValue();
    choice->populateChoices(entries);
    choice->beginChanges();
    choice->setDefaultValue(defValue);
    if (!canChangeValues) {
        if ( curIndex < (int)entries.size() ) {
            choice->setValue(curIndex);
        }
    }

    //changedKnob was not called because we are initializing knobs
    handleFormatKnob( choice.get() );

    choice->endChanges();
}

void
Node::refreshPreviewsAfterProjectLoad()
{
    computePreviewImage( getApp()->getTimeLine()->currentFrame() );
    Q_EMIT s_refreshPreviewsAfterProjectLoadRequested();
}

QString
Node::makeHTMLDocumentation(bool offline) const
{
    QString ret;
    QTextStream ts(&ret);

    //bool isPyPlug;
    QString pluginID, pluginLabel, pluginDescription, pluginIcon;
    int majorVersion = getMajorVersion();
    int minorVersion = getMinorVersion();
    QStringList pluginGroup;

    {
        QMutexLocker k(&_imp->pluginPythonModuleMutex);
        //isPyPlug = !_imp->pyPlugID.empty();
        pluginID = _imp->pyPlugID.empty() ? _imp->plugin->getPluginID() : QString::fromUtf8( _imp->pyPlugID.c_str() );
        pluginLabel = _imp->pyPlugLabel.empty() ? _imp->plugin->getPluginLabel() : QString::fromUtf8( _imp->pyPlugLabel.c_str() );
        pluginDescription = _imp->pyPlugDesc.empty() ? QString::fromUtf8( _imp->effect->getPluginDescription().c_str() ) : QString::fromUtf8( _imp->pyPlugDesc.c_str() );
        pluginIcon = _imp->plugin->getIconFilePath();
        pluginGroup = _imp->plugin->getGrouping();
    }

    ts << "<!DOCTYPE HTML PUBLIC \"-//W3C//DTD HTML 4.01 Transitional//EN\" \"http://www.w3.org/TR/html4/loose.dtd\">";
    ts << "<html><head>";
    ts << "<title>" << pluginLabel << " - Natron 2.0 documentation</title>"; /// version string will be replaced in parser
    ts << "<link rel=\"stylesheet\" href=\"_static/default.css\" type=\"text/css\" /><link rel=\"stylesheet\" href=\"_static/style.css\" type=\"text/css\" /><script type=\"text/javascript\" src=\"_static/jquery.js\"></script><script type=\"text/javascript\" src=\"_static/dropdown.js\"></script>";
    ts << "</head><body>";

    ts << "<div class=\"related\"><h3>Navigation</h3><ul>";

    if (offline) {
        ts << "<li><a href=\"index.html\">Natron 2.0 documentation</a> &raquo;</li>";
    } else {
        ts << "<li><a href=\"/index.html\">Natron 2.0 documentation</a> &raquo;</li>";
    }
    if (offline) {
        ts << "<li><a href=\"_group.html\">Reference Guide</a> &raquo;</li>";
    } else {
        ts << "<li><a href=\"/_group.html\">Reference Guide</a> &raquo;</li>";
    }

    if ( !pluginGroup.isEmpty() ) {
        QString group = pluginGroup.at(0);
        if ( !group.isEmpty() ) {
            if (offline) {
                ts << "<li><a href=\"group" << group << ".html\">" << group << "</a> &raquo;</li>";
            } else {
                ts << "<li><a href=\"/_group.html?id=" << group << "\">" << group << "</a> &raquo;</li>";
            }
        }
    }
    ts << "</ul></div>";


    ts << "<div class=\"document\"><div class=\"documentwrapper\"><div class=\"body\">";
    ts << "<h1>" << pluginLabel << " version " << majorVersion << "." << minorVersion << "</h1>";
    if ( !pluginIcon.isEmpty() ) {
        QFile iconFile(pluginIcon);
        if ( iconFile.exists() ) {
            ts << "<p><img class=\"screenshot\" src=\"/LOCAL_FILE/" << pluginIcon << "\"></p>";
        }
    }

    // replace urls with a href's
    pluginDescription.replace( QRegExp( QString::fromUtf8("((?:https?|ftp)://\\S+)") ), QString::fromUtf8("<a target=\"_blank\" href=\"\\1\">\\1</a>") );

    ts << "<p>" << pluginDescription << "</p>";
    ts << "<h3>" << "Inputs & Controls" << "</h3>";

    ts << "<table class=\"knobsTable\">";
    ts << "<td class=\"knobsTableHeader\">Label (UI Name)</td>";
    ts << "<td class=\"knobsTableHeader\">Script-Name</td>";
    ts << "<td class=\"knobsTableHeader\">Default-Value</td>";
    ts << "<td class=\"knobsTableHeader\">Function</td>";

    KnobsVec knobs = getEffectInstance()->getKnobs_mt_safe();
    for (KnobsVec::const_iterator it = knobs.begin(); it != knobs.end(); ++it) {
        ts << "<tr>";

        if ( (*it)->getDefaultIsSecret() ) {
            continue;
        }
        QString knobScriptName = QString::fromUtf8( (*it)->getName().c_str() );
        QString knobLabel = QString::fromUtf8( (*it)->getLabel().c_str() );
        QString knobHint = QString::fromUtf8( (*it)->getHintToolTip().c_str() );

        ts << "<td class=\"knobsTableValueLabel\">" << knobLabel << "</td>";
        ts << "<td class=\"knobsTableValueScript\">" << knobScriptName << "</td>";

        QString defValuesStr;
        std::vector<std::pair<QString, QString> > dimsDefaultValueStr;
        Knob<int>* isInt = dynamic_cast<Knob<int>*>( it->get() );
        KnobChoice* isChoice = dynamic_cast<KnobChoice*>( it->get() );
        Knob<bool>* isBool = dynamic_cast<Knob<bool>*>( it->get() );
        Knob<double>* isDbl = dynamic_cast<Knob<double>*>( it->get() );
        Knob<std::string>* isString = dynamic_cast<Knob<std::string>*>( it->get() );
        KnobSeparator* isSep = dynamic_cast<KnobSeparator*>( it->get() );
        KnobButton* isBtn = dynamic_cast<KnobButton*>( it->get() );
        KnobParametric* isParametric = dynamic_cast<KnobParametric*>( it->get() );
        KnobGroup* isGroup = dynamic_cast<KnobGroup*>( it->get() );
        KnobPage* isPage = dynamic_cast<KnobPage*>( it->get() );

        if (!isGroup && !isPage) {
            for (int i = 0; i < (*it)->getDimension(); ++i) {
                QString valueStr;

                if (!isBtn && !isSep && !isParametric) {
                    if (isChoice) {
                        int index = isChoice->getDefaultValue(i);
                        std::vector<std::string> entries = isChoice->getEntries_mt_safe();
                        if ( (index >= 0) && ( index < (int)entries.size() ) ) {
                            valueStr = QString::fromUtf8( entries[index].c_str() );
                        }
                    } else if (isInt) {
                        valueStr = QString::number( isInt->getDefaultValue(i) );
                    } else if (isDbl) {
                        valueStr = QString::number( isDbl->getDefaultValue(i) );
                    } else if (isBool) {
                        valueStr = isBool->getDefaultValue(i) ? QString::fromUtf8("On") : QString::fromUtf8("Off");
                    } else if (isString) {
                        valueStr = QString::fromUtf8( isString->getDefaultValue(i).c_str() );
                    }
                }

                dimsDefaultValueStr.push_back( std::make_pair(QString::fromUtf8( (*it)->getDimensionName(i).c_str() ), valueStr) );
            }

            for (std::size_t i = 0; i < dimsDefaultValueStr.size(); ++i) {
                if ( !dimsDefaultValueStr[i].second.isEmpty() ) {
                    if (dimsDefaultValueStr.size() > 1) {
                        defValuesStr.append(dimsDefaultValueStr[i].first);
                        defValuesStr.append( QString::fromUtf8(": ") );
                    }
                    defValuesStr.append(dimsDefaultValueStr[i].second);
                    if (i < dimsDefaultValueStr.size() - 1) {
                        defValuesStr.append( QString::fromUtf8(" ") );
                    }
                }
            }
            if ( defValuesStr.isEmpty() ) {
                defValuesStr = QString::fromUtf8("N/A");
            }
        }

        ts << "<td class=\"knobsTableValue\">" << defValuesStr << "</td>";

        // replace urls with a href's
        knobHint.replace( QRegExp( QString::fromUtf8("((?:https?|ftp)://\\S+)") ), QString::fromUtf8("<a target=\"_blank\" href=\"\\1\">\\1</a>") );

        ts << "<td class=\"knobsTableValue\">" << knobHint << "</td>";
        ts << "</tr>";
    } // for (KnobsVec::const_iterator it = knobs.begin(); it!=knobs.end(); ++it) {

    ts << "</table>";
    ts << "<!--ADD_MORE_HERE-->";
    ts << "</div></div></div>";

    if ( !pluginIcon.isEmpty() ) {
        QString tmp = pluginIcon;
        tmp.replace( pluginID + QString::fromUtf8(".png"), pluginID + QString::fromUtf8(".html") );
    }

    ts << "</body>";
    ts << "</html>";

    return ret;
} // Node::makeHTMLDocumentation

bool
Node::isForceCachingEnabled() const
{
    boost::shared_ptr<KnobBool> b = _imp->forceCaching.lock();
    return b ? b->getValue() : false;
}

void
Node::onSetSupportRenderScaleMaybeSet(int support)
{
    if ( (EffectInstance::SupportsEnum)support == EffectInstance::eSupportsYes ) {
        boost::shared_ptr<KnobBool> b = _imp->useFullScaleImagesWhenRenderScaleUnsupported.lock();
        if (b) {
            b->setSecretByDefault(true);
            b->setSecret(true);
        }
    }
}

bool
Node::useScaleOneImagesWhenRenderScaleSupportIsDisabled() const
{
    boost::shared_ptr<KnobBool> b =  _imp->useFullScaleImagesWhenRenderScaleUnsupported.lock();
    return b ? b->getValue() : false;
}

void
Node::beginEditKnobs()
{
    _imp->effect->beginEditKnobs();
}

void
Node::setEffect(const EffectInstPtr& effect)
{
    ////Only called by the main-thread
    assert( QThread::currentThread() == qApp->thread() );
    _imp->effect = effect;
    _imp->effect->initializeData();
    
    
#ifdef NATRON_ENABLE_IO_META_NODES
    NodePtr thisShared = shared_from_this();
    NodePtr ioContainer = _imp->ioContainer.lock();
    if (ioContainer) {
        ReadNode* isReader = dynamic_cast<ReadNode*>( ioContainer->getEffectInstance().get() );
        if (isReader) {
            isReader->setEmbeddedReader(thisShared);
        } else {
            WriteNode* isWriter = dynamic_cast<WriteNode*>( ioContainer->getEffectInstance().get() );
            assert(isWriter);
            isWriter->setEmbeddedWriter(thisShared);
        }
    }
#endif
}

EffectInstPtr
Node::getEffectInstance() const
{
    ///Thread safe as it never changes
    return _imp->effect;
}

void
Node::hasViewersConnected(std::list<ViewerInstance* >* viewers) const
{
    ViewerInstance* thisViewer = dynamic_cast<ViewerInstance*>( _imp->effect.get() );

    if (thisViewer) {
        std::list<ViewerInstance* >::const_iterator alreadyExists = std::find(viewers->begin(), viewers->end(), thisViewer);
        if ( alreadyExists == viewers->end() ) {
            viewers->push_back(thisViewer);
        }
    } else {
        NodesList outputs;
        getOutputsWithGroupRedirection(outputs);

        for (NodesList::iterator it = outputs.begin(); it != outputs.end(); ++it) {
            assert(*it);
            (*it)->hasViewersConnected(viewers);
        }
    }
}

/**
 * @brief Resolves links of the graph in the case of containers (that do not do any rendering but only contain nodes inside)
 * so that algorithms that cycle the tree from bottom to top
 * properly visit all nodes in the correct order
 **/
static NodePtr
applyNodeRedirectionsUpstream(const NodePtr& node,
                              bool useGuiInput)
{
    if (!node) {
        return node;
    }
    NodeGroup* isGrp = node->isEffectGroup();
    if (isGrp) {
        //The node is a group, instead jump directly to the output node input of the  group
        return applyNodeRedirectionsUpstream(isGrp->getOutputNodeInput(useGuiInput), useGuiInput);
    }

    PrecompNode* isPrecomp = dynamic_cast<PrecompNode*>( node->getEffectInstance().get() );
    if (isPrecomp) {
        //The node is a precomp, instead jump directly to the output node of the precomp
        return applyNodeRedirectionsUpstream(isPrecomp->getOutputNode(), useGuiInput);
    }

    GroupInput* isInput = dynamic_cast<GroupInput*>( node->getEffectInstance().get() );
    if (isInput) {
        //The node is a group input,  jump to the corresponding input of the group
        boost::shared_ptr<NodeCollection> collection = node->getGroup();
        assert(collection);
        isGrp = dynamic_cast<NodeGroup*>( collection.get() );
        if (isGrp) {
            return applyNodeRedirectionsUpstream(isGrp->getRealInputForInput(useGuiInput, node), useGuiInput);
        }
    }

    return node;
}

/**
 * @brief Resolves links of the graph in the case of containers (that do not do any rendering but only contain nodes inside)
 * so that algorithms that cycle the tree from top to bottom
 * properly visit all nodes in the correct order. Note that one node may translate to several nodes since multiple nodes
 * may be connected to the same node.
 **/
static void
applyNodeRedirectionsDownstream(int recurseCounter,
                                const NodePtr& node,
                                bool useGuiOutputs,
                                NodesList& translated)
{
    NodeGroup* isGrp = node->isEffectGroup();

    if (isGrp) {
        //The node is a group, meaning it should not be taken into account, instead jump directly to the input nodes output of the group
        NodesList inputNodes;
        isGrp->getInputsOutputs(&inputNodes, useGuiOutputs);
        for (NodesList::iterator it2 = inputNodes.begin(); it2 != inputNodes.end(); ++it2) {
            //Call recursively on them
            applyNodeRedirectionsDownstream(recurseCounter + 1, *it2, useGuiOutputs, translated);
        }

        return;
    }

    GroupOutput* isOutput = dynamic_cast<GroupOutput*>( node->getEffectInstance().get() );
    if (isOutput) {
        //The node is the output of a group, its outputs are the outputs of the group
        boost::shared_ptr<NodeCollection> collection = isOutput->getNode()->getGroup();
        if (!collection) {
            return;
        }
        isGrp = dynamic_cast<NodeGroup*>( collection.get() );
        if (isGrp) {
            NodesWList groupOutputs;
            if (useGuiOutputs) {
                groupOutputs = isGrp->getNode()->getGuiOutputs();
            } else {
                NodePtr grpNode = isGrp->getNode();
                if (grpNode) {
                    grpNode->getOutputs_mt_safe(groupOutputs);
                }
            }
            for (NodesWList::iterator it2 = groupOutputs.begin(); it2 != groupOutputs.end(); ++it2) {
                //Call recursively on them
                NodePtr output = it2->lock();
                if (output) {
                    applyNodeRedirectionsDownstream(recurseCounter + 1, output, useGuiOutputs, translated);
                }
            }
        }

        return;
    }

    boost::shared_ptr<PrecompNode> isInPrecomp = node->isPartOfPrecomp();
    if ( isInPrecomp && (isInPrecomp->getOutputNode() == node) ) {
        //This node is the output of the precomp, its outputs are the outputs of the precomp node
        NodesWList groupOutputs;
        if (useGuiOutputs) {
            groupOutputs = isInPrecomp->getNode()->getGuiOutputs();
        } else {
            isInPrecomp->getNode()->getOutputs_mt_safe(groupOutputs);
        }
        for (NodesWList::iterator it2 = groupOutputs.begin(); it2 != groupOutputs.end(); ++it2) {
            //Call recursively on them
            NodePtr output = it2->lock();
            if (output) {
                applyNodeRedirectionsDownstream(recurseCounter + 1, output, useGuiOutputs, translated);
            }
        }

        return;
    }

    //Base case: return this node
    if (recurseCounter > 0) {
        translated.push_back(node);
    }
} // applyNodeRedirectionsDownstream

void
Node::getOutputsWithGroupRedirection(NodesList& outputs) const
{
    NodesList redirections;
    NodePtr thisShared = boost::const_pointer_cast<Node>( shared_from_this() );

    applyNodeRedirectionsDownstream(0, thisShared, false, redirections);
    if ( !redirections.empty() ) {
        outputs.insert( outputs.begin(), redirections.begin(), redirections.end() );
    } else {
        QMutexLocker l(&_imp->outputsMutex);
        for (NodesWList::const_iterator it = _imp->outputs.begin(); it != _imp->outputs.end(); ++it) {
            NodePtr output = it->lock();
            if (output) {
                outputs.push_back(output);
            }
        }
    }
}

void
Node::hasOutputNodesConnected(std::list<OutputEffectInstance* >* writers) const
{
    OutputEffectInstance* thisWriter = dynamic_cast<OutputEffectInstance*>( _imp->effect.get() );

    if ( thisWriter && thisWriter->isOutput() && !dynamic_cast<GroupOutput*>(thisWriter) ) {
        std::list<OutputEffectInstance* >::const_iterator alreadyExists = std::find(writers->begin(), writers->end(), thisWriter);
        if ( alreadyExists == writers->end() ) {
            writers->push_back(thisWriter);
        }
    } else {
        NodesList outputs;
        getOutputsWithGroupRedirection(outputs);

        for (NodesList::iterator it = outputs.begin(); it != outputs.end(); ++it) {
            assert(*it);
            (*it)->hasOutputNodesConnected(writers);
        }
    }
}

int
Node::getMajorVersion() const
{
    {
        QMutexLocker k(&_imp->pluginPythonModuleMutex);
        if ( !_imp->pyPlugID.empty() ) {
            return _imp->pyPlugVersion;
        }
    }
    if (!_imp->plugin) {
        return 0;
    }

    return _imp->plugin->getMajorVersion();
}

int
Node::getMinorVersion() const
{
    ///Thread safe as it never changes
    if (!_imp->plugin) {
        return 0;
    }
    {
        QMutexLocker k(&_imp->pluginPythonModuleMutex);
        if ( !_imp->pyPlugID.empty() ) {
            return 0;
        }
    }

    return _imp->plugin->getMinorVersion();
}

void
Node::initializeInputs()
{
    ////Only called by the main-thread
    assert( QThread::currentThread() == qApp->thread() );
    const int inputCount = getMaxInputCount();
    InputsV oldInputs;
    {
        QMutexLocker k(&_imp->inputsLabelsMutex);
        _imp->inputLabels.resize(inputCount);
        for (int i = 0; i < inputCount; ++i) {
            _imp->inputLabels[i] = _imp->effect->getInputLabel(i);
        }
    }
    {
        QMutexLocker l(&_imp->inputsMutex);
        oldInputs = _imp->inputs;

        _imp->inputs.resize(inputCount);
        _imp->guiInputs.resize(inputCount);
        ///if we added inputs, just set to NULL the new inputs, and add their label to the labels map
        for (int i = 0; i < inputCount; ++i) {
            if ( i < (int)oldInputs.size() ) {
                _imp->inputs[i] = oldInputs[i];
                _imp->guiInputs[i] = oldInputs[i];
            } else {
                _imp->inputs[i].reset();
                _imp->guiInputs[i].reset();
            }
        }


        ///Set the components the plug-in accepts
        _imp->inputsComponents.resize(inputCount);
        for (int i = 0; i < inputCount; ++i) {
            _imp->inputsComponents[i].clear();
            if ( _imp->effect->isInputMask(i) ) {
                //Force alpha for masks
                _imp->inputsComponents[i].push_back( ImageComponents::getAlphaComponents() );
            } else {
                _imp->effect->addAcceptedComponents(i, &_imp->inputsComponents[i]);
            }
        }
        _imp->outputComponents.clear();
        _imp->effect->addAcceptedComponents(-1, &_imp->outputComponents);
    }
    _imp->inputsInitialized = true;

    Q_EMIT inputsInitialized();
}

NodePtr
Node::getInput(int index) const
{
    return getInputInternal(false, true, index);
}

NodePtr
Node::getInputInternal(bool useGuiInput,
                       bool useGroupRedirections,
                       int index) const
{
    NodePtr parent = _imp->multiInstanceParent.lock();

    if (parent) {
        return parent->getInput(index);
    }
    if (!_imp->inputsInitialized) {
        qDebug() << "Node::getInput(): inputs not initialized";
    }
    QMutexLocker l(&_imp->inputsMutex);
    if ( ( index >= (int)_imp->inputs.size() ) || (index < 0) ) {
        return NodePtr();
    }

    NodePtr ret =  useGuiInput ? _imp->guiInputs[index].lock() : _imp->inputs[index].lock();
    if (ret && useGroupRedirections) {
        ret = applyNodeRedirectionsUpstream(ret, useGuiInput);
    }

    return ret;
}

NodePtr
Node::getGuiInput(int index) const
{
    return getInputInternal(true, true, index);
}

NodePtr
Node::getRealInput(int index) const
{
    return getInputInternal(false, false, index);
}

NodePtr
Node::getRealGuiInput(int index) const
{
    return getInputInternal(true, false, index);
}

int
Node::getInputIndex(const Node* node) const
{
    QMutexLocker l(&_imp->inputsMutex);

    for (U32 i = 0; i < _imp->inputs.size(); ++i) {
        if (_imp->inputs[i].lock().get() == node) {
            return i;
        }
    }

    return -1;
}

const std::vector<NodeWPtr > &
Node::getInputs() const
{
    ////Only called by the main-thread
    assert( QThread::currentThread() == qApp->thread() );
    assert(_imp->inputsInitialized);

    NodePtr parent = _imp->multiInstanceParent.lock();
    if (parent) {
        return parent->getInputs();
    }

    return _imp->inputs;
}

const std::vector<NodeWPtr > &
Node::getGuiInputs() const
{
    ////Only called by the main-thread
    assert( QThread::currentThread() == qApp->thread() );
    assert(_imp->inputsInitialized);

    NodePtr parent = _imp->multiInstanceParent.lock();
    if (parent) {
        return parent->getGuiInputs();
    }

    return _imp->guiInputs;
}

std::vector<NodeWPtr >
Node::getInputs_copy() const
{
    assert(_imp->inputsInitialized);

    NodePtr parent = _imp->multiInstanceParent.lock();
    if (parent) {
        return parent->getInputs();
    }

    QMutexLocker l(&_imp->inputsMutex);

    return _imp->inputs;
}

std::string
Node::getInputLabel(int inputNb) const
{
    assert(_imp->inputsInitialized);

    QMutexLocker l(&_imp->inputsLabelsMutex);
    if ( (inputNb < 0) || ( inputNb >= (int)_imp->inputLabels.size() ) ) {
        throw std::invalid_argument("Index out of range");
    }

    return _imp->inputLabels[inputNb];
}

int
Node::getInputNumberFromLabel(const std::string& inputLabel) const
{
    assert(_imp->inputsInitialized);
    QMutexLocker l(&_imp->inputsLabelsMutex);
    for (U32 i = 0; i < _imp->inputLabels.size(); ++i) {
        if (_imp->inputLabels[i] == inputLabel) {
            return i;
        }
    }

    return -1;
}

bool
Node::isInputConnected(int inputNb) const
{
    assert(_imp->inputsInitialized);

    return getInput(inputNb) != NULL;
}

bool
Node::hasInputConnected() const
{
    assert(_imp->inputsInitialized);

    NodePtr parent = _imp->multiInstanceParent.lock();
    if (parent) {
        return parent->hasInputConnected();
    }
    QMutexLocker l(&_imp->inputsMutex);
    for (U32 i = 0; i < _imp->inputs.size(); ++i) {
        if ( _imp->inputs[i].lock() ) {
            return true;
        }
    }


    return false;
}

bool
Node::hasMandatoryInputDisconnected() const
{
    QMutexLocker l(&_imp->inputsMutex);

    for (U32 i = 0; i < _imp->inputs.size(); ++i) {
        if ( !_imp->inputs[i].lock() && !_imp->effect->isInputOptional(i) ) {
            return true;
        }
    }

    return false;
}

bool
Node::hasAllInputsConnected() const
{
    QMutexLocker l(&_imp->inputsMutex);

    for (U32 i = 0; i < _imp->inputs.size(); ++i) {
        if ( !_imp->inputs[i].lock() ) {
            return false;
        }
    }

    return true;
}

bool
Node::hasOutputConnected() const
{
    ////Only called by the main-thread
    NodePtr parent = _imp->multiInstanceParent.lock();

    if (parent) {
        return parent->hasOutputConnected();
    }
    if ( isOutputNode() ) {
        return true;
    }
    if ( QThread::currentThread() == qApp->thread() ) {
        if (_imp->outputs.size() == 1) {
            NodePtr output = _imp->outputs.front().lock();

            return !( output->isTrackerNodePlugin() && output->isMultiInstance() );
        } else if (_imp->outputs.size() > 1) {
            return true;
        }
    } else {
        QMutexLocker l(&_imp->outputsMutex);
        if (_imp->outputs.size() == 1) {
            NodePtr output = _imp->outputs.front().lock();

            return !( output->isTrackerNodePlugin() && output->isMultiInstance() );
        } else if (_imp->outputs.size() > 1) {
            return true;
        }
    }

    return false;
}

bool
Node::checkIfConnectingInputIsOk(Node* input) const
{
    ////Only called by the main-thread
    assert( QThread::currentThread() == qApp->thread() );
    if (input == this) {
        return false;
    }
    bool found;
    input->isNodeUpstream(this, &found);

    return !found;
}

void
Node::isNodeUpstream(const Node* input,
                     bool* ok) const
{
    ////Only called by the main-thread
    assert( QThread::currentThread() == qApp->thread() );

    if (!input) {
        *ok = false;

        return;
    }

    ///No need to lock guiInputs is only written to by the main-thread

    for (U32 i = 0; i  < _imp->inputs.size(); ++i) {
        if (_imp->inputs[i].lock().get() == input) {
            *ok = true;

            return;
        }
    }
    *ok = false;
    for (U32 i = 0; i  < _imp->inputs.size(); ++i) {
        NodePtr in = _imp->inputs[i].lock();
        if (in) {
            in->isNodeUpstream(input, ok);
            if (*ok) {
                return;
            }
        }
    }
}

static Node::CanConnectInputReturnValue
checkCanConnectNoMultiRes(const Node* output,
                          const NodePtr& input)
{
    //http://openfx.sourceforge.net/Documentation/1.3/ofxProgrammingReference.html#kOfxImageEffectPropSupportsMultiResolution
    //Check that the input has the same RoD that another input and that its rod is set to 0,0
    RenderScale scale(1.);
    RectD rod;
    bool isProjectFormat;
    StatusEnum stat = input->getEffectInstance()->getRegionOfDefinition_public(input->getHashValue(),
                                                                               output->getApp()->getTimeLine()->currentFrame(),
                                                                               scale,
                                                                               ViewIdx(0),
                                                                               &rod, &isProjectFormat);

    if ( (stat == eStatusFailed) && !rod.isNull() ) {
        return Node::eCanConnectInput_givenNodeNotConnectable;
    }
    if ( (rod.x1 != 0) || (rod.y1 != 0) ) {
        return Node::eCanConnectInput_multiResNotSupported;
    }

    // Commented-out: Some Furnace plug-ins from The Foundry (e.g F_Steadiness) are not supporting multi-resolution but actually produce an output
    // with a RoD different from the input
<<<<<<< HEAD

    /*RectD outputRod;
       stat = output->getEffectInstance()->getRegionOfDefinition_public(output->getHashValue(), output->getApp()->getTimeLine()->currentFrame(), scale, ViewIdx(0), &outputRod, &isProjectFormat);
       Q_UNUSED(stat);

=======

    /*RectD outputRod;
       stat = output->getEffectInstance()->getRegionOfDefinition_public(output->getHashValue(), output->getApp()->getTimeLine()->currentFrame(), scale, ViewIdx(0), &outputRod, &isProjectFormat);
       Q_UNUSED(stat);

>>>>>>> 430faef1
       if ( !outputRod.isNull() && (rod != outputRod) ) {
        return Node::eCanConnectInput_multiResNotSupported;
       }*/

    for (int i = 0; i < output->getMaxInputCount(); ++i) {
        NodePtr inputNode = output->getInput(i);
        if (inputNode) {
            RectD inputRod;
            stat = inputNode->getEffectInstance()->getRegionOfDefinition_public(inputNode->getHashValue(),
                                                                                output->getApp()->getTimeLine()->currentFrame(),
                                                                                scale,
                                                                                ViewIdx(0),
                                                                                &inputRod, &isProjectFormat);
            if ( (stat == eStatusFailed) && !inputRod.isNull() ) {
                return Node::eCanConnectInput_givenNodeNotConnectable;
            }
            if (inputRod != rod) {
                return Node::eCanConnectInput_multiResNotSupported;
            }
        }
    }

    return Node::eCanConnectInput_ok;
}

Node::CanConnectInputReturnValue
Node::canConnectInput(const NodePtr& input,
                      int inputNumber) const
{
    ///No-one is allowed to connect to the other node
    if ( !input || !input->canOthersConnectToThisNode() ) {
        return eCanConnectInput_givenNodeNotConnectable;
    }

    ///Check for invalid index
    {
        QMutexLocker l(&_imp->inputsMutex);
        if ( (inputNumber < 0) || ( inputNumber >= (int)_imp->guiInputs.size() ) ) {
            return eCanConnectInput_indexOutOfRange;
        }
        if ( _imp->guiInputs[inputNumber].lock() ) {
            return eCanConnectInput_inputAlreadyConnected;
        }
    }

    NodeGroup* isGrp = input->isEffectGroup();
    if ( isGrp && !isGrp->getOutputNode(true) ) {
        return eCanConnectInput_groupHasNoOutput;
    }

    if ( getParentMultiInstance() || input->getParentMultiInstance() ) {
        return eCanConnectInput_inputAlreadyConnected;
    }

    ///Applying this connection would create cycles in the graph
    if ( !checkIfConnectingInputIsOk( input.get() ) ) {
        return eCanConnectInput_graphCycles;
    }

    if ( _imp->effect->isInputRotoBrush(inputNumber) ) {
        qDebug() << "Debug: Attempt to connect " << input->getScriptName_mt_safe().c_str() << " to Roto brush";

        return eCanConnectInput_indexOutOfRange;
    }

    if ( !_imp->effect->supportsMultiResolution() ) {
        CanConnectInputReturnValue ret = checkCanConnectNoMultiRes(this, input);
        if (ret != eCanConnectInput_ok) {
            return ret;
        }
    }

    {
        ///Check for invalid pixel aspect ratio if the node doesn't support multiple clip PARs

        double inputPAR = input->getEffectInstance()->getAspectRatio(-1);
        double inputFPS = input->getEffectInstance()->getFrameRate();
        QMutexLocker l(&_imp->inputsMutex);

        for (InputsV::const_iterator it = _imp->guiInputs.begin(); it != _imp->guiInputs.end(); ++it) {
            NodePtr node = it->lock();
            if (node) {
                if ( !_imp->effect->supportsMultipleClipsPAR() ) {
                    if (node->getEffectInstance()->getAspectRatio(-1) != inputPAR) {
                        return eCanConnectInput_differentPars;
                    }
                }

                if (std::abs(node->getEffectInstance()->getFrameRate() - inputFPS) > 0.01) {
                    return eCanConnectInput_differentFPS;
                }
            }
        }
    }

    return eCanConnectInput_ok;
} // Node::canConnectInput

bool
Node::connectInput(const NodePtr & input,
                   int inputNumber)
{
    ////Only called by the main-thread
    assert( QThread::currentThread() == qApp->thread() );
    assert(_imp->inputsInitialized);
    assert(input);

    ///Check for cycles: they are forbidden in the graph
    if ( !checkIfConnectingInputIsOk( input.get() ) ) {
        return false;
    }
    if ( _imp->effect->isInputRotoBrush(inputNumber) ) {
        qDebug() << "Debug: Attempt to connect " << input->getScriptName_mt_safe().c_str() << " to Roto brush";

        return false;
    }

    ///For effects that do not support multi-resolution, make sure the input effect is correct
    ///otherwise the rendering might crash
    if ( !_imp->effect->supportsMultiResolution() ) {
        CanConnectInputReturnValue ret = checkCanConnectNoMultiRes(this, input);
        if (ret != eCanConnectInput_ok) {
            return false;
        }
    }

    bool useGuiInputs = isNodeRendering();
    _imp->effect->abortAnyEvaluation();

    {
        ///Check for invalid index
        QMutexLocker l(&_imp->inputsMutex);
        if ( (inputNumber < 0) ||
             ( inputNumber >= (int)_imp->inputs.size() ) ||
             ( !useGuiInputs && _imp->inputs[inputNumber].lock() ) ||
             ( useGuiInputs && _imp->guiInputs[inputNumber].lock() ) ) {
            return false;
        }

        ///Set the input
        if (!useGuiInputs) {
            _imp->inputs[inputNumber] = input;
            _imp->guiInputs[inputNumber] = input;
        } else {
            _imp->guiInputs[inputNumber] = input;
            _imp->mustCopyGuiInputs = true;
        }
        input->connectOutput( useGuiInputs, shared_from_this() );
    }

    getApp()->recheckInvalidExpressions();

    ///Get notified when the input name has changed
    QObject::connect( input.get(), SIGNAL(labelChanged(QString)), this, SLOT(onInputLabelChanged(QString)) );

    ///Notify the GUI
    Q_EMIT inputChanged(inputNumber);
    bool mustCallEnd = false;

    if (!useGuiInputs) {
        ///Call the instance changed action with a reason clip changed
        beginInputEdition();
        mustCallEnd = true;
        onInputChanged(inputNumber);
    }

    bool creatingNodeTree = getApp()->isCreatingNodeTree();
    if (!creatingNodeTree) {
        ///Recompute the hash
        computeHash();
    }

    _imp->ifGroupForceHashChangeOfInputs();

    std::string inputChangedCB = getInputChangedCallback();
    if ( !inputChangedCB.empty() ) {
        _imp->runInputChangedCallback(inputNumber, inputChangedCB);
    }

    if (mustCallEnd) {
        endInputEdition(true);
    }

    return true;
} // Node::connectInput

void
Node::Implementation::ifGroupForceHashChangeOfInputs()
{
    ///If the node is a group, force a change of the outputs of the GroupInput nodes so the hash of the tree changes downstream
    NodeGroup* isGrp = dynamic_cast<NodeGroup*>( effect.get() );

    if ( isGrp && !isGrp->getApp()->isCreatingNodeTree() ) {
        NodesList inputsOutputs;
        isGrp->getInputsOutputs(&inputsOutputs, false);
        for (NodesList::iterator it = inputsOutputs.begin(); it != inputsOutputs.end(); ++it) {
            (*it)->incrementKnobsAge_internal();
            (*it)->computeHash();
        }
    }
}

bool
Node::replaceInput(const NodePtr& input,
                   int inputNumber)
{
    ////Only called by the main-thread
    assert( QThread::currentThread() == qApp->thread() );
    assert(_imp->inputsInitialized);
    assert(input);

    ///Check for cycles: they are forbidden in the graph
    if ( !checkIfConnectingInputIsOk( input.get() ) ) {
        return false;
    }
    if ( _imp->effect->isInputRotoBrush(inputNumber) ) {
        qDebug() << "Debug: Attempt to connect " << input->getScriptName_mt_safe().c_str() << " to Roto brush";

        return false;
    }

    ///For effects that do not support multi-resolution, make sure the input effect is correct
    ///otherwise the rendering might crash
    if ( !_imp->effect->supportsMultiResolution() ) {
        CanConnectInputReturnValue ret = checkCanConnectNoMultiRes(this, input);
        if (ret != eCanConnectInput_ok) {
            return false;
        }
    }

    bool useGuiInputs = isNodeRendering();
    _imp->effect->abortAnyEvaluation();
    {
        ///Check for invalid index
        QMutexLocker l(&_imp->inputsMutex);
        if ( (inputNumber < 0) || ( inputNumber > (int)_imp->inputs.size() ) ) {
            return false;
        }
    }

    {
        QMutexLocker l(&_imp->inputsMutex);
        ///Set the input

        if (!useGuiInputs) {
            NodePtr curIn = _imp->inputs[inputNumber].lock();
            if (curIn) {
                QObject::connect( curIn.get(), SIGNAL(labelChanged(QString)), this, SLOT(onInputLabelChanged(QString)) );
                curIn->disconnectOutput(useGuiInputs, this);
            }
            _imp->inputs[inputNumber] = input;
            _imp->guiInputs[inputNumber] = input;
        } else {
            NodePtr curIn = _imp->guiInputs[inputNumber].lock();
            if (curIn) {
                QObject::connect( curIn.get(), SIGNAL(labelChanged(QString)), this, SLOT(onInputLabelChanged(QString)) );
                curIn->disconnectOutput(useGuiInputs, this);
            }
            _imp->guiInputs[inputNumber] = input;
            _imp->mustCopyGuiInputs = true;
        }
        input->connectOutput( useGuiInputs, shared_from_this() );
    }

    ///Get notified when the input name has changed
    QObject::connect( input.get(), SIGNAL(labelChanged(QString)), this, SLOT(onInputLabelChanged(QString)) );

    ///Notify the GUI
    Q_EMIT inputChanged(inputNumber);
    bool mustCallEnd = false;
    if (!useGuiInputs) {
        beginInputEdition();
        mustCallEnd = true;
        ///Call the instance changed action with a reason clip changed
        onInputChanged(inputNumber);
    }

    bool creatingNodeTree = getApp()->isCreatingNodeTree();
    if (!creatingNodeTree) {
        ///Recompute the hash
        computeHash();
    }

    _imp->ifGroupForceHashChangeOfInputs();

    std::string inputChangedCB = getInputChangedCallback();
    if ( !inputChangedCB.empty() ) {
        _imp->runInputChangedCallback(inputNumber, inputChangedCB);
    }

    if (mustCallEnd) {
        endInputEdition(true);
    }

    return true;
} // Node::replaceInput

void
Node::switchInput0And1()
{
    ////Only called by the main-thread
    assert( QThread::currentThread() == qApp->thread() );
    assert(_imp->inputsInitialized);
    int maxInputs = getMaxInputCount();
    if (maxInputs < 2) {
        return;
    }
    ///get the first input number to switch
    int inputAIndex = -1;
    for (int i = 0; i < maxInputs; ++i) {
        if ( !_imp->effect->isInputMask(i) ) {
            inputAIndex = i;
            break;
        }
    }

    ///There's only a mask ??
    if (inputAIndex == -1) {
        return;
    }

    ///get the second input number to switch
    int inputBIndex = -1;
    int firstMaskInput = -1;
    for (int j = 0; j < maxInputs; ++j) {
        if (j == inputAIndex) {
            continue;
        }
        if ( !_imp->effect->isInputMask(j) ) {
            inputBIndex = j;
            break;
        } else {
            firstMaskInput = j;
        }
    }
    if (inputBIndex == -1) {
        ///if there's a mask use it as input B for the switch
        if (firstMaskInput != -1) {
            inputBIndex = firstMaskInput;
        }
    }

    bool useGuiInputs = isNodeRendering();
    _imp->effect->abortAnyEvaluation();

    {
        QMutexLocker l(&_imp->inputsMutex);
        assert( inputAIndex < (int)_imp->inputs.size() && inputBIndex < (int)_imp->inputs.size() );
        NodePtr input0;

        if (!useGuiInputs) {
            input0 = _imp->inputs[inputAIndex].lock();
            _imp->inputs[inputAIndex] = _imp->inputs[inputBIndex];
            _imp->inputs[inputBIndex] = input0;
            _imp->guiInputs[inputAIndex] = _imp->inputs[inputAIndex];
            _imp->guiInputs[inputBIndex] = _imp->inputs[inputBIndex];
        } else {
            input0 = _imp->guiInputs[inputAIndex].lock();
            _imp->guiInputs[inputAIndex] = _imp->guiInputs[inputBIndex];
            _imp->guiInputs[inputBIndex] = input0;
            _imp->mustCopyGuiInputs = true;
        }
    }
    Q_EMIT inputChanged(inputAIndex);
    Q_EMIT inputChanged(inputBIndex);
    bool mustCallEnd = false;
    if (!useGuiInputs) {
        beginInputEdition();
        mustCallEnd = true;
        onInputChanged(inputAIndex);
        onInputChanged(inputBIndex);
    }
    bool creatingNodeTree = getApp()->isCreatingNodeTree();
    if (!creatingNodeTree) {
        ///Recompute the hash
        computeHash();
    }

    std::string inputChangedCB = getInputChangedCallback();
    if ( !inputChangedCB.empty() ) {
        _imp->runInputChangedCallback(inputAIndex, inputChangedCB);
        _imp->runInputChangedCallback(inputBIndex, inputChangedCB);
    }


    _imp->ifGroupForceHashChangeOfInputs();

    if (mustCallEnd) {
        endInputEdition(true);
    }
} // switchInput0And1

void
Node::onInputLabelChanged(const QString & name)
{
    assert( QThread::currentThread() == qApp->thread() );
    assert(_imp->inputsInitialized);
    Node* inp = dynamic_cast<Node*>( sender() );
    assert(inp);
    if (!inp) {
        // coverity[dead_error_line]
        return;
    }
    int inputNb = -1;
    ///No need to lock, inputs is only written to by the mainthread

    for (U32 i = 0; i < _imp->guiInputs.size(); ++i) {
        if (_imp->guiInputs[i].lock().get() == inp) {
            inputNb = i;
            break;
        }
    }

    if (inputNb != -1) {
        Q_EMIT inputLabelChanged(inputNb, name);
    }
}

void
Node::connectOutput(bool useGuiValues,
                    const NodePtr& output)
{
    ////Only called by the main-thread
    assert( QThread::currentThread() == qApp->thread() );
    assert(output);

    {
        QMutexLocker l(&_imp->outputsMutex);
        if (!useGuiValues) {
            _imp->outputs.push_back(output);
            _imp->guiOutputs.push_back(output);
        } else {
            _imp->guiOutputs.push_back(output);
        }
    }
    Q_EMIT outputsChanged();
}

int
Node::disconnectInput(int inputNumber)
{
    ////Only called by the main-thread
    assert( QThread::currentThread() == qApp->thread() );
    assert(_imp->inputsInitialized);

    NodePtr inputShared;
    bool useGuiValues = isNodeRendering();
    bool destroyed;
    {
        QMutexLocker k(&_imp->isBeingDestroyedMutex);
        destroyed = _imp->isBeingDestroyed;
    }
    if (!destroyed) {
        _imp->effect->abortAnyEvaluation();
    }

    {
        QMutexLocker l(&_imp->inputsMutex);
        if ( (inputNumber < 0) ||
             ( inputNumber > (int)_imp->inputs.size() ) ||
             ( !useGuiValues && !_imp->inputs[inputNumber].lock() ) ||
             ( useGuiValues && !_imp->guiInputs[inputNumber].lock() ) ) {
            return -1;
        }
        inputShared = useGuiValues ? _imp->guiInputs[inputNumber].lock() : _imp->inputs[inputNumber].lock();
    }


    QObject::disconnect( inputShared.get(), SIGNAL(labelChanged(QString)), this, SLOT(onInputLabelChanged(QString)) );
    inputShared->disconnectOutput(useGuiValues, this);

    {
        QMutexLocker l(&_imp->inputsMutex);
        if (!useGuiValues) {
            _imp->inputs[inputNumber].reset();
            _imp->guiInputs[inputNumber].reset();
        } else {
            _imp->guiInputs[inputNumber].reset();
            _imp->mustCopyGuiInputs = true;
        }
    }

    {
        QMutexLocker k(&_imp->isBeingDestroyedMutex);
        if (_imp->isBeingDestroyed) {
            return -1;
        }
    }

    Q_EMIT inputChanged(inputNumber);
    bool mustCallEnd = false;
    if (!useGuiValues) {
        beginInputEdition();
        mustCallEnd = true;
        onInputChanged(inputNumber);
    }
    bool creatingNodeTree = getApp()->isCreatingNodeTree();
    if (!creatingNodeTree) {
        ///Recompute the hash
        computeHash();
    }

    _imp->ifGroupForceHashChangeOfInputs();

    std::string inputChangedCB = getInputChangedCallback();
    if ( !inputChangedCB.empty() ) {
        _imp->runInputChangedCallback(inputNumber, inputChangedCB);
    }
    if (mustCallEnd) {
        endInputEdition(true);
    }

    return inputNumber;
} // Node::disconnectInput

int
Node::disconnectInput(Node* input)
{
    ////Only called by the main-thread
    assert( QThread::currentThread() == qApp->thread() );
    assert(_imp->inputsInitialized);
    int found = -1;
    bool useGuiValues = isNodeRendering();
    _imp->effect->abortAnyEvaluation();
    NodePtr inputShared;
    {
        QMutexLocker l(&_imp->inputsMutex);
        if (!useGuiValues) {
            for (std::size_t i = 0; i < _imp->inputs.size(); ++i) {
                NodePtr curInput = _imp->inputs[i].lock();
                if (curInput.get() == input) {
                    inputShared = curInput;
                    found = (int)i;
                    break;
                }
            }
        } else {
            for (std::size_t i = 0; i < _imp->guiInputs.size(); ++i) {
                NodePtr curInput = _imp->guiInputs[i].lock();
                if (curInput.get() == input) {
                    inputShared = curInput;
                    found = (int)i;
                    break;
                }
            }
        }
    }
    if (found != -1) {
        {
            QMutexLocker l(&_imp->inputsMutex);
            if (!useGuiValues) {
                _imp->inputs[found].reset();
                _imp->guiInputs[found].reset();
            } else {
                _imp->guiInputs[found].reset();
                _imp->mustCopyGuiInputs = true;
            }
        }
        input->disconnectOutput(useGuiValues, this);
        Q_EMIT inputChanged(found);
        bool mustCallEnd = false;
        if (!useGuiValues) {
            beginInputEdition();
            mustCallEnd = true;
            onInputChanged(found);
        }
        bool creatingNodeTree = getApp()->isCreatingNodeTree();
        if (!creatingNodeTree) {
            ///Recompute the hash
            if ( !getApp()->getProject()->isProjectClosing() ) {
                computeHash();
            }
        }


        _imp->ifGroupForceHashChangeOfInputs();

        std::string inputChangedCB = getInputChangedCallback();
        if ( !inputChangedCB.empty() ) {
            _imp->runInputChangedCallback(found, inputChangedCB);
        }

        if (mustCallEnd) {
            endInputEdition(true);
        }

        return found;
    }

    return -1;
} // Node::disconnectInput

int
Node::disconnectOutput(bool useGuiValues,
                       const Node* output)
{
    assert(output);
    ////Only called by the main-thread
    assert( QThread::currentThread() == qApp->thread() );
    int ret = -1;
    {
        QMutexLocker l(&_imp->outputsMutex);
        if (!useGuiValues) {
            int ret = 0;
            for (NodesWList::iterator it = _imp->outputs.begin(); it != _imp->outputs.end(); ++it, ++ret) {
                if (it->lock().get() == output) {
                    _imp->outputs.erase(it);
                    break;
                }
            }
        }
        int ret = 0;
        for (NodesWList::iterator it = _imp->guiOutputs.begin(); it != _imp->guiOutputs.end(); ++it, ++ret) {
            if (it->lock().get() == output) {
                _imp->guiOutputs.erase(it);
                break;
            }
        }
    }

    //Will just refresh the gui
    Q_EMIT outputsChanged();

    return ret;
}

int
Node::inputIndex(const NodePtr& n) const
{
    if (!n) {
        return -1;
    }

    ///Only called by the main-thread
    assert( QThread::currentThread() == qApp->thread() );
    assert(_imp->inputsInitialized);

    NodePtr parent = _imp->multiInstanceParent.lock();
    if (parent) {
        return parent->inputIndex(n);
    }

    ///No need to lock this is only called by the main-thread
    for (std::size_t i = 0; i < _imp->inputs.size(); ++i) {
        if (_imp->inputs[i].lock() == n) {
            return i;
        }
    }


    return -1;
}

void
Node::clearLastRenderedImage()
{
    _imp->effect->clearLastRenderedImage();
}

/*After this call this node still knows the link to the old inputs/outputs
   but no other node knows this node.*/
void
Node::deactivate(const std::list< NodePtr > & outputsToDisconnect,
                 bool disconnectAll,
                 bool reconnect,
                 bool hideGui,
                 bool triggerRender)
{
    ///Only called by the main-thread
    assert( QThread::currentThread() == qApp->thread() );

    if ( !_imp->effect || !isActivated() ) {
        return;
    }
    //first tell the gui to clear any persistent message linked to this node
    clearPersistentMessage(false);

    boost::shared_ptr<NodeCollection> parentCol = getGroup();


    ///For all knobs that have listeners, invalidate expressions
    NodeGroup* isParentGroup = dynamic_cast<NodeGroup*>( parentCol.get() );
    const KnobsVec & knobs = getKnobs();
    for (U32 i = 0; i < knobs.size(); ++i) {
        KnobI::ListenerDimsMap listeners;
        knobs[i]->getListeners(listeners);
        for (KnobI::ListenerDimsMap::iterator it = listeners.begin(); it != listeners.end(); ++it) {
            KnobPtr listener = it->first.lock();
            if (!listener) {
                continue;
            }
            KnobHolder* holder = listener->getHolder();
            if (!holder) {
                continue;
            }
            if ( ( holder == _imp->effect.get() ) || (holder == isParentGroup) ) {
                continue;
            }

            EffectInstance* isEffect = dynamic_cast<EffectInstance*>(holder);
            if (!isEffect) {
                continue;
            }

            boost::shared_ptr<NodeCollection> effectParent = isEffect->getNode()->getGroup();
            if (!effectParent) {
                continue;
            }
            NodeGroup* isEffectParentGroup = dynamic_cast<NodeGroup*>( effectParent.get() );
            if ( isEffectParentGroup && ( isEffectParentGroup == _imp->effect.get() ) ) {
                continue;
            }

            isEffect->beginChanges();
            for (int dim = 0; dim < listener->getDimension(); ++dim) {
                std::pair<int, KnobPtr > master = listener->getMaster(dim);
                if (master.second == knobs[i]) {
                    listener->unSlave(dim, true);
                }

                std::string hasExpr = listener->getExpression(dim);
                if ( !hasExpr.empty() ) {
                    std::stringstream ss;
                    ss << tr("Missing node ").toStdString();
                    ss << getFullyQualifiedName();
                    ss << ' ';
                    ss << tr("in expression.").toStdString();
                    listener->setExpressionInvalid( dim, false, ss.str() );
                }
            }
            isEffect->endChanges(true);
        }
    }


    ///if the node has 1 non-optional input, attempt to connect the outputs to the input of the current node
    ///this node is the node the outputs should attempt to connect to
    NodePtr inputToConnectTo;
    NodePtr firstOptionalInput;
    int firstNonOptionalInput = -1;
    if (reconnect) {
        bool hasOnlyOneInputConnected = false;

        ///No need to lock guiInputs is only written to by the mainthread
        for (std::size_t i = 0; i < _imp->guiInputs.size(); ++i) {
            NodePtr input = _imp->guiInputs[i].lock();
            if (input) {
                if ( !_imp->effect->isInputOptional(i) ) {
                    if (firstNonOptionalInput == -1) {
                        firstNonOptionalInput = i;
                        hasOnlyOneInputConnected = true;
                    } else {
                        hasOnlyOneInputConnected = false;
                    }
                } else if (!firstOptionalInput) {
                    firstOptionalInput = input;
                    if (hasOnlyOneInputConnected) {
                        hasOnlyOneInputConnected = false;
                    } else {
                        hasOnlyOneInputConnected = true;
                    }
                }
            }
        }

        if (hasOnlyOneInputConnected) {
            if (firstNonOptionalInput != -1) {
                inputToConnectTo = getRealGuiInput(firstNonOptionalInput);
            } else if (firstOptionalInput) {
                inputToConnectTo = firstOptionalInput;
            }
        }
    }
    /*Removing this node from the output of all inputs*/
    _imp->deactivatedState.clear();


    std::vector<NodePtr > inputsQueueCopy;


    ///For multi-instances, if we deactivate the main instance without hiding the GUI (the default state of the tracker node)
    ///then don't remove it from outputs of the inputs
    if (hideGui || !_imp->isMultiInstance) {
        for (std::size_t i = 0; i < _imp->guiInputs.size(); ++i) {
            NodePtr input = _imp->guiInputs[i].lock();
            if (input) {
                input->disconnectOutput(false, this);
            }
        }
    }


    ///For each output node we remember that the output node  had its input number inputNb connected
    ///to this node
    NodesWList outputsQueueCopy;
    {
        QMutexLocker l(&_imp->outputsMutex);
        outputsQueueCopy = _imp->guiOutputs;
    }


    for (NodesWList::iterator it = outputsQueueCopy.begin(); it != outputsQueueCopy.end(); ++it) {
        NodePtr output = it->lock();
        if (!output) {
            continue;
        }
        bool dc = false;
        if (disconnectAll) {
            dc = true;
        } else {
            for (NodesList::const_iterator found = outputsToDisconnect.begin(); found != outputsToDisconnect.end(); ++found) {
                if (*found == output) {
                    dc = true;
                    break;
                }
            }
        }
        if (dc) {
            int inputNb = output->getInputIndex(this);
            if (inputNb != -1) {
                _imp->deactivatedState.insert( make_pair(*it, inputNb) );

                ///reconnect if inputToConnectTo is not null
                if (inputToConnectTo) {
                    output->replaceInput(inputToConnectTo, inputNb);
                } else {
                    ignore_result( output->disconnectInput(this) );
                }
            }
        }
    }


    bool beingDestroyed;
    {
        QMutexLocker k(&_imp->isBeingDestroyedMutex);
        beingDestroyed = _imp->isBeingDestroyed;
    }
    ///kill any thread it could have started
    ///Commented-out: If we were to undo the deactivate we don't want all threads to be
    ///exited, just exit them when the effect is really deleted instead
    //quitAnyProcessing();
    if (!beingDestroyed) {
        _imp->effect->abortAnyEvaluation();
        _imp->abortPreview();
    }

    ///Free all memory used by the plug-in.

    ///COMMENTED-OUT: Don't do this, the node may still be rendering here.
    ///_imp->effect->clearPluginMemoryChunks();
    clearLastRenderedImage();

    if (parentCol && !beingDestroyed) {
        parentCol->notifyNodeDeactivated( shared_from_this() );
    }

    if (hideGui) {
        Q_EMIT deactivated(triggerRender);
    }
    {
        QMutexLocker l(&_imp->activatedMutex);
        _imp->activated = false;
    }


    ///If the node is a group, deactivate all nodes within the group
    NodeGroup* isGrp = dynamic_cast<NodeGroup*>( _imp->effect.get() );
    if (isGrp) {
        isGrp->setIsDeactivatingGroup(true);
        NodesList nodes = isGrp->getNodes();
        for (NodesList::iterator it = nodes.begin(); it != nodes.end(); ++it) {
            (*it)->deactivate(std::list< NodePtr >(), false, false, true, false);
        }
        isGrp->setIsDeactivatingGroup(false);
    }

    ///If the node has children (i.e it is a multi-instance), deactivate its children
    for (NodesWList::iterator it = _imp->children.begin(); it != _imp->children.end(); ++it) {
        it->lock()->deactivate(std::list< NodePtr >(), false, false, true, false);
    }


    if ( !getApp()->getProject()->isProjectClosing() ) {
        _imp->runOnNodeDeleteCB();
    }

    deleteNodeVariableToPython( getFullyQualifiedName() );
} // deactivate

void
Node::activate(const std::list< NodePtr > & outputsToRestore,
               bool restoreAll,
               bool triggerRender)
{
    ///Only called by the main-thread
    assert( QThread::currentThread() == qApp->thread() );
    if ( !_imp->effect || isActivated() ) {
        return;
    }


    ///No need to lock, guiInputs is only written to by the main-thread
    NodePtr thisShared = shared_from_this();

    ///for all inputs, reconnect their output to this node
    for (std::size_t i = 0; i < _imp->inputs.size(); ++i) {
        NodePtr input = _imp->inputs[i].lock();
        if (input) {
            input->connectOutput(false, thisShared);
        }
    }


    ///Restore all outputs that was connected to this node
    for (std::map<NodeWPtr, int >::iterator it = _imp->deactivatedState.begin();
         it != _imp->deactivatedState.end(); ++it) {
        NodePtr output = it->first.lock();
        if (!output) {
            continue;
        }

        bool restore = false;
        if (restoreAll) {
            restore = true;
        } else {
            for (NodesList::const_iterator found = outputsToRestore.begin(); found != outputsToRestore.end(); ++found) {
                if (*found == output) {
                    restore = true;
                    break;
                }
            }
        }

        if (restore) {
            ///before connecting the outputs to this node, disconnect any link that has been made
            ///between the outputs by the user. This should normally never happen as the undo/redo
            ///stack follow always the same order.
            NodePtr outputHasInput = output->getInput(it->second);
            if (outputHasInput) {
                bool ok = getApp()->getProject()->disconnectNodes(outputHasInput, output);
                assert(ok);
                Q_UNUSED(ok);
            }

            ///and connect the output to this node
            output->connectInput(thisShared, it->second);
        }
    }

    {
        QMutexLocker l(&_imp->activatedMutex);
        _imp->activated = true; //< flag it true before notifying the GUI because the gui rely on this flag (espcially the Viewer)
    }

    boost::shared_ptr<NodeCollection> group = getGroup();
    if (group) {
        group->notifyNodeActivated( shared_from_this() );
    }
    Q_EMIT activated(triggerRender);


    getApp()->recheckInvalidExpressions();
    declareAllPythonAttributes();

    ///If the node is a group, activate all nodes within the group first
    NodeGroup* isGrp = dynamic_cast<NodeGroup*>( _imp->effect.get() );
    if (isGrp) {
        isGrp->setIsActivatingGroup(true);
        NodesList nodes = isGrp->getNodes();
        for (NodesList::iterator it = nodes.begin(); it != nodes.end(); ++it) {
            (*it)->activate(std::list< NodePtr >(), false, false);
        }
        isGrp->setIsActivatingGroup(false);
    }

    ///If the node has children (i.e it is a multi-instance), activate its children
    for (NodesWList::iterator it = _imp->children.begin(); it != _imp->children.end(); ++it) {
        it->lock()->activate(std::list< NodePtr >(), false, false);
    }

    _imp->runOnNodeCreatedCB(true);
} // activate

void
Node::destroyNodeInternal(bool fromDest,
                          bool autoReconnect)
{
    assert( QThread::currentThread() == qApp->thread() );

    if (!_imp->effect) {
        return;
    }

    {
        QMutexLocker k(&_imp->activatedMutex);
        _imp->isBeingDestroyed = true;
    }

    quitAnyProcessing();


    ///Remove the node from the project
    deactivate(NodesList(),
               true,
               autoReconnect,
               true,
               false);

    {
        boost::shared_ptr<NodeGuiI> guiPtr = _imp->guiPointer.lock();
        if (guiPtr) {
            guiPtr->destroyGui();
        }
    }

    ///If its a group, clear its nodes
    NodeGroup* isGrp = dynamic_cast<NodeGroup*>( _imp->effect.get() );
    if (isGrp) {
        isGrp->clearNodes(true);
    }


    ///Quit any rendering
    OutputEffectInstance* isOutput = dynamic_cast<OutputEffectInstance*>( _imp->effect.get() );
    if (isOutput) {
        isOutput->getRenderEngine()->quitEngine();
    }

    ///Remove all images in the cache associated to this node
    ///This will not remove from the disk cache if the project is closing
    removeAllImagesFromCache(false);

    getApp()->recheckInvalidExpressions();

    ///Remove the Python node
    deleteNodeVariableToPython( getFullyQualifiedName() );

    ///Disconnect all inputs
    /*int maxInputs = getMaxInputCount();
       for (int i = 0; i < maxInputs; ++i) {
       disconnectInput(i);
       }*/

    ///Kill the effect
    _imp->effect->clearPluginMemoryChunks();
    _imp->effect.reset();

    ///If inside the group, remove it from the group
    ///the use_count() after the call to removeNode should be 2 and should be the shared_ptr held by the caller and the
    ///thisShared ptr

    ///If not inside a gorup or inside fromDest the shared_ptr is probably invalid at this point
    if (!fromDest) {
        NodePtr thisShared = shared_from_this();
        if ( getGroup() ) {
            getGroup()->removeNode(thisShared);
        }
    }
} // Node::destroyNodeInternal

void
Node::destroyNode(bool autoReconnect)
{
    destroyNodeInternal(false, autoReconnect);
}

KnobPtr
Node::getKnobByName(const std::string & name) const
{
    ///MT-safe, never changes
    assert(_imp->knobsInitialized);
    if (!_imp->effect) {
        return KnobPtr();
    }

    return _imp->effect->getKnobByName(name);
}

NATRON_NAMESPACE_ANONYMOUS_ENTER

///output is always RGBA with alpha = 255
template<typename PIX, int maxValue, int srcNComps>
void
renderPreview(const Image & srcImg,
              int *dstWidth,
              int *dstHeight,
              bool convertToSrgb,
              unsigned int* dstPixels)
{
    ///recompute it after the rescaling
    const RectI & srcBounds = srcImg.getBounds();
    double yZoomFactor = *dstHeight / (double)srcBounds.height();
    double xZoomFactor = *dstWidth / (double)srcBounds.width();
    double zoomFactor;

    if (xZoomFactor < yZoomFactor) {
        zoomFactor = xZoomFactor;
        *dstHeight = srcBounds.height() * zoomFactor;
    } else {
        zoomFactor = yZoomFactor;
        *dstWidth = srcBounds.width() * zoomFactor;
    }

    Image::ReadAccess acc = srcImg.getReadRights();


    for (int i = 0; i < *dstHeight; ++i) {
        double y = (i - *dstHeight / 2.) / zoomFactor + (srcBounds.y1 + srcBounds.y2) / 2.;
        int yi = std::floor(y + 0.5);
        U32 *dst_pixels = dstPixels + *dstWidth * (*dstHeight - 1 - i);
        const PIX* src_pixels = (const PIX*)acc.pixelAt(srcBounds.x1, yi);
        if (!src_pixels) {
            // out of bounds
            for (int j = 0; j < *dstWidth; ++j) {
#ifndef __NATRON_WIN32__
                dst_pixels[j] = toBGRA(0, 0, 0, 0);
#else
                dst_pixels[j] = toBGRA(0, 0, 0, 255);
#endif
            }
        } else {
            for (int j = 0; j < *dstWidth; ++j) {
                // bilinear interpolation is pointless when downscaling a lot, and this is a preview anyway.
                // just use nearest neighbor
                double x = (j - *dstWidth / 2.) / zoomFactor + (srcBounds.x1 + srcBounds.x2) / 2.;
                int xi = std::floor(x + 0.5) - srcBounds.x1;     // round to nearest
                if ( (xi < 0) || ( xi >= (srcBounds.x2 - srcBounds.x1) ) ) {
#ifndef __NATRON_WIN32__
                    dst_pixels[j] = toBGRA(0, 0, 0, 0);
#else
                    dst_pixels[j] = toBGRA(0, 0, 0, 255);
#endif
                } else {
                    float rFilt = src_pixels[xi * srcNComps] / (float)maxValue;
                    float gFilt = srcNComps < 2 ? 0 : src_pixels[xi * srcNComps + 1] / (float)maxValue;
                    float bFilt = srcNComps < 3 ? 0 : src_pixels[xi * srcNComps + 2] / (float)maxValue;
                    if (srcNComps == 1) {
                        gFilt = bFilt = rFilt;
                    }
                    int r = Color::floatToInt<256>(convertToSrgb ? Color::to_func_srgb(rFilt) : rFilt);
                    int g = Color::floatToInt<256>(convertToSrgb ? Color::to_func_srgb(gFilt) : gFilt);
                    int b = Color::floatToInt<256>(convertToSrgb ? Color::to_func_srgb(bFilt) : bFilt);
                    dst_pixels[j] = toBGRA(r, g, b, 255);
                }
            }
        }
    }
}     // renderPreview

///output is always RGBA with alpha = 255
template<typename PIX, int maxValue>
void
renderPreviewForDepth(const Image & srcImg,
                      int elemCount,
                      int *dstWidth,
                      int *dstHeight,
                      bool convertToSrgb,
                      unsigned int* dstPixels)
{
    switch (elemCount) {
    case 0:

        return;
    case 1:
        renderPreview<PIX, maxValue, 1>(srcImg, dstWidth, dstHeight, convertToSrgb, dstPixels);
        break;
    case 2:
        renderPreview<PIX, maxValue, 2>(srcImg, dstWidth, dstHeight, convertToSrgb, dstPixels);
        break;
    case 3:
        renderPreview<PIX, maxValue, 3>(srcImg, dstWidth, dstHeight, convertToSrgb, dstPixels);
        break;
    case 4:
        renderPreview<PIX, maxValue, 4>(srcImg, dstWidth, dstHeight, convertToSrgb, dstPixels);
        break;
    default:
        break;
    }
}     // renderPreviewForDepth

NATRON_NAMESPACE_ANONYMOUS_EXIT


class ComputingPreviewSetter_RAII
{
    Node::Implementation* _imp;

public:
    ComputingPreviewSetter_RAII(Node::Implementation* imp)
        : _imp(imp)
    {
        _imp->setComputingPreview(true);
    }

    ~ComputingPreviewSetter_RAII()
    {
        _imp->setComputingPreview(false);

        bool mustQuitPreview = _imp->checkForExitPreview();
        Q_UNUSED(mustQuitPreview);
    }
};

bool
Node::makePreviewImage(SequenceTime time,
                       int *width,
                       int *height,
                       unsigned int* buf)
{
    assert(_imp->knobsInitialized);


    {
        QMutexLocker k(&_imp->isBeingDestroyedMutex);
        if (_imp->isBeingDestroyed) {
            return false;
        }
    }

    if ( _imp->checkForExitPreview() ) {
        return false;
    }

    /// prevent 2 previews to occur at the same time since there's only 1 preview instance
    ComputingPreviewSetter_RAII computingPreviewRAII( _imp.get() );
    RectD rod;
    bool isProjectFormat;
    RenderScale scale(1.);
    U64 nodeHash = getHashValue();
    EffectInstance* effect = 0;
    NodeGroup* isGroup = dynamic_cast<NodeGroup*>( _imp->effect.get() );
    if (isGroup) {
        effect = isGroup->getOutputNode(false)->getEffectInstance().get();
    } else {
        effect = _imp->effect.get();
    }

    if (!_imp->effect) {
        return false;
    }

    effect->clearPersistentMessage(false);

    StatusEnum stat = effect->getRegionOfDefinition_public(nodeHash, time, scale, ViewIdx(0), &rod, &isProjectFormat);
    if ( (stat == eStatusFailed) || rod.isNull() ) {
        return false;
    }
    assert( !rod.isNull() );
    double yZoomFactor = (double)*height / (double)rod.height();
    double xZoomFactor = (double)*width / (double)rod.width();
    double closestPowerOf2X = xZoomFactor >= 1 ? 1 : std::pow( 2, -std::ceil( std::log(xZoomFactor) / std::log(2.) ) );
    double closestPowerOf2Y = yZoomFactor >= 1 ? 1 : std::pow( 2, -std::ceil( std::log(yZoomFactor) / std::log(2.) ) );
    int closestPowerOf2 = std::max(closestPowerOf2X, closestPowerOf2Y);
    unsigned int mipMapLevel = std::min(std::log( (double)closestPowerOf2 ) / std::log(2.), 5.);

    scale.x = Image::getScaleFromMipMapLevel(mipMapLevel);
    scale.y = scale.x;

    const double par = effect->getAspectRatio(-1);
    RectI renderWindow;
    rod.toPixelEnclosing(mipMapLevel, par, &renderWindow);

    NodePtr thisNode = shared_from_this();
    RenderingFlagSetter flagIsRendering(this);


    {
        AbortableRenderInfoPtr abortInfo( new AbortableRenderInfo(true, 0) );
        ParallelRenderArgsSetter frameRenderArgs( time,
                                                  ViewIdx(0), //< preview only renders view 0 (left)
                                                  true, //<isRenderUserInteraction
                                                  false, //isSequential
                                                  abortInfo, // abort info
                                                  thisNode, // viewer requester
                                                  0, //texture index
                                                  getApp()->getTimeLine().get(), // timeline
                                                  NodePtr(), //rotoPaint node
                                                  false, // isAnalysis
                                                  true, // isDraft
                                                  false, // enableProgress
                                                  boost::shared_ptr<RenderStats>() );
        FrameRequestMap request;
        stat = EffectInstance::computeRequestPass(time, ViewIdx(0), mipMapLevel, rod, thisNode, request);
        if (stat == eStatusFailed) {
            return false;
        }

        frameRenderArgs.updateNodesRequest(request);

        std::list<ImageComponents> requestedComps;
        ImageBitDepthEnum depth = effect->getBitDepth(-1);
        requestedComps.push_back( effect->getComponents(-1) );


        // Exceptions are caught because the program can run without a preview,
        // but any exception in renderROI is probably fatal.
        std::map<ImageComponents, ImagePtr> planes;
        try {
            boost::scoped_ptr<EffectInstance::RenderRoIArgs> renderArgs( new EffectInstance::RenderRoIArgs(time,
                                                                                                           scale,
                                                                                                           mipMapLevel,
                                                                                                           ViewIdx(0), //< preview only renders view 0 (left)
                                                                                                           false,
                                                                                                           renderWindow,
                                                                                                           rod,
                                                                                                           requestedComps, //< preview is always rgb...
                                                                                                           depth, false, effect) );
            EffectInstance::RenderRoIRetCode retCode;
            retCode = effect->renderRoI(*renderArgs, &planes);
            if (retCode != EffectInstance::eRenderRoIRetCodeOk) {
                return false;
            }
        } catch (...) {
            return false;
        }

        if ( planes.empty() ) {
            return false;
        }

        const ImagePtr& img = planes.begin()->second;
        const ImageComponents& components = img->getComponents();
        int elemCount = components.getNumComponents();

        ///we convert only when input is Linear.
        //Rec709 and srGB is acceptable for preview
        bool convertToSrgb = getApp()->getDefaultColorSpaceForBitDepth( img->getBitDepth() ) == eViewerColorSpaceLinear;

        switch ( img->getBitDepth() ) {
        case eImageBitDepthByte: {
            renderPreviewForDepth<unsigned char, 255>(*img, elemCount, width, height, convertToSrgb, buf);
            break;
        }
        case eImageBitDepthShort: {
            renderPreviewForDepth<unsigned short, 65535>(*img, elemCount, width, height, convertToSrgb, buf);
            break;
        }
        case eImageBitDepthHalf:
            break;
        case eImageBitDepthFloat: {
            renderPreviewForDepth<float, 1>(*img, elemCount, width, height, convertToSrgb, buf);
            break;
        }
        case eImageBitDepthNone:
            break;
        }
    } // ParallelRenderArgsSetter

    ///Exit of the thread
    appPTR->getAppTLS()->cleanupTLSForThread();

    return true;
} // makePreviewImage

bool
Node::isInputNode() const
{
    ///MT-safe, never changes
    return _imp->effect->isGenerator();
}

bool
Node::isOutputNode() const
{   ///MT-safe, never changes
    return _imp->effect->isOutput();
}

bool
Node::isOpenFXNode() const
{
    ///MT-safe, never changes
    return _imp->effect->isOpenFX();
}

bool
Node::isRotoNode() const
{
    ///Runs only in the main thread (checked by getName())

    ///Crude way to distinguish between Rotoscoping and Rotopainting nodes.
    return getPluginID() == PLUGINID_OFX_ROTO;
}

/**
 * @brief Returns true if the node is a rotopaint node
 **/
bool
Node::isRotoPaintingNode() const
{
    return _imp->effect ? _imp->effect->isRotoPaintNode() : false;
}

ViewerInstance*
Node::isEffectViewer() const
{
    return dynamic_cast<ViewerInstance*>( _imp->effect.get() );
}

NodeGroup*
Node::isEffectGroup() const
{
    return dynamic_cast<NodeGroup*>( _imp->effect.get() );
}

boost::shared_ptr<RotoContext>
Node::getRotoContext() const
{
    return _imp->rotoContext;
}

boost::shared_ptr<TrackerContext>
Node::getTrackerContext() const
{
    return _imp->trackContext;
}

U64
Node::getRotoAge() const
{
    if (_imp->rotoContext) {
        return _imp->rotoContext->getAge();
    }

    boost::shared_ptr<RotoDrawableItem> item = _imp->paintStroke.lock();
    if (item) {
        return item->getContext()->getAge();
    }

    return 0;
}

const KnobsVec &
Node::getKnobs() const
{
    ///MT-safe from EffectInstance::getKnobs()
    return _imp->effect->getKnobs();
}

void
Node::setKnobsFrozen(bool frozen)
{
    ///MT-safe from EffectInstance::setKnobsFrozen
    _imp->effect->setKnobsFrozen(frozen);

    QMutexLocker l(&_imp->inputsMutex);
    for (std::size_t i = 0; i < _imp->inputs.size(); ++i) {
        NodePtr input = _imp->inputs[i].lock();
        if (input) {
            input->setKnobsFrozen(frozen);
        }
    }
}

std::string
Node::getPluginIconFilePath() const
{
    return _imp->plugin ? _imp->plugin->getIconFilePath().toStdString() : std::string();
}

std::string
Node::getPluginID() const
{
    if (!_imp->plugin) {
        return std::string();
    }

    {
        QMutexLocker k(&_imp->pluginPythonModuleMutex);
        if ( !_imp->pyPlugID.empty() ) {
            return _imp->pyPlugID;
        }
    }

    return _imp->plugin->getPluginID().toStdString();
}

std::string
Node::getPluginLabel() const
{
    {
        QMutexLocker k(&_imp->pluginPythonModuleMutex);
        if ( !_imp->pyPlugLabel.empty() ) {
            return _imp->pyPlugLabel;
        }
    }

    return _imp->effect->getPluginLabel();
}

std::string
Node::getPluginDescription() const
{
    {
        QMutexLocker k(&_imp->pluginPythonModuleMutex);
        if ( !_imp->pyPlugDesc.empty() ) {
            return _imp->pyPlugDesc;
        }
    }

    return _imp->effect->getPluginDescription();
}

void
Node::getPluginGrouping(std::list<std::string>* grouping) const
{
    {
        QMutexLocker k(&_imp->pluginPythonModuleMutex);
        if ( !_imp->pyPlugGrouping.empty() ) {
            *grouping =  _imp->pyPlugGrouping;
        }
    }
    _imp->effect->getPluginGrouping(grouping);
}

int
Node::getMaxInputCount() const
{
    ///MT-safe, never changes
    assert(_imp->effect);

    return _imp->effect->getMaxInputCount();
}

bool
Node::makePreviewByDefault() const
{
    ///MT-safe, never changes
    assert(_imp->effect);

    return _imp->effect->makePreviewByDefault();
}

void
Node::togglePreview()
{
    ///MT-safe from Knob
    assert(_imp->knobsInitialized);
    boost::shared_ptr<KnobBool> b = _imp->previewEnabledKnob.lock();
    if (!b) {
        return;
    }
    b->setValue( !b->getValue() );
}

bool
Node::isPreviewEnabled() const
{
    ///MT-safe from EffectInstance
    if (!_imp->knobsInitialized) {
        qDebug() << "Node::isPreviewEnabled(): knobs not initialized (including previewEnabledKnob)";
    }
    boost::shared_ptr<KnobBool> b = _imp->previewEnabledKnob.lock();
    if (!b) {
        return false;
    }

    return b->getValue();
}

bool
Node::aborted() const
{
    ///MT-safe from EffectInstance
    assert(_imp->effect);

    return _imp->effect->aborted();
}

void
Node::notifyRenderBeingAborted()
{
//
//    if (QThread::currentThread() == qApp->thread()) {
    ///The render thread is waiting for the main-thread to dequeue actions
    ///but the main-thread is waiting for the render thread to abort
    ///cancel the dequeuing
    QMutexLocker k(&_imp->nodeIsDequeuingMutex);

    if (_imp->nodeIsDequeuing) {
        _imp->nodeIsDequeuing = false;
        //Attempt to wake-up  sleeping threads of the thread pool
        _imp->nodeIsDequeuingCond.wakeAll();
    }
}

bool
Node::message(MessageTypeEnum type,
              const std::string & content) const
{
    ///If the node was aborted, don't transmit any message because we could cause a deadlock
    if ( _imp->effect->aborted() ) {
        return false;
    }

    switch (type) {
    case eMessageTypeInfo:
        Dialogs::informationDialog(getLabel_mt_safe(), content);

        return true;
    case eMessageTypeWarning:
        Dialogs::warningDialog(getLabel_mt_safe(), content);

        return true;
    case eMessageTypeError:
        Dialogs::errorDialog(getLabel_mt_safe(), content);

        return true;
    case eMessageTypeQuestion:

        return Dialogs::questionDialog(getLabel_mt_safe(), content, false) == eStandardButtonYes;
    default:

        return false;
    }
}

void
Node::setPersistentMessage(MessageTypeEnum type,
                           const std::string & content)
{
    if ( !appPTR->isBackground() ) {
        //if the message is just an information, display a popup instead.
#ifdef NATRON_ENABLE_IO_META_NODES
        NodePtr ioContainer = getIOContainer();
        if (ioContainer) {
            ioContainer->setPersistentMessage(type, content);

            return;
        }
#endif
        // Some nodes may be hidden from the user but may still report errors (such that the group is in fact hidden to the user)
        if (!isPartOfProject() && getGroup()) {
            NodeGroup* isGroup = dynamic_cast<NodeGroup*>(getGroup().get());
            if (isGroup) {
                isGroup->setPersistentMessage(type, content);
            }
        }
        
        if (type == eMessageTypeInfo) {
            message(type, content);

            return;
        }

        {
            QMutexLocker k(&_imp->persistentMessageMutex);
            QString mess = QString::fromUtf8( content.c_str() );
            if (mess == _imp->persistentMessage) {
                return;
            }
            _imp->persistentMessageType = (int)type;
            _imp->persistentMessage = mess;
        }
        Q_EMIT persistentMessageChanged();
    } else {
        std::cout << "Persistent message: " << content << std::endl;
    }
}

bool
Node::hasPersistentMessage() const
{
    QMutexLocker k(&_imp->persistentMessageMutex);

    return !_imp->persistentMessage.isEmpty();
}

void
Node::getPersistentMessage(QString* message,
                           int* type,
                           bool prefixLabelAndType) const
{
    QMutexLocker k(&_imp->persistentMessageMutex);

    *type = _imp->persistentMessageType;

    if ( prefixLabelAndType && !_imp->persistentMessage.isEmpty() ) {
        message->append( QString::fromUtf8( getLabel_mt_safe().c_str() ) );
        if (*type == eMessageTypeError) {
            message->append( QString::fromUtf8(" error: ") );
        } else if (*type == eMessageTypeWarning) {
            message->append( QString::fromUtf8(" warning: ") );
        }
    }
    message->append(_imp->persistentMessage);
}

void
Node::clearPersistentMessageRecursive(std::list<Node*>& markedNodes)
{
    if ( std::find(markedNodes.begin(), markedNodes.end(), this) != markedNodes.end() ) {
        return;
    }
    markedNodes.push_back(this);
    clearPersistentMessageInternal();

    int nInputs = getMaxInputCount();
    ///No need to lock, guiInputs is only written to by the main-thread
    for (int i = 0; i < nInputs; ++i) {
        NodePtr input = getInput(i);
        if (input) {
            input->clearPersistentMessageRecursive(markedNodes);
        }
    }
}

void
Node::clearPersistentMessageInternal()
{
    bool changed;
    {
        QMutexLocker k(&_imp->persistentMessageMutex);
        changed = !_imp->persistentMessage.isEmpty();
        if (changed) {
            _imp->persistentMessage.clear();
        }
    }

    if (changed) {
        Q_EMIT persistentMessageChanged();
    }
}

void
Node::clearPersistentMessage(bool recurse)
{
    if ( getApp()->isBackground() ) {
        return;
    }
    if (recurse) {
        std::list<Node*> markedNodes;
        clearPersistentMessageRecursive(markedNodes);
    } else {
        clearPersistentMessageInternal();
    }
}

void
Node::purgeAllInstancesCaches()
{
    ///Only called by the main-thread
    assert( QThread::currentThread() == qApp->thread() );
    assert(_imp->effect);
    _imp->effect->purgeCaches();
}

bool
Node::notifyInputNIsRendering(int inputNb)
{
    if ( !getApp() || getApp()->isGuiFrozen() ) {
        return false;
    }

    timeval now;


    gettimeofday(&now, 0);

    QMutexLocker l(&_imp->timersMutex);
    double t =  now.tv_sec  - _imp->lastInputNRenderStartedSlotCallTime.tv_sec +
               (now.tv_usec - _imp->lastInputNRenderStartedSlotCallTime.tv_usec) * 1e-6f;


    if (t > NATRON_RENDER_GRAPHS_HINTS_REFRESH_RATE_SECONDS) {
        _imp->lastInputNRenderStartedSlotCallTime = now;

        l.unlock();

        Q_EMIT inputNIsRendering(inputNb);

        return true;
    }

    return false;
}

void
Node::notifyInputNIsFinishedRendering(int inputNb)
{
    Q_EMIT inputNIsFinishedRendering(inputNb);
}

bool
Node::notifyRenderingStarted()
{
    if ( !getApp() || getApp()->isGuiFrozen() ) {
        return false;
    }

    timeval now;

    gettimeofday(&now, 0);

    QMutexLocker l(&_imp->timersMutex);
    double t =  now.tv_sec  - _imp->lastRenderStartedSlotCallTime.tv_sec +
               (now.tv_usec - _imp->lastRenderStartedSlotCallTime.tv_usec) * 1e-6f;

    if (t > NATRON_RENDER_GRAPHS_HINTS_REFRESH_RATE_SECONDS) {
        _imp->lastRenderStartedSlotCallTime = now;

        l.unlock();

        Q_EMIT renderingStarted();

        return true;
    }

    return false;
}

void
Node::notifyRenderingEnded()
{
    Q_EMIT renderingEnded();
}

void
Node::setOutputFilesForWriter(const std::string & pattern)
{
    assert(_imp->effect);
    _imp->effect->setOutputFilesForWriter(pattern);
}

void
Node::registerPluginMemory(size_t nBytes)
{
    {
        QMutexLocker l(&_imp->memoryUsedMutex);
        _imp->pluginInstanceMemoryUsed += nBytes;
    }
    Q_EMIT pluginMemoryUsageChanged(nBytes);
}

void
Node::unregisterPluginMemory(size_t nBytes)
{
    {
        QMutexLocker l(&_imp->memoryUsedMutex);
        _imp->pluginInstanceMemoryUsed -= nBytes;
    }
    Q_EMIT pluginMemoryUsageChanged(-nBytes);
}

QMutex &
Node::getRenderInstancesSharedMutex()
{
    return _imp->renderInstancesSharedMutex;
}

static void
refreshPreviewsRecursivelyUpstreamInternal(double time,
                                           Node* node,
                                           std::list<Node*>& marked)
{
    if ( std::find(marked.begin(), marked.end(), node) != marked.end() ) {
        return;
    }

    if ( node->isPreviewEnabled() ) {
        node->refreshPreviewImage( time );
    }

    marked.push_back(node);

    std::vector<NodeWPtr > inputs = node->getInputs_copy();

    for (std::size_t i = 0; i < inputs.size(); ++i) {
        NodePtr input = inputs[i].lock();
        if (input) {
            input->refreshPreviewsRecursivelyUpstream(time);
        }
    }
}

void
Node::refreshPreviewsRecursivelyUpstream(double time)
{
    std::list<Node*> marked;

    refreshPreviewsRecursivelyUpstreamInternal(time, this, marked);
}

static void
refreshPreviewsRecursivelyDownstreamInternal(double time,
                                             Node* node,
                                             std::list<Node*>& marked)
{
    if ( std::find(marked.begin(), marked.end(), node) != marked.end() ) {
        return;
    }

    if ( node->isPreviewEnabled() ) {
        node->refreshPreviewImage( time );
    }

    marked.push_back(node);

    NodesWList outputs;
    node->getOutputs_mt_safe(outputs);
    for (NodesWList::iterator it = outputs.begin(); it != outputs.end(); ++it) {
        NodePtr output = it->lock();
        if (output) {
            output->refreshPreviewsRecursivelyDownstream(time);
        }
    }
}

void
Node::refreshPreviewsRecursivelyDownstream(double time)
{
    if ( !getNodeGui() ) {
        return;
    }
    std::list<Node*> marked;
    refreshPreviewsRecursivelyDownstreamInternal(time, this, marked);
}

void
Node::onAllKnobsSlaved(bool isSlave,
                       KnobHolder* master)
{
    ///Only called by the main-thread
    assert( QThread::currentThread() == qApp->thread() );

    if (isSlave) {
        EffectInstance* effect = dynamic_cast<EffectInstance*>(master);
        assert(effect);
        if (effect) {
            NodePtr masterNode = effect->getNode();
            {
                QMutexLocker l(&_imp->masterNodeMutex);
                _imp->masterNode = masterNode;
            }
            QObject::connect( masterNode.get(), SIGNAL(deactivated(bool)), this, SLOT(onMasterNodeDeactivated()) );
            QObject::connect( masterNode.get(), SIGNAL(knobsAgeChanged(U64)), this, SLOT(setKnobsAge(U64)) );
            QObject::connect( masterNode.get(), SIGNAL(previewImageChanged(int)), this, SLOT(refreshPreviewImage(int)) );
        }
    } else {
        NodePtr master = getMasterNode();
        QObject::disconnect( master.get(), SIGNAL(deactivated(bool)), this, SLOT(onMasterNodeDeactivated()) );
        QObject::disconnect( master.get(), SIGNAL(knobsAgeChanged(U64)), this, SLOT(setKnobsAge(U64)) );
        QObject::disconnect( master.get(), SIGNAL(previewImageChanged(int)), this, SLOT(refreshPreviewImage(int)) );
        {
            QMutexLocker l(&_imp->masterNodeMutex);
            _imp->masterNode.reset();
        }
    }

    Q_EMIT allKnobsSlaved(isSlave);
}

void
Node::onKnobSlaved(const KnobPtr& slave,
                   const KnobPtr& master,
                   int dimension,
                   bool isSlave)
{
    ///ignore the call if the node is a clone
    {
        QMutexLocker l(&_imp->masterNodeMutex);
        if ( _imp->masterNode.lock() ) {
            return;
        }
    }

    assert( master->getHolder() );


    ///If the holder isn't an effect, ignore it too
    EffectInstance* isEffect = dynamic_cast<EffectInstance*>( master->getHolder() );
    NodePtr parentNode;
    if (!isEffect) {
        TrackMarker* isMarker = dynamic_cast<TrackMarker*>( master->getHolder() );
        if (isMarker) {
            parentNode = isMarker->getContext()->getNode();
        }
    } else {
        parentNode = isEffect->getNode();
    }

    bool changed = false;
    {
        QMutexLocker l(&_imp->masterNodeMutex);
        KnobLinkList::iterator found = _imp->nodeLinks.end();
        for (KnobLinkList::iterator it = _imp->nodeLinks.begin(); it != _imp->nodeLinks.end(); ++it) {
            if (it->masterNode.lock() == parentNode) {
                found = it;
                break;
            }
        }

        if ( found == _imp->nodeLinks.end() ) {
            if (!isSlave) {
                ///We want to unslave from the given node but the link didn't existed, just return
                return;
            } else {
                ///Add a new link
                KnobLink link;
                link.masterNode = parentNode;
                link.slave = slave;
                link.master = master;
                link.dimension = dimension;
                _imp->nodeLinks.push_back(link);
                changed = true;
            }
        } else if ( found != _imp->nodeLinks.end() ) {
            if (isSlave) {
                ///We want to slave to the given node but it already has a link on another parameter, just return
                return;
            } else {
                ///Remove the given link
                _imp->nodeLinks.erase(found);
                changed = true;
            }
        }
    }
    if (changed) {
        Q_EMIT knobsLinksChanged();
    }
} // onKnobSlaved

void
Node::getKnobsLinks(std::list<Node::KnobLink> & links) const
{
    QMutexLocker l(&_imp->masterNodeMutex);

    links = _imp->nodeLinks;
}

void
Node::onMasterNodeDeactivated()
{
    ///Only called by the main-thread
    assert( QThread::currentThread() == qApp->thread() );
    if (!_imp->effect) {
        return;
    }
    _imp->effect->unslaveAllKnobs();
}

#ifdef NATRON_ENABLE_IO_META_NODES
NodePtr
Node::getIOContainer() const
{
    return _imp->ioContainer.lock();
}

#endif

NodePtr
Node::getMasterNode() const
{
    QMutexLocker l(&_imp->masterNodeMutex);

    return _imp->masterNode.lock();
}

bool
Node::isSupportedComponent(int inputNb,
                           const ImageComponents& comp) const
{
    QMutexLocker l(&_imp->inputsMutex);

    if (inputNb >= 0) {
        assert( inputNb < (int)_imp->inputsComponents.size() );
        std::list<ImageComponents>::const_iterator found =
            std::find(_imp->inputsComponents[inputNb].begin(), _imp->inputsComponents[inputNb].end(), comp);

        return found != _imp->inputsComponents[inputNb].end();
    } else {
        assert(inputNb == -1);
        std::list<ImageComponents>::const_iterator found =
            std::find(_imp->outputComponents.begin(), _imp->outputComponents.end(), comp);

        return found != _imp->outputComponents.end();
    }
}

ImageComponents
Node::findClosestInList(const ImageComponents& comp,
                        const std::list<ImageComponents> &components,
                        bool multiPlanar)
{
    if ( components.empty() ) {
        return ImageComponents::getNoneComponents();
    }
    std::list<ImageComponents>::const_iterator closestComp = components.end();
    for (std::list<ImageComponents>::const_iterator it = components.begin(); it != components.end(); ++it) {
        if ( closestComp == components.end() ) {
            if ( multiPlanar && ( it->getNumComponents() == comp.getNumComponents() ) ) {
                return comp;
            }
            closestComp = it;
        } else {
            if ( it->getNumComponents() == comp.getNumComponents() ) {
                if (multiPlanar) {
                    return comp;
                }
                closestComp = it;
                break;
            } else {
                int diff = it->getNumComponents() - comp.getNumComponents();
                int diffSoFar = closestComp->getNumComponents() - comp.getNumComponents();
                if ( (diff > 0) && (diff < diffSoFar) ) {
                    closestComp = it;
                }
            }
        }
    }
    if ( closestComp == components.end() ) {
        return ImageComponents::getNoneComponents();
    }

    return *closestComp;
}

ImageComponents
Node::findClosestSupportedComponents(int inputNb,
                                     const ImageComponents& comp) const
{
    std::list<ImageComponents> comps;
    {
        QMutexLocker l(&_imp->inputsMutex);

        if (inputNb >= 0) {
            assert( inputNb < (int)_imp->inputsComponents.size() );
            comps = _imp->inputsComponents[inputNb];
        } else {
            assert(inputNb == -1);
            comps = _imp->outputComponents;
        }
    }

    return findClosestInList( comp, comps, _imp->effect->isMultiPlanar() );
}

int
Node::isMaskChannelKnob(const KnobI* knob) const
{
    for (std::map<int, MaskSelector >::const_iterator it = _imp->maskSelectors.begin(); it != _imp->maskSelectors.end(); ++it) {
        if (it->second.channel.lock().get() == knob) {
            return it->first;
        }
    }

    return -1;
}

bool
Node::isMaskEnabled(int inputNb) const
{
    std::map<int, MaskSelector >::const_iterator it = _imp->maskSelectors.find(inputNb);

    if ( it != _imp->maskSelectors.end() ) {
        return it->second.enabled.lock()->getValue();
    } else {
        return true;
    }
}

void
Node::lock(const boost::shared_ptr<Image> & image)
{
    QMutexLocker l(&_imp->imagesBeingRenderedMutex);
    std::list<boost::shared_ptr<Image> >::iterator it =
        std::find(_imp->imagesBeingRendered.begin(), _imp->imagesBeingRendered.end(), image);

    while ( it != _imp->imagesBeingRendered.end() ) {
        _imp->imageBeingRenderedCond.wait(&_imp->imagesBeingRenderedMutex);
        it = std::find(_imp->imagesBeingRendered.begin(), _imp->imagesBeingRendered.end(), image);
    }
    ///Okay the image is not used by any other thread, claim that we want to use it
    assert( it == _imp->imagesBeingRendered.end() );
    _imp->imagesBeingRendered.push_back(image);
}

bool
Node::tryLock(const boost::shared_ptr<Image> & image)
{
    QMutexLocker l(&_imp->imagesBeingRenderedMutex);
    std::list<boost::shared_ptr<Image> >::iterator it =
        std::find(_imp->imagesBeingRendered.begin(), _imp->imagesBeingRendered.end(), image);

    if ( it != _imp->imagesBeingRendered.end() ) {
        return false;
    }
    ///Okay the image is not used by any other thread, claim that we want to use it
    assert( it == _imp->imagesBeingRendered.end() );
    _imp->imagesBeingRendered.push_back(image);

    return true;
}

void
Node::unlock(const boost::shared_ptr<Image> & image)
{
    QMutexLocker l(&_imp->imagesBeingRenderedMutex);
    std::list<boost::shared_ptr<Image> >::iterator it =
        std::find(_imp->imagesBeingRendered.begin(), _imp->imagesBeingRendered.end(), image);

    ///The image must exist, otherwise this is a bug
    assert( it != _imp->imagesBeingRendered.end() );
    _imp->imagesBeingRendered.erase(it);
    ///Notify all waiting threads that we're finished
    _imp->imageBeingRenderedCond.wakeAll();
}

boost::shared_ptr<Image>
Node::getImageBeingRendered(double time,
                            unsigned int mipMapLevel,
                            ViewIdx view)
{
    QMutexLocker l(&_imp->imagesBeingRenderedMutex);

    for (std::list<boost::shared_ptr<Image> >::iterator it = _imp->imagesBeingRendered.begin();
         it != _imp->imagesBeingRendered.end(); ++it) {
        const ImageKey &key = (*it)->getKey();
        if ( (key._view == view) && ( (*it)->getMipMapLevel() == mipMapLevel ) && (key._time == time) ) {
            return *it;
        }
    }

    return boost::shared_ptr<Image>();
}

void
Node::beginInputEdition()
{
    assert( QThread::currentThread() == qApp->thread() );
    ++_imp->inputModifiedRecursion;
}

void
Node::endInputEdition(bool triggerRender)
{
    assert( QThread::currentThread() == qApp->thread() );
    if (_imp->inputModifiedRecursion > 0) {
        --_imp->inputModifiedRecursion;
    }

    if (!_imp->inputModifiedRecursion) {
        bool hasChanged = !_imp->inputsModified.empty();
        _imp->inputsModified.clear();

        if (hasChanged) {
            if ( !getApp()->isCreatingNodeTree() ) {
                forceRefreshAllInputRelatedData();
            }
            refreshDynamicProperties();
        }

        triggerRender = triggerRender && hasChanged;

        if (triggerRender) {
            std::list<ViewerInstance* > viewers;
            hasViewersConnected(&viewers);
            for (std::list<ViewerInstance* >::iterator it2 = viewers.begin(); it2 != viewers.end(); ++it2) {
                (*it2)->renderCurrentFrame(true);
            }
        }
    }
}

void
Node::onInputChanged(int inputNb)
{
    if ( getApp()->getProject()->isProjectClosing() ) {
        return;
    }
    assert( QThread::currentThread() == qApp->thread() );

    bool mustCallEndInputEdition = _imp->inputModifiedRecursion == 0;
    if (mustCallEndInputEdition) {
        beginInputEdition();
    }

    refreshMaskEnabledNess(inputNb);
    refreshLayersChoiceSecretness(inputNb);

    ViewerInstance* isViewer = dynamic_cast<ViewerInstance*>( _imp->effect.get() );
    if (isViewer) {
        isViewer->refreshActiveInputs(inputNb);
    }

    bool shouldDoInputChanged = ( !getApp()->getProject()->isProjectClosing() && !getApp()->isCreatingNodeTree() ) ||
                                _imp->effect->isRotoPaintNode();

    if (shouldDoInputChanged) {
        ///When loading a group (or project) just wait until everything is setup to actually compute input
        ///related data such as clip preferences
        ///Exception for the Rotopaint node which needs to setup its own graph internally

        /**
         * The plug-in might call getImage, set a valid thread storage on the tree.
         **/
        double time = getApp()->getTimeLine()->currentFrame();
        AbortableRenderInfoPtr abortInfo( new AbortableRenderInfo(false, 0) );
        ParallelRenderArgsSetter frameRenderArgs( time,
                                                  ViewIdx(0),
                                                  true,
                                                  false,
                                                  abortInfo,
                                                  shared_from_this(),
                                                  0, //texture index
                                                  getApp()->getTimeLine().get(),
                                                  NodePtr(),
                                                  false,
                                                  false,
                                                  false,
                                                  boost::shared_ptr<RenderStats>() );


        ///Don't do clip preferences while loading a project, they will be refreshed globally once the project is loaded.
        _imp->effect->onInputChanged(inputNb);
        _imp->inputsModified.insert(inputNb);

        //A knob value might have changed recursively, redraw  any overlay
        if ( !_imp->effect->isDequeueingValuesSet() &&
             ( _imp->effect->getRecursionLevel() == 0) && _imp->effect->checkIfOverlayRedrawNeeded() ) {
            _imp->effect->redrawOverlayInteract();
        }
    }

    /*
       If this is a group, also notify the output nodes of the GroupInput node inside the Group corresponding to
       the this inputNb
     */
    NodeGroup* isGroup = dynamic_cast<NodeGroup*>( _imp->effect.get() );
    if (isGroup) {
        std::vector<NodePtr> groupInputs;
        isGroup->getInputs(&groupInputs, false);
        if ( (inputNb >= 0) && ( inputNb < (int)groupInputs.size() ) && groupInputs[inputNb] ) {
            std::map<NodePtr, int> inputOutputs;
            groupInputs[inputNb]->getOutputsConnectedToThisNode(&inputOutputs);
            for (std::map<NodePtr, int> ::iterator it = inputOutputs.begin(); it != inputOutputs.end(); ++it) {
                it->first->onInputChanged(it->second);
            }
        }
    }

    /*
       If this is an output node, notify the Group output nodes that their input have changed.
     */
    GroupOutput* isOutput = dynamic_cast<GroupOutput*>( _imp->effect.get() );
    if (isOutput) {
        NodeGroup* containerGroup = dynamic_cast<NodeGroup*>( isOutput->getNode()->getGroup().get() );
        if (containerGroup) {
            std::map<NodePtr, int> groupOutputs;
            containerGroup->getNode()->getOutputsConnectedToThisNode(&groupOutputs);
            for (std::map<NodePtr, int> ::iterator it = groupOutputs.begin(); it != groupOutputs.end(); ++it) {
                it->first->onInputChanged(it->second);
            }
        }
    }

    /*
     * If this node is the output of a pre-comp, notify the precomp output nodes that their input have changed
     */
    boost::shared_ptr<PrecompNode> isInPrecomp = isPartOfPrecomp();
    if ( isInPrecomp && (isInPrecomp->getOutputNode().get() == this) ) {
        std::map<NodePtr, int> inputOutputs;
        isInPrecomp->getNode()->getOutputsConnectedToThisNode(&inputOutputs);
        for (std::map<NodePtr, int> ::iterator it = inputOutputs.begin(); it != inputOutputs.end(); ++it) {
            it->first->onInputChanged(it->second);
        }
    }

    if (mustCallEndInputEdition) {
        endInputEdition(true);
    }
} // Node::onInputChanged

void
Node::onParentMultiInstanceInputChanged(int input)
{
    ++_imp->inputModifiedRecursion;
    _imp->effect->onInputChanged(input);
    --_imp->inputModifiedRecursion;
}

bool
Node::duringInputChangedAction() const
{
    assert( QThread::currentThread() == qApp->thread() );

    return _imp->inputModifiedRecursion > 0;
}

void
Node::onFileNameParameterChanged(KnobI* fileKnob)
{
    if ( _imp->effect->isReader() ) {
        computeFrameRangeForReader(fileKnob);

        ///Refresh the preview automatically if the filename changed
        incrementKnobsAge(); //< since evaluate() is called after knobChanged we have to do this  by hand
        //computePreviewImage( getApp()->getTimeLine()->currentFrame() );

        ///union the project frame range if not locked with the reader frame range
        bool isLocked = getApp()->getProject()->isFrameRangeLocked();
        if (!isLocked) {
            double leftBound = INT_MIN, rightBound = INT_MAX;
            _imp->effect->getFrameRange_public(getHashValue(), &leftBound, &rightBound, true);

            if ( (leftBound != INT_MIN) && (rightBound != INT_MAX) ) {
                if ( getGroup() || getIOContainer() ) {
                    getApp()->getProject()->unionFrameRangeWith(leftBound, rightBound);
                }
            }
        }
    } else if ( _imp->effect->isWriter() ) {
        KnobPtr sublabelKnob = getKnobByName(kNatronOfxParamStringSublabelName);
        KnobOutputFile* isFile = dynamic_cast<KnobOutputFile*>(fileKnob);
        if (isFile && sublabelKnob) {
            Knob<std::string>* isString = dynamic_cast<Knob<std::string>*>( sublabelKnob.get() );

            std::string pattern = isFile->getValue();
            if (isString) {
                std::size_t foundSlash = pattern.find_last_of("/");
                if (foundSlash != std::string::npos) {
                    pattern = pattern.substr(foundSlash + 1);
                }

                isString->setValue(pattern);
            }
        }

        /*
           Check if the filename param has a %V in it, in which case make sure to hide the Views parameter
         */
        KnobOutputFile* fileParam = dynamic_cast<KnobOutputFile*>(fileKnob);
        if (fileParam) {
            std::string pattern = fileParam->getValue();
            std::size_t foundViewPattern = pattern.find_first_of("%v");
            if (foundViewPattern == std::string::npos) {
                foundViewPattern = pattern.find_first_of("%V");
            }
            if (foundViewPattern != std::string::npos) {
                //We found view pattern
                KnobPtr viewsKnob = getKnobByName(kWriteOIIOParamViewsSelector);
                if (viewsKnob) {
                    KnobChoice* viewsSelector = dynamic_cast<KnobChoice*>( viewsKnob.get() );
                    if (viewsSelector) {
                        viewsSelector->setSecret(true);
                    }
                }
            }
        }
    }
} // Node::onFileNameParameterChanged

void
Node::getOriginalFrameRangeForReader(const std::string& pluginID,
                                     const std::string& canonicalFileName,
                                     int* firstFrame,
                                     int* lastFrame)
{
    if (pluginID == PLUGINID_OFX_READFFMPEG) {
        ///If the plug-in is a video, only ffmpeg may know how many frames there are
        *firstFrame = INT_MIN;
        *lastFrame = INT_MAX;
    } else {
        SequenceParsing::SequenceFromPattern seq;
        SequenceParsing::filesListFromPattern(canonicalFileName, &seq);
        if ( seq.empty() || (seq.size() == 1) ) {
            *firstFrame = 1;
            *lastFrame = 1;
        } else if (seq.size() > 1) {
            *firstFrame = seq.begin()->first;
            *lastFrame = seq.rbegin()->first;
        }
    }
}

void
Node::computeFrameRangeForReader(KnobI* fileKnob)
{
    /*
       We compute the original frame range of the sequence for the plug-in
       because the plug-in does not have access to the exact original pattern
       hence may not exactly end-up with the same file sequence as what the user
       selected from the file dialog.
     */
    ReadNode* isReadNode = dynamic_cast<ReadNode*>( _imp->effect.get() );
    std::string pluginID;

    if (isReadNode) {
        NodePtr embeddedPlugin = isReadNode->getEmbeddedReader();
        if (embeddedPlugin) {
            pluginID = embeddedPlugin->getPluginID();
        }
    } else {
        pluginID = getPluginID();
    }

    int leftBound = INT_MIN;
    int rightBound = INT_MAX;
    ///Set the originalFrameRange parameter of the reader if it has one.
    KnobPtr knob = getKnobByName(kReaderParamNameOriginalFrameRange);
    if (knob) {
        KnobInt* originalFrameRange = dynamic_cast<KnobInt*>( knob.get() );
        if ( originalFrameRange && (originalFrameRange->getDimension() == 2) ) {
            KnobFile* isFile = dynamic_cast<KnobFile*>(fileKnob);
            assert(isFile);
            if (!isFile) {
                throw std::logic_error("Node::computeFrameRangeForReader");
            }

            if (pluginID == PLUGINID_OFX_READFFMPEG) {
                ///If the plug-in is a video, only ffmpeg may know how many frames there are
                originalFrameRange->setValues(INT_MIN, INT_MAX, ViewSpec::all(), eValueChangedReasonNatronInternalEdited);
            } else {
                std::string pattern = isFile->getValue();
                getApp()->getProject()->canonicalizePath(pattern);
                SequenceParsing::SequenceFromPattern seq;
                SequenceParsing::filesListFromPattern(pattern, &seq);
                if ( seq.empty() || (seq.size() == 1) ) {
                    leftBound = 1;
                    rightBound = 1;
                } else if (seq.size() > 1) {
                    leftBound = seq.begin()->first;
                    rightBound = seq.rbegin()->first;
                }
                originalFrameRange->setValues(leftBound, rightBound, ViewSpec::all(), eValueChangedReasonNatronInternalEdited);
            }
        }
    }
}

bool
Node::canHandleRenderScaleForOverlays() const
{
    return _imp->effect->canHandleRenderScaleForOverlays();
}

bool
Node::getOverlayColor(double* r,
                      double* g,
                      double* b) const
{
    boost::shared_ptr<NodeGuiI> gui_i = getNodeGui();

    if (!gui_i) {
        return false;
    }

    return gui_i->getOverlayColor(r, g, b);
}

bool
Node::shouldDrawOverlay() const
{
    if ( !hasOverlay() && !getRotoContext() ) {
        return false;
    }

    if (!_imp->isPartOfProject) {
        return false;
    }

    if ( !isActivated() ) {
        return false;
    }

    if ( isNodeDisabled() ) {
        return false;
    }

    if ( getParentMultiInstance() ) {
        return false;
    }

    if ( !isSettingsPanelVisible() ) {
<<<<<<< HEAD
        return false;
    }

    if ( isSettingsPanelMinimized() ) {
        return false;
    }

=======
        return false;
    }

    if ( isSettingsPanelMinimized() ) {
        return false;
    }

>>>>>>> 430faef1

    return true;
}

void
Node::drawHostOverlay(double time,
                      const RenderScale& renderScale,
                      ViewIdx view)
{
    boost::shared_ptr<NodeGuiI> nodeGui = getNodeGui();

    if (nodeGui) {
        nodeGui->drawHostOverlay(time, renderScale, view);
    }
}

bool
Node::onOverlayPenDownDefault(double time,
                              const RenderScale& renderScale,
                              ViewIdx view,
                              const QPointF & viewportPos,
                              const QPointF & pos,
                              double pressure)
{
    boost::shared_ptr<NodeGuiI> nodeGui = getNodeGui();

    if (nodeGui) {
        return nodeGui->onOverlayPenDownDefault(time, renderScale, view, viewportPos, pos, pressure);
    }

    return false;
}

bool
Node::onOverlayPenMotionDefault(double time,
                                const RenderScale& renderScale,
                                ViewIdx view,
                                const QPointF & viewportPos,
                                const QPointF & pos,
                                double pressure)
{
    boost::shared_ptr<NodeGuiI> nodeGui = getNodeGui();

    if (nodeGui) {
        return nodeGui->onOverlayPenMotionDefault(time, renderScale, view, viewportPos, pos, pressure);
    }

    return false;
}

bool
Node::onOverlayPenUpDefault(double time,
                            const RenderScale& renderScale,
                            ViewIdx view,
                            const QPointF & viewportPos,
                            const QPointF & pos,
                            double pressure)
{
    boost::shared_ptr<NodeGuiI> nodeGui = getNodeGui();

    if (nodeGui) {
        return nodeGui->onOverlayPenUpDefault(time, renderScale, view, viewportPos, pos, pressure);
    }

    return false;
}

bool
Node::onOverlayKeyDownDefault(double time,
                              const RenderScale& renderScale,
                              ViewIdx view,
                              Key key,
                              KeyboardModifiers modifiers)
{
    boost::shared_ptr<NodeGuiI> nodeGui = getNodeGui();

    if (nodeGui) {
        return nodeGui->onOverlayKeyDownDefault(time, renderScale, view, key, modifiers);
    }

    return false;
}

bool
Node::onOverlayKeyUpDefault(double time,
                            const RenderScale& renderScale,
                            ViewIdx view,
                            Key key,
                            KeyboardModifiers modifiers)
{
    boost::shared_ptr<NodeGuiI> nodeGui = getNodeGui();

    if (nodeGui) {
        return nodeGui->onOverlayKeyUpDefault(time, renderScale, view, key, modifiers);
    }

    return false;
}

bool
Node::onOverlayKeyRepeatDefault(double time,
                                const RenderScale& renderScale,
                                ViewIdx view,
                                Key key,
                                KeyboardModifiers modifiers)
{
    boost::shared_ptr<NodeGuiI> nodeGui = getNodeGui();

    if (nodeGui) {
        return nodeGui->onOverlayKeyRepeatDefault(time, renderScale, view, key, modifiers);
    }

    return false;
}

bool
Node::onOverlayFocusGainedDefault(double time,
                                  const RenderScale& renderScale,
                                  ViewIdx view)
{
    boost::shared_ptr<NodeGuiI> nodeGui = getNodeGui();

    if (nodeGui) {
        return nodeGui->onOverlayFocusGainedDefault(time, renderScale, view);
    }

    return false;
}

bool
Node::onOverlayFocusLostDefault(double time,
                                const RenderScale& renderScale,
                                ViewIdx view)
{
    boost::shared_ptr<NodeGuiI> nodeGui = getNodeGui();

    if (nodeGui) {
        return nodeGui->onOverlayFocusLostDefault(time, renderScale, view);
    }

    return false;
}

void
Node::removePositionHostOverlay(KnobI* knob)
{
    boost::shared_ptr<NodeGuiI> nodeGui = getNodeGui();

    if (nodeGui) {
        nodeGui->removePositionHostOverlay(knob);
    }
}

void
Node::addPositionInteract(const boost::shared_ptr<KnobDouble>& position,
                          const boost::shared_ptr<KnobBool>& interactive)
{
    assert( QThread::currentThread() == qApp->thread() );
    if ( appPTR->isBackground() ) {
        return;
    }

    boost::shared_ptr<PositionOverlayKnobs> knobs( new PositionOverlayKnobs() );
    knobs->addKnob(position, PositionOverlayKnobs::eKnobsEnumerationPosition);
    if (interactive) {
        knobs->addKnob(interactive, PositionOverlayKnobs::eKnobsEnumerationInteractive);
    }
    boost::shared_ptr<NodeGuiI> nodeGui = getNodeGui();
    if (!nodeGui) {
        _imp->nativeOverlays.push_back(knobs);
    } else {
        nodeGui->addDefaultInteract(knobs);
    }
}

void
Node::addTransformInteract(const boost::shared_ptr<KnobDouble>& translate,
                           const boost::shared_ptr<KnobDouble>& scale,
                           const boost::shared_ptr<KnobBool>& scaleUniform,
                           const boost::shared_ptr<KnobDouble>& rotate,
                           const boost::shared_ptr<KnobDouble>& skewX,
                           const boost::shared_ptr<KnobDouble>& skewY,
                           const boost::shared_ptr<KnobChoice>& skewOrder,
                           const boost::shared_ptr<KnobDouble>& center,
                           const boost::shared_ptr<KnobBool>& invert,
                           const boost::shared_ptr<KnobBool>& interactive)
{
    assert( QThread::currentThread() == qApp->thread() );
    if ( appPTR->isBackground() ) {
        return;
    }

    boost::shared_ptr<TransformOverlayKnobs> knobs( new TransformOverlayKnobs() );
    knobs->addKnob(translate, TransformOverlayKnobs::eKnobsEnumerationTranslate);
    knobs->addKnob(scale, TransformOverlayKnobs::eKnobsEnumerationScale);
    knobs->addKnob(scaleUniform, TransformOverlayKnobs::eKnobsEnumerationUniform);
    knobs->addKnob(rotate, TransformOverlayKnobs::eKnobsEnumerationRotate);
    knobs->addKnob(center, TransformOverlayKnobs::eKnobsEnumerationCenter);
    knobs->addKnob(skewX, TransformOverlayKnobs::eKnobsEnumerationSkewx);
    knobs->addKnob(skewY, TransformOverlayKnobs::eKnobsEnumerationSkewy);
    knobs->addKnob(skewOrder, TransformOverlayKnobs::eKnobsEnumerationSkewOrder);
    if (invert) {
        knobs->addKnob(invert, TransformOverlayKnobs::eKnobsEnumerationInvert);
    }
    if (interactive) {
        knobs->addKnob(interactive, PositionOverlayKnobs::eKnobsEnumerationInteractive);
    }
    boost::shared_ptr<NodeGuiI> nodeGui = getNodeGui();
    if (!nodeGui) {
        _imp->nativeOverlays.push_back(knobs);
    } else {
        nodeGui->addDefaultInteract(knobs);
    }
}

void
Node::addCornerPinInteract(const boost::shared_ptr<KnobDouble>& from1,
                           const boost::shared_ptr<KnobDouble>& from2,
                           const boost::shared_ptr<KnobDouble>& from3,
                           const boost::shared_ptr<KnobDouble>& from4,
                           const boost::shared_ptr<KnobDouble>& to1,
                           const boost::shared_ptr<KnobDouble>& to2,
                           const boost::shared_ptr<KnobDouble>& to3,
                           const boost::shared_ptr<KnobDouble>& to4,
                           const boost::shared_ptr<KnobBool>& enable1,
                           const boost::shared_ptr<KnobBool>& enable2,
                           const boost::shared_ptr<KnobBool>& enable3,
                           const boost::shared_ptr<KnobBool>& enable4,
                           const boost::shared_ptr<KnobChoice>& overlayPoints,
                           const boost::shared_ptr<KnobBool>& invert,
                           const boost::shared_ptr<KnobBool>& interactive)
{
    assert( QThread::currentThread() == qApp->thread() );
    if ( appPTR->isBackground() ) {
        return;
    }
    boost::shared_ptr<CornerPinOverlayKnobs> knobs( new CornerPinOverlayKnobs() );
    knobs->addKnob(from1, CornerPinOverlayKnobs::eKnobsEnumerationFrom1);
    knobs->addKnob(from2, CornerPinOverlayKnobs::eKnobsEnumerationFrom2);
    knobs->addKnob(from3, CornerPinOverlayKnobs::eKnobsEnumerationFrom3);
    knobs->addKnob(from4, CornerPinOverlayKnobs::eKnobsEnumerationFrom4);

    knobs->addKnob(to1, CornerPinOverlayKnobs::eKnobsEnumerationTo1);
    knobs->addKnob(to2, CornerPinOverlayKnobs::eKnobsEnumerationTo2);
    knobs->addKnob(to3, CornerPinOverlayKnobs::eKnobsEnumerationTo3);
    knobs->addKnob(to4, CornerPinOverlayKnobs::eKnobsEnumerationTo4);

    knobs->addKnob(enable1, CornerPinOverlayKnobs::eKnobsEnumerationEnable1);
    knobs->addKnob(enable2, CornerPinOverlayKnobs::eKnobsEnumerationEnable2);
    knobs->addKnob(enable3, CornerPinOverlayKnobs::eKnobsEnumerationEnable3);
    knobs->addKnob(enable4, CornerPinOverlayKnobs::eKnobsEnumerationEnable4);

    knobs->addKnob(overlayPoints, CornerPinOverlayKnobs::eKnobsEnumerationOverlayPoints);

    if (invert) {
        knobs->addKnob(invert, CornerPinOverlayKnobs::eKnobsEnumerationInvert);
    }
    if (interactive) {
        knobs->addKnob(interactive, CornerPinOverlayKnobs::eKnobsEnumerationInteractive);
    }
    boost::shared_ptr<NodeGuiI> nodeGui = getNodeGui();
    if (!nodeGui) {
        _imp->nativeOverlays.push_back(knobs);
    } else {
        nodeGui->addDefaultInteract(knobs);
    }
}

void
Node::initializeHostOverlays()
{
    boost::shared_ptr<NodeGuiI> nodeGui = getNodeGui();

    if (!nodeGui) {
        return;
    }
    for (std::list<boost::shared_ptr<HostOverlayKnobs> > ::iterator it = _imp->nativeOverlays.begin(); it != _imp->nativeOverlays.end(); ++it) {
        nodeGui->addDefaultInteract(*it);
    }
    _imp->nativeOverlays.clear();
}

void
Node::setPluginIconFilePath(const std::string& iconFilePath)
{
    boost::shared_ptr<NodeGuiI> nodeGui = getNodeGui();

    if (!nodeGui) {
        return;
    }
    nodeGui->setPluginIconFilePath(iconFilePath);
}

void
Node::setPluginDescription(const std::string& description)
{
    boost::shared_ptr<NodeGuiI> nodeGui = getNodeGui();

    if (!nodeGui) {
        return;
    }
    nodeGui->setPluginDescription(description);
}

void
Node::setPluginIDAndVersionForGui(const std::list<std::string>& grouping,
                                  const std::string& pluginLabel,
                                  const std::string& pluginID,
                                  unsigned int version)
{
    assert( QThread::currentThread() == qApp->thread() );
    boost::shared_ptr<NodeGuiI> nodeGui = getNodeGui();
    if (!nodeGui) {
        return;
    }

    {
        QMutexLocker k(&_imp->pluginPythonModuleMutex);
        _imp->pyPlugVersion = version;
        _imp->pyPlugID = pluginID;
        _imp->pyPlugLabel = pluginLabel;
        _imp->pyPlugGrouping = grouping;
    }

    nodeGui->setPluginIDAndVersion(grouping, pluginLabel, pluginID, version);
}

bool
Node::hasPyPlugBeenEdited() const
{
    QMutexLocker k(&_imp->pluginPythonModuleMutex);

    return _imp->pyplugChangedSinceScript || _imp->pluginPythonModule.empty();
}

void
Node::setPyPlugEdited(bool edited)
{
    QMutexLocker k(&_imp->pluginPythonModuleMutex);

    _imp->pyplugChangedSinceScript = edited;
    _imp->pyPlugID.clear();
    _imp->pyPlugLabel.clear();
    _imp->pyPlugDesc.clear();
    _imp->pyPlugGrouping.clear();
}

void
Node::setPluginPythonModule(const std::string& pythonModule)
{
    QMutexLocker k(&_imp->pluginPythonModuleMutex);

    _imp->pluginPythonModule = pythonModule;
}

std::string
Node::getPluginPythonModule() const
{
    QMutexLocker k(&_imp->pluginPythonModuleMutex);

    return _imp->pluginPythonModule;
}

bool
Node::hasHostOverlayForParam(const KnobI* knob) const
{
    boost::shared_ptr<NodeGuiI> nodeGui = getNodeGui();

    if ( nodeGui && nodeGui->hasHostOverlayForParam(knob) ) {
        return true;
    }

    return false;
}

bool
Node::hasHostOverlay() const
{
    boost::shared_ptr<NodeGuiI> nodeGui = getNodeGui();

    if ( nodeGui && nodeGui->hasHostOverlay() ) {
        return true;
    }

    return false;
}

void
Node::setCurrentViewportForHostOverlays(OverlaySupport* viewPort)
{
    boost::shared_ptr<NodeGuiI> nodeGui = getNodeGui();

    if ( nodeGui && nodeGui->hasHostOverlay() ) {
        nodeGui->setCurrentViewportForHostOverlays(viewPort);
    }
}

const std::vector<std::string>&
Node::getCreatedViews() const
{
    assert( QThread::currentThread() == qApp->thread() );

    return _imp->createdViews;
}

void
Node::refreshCreatedViews()
{
    KnobPtr knob = getKnobByName(kReadOIIOAvailableViewsKnobName);

    if (knob) {
        refreshCreatedViews( knob.get() );
    }
}

void
Node::refreshCreatedViews(KnobI* knob)
{
    assert( QThread::currentThread() == qApp->thread() );

    KnobString* availableViewsKnob = dynamic_cast<KnobString*>(knob);
    if (!availableViewsKnob) {
        return;
    }
    QString value = QString::fromUtf8( availableViewsKnob->getValue().c_str() );
    QStringList views = value.split( QLatin1Char(',') );

    _imp->createdViews.clear();

    const std::vector<std::string>& projectViews = getApp()->getProject()->getProjectViewNames();
    QStringList qProjectViews;
    for (std::size_t i = 0; i < projectViews.size(); ++i) {
        qProjectViews.push_back( QString::fromUtf8( projectViews[i].c_str() ) );
    }

    QStringList missingViews;
    for (QStringList::Iterator it = views.begin(); it != views.end(); ++it) {
        if ( !qProjectViews.contains(*it, Qt::CaseInsensitive) && !it->isEmpty() ) {
            missingViews.push_back(*it);
        }
        _imp->createdViews.push_back( it->toStdString() );
    }

    if ( !missingViews.isEmpty() ) {
        KnobPtr fileKnob = getKnobByName(kOfxImageEffectFileParamName);
        KnobFile* inputFileKnob = dynamic_cast<KnobFile*>( fileKnob.get() );
        if (inputFileKnob) {
            std::string filename = inputFileKnob->getValue();
            std::stringstream ss;
            for (int i = 0; i < missingViews.size(); ++i) {
                ss << missingViews[i].toStdString();
                if (i < missingViews.size() - 1) {
                    ss << ", ";
                }
            }
            ss << std::endl;
            ss << std::endl;
            ss << QObject::tr("These views are in").toStdString() << ' ' << filename << ' '
               << QObject::tr("but do not exist in the project.").toStdString() << std::endl;
            ss << QObject::tr("Would you like to create them?").toStdString();
            std::string question  = ss.str();
            StandardButtonEnum rep = Dialogs::questionDialog("Views available", question, false, StandardButtons(eStandardButtonYes | eStandardButtonNo), eStandardButtonYes);
            if (rep == eStandardButtonYes) {
                std::vector<std::string> viewsToCreate;
                for (QStringList::Iterator it = missingViews.begin(); it != missingViews.end(); ++it) {
                    viewsToCreate.push_back( it->toStdString() );
                }
                getApp()->getProject()->createProjectViews(viewsToCreate);
            }
        }
    }

    Q_EMIT availableViewsChanged();
} // Node::refreshCreatedViews

bool
Node::getHideInputsKnobValue() const
{
    boost::shared_ptr<KnobBool> k = _imp->hideInputs.lock();

    if (!k) {
        return false;
    }

    return k->getValue();
}

void
Node::setHideInputsKnobValue(bool hidden)
{
    boost::shared_ptr<KnobBool> k = _imp->hideInputs.lock();

    if (!k) {
        return;
    }
    k->setValue(hidden);
}

void
Node::onRefreshIdentityStateRequestReceived()
{
    assert( QThread::currentThread() == qApp->thread() );
    if ( (_imp->refreshIdentityStateRequestsCount == 0) || !_imp->effect ) {
        //was already processed
        return;
    }
    _imp->refreshIdentityStateRequestsCount = 0;

    boost::shared_ptr<Project> project = getApp()->getProject();
    double time = project->currentFrame();
    RenderScale scale(1.);
    double inputTime = 0;
    U64 hash = getHashValue();
    bool viewAware =  _imp->effect->isViewAware();
    int nViews = !viewAware ? 1 : project->getProjectViewsCount();
    Format frmt;
    project->getProjectDefaultFormat(&frmt);

    //The one view node might report it is identity, but we do not want it to display it


    bool isIdentity = false;
    int inputNb = -1;
    OneViewNode* isOneView = dynamic_cast<OneViewNode*>( _imp->effect.get() );
    if (!isOneView) {
        for (int i = 0; i < nViews; ++i) {
            int identityInputNb = -1;
            ViewIdx identityView;
            bool isViewIdentity = _imp->effect->isIdentity_public(true, hash, time, scale, frmt, ViewIdx(i), &inputTime, &identityView, &identityInputNb);
            if ( (i > 0) && ( (isViewIdentity != isIdentity) || (identityInputNb != inputNb) || (identityView.value() != i) ) ) {
                isIdentity = false;
                inputNb = -1;
                break;
            }
            isIdentity |= isViewIdentity;
            inputNb = identityInputNb;
            if (!isIdentity) {
                break;
            }
        }
    }

    //Check for consistency across views or then say the effect is not identity since the UI cannot display 2 different states
    //depending on the view


    boost::shared_ptr<NodeGuiI> nodeUi = _imp->guiPointer.lock();
    assert(nodeUi);
    nodeUi->onIdentityStateChanged(isIdentity ? inputNb : -1);
} // Node::onRefreshIdentityStateRequestReceived

void
Node::refreshIdentityState()
{
    assert( QThread::currentThread() == qApp->thread() );

    if ( !_imp->guiPointer.lock() ) {
        return;
    }

    //Post a new request
    ++_imp->refreshIdentityStateRequestsCount;
    Q_EMIT refreshIdentityStateRequested();
}

/*
   This is called AFTER the instanceChanged action has been called on the plug-in
 */
void
Node::onEffectKnobValueChanged(KnobI* what,
                               ValueChangedReasonEnum reason)
{
    if (!what) {
        return;
    }
    for (std::map<int, MaskSelector >::iterator it = _imp->maskSelectors.begin(); it != _imp->maskSelectors.end(); ++it) {
        if (it->second.channel.lock().get() == what) {
            _imp->onMaskSelectorChanged(it->first, it->second);
            break;
        }
    }

    if ( what == _imp->previewEnabledKnob.lock().get() ) {
        if ( (reason == eValueChangedReasonUserEdited) || (reason == eValueChangedReasonSlaveRefresh) ) {
            Q_EMIT previewKnobToggled();
        }
    } else if ( what == _imp->renderButton.lock().get()) {
        
        if ( getEffectInstance()->isWriter() ) {
            /*if this is a button and it is a render button,we're safe to assume the plug-ins wants to start rendering.*/
            AppInstance::RenderWork w;
            w.writer = dynamic_cast<OutputEffectInstance*>(_imp->effect.get());
            w.firstFrame = INT_MIN;
            w.lastFrame = INT_MAX;
            w.frameStep = INT_MIN;
            w.useRenderStats = getApp()->isRenderStatsActionChecked();
            std::list<AppInstance::RenderWork> works;
            works.push_back(w);
            getApp()->startWritersRendering(false, works);
                        
        }
   
    } else if ( ( what == _imp->disableNodeKnob.lock().get() ) && !_imp->isMultiInstance && !_imp->multiInstanceParent.lock() ) {
        Q_EMIT disabledKnobToggled( _imp->disableNodeKnob.lock()->getValue() );
        if (QThread::currentThread() == qApp->thread()) {
            getApp()->redrawAllViewers();
        }
        NodeGroup* isGroup = dynamic_cast<NodeGroup*>( _imp->effect.get() );
        if (isGroup) {
            ///When a group is disabled we have to force a hash change of all nodes inside otherwise the image will stay cached

            NodesList nodes = isGroup->getNodes();
            std::list<Node*> markedNodes;
            for (NodesList::iterator it = nodes.begin(); it != nodes.end(); ++it) {
                //This will not trigger a hash recomputation
                (*it)->incrementKnobsAge_internal();
                (*it)->computeHashRecursive(markedNodes);
            }
        }
    } else if ( what == _imp->nodeLabelKnob.lock().get() ) {
        Q_EMIT nodeExtraLabelChanged( QString::fromUtf8( _imp->nodeLabelKnob.lock()->getValue().c_str() ) );
    } else if (what->getName() == kNatronOfxParamStringSublabelName) {
        //special hack for the merge node and others so we can retrieve the sublabel and display it in the node's label
        KnobString* strKnob = dynamic_cast<KnobString*>(what);
        if (strKnob) {
            QString operation = QString::fromUtf8( strKnob->getValue().c_str() );
            if ( !operation.isEmpty() ) {
                operation.prepend( QString::fromUtf8("(") );
                operation.append( QString::fromUtf8(")") );
            }
            replaceCustomDataInlabel(operation);
        }
    } else if ( what == _imp->hideInputs.lock().get() ) {
        Q_EMIT hideInputsKnobChanged( _imp->hideInputs.lock()->getValue() );
    } else if ( _imp->effect->isReader() && (what->getName() == kReadOIIOAvailableViewsKnobName) ) {
        refreshCreatedViews(what);
    } else if ( what == _imp->refreshInfoButton.lock().get() ) {
        int maxinputs = getMaxInputCount();
        std::stringstream ssinfo;
        for (int i = 0; i < maxinputs; ++i) {
            std::string inputInfo = makeInfoForInput(i);
            if ( !inputInfo.empty() ) {
                ssinfo << inputInfo << "<br />";
            }
        }
        std::string outputInfo = makeInfoForInput(-1);
        ssinfo << outputInfo << "<br />";
        std::string cacheInfo = makeCacheInfo();
        ssinfo << cacheInfo;
        _imp->nodeInfos.lock()->setValue( ssinfo.str() );
    }

    for (std::map<int, ChannelSelector>::iterator it = _imp->channelsSelectors.begin(); it != _imp->channelsSelectors.end(); ++it) {
        if (it->second.layer.lock().get() == what) {
            _imp->onLayerChanged(it->first, it->second);
        }
    }

    for (int i = 0; i < 4; ++i) {
        boost::shared_ptr<KnobBool> enabled = _imp->enabledChan[i].lock();
        if (!enabled) {
            break;
        }
        if (enabled.get() == what) {
            checkForPremultWarningAndCheckboxes();
        }
    }

    GroupInput* isInput = dynamic_cast<GroupInput*>( _imp->effect.get() );
    if (isInput) {
        if ( (what->getName() == kNatronGroupInputIsOptionalParamName)
             || ( what->getName() == kNatronGroupInputIsMaskParamName) ) {
            boost::shared_ptr<NodeCollection> col = isInput->getNode()->getGroup();
            assert(col);
            NodeGroup* isGrp = dynamic_cast<NodeGroup*>( col.get() );
            assert(isGrp);
            if (isGrp) {
                ///Refresh input arrows of the node to reflect the state
                isGrp->getNode()->initializeInputs();
            }
        }
    }
} // Node::onEffectKnobValueChanged

bool
Node::getSelectedLayerChoiceRaw(int inputNb,
                                std::string& layer) const
{
    std::map<int, ChannelSelector>::iterator found = _imp->channelsSelectors.find(inputNb);

    if ( found == _imp->channelsSelectors.end() ) {
        return false;
    }
    boost::shared_ptr<KnobChoice> layerKnob = found->second.layer.lock();
    layer = layerKnob->getActiveEntryText_mt_safe();

    return true;
}

bool
Node::Implementation::getSelectedLayerInternal(int inputNb,
                                               const ChannelSelector& selector,
                                               ImageComponents* comp) const
{
    Node* node = 0;

    if (inputNb == -1) {
        node = _publicInterface;
    } else {
        node = _publicInterface->getInput(inputNb).get();
    }

    boost::shared_ptr<KnobChoice> layerKnob = selector.layer.lock();
    assert(layerKnob);
    std::string layer = layerKnob->getActiveEntryText_mt_safe();

    if (layer == "All") {
        return false;
    }
    std::string mappedLayerName = ImageComponents::mapUserFriendlyPlaneNameToNatronInternalPlaneName(layer);
    bool isCurLayerColorComp = mappedLayerName == kNatronRGBAComponentsName || mappedLayerName == kNatronRGBComponentsName || mappedLayerName == kNatronAlphaComponentsName;
    EffectInstance::ComponentsAvailableMap compsAvailable;
    {
        QMutexLocker k(&selector.compsMutex);
        compsAvailable = selector.compsAvailable;
    }
    if (node) {
        for (EffectInstance::ComponentsAvailableMap::iterator it2 = compsAvailable.begin(); it2 != compsAvailable.end(); ++it2) {
            if ( it2->first.isColorPlane() ) {
                if (isCurLayerColorComp) {
                    *comp = it2->first;
                    break;
                }
            } else {
                if (it2->first.getLayerName() == mappedLayerName) {
                    *comp = it2->first;
                    break;
                }
            }
        }
    }


    if ( (comp->getNumComponents() == 0) && _publicInterface ) {
        std::vector<ImageComponents> projectLayers = _publicInterface->getApp()->getProject()->getProjectDefaultLayers();
        for (std::size_t i = 0; i < projectLayers.size(); ++i) {
            if (projectLayers[i].getLayerName() == mappedLayerName) {
                *comp = projectLayers[i];
                break;
            }
        }
    }

    return true;
} // Node::Implementation::getSelectedLayerInternal

void
Node::Implementation::onLayerChanged(int inputNb,
                                     const ChannelSelector& selector)
{
    boost::shared_ptr<KnobChoice> layerKnob = selector.layer.lock();
    std::string curLayer = layerKnob->getActiveEntryText_mt_safe();

    if (inputNb == -1) {
        bool outputIsAll = curLayer == "All";

        ///Disable all input selectors as it doesn't make sense to edit them whilst output is All
        for (std::map<int, ChannelSelector>::iterator it = channelsSelectors.begin(); it != channelsSelectors.end(); ++it) {
            if (it->first >= 0) {
                NodePtr inp = _publicInterface->getInput(it->first);
                bool mustBeSecret = !inp.get() || outputIsAll;
                it->second.layer.lock()->setSecret(mustBeSecret);
            }
        }
    }
    if (!isRefreshingInputRelatedData) {
        ///Clip preferences have changed
        RenderScale s(1.);
        effect->refreshMetaDatas_public(true);
    }
    if ( !enabledChan[0].lock() ) {
        return;
    }

    ImageComponents comp;
    if ( !getSelectedLayerInternal(inputNb, selector, &comp) ) {
        for (int i = 0; i < 4; ++i) {
            enabledChan[i].lock()->setSecret(true);
        }
    } else {
        _publicInterface->refreshEnabledKnobsLabel(comp);
    }

    if (inputNb == -1) {
        _publicInterface->s_outputLayerChanged();
    }
}

void
Node::refreshEnabledKnobsLabel(const ImageComponents& comp)
{
    const std::vector<std::string>& channels = comp.getComponentsNames();

    switch ( channels.size() ) {
    case 1: {
        for (int i = 0; i < 3; ++i) {
            boost::shared_ptr<KnobBool> enabled = _imp->enabledChan[i].lock();
            enabled->setSecret(true);
        }
        boost::shared_ptr<KnobBool> alpha = _imp->enabledChan[3].lock();
        alpha->setSecret(false);
        alpha->setLabel(channels[0]);
        break;
    }
    case 2: {
        for (int i = 2; i < 4; ++i) {
            boost::shared_ptr<KnobBool> enabled = _imp->enabledChan[i].lock();
            enabled->setSecret(true);
        }
        for (int i = 0; i < 2; ++i) {
            boost::shared_ptr<KnobBool> enabled = _imp->enabledChan[i].lock();
            enabled->setSecret(false);
            enabled->setLabel(channels[i]);
        }
        break;
    }
    case 3: {
        for (int i = 3; i < 4; ++i) {
            boost::shared_ptr<KnobBool> enabled = _imp->enabledChan[i].lock();
            enabled->setSecret(true);
        }
        for (int i = 0; i < 3; ++i) {
            boost::shared_ptr<KnobBool> enabled = _imp->enabledChan[i].lock();
            enabled->setSecret(false);
            enabled->setLabel(channels[i]);
        }
        break;
    }
    case 4: {
        for (int i = 0; i < 4; ++i) {
            boost::shared_ptr<KnobBool> enabled = _imp->enabledChan[i].lock();
            enabled->setSecret(false);
            enabled->setLabel(channels[i]);
        }
        break;
    }

    case 0:
    default: {
        for (int i = 0; i < 4; ++i) {
            boost::shared_ptr<KnobBool> enabled = _imp->enabledChan[i].lock();
            enabled->setSecret(true);
        }
        break;
    }
    } // switch
} // Node::refreshEnabledKnobsLabel

void
Node::Implementation::onMaskSelectorChanged(int inputNb,
                                            const MaskSelector& selector)
{
    boost::shared_ptr<KnobChoice> channel = selector.channel.lock();
    int index = channel->getValue();
    boost::shared_ptr<KnobBool> enabled = selector.enabled.lock();

    if ( (index == 0) && enabled->isEnabled(0) ) {
        enabled->setValue(false);
        enabled->setEnabled(0, false);
    } else if ( !enabled->isEnabled(0) ) {
        enabled->setEnabled(0, true);
        if ( _publicInterface->getInput(inputNb) ) {
            enabled->setValue(true);
        }
    }

    if (!isRefreshingInputRelatedData) {
        ///Clip preferences have changed
        RenderScale s(1.);
        effect->refreshMetaDatas_public(true);
    }
}

bool
Node::getProcessChannel(int channelIndex) const
{
    assert(channelIndex >= 0 && channelIndex < 4);
    boost::shared_ptr<KnobBool> k = _imp->enabledChan[channelIndex].lock();
    if (k) {
        return k->getValue();
    }

    return true;
}

bool
Node::getSelectedLayer(int inputNb,
                       std::bitset<4> *processChannels,
                       bool* isAll,
                       ImageComponents* layer) const
{
    //If the effect is multi-planar, it is expected to handle itself all the planes
    assert( !_imp->effect->isMultiPlanar() );

    std::map<int, ChannelSelector>::const_iterator foundSelector = _imp->channelsSelectors.find(inputNb);
    NodePtr maskInput;
    int chanIndex = getMaskChannel(inputNb, layer, &maskInput);
    bool hasChannelSelector = true;
    if (chanIndex != -1) {
        *isAll = false;
        Q_UNUSED(chanIndex);
        (*processChannels)[0] = true;
        (*processChannels)[1] = true;
        (*processChannels)[2] = true;
        (*processChannels)[3] = true;

        return true;
    } else {
        if ( foundSelector == _imp->channelsSelectors.end() ) {
            //Fetch in input what the user has set for the output
            foundSelector = _imp->channelsSelectors.find(-1);
        }
        if ( foundSelector == _imp->channelsSelectors.end() ) {
            hasChannelSelector = false;
        }
    }
    if (hasChannelSelector) {
        *isAll = !_imp->getSelectedLayerInternal(inputNb, foundSelector->second, layer);
    } else {
        *isAll = false;
    }
    if ( _imp->enabledChan[0].lock() ) {
        (*processChannels)[0] = _imp->enabledChan[0].lock()->getValue();
        (*processChannels)[1] = _imp->enabledChan[1].lock()->getValue();
        (*processChannels)[2] = _imp->enabledChan[2].lock()->getValue();
        (*processChannels)[3] = _imp->enabledChan[3].lock()->getValue();
    } else {
        (*processChannels)[0] = true;
        (*processChannels)[1] = true;
        (*processChannels)[2] = true;
        (*processChannels)[3] = true;
    }

    return hasChannelSelector;
}

bool
Node::hasAtLeastOneChannelToProcess() const
{
    std::map<int, ChannelSelector>::const_iterator foundSelector = _imp->channelsSelectors.find(-1);

    if ( foundSelector == _imp->channelsSelectors.end() ) {
        return true;
    }
    if ( _imp->enabledChan[0].lock() ) {
        std::bitset<4> processChannels;
        processChannels[0] = _imp->enabledChan[0].lock()->getValue();
        processChannels[1] = _imp->enabledChan[1].lock()->getValue();
        processChannels[2] = _imp->enabledChan[2].lock()->getValue();
        processChannels[3] = _imp->enabledChan[3].lock()->getValue();
        if (!processChannels[0] && !processChannels[1] && !processChannels[2] && !processChannels[3]) {
            return false;
        }
    }

    return true;
}

void
Node::replaceCustomDataInlabel(const QString & data)
{
    assert( QThread::currentThread() == qApp->thread() );
    boost::shared_ptr<KnobString> labelKnob = _imp->nodeLabelKnob.lock();
    if (!labelKnob) {
        return;
    }
    QString label = QString::fromUtf8( labelKnob->getValue().c_str() );
    ///Since the label is html encoded, find the text's start
    int foundFontTag = label.indexOf( QString::fromUtf8("<font") );
    bool htmlPresent =  (foundFontTag != -1);
    ///we're sure this end tag is the one of the font tag
    QString endFont( QString::fromUtf8("\">") );
    int endFontTag = label.indexOf(endFont, foundFontTag);
    QString customTagStart( QString::fromUtf8(NATRON_CUSTOM_HTML_TAG_START) );
    QString customTagEnd( QString::fromUtf8(NATRON_CUSTOM_HTML_TAG_END) );
    int foundNatronCustomDataTag = label.indexOf(customTagStart, endFontTag == -1 ? 0 : endFontTag);
    if (foundNatronCustomDataTag != -1) {
        ///remove the current custom data
        int foundNatronEndTag = label.indexOf(customTagEnd, foundNatronCustomDataTag);
        assert(foundNatronEndTag != -1);

        foundNatronEndTag += customTagEnd.size();
        label.remove(foundNatronCustomDataTag, foundNatronEndTag - foundNatronCustomDataTag);
    }

    int i = htmlPresent ? endFontTag + endFont.size() : 0;
    label.insert(i, customTagStart);
    label.insert(i + customTagStart.size(), data);
    label.insert(i + customTagStart.size() + data.size(), customTagEnd);
    labelKnob->setValue( label.toStdString() );
}

boost::shared_ptr<KnobBool>
Node::getDisabledKnob() const
{
    return _imp->disableNodeKnob.lock();
}

bool
Node::isNodeDisabled() const
{
    boost::shared_ptr<KnobBool> b = _imp->disableNodeKnob.lock();
    bool thisDisabled = b ? b->getValue() : false;
    NodeGroup* isContainerGrp = dynamic_cast<NodeGroup*>( getGroup().get() );

    if (isContainerGrp) {
        return thisDisabled || isContainerGrp->getNode()->isNodeDisabled();
    }
#ifdef NATRON_ENABLE_IO_META_NODES
    NodePtr ioContainer = getIOContainer();
    if (ioContainer) {
        return ioContainer->isNodeDisabled();
    }
#endif

    return thisDisabled;
}

void
Node::setNodeDisabled(bool disabled)
{
    boost::shared_ptr<KnobBool> b = _imp->disableNodeKnob.lock();

    if (b) {
        b->setValue(disabled);
        
        // Clear the actions cache because if this function is called from another thread, the hash will not be incremented
        _imp->effect->clearActionsCache();
    }
}

void
Node::showKeyframesOnTimeline(bool emitSignal)
{
    assert( QThread::currentThread() == qApp->thread() );
    if ( _imp->keyframesDisplayedOnTimeline || appPTR->isBackground() ) {
        return;
    }
    _imp->keyframesDisplayedOnTimeline = true;
    std::list<SequenceTime> keys;
    getAllKnobsKeyframes(&keys);
    getApp()->addMultipleKeyframeIndicatorsAdded(keys, emitSignal);
}

void
Node::hideKeyframesFromTimeline(bool emitSignal)
{
    assert( QThread::currentThread() == qApp->thread() );
    if ( !_imp->keyframesDisplayedOnTimeline || appPTR->isBackground() ) {
        return;
    }
    _imp->keyframesDisplayedOnTimeline = false;
    std::list<SequenceTime> keys;
    getAllKnobsKeyframes(&keys);
    getApp()->removeMultipleKeyframeIndicator(keys, emitSignal);
}

bool
Node::areKeyframesVisibleOnTimeline() const
{
    assert( QThread::currentThread() == qApp->thread() );

    return _imp->keyframesDisplayedOnTimeline;
}

bool
Node::hasAnimatedKnob() const
{
    const KnobsVec & knobs = getKnobs();
    bool hasAnimation = false;

    for (U32 i = 0; i < knobs.size(); ++i) {
        if ( knobs[i]->canAnimate() ) {
            for (int j = 0; j < knobs[i]->getDimension(); ++j) {
                if ( knobs[i]->isAnimated(j) ) {
                    hasAnimation = true;
                    break;
                }
            }
        }
        if (hasAnimation) {
            break;
        }
    }

    return hasAnimation;
}

void
Node::getAllKnobsKeyframes(std::list<SequenceTime>* keyframes)
{
    assert(keyframes);
    const KnobsVec & knobs = getKnobs();

    for (U32 i = 0; i < knobs.size(); ++i) {
        if ( knobs[i]->getIsSecret() || !knobs[i]->getIsPersistant() ) {
            continue;
        }
        if ( !knobs[i]->canAnimate() ) {
            continue;
        }
        int dim = knobs[i]->getDimension();
        KnobFile* isFile = dynamic_cast<KnobFile*>( knobs[i].get() );
        if (isFile) {
            ///skip file knobs
            continue;
        }
        for (int j = 0; j < dim; ++j) {
            if ( knobs[i]->canAnimate() && knobs[i]->isAnimated( j, ViewIdx(0) ) ) {
                KeyFrameSet kfs = knobs[i]->getCurve(ViewIdx(0), j)->getKeyFrames_mt_safe();
                for (KeyFrameSet::iterator it = kfs.begin(); it != kfs.end(); ++it) {
                    keyframes->push_back( it->getTime() );
                }
            }
        }
    }
}

ImageBitDepthEnum
Node::getClosestSupportedBitDepth(ImageBitDepthEnum depth)
{
    bool foundShort = false;
    bool foundByte = false;

    for (std::list<ImageBitDepthEnum>::const_iterator it = _imp->supportedDepths.begin(); it != _imp->supportedDepths.end(); ++it) {
        if (*it == depth) {
            return depth;
        } else if (*it == eImageBitDepthFloat) {
            return eImageBitDepthFloat;
        } else if (*it == eImageBitDepthShort) {
            foundShort = true;
        } else if (*it == eImageBitDepthByte) {
            foundByte = true;
        }
    }
    if (foundShort) {
        return eImageBitDepthShort;
    } else if (foundByte) {
        return eImageBitDepthByte;
    } else {
        ///The plug-in doesn't support any bitdepth, the program shouldn't even have reached here.
        assert(false);

        return eImageBitDepthNone;
    }
}

ImageBitDepthEnum
Node::getBestSupportedBitDepth() const
{
    bool foundShort = false;
    bool foundByte = false;

    for (std::list<ImageBitDepthEnum>::const_iterator it = _imp->supportedDepths.begin(); it != _imp->supportedDepths.end(); ++it) {
        switch (*it) {
        case eImageBitDepthByte:
            foundByte = true;
            break;

        case eImageBitDepthShort:
            foundShort = true;
            break;

        case eImageBitDepthHalf:
            break;

        case eImageBitDepthFloat:

            return eImageBitDepthFloat;

        case eImageBitDepthNone:
            break;
        }
    }

    if (foundShort) {
        return eImageBitDepthShort;
    } else if (foundByte) {
        return eImageBitDepthByte;
    } else {
        ///The plug-in doesn't support any bitdepth, the program shouldn't even have reached here.
        assert(false);

        return eImageBitDepthNone;
    }
}

bool
Node::isSupportedBitDepth(ImageBitDepthEnum depth) const
{
    return std::find(_imp->supportedDepths.begin(), _imp->supportedDepths.end(), depth) != _imp->supportedDepths.end();
}

std::string
Node::getNodeExtraLabel() const
{
    boost::shared_ptr<KnobString> s = _imp->nodeLabelKnob.lock();

    if (s) {
        return s->getValue();
    } else {
        return std::string();
    }
}

bool
Node::hasSequentialOnlyNodeUpstream(std::string & nodeName) const
{
    ///Just take into account sequentiallity for writers
    if ( (_imp->effect->getSequentialPreference() == eSequentialPreferenceOnlySequential) && _imp->effect->isWriter() ) {
        nodeName = getScriptName_mt_safe();

        return true;
    } else {
        QMutexLocker l(&_imp->inputsMutex);

        for (InputsV::iterator it = _imp->inputs.begin(); it != _imp->inputs.end(); ++it) {
            NodePtr input = it->lock();
            if ( input && input->hasSequentialOnlyNodeUpstream(nodeName) && input->getEffectInstance()->isWriter() ) {
                nodeName = input->getScriptName_mt_safe();

                return true;
            }
        }

        return false;
    }
}

bool
Node::isTrackerNodePlugin() const
{
    return _imp->effect->isTrackerNodePlugin();
}

bool
Node::isPointTrackerNode() const
{
    return getPluginID() == PLUGINID_OFX_TRACKERPM;
}

bool
Node::isBackdropNode() const
{
    return getPluginID() == PLUGINID_NATRON_BACKDROP;
}

void
Node::updateEffectLabelKnob(const QString & name)
{
    if (!_imp->effect) {
        return;
    }
    KnobPtr knob = getKnobByName(kNatronOfxParamStringSublabelName);
    KnobString* strKnob = dynamic_cast<KnobString*>( knob.get() );
    if (strKnob) {
        strKnob->setValue( name.toStdString() );
    }
}

bool
Node::canOthersConnectToThisNode() const
{
    if ( dynamic_cast<Backdrop*>( _imp->effect.get() ) ) {
        return false;
    } else if ( dynamic_cast<GroupOutput*>( _imp->effect.get() ) ) {
        return false;
    } else if ( _imp->effect->isWriter() && (_imp->effect->getSequentialPreference() == eSequentialPreferenceOnlySequential) ) {
        return false;
    }
    ///In debug mode only allow connections to Writer nodes
# ifdef DEBUG

    return dynamic_cast<const ViewerInstance*>( _imp->effect.get() ) == NULL;
# else // !DEBUG
    return dynamic_cast<const ViewerInstance*>( _imp->effect.get() ) == NULL /* && !_imp->effect->isWriter()*/;
# endif // !DEBUG
}

void
Node::setNodeIsRenderingInternal(std::list<Node*>& markedNodes)
{
    ///If marked, we alredy set render args
    std::list<Node*>::iterator found = std::find(markedNodes.begin(), markedNodes.end(), this);

    if ( found != markedNodes.end() ) {
        return;
    }

    ///Wait for the main-thread to be done dequeuing the connect actions queue
    if ( QThread::currentThread() != qApp->thread() ) {
        bool mustQuitProcessing;
        {
            QMutexLocker k(&_imp->mustQuitProcessingMutex);
            mustQuitProcessing = _imp->mustQuitProcessing;
        }
        QMutexLocker k(&_imp->nodeIsDequeuingMutex);
        while (_imp->nodeIsDequeuing && !aborted() && !mustQuitProcessing) {
            _imp->nodeIsDequeuingCond.wait(&_imp->nodeIsDequeuingMutex);
            {
                QMutexLocker k(&_imp->mustQuitProcessingMutex);
                mustQuitProcessing = _imp->mustQuitProcessing;
            }
        }
    }

    ///Increment the node is rendering counter
    {
        QMutexLocker nrLocker(&_imp->nodeIsRenderingMutex);
        ++_imp->nodeIsRendering;
    }


    ///mark this
    markedNodes.push_back(this);

    ///Call recursively

    int maxInpu = getMaxInputCount();
    for (int i = 0; i < maxInpu; ++i) {
        NodePtr input = getInput(i);
        if (input) {
            input->setNodeIsRenderingInternal(markedNodes);
        }
    }
}

void
Node::setNodeIsNoLongerRenderingInternal(std::list<Node*>& markedNodes)
{
    ///If marked, we alredy set render args
    std::list<Node*>::iterator found = std::find(markedNodes.begin(), markedNodes.end(), this);

    if ( found != markedNodes.end() ) {
        return;
    }

    bool mustDequeue;
    {
        int nodeIsRendering;
        ///Decrement the node is rendering counter
        QMutexLocker k(&_imp->nodeIsRenderingMutex);
        if (_imp->nodeIsRendering > 1) {
            --_imp->nodeIsRendering;
        } else {
            _imp->nodeIsRendering = 0;
        }
        nodeIsRendering = _imp->nodeIsRendering;


        mustDequeue = nodeIsRendering == 0 && !appPTR->isBackground();
    }

    if (mustDequeue) {
        Q_EMIT mustDequeueActions();
    }


    ///mark this
    markedNodes.push_back(this);

    ///Call recursively

    int maxInpu = getMaxInputCount();
    for (int i = 0; i < maxInpu; ++i) {
        NodePtr input = getInput(i);
        if (input) {
            input->setNodeIsNoLongerRenderingInternal(markedNodes);
        }
    }
}

void
Node::setNodeIsRendering()
{
    std::list<Node*> marked;

    setNodeIsRenderingInternal(marked);
}

void
Node::unsetNodeIsRendering()
{
    std::list<Node*> marked;

    setNodeIsNoLongerRenderingInternal(marked);
}

bool
Node::isNodeRendering() const
{
    QMutexLocker k(&_imp->nodeIsRenderingMutex);

    return _imp->nodeIsRendering > 0;
}

void
Node::dequeueActions()
{
    assert( QThread::currentThread() == qApp->thread() );

    ///Flag that the node is dequeuing.
    {
        QMutexLocker k(&_imp->nodeIsDequeuingMutex);
        assert(!_imp->nodeIsDequeuing);
        _imp->nodeIsDequeuing = true;
    }
    bool hasChanged = false;
    if (_imp->effect) {
        hasChanged |= _imp->effect->dequeueValuesSet();
        NodeGroup* isGroup = dynamic_cast<NodeGroup*>( _imp->effect.get() );
        if (isGroup) {
            isGroup->dequeueConnexions();
        }
    }
    if (_imp->rotoContext) {
        _imp->rotoContext->dequeueGuiActions();
    }


    std::set<int> inputChanges;
    {
        QMutexLocker k(&_imp->inputsMutex);
        assert( _imp->guiInputs.size() == _imp->inputs.size() );

        for (std::size_t i = 0; i < _imp->inputs.size(); ++i) {
            NodePtr inp = _imp->inputs[i].lock();
            NodePtr guiInp = _imp->guiInputs[i].lock();
            if (inp != guiInp) {
                inputChanges.insert(i);
                _imp->inputs[i] = guiInp;
            }
        }
    }
    {
        QMutexLocker k(&_imp->outputsMutex);
        _imp->outputs = _imp->guiOutputs;
    }

    beginInputEdition();
    hasChanged |= !inputChanges.empty();
    for (std::set<int>::iterator it = inputChanges.begin(); it != inputChanges.end(); ++it) {
        onInputChanged(*it);
    }
    endInputEdition(true);

    if (hasChanged) {
        refreshIdentityState();
    }

    {
        QMutexLocker k(&_imp->nodeIsDequeuingMutex);
        //Another slots in this thread might have aborted the dequeuing
        if (_imp->nodeIsDequeuing) {
            _imp->nodeIsDequeuing = false;

            //There might be multiple threads waiting
            _imp->nodeIsDequeuingCond.wakeAll();
        }
    }
} // Node::dequeueActions

static void
addIdentityNodesRecursively(const Node* caller,
                            const Node* node,
                            double time,
                            ViewIdx view,
                            std::list<const Node*>* outputs,
                            std::list<const Node*>* markedNodes)
{
    if ( std::find(markedNodes->begin(), markedNodes->end(), node) != markedNodes->end() ) {
        return;
    }

    markedNodes->push_back(node);


    if (caller != node) {
        boost::shared_ptr<ParallelRenderArgs> inputFrameArgs = node->getEffectInstance()->getParallelRenderArgsTLS();
        const FrameViewRequest* request = 0;
        bool isIdentity = false;
        if (inputFrameArgs && inputFrameArgs->request) {
            request = inputFrameArgs->request->getFrameViewRequest(time, view);
            if (request) {
                isIdentity = request->globalData.identityInputNb != -1;
            }
        }

        if (!request) {
            /*
               Very unlikely that there's no request pass. But we still check
             */
            RenderScale scale(1.);
            double inputTimeId;
            ViewIdx identityView;
            int inputNbId;
            U64 renderHash;

            renderHash = node->getEffectInstance()->getRenderHash();

            Format f;
            node->getEffectInstance()->getRenderFormat(&f);
            
            isIdentity = node->getEffectInstance()->isIdentity_public(true, renderHash, time, scale, f, view, &inputTimeId, &identityView, &inputNbId);
            
        }


        if (!isIdentity) {
            outputs->push_back(node);

            return;
        }
    }

    ///Append outputs of this node instead
    NodesWList nodeOutputs;
    node->getOutputs_mt_safe(nodeOutputs);
    NodesWList outputsToAdd;
    for (NodesWList::iterator it = nodeOutputs.begin(); it != nodeOutputs.end(); ++it) {
        NodePtr output = it->lock();
        if (!output) {
            continue;
        }
        GroupOutput* isOutputNode = dynamic_cast<GroupOutput*>( output->getEffectInstance().get() );
        //If the node is an output node, add all the outputs of the group node instead
        if (isOutputNode) {
            boost::shared_ptr<NodeCollection> collection = output->getGroup();
            assert(collection);
            NodeGroup* isGrp = dynamic_cast<NodeGroup*>( collection.get() );
            if (isGrp) {
                NodesWList groupOutputs;
                isGrp->getNode()->getOutputs_mt_safe(groupOutputs);
                for (NodesWList::iterator it2 = groupOutputs.begin(); it2 != groupOutputs.end(); ++it2) {
                    outputsToAdd.push_back(*it2);
                }
            }
        }
    }
    nodeOutputs.insert( nodeOutputs.end(), outputsToAdd.begin(), outputsToAdd.end() );
    for (NodesWList::iterator it = nodeOutputs.begin(); it != nodeOutputs.end(); ++it) {
        NodePtr node = it->lock();
        if (node) {
            addIdentityNodesRecursively(caller, node.get(), time, view, outputs, markedNodes);
        }
    }
} // addIdentityNodesRecursively

bool
Node::shouldCacheOutput(bool isFrameVaryingOrAnimated,
                        double time,
                        ViewIdx view) const
{
    /*
     * Here is a list of reasons when caching is enabled for a node:
     * - It is references multiple times below in the graph
     * - Its single output has its settings panel opened,  meaning the user is actively editing the output
     * - The force caching parameter in the "Node" tab is checked
     * - The aggressive caching preference of Natron is checked
     * - We are in a recursive action (such as an analysis)
     * - The plug-in does temporal clip access
     * - Preview image is enabled (and Natron is not running in background)
     * - The node is a direct input of a viewer, this is to overcome linear graphs where all nodes would not be cached
     * - The node is not frame varying, meaning it will always produce the same image at any time
     * - The node is a roto node and it is being edited
     * - The node does not support tiles
     */

    std::list<const Node*> outputs;
    {
        std::list<const Node*> markedNodes;
        addIdentityNodesRecursively(this, this, time, view, &outputs, &markedNodes);
    }
    std::size_t sz = outputs.size();

    if (sz > 1) {
        ///The node is referenced multiple times below, cache it
        return true;
    } else {
        if (sz == 1) {
            const Node* output = outputs.front();
            ViewerInstance* isViewer = output->isEffectViewer();
            if (isViewer) {
                int activeInputs[2];
                isViewer->getActiveInputs(activeInputs[0], activeInputs[1]);
                if ( (output->getInput(activeInputs[0]).get() == this) ||
                     ( output->getInput(activeInputs[1]).get() == this) ) {
                    ///The node is a direct input of the viewer. Cache it because it is likely the user will make

                    ///changes to the viewer that will need this image.
                    return true;
                }
            }

            if (!isFrameVaryingOrAnimated) {
                //This image never changes, cache it once.
                return true;
            }
            if ( output->isSettingsPanelVisible() ) {
                //Output node has panel opened, meaning the user is likely to be heavily editing

                //that output node, hence requesting this node a lot. Cache it.
                return true;
            }
            if ( _imp->effect->doesTemporalClipAccess() ) {
                //Very heavy to compute since many frames are fetched upstream. Cache it.
                return true;
            }
            if ( !_imp->effect->supportsTiles() ) {
                //No tiles, image is going to be produced fully, cache it to prevent multiple access

                //with different RoIs
                return true;
            }
            if (_imp->effect->getRecursionLevel() > 0) {
                //We are in a call from getImage() and the image needs to be computed, so likely in an

                //analysis pass. Cache it because the image is likely to get asked for severla times.
                return true;
            }
            if ( isForceCachingEnabled() ) {
                //Users wants it cached
                return true;
            }
            NodeGroup* parentIsGroup = dynamic_cast<NodeGroup*>( getGroup().get() );
            if ( parentIsGroup && parentIsGroup->getNode()->isForceCachingEnabled() && (parentIsGroup->getOutputNodeInput(false).get() == this) ) {
                //if the parent node is a group and it has its force caching enabled, cache the output of the Group Output's node input.
                return true;
            }

            if ( appPTR->isAggressiveCachingEnabled() ) {
                ///Users wants all nodes cached
                return true;
            }

            if ( isPreviewEnabled() && !appPTR->isBackground() ) {
                ///The node has a preview, meaning the image will be computed several times between previews & actual renders. Cache it.
                return true;
            }

            if ( isRotoPaintingNode() && isSettingsPanelVisible() ) {
                ///The Roto node is being edited, cache its output (special case because Roto has an internal node tree)
                return true;
            }

            boost::shared_ptr<RotoDrawableItem> attachedStroke = _imp->paintStroke.lock();
            if ( attachedStroke && attachedStroke->getContext()->getNode()->isSettingsPanelVisible() ) {
                ///Internal RotoPaint tree and the Roto node has its settings panel opened, cache it.
                return true;
            }
        } else {
            // outputs == 0, never cache, unless explicitly set or rotopaint internal node
            boost::shared_ptr<RotoDrawableItem> attachedStroke = _imp->paintStroke.lock();

            return isForceCachingEnabled() || appPTR->isAggressiveCachingEnabled() ||
                   ( attachedStroke && attachedStroke->getContext()->getNode()->isSettingsPanelVisible() );
        }
    }

    return false;
} // Node::shouldCacheOutput

bool
Node::refreshLayersChoiceSecretness(int inputNb)
{
    std::map<int, ChannelSelector>::iterator foundChan = _imp->channelsSelectors.find(inputNb);
    NodePtr inp = getInputInternal(false /*useGuiInput*/, false /*useGroupRedirections*/, inputNb);

    if ( foundChan != _imp->channelsSelectors.end() ) {
        std::map<int, ChannelSelector>::iterator foundOuptut = _imp->channelsSelectors.find(-1);
        bool outputIsAll = false;
        if ( foundOuptut != _imp->channelsSelectors.end() ) {
            boost::shared_ptr<KnobChoice> outputChoice = foundOuptut->second.layer.lock();
            if (outputChoice) {
                outputIsAll = outputChoice->getActiveEntryText_mt_safe() == "All";
            }
        }
        boost::shared_ptr<KnobChoice> chanChoice = foundChan->second.layer.lock();
        if (chanChoice) {
            bool isSecret = chanChoice->getIsSecret();
            bool mustBeSecret = !inp.get() || outputIsAll;
            bool changed = isSecret != mustBeSecret;
            if (changed) {
                chanChoice->setSecret(mustBeSecret);

                return true;
            }
        }
    }

    return false;
}

bool
Node::refreshMaskEnabledNess(int inputNb)
{
    std::map<int, MaskSelector>::iterator found = _imp->maskSelectors.find(inputNb);
    NodePtr inp = getInput(inputNb);
    bool changed = false;

    if ( found != _imp->maskSelectors.end() ) {
        boost::shared_ptr<KnobBool> enabled = found->second.enabled.lock();
        assert(enabled);
        enabled->blockValueChanges();
        bool curValue = enabled->getValue();
        bool newValue = inp ? true : false;
        changed = curValue != newValue;
        if (changed) {
            enabled->setValue(newValue);
        }
        enabled->unblockValueChanges();
    }

    return changed;
}

bool
Node::refreshDraftFlagInternal(const std::vector<NodeWPtr >& inputs)
{
    bool hasDraftInput = false;

    for (std::size_t i = 0; i < inputs.size(); ++i) {
        NodePtr input = inputs[i].lock();
        if (input) {
            hasDraftInput |= input->isDraftModeUsed();
        }
    }
    hasDraftInput |= _imp->effect->supportsRenderQuality();
    bool changed;
    {
        QMutexLocker k(&_imp->pluginsPropMutex);
        changed = _imp->draftModeUsed != hasDraftInput;
        _imp->draftModeUsed = hasDraftInput;
    }

    return changed;
}

void
Node::refreshAllInputRelatedData(bool canChangeValues)
{
    refreshAllInputRelatedData( canChangeValues, getInputs_copy() );
}

bool
Node::refreshAllInputRelatedData(bool /*canChangeValues*/,
                                 const std::vector<NodeWPtr >& inputs)
{
    assert( QThread::currentThread() == qApp->thread() );
    RefreshingInputData_RAII _refreshingflag( _imp.get() );
    bool hasChanged = false;
    hasChanged |= refreshDraftFlagInternal(inputs);

    bool loadingProject = getApp()->getProject()->isLoadingProject();
    ///if all non optional clips are connected, call getClipPrefs
    ///The clip preferences action is never called until all non optional clips have been attached to the plugin.
    /// EDIT: we allow calling getClipPreferences even if some non optional clip is not connected so that layer menus get properly created
    const bool canCallRefreshMetaData = true; // = !hasMandatoryInputDisconnected();

    if (canCallRefreshMetaData) {
        if (loadingProject) {
            //Nb: we clear the action cache because when creating the node many calls to getRoD and stuff might have returned
            //empty rectangles, but since we force the hash to remain what was in the project file, we might then get wrong RoDs returned
            _imp->effect->clearActionsCache();
        }

        double time = (double)getApp()->getTimeLine()->currentFrame();
        RenderScale scaleOne(1.);
        ///Render scale support might not have been set already because getRegionOfDefinition could have failed until all non optional inputs were connected
        if (_imp->effect->supportsRenderScaleMaybe() == EffectInstance::eSupportsMaybe) {
            RectD rod;
            StatusEnum stat = _imp->effect->getRegionOfDefinition(getHashValue(), time, scaleOne, ViewIdx(0), &rod);
            if (stat != eStatusFailed) {
                RenderScale scale(0.5);
                stat = _imp->effect->getRegionOfDefinition(getHashValue(), time, scale, ViewIdx(0), &rod);
                if (stat != eStatusFailed) {
                    _imp->effect->setSupportsRenderScaleMaybe(EffectInstance::eSupportsYes);
                } else {
                    _imp->effect->setSupportsRenderScaleMaybe(EffectInstance::eSupportsNo);
                }
            }
        }
        hasChanged |= _imp->effect->refreshMetaDatas_public(false);
    }

    hasChanged |= refreshChannelSelectors();

    refreshIdentityState();

    if (loadingProject) {
        //When loading the project, refresh the hash of the nodes in a recursive manner in the proper order
        //for the disk cache to work
        hasChanged |= computeHashInternal();
    }

    {
        QMutexLocker k(&_imp->pluginsPropMutex);
        _imp->mustComputeInputRelatedData = false;
    }

    return hasChanged;
} // Node::refreshAllInputRelatedData

bool
Node::refreshInputRelatedDataInternal(std::list<Node*>& markedNodes)
{
    {
        QMutexLocker k(&_imp->pluginsPropMutex);
        if (!_imp->mustComputeInputRelatedData) {
            //We didn't change
            return false;
        }
    }

    std::list<Node*>::iterator found = std::find(markedNodes.begin(), markedNodes.end(), this);

    if ( found != markedNodes.end() ) {
        return false;
    }

    ///Check if inputs must be refreshed first

    int maxInputs = getMaxInputCount();
    std::vector<NodeWPtr > inputsCopy(maxInputs);
    for (int i = 0; i < maxInputs; ++i) {
        NodePtr input = getInput(i);
        inputsCopy[i] = input;
        if ( input && input->isInputRelatedDataDirty() ) {
            input->refreshInputRelatedDataInternal(markedNodes);
        }
    }


    markedNodes.push_back(this);

    bool hasChanged = refreshAllInputRelatedData(false, inputsCopy);

    if ( isRotoPaintingNode() ) {
        boost::shared_ptr<RotoContext> roto = getRotoContext();
        assert(roto);
        NodePtr bottomMerge = roto->getRotoPaintBottomMergeNode();
        if (bottomMerge) {
            bottomMerge->refreshInputRelatedDataRecursiveInternal(markedNodes);
        }
    }

    return hasChanged;
}

bool
Node::isInputRelatedDataDirty() const
{
    QMutexLocker k(&_imp->pluginsPropMutex);

    return _imp->mustComputeInputRelatedData;
}

void
Node::forceRefreshAllInputRelatedData()
{
    markInputRelatedDataDirtyRecursive();

    NodeGroup* isGroup = dynamic_cast<NodeGroup*>( _imp->effect.get() );
    if (isGroup) {
        NodesList inputs;
        isGroup->getInputsOutputs(&inputs, false);
        for (NodesList::iterator it = inputs.begin(); it != inputs.end(); ++it) {
            if ( (*it) ) {
                (*it)->refreshInputRelatedDataRecursive();
            }
        }
    } else {
        refreshInputRelatedDataRecursive();
    }
}

void
Node::markAllInputRelatedDataDirty()
{
    {
        QMutexLocker k(&_imp->pluginsPropMutex);
        _imp->mustComputeInputRelatedData = true;
    }
    if ( isRotoPaintingNode() ) {
        boost::shared_ptr<RotoContext> roto = getRotoContext();
        assert(roto);
        NodesList rotoNodes;
        roto->getRotoPaintTreeNodes(&rotoNodes);
        for (NodesList::iterator it = rotoNodes.begin(); it != rotoNodes.end(); ++it) {
            (*it)->markAllInputRelatedDataDirty();
        }
    }
}

void
Node::markInputRelatedDataDirtyRecursiveInternal(std::list<Node*>& markedNodes,
                                                 bool recurse)
{
    std::list<Node*>::iterator found = std::find(markedNodes.begin(), markedNodes.end(), this);

    if ( found != markedNodes.end() ) {
        return;
    }
    markAllInputRelatedDataDirty();
    markedNodes.push_back(this);
    if (recurse) {
        NodesList outputs;
        getOutputsWithGroupRedirection(outputs);
        for (NodesList::const_iterator it = outputs.begin(); it != outputs.end(); ++it) {
            (*it)->markInputRelatedDataDirtyRecursiveInternal( markedNodes, true );
        }
    }
}

void
Node::markInputRelatedDataDirtyRecursive()
{
    std::list<Node*> marked;

    markInputRelatedDataDirtyRecursiveInternal(marked, true);
}

void
Node::refreshInputRelatedDataRecursiveInternal(std::list<Node*>& markedNodes)
{
    if ( getApp()->isCreatingNodeTree() ) {
        return;
    }
    refreshInputRelatedDataInternal(markedNodes);

    ///Now notify outputs we have changed
    NodesList outputs;
    getOutputsWithGroupRedirection(outputs);
    for (NodesList::const_iterator it = outputs.begin(); it != outputs.end(); ++it) {
        (*it)->refreshInputRelatedDataRecursiveInternal( markedNodes );
    }
}

void
Node::refreshInputRelatedDataRecursive()
{
    std::list<Node*> markedNodes;

    refreshInputRelatedDataRecursiveInternal(markedNodes);
}

bool
Node::isDraftModeUsed() const
{
    QMutexLocker k(&_imp->pluginsPropMutex);

    return _imp->draftModeUsed;
}

void
Node::setPosition(double x,
                  double y)
{
    boost::shared_ptr<NodeGuiI> gui = _imp->guiPointer.lock();

    if (gui) {
        gui->setPosition(x, y);
    }
}

void
Node::getPosition(double *x,
                  double *y) const
{
    boost::shared_ptr<NodeGuiI> gui = _imp->guiPointer.lock();

    if (gui) {
        gui->getPosition(x, y);
    } else {
        *x = 0.;
        *y = 0.;
    }
}

void
Node::setSize(double w,
              double h)
{
    boost::shared_ptr<NodeGuiI> gui = _imp->guiPointer.lock();

    if (gui) {
        gui->setSize(w, h);
    }
}

void
Node::getSize(double* w,
              double* h) const
{
    boost::shared_ptr<NodeGuiI> gui = _imp->guiPointer.lock();

    if (gui) {
        gui->getSize(w, h);
    } else {
        *w = 0.;
        *h = 0.;
    }
}

void
Node::getColor(double* r,
               double *g,
               double* b) const
{
    boost::shared_ptr<NodeGuiI> gui = _imp->guiPointer.lock();

    if (gui) {
        gui->getColor(r, g, b);
    } else {
        *r = 0.;
        *g = 0.;
        *b = 0.;
    }
}

void
Node::setColor(double r,
               double g,
               double b)
{
    boost::shared_ptr<NodeGuiI> gui = _imp->guiPointer.lock();

    if (gui) {
        gui->setColor(r, g, b);
    }
}

void
Node::setNodeGuiPointer(const boost::shared_ptr<NodeGuiI>& gui)
{
    assert( !_imp->guiPointer.lock() );
    assert( QThread::currentThread() == qApp->thread() );
    _imp->guiPointer = gui;
}

boost::shared_ptr<NodeGuiI>
Node::getNodeGui() const
{
    return _imp->guiPointer.lock();
}

bool
Node::isUserSelected() const
{
    boost::shared_ptr<NodeGuiI> gui = _imp->guiPointer.lock();

    if (!gui) {
        return false;
    }

    return gui->isUserSelected();
}

bool
Node::isSettingsPanelMinimized() const
{
    boost::shared_ptr<NodeGuiI> gui = _imp->guiPointer.lock();

    if (!gui) {
        return false;
    }

    return gui->isSettingsPanelMinimized();
}

bool
Node::isSettingsPanelVisibleInternal(std::set<const Node*>& recursionList) const
{
    boost::shared_ptr<NodeGuiI> gui = _imp->guiPointer.lock();

    if (!gui) {
        return false;
    }
    NodePtr parent = _imp->multiInstanceParent.lock();
    if (parent) {
        return parent->isSettingsPanelVisible();
    }

    if ( recursionList.find(this) != recursionList.end() ) {
        return false;
    }
    recursionList.insert(this);

    {
        NodePtr master = getMasterNode();
        if (master) {
            return master->isSettingsPanelVisible();
        }
        for (KnobLinkList::iterator it = _imp->nodeLinks.begin(); it != _imp->nodeLinks.end(); ++it) {
            NodePtr masterNode = it->masterNode.lock();
            if ( masterNode && (masterNode.get() != this) && masterNode->isSettingsPanelVisibleInternal(recursionList) ) {
                return true;
            }
        }
    }

    return gui->isSettingsPanelVisible();
}

bool
Node::isSettingsPanelVisible() const
{
    std::set<const Node*> tmplist;

    return isSettingsPanelVisibleInternal(tmplist);
}

void
Node::attachRotoItem(const boost::shared_ptr<RotoDrawableItem>& stroke)
{
    assert( QThread::currentThread() == qApp->thread() );
    _imp->paintStroke = stroke;
    _imp->useAlpha0ToConvertFromRGBToRGBA = true;
    setProcessChannelsValues(true, true, true, true);
}

void
Node::setUseAlpha0ToConvertFromRGBToRGBA(bool use)
{
    assert( QThread::currentThread() == qApp->thread() );
    _imp->useAlpha0ToConvertFromRGBToRGBA = use;
}

boost::shared_ptr<RotoDrawableItem>
Node::getAttachedRotoItem() const
{
    return _imp->paintStroke.lock();
}

void
Node::declareNodeVariableToPython(const std::string& nodeName)
{
#ifdef NATRON_RUN_WITHOUT_PYTHON

    return;
#endif
    if (!_imp->isPartOfProject) {
        return;
    }
    PythonGILLocker pgl;
    PyObject* mainModule = appPTR->getMainModule();
    assert(mainModule);

    std::string appID = getApp()->getAppIDString();
    std::string nodeFullName = appID + "." + nodeName;
    bool alreadyDefined = false;
    PyObject* nodeObj = NATRON_PYTHON_NAMESPACE::getAttrRecursive(nodeFullName, mainModule, &alreadyDefined);
    assert(nodeObj);
    Q_UNUSED(nodeObj);

    if (!alreadyDefined) {
        std::string script = nodeFullName + " = " + appID + ".getNode(\"";
        script.append(nodeName);
        script.append("\")\n");
        std::string err;
        if ( !appPTR->isBackground() ) {
            getApp()->printAutoDeclaredVariable(script);
        }
        if ( !NATRON_PYTHON_NAMESPACE::interpretPythonScript(script, &err, 0) ) {
            qDebug() << err.c_str();
        }
    }
}

void
Node::setNodeVariableToPython(const std::string& oldName,
                              const std::string& newName)
{
    if (!_imp->isPartOfProject) {
        return;
    }
    QString appID = QString::fromUtf8( getApp()->getAppIDString().c_str() );
    QString str = QString( appID + QString::fromUtf8(".%1 = ") + appID + QString::fromUtf8(".%2\ndel ") + appID + QString::fromUtf8(".%2\n") ).arg( QString::fromUtf8( newName.c_str() ) ).arg( QString::fromUtf8( oldName.c_str() ) );
    std::string script = str.toStdString();
    std::string err;
    if ( !appPTR->isBackground() ) {
        getApp()->printAutoDeclaredVariable(script);
    }
    if ( !NATRON_PYTHON_NAMESPACE::interpretPythonScript(script, &err, 0) ) {
        qDebug() << err.c_str();
    }
}

void
Node::deleteNodeVariableToPython(const std::string& nodeName)
{
    if ( !_imp->isPartOfProject || nodeName.empty() ) {
        return;
    }
    if ( getParentMultiInstance() ) {
        return;
    }
    QString appID = QString::fromUtf8( getApp()->getAppIDString().c_str() );
    std::string nodeFullName = appID.toStdString() + "." + nodeName;
    bool alreadyDefined = false;
    PyObject* nodeObj = NATRON_PYTHON_NAMESPACE::getAttrRecursive(nodeFullName, appPTR->getMainModule(), &alreadyDefined);
    assert(nodeObj);
    Q_UNUSED(nodeObj);
    if (alreadyDefined) {
        std::string script = "del " + nodeFullName;
        std::string err;
        if ( !appPTR->isBackground() ) {
            getApp()->printAutoDeclaredVariable(script);
        }
        if ( !NATRON_PYTHON_NAMESPACE::interpretPythonScript(script, &err, 0) ) {
            qDebug() << err.c_str();
        }
    }
}

void
Node::declarePythonFields()
{
#ifdef NATRON_RUN_WITHOUT_PYTHON

    return;
#endif
    if (!_imp->isPartOfProject) {
        return;
    }
    PythonGILLocker pgl;

    if ( !getGroup() ) {
        return;
    }

    std::locale locale;
    std::string nodeName = getFullyQualifiedName();
    std::string appID = getApp()->getAppIDString();
    bool alreadyDefined = false;
    std::string nodeFullName = appID + "." + nodeName;
    PyObject* nodeObj = NATRON_PYTHON_NAMESPACE::getAttrRecursive(nodeFullName, NATRON_PYTHON_NAMESPACE::getMainModule(), &alreadyDefined);
    assert(nodeObj);
    Q_UNUSED(nodeObj);
    if (!alreadyDefined) {
        qDebug() << QString::fromUtf8("declarePythonFields(): attribute ") + QString::fromUtf8( nodeFullName.c_str() ) + QString::fromUtf8(" is not defined");
        throw std::logic_error(std::string("declarePythonFields(): attribute ") + nodeFullName + " is not defined");
    }


    std::stringstream ss;
    const KnobsVec& knobs = getKnobs();
    for (U32 i = 0; i < knobs.size(); ++i) {
        const std::string& knobName = knobs[i]->getName();
        if ( !knobName.empty() && (knobName.find(" ") == std::string::npos) && !std::isdigit(knobName[0], locale) ) {
            if ( PyObject_HasAttrString( nodeObj, knobName.c_str() ) ) {
                continue;
            }
            ss << nodeFullName <<  "." << knobName << " = ";
            ss << nodeFullName << ".getParam(\"" << knobName << "\")\n";
        }
    }

    std::string script = ss.str();
    if ( !script.empty() ) {
        if ( !appPTR->isBackground() ) {
            getApp()->printAutoDeclaredVariable(script);
        }
        std::string err;
        if ( !NATRON_PYTHON_NAMESPACE::interpretPythonScript(script, &err, 0) ) {
            qDebug() << err.c_str();
        }
    }
} // Node::declarePythonFields

void
Node::removeParameterFromPython(const std::string& parameterName)
{
#ifdef NATRON_RUN_WITHOUT_PYTHON

    return;
#endif
    if (!_imp->isPartOfProject) {
        return;
    }
    PythonGILLocker pgl;
    std::string appID = getApp()->getAppIDString();
    std::string nodeName = getFullyQualifiedName();
    std::string nodeFullName = appID + "." + nodeName;
    bool alreadyDefined = false;
    PyObject* nodeObj = NATRON_PYTHON_NAMESPACE::getAttrRecursive(nodeFullName, NATRON_PYTHON_NAMESPACE::getMainModule(), &alreadyDefined);
    assert(nodeObj);
    Q_UNUSED(nodeObj);
    if (!alreadyDefined) {
        qDebug() << QString::fromUtf8("removeParameterFromPython(): attribute ") + QString::fromUtf8( nodeFullName.c_str() ) + QString::fromUtf8(" is not defined");
        throw std::logic_error(std::string("removeParameterFromPython(): attribute ") + nodeFullName + " is not defined");
    }
    assert( PyObject_HasAttrString( nodeObj, parameterName.c_str() ) );
    std::string script = "del " + nodeFullName + "." + parameterName;
    if ( !appPTR->isBackground() ) {
        getApp()->printAutoDeclaredVariable(script);
    }
    std::string err;
    if ( !NATRON_PYTHON_NAMESPACE::interpretPythonScript(script, &err, 0) ) {
        qDebug() << err.c_str();
    }
}

void
Node::declareAllPythonAttributes()
{
    try {
        declareNodeVariableToPython( getFullyQualifiedName() );
        declarePythonFields();
        if (_imp->rotoContext) {
            declareRotoPythonField();
        }
        if (_imp->trackContext) {
            declareTrackerPythonField();
        }
    } catch (const std::exception& e) {
        qDebug() << e.what();
    }
}

std::string
Node::getKnobChangedCallback() const
{
    boost::shared_ptr<KnobString> s = _imp->knobChangedCallback.lock();

    return s ? s->getValue() : std::string();
}

std::string
Node::getInputChangedCallback() const
{
    boost::shared_ptr<KnobString> s = _imp->inputChangedCallback.lock();

    return s ? s->getValue() : std::string();
}

void
Node::Implementation::runOnNodeCreatedCBInternal(const std::string& cb,
                                                 bool userEdited)
{
    std::vector<std::string> args;
    std::string error;

    try {
        NATRON_PYTHON_NAMESPACE::getFunctionArguments(cb, &error, &args);
    } catch (const std::exception& e) {
        _publicInterface->getApp()->appendToScriptEditor( std::string("Failed to run onNodeCreated callback: ")
                                                          + e.what() );

        return;
    }

    if ( !error.empty() ) {
        _publicInterface->getApp()->appendToScriptEditor("Failed to run onNodeCreated callback: " + error);

        return;
    }

    std::string signatureError;
    signatureError.append("The on node created callback supports the following signature(s):\n");
    signatureError.append("- callback(thisNode,app,userEdited)");
    if (args.size() != 3) {
        _publicInterface->getApp()->appendToScriptEditor("Failed to run onNodeCreated callback: " + signatureError);

        return;
    }

    if ( (args[0] != "thisNode") || (args[1] != "app") || (args[2] != "userEdited") ) {
        _publicInterface->getApp()->appendToScriptEditor("Failed to run onNodeCreated callback: " + signatureError);

        return;
    }

    std::string appID = _publicInterface->getApp()->getAppIDString();
    std::string scriptName = _publicInterface->getScriptName_mt_safe();
    if (scriptName.empty()) {
        return;
    }
    std::stringstream ss;
    ss << cb << "(" << appID << "." << _publicInterface->getFullyQualifiedName() << "," << appID << ",";
    if (userEdited) {
        ss << "True";
    } else {
        ss << "False";
    }
    ss << ")\n";
    std::string output;
    std::string script = ss.str();
    if ( !NATRON_PYTHON_NAMESPACE::interpretPythonScript(script, &error, &output) ) {
        _publicInterface->getApp()->appendToScriptEditor("Failed to run onNodeCreated callback: " + error);
    } else if ( !output.empty() ) {
        _publicInterface->getApp()->appendToScriptEditor(output);
    }
} // Node::Implementation::runOnNodeCreatedCBInternal

void
Node::Implementation::runOnNodeDeleteCBInternal(const std::string& cb)
{
    std::vector<std::string> args;
    std::string error;

    try {
        NATRON_PYTHON_NAMESPACE::getFunctionArguments(cb, &error, &args);
    } catch (const std::exception& e) {
        _publicInterface->getApp()->appendToScriptEditor( std::string("Failed to run onNodeDeletion callback: ")
                                                          + e.what() );

        return;
    }

    if ( !error.empty() ) {
        _publicInterface->getApp()->appendToScriptEditor("Failed to run onNodeDeletion callback: " + error);

        return;
    }

    std::string signatureError;
    signatureError.append("The on node deletion callback supports the following signature(s):\n");
    signatureError.append("- callback(thisNode,app)");
    if (args.size() != 2) {
        _publicInterface->getApp()->appendToScriptEditor("Failed to run onNodeDeletion callback: " + signatureError);

        return;
    }

    if ( (args[0] != "thisNode") || (args[1] != "app") ) {
        _publicInterface->getApp()->appendToScriptEditor("Failed to run onNodeDeletion callback: " + signatureError);

        return;
    }

    std::string appID = _publicInterface->getApp()->getAppIDString();
    std::stringstream ss;
    ss << cb << "(" << appID << "." << _publicInterface->getFullyQualifiedName() << "," << appID << ")\n";

    std::string err;
    std::string output;
    if ( !NATRON_PYTHON_NAMESPACE::interpretPythonScript(ss.str(), &err, &output) ) {
        _publicInterface->getApp()->appendToScriptEditor("Failed to run onNodeDeletion callback: " + err);
    } else if ( !output.empty() ) {
        _publicInterface->getApp()->appendToScriptEditor(output);
    }
}

void
Node::Implementation::runOnNodeCreatedCB(bool userEdited)
{
    std::string cb = _publicInterface->getApp()->getProject()->getOnNodeCreatedCB();
    boost::shared_ptr<NodeCollection> group = _publicInterface->getGroup();

    if (!group) {
        return;
    }
    if ( !cb.empty() ) {
        runOnNodeCreatedCBInternal(cb, userEdited);
    }

    NodeGroup* isGroup = dynamic_cast<NodeGroup*>( group.get() );
    boost::shared_ptr<KnobString> nodeCreatedCbKnob = nodeCreatedCallback.lock();
    if (!nodeCreatedCbKnob && isGroup) {
        cb = isGroup->getNode()->getAfterNodeCreatedCallback();
    } else if (nodeCreatedCbKnob) {
        cb = nodeCreatedCbKnob->getValue();
    }
    if ( !cb.empty() ) {
        runOnNodeCreatedCBInternal(cb, userEdited);
    }
}

void
Node::Implementation::runOnNodeDeleteCB()
{
    std::string cb = _publicInterface->getApp()->getProject()->getOnNodeDeleteCB();
    boost::shared_ptr<NodeCollection> group = _publicInterface->getGroup();

    if (!group) {
        return;
    }
    if ( !cb.empty() ) {
        runOnNodeDeleteCBInternal(cb);
    }


    NodeGroup* isGroup = dynamic_cast<NodeGroup*>( group.get() );
    boost::shared_ptr<KnobString> nodeDeletedKnob = nodeRemovalCallback.lock();
    if (!nodeDeletedKnob && isGroup) {
        NodePtr grpNode = isGroup->getNode();
        if (grpNode) {
            cb = grpNode->getBeforeNodeRemovalCallback();
        }
    } else if (nodeDeletedKnob) {
        cb = nodeDeletedKnob->getValue();
    }
    if ( !cb.empty() ) {
        runOnNodeDeleteCBInternal(cb);
    }
}

std::string
Node::getBeforeRenderCallback() const
{
    boost::shared_ptr<KnobString> s = _imp->beforeRender.lock();

    return s ? s->getValue() : std::string();
}

std::string
Node::getBeforeFrameRenderCallback() const
{
    boost::shared_ptr<KnobString> s = _imp->beforeFrameRender.lock();

    return s ? s->getValue() : std::string();
}

std::string
Node::getAfterRenderCallback() const
{
    boost::shared_ptr<KnobString> s = _imp->afterRender.lock();

    return s ? s->getValue() : std::string();
}

std::string
Node::getAfterFrameRenderCallback() const
{
    boost::shared_ptr<KnobString> s = _imp->afterFrameRender.lock();

    return s ? s->getValue() : std::string();
}

std::string
Node::getAfterNodeCreatedCallback() const
{
    boost::shared_ptr<KnobString> s = _imp->nodeCreatedCallback.lock();

    return s ? s->getValue() : std::string();
}

std::string
Node::getBeforeNodeRemovalCallback() const
{
    boost::shared_ptr<KnobString> s = _imp->nodeRemovalCallback.lock();

    return s ? s->getValue() : std::string();
}

void
Node::runInputChangedCallback(int index)
{
    std::string cb = getInputChangedCallback();

    if ( !cb.empty() ) {
        _imp->runInputChangedCallback(index, cb);
    }
}

void
Node::Implementation::runInputChangedCallback(int index,
                                              const std::string& cb)
{
    std::vector<std::string> args;
    std::string error;

    try {
        NATRON_PYTHON_NAMESPACE::getFunctionArguments(cb, &error, &args);
    } catch (const std::exception& e) {
        _publicInterface->getApp()->appendToScriptEditor( std::string("Failed to run onInputChanged callback: ")
                                                          + e.what() );

        return;
    }

    if ( !error.empty() ) {
        _publicInterface->getApp()->appendToScriptEditor("Failed to run onInputChanged callback: " + error);

        return;
    }

    std::string signatureError;
    signatureError.append("The on input changed callback supports the following signature(s):\n");
    signatureError.append("- callback(inputIndex,thisNode,thisGroup,app)");
    if (args.size() != 4) {
        _publicInterface->getApp()->appendToScriptEditor("Failed to run onInputChanged callback: " + signatureError);

        return;
    }

    if ( (args[0] != "inputIndex") || (args[1] != "thisNode") || (args[2] != "thisGroup") || (args[3] != "app") ) {
        _publicInterface->getApp()->appendToScriptEditor("Failed to run onInputChanged callback: " + signatureError);

        return;
    }

    std::string appID = _publicInterface->getApp()->getAppIDString();
    boost::shared_ptr<NodeCollection> collection = _publicInterface->getGroup();
    assert(collection);
    if (!collection) {
        return;
    }

    std::string thisGroupVar;
    NodeGroup* isParentGrp = dynamic_cast<NodeGroup*>( collection.get() );
    if (isParentGrp) {
        std::string nodeName = isParentGrp->getNode()->getFullyQualifiedName();
        std::string nodeFullName = appID + "." + nodeName;
        thisGroupVar = nodeFullName;
    } else {
        thisGroupVar = appID;
    }

    std::stringstream ss;
    ss << cb << "(" << index << "," << appID << "." << _publicInterface->getFullyQualifiedName() << "," << thisGroupVar << "," << appID << ")\n";

    std::string script = ss.str();
    std::string output;
    if ( !NATRON_PYTHON_NAMESPACE::interpretPythonScript(script, &error, &output) ) {
        _publicInterface->getApp()->appendToScriptEditor(QObject::tr("Failed to execute callback: ").toStdString() + error);
    } else {
        if ( !output.empty() ) {
            _publicInterface->getApp()->appendToScriptEditor(output);
        }
    }
} // Node::Implementation::runInputChangedCallback

boost::shared_ptr<KnobChoice>
Node::getChannelSelectorKnob(int inputNb) const
{
    std::map<int, ChannelSelector>::const_iterator found = _imp->channelsSelectors.find(inputNb);

    if ( found == _imp->channelsSelectors.end() ) {
        if (inputNb == -1) {
            ///The effect might be multi-planar and supply its own
            KnobPtr knob = getKnobByName(kNatronOfxParamOutputChannels);
            if (!knob) {
                return boost::shared_ptr<KnobChoice>();
            }

            return boost::dynamic_pointer_cast<KnobChoice>(knob);
        }

        return boost::shared_ptr<KnobChoice>();
    }

    return found->second.layer.lock();
}

void
Node::checkForPremultWarningAndCheckboxes()
{
    if ( isOutputNode() ) {
        return;
    }
    boost::shared_ptr<KnobBool> chans[4];
    boost::shared_ptr<KnobString> premultWarn = _imp->premultWarning.lock();
    if (!premultWarn) {
        return;
    }
    NodePtr prefInput = getPreferredInputNode();

    //Do not display a warning for Roto paint
    if ( !prefInput || _imp->effect->isRotoPaintNode() ) {
        //No input, do not warn
        premultWarn->setSecret(true);

        return;
    }
    for (int i = 0; i < 4; ++i) {
        chans[i] = _imp->enabledChan[i].lock();

        //No checkboxes
        if (!chans[i]) {
            premultWarn->setSecret(true);

            return;
        }

        //not RGBA
        if ( chans[i]->getIsSecret() ) {
            return;
        }
    }

    ImagePremultiplicationEnum premult = _imp->effect->getPremult();

    //not premult
    if (premult != eImagePremultiplicationPremultiplied) {
        premultWarn->setSecret(true);

        return;
    }

    bool checked[4];
    checked[3] = chans[3]->getValue();

    //alpha unchecked
    if (!checked[3]) {
        premultWarn->setSecret(true);

        return;
    }
    for (int i = 0; i < 3; ++i) {
        checked[i] = chans[i]->getValue();
        if (!checked[i]) {
            premultWarn->setSecret(false);

            return;
        }
    }

    //RGB checked
    premultWarn->setSecret(true);
} // Node::checkForPremultWarningAndCheckboxes

static void
parseLayerString(const std::string& encoded,
                 bool* isColor)
{
    if ( (encoded == kNatronRGBAPlaneUserName) ||
         ( encoded == kNatronRGBPlaneUserName) ||
         ( encoded == kNatronAlphaPlaneUserName) ) {
        *isColor = true;
    } else {
        *isColor = false;
    }
}

static bool
parseMaskChannelString(const std::string& encodedChannel,
                       std::string* nodeName,
                       std::string* layerName,
                       std::string* channelName,
                       bool *isColor)
{
    std::size_t foundLastDot = encodedChannel.find_last_of('.');

    if (foundLastDot == std::string::npos) {
        *isColor = false;
        if (encodedChannel == "None") {
            *layerName = "None";

            return true;
        }

        return false;
    }
    *channelName = encodedChannel.substr(foundLastDot + 1);

    std::string baseName = encodedChannel.substr(0, foundLastDot);
    std::size_t foundPrevDot = baseName.find_first_of('.');
    if (foundPrevDot != std::string::npos) {
        //Remove the node name
        *layerName = baseName.substr(foundPrevDot + 1);
        *nodeName = baseName.substr(0, foundPrevDot);
    } else {
        *layerName = baseName;
        nodeName->clear();
    }
    *isColor = *layerName == kNatronRGBAComponentsName || *layerName == kNatronRGBComponentsName || *layerName == kNatronAlphaComponentsName;

    return true;
}

class MergeMaskChannelData
    : public KnobChoiceMergeEntriesData
{
public:

    std::string bNode, bLayer, bChannel;
    bool isColor;
    bool dataSet;

    MergeMaskChannelData()
        : KnobChoiceMergeEntriesData()
        , isColor(false)
        , dataSet(false)
    {
    }

    virtual void clear()
    {
        dataSet = false;
        bNode.clear();
        bLayer.clear();
        bChannel.clear();
    }

    virtual ~MergeMaskChannelData()
    {
    }
};

static bool
maskChannelEqualityFunctorInternal(const std::string& aLayer,
                                   const std::string& aChannel,
                                   const std::string& bLayer,
                                   const std::string& bChannel,
                                   bool aIsColor,
                                   bool bIsColor)
{
    if ( aChannel.empty() && bChannel.empty() ) {
        // None choice
        return aLayer == bLayer;
    } else if (aChannel != bChannel) {
        return false;
    } else {
        // Same channel, check layer
        if (aLayer == bLayer) {
            return true;
        } else if (aIsColor && bIsColor) {
            return true;
        }
    }

    return false;
}

static bool
maskChannelEqualityFunctor(const std::string& a,
                           const std::string& b,
                           KnobChoiceMergeEntriesData* data)
{
    MergeMaskChannelData* mergeData = dynamic_cast<MergeMaskChannelData*>(data);

    assert(mergeData);
    std::string aNode, aLayer, aChannel;
    bool aIsColor;
    parseMaskChannelString(a, &aNode, &aLayer, &aChannel, &aIsColor);
    if (!mergeData->dataSet) {
        parseMaskChannelString(b, &mergeData->bNode, &mergeData->bLayer, &mergeData->bChannel, &mergeData->isColor);
        mergeData->dataSet = true;
    }

    return maskChannelEqualityFunctorInternal(aLayer, aChannel, mergeData->bLayer, mergeData->bChannel, aIsColor, mergeData->isColor);
}

class MergeLayerData
    : public KnobChoiceMergeEntriesData
{
public:

    bool isColor;
    bool dataSet;

    MergeLayerData()
        : KnobChoiceMergeEntriesData()
        , isColor(false)
        , dataSet(false)
    {
    }

    virtual void clear()
    {
        dataSet = false;
    }

    virtual ~MergeLayerData()
    {
    }
};

static bool
layerEqualityFunctor(const std::string& a,
                     const std::string& b,
                     KnobChoiceMergeEntriesData* data)
{
    MergeLayerData* mergeData = dynamic_cast<MergeLayerData*>(data);

    assert(mergeData);
    bool aIsColor;
    parseLayerString(a, &aIsColor);
    if (!mergeData->dataSet) {
        parseLayerString(b, &mergeData->isColor);
        mergeData->dataSet = true;
    }
    if (aIsColor && mergeData->isColor) {
        return true;
    } else if (a == b) {
        return true;
    }

    return false;
}

int
Node::getMaskChannel(int inputNb,
                     ImageComponents* comps,
                     NodePtr* maskInput) const
{
    *comps = ImageComponents::getNoneComponents();
    maskInput->reset();
    std::map<int, MaskSelector >::const_iterator it = _imp->maskSelectors.find(inputNb);

    if ( it != _imp->maskSelectors.end() ) {
        std::string maskEncoded =  it->second.channel.lock()->getActiveEntryText_mt_safe();
        std::string nodeName, layerName, channelName;
        bool isColor;
        bool ok = parseMaskChannelString(maskEncoded, &nodeName, &layerName, &channelName, &isColor);

        if ( !ok || (layerName == "None") ) {
            return -1;
        } else {
            QMutexLocker locker(&it->second.compsMutex);
            for (std::size_t i = 0; i < it->second.compsAvailable.size(); ++i) {
                if ( (it->second.compsAvailable[i].first.getLayerName() == layerName) ||
                     ( isColor && it->second.compsAvailable[i].first.isColorPlane() ) ) {
                    const std::vector<std::string>& channels = it->second.compsAvailable[i].first.getComponentsNames();
                    for (std::size_t j = 0; j < channels.size(); ++j) {
                        if (channels[j] == channelName) {
                            *comps = it->second.compsAvailable[i].first;
                            *maskInput = it->second.compsAvailable[i].second.lock();

                            return j;
                        }
                    }
                }
            }
        }
        //Default to alpha
        // *comps = ImageComponents::getAlphaComponents();
        //return 0;
    }

    return -1;
}

bool
Node::refreshChannelSelectors()
{
    if ( !isNodeCreated() ) {
        return false;
    }
    _imp->effect->setComponentsAvailableDirty(true);

    double time = getApp()->getTimeLine()->currentFrame();
    bool hasChanged = false;
    for (std::map<int, ChannelSelector>::iterator it = _imp->channelsSelectors.begin(); it != _imp->channelsSelectors.end(); ++it) {
        NodePtr node;
        if (it->first == -1) {
            node = shared_from_this();
        } else {
            node = getInput(it->first);
        }

        boost::shared_ptr<KnobChoice> layerKnob = it->second.layer.lock();

        // The Output Layer menu has a All choice, input layers menus have a None choice.
        std::vector<std::string> choices;
        if (it->second.hasAllChoice) {
            choices.push_back("All");
        } else {
            choices.push_back("None");
        }
        int gotColor = -1;
        ImageComponents colorComp;

        //
        // These are default layers that we always display in the layer selector.
        // If one of them is found in the clip preferences, we set the default value to it.
        //
        std::map<std::string, int > defaultLayers;
        {
            std::vector<std::string> projectLayers = getApp()->getProject()->getProjectDefaultLayerNames();
            for (std::size_t i = 0; i < projectLayers.size(); ++i) {
                defaultLayers[projectLayers[i]] = -1;
            }
        }


        // We may not have an input
        if (node) {
            // Get the components available on the node
            EffectInstance::ComponentsAvailableMap compsAvailable;
            node->getEffectInstance()->getComponentsAvailable(it->first != -1, true, time, &compsAvailable);
            {
                QMutexLocker k(&it->second.compsMutex);
                it->second.compsAvailable = compsAvailable;
            }
            for (EffectInstance::ComponentsAvailableMap::iterator it2 = compsAvailable.begin(); it2 != compsAvailable.end(); ++it2) {
                // Insert the color plane second in the menu
                if ( it2->first.isColorPlane() ) {
                    int numComp = it2->first.getNumComponents();
                    colorComp = it2->first;

                    assert(choices.size() > 0);
                    std::vector<std::string>::iterator pos = choices.begin();
                    ++pos; // bypass the "None" choice
                    gotColor = 1;


                    std::string colorCompName;
                    if (numComp == 1) {
                        colorCompName = kNatronAlphaPlaneUserName;
                    } else if (numComp == 3) {
                        colorCompName = kNatronRGBPlaneUserName;
                    } else if (numComp == 4) {
                        colorCompName = kNatronRGBAPlaneUserName;
                    } else {
                        assert(false);
                    }
                    choices.insert(pos, colorCompName);


                    // Increment all default indexes since we inserted color in the list
                    for (std::map<std::string, int >::iterator it = defaultLayers.begin(); it != defaultLayers.end(); ++it) {
                        if (it->second != -1) {
                            ++it->second;
                        }
                    }
                } else {
                    std::string choiceName = ImageComponents::mapNatronInternalPlaneNameToUserFriendlyPlaneName( it2->first.getLayerName() );
                    std::map<std::string, int>::iterator foundDefaultLayer = defaultLayers.find( it2->first.getLayerName() );
                    if ( foundDefaultLayer != defaultLayers.end() ) {
                        foundDefaultLayer->second = choices.size() - 1;
                    }


                    choices.push_back(choiceName);
                }
            }
        } // if (node) {

        // If we did not find the color plane, insert it since it is the unique mandatory plane.
        if (gotColor == -1) {
            assert(choices.size() > 0);
            std::vector<std::string>::iterator pos = choices.begin();
            ++pos;
            gotColor = 1;
            Q_UNUSED(gotColor);
            ///Increment all default indexes
            for (std::map<std::string, int>::iterator it = defaultLayers.begin(); it != defaultLayers.end(); ++it) {
                if (it->second != -1) {
                    ++it->second;
                }
            }
            colorComp = ImageComponents::getRGBAComponents();
            choices.insert(pos, kNatronRGBAPlaneUserName);
        }

        // Insert default layers
        for (std::map<std::string, int>::iterator itl = defaultLayers.begin(); itl != defaultLayers.end(); ++itl) {
            if (itl->second == -1) {
                std::string choiceName = ImageComponents::mapNatronInternalPlaneNameToUserFriendlyPlaneName(itl->first);
                choices.push_back(choiceName);
            }
        }

        const std::vector<std::string> currentLayerEntries = layerKnob->getEntries_mt_safe();
        const std::string curLayer_FriendlyName = layerKnob->getActiveEntryText_mt_safe();
        const std::string curLayer = ImageComponents::mapUserFriendlyPlaneNameToNatronInternalPlaneName(curLayer_FriendlyName);


        {
            MergeLayerData tmpData;
            bool menuChanged = layerKnob->populateChoices(choices, std::vector<std::string>(), layerEqualityFunctor, &tmpData);
            if (menuChanged) {
                hasChanged = true;
                s_outputLayerChanged();
            }
        }
    } // for (std::map<int,ChannelSelector>::iterator it = _imp->channelsSelectors.begin(); it != _imp->channelsSelectors.end(); ++it) {

    NodePtr prefInputNode;
    if ( !_imp->maskSelectors.empty() ) {
        int prefInputNb = getPreferredInput();
        if (prefInputNb != -1) {
            prefInputNode = getInput(prefInputNb);
        }
    }

    for (std::map<int, MaskSelector>::iterator it = _imp->maskSelectors.begin(); it != _imp->maskSelectors.end(); ++it) {
        NodePtr node;
        if (it->first == -1) {
            node = shared_from_this();
        } else {
            node = getInput(it->first);
        }


        std::vector<std::string> choices;
        choices.push_back("None");

        //Get the mask input components
        EffectInstance::ComponentsAvailableMap compsAvailable;
        std::list<EffectInstance*> markedNodes;
        if (node) {
            node->getEffectInstance()->getComponentsAvailable(true, true, time, &compsAvailable, &markedNodes);
        }

        //Also get the node's preferred input (the "main" input) components
        EffectInstance::ComponentsAvailableMap prefInputAvailComps;

        if (prefInputNode) {
            prefInputNode->getEffectInstance()->getComponentsAvailable(true, true, time, &prefInputAvailComps, &markedNodes);

            //Merge the 2 components available maps, but preferring channels coming from the Mask input
            for (EffectInstance::ComponentsAvailableMap::iterator it = prefInputAvailComps.begin(); it != prefInputAvailComps.end(); ++it) {
                //If the component is already present in the 'comps' map, only add it if we are the preferred input
                EffectInstance::ComponentsAvailableMap::iterator colorMatch = compsAvailable.end();
                bool found = false;
                for (EffectInstance::ComponentsAvailableMap::iterator it2 = compsAvailable.begin(); it2 != compsAvailable.end(); ++it2) {
                    if (it2->first == it->first) {
                        found = true;
                        break;
                    } else if ( it2->first.isColorPlane() ) {
                        colorMatch = it2;
                    }
                }
                if (!found) {
                    if ( ( colorMatch != compsAvailable.end() ) && it->first.isColorPlane() ) {
                        //we found another color components type, skip
                        continue;
                    } else {
                        compsAvailable.insert(*it);
                    }
                }
            }
        } // if (prefInputNode)


        std::vector<std::pair<ImageComponents, NodeWPtr > > compsOrdered;
        ImageComponents gotColor;
        NodePtr nodeGotColor;
        for (EffectInstance::ComponentsAvailableMap::iterator comp = compsAvailable.begin(); comp != compsAvailable.end(); ++comp) {
            if ( comp->first.isColorPlane() ) {
                //compsOrdered.insert(compsOrdered.begin(), std::make_pair(comp->first,comp->second));
                gotColor = comp->first;
                nodeGotColor = comp->second.lock();
            } else {
                compsOrdered.push_back(*comp);
            }
        }


        {
            QMutexLocker k(&it->second.compsMutex);
            it->second.compsAvailable = compsOrdered;

            // Add the components available for the color plane, but only retain RGBA in the channel selector.
            // We do this because by default the channel selector has RGBA but when input is RGB it will complain that Alpha is not available.
            if (gotColor) {
                it->second.compsAvailable.push_back( std::make_pair(gotColor, nodeGotColor) );
            }
        }

        for (std::vector<std::pair<ImageComponents, NodeWPtr > >::iterator it2 = compsOrdered.begin(); it2 != compsOrdered.end(); ++it2) {
            const std::vector<std::string>& channels = it2->first.getComponentsNames();
            bool isColor = it2->first.isColorPlane();
            const std::string& layerName = isColor ? it2->first.getComponentsGlobalName() : it2->first.getLayerName();
            NodePtr providerNode = it2->second.lock();
            std::string nodeName;
            if (providerNode) {
                nodeName = providerNode->getScriptName_mt_safe();
            }

            for (std::size_t i = 0; i < channels.size(); ++i) {
                std::string option;
                if (!isColor) {
                    option += nodeName;
                    if ( !nodeName.empty() ) {
                        option += '.';
                    }
                }
                option += layerName;
                if ( !layerName.empty() ) {
                    option += '.';
                }
                option += channels[i];
                choices.push_back(option);
            }
        }


        {
            std::vector<std::string>::iterator pos = choices.begin();
            ++pos;

            const ImageComponents& rgba = ImageComponents::getRGBAComponents();
            const std::string& rgbaCompname = rgba.getComponentsGlobalName();
            const std::vector<std::string>& rgbaChannels = rgba.getComponentsNames();
            std::vector<std::string> rgbaOptions;
            for (std::size_t i = 0; i < rgbaChannels.size(); ++i) {
                std::string option = rgbaCompname + '.' + rgbaChannels[i];
                rgbaOptions.push_back(option);
            }
            choices.insert( pos, rgbaOptions.begin(), rgbaOptions.end() );
        }

        boost::shared_ptr<KnobChoice> channelKnob = it->second.channel.lock();
        const std::vector<std::string> currentLayerEntries = channelKnob->getEntries_mt_safe();
        const std::string curChannelEncoded = channelKnob->getActiveEntryText_mt_safe();

        // This will merge previous channels with new channels available while retaining previously existing channels.
        {
            MergeMaskChannelData tmpData;
            hasChanged |= channelKnob->populateChoices(choices, std::vector<std::string>(), maskChannelEqualityFunctor, &tmpData);
        }
    }

    //Notify the effect channels have changed (the viewer needs this)
    _imp->effect->onChannelsSelectorRefreshed();

    return hasChanged;
} // Node::refreshChannelSelectors()

bool
Node::addUserComponents(const ImageComponents& comps)
{
    ///The node has node channel selector, don't allow adding a custom plane.
    KnobPtr outputLayerKnob = getKnobByName(kNatronOfxParamOutputChannels);

    if (_imp->channelsSelectors.empty() && !outputLayerKnob) {
        return false;
    }

    if (!outputLayerKnob) {
        //The effect does not have kNatronOfxParamOutputChannels but maybe the selector provided by Natron
        std::map<int, ChannelSelector>::iterator found = _imp->channelsSelectors.find(-1);
        if ( found == _imp->channelsSelectors.end() ) {
            return false;
        }
        outputLayerKnob = found->second.layer.lock();
    }

    {
        QMutexLocker k(&_imp->createdComponentsMutex);
        for (std::list<ImageComponents>::iterator it = _imp->createdComponents.begin(); it != _imp->createdComponents.end(); ++it) {
            if ( it->getLayerName() == comps.getLayerName() ) {
                return false;
            }
        }

        _imp->createdComponents.push_back(comps);
    }
    if (!_imp->isRefreshingInputRelatedData) {
        ///Clip preferences have changed
        RenderScale s(1.);
        getEffectInstance()->refreshMetaDatas_public(true);
    }
    {
        ///Set the selector to the new channel
        KnobChoice* layerChoice = dynamic_cast<KnobChoice*>( outputLayerKnob.get() );
        if (layerChoice) {
            layerChoice->setValueFromLabel(comps.getLayerName(), 0);
        }
    }

    return true;
}

void
Node::getUserCreatedComponents(std::list<ImageComponents>* comps)
{
    QMutexLocker k(&_imp->createdComponentsMutex);

    *comps = _imp->createdComponents;
}

double
Node::getHostMixingValue(double time,
                         ViewIdx view) const
{
    boost::shared_ptr<KnobDouble> mix = _imp->mixWithSource.lock();

    return mix ? mix->getValueAtTime(time, 0, view) : 1.;
}

//////////////////////////////////

InspectorNode::InspectorNode(AppInstance* app,
                             const boost::shared_ptr<NodeCollection>& group,
                             Plugin* plugin)
    : Node(app, group, plugin)
{
}

InspectorNode::~InspectorNode()
{
}

bool
InspectorNode::connectInput(const NodePtr& input,
                            int inputNumber)
{
    ///Only called by the main-thread
    assert( QThread::currentThread() == qApp->thread() );

    if ( !isEffectViewer() ) {
        return connectInputBase(input, inputNumber);
    }

    ///cannot connect more than _maxInputs inputs.
    assert( inputNumber <= getMaxInputCount() );

    assert(input);

    if ( !checkIfConnectingInputIsOk( input.get() ) ) {
        return false;
    }

    ///For effects that do not support multi-resolution, make sure the input effect is correct
    ///otherwise the rendering might crash
    if ( !getEffectInstance()->supportsMultiResolution() ) {
        CanConnectInputReturnValue ret = checkCanConnectNoMultiRes(this, input);
        if (ret != eCanConnectInput_ok) {
            return false;
        }
    }

    ///If the node 'input' is already to an input of the inspector, find it.
    ///If it has the same input number as what we want just return, otherwise
    ///disconnect it and continue as usual.
    int inputAlreadyConnected = inputIndex(input);
    if (inputAlreadyConnected != -1) {
        if (inputAlreadyConnected == inputNumber) {
            return false;
        } else {
            disconnectInput(inputAlreadyConnected);
        }
    }

    if ( !Node::connectInput(input, inputNumber) ) {
        bool creatingNodeTree = getApp()->isCreatingNodeTree();
        if (!creatingNodeTree) {
            ///Recompute the hash
            computeHash();
        }
    }

    return true;
}

void
InspectorNode::setActiveInputAndRefresh(int inputNb,
                                        bool /*fromViewer*/)
{
    assert( QThread::currentThread() == qApp->thread() );

    int maxInputs = getMaxInputCount();
    if ( ( inputNb > (maxInputs - 1) ) || (inputNb < 0) || (getInput(inputNb) == NULL) ) {
        return;
    }

    bool creatingNodeTree = getApp()->isCreatingNodeTree();
    if (!creatingNodeTree) {
        ///Recompute the hash
        computeHash();
    }

    Q_EMIT inputChanged(inputNb);
    onInputChanged(inputNb);

    runInputChangedCallback(inputNb);


    if ( isOutputNode() ) {
        OutputEffectInstance* oei = dynamic_cast<OutputEffectInstance*>( getEffectInstance().get() );
        assert(oei);
        if (oei) {
            oei->renderCurrentFrame(true);
        }
    }
}

int
InspectorNode::getPreferredInputInternal(bool connected) const
{
    bool useInputA = appPTR->getCurrentSettings()->isMergeAutoConnectingToAInput();

    ///Find an input named A
    std::string inputNameToFind, otherName;

    if ( useInputA || (getPluginID() == PLUGINID_OFX_SHUFFLE) ) {
        inputNameToFind = "A";
        otherName = "B";
    } else {
        inputNameToFind = "B";
        otherName = "A";
    }
    int foundOther = -1;
    int maxinputs = getMaxInputCount();
    for (int i = 0; i < maxinputs; ++i) {
        std::string inputLabel = getInputLabel(i);
        if (inputLabel == inputNameToFind) {
            NodePtr inp = getInput(i);
            if ( (connected && inp) || (!connected && !inp) ) {
                return i;
            }
        } else if (inputLabel == otherName) {
            foundOther = i;
        }
    }
    if (foundOther != -1) {
        NodePtr inp = getInput(foundOther);
        if ( (connected && inp) || (!connected && !inp) ) {
            return foundOther;
        }
    }

    int maxInputs = getMaxInputCount();
    for (int i = 0; i < maxInputs; ++i) {
        NodePtr inp = getInput(i);
        if ( (!inp && !connected) || (inp && connected) ) {
            return i;
        }
    }

    return -1;
}

int
InspectorNode::getPreferredInput() const
{
    return getPreferredInputInternal(true);
}

int
InspectorNode::getPreferredInputForConnection() const
{
    return getPreferredInputInternal(false);
}

NATRON_NAMESPACE_EXIT;

NATRON_NAMESPACE_USING;
#include "moc_Node.cpp"<|MERGE_RESOLUTION|>--- conflicted
+++ resolved
@@ -4733,19 +4733,11 @@
 
     // Commented-out: Some Furnace plug-ins from The Foundry (e.g F_Steadiness) are not supporting multi-resolution but actually produce an output
     // with a RoD different from the input
-<<<<<<< HEAD
 
     /*RectD outputRod;
        stat = output->getEffectInstance()->getRegionOfDefinition_public(output->getHashValue(), output->getApp()->getTimeLine()->currentFrame(), scale, ViewIdx(0), &outputRod, &isProjectFormat);
        Q_UNUSED(stat);
 
-=======
-
-    /*RectD outputRod;
-       stat = output->getEffectInstance()->getRegionOfDefinition_public(output->getHashValue(), output->getApp()->getTimeLine()->currentFrame(), scale, ViewIdx(0), &outputRod, &isProjectFormat);
-       Q_UNUSED(stat);
-
->>>>>>> 430faef1
        if ( !outputRod.isNull() && (rod != outputRod) ) {
         return Node::eCanConnectInput_multiResNotSupported;
        }*/
@@ -7320,7 +7312,6 @@
     }
 
     if ( !isSettingsPanelVisible() ) {
-<<<<<<< HEAD
         return false;
     }
 
@@ -7328,15 +7319,6 @@
         return false;
     }
 
-=======
-        return false;
-    }
-
-    if ( isSettingsPanelMinimized() ) {
-        return false;
-    }
-
->>>>>>> 430faef1
 
     return true;
 }
