--- conflicted
+++ resolved
@@ -25,17 +25,12 @@
 - def :meth:`getAppID<NatronEngine.App.getAppID>` ()
 - def :meth:`getProjectParam<NatronEngine.App.getProjectParam>` (name)
 - def :meth:`getViewNames<NatronEngine.App.getViewNames>` ()
-<<<<<<< HEAD
 - def :meth:`getViewIndex<NatronEngine.App.getViewIndex>` (viewName)
 - def :meth:`getViewName<NatronEngine.App.getViewName>` (viewIndex)
 - def :meth:`render<NatronEngine.App.render>` (effect,firstFrame,lastFrame[,frameStep])
 - def :meth:`render<NatronEngine.App.render>` (tasks)
 - def :meth:`redrawViewer<NatronEngine.App.redrawViewer>` (viewerNode)
 - def :meth:`refreshViewer<NatronEngine.App.refreshViewer>` (viewerNode [, useCache])
-=======
-- def :meth:`render<NatronEngine.App.render>` (effect,firstFrame,lastFrame[,frameStep])
-- def :meth:`render<NatronEngine.App.render>` (tasks)
->>>>>>> e0b1b6e2
 - def :meth:`saveTempProject<NatronEngine.App.saveTempProject>` (filename)
 - def :meth:`saveProject<NatronEngine.App.saveProject>` (filename)
 - def :meth:`saveProjectAs<NatronEngine.App.saveProjectAs>` (filename)
@@ -277,9 +272,8 @@
 
   *Default*: False
 
-<<<<<<< HEAD
-    *Description*: When True the node will not be part visible and not saved into any project.
-    The node can be used for internal use, e.g in a Python script.
+  *Description*: When True the node will not be part visible and not saved into any project.
+  The node can be used for internal use, e.g in a Python script.
 
 
 - *Name*: **CreateNodeArgsPropPreset**
@@ -289,10 +283,6 @@
     *Type*: string
 
     *Default*: None
-=======
-  *Description*: When True the node will not be part of the project. The node can be used for internal used, e.g. in a Python script but will
-  not appear to the user. It will also not be saved in the project.
->>>>>>> e0b1b6e2
 
     *Description*: Indicates the name of the presets to use when loading the node.
     The preset name must correspond to a valid label of a preset file (.nps) that was found by Natron.
@@ -307,11 +297,7 @@
 
   *Default*: False
 
-<<<<<<< HEAD
-    *Description*:  * If True, the node will not have any GUI created. The property CreateNodeArgsPropVolatile set to True implies this.
-=======
-  *Description*:  * If True, the node will not have any GUI created. The property CreateNodeArgsPropOutOfProject set to True implies this.
->>>>>>> e0b1b6e2
+  *Description*:  * If True, the node will not have any GUI created. The property CreateNodeArgsPropVolatile set to True implies this.
 
 
 - *Name*: **CreateNodeArgsPropSettingsOpened**
@@ -322,13 +308,8 @@
 
   *Default*: False
 
-<<<<<<< HEAD
-    *Description*:  * If True, the node settings panel will not be opened by default when created.
+  *Description*:  * If True, the node settings panel will not be opened by default when created.
   If the property CreateNodeArgsPropNoNodeGUI is set to true or CreateNodeArgsPropVolatile
-=======
-  *Description*:  * If True, the node settings panel will not be opened by default when created.
-  If the property CreateNodeArgsPropNoNodeGUI is set to true or CreateNodeArgsPropOutOfProject
->>>>>>> e0b1b6e2
   is set to true, this property has no effet.
 
 
@@ -340,13 +321,8 @@
 
   *Default*: False
 
-<<<<<<< HEAD
-    *Description*:  * If True, Natron will try to automatically connect the node to others depending on the user selection.
+  *Description*:  * If True, Natron will try to automatically connect the node to others depending on the user selection.
   If the property CreateNodeArgsPropNoNodeGUI is set to true or CreateNodeArgsPropVolatile
-=======
-  *Description*:  * If True, Natron will try to automatically connect the node to others depending on the user selection.
-  If the property CreateNodeArgsPropNoNodeGUI is set to true or CreateNodeArgsPropOutOfProject
->>>>>>> e0b1b6e2
   is set to true, this property has no effet.
 
 
@@ -358,13 +334,8 @@
 
   *Default*: False
 
-<<<<<<< HEAD
-    *Description*:  Natron will push a undo/redo command to the stack when creating this node.
+  *Description*:  Natron will push a undo/redo command to the stack when creating this node.
   If the property CreateNodeArgsPropNoNodeGUI is set to true or CreateNodeArgsPropVolatile
-=======
-  *Description*:  Natron will push a undo/redo command to the stack when creating this node.
-  If the property CreateNodeArgsPropNoNodeGUI is set to true or CreateNodeArgsPropOutOfProject
->>>>>>> e0b1b6e2
   is set to true, this property has no effect.
 
 
