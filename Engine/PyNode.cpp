/* ***** BEGIN LICENSE BLOCK *****
 * This file is part of Natron <http://www.natron.fr/>,
 * Copyright (C) 2013-2017 INRIA and Alexandre Gauthier-Foichat
 *
 * Natron is free software: you can redistribute it and/or modify
 * it under the terms of the GNU General Public License as published by
 * the Free Software Foundation; either version 2 of the License, or
 * (at your option) any later version.
 *
 * Natron is distributed in the hope that it will be useful,
 * but WITHOUT ANY WARRANTY; without even the implied warranty of
 * MERCHANTABILITY or FITNESS FOR A PARTICULAR PURPOSE.  See the
 * GNU General Public License for more details.
 *
 * You should have received a copy of the GNU General Public License
 * along with Natron.  If not, see <http://www.gnu.org/licenses/gpl-2.0.html>
 * ***** END LICENSE BLOCK ***** */

// ***** BEGIN PYTHON BLOCK *****
// from <https://docs.python.org/3/c-api/intro.html#include-files>:
// "Since Python may define some pre-processor definitions which affect the standard headers on some systems, you must include Python.h before any standard headers are included."
#include <Python.h>
// ***** END PYTHON BLOCK *****

#include "PyNode.h"

#include <cassert>
#include <stdexcept>
#include <sstream> // stringstream

#if !defined(Q_MOC_RUN) && !defined(SBK_RUN)
GCC_DIAG_UNUSED_LOCAL_TYPEDEFS_OFF
#include <boost/algorithm/string/predicate.hpp>
#include <boost/algorithm/string/case_conv.hpp>
GCC_DIAG_UNUSED_LOCAL_TYPEDEFS_ON
#endif


GCC_DIAG_UNUSED_LOCAL_TYPEDEFS_OFF
CLANG_DIAG_OFF(mismatched-tags)
GCC_DIAG_OFF(unused-parameter)
#include "natronengine_python.h"
#include <shiboken.h> // produces many warnings
GCC_DIAG_UNUSED_LOCAL_TYPEDEFS_ON
CLANG_DIAG_ON(mismatched-tags)
GCC_DIAG_ON(unused-parameter)


#include "Engine/Node.h"
#include "Engine/KnobTypes.h"
#include "Engine/KnobFile.h"
#include "Engine/AppInstance.h"
#include "Engine/EffectInstance.h"
#include "Engine/NodeGroup.h"
#include "Engine/PyAppInstance.h"
#include "Engine/PyRoto.h"
#include "Engine/PyTracker.h"
#include "Engine/Project.h"
#include "Engine/RotoPaintPrivate.h"
#include "Engine/TrackerNode.h"
#include "Engine/TrackerHelper.h"

#include "Engine/Hash64.h"

NATRON_NAMESPACE_ENTER;
NATRON_PYTHON_NAMESPACE_ENTER;

ImageLayer::ImageLayer(const QString& layerName,
                       const QString& componentsPrettyName,
                       const QStringList& componentsName)
    : _layerName(layerName)
    , _componentsPrettyName(componentsPrettyName)
    , _componentsName(componentsName)
    , _comps()
{
    std::vector<std::string> channels( componentsName.size() );
    int i = 0;

    for (QStringList::const_iterator it = componentsName.begin(); it != componentsName.end(); ++it, ++i) {
        channels[i] = it->toStdString();
    }
    _comps.reset( new ImagePlaneDesc(layerName.toStdString(), "", componentsPrettyName.toStdString(), channels) );

}

ImageLayer::ImageLayer(const ImagePlaneDesc& comps)
    : _layerName( QString::fromUtf8( comps.getPlaneLabel().c_str() ) )
    , _componentsPrettyName( QString::fromUtf8( comps.getChannelsLabel().c_str() ) )
{
    const std::vector<std::string>& channels = comps.getChannels();

    for (std::size_t i = 0; i < channels.size(); ++i) {
        _componentsName.push_back( QString::fromUtf8( channels[i].c_str() ) );
    }
    _comps.reset( new ImagePlaneDesc(comps) );
}

int
ImageLayer::getHash(const ImageLayer& layer)
{
    Hash64 h;

    Hash64::appendQString(QString::fromUtf8( layer._comps->getPlaneLabel().c_str() ), &h );

    const std::vector<std::string>& comps = layer._comps->getChannels();
    for (std::size_t i = 0; i < comps.size(); ++i) {
        Hash64::appendQString(QString::fromUtf8( comps[i].c_str() ), &h );
    }

    return (int)h.value();
}

bool
ImageLayer::isColorPlane() const
{
    return _comps->isColorPlane();
}

int
ImageLayer::getNumComponents() const
{
    return _comps->getNumComponents();
}

const QString&
ImageLayer::getLayerName() const
{
    return _layerName;
}

const QStringList&
ImageLayer::getComponentsNames() const
{
    return _componentsName;
}

const QString&
ImageLayer::getComponentsPrettyName() const
{
    return _componentsPrettyName;
}

bool
ImageLayer::operator==(const ImageLayer& other) const
{
    return _comps == other._comps;
}

bool
ImageLayer::operator<(const ImageLayer& other) const
{
    return _comps < other._comps;
}

/*
 * These are default presets image components
 */
ImageLayer
ImageLayer::getNoneComponents()
{
    return ImageLayer( ImagePlaneDesc::getNoneComponents() );
}

ImageLayer
ImageLayer::getRGBAComponents()
{
    return ImageLayer( ImagePlaneDesc::getRGBAComponents() );
}

ImageLayer
ImageLayer::getRGBComponents()
{
    return ImageLayer( ImagePlaneDesc::getRGBComponents() );
}

ImageLayer
ImageLayer::getAlphaComponents()
{
    return ImageLayer( ImagePlaneDesc::getAlphaComponents() );
}

ImageLayer
ImageLayer::getBackwardMotionComponents()
{
    return ImageLayer( ImagePlaneDesc::getBackwardMotionComponents() );
}

ImageLayer
ImageLayer::getForwardMotionComponents()
{
    return ImageLayer( ImagePlaneDesc::getForwardMotionComponents() );
}

ImageLayer
ImageLayer::getDisparityLeftComponents()
{
    return ImageLayer( ImagePlaneDesc::getDisparityLeftComponents() );
}

ImageLayer
ImageLayer::getDisparityRightComponents()
{
    return ImageLayer( ImagePlaneDesc::getDisparityRightComponents() );
}

UserParamHolder::UserParamHolder()
    : _holder()
{
}

UserParamHolder::UserParamHolder(const KnobHolderPtr& holder)
    : _holder(holder)
{
}

void
UserParamHolder::setHolder(const KnobHolderPtr& holder)
{
    assert(!_holder.lock());
    _holder = holder;
}

Effect::Effect(const NodePtr& node)
    : Group()
    , UserParamHolder(node ? node->getEffectInstance() : KnobHolderPtr())
    , _node(node)
{
    if (node) {
        NodeGroupPtr grp;
        if ( node->getEffectInstance() ) {
            grp = toNodeGroup( node->getEffectInstance()->shared_from_this() );
            init( boost::dynamic_pointer_cast<NodeCollection>(grp) );
        }
    }
}

Effect::~Effect()
{
}

NodePtr
Effect::getInternalNode() const
{
    return _node.lock();
}

EffectInstancePtr
Effect::getCurrentEffectInstance() const
{
    NodePtr internalNode = getInternalNode();
    if (!internalNode) {
        return EffectInstancePtr();
    }

    // Get the last python API caller
    EffectInstancePtr effectTLS = appPTR->getLastPythonAPICaller_TLS();
    if (!effectTLS) {
        return internalNode->getEffectInstance();
    }

    // If the last caller is the same Node, return it
    if (effectTLS->getNode() == internalNode) {
        return effectTLS;
    } else {
        // If the python API caller is a render clone, make sure we return a clone for the same render.
        // If it's not a render clone, just return the main instance
        if (!effectTLS->isRenderClone()) {
            return internalNode->getEffectInstance();
        }
        FrameViewRenderKey key = {effectTLS->getCurrentRenderTime(), effectTLS->getCurrentRenderView(), effectTLS->getCurrentRender()};
        EffectInstancePtr ret = toEffectInstance(internalNode->getEffectInstance()->createRenderClone(key));
        return ret;
    }
}

bool
Effect::isReaderNode()
{
    NodePtr n = getInternalNode();

    if (!n) {
        PythonSetNullError();
        return false;
    }

    return n->getEffectInstance()->isReader();
}

Group*
Effect::getContainerGroup() const
{
    NodePtr n = getInternalNode();

    if (!n) {
        PythonSetNullError();
        return 0;
    }
    NodeCollectionPtr container = n->getGroup();
    if (!container) {
        return 0;
    }
    NodeGroupPtr isGroup = toNodeGroup(container);
    if (isGroup) {
        return App::createEffectFromNodeWrapper(isGroup->getNode());
    } else {
        assert(container == n->getApp()->getProject());
        return App::createAppFromAppInstance(n->getApp());
    }
}

bool
Effect::isWriterNode()
{
    NodePtr n = getInternalNode();

    if (!n) {
        PythonSetNullError();
        return false;
    }

    return n->getEffectInstance()->isWriter();
}

void
Effect::destroy(bool autoReconnect)
{
    NodePtr n = getInternalNode();

    if (!n) {
        PythonSetNullError();
        return;
    }

    n->destroyNode(false, autoReconnect);
}

int
Effect::getMaxInputCount() const
{
    NodePtr n = getInternalNode();

    if (!n) {
        PythonSetNullError();
        return 0;
    }

    return n->getMaxInputCount();
}

bool
Effect::canConnectInput(int inputNumber,
                        const Effect* node) const
{
    if (!node) {
        PythonSetNullError();
        return false;
    }

    if ( !node->getInternalNode() ) {
        PythonSetNullError();
        return false;
    }

    NodePtr n = getInternalNode();

    if (!n) {
        PythonSetNullError();
        return 0;
    }
    Node::CanConnectInputReturnValue ret = n->canConnectInput(node->getInternalNode(), inputNumber);

    return ret == Node::eCanConnectInput_ok ||
           ret == Node::eCanConnectInput_differentFPS ||
           ret == Node::eCanConnectInput_differentPars;
}

bool
Effect::connectInput(int inputNumber,
                     const Effect* input)
{

    if ( canConnectInput(inputNumber, input) ) {
        return getInternalNode()->connectInput(input->getInternalNode(), inputNumber);
    } else {
        return false;
    }
}

void
Effect::disconnectInput(int inputNumber)
{
    NodePtr n = getInternalNode();

    if (!n) {
        PythonSetNullError();
        return;
    }
    n->disconnectInput(inputNumber);
}

Effect*
Effect::getInput(int inputNumber) const
{


    EffectInstancePtr effect = getCurrentEffectInstance();
    if (!effect) {
        PythonSetNullError();
        return 0;
    }
    EffectInstancePtr inputEffect = effect->getInputRenderEffectAtAnyTimeView(inputNumber);
    if (!inputEffect) {
        return 0;
    }
    NodePtr inputNode = inputEffect->getNode();
    if (inputNode) {
        return App::createEffectFromNodeWrapper(inputNode);
    }

    return 0;
}

Effect*
Effect::getInput(const QString& inputLabel) const
{
    EffectInstancePtr effect = getCurrentEffectInstance();
    if (!effect) {
        PythonSetNullError();
        return 0;
    }
    int maxInputs = effect->getMaxInputCount();
    for (int i = 0; i < maxInputs; ++i) {
        if (QString::fromUtf8(effect->getNode()->getInputLabel(i).c_str()) == inputLabel) {

            EffectInstancePtr inputEffect = effect->getInputRenderEffectAtAnyTimeView(i);
            if (!inputEffect) {
                return 0;
            }
            NodePtr inputNode = inputEffect->getNode();
            if (inputNode) {
                return App::createEffectFromNodeWrapper(inputNode);
            }
        }
    }
    return 0;
}

QString
Effect::getScriptName() const
{
    NodePtr n = getInternalNode();

    if (!n) {
        PythonSetNullError();
        return QString();
    }
    return QString::fromUtf8( n->getScriptName_mt_safe().c_str() );
}

bool
Effect::setScriptName(const QString& scriptName)
{
    NodePtr n = getInternalNode();

    if (!n) {
        PythonSetNullError();
        return false;
    }
    try {
        n->setScriptName( scriptName.toStdString() );
    } catch (...) {
        return false;
    }

    return true;
}

QString
Effect::getLabel() const
{
    NodePtr n = getInternalNode();

    if (!n) {
        PythonSetNullError();
        return QString();
    }
    return QString::fromUtf8( n->getLabel_mt_safe().c_str() );
}

void
Effect::setLabel(const QString& name)
{
    NodePtr n = getInternalNode();

    if (!n) {
        PythonSetNullError();
        return;
    }
    return n->setLabel( name.toStdString() );
}

QString
Effect::getInputLabel(int inputNumber)
{
    NodePtr n = getInternalNode();

    if (!n) {
        PythonSetNullError();
        return QString();
    }
    try {
        return QString::fromUtf8( n->getInputLabel(inputNumber).c_str() );
    } catch (const std::exception& e) {
        PyErr_SetString(PyExc_IndexError, e.what());
        getInternalNode()->getApp()->appendToScriptEditor( e.what() );
    }

    return QString();
}

QString
Effect::getPluginID() const
{
    NodePtr n = getInternalNode();

    if (!n) {
        PythonSetNullError();
        return QString();
    }
    return QString::fromUtf8( n->getPluginID().c_str() );
}

Param*
Effect::createParamWrapperForKnob(const KnobIPtr& knob)
{

    if (!knob) {
        PythonSetNullError();
        return 0;
    }

    // Try to re-use an existing Effect object that was created for this node.
    KnobHolderPtr holder = knob->getHolder();
    if (holder) {


        // Get a pointer to the node if this param is held by a node
        NodePtr node;
        KnobTableItemPtr isItem = toKnobTableItem(holder);
        EffectInstancePtr isEffect = toEffectInstance(holder);
        if (isItem) {
            KnobItemsTablePtr model = isItem->getModel();
            if (!model) {
                return 0;
            }
            node = model->getNode();
        } else if (isEffect) {
            node = isEffect->getNode();
        }

        // Ge the app pointer, there may be none if the knob is an application setting
        AppInstancePtr app = holder->getApp();

        std::stringstream ss;
        // We assign the existing attribute to a temporary attribute that we delete afterwards
        ss << kPythonTmpCheckerVariable << " = ";

        if (!app) {
            // This is an application setting
            ss << NATRON_ENGINE_PYTHON_MODULE_NAME << ".natron.settings";
        } else {

            ss << holder->getApp()->getAppIDString();
            if (node) {
                // This is a knob of a node
                ss << "." << node->getFullyQualifiedName();
            }
            if (isItem) {
                // This is a knob of a table item (such as a Bezier/ Track etc...)
                ss << "." << isItem->getModel()->getPythonPrefix() << "." << isItem->getFullyQualifiedName();
            }
        }
        ss << "." << knob->getName();
        std::string script = ss.str();

        // Interpret the script and check if kPythonTmpCheckerVariable was set.
        // We then retrieve its C++ equivalent and return it
        bool ok = NATRON_PYTHON_NAMESPACE::interpretPythonScript(script, 0, 0);

        // Clear errors if our call to interpretPythonScript failed, we don't want the
        // calling function to fail aswell.
        PyErr_Clear();
        if (ok) {

            // Check if the kPythonTmpCheckerVariable was correctly assigned
            PyObject* pyParam = 0;
            PyObject* mainModule = NATRON_PYTHON_NAMESPACE::getMainModule();
            if ( PyObject_HasAttrString(mainModule, kPythonTmpCheckerVariable) ) {
                pyParam = PyObject_GetAttrString(mainModule, kPythonTmpCheckerVariable);
                if (pyParam == Py_None) {
                    pyParam = 0;
                }
            }

            // The kPythonTmpCheckerVariable was set, check that it is valid and convert it to our C++ type
            Param* cppParam = 0;
            if (pyParam && Shiboken::Object::isValid(pyParam)) {
                cppParam = (Param*)Shiboken::Conversions::cppPointer(SbkNatronEngineTypes[SBK_PARAM_IDX], (SbkObject*)pyParam);
            }

            // Ensure we remove the kPythonTmpCheckerVariable attribute
            NATRON_PYTHON_NAMESPACE::interpretPythonScript("del " kPythonTmpCheckerVariable, 0, 0);

            if (cppParam) {
                return cppParam;
            }
        }

    }

    // We did not find an already existing attribute, create one

    int dims = knob->getNDimensions();
    KnobIntPtr isInt = toKnobInt(knob);
    KnobDoublePtr isDouble = toKnobDouble(knob);
    KnobBoolPtr isBool = toKnobBool(knob);
    KnobChoicePtr isChoice = toKnobChoice(knob);
    KnobColorPtr isColor = toKnobColor(knob);
    KnobStringPtr isString = toKnobString(knob);
    KnobFilePtr isFile = toKnobFile(knob);
    KnobPathPtr isPath = toKnobPath(knob);
    KnobButtonPtr isButton = toKnobButton(knob);
    KnobGroupPtr isGroup = toKnobGroup(knob);
    KnobPagePtr isPage = toKnobPage(knob);
    KnobParametricPtr isParametric = toKnobParametric(knob);
    KnobSeparatorPtr isSep = toKnobSeparator(knob);

    if (isInt) {
        switch (dims) {
        case 1:

            return new IntParam(isInt);
        case 2:

            return new Int2DParam(isInt);
        case 3:

            return new Int3DParam(isInt);
        default:
            break;
        }
    } else if (isDouble) {
        switch (dims) {
        case 1:

            return new DoubleParam(isDouble);
        case 2:

            return new Double2DParam(isDouble);
        case 3:

            return new Double3DParam(isDouble);
        default:
            break;
        }
    } else if (isBool) {
        return new BooleanParam(isBool);
    } else if (isChoice) {
        return new ChoiceParam(isChoice);
    } else if (isColor) {
        return new ColorParam(isColor);
    } else if (isString) {
        return new StringParam(isString);
    } else if (isFile) {
        return new FileParam(isFile);
    } else if (isPath) {
        return new PathParam(isPath);
    } else if (isGroup) {
        return new GroupParam(isGroup);
    } else if (isPage) {
        return new PageParam(isPage);
    } else if (isParametric) {
        return new ParametricParam(isParametric);
    } else if (isButton) {
        return new ButtonParam(isButton);
    } else if (isSep) {
        return new SeparatorParam(isSep);
    }

    return NULL;
} // Effect::createParamWrapperForKnob

std::list<Param*>
Effect::getParams() const
{
    std::list<Param*> ret;
    NodePtr n = getInternalNode();

    if (!n) {
        PythonSetNullError();
        return ret;
    }
    const KnobsVec& knobs = n->getKnobs();

    for (KnobsVec::const_iterator it = knobs.begin(); it != knobs.end(); ++it) {
        Param* p = createParamWrapperForKnob(*it);
        if (p) {
            ret.push_back(p);
        }
    }

    return ret;
}

Param*
Effect::getParam(const QString& name) const
{
<<<<<<< HEAD
    NodePtr n = getInternalNode();

    if (!n) {
        PythonSetNullError();
        return 0;
    }
    KnobIPtr knob = n->getKnobByName( name.toStdString() );
=======
    NodePtr node = getInternalNode();

    QString fallbackSearchName;
    if (node->getApp()->isCreatingPythonGroup()) {
        // Before Natron 2.2.3, all dynamic choice parameters for multiplane had a string parameter.
        // The string parameter had the same name as the choice parameter plus "Choice" appended.
        // If we found such a parameter, retrieve the string from it.
        QString str = QString::fromUtf8("Choice");
        if (name.endsWith(str)) {
            fallbackSearchName = name.mid(0, name.size() - str.size());
        }
    }
    KnobPtr knob = node->getKnobByName( name.toStdString() );
>>>>>>> cd798f34

    if (knob) {
        return createParamWrapperForKnob(knob);
    } else {
        if (!fallbackSearchName.isEmpty()) {
            return getParam(fallbackSearchName);
        }
        return NULL;
    }
}

double
Effect::getCurrentTime() const
{
   EffectInstancePtr effect = getCurrentEffectInstance();

    if (!effect) {
        PythonSetNullError();
        return 0.;
    }
    return effect->getCurrentRenderTime();
}

void
Effect::setPosition(double x,
                    double y)
{
    NodePtr n = getInternalNode();

    if (!n) {
        PythonSetNullError();
        return ;
    }
    n->setPosition(x, y);
}

void
Effect::getPosition(double* x,
                    double* y) const
{
    NodePtr n = getInternalNode();

    if (!n) {
        PythonSetNullError();
        return;
    }
    n->getPosition(x, y);
}

void
Effect::setSize(double w,
                double h)
{
    NodePtr n = getInternalNode();

    if (!n) {
        PythonSetNullError();
        return ;
    }
    n->setSize(w, h);
}

void
Effect::getSize(double* w,
                double* h) const
{
    NodePtr n = getInternalNode();

    if (!n) {
        PythonSetNullError();
        return;
    }
    n->getSize(w, h);
}

void
Effect::getColor(double* r,
                 double *g,
                 double* b) const
{
    NodePtr n = getInternalNode();

    if (!n) {
        PythonSetNullError();
        return;
    }
    bool hasColor = n->getColor(r, g, b);
    Q_UNUSED(hasColor);
}

void
Effect::setColor(double r,
                 double g,
                 double b)
{
    NodePtr n = getInternalNode();

    if (!n) {
        PythonSetNullError();
        return ;
    }
    n->setColor(r, g, b);
}

bool
Effect::isNodeSelected() const
{
    NodePtr n = getInternalNode();

    if (!n) {
        PythonSetNullError();
        return false;
    }
    return n->isUserSelected();
}

bool
Effect::isNodeActivated() const
{
    NodePtr n = getInternalNode();

    if (!n) {
        PythonSetNullError();
        return false;
    }
    return n->isActivated();
}

void
Effect::beginChanges()
{
    NodePtr n = getInternalNode();

    if (!n) {
        PythonSetNullError();
        return;
    }
    n->getEffectInstance()->beginChanges();
    n->beginInputEdition();
}

void
Effect::endChanges()
{
    NodePtr n = getInternalNode();

    if (!n) {
        PythonSetNullError();
        return;
    }
    n->getEffectInstance()->endChanges();
    n->endInputEdition(true);
}

void
Effect::beginParametersUndoCommand(const QString& name)
{
    NodePtr n = getInternalNode();

    if (!n) {
        PythonSetNullError();
        return;
    }
    EffectInstancePtr effect = n->getEffectInstance();
    if (!effect) {
        PythonSetNullError();
        return;
    }
    effect->beginMultipleEdits(name.toStdString());
}

void
Effect::endParametersUndoCommand()
{
    NodePtr n = getInternalNode();

    if (!n) {
        PythonSetNullError();
        return;
    }
    EffectInstancePtr effect = n->getEffectInstance();
    if (!effect) {
        PythonSetNullError();
        return;
    }
    effect->endMultipleEdits();
}

IntParam*
UserParamHolder::createIntParam(const QString& name,
                                const QString& label)
{
    KnobHolderPtr holder = _holder.lock();
    if (!holder) {
        PythonSetNullError();
        return NULL;
    }
    KnobIntPtr knob = holder->createIntKnob(name.toStdString(), label.toStdString(), 1);

    if (knob) {
        KnobPagePtr userPage = holder->getOrCreateUserPageKnob();
        if (userPage) {
            userPage->addKnob(knob);
        }

        IntParam* ret = dynamic_cast<IntParam*>(Effect::createParamWrapperForKnob(knob));
        assert(ret);
        return ret;
    } else {
        return 0;
    }
}

Int2DParam*
UserParamHolder::createInt2DParam(const QString& name,
                                  const QString& label)
{
    KnobHolderPtr holder = _holder.lock();
    if (!holder) {
        PythonSetNullError();
        return NULL;
    }
    KnobIntPtr knob = holder->createIntKnob(name.toStdString(), label.toStdString(), 2);

    if (knob) {
        KnobPagePtr userPage = holder->getOrCreateUserPageKnob();
        if (userPage) {
            userPage->addKnob(knob);
        }

        Int2DParam* ret = dynamic_cast<Int2DParam*>(Effect::createParamWrapperForKnob(knob));
        assert(ret);
        return ret;
    } else {
        return 0;
    }
}

Int3DParam*
UserParamHolder::createInt3DParam(const QString& name,
                                  const QString& label)
{
    KnobHolderPtr holder = _holder.lock();
    if (!holder) {
        PythonSetNullError();
        return NULL;
    }
    KnobIntPtr knob = holder->createIntKnob(name.toStdString(), label.toStdString(), 3);

    if (knob) {
        KnobPagePtr userPage = holder->getOrCreateUserPageKnob();
        if (userPage) {
            userPage->addKnob(knob);
        }

        Int3DParam* ret = dynamic_cast<Int3DParam*>(Effect::createParamWrapperForKnob(knob));
        assert(ret);
        return ret;
    } else {
        return 0;
    }
}

DoubleParam*
UserParamHolder::createDoubleParam(const QString& name,
                                   const QString& label)
{
    KnobHolderPtr holder = _holder.lock();
    if (!holder) {
        PythonSetNullError();
        return NULL;
    }
    KnobDoublePtr knob = holder->createDoubleKnob(name.toStdString(), label.toStdString(), 1);

    if (knob) {
        KnobPagePtr userPage = holder->getOrCreateUserPageKnob();
        if (userPage) {
            userPage->addKnob(knob);
        }

        DoubleParam* ret = dynamic_cast<DoubleParam*>(Effect::createParamWrapperForKnob(knob));
        assert(ret);
        return ret;
    } else {
        return 0;
    }
}

Double2DParam*
UserParamHolder::createDouble2DParam(const QString& name,
                                     const QString& label)
{
    KnobHolderPtr holder = _holder.lock();
    if (!holder) {
        PythonSetNullError();
        return NULL;
    }
    KnobDoublePtr knob = holder->createDoubleKnob(name.toStdString(), label.toStdString(), 2);

    if (knob) {
        KnobPagePtr userPage = holder->getOrCreateUserPageKnob();
        if (userPage) {
            userPage->addKnob(knob);
        }

        Double2DParam* ret = dynamic_cast<Double2DParam*>(Effect::createParamWrapperForKnob(knob));
        assert(ret);
        return ret;
    } else {
        return 0;
    }
}

Double3DParam*
UserParamHolder::createDouble3DParam(const QString& name,
                                     const QString& label)
{
    KnobHolderPtr holder = _holder.lock();
    if (!holder) {
        PythonSetNullError();
        return NULL;
    }
    KnobDoublePtr knob = holder->createDoubleKnob(name.toStdString(), label.toStdString(), 3);

    if (knob) {
        KnobPagePtr userPage = holder->getOrCreateUserPageKnob();
        if (userPage) {
            userPage->addKnob(knob);
        }

        Double3DParam* ret = dynamic_cast<Double3DParam*>(Effect::createParamWrapperForKnob(knob));
        assert(ret);
        return ret;
    } else {
        return 0;
    }
}

BooleanParam*
UserParamHolder::createBooleanParam(const QString& name,
                                    const QString& label)
{
    KnobHolderPtr holder = _holder.lock();
    if (!holder) {
        PythonSetNullError();
        return NULL;
    }
    KnobBoolPtr knob = holder->createBoolKnob( name.toStdString(), label.toStdString() );

    if (knob) {
        KnobPagePtr userPage = holder->getOrCreateUserPageKnob();
        if (userPage) {
            userPage->addKnob(knob);
        }

        BooleanParam* ret = dynamic_cast<BooleanParam*>(Effect::createParamWrapperForKnob(knob));
        assert(ret);
        return ret;
    } else {
        return 0;
    }
}

ChoiceParam*
UserParamHolder::createChoiceParam(const QString& name,
                                   const QString& label)
{
    KnobHolderPtr holder = _holder.lock();
    if (!holder) {
        PythonSetNullError();
        return NULL;
    }
    KnobChoicePtr knob = holder->createChoiceKnob( name.toStdString(), label.toStdString() );

    if (knob) {
        KnobPagePtr userPage = holder->getOrCreateUserPageKnob();
        if (userPage) {
            userPage->addKnob(knob);
        }

        ChoiceParam* ret = dynamic_cast<ChoiceParam*>(Effect::createParamWrapperForKnob(knob));
        assert(ret);
        return ret;
    } else {
        return 0;
    }
}

ColorParam*
UserParamHolder::createColorParam(const QString& name,
                                  const QString& label,
                                  bool useAlpha)
{
    KnobHolderPtr holder = _holder.lock();
    if (!holder) {
        PythonSetNullError();
        return NULL;
    }
    KnobColorPtr knob = holder->createColorKnob(name.toStdString(), label.toStdString(), useAlpha ? 4 : 3);

    if (knob) {
        KnobPagePtr userPage = holder->getOrCreateUserPageKnob();
        if (userPage) {
            userPage->addKnob(knob);
        }
        ColorParam* ret = dynamic_cast<ColorParam*>(Effect::createParamWrapperForKnob(knob));
        assert(ret);
        return ret;
    } else {
        return 0;
    }
}

StringParam*
UserParamHolder::createStringParam(const QString& name,
                                   const QString& label)
{
    KnobHolderPtr holder = _holder.lock();
    if (!holder) {
        PythonSetNullError();
        return NULL;
    }
    KnobStringPtr knob = holder->createStringKnob( name.toStdString(), label.toStdString() );

    if (knob) {
        KnobPagePtr userPage = holder->getOrCreateUserPageKnob();
        if (userPage) {
            userPage->addKnob(knob);
        }
        StringParam* ret = dynamic_cast<StringParam*>(Effect::createParamWrapperForKnob(knob));
        assert(ret);
        return ret;
    } else {
        return 0;
    }
}

FileParam*
UserParamHolder::createFileParam(const QString& name,
                                 const QString& label)
{
    KnobHolderPtr holder = _holder.lock();
    if (!holder) {
        PythonSetNullError();
        return NULL;
    }
    KnobFilePtr knob = holder->createFileKnob( name.toStdString(), label.toStdString() );

    if (knob) {
        KnobPagePtr userPage = holder->getOrCreateUserPageKnob();
        if (userPage) {
            userPage->addKnob(knob);
        }
        knob->setDialogType(KnobFile::eKnobFileDialogTypeOpenFile);
        FileParam* ret = dynamic_cast<FileParam*>(Effect::createParamWrapperForKnob(knob));
        assert(ret);
        return ret;
    } else {
        return 0;
    }
}

FileParam*
UserParamHolder::createOutputFileParam(const QString& name,
                                       const QString& label)
{
    KnobHolderPtr holder = _holder.lock();
    if (!holder) {
        PythonSetNullError();
        return NULL;
    }
    KnobFilePtr knob = holder->createFileKnob( name.toStdString(), label.toStdString() );

    if (knob) {
        KnobPagePtr userPage = holder->getOrCreateUserPageKnob();
        if (userPage) {
            userPage->addKnob(knob);
        }
        knob->setDialogType(KnobFile::eKnobFileDialogTypeSaveFile);
        FileParam* ret = dynamic_cast<FileParam*>(Effect::createParamWrapperForKnob(knob));
        assert(ret);
        return ret;
    } else {
        return 0;
    }
}

PathParam*
UserParamHolder::createPathParam(const QString& name,
                                 const QString& label)
{
    KnobHolderPtr holder = _holder.lock();
    if (!holder) {
        PythonSetNullError();
        return NULL;
    }
    KnobPathPtr knob = holder->createPathKnob( name.toStdString(), label.toStdString() );

    if (knob) {
        KnobPagePtr userPage = holder->getOrCreateUserPageKnob();
        if (userPage) {
            userPage->addKnob(knob);
        }

        PathParam* ret = dynamic_cast<PathParam*>(Effect::createParamWrapperForKnob(knob));
        assert(ret);
        return ret;
    } else {
        return 0;
    }
}

ButtonParam*
UserParamHolder::createButtonParam(const QString& name,
                                   const QString& label)
{
    KnobHolderPtr holder = _holder.lock();
    if (!holder) {
        PythonSetNullError();
        return NULL;
    }
    KnobButtonPtr knob = holder->createButtonKnob( name.toStdString(), label.toStdString() );

    if (knob) {
        KnobPagePtr userPage = holder->getOrCreateUserPageKnob();
        if (userPage) {
            userPage->addKnob(knob);
        }
        ButtonParam* ret = dynamic_cast<ButtonParam*>(Effect::createParamWrapperForKnob(knob));
        assert(ret);
        return ret;
    } else {
        return 0;
    }
}

SeparatorParam*
UserParamHolder::createSeparatorParam(const QString& name,
                                      const QString& label)
{
    KnobHolderPtr holder = _holder.lock();
    if (!holder) {
        PythonSetNullError();
        return NULL;
    }
    KnobSeparatorPtr knob = holder->createSeparatorKnob( name.toStdString(), label.toStdString() );

    if (knob) {
        KnobPagePtr userPage = holder->getOrCreateUserPageKnob();
        if (userPage) {
            userPage->addKnob(knob);
        }
        SeparatorParam* ret = dynamic_cast<SeparatorParam*>(Effect::createParamWrapperForKnob(knob));
        assert(ret);
        return ret;
    } else {
        return 0;
    }
}

GroupParam*
UserParamHolder::createGroupParam(const QString& name,
                                  const QString& label)
{
    KnobHolderPtr holder = _holder.lock();
    if (!holder) {
        PythonSetNullError();
        return NULL;
    }
    KnobGroupPtr knob = holder->createGroupKnob( name.toStdString(), label.toStdString() );

    if (knob) {
        KnobPagePtr userPage = holder->getOrCreateUserPageKnob();
        if (userPage) {
            userPage->addKnob(knob);
        }
        GroupParam* ret = dynamic_cast<GroupParam*>(Effect::createParamWrapperForKnob(knob));
        assert(ret);
        return ret;
    } else {
        return 0;
    }
}

PageParam*
UserParamHolder::createPageParam(const QString& name,
                                 const QString& label)
{
    KnobHolderPtr holder = _holder.lock();
    if (!holder) {
        PythonSetNullError();
        return NULL;
    }
    KnobPagePtr knob = holder->createPageKnob( name.toStdString(), label.toStdString() );
    if (knob) {
        PageParam* ret = dynamic_cast<PageParam*>(Effect::createParamWrapperForKnob(knob));
        assert(ret);
        return ret;
    } else {
        return 0;
    }
}

ParametricParam*
UserParamHolder::createParametricParam(const QString& name,
                                       const QString& label,
                                       int nbCurves)
{
    KnobHolderPtr holder = _holder.lock();
    if (!holder) {
        PythonSetNullError();
        return NULL;
    }
    KnobParametricPtr knob = holder->createParametricKnob(name.toStdString(), label.toStdString(), nbCurves);

    if (knob) {
        KnobPagePtr userPage = holder->getOrCreateUserPageKnob();
        if (userPage) {
            userPage->addKnob(knob);
        }
        ParametricParam* ret = dynamic_cast<ParametricParam*>(Effect::createParamWrapperForKnob(knob));
        assert(ret);
        return ret;
    } else {
        return 0;
    }
}

bool
UserParamHolder::removeParam(Param* param)
{
    if (!param) {
        PythonSetNullError();
        return false;
    }
    if ( !param->getInternalKnob() ) {
        PythonSetNullError();
        return false;
    }
    if ( !param->getInternalKnob()->isUserKnob() ) {
        PythonSetNonUserKnobError();
        return false;
    }

    KnobHolderPtr holder = _holder.lock();
    if (!holder) {
        PythonSetNullError();
        return false;
    }
    holder->deleteKnob(param->getInternalKnob(), true);

    return true;
}

PageParam*
Effect::getUserPageParam() const
{
    NodePtr n = getInternalNode();

    if (!n) {
        PythonSetNullError();
        return 0;
    }
    KnobPagePtr page = n->getEffectInstance()->getOrCreateUserPageKnob();
    if (!page) {
        return 0;
    }

    return new PageParam(page);
}

void
UserParamHolder::refreshUserParamsGUI()
{
    KnobHolderPtr holder = _holder.lock();
    if (!holder) {
        PythonSetNullError();
        return;
    }
    holder->recreateUserKnobs(false);
}

ItemsTable*
Effect::createItemsTableWrapper(const KnobItemsTablePtr& table)
{
    if (!table) {
        return 0;
    }

    NodePtr node = table->getNode();
    if (!node) {
        PythonSetNullError();
        return 0;
    }

    // First, try to re-use an existing ItemsTable object that was created for this node.
    // If not found, create one.
    std::stringstream ss;
    ss << kPythonTmpCheckerVariable << " = ";
    ss << node->getApp()->getAppIDString() << "." << node->getFullyQualifiedName() << "." << table->getPythonPrefix();
    std::string script = ss.str();
    bool ok = NATRON_PYTHON_NAMESPACE::interpretPythonScript(script, 0, 0);
    // Clear errors if our call to interpretPythonScript failed, we don't want the
    // calling function to fail aswell.
    PyErr_Clear();
    if (ok) {
        PyObject* pyTable = 0;
        PyObject* mainModule = NATRON_PYTHON_NAMESPACE::getMainModule();
        if ( PyObject_HasAttrString(mainModule, kPythonTmpCheckerVariable) ) {
            pyTable = PyObject_GetAttrString(mainModule, kPythonTmpCheckerVariable);
            if (pyTable == Py_None) {
                pyTable = 0;
            }
        }
        ItemsTable* cppTable = 0;
        if (pyTable && Shiboken::Object::isValid(pyTable)) {
            cppTable = (ItemsTable*)Shiboken::Conversions::cppPointer(SbkNatronEngineTypes[SBK_ITEMSTABLE_IDX], (SbkObject*)pyTable);
        }
        NATRON_PYTHON_NAMESPACE::interpretPythonScript("del " kPythonTmpCheckerVariable, 0, 0);

        if (cppTable) {
            return cppTable;
        }
    }

    // create one

    RotoPaintKnobItemsTable* isRotoPaintTable = dynamic_cast<RotoPaintKnobItemsTable*>(table.get());
    if (isRotoPaintTable) {
        return new Roto(table);
    }
    TrackerNodePtr isTrackerNode = toTrackerNode(node->getEffectInstance());
    if (isTrackerNode) {
        return new Tracker(table, isTrackerNode->getTracker());
    }
    return new ItemsTable(table);


} // createItemsTableWrapper

ItemsTable*
Effect::getItemsTable() const
{
    NodePtr n = getInternalNode();

    if (!n) {
        PythonSetNullError();
        return 0;
    }
    KnobItemsTablePtr table = n->getEffectInstance()->getItemsTable();
    if (!table) {
        return 0;
    }
    return Effect::createItemsTableWrapper(table);
}



RectD
Effect::getRegionOfDefinition(double time,
                              int view) const
{
    RectD rod;

    EffectInstancePtr effect = getCurrentEffectInstance();
    if (!effect) {
        PythonSetNullError();
        return rod;
    }
    RenderScale s(1.);

    GetRegionOfDefinitionResultsPtr results;
    ActionRetCodeEnum stat = effect->getRegionOfDefinition_public(TimeValue(time), s, ViewIdx(view),  &results);
    if (isFailureRetCode(stat)) {
        return rod;
    }
    rod = results->getRoD();

    return rod;
}

RectD
Effect::getRegionOfDefinition(double time, const QString& view) const
{
    RectD rod;
    EffectInstancePtr effect = getCurrentEffectInstance();
    if (!effect) {
        PythonSetNullError();
        return rod;
    }
    const std::vector<std::string>& projectViews = effect->getApp()->getProject()->getProjectViewNames();
    bool foundView = false;
    ViewIdx foundViewIdx;
    std::string stdViewName = view.toStdString();
    foundView = Project::getViewIndex(projectViews, stdViewName, &foundViewIdx);
  
    if (!foundView) {
        PythonSetInvalidViewName(view);
        return rod;
    }
    return getRegionOfDefinition(time, foundViewIdx);

}

void
Effect::setSubGraphEditable(bool editable)
{
    NodePtr n = getInternalNode();

    if (!n) {
        PythonSetNullError();
        return;
    }

    NodeGroupPtr isGroup = n->isEffectNodeGroup();
    if (isGroup) {
        isGroup->setSubGraphEditable(editable);
    }
}

bool
Effect::addUserPlane(const QString& planeName,
                     const QStringList& channels)
{
    NodePtr n = getInternalNode();

    if (!n) {
        PythonSetNullError();
        return false;
    }
    if ( planeName.isEmpty() ||
         ( channels.size() < 1) ||
         ( channels.size() > 4) ) {
        PyErr_SetString(PyExc_ValueError, tr("Invalid arguments").toStdString().c_str());
        return false;
    }
    std::string compsGlobal;
    std::vector<std::string> chans( channels.size() );
    int i = 0;
    for (QStringList::const_iterator it = channels.begin(); it != channels.end(); ++it, ++i) {
        std::string c = it->toStdString();
        compsGlobal.append(c);
        chans[i] = c;
    }
    ImagePlaneDesc comp(planeName.toStdString(), "", compsGlobal, chans);


    return n->getEffectInstance()->addUserComponents(comp);
}

std::list<ImageLayer>
Effect::getAvailableLayers(int inputNb) const
{
    std::list<ImageLayer> ret;

    EffectInstancePtr effect = getCurrentEffectInstance();
    if (!effect) {
        PythonSetNullError();
        return ret;
    }
    TimeValue time = effect->getCurrentRenderTime();

    std::list<ImagePlaneDesc> availComps;
    effect->getAvailableLayers(time, ViewIdx(0), inputNb,  &availComps);
    for (std::list<ImagePlaneDesc>::iterator it = availComps.begin(); it != availComps.end(); ++it) {
        ret.push_back(ImageLayer(*it));
    }


    return ret;
}

double
Effect::getFrameRate() const
{
    EffectInstancePtr effect = getCurrentEffectInstance();

    if (!effect) {
        PythonSetNullError();
        return 24.;
    }

    return effect->getFrameRate();
}

double
Effect::getPixelAspectRatio() const
{
    EffectInstancePtr effect = getCurrentEffectInstance();

    if (!effect) {
        PythonSetNullError();
        return 1.;
    }

    return effect->getAspectRatio(-1);
}

ImageBitDepthEnum
Effect::getBitDepth() const
{
    EffectInstancePtr effect = getCurrentEffectInstance();

    if (!effect) {
        PythonSetNullError();
        return eImageBitDepthFloat;
    }

    return effect->getBitDepth(-1);
}

ImagePremultiplicationEnum
Effect::getPremult() const
{
    EffectInstancePtr effect = getCurrentEffectInstance();

    if (!effect) {
        PythonSetNullError();
        return eImagePremultiplicationPremultiplied;
    }

    return effect->getPremult();
}

void
Effect::setPagesOrder(const QStringList& pages)
{
    NodePtr n = getInternalNode();

    if (!n) {
        PythonSetNullError();
        return ;
    }


    std::list<std::string> order;
    for (QStringList::const_iterator it = pages.begin(); it != pages.end(); ++it) {
        order.push_back( it->toStdString() );
    }
    n->setPagesOrder(order);
}

void
Effect::insertParamInViewerUI(Param* param, int index)
{
    NodePtr n = getInternalNode();

    if (!n) {
        PythonSetNullError();
        return ;
    }
    if (!param) {
        PythonSetNullError();
        return;
    }
    KnobIPtr knob = param->getInternalKnob();
    if (!knob) {
        PythonSetNullError();
        return;
    }
    n->getEffectInstance()->insertKnobToViewerUI(knob, index);
}

void
Effect::removeParamFromViewerUI(Param* param)
{
    NodePtr node = getInternalNode();
    if (!node || !param) {
        PythonSetNullError();
        return;
    }
    KnobIPtr knob = param->getInternalKnob();
    if (!knob) {
        PythonSetNullError();
        return;
    }
    node->getEffectInstance()->removeKnobViewerUI(knob);
}

void
Effect::clearViewerUIParameters()
{
    NodePtr node = getInternalNode();
    if (!node) {
        PythonSetNullError();
        return;
    }
    node->getEffectInstance()->setViewerUIKnobs(KnobsVec());
}

bool
Effect::registerOverlay(PyOverlayInteract* interact, const std::map<QString, QString>& params)
{
    if (!interact) {
        PythonSetNullError();
        return false;
    }
    interact->initInternalInteract();
    NodePtr n = getInternalNode();

    if (!n) {
        PythonSetNullError();
        return false;
    }
    std::map<std::string, std::string> knobsMap;
    for (std::map<QString, QString>::const_iterator it = params.begin(); it != params.end(); ++it) {
        knobsMap.insert(std::make_pair(it->first.toStdString(), it->second.toStdString()));
    }
    try {
        n->getEffectInstance()->registerOverlay(interact->getInternalInteract(), knobsMap);
    } catch (const std::exception& e) {
        PyErr_SetString(PyExc_RuntimeError, e.what());
        return false;
    }
    return true;
}

void
Effect::removeOverlay(PyOverlayInteract* interact)
{
    if (!interact) {
        PythonSetNullError();
        return;
    }
    NodePtr n = getInternalNode();

    if (!n) {
        PythonSetNullError();
        return;
    }
    return n->getEffectInstance()->removeOverlay(interact->getInternalInteract());
}


NATRON_PYTHON_NAMESPACE_EXIT;
NATRON_NAMESPACE_EXIT;<|MERGE_RESOLUTION|>--- conflicted
+++ resolved
@@ -715,19 +715,14 @@
 Param*
 Effect::getParam(const QString& name) const
 {
-<<<<<<< HEAD
-    NodePtr n = getInternalNode();
-
-    if (!n) {
-        PythonSetNullError();
-        return 0;
-    }
-    KnobIPtr knob = n->getKnobByName( name.toStdString() );
-=======
-    NodePtr node = getInternalNode();
-
+    NodePtr n = getInternalNode();
+
+    if (!n) {
+        PythonSetNullError();
+        return 0;
+    }
     QString fallbackSearchName;
-    if (node->getApp()->isCreatingPythonGroup()) {
+    if (n->getApp()->isCreatingNode()) {
         // Before Natron 2.2.3, all dynamic choice parameters for multiplane had a string parameter.
         // The string parameter had the same name as the choice parameter plus "Choice" appended.
         // If we found such a parameter, retrieve the string from it.
@@ -736,8 +731,8 @@
             fallbackSearchName = name.mid(0, name.size() - str.size());
         }
     }
-    KnobPtr knob = node->getKnobByName( name.toStdString() );
->>>>>>> cd798f34
+
+    KnobIPtr knob = n->getKnobByName( name.toStdString() );
 
     if (knob) {
         return createParamWrapperForKnob(knob);
