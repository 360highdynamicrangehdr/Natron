--- conflicted
+++ resolved
@@ -613,13 +613,11 @@
     std::string getReaderPluginIDForFileType(const std::string & extension) const;
     std::string getWriterPluginIDForFileType(const std::string & extension) const;
 
-<<<<<<< HEAD
     virtual NodePtr createNodeForProjectLoading(const SERIALIZATION_NAMESPACE::NodeSerializationPtr& serialization, const NodeCollectionPtr& group);
 
     virtual void aboutToSaveProject(SERIALIZATION_NAMESPACE::ProjectSerialization* /*serialization*/) {}
-=======
+
     static void setApplicationLocale();
->>>>>>> 2dcadb22
 
 public Q_SLOTS:
 
