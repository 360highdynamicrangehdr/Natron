# History

<<<<<<< HEAD
## Version 2.1.0

## Version 2.0.4
=======
## Version 2.0.5
>>>>>>> 6bdc71e9

- Viewer: The number keys now always switch input A when not shifted, and B when shifted, even on keyboards where numbers should be shifted (such as French AZERTY).
- Viewer: Reworked the wipe modes. added Onion Skin and stack modes.

## Version 2.0.3

- Fixed a bug where some image sequences would fail to read when a first frame would be missing
- Fixed a bug where a PyPlug containing another PyPlug would fail to load in some cases
- Fixed a bug where the play button would not be pressed on all viewers during playback
- Python: add a function to File parameters to reload the file 
- Fixed a bug where the gui could stop giving feedback when rendering
- CTRL + left mouse button click can now be used on sliders to reset to their default value
- Fixed Python call to the onProjectSave callback which would not work

## Version 2.0.2

- Expressions are now persistant: it can become invalid if a condition is not met currently to successfully run the expression, but can become valid again automatically.
- Layers/Channels are now persistant: when copy pasting small "graphlets" or even creating PyPlugs, they will be remembered for convenience. An error may occur next to the corresponding parameter if the channel/layer does not exist any longer. You may right click the drop-down parameter to synchronize the menu to the actual state of the node to see the layers available.
- Fix a bug where expressions would not be evaluated at the correct time for nodes outside of the tree currently being rendered
- Fix a bug where the Format parameter would be reseted automatically for the Reformat node
- Fix a bug with QGroupBox stylesheet for PySide 
- Fix a bug with keyframes for Rotoshapes where some control points would not get keyframed
- Fix a bug where a size parameter could get ignored from the project if with=1 and height=1
- Fix a bug with PNG reading: if a sequence of PNG would contain grayscale/RGB images then it would be assumed that the format of the first image in the sequence would be the format of the whole sequence. 
- It is now possible to turn off the file dialog prompt when creating a Write node from the Preferences->General tab
- Write nodes now default their frame range to the project range
- Fix a bug where the Write node channels checkboxes would not be taken into account correctly
- Python API: add app.getActiveViewer() and app.getActiveTabWidget(), see Python reference for documentation
- Viewer: Whenever the B input is not set, set it automatically to the A input for convenience
- Drag and Drop: It is now possible to drag&drop images to anywhere in the Natron UI, not necessarily in the Node Graph. It is also possible to drop Natron projects or Python scripts. 
- Copy/Paste: It is now possible to paste python code directly into Natron UI, which will be run in the Script Editor automatically if valid 
- Node graph: improve performances
- Script Editor font and font size can now be customized from the Preferences-->Appearance tab
- Fix a bug where rendering in a separate process would always fail on Windows.
- WriteFFMPEG: fix a bug with multi-threading that was introduced with enhancements in 2.0.1 for certain codecs that do not support it

## Version 2.0.1

- Major performance improvement for ReadFFMPEG and WriteFFMPEG
- Fix crash received from crash reporter
- Roto: fix interaction with feather 
- Roto: It is now possible to add points to a shape by pressing CTRL+ALT+click
- Roto: fix a bug where animating any parameter would crash Natron
- Python: add ability to query the *active project* (i.e: the top level window) with the NatronEngine.natron.getActiveInstance() function
- Python: fix issue where the argument of *saveProject(filename)* would be ignored 

## Version 2.0 - stable 

- Python: PyPlugs can now be used to create toolsets, such as Split And Join in the views menu
- New Glow PyPlug 
- New bloom node
- The HSVTool node now has an analysis button to set the src color
- The file dialog performances have been greatly improved 
- It is now possible to list all available drives in the file dialog on Windows
- New progress panel to manage renders to cancel, queue, pause or restart them
- EXR format reading/writing speed has been greatly improved
- ReadFFMPEG/WriteFFMPEG performances have been improved
- WriteFFMPEG has now a better interface to display possible format/codec combination
- The viewer now has the ability to pause updates so that no render is triggered upon any change that would modify the displayed image
- User interface for parameters has been improved and requires less mouse clicks
- Undo/Redo shortcuts (CTRL-Z or CMD-Z on Mac) now follow the mouse over focus indicated on the interface tabs
- The curve editor has received major speed enhancements when manipulating thousands of keyframes
- The dope sheet zoom is now always appropriate, even for still images
- Fixed issues on Linux/Windows where Natron interface would not display correctly on screens with high DPI
- Fixed issues on Windows where file paths with non ASCII characters would not be read/written correctly
- Fixed issues on Windows where reading from/writing to a network share would not work correctly
- Value parameters can now have Python expressions written directly in their spinbox and can be used as calculators

- A new demo project from Francois Grassard is available at [downloads.natron.fr](http://downloads.natron.fr/Examples/Natron2_BayMaxProject.zip).
It contains a fully-featured project demonstrating the use of a complex node-graph including usage of PyPlugs.

## Version 2.0 - RC4

- Write nodes now have a Frame Increment parameter which allows to skip frames while rendering.
- The command-line parameters and Python API have been updated in this regard (see Python documentation).
- Fix multiple bugs when rendering a multi-layered exr
- Linux: when crashing, Natron will now print a backtrace if launched from the Terminal. This is temporary and will be soon replaced by a cross-platform crash reports handler.
- RotoPaint: enhancements in the rendering algorithm 
- Color, Double and Integer parameters can now have an expression entered directly in a SpinBox for convenience
- NodeGraph: optimize for speed when the scene contains a lot of nodes and add auto-scrolling when reaching the border of the view

## Version 2.0 - RC3

- The Read node can now read multi-view EXR files. Decoding speed of EXR has been greatly improved.
- The Write node can now write multi-view and multi-layered EXR files. Encoding speed of EXR has been greatly improved.
- Viewer: The channel selected in the "Alpha channel" drop-down can now be overlayed on the image when using the "Matte" display channels
- The RotoPaint/Roto Transform and Clone tabs now have a viewer handle overlay to help manipulating the parameters
- DopeSheet and CureEditor: The scaling interactions with the bounding box of selected keyframes are now correct but may lead to keyframes being located at floating point times. 
- A "P" indicator at the bottom right of a node will indicate that a node is a pass-through. Hovering the mouse over the "P" will indicate from which input this node is a pass-through of.
The pass-through input will also be indicated with a plain arrow whereas all other inputs will have their arrow dashed. 
- Python API: it is now possible to retrieve the layers available on a node with the getAvailableLayers() function, see [Python Reference](http://natron.rtfd.org)


## Version 2.0

- Python 2.7 API: 
  - Parameters expressions
  - User-defined parameters
  - Script editor to control the application overall
  - User-defined python callbacks
  - Integration of Pyside to the GUI so that the interface is extensible with new menus and windows
  - Python API is available at http://natron.readthedocs.org
- Nodes group to have cleaner graphs with hidden sub-nodegraphs
- PyPlug: You can export a  group as a Python plug-in and it be re-used in any other project as a single node as you would use any other plug-in
- SeExpr integration within a node: http://www.disneyanimation.com/technology/seexpr.html
- New SeNoise and SeGrain nodes based on SeExpr 
- RotoPaint node with Wacom tablets support
- DopeSheet editor: This is where you can control easily keyframes and clips in time for motion graphics purposes
- Render statistics: Available in the Render menu, use this to debug complex compositions
- New Text plug-in with much more controls than the previous Text node
- New TextPango node based on the Pango library to directly input Pango Markup Language (html-like),  see https://github.com/olear/openfx-arena/wiki/Pango
- Many new nodes, based on the ImageMagick library: ReadPSD, ReadSVG, Charcoal, Oilpaint, Sketch, Arc, Polar, Polaroid, Reflection, Roll, Swirl, Tile, Texture
- New nodes:
  - STMap
  - IDistort
  - LensDistortion
  - TimeBlur
  - OCIODisplay node
  - GmicEXPR, to enter GMIC expressions
- Rewrote entirely the WriteFFMPEG and ReadFFMPEG nodes. Most widely used codecs are supported
- New merge operators: grain-extract, grain-merge, color, hue, luminosity
- New gamma and gain controllers on the viewer
- Multiple viewers can now have their projection synchronised to enhance image comparison
- Support for multi-layered workflows for cleaner graphs
- Better support for multi-view workflows
- Various performance and stability enhancements across the board 

## Version 1.2.1

– New GodRays and DirBlur nodes.
– New RGBToHSI/HSIToRGB YUVToRGB/RGBToYUB YCbCrToRGB/RGBToYCbCr nodes
– Fixed a bug where some TIFF files would not read correctly on Windows versions of Natron
– FIxed a bug where a crash could occur with the Merge node with mix = 0
– Fixed a bug where ReadFFMPEG would sometimes decode incorrectly files with bit depth higher than 8
– Miscellaneous stability fixes

## Version 1.2.0

- Overlays on the viewer are now transformed by all Transform effects such as CornerPin,Transform 
- The user interface colors can now be changed in the "Appearance" tab of the Preferences of Natron
- Bezier curves motion now have a constant or linear interpolation 
- The dialog that pops up when trying to merge 2 clips that do not have a matching FPS is now a bit clearer regarding possible solutions
- Wacom support is now more intuitive and supported on all widgets that can zoom or pan.
- New "Image statistics" node to analyse various significant values from an image
- It is now possible to connect any node to a Writer node

### Bug fixes

- ReadFFMPEG would crash when reading video files with a videostream bitdepth > 8bit
- ReadFFMPEG would crash when reading image sequences
- The viewer would not redraw correctly
- The nodegraph would not redraw correctly, hence producing a latency effect
- Readers would not recognize some image sequences
- Some TIFF files would not be read correctly by the ReadOIIO node

### Known issues

- Stereo workflows are broken and will be re-introduced with a more
  clever approach in the next version. The only way for now is to use
  a Switch node.

## Version 1.1.0

- Fix stability of the software as a whole. This build has been reported to be robust to several hours of work.
- The tracker node can now be offset to track elements that go beyond the bounds of the image
- The roto node interaction has been improved:
- The composing of selection is now easier:
    - A new button can now toggle on/off the click capture of the bounding box of selected points
    - The smooth/cusp options are now applied with smaller steps and depending of the zoom factor
    - A simple left click is required to cycle through tool buttons and a right click to open the menu
    - A new button in the settings panel allows to clear the animation of the selected Beziers
    - Only the keyframes of the selected shapes are now displayed on the timeline instead of all shapes keyframes
- CurveEditor: added a filter to display only nodes containing the filter
- CurveEditor: double-clicking the item of a node will open the settings panel much like a double-click in the NodeGraph does
- The interpolation submenu of the animation menu of the parameter is working again
- A simple click on an arrow of the node graph no longer disconnects nodes to prevent mistakes, instead now, to disconnect only with a simple click it is required to hold the control modifier.
- Playback: The behaviour when using multiple viewers is now much more logical: all viewers are kept in sync and follow the frame range of the viewer that started the playback. The frame range is now per viewer.
- The frame range is now a property of the project: Each time a Reader node the frame range of the project is unioned with the frame range of the sequence read (unless the Lock range parameter is checked). New viewers that have their frame range untouched will use the project frame range by default.
- New nodes: Add, Multiply, Gamma, ColorConvert, SharpenInvDiff, SharpenShock

## Version 1.0.0

- Transform effects (such as Transform, CornerPin, Dot, Switch) now concatenates: the filtering
is now only applied by the "bottom" node of the transform chain. For example if 2
Transform nodes are setup one after another, the first with a scale of 0.1 and the second
with a scale of 10 then only the downstream node will be rendered with a scale of 1.
- The font of the application and its size are now customizable in the preferences, however a change to these settings requires a restart of Natron. The new default font is "Muli": https://www.google.com/fonts/specimen/Muli
- We slightly adjusted how caching works in Natron which should globally make the software much faster. Previous versions of Natron had what's called an "Agressive caching" behaviour: every image of every node was cached in RAM, resulting in heavy memory usage and sometimes degraded performances. The new default behaviour is to cache the output of a node only if:
    * Several outputs are connected to this node
    * The node has a single output, but that output has its settings panel opened (Meaning the user is heavily editing the output effect and would like the input branch being in the cache)
    * The node has its preview image enabled (in interactive session only)
    * The node is using several images at different times to compute the result of the output (e.g: a retimer node)
    * The parameter "Force caching" in the "Node" tab of the settings panel is checked
Aggressive caching can however make the interactivity of Natron slightly faster (when using it in GUI mode) but would not be any useful in background render mode, so make sure it is checked off when rendering on disk. 
You can by-pass this behaviour and come-back to the original "Aggressive caching" solution by turning it on in the Preferences of Natron. At least 8GiB of RAM are required to use aggressive caching, 16GiB  are recommended. 
- New HSVTool node to adjust hue, saturation and brightnes, or perform color replacement.
- New HSVToRGB & RGBToHSV nodes to convert between these 2 color-spaces
- New Saturation node to modify the color saturation of an image.
- New DiskCache node. This node allows to cache a branch of the compositing tree to re-use it later on without re-computing the images. This cache is persistent on disk and is saved between 2 runs of Natron. You can configure the location and maximum size of the cache in the preferences of Natron; in the Cache tab. 
- A new progress bar will display the progression while loading a project
- When zooming out of the node-graph, all texts on nodes / arrows will be hidden to increase performances when handling huge compositions.
- Tracker: all tracks are now multi-threaded for better performances. Also fixed a bug where the overlay displayed while tracking wasn't matching the underlying displayed image.
- Roto: Selected points can now be dragged from everywhere within the bounding box instead of only the cross-hair.
- Roto: It is now possible to move a bezier just by dragging a part of the curve where there is no control point.
- Roto: Holding shift while dragging a scale handle of the bounding box will now scale only the half of the shape on the side of the handle
- Improved parameters alignment and spacing in the settings panel 
- A new tab in the preferences is now dedicated to plug-ins management. You can now choose to enable/disable a plug-in. This can be seen as a blacklist of the plug-ins you don't want to use. By default most TuttleOFX nodes that are redundant with the bundled nodes will be disabled. 
- Also another per plug-in control has been added to regulate whether the a plug-in should be aware of zoom levels or not. Zoom level aware means that a plug-in will attempt to render images at lower resolution if the viewer is zoomed-out or if proxy mode is enabled. This setting is set by the plug-in internally, but some plug-ins are known to be bugged (they flag that do support zoom levels but in fact they don't). 
- A new changelog tab in the About window is now available
- Roto: When restoring a project, the default tool will be "Select All" instead of "Bezier"
to avoid creating new beziers by mistake
- Timeline: when pressing the left and right arrows of the keyboard, the cursor will no longer cross the bounds of the timeline but loop over the range instead.
- Viewer: the drop-down to select the currently visualized channels now reflects the current choice with a specific border color for each options. 
- A new Auto-turbo setting has been added: when enabled, the Turbo-mode (originally toggable with the button on the right of the media player) will be enabled/disabled automatically when playback is started/finished. You can turn on/off this preference in the settings (NodeGraph tab) or in the right click menu of the node-graph.
- Transform: When holding down the SHIFT modifier and controling the translate handle on the viewer, the direction will be constrained to either the X or  Y axis.
- Fixed a crash on windows when connecting nodes
- Fixed a bug on windows where the properties pane would overlap the viewer if placed below it
- Fixed a bug where the locale won't be taken into account and files with accents wouldn't be correctly displayed in the file dialog
- Viewer: fixed a bug when the "Auto-wipe" preferences in the settings was disabled. The wipe would still show up automatically. 
- Fixed a bug where the extra OpenFX plug-ins search paths would be ignored
- Backdrop: only move nodes which are initially within the backdrop, not the ones that are crossed when moving it.
- Nodegraph: zooming is now done under the mouse cursor
- Readers: when a file changes externally, don't reload it automatically, instead a warning is displayed on the viewer and it is up to the user to reload it with the button created specifically
for the occasion. The warning notification can be disabled in the preferences of Natron. The tooltip of the field with the filename now indicates the last modification date of the file.

## Version 1.0.0RC3

- The internal renderer now estimates the amount of RAM needed by a compositing tree to render out a single frame and will thus limit the number of parallel renders so that all parallel renders can fit in RAM if possible. Before this change the renderer would only take into account CPU load which would seriously slow down computers without enough RAM to support all the CPU power available.
- Focus has been re-worked through all the interface so the focus switches correctly among the widgets when pressing Tab. Drop-downs can now get the focus so the user can
scroll the items by pressing the up/down arrows. Checkbox can now also have focus and you can check/uncheck them by pressing the space bar. Left toolbar buttons also get the focus and you can expand them by pressing the right arrow.
- Added possibility to move the timeline from anywhere in the interface, assuming the widget your mouse is currently hovering doesn't interpret those key-binds for another functionality.
- Focus is now indicated by a orange border around the widget that currently owns it.
- The node-graph navigator has been speeded-up, there was a bug where everything was rendered twice.
- A new button in the settings panel of a node can now hide all parameters that do not have any modification.
- It is now possible to close a settings panel by pressing the Escape key when hovering it
- When double-clicking a backdrop node and holding down the control key, this will clear all settings panel currently opened in the properties bin, and open the panels of all the nodes within the backdrop.
- It is now possible to zoom the range of a slider around the current position by holding certain modifiers: Hold CTRL to zoom-in x10, hold CTRL + SHIFT to zoom-in x100. This can help adjusting precisely a parameter value
- It is now possible to extract one or more nodes from the graph by pressing CTRL + SHIFT + X or via the right click menu. This will keep the connections between all extracted nodes but remove them from the surrounding tree and shift them by 200 pixels on the right.
- It is now possible to merge 2 nodes (with a MergeOFX node) by holding CTRL + SHIFT and moving a node close to another one. The bounding box of both nodes should be green, indicating that a merge is possible.
- A new Info tab on each node now contains informations about the format of images coming from each input and out-going from the node. This can help understand what data is really processed under the hood.
- New shortcut to set the zoom level of the viewer to 100% (CTRL + 1)
- New shortcut to toggle preview images for selected nodes: ALT + P
- Added the possibility to edit node names in the node graph by pressing the key N
- The backdrop node now has its name in the header affected by the font family and color. However the size of the name is controlled by a different parameter so the name and the content can have different font sizes.
- Roto: when selecting points with the selection rectangle, only points that belong to selected curves will be eligible for selection, unless no curve is selected, in which case all the points are eligible.
- Roto : when selecting points with the selection rectangle, if the SHIFT modifier is held down, it will not clear the previous selection. Also when holding down SHIFT, clicking on a selected point will remove it from the selection. Similarly, if selecting points with the selection rectangle but while holding down both SHIFT and CTRL will now allow to keep the previous selection but remove from the selection the newly selected points.
- Roto : the beziers animation can now be controlled in the curve editor, as well as the per-shape parameters.
- The ColorCorrect and Grade nodes can now choose on which channels to operate on, including the alpha channel
- The viewer info bar font has been changed to the same font of the rest of the application and a line of 1 pixel now separates the Viewer from the informations.
- The viewer refresh button will now be red when it is actively rendering (not using the cache).
- The turbo-mode button is now next to the FPS box of the viewer’s player bar instead of being on top of the properties bin.
- The paste/duplicate/clone nodes operations now position new nodes under the mouse cursor.
- The D (for disabling nodes) and CTRL+F (for finding nodes) shortcuts are now available across the UI. The same thing was applied for timeline interaction (such as seek next/previous/start/end,etc…) wherever it was possible.
- New Blender OpenColorIO-Config which is now the default one instead of nuke-default. Warning dialogs will show up if the current configuration is not the default one.
- New OCIOLook node to apply a look to the image. This node uses the 67 looks provided by the Blender OpenColorIO config.
- New luma Keyer node
- New ramp node
- New BlurGuided node using the CImg library. This is a faster bilateral blur
- New AdjustRoD node to enlarge/shrink the region of definition (bounding box) of an image
- A new button on the Transform node allows to recenter the handle to the center of the input image.
- The project can now be versioned by pressing CTRL + ALT + SHIFT + S (or by the File menu). This will save the project and increment its version, e.g:
  - MyProject_001.ntp
  - MyProject_002.ntp
  - ...
- The Tab dialog to create quickly a node now remembers the name of the last node that was created
- A BlurCImg node can now be created using the B key
- The right click menu of parameters now proposes 2 options for keyframes operations such as set key, remove key or remove animation. It can operate on either 1 dimension at a time or all dimensions at the same time.

### Bug fixes

- The tracker node now once again works on Windows.
- Fixed a bug where color dialogs wouldn't refresh the color until the OK button was pressed
- Fixed a bug where the bounding box of the image wasn't correct when using motion blur of the Transform node.
- Fixed a bug where the bounding box of roto beziers wouldn't take the feather distance into account.
- Fixed a bug where changing the number of panels in the property bin wouldn't have any effect
- Fixed a bug where CImg channels parameter wouldn't be saved into the project
- The ColorLookUp node’s curve editor now properly gets keyboard focus

## Version 1.0.0RC2

- New nodes using the CImg library :
  - Blur
  - Dilate
  - Erode
  - Bilateral
  - Noise
  - Denoise
  - Plasma
  - Smooth
  - Equalize
  - New Clamp node
- Re-written internal rendering engine. It now uses CPU at almost 100%. The default settings
in the preferences are set to tune the render engine for basic usage and are optimal 
for a station with 8 cores. Some tuning may be needed for stations with huge number of cores
(24, 32...).
- Here's a description of the new settings controlling the multi-threading in Natron, use it wisely:
  - Number of render threads: This will limit the number of threads used by any rendering globally. By default this will use the number of cores of your CPU, indicated by the value 0.
  - Number of parallel renders: New in RC2, Natron now parallelise the rendering of frames by rendering ahead during playback or rendering on disk.  By default this is adjusted automatically and synchronised with the Number of render threads parameter so that it never exceeds the CPU maximum number of cores. Setting a value different than 0, will set the number of frames that will be computed at the same time.
  - Effect use thread-pool: New in RC2, Natron uses internally what is called a thread-pool to manage all the multi-threading and to ensure we never overload the CPU. This is a very efficient technology to avoid the system to spend to much time in scheduling threads by recycling threads. Unfortunately, some plug-ins expect threads to be fresh and new before they start rendering and using the application's thread-pool will make them unstable. In particular all plug-ins of The Foundry Furnace product seems to crash if used in a thread-pool environment. We recommend to uncheck this setting before using any of The Foundry Furnace plug-in. Natron will warn you if the setting is checked and you attempt to use any of The Foundry Furnace plug-in.
  - Max threads usable per effect: New in RC2, this controls how many threads a single node can use to render an image. By default the value internally is set to 4 if you select 0. Beyond that value we observed degraded performance because the system spends most of its time scheduling the threads rather than doing the actual processing. You may however set the value as you wish for convenience.
- The background renderer can now take an optional frame range in parameter with the following syntax:
  - NatronRenderer —w MyFirstWriter 10-40 -w MySecondWriter MyProject.ntp
  - If no frame range is specified, the whole frame range specified by the node will be rendered.
- The setting "Render in a separate process" is now off by default as it seems that rendering live is always a little bit faster due to the setup time of the second process.
- RGBLut plug-in has been renamed to ColorLookUp and now allows arbitrary input values range (instead of clamping input values to 0-1) and can now clamp output values with specific parameters (Clamp black/Clamp white). The curves can now be constrained to move either in X or Y direction by holding the control key.
- The keyframes in the curve editor and in the ColorLookUp plug-in can now have their value set by double clicking on their text. This also applies to the derivatives.
- Fixed the file dialog by changing radically its implementation making it faster and more reliable.
- Added a new Find node dialog that is accessible by pressing CTRL-F in the node graph or by the right click menu
- Natron will read correctly the pixel aspect ratio of the images and display them correctly. Due to an OpenFX limitation, if several images in a sequence don't have the same pixel aspect ratio, only the pixel aspect ratio of the first image in the sequence will be taken into account. This cannot be dynamic.
- When reading RGB opaque images, and using them as RGBA, Natron will set the alpha channel to 0 to match what other compositing softwares do. In some rare cases there might be issues with premultiplication state in some filter plug-ins. In particular the unpremult parameter of the filter nodes (such as Grade) will be checked and can cause a black image. If you really do not want to have support for RGB images, you can disable RGB support in the General preferences of Natron.
- Roto node will now output RGBA data by default. You can switch it to Alpha only when editing masks for maximum efficiency.
- Interface clean-up: We adjusted all drop-down menus so that they look more consistent  with the rest of the interface and on Windows the menu bar has also been redesigned.
- You can now click in the navigator window of the node graph to move the center the node graph on a position
- MacOSX retina displays are not supported yet (icons needs to be all reshaped) hence we disabled high DPI support when Natron is used on a mac.
- Adjusted slightly the ReadFFMPEG node to be more tolerant with files that may have failed to be read in the past.
- Fixed a few bugs with project paths
- The user can now simplify a project path or make it relative or absolute by right clicking any 
filepath parameter.
- Fixed a few bugs with the render progression report
- Copy/Paste of a node will use an index-based copy differentiation instead of an incremental number of "- copy" appended to the original node name. For example: "Blur" "Blur.1" "Blur.2", etc...
- The project now contains more informations visible in the Infos tab of the project settings. In particular, we added the following:
  - Original author name (the person who created the project) (read-only)
  - Last author name (the person who last saved this project) (read-only)
  - Creation date (read-only)
  - Last save date (read-only)
- Added a comments area where you can write anything the user might want to write. For example it can be used to add the license of the project, give a description of what it does, etc...
- The viewer FPS is now properly saved into the project file.
- Natron is now more flexible for plug-ins that do not respect entirely the OpenFX
specification so that more plug-ins can be used in Natron. In particular you can now
use the TuttleHistogramKeyer node.


## Version 1.0.0RC1

- New ResizeOIIO node to reformat footage. It internally uses the OpenImageIO library and offers numerous optimized filters. One should prefer Lanczos filter for downscaling and Blackman-harris filter for upscaling.
- New ColorMatrix node to apply a matrix to colors
- New TextOIIO node to render some text. The node is not finished and you currently have to set the name of a system font yourself. We will try to improve the node later on and propose more options.
- Rework of all the alpha premultiplication state of the workflow in Natron:
  1. All readers now have a "Premultiplied" choice, that is automatically set to what's found in the image file header. However some images are badly encoded and say they are not premultiplied but in fact they are and vice versa. To overcome the issue, the user can still modify the parameter if it is obviously wrong. You can assume that *readers always output alpha premultiplied images* (or opaque)!
  2. Writers have the same parameter and work kind of the same way: It detects what's the pre-multiplication state of the input-stream and set automatically the value it has found. However, again it can be wrong, so the user is free to modify the parameter.
  3. Readers output pixel components can now be specified. They will be set by default when loading and image, but the user can control it.
- Writers can now choose the format to render
- New node-graph bird view, though you cannot interact with it yet.
- New "turbo-mode": when enabled nothing but the viewer will be refreshed during playback for maximum efficiency. Mainly this overcomes the issue that all parameters animation refresh can be expensive during playback.
- New checkerboard mode for the viewer: when checked, everything transparent in the image will have a checkerboard behind. This can enable you to better appreciate transparency. You can control the color of the checkerboard and its size in Natron's preferences.
- Project paths: The project can now have path variables that allows you to express file paths relative to a variable instead of always using absolute file paths. This is great for sharing work with others and/or moving image files safely.By default there is always the variable [Project] that will be set to the location of your project file (.ntp).
- Project paths are to be used between brackets, e.g:
  - [MyPath]myImage.png
- You can also express files in a relative manner to a variable, e.g:
  - [MyPath]../../Images/myImage.png
- By default if you don't specify any project path but express the file in a relative manner, it will be understood as being relative to the [Project] path. For example, if [Project] is:
`/Users/Me/Project/`
Then
`../Images/Pictures/img.png`
would in fact expand to: `/Users/Me/Images/Pictures/img.png`
You can also have some project paths depending on other paths, e.g:
```
[Project] = /Users/Me/Project/
[Scene1] = [Project]Footage/Scene1/
[Shot1] = [Scene1]001/
```
If you're using project paths, be sure to use them at the start of the file-path and no where else. For example
`C:\Lalala[Images]Images.png` would not be interpreted correctly.
Lastly, in the preferences of Natron there is an option in the General tab (disabled by default) to auto-fix file paths when you change the content of a project path or the variable name. 
For example if you change
`[Project] = /Users/Me/Project/`
to 
`[Project] = /Users/Me/MySuperProject/`
Then all file-paths that depended on this variable will be updated to point to the correct location of the file.
- File-paths are now "watched" by Natron: When a file changes outside of Natron, for example because another software have overwritten it or modified it, Natron will be notified and will reload the images.
- New shortcuts editor: you can now customise the entire keyboard layout for the application.
- Caching has been improved and should now be more aware of your system capabilities. It should strive for being as close possible to what the settings in the preferences are set to. Note that it might still need some tweeking on some platforms though because we're using system-dependents informations to make the Cache work.
- You can now add control points/keyframes to curves by double-clicking on them. However, it doesn't apply for the Roto beziers.
- File dialog speed has been increased drastically
- ReadFFMPEG: improve stability a lot
- Parameters links and expressions are now displayed in the nodegraph (you can disable them in the right click menu).
- File Dialog: New preview viewer that allows you to visualise quickly what the selected image file/sequence corresponds to.
- Saving application's layout: You can now import/export the application's layout in the Layout menu. You can also change the default layout by setting the parameter in the preferences to point to a valid natron's layout file (.nl).
- Node presets: You can now import/export node presets. You can then re-use any configuration on any other project and share it with others.
- The command line renderer is back! You can pass it a project filename in arguments and render with it. For the final release we will also add the possibility to set a frame range for a writer.
- TrackerNode: more export modes: basically we added the possibility to export to a CornerPin where the "to" points would be linked against the tracks. We also added a stabilise mode which is in fact just a regular export to CornerPin with the "Invert" parameter of the CornerPin checked.
- Undo/Redo support was added for restoring default parameters
- The "link to..." dialog for parameters have been re-designed for a better user interface
- The "Tab" menu to quickly create a node has been slightly adjusted: you can now type in
anything any word , e.g: "Blur" and it will propose all types of Blurs.
- Value parameters can now have their increment based on where the mouse cursor is
- New nodes menu icons were made by Jean Christophe Levet.

Natron 0.96 "Beta"
-----------------

- Roto can now output RGBA colors and all beziers have a blending mode. It is now easier to layer your work within the same roto node.
- New Dot node to break connections and make cleaner graphs
- New OCIOCDLTransform to apply an ASC Color decision list, it also supports the .ccc (Color correction collection) or .cc (Color correction) file formats.
- New OCIOFileTransform to apply a transform from a given file. Supported formats:
  - .3dl (flame or lustre)
  - .ccc (color correction collection)
  - .cc (color correction)
  - .csp (cinespace)
  - .lut (houdini)
  - .itx (iridas_itx)
  - .cube (iridas_cube)
  - .look (iridas_look)
  - .mga (pandora_mga)
  - .m3d (pandora_m3d)
  - .spi1d (spi1d)
  - .spi3d (spi3d)
  - .spimtx (spimtx)
  - .cub (truelight)
  - .vf (nukevf)
- Natron now includes Aces 0.7.1 OpenColorIO profiles
- Can now read multilayer/multiview images using ReadOIIO (the standard image reader plugin in Natron) for formats that support it (such as OpenEXR or Photoshop PSD). ReadOIIO now lets you select the layer/view/channel for each output component.
- Multiple nodes can now be selected/edited in the nodegraph at the same time. Hold CTRL-A to select all nodes, CTRL-SHIFT-A to select only visible nodes in the visible portion
- The “Tab” shortcut menu is now more intuitive and easy to use
- New shortcuts to create basic nodes: – O : Roto – C : ColorCorrect – G : Grade – T : Transform – M : Merge
- In addition the “L” shortcut allows you to rearrange automatically the layout of the selected nodes.
- New Tracker node: 4 different algorithms can be used to track points. Tracks can be created and controlled directly from the Viewer. You can then export the results in a CornerPin node. (Transform export will be included later).
- In addition for convenience you can also link the control points of the Roto splines directly to a given track. The tracker nodes accepts a mask in input: When tracking points inside a roto shape, plug that same shape as a mask of the tracker to help the tracker giving better results.
- The cache has been greatly improved so it is more clever with the usage of the memory and can be cleared totally using the menu option.
- The green-line on the timeline now has 2 different colours:
- Dark green meaning that the frame is cached on the disk
- Bright green meaning that the frame is present in memory (RAM) New tools icons in the interface (thanks to Jean Christophe Levet) Combobox (Choice) parameters now display in their tooltip the help for all the choices so it is easier to understand the parameter than to cycle through all the list 1 by 1
- Fixed multiple bugs in the curve editor that prevented to select and move several keyframes
- Fixed a bug where some image sequences wouldn’t be recognised correctly
- Fixed stability of the software across the board
- Improved the efficiency of the rendering engine across the board, making it faster and more robust to some rare configurations
- Linux builds now offer a complete installer and maintenance tools allowing to install/uninstall/update the software easily (thanks to Ole Andre)
- Linux 32 bit platforms are now also officially supported.

## Version 0.95

- This was shortly after 0.94 but we needed to deploy various fixes to the major bugs that were mainly impairing usability of the software on Linux distributions.
- This is a minor patch but it makes Natron much more stable than in 0.94.
- New setting in the preferences to allow Natron to only render once you finish editing a parameter/slider/curve
- New right click menu for roto splines/control points
- The RGBLut node now has a master curve and an alpha curve
- New shift-X shortcut on nodes to quickly switch their input A and B
- The project loader is now more flexible and will still try load a project even if it detects some incompatibilities or corrupted file.
- Fixed a bug in the render engine which would cause a freeze of the application.
- Fixed a bug where images from the cache wouldn't go away
- Fixed multiple crashs on exit
- Fixed compatibility with Qt4 on Linux (this bug was not Linux specific but only noticed on this platform).
- Fixed a bug with the colour parameters that would not provide to the plug-in the correct values.
- Fixed a bug in the Transform interact that would arise when the user would be zoomed in
- Fixed a bug where the background renderer would crash
- Improved performance in the refreshing of the graphical user interface of the parameters, it should increase the performances of Natron across the board.

## Version 0.94

- Windows users are now proposed a regular installer and double clicking .ntp projects icons will now open them within Natron.
- New premult and unpremult nodes.
- The cache received some enhancements, as a result of it Natron should consume less memory. This should also speed up the rendering engine as a whole. Rendering complex graphs of 4K sequences should now almost always fit in the cache size limit and be faster.
- Nodes now have a color according to their role (Channel processing, Color processing, Filter, Merge, etc...)
- The roto points can now be moved with the keyboard arrows by a constant size depending on the viewport scale factor.
- The color picker on the viewer will now show pixel components according to the components present in the image being viewed.
- Added a setting in the preferences panel allowing to change the application's name as seen by the OpenFX plug-ins. This can help loading plug-ins that wouldn't load otherwise because they restrict their usage to specific applications.
- Invert/Transform/CornerPin/Merge nodes can now invert their mask
- Holding control while moving a backdrop now allows to move only the backdrop without moving the nodes within it.
- Connecting a viewer to the selected node using the 1,2,3,4... shortcuts will now select back the viewer afterwards so that the user doesn't have to deselect the node to switch quickly between inputs.

## Bug fixes:

- Fixed preview images rendering
- Fixed a bug where the curves in the RGBLut plug-in would not allow to move the control points in more than 1 direction at a time.
- Fixed a crash that would occur when drag&dropping images within Natron. The same bug would also make Natron crash in some other cases.
- Fixed a bug where inverting alpha channel would not work
- Fixed bugs where timeline keyframe markers wouldn't reflect the actual keyframes
- Fixed the cache green line on the timeline so it is more in-line with what really is in the cache.
- Fixed a bug in the color correct node where the saturation would not be applied correctly
- Fixed a bug in the transform/corner pin nodes that wouldn't work when proxy mode would be activated.
- Fixed the ReadFFMPEG node as a whole, it should now work properly.

We will enhance the WriteFFMPEG node in the future by adding presets so it is
less complicated to handle all the parameters of that node.
<|MERGE_RESOLUTION|>--- conflicted
+++ resolved
@@ -1,12 +1,8 @@
 # History
 
-<<<<<<< HEAD
 ## Version 2.1.0
 
-## Version 2.0.4
-=======
 ## Version 2.0.5
->>>>>>> 6bdc71e9
 
 - Viewer: The number keys now always switch input A when not shifted, and B when shifted, even on keyboards where numbers should be shifted (such as French AZERTY).
 - Viewer: Reworked the wipe modes. added Onion Skin and stack modes.
