.. module:: NatronEngine
.. _Effect:

Effect
******

**Inherits**: :doc:`Group` , :doc:`UserParamHolder`

Synopsis
--------

This object represents a single node in Natron, that is: an instance of a plug-in.
See :ref:`Effectdetails`

Functions
^^^^^^^^^

- def :meth:`addUserPlane<NatronEngine.Effect.addUserPlane>` (planeName,channels)
- def :meth:`endChanges<NatronEngine.Effect.endChanges>` ()
- def :meth:`beginChanges<NatronEngine.Effect.beginChanges>` ()
- def :meth:`beginParametersUndoCommand<NatronEngine.Effect.beginParametersUndoCommand>` (commandName)
- def :meth:`endParametersUndoCommand<NatronEngine.Effect.endParametersUndoCommand>` ()
- def :meth:`canConnectInput<NatronEngine.Effect.canConnectInput>` (inputNumber, node)
- def :meth:`connectInput<NatronEngine.Effect.connectInput>` (inputNumber, input)
- def :meth:`insertParamInViewerUI<NatronEngine.Effect.insertParamInViewerUI>` (parameter[, index=-1])
- def :meth:`removeParamFromViewerUI<NatronEngine.Effect.removeParamFromViewerUI>` (parameter)
- def :meth:`clearViewerUIParameters<NatronEngine.Effect.clearViewerUIParameters>` ()
- def :meth:`destroy<NatronEngine.Effect.destroy>` ([autoReconnect=true])
- def :meth:`disconnectInput<NatronEngine.Effect.disconnectInput>` (inputNumber)
- def :meth:`getAvailableLayers<NatronEngine.Effect.getAvailableLayers>` (inputNumber)
- def :meth:`getBitDepth<NatronEngine.Effect.getBitDepth>` ()
- def :meth:`getColor<NatronEngine.Effect.getColor>` ()
- def :meth:`getContainerGroup<NatronEngine.Effect.getContainerGroup>` ()
- def :meth:`getCurrentTime<NatronEngine.Effect.getCurrentTime>` ()
- def :meth:`getOutputFormat<NatronEngine.Effect.getOutputFormat>` ()
- def :meth:`getFrameRate<NatronEngine.Effect.getFrameRate>` ()
- def :meth:`getInput<NatronEngine.Effect.getInput>` (inputNumber)
- def :meth:`getInput<NatronEngine.Effect.getInput>` (inputName)
- def :meth:`getLabel<NatronEngine.Effect.getLabel>` ()
- def :meth:`getInputLabel<NatronEngine.Effect.getInputLabel>` (inputNumber)
- def :meth:`getMaxInputCount<NatronEngine.Effect.getMaxInputCount>` ()
- def :meth:`getParam<NatronEngine.Effect.getParam>` (name)
- def :meth:`getParams<NatronEngine.Effect.getParams>` ()
- def :meth:`getPluginID<NatronEngine.Effect.getPluginID>` ()
- def :meth:`getPosition<NatronEngine.Effect.getPosition>` ()
- def :meth:`getPremult<NatronEngine.Effect.getPremult>` ()
- def :meth:`getPixelAspectRatio<NatronEngine.Effect.getPixelAspectRatio>` ()
- def :meth:`getRegionOfDefinition<NatronEngine.Effect.getRegionOfDefinition>` (time,view)
- def :meth:`getItemsTable<NatronEngine.Effect.getItemsTable>` (tableName)
- def :meth:`getAllItemsTable<NatronEngine.Effect.getAllItemsTable>` ()
- def :meth:`getScriptName<NatronEngine.Effect.getScriptName>` ()
- def :meth:`getSize<NatronEngine.Effect.getSize>` ()
- def :meth:`getUserPageParam<NatronEngine.Effect.getUserPageParam>` ()
- def :meth:`isNodeActivated<NatronEngine.Effect.isNodeActivated>` ()
- def :meth:`isUserSelected<NatronEngine.Effect.isUserSelected>` ()
- def :meth:`isReaderNode<NatronEngine.Effect.isReaderNode>` ()
- def :meth:`isWriterNode<NatronEngine.Effect.isWriterNode>` ()
- def :meth:`setColor<NatronEngine.Effect.setColor>` (r, g, b)
- def :meth:`setLabel<NatronEngine.Effect.setLabel>` (name)
- def :meth:`setPosition<NatronEngine.Effect.setPosition>` (x, y)
- def :meth:`setScriptName<NatronEngine.Effect.setScriptName>` (scriptName)
- def :meth:`setSize<NatronEngine.Effect.setSize>` (w, h)
- def :meth:`setSubGraphEditable<NatronEngine.Effect.setSubGraphEditable>` (editable)
- def :meth:`setPagesOrder<NatronEngine.Effect.setPagesOrder>` (pages)
- def :meth:`registerOverlay<NatronEngine.Effect.registerOverlay>` (overlay, params)
- def :meth:`removeOverlay<NatronEngine.Effect.removeOverlay>` (overlay)

.. _Effectdetails:

Detailed Description
--------------------

The Effect object can be used to operate with a single node in Natron.
To create a new Effect, use the :func:`app.createNode(pluginID)<NatronEngine.App.createNode>` function.

Natron automatically declares a variable to Python when a new Effect is created.
This variable will have a script-name determined by Natron as explained in the
:ref:`autovar` section.

Once an Effect is instantiated, it declares all its :doc:`Param` and inputs.
See how to :ref:`manage <userParams>` user parameters below

To get a specific :doc:`Param` by script-name, call the
:func:`getParam(name) <NatronEngine.Effect.getParam>` function

Input effects are mapped against a zero-based index. To retrieve an input Effect
given an index, you can use the :func:`getInput(inputNumber) <NatronEngine.Effect.getInput>`
function.

To manage inputs, you can connect them and disconnect them with respect to their input
index with the :func:`connectInput(inputNumber,input)<NatronEngine.Effect.connectInput>` and
then :func:`disconnectInput(inputNumber)<NatronEngine.Effect.disconnectInput>` functions.

If you need to destroy permanently the Effect, just call :func:`destroy() <NatronEngine.Effect.destroy()>`.

For convenience some GUI functionalities have been made accessible via the Effect class
to control the GUI of the node (on the node graph):

    * Get/Set the node position with the :func:`setPosition(x,y)<NatronEngine.Effect.setPosition>` and :func:`getPosition()<NatronEngine.Effect.getPosition>` functions
    * Get/Set the node size with the :func:`setSize(width,height)<NatronEngine.Effect.setSize>` and :func:`getSize()<NatronEngine.Effect.getSize>` functions
    * Get/Set the node color with the :func:`setColor(r,g,b)<NatronEngine.Effect.setColor>` and :func:`getColor()<NatronEngine.Effect.getColor>` functions

.. _userParams:

Creating user parameters
^^^^^^^^^^^^^^^^^^^^^^^^

See :ref:`this section<userParams.details>`

Member functions description
^^^^^^^^^^^^^^^^^^^^^^^^^^^^

.. method:: NatronEngine.Effect.addUserPlane(planeName,channels)

    :param planeName: :class:`str<NatronEngine.std::string>`
    :param channels: :class:`sequence`
    :rtype: :class:`bool<PySide.QtCore.bool>`

    Adds a new plane to the Channels selector of the node in its settings panel. When selected,
    the end-user can choose to output the result of the node to this new custom plane.
    The *planeName* will identify the plane uniquely and must not contain spaces or non
    python compliant characters.
    The *channels* are a sequence of channel names, e.g.:

        addUserPlane("MyLayer",["R", "G", "B", "A"])

    .. note::

        A plane cannot contain more than 4 channels and must at least have 1 channel.

    This function returns *True* if the layer was added successfully, *False* otherwise.

.. method:: NatronEngine.Effect.beginChanges()

    Starts a begin/End bracket, blocking all evaluation (=renders and callback onParamChanged) that would be issued due to
    a call to :func:`setValue<NatronEngine.IntParam.setValue>` on any parameter of the Effect.

    Similarly all input changes will not be evaluated until endChanges() is called.

    Typically to change several values at once we bracket the changes like this::

        node.beginChanges()
        param1.setValue(...)
        param2.setValue(...)
        param3.setValue(...)
        param4.setValue(...)
        node.endChanges()  # This triggers a new render

    A more complex call:

        node.beginChanges()
        node.connectInput(0,otherNode)
        node.connectInput(1,thirdNode)
        param1.setValue(...)
        node.endChanges() # This triggers a new render


.. method:: NatronEngine.Effect.endChanges()

    Ends a begin/end bracket. If the begin/end bracket recursion reaches 0 and there were calls
    made to :func:`setValue<NatronEngine.IntParam.setValue>` this function will effectively compresss
    all evaluations into a single one.
    See :func:`beginChanges()<NatronEngine.Effect.beginChanges>`

.. method:: NatronEngine.Effect.beginParametersUndoCommand (commandName)

    :param commandName: :class:`str<PySide.QtCore.QString>`

Same as :func:`beginChanges()<NatronEngine.Effect.beginChanges>` except that all
parameter changes are gathered under the same undo/redo command and the user will be able
to undo them all at once from the Edit menu. The *commandName* parameter is the text that
will be displayed in the Edit menu.


.. method:: NatronEngine.Effect.endParametersUndoCommand ()

Close a undo/redo command that was previously opened with :func:`beginParametersUndoCommand()<NatronEngine.Effect.beginParametersUndoCommand>`.

.. method:: NatronEngine.Effect.canConnectInput(inputNumber, node)


    :param inputNumber: :class:`int<PySide.QtCore.int>`
    :param node: :class:`Effect<NatronEngine.Effect>`
    :rtype: :class:`bool<PySide.QtCore.bool>`


Returns whether the given *node* can be connected at the given *inputNumber* of this
Effect. This function could return False for one of the following reasons:

    * The Effect already has an input at the given *inputNumber*
    * The *node* is None
    * The given *inputNumber* is out of range
    * The *node* cannot have any node connected to it (such as a BackDrop or an Output)
    * This Effect or the given *node* is a child of another node (for trackers only)
    * Connecting *node* would create a cycle in the graph implying that it would create infinite recursions


.. method:: NatronEngine.Effect.connectInput(inputNumber, input)


    :param inputNumber: :class:`int<PySide.QtCore.int>`
    :param input: :class:`Effect<NatronEngine.Effect>`
    :rtype: :class:`bool<PySide.QtCore.bool>`

Connects *input* to the given *inputNumber* of this Effect.
This function calls internally :func:`canConnectInput()<NatronEngine.Effect.canConnectInput>`
to determine if a connection is possible.

.. method:: NatronEngine.Effect.insertParamInViewerUI (parameter[, index=-1])

    :param parameter: :class:`Param<NatronEngine.Param>`
    :param index: :class:`int<PySide.QtCore.int>`

    Inserts the given **parameter** in the Viewer interface of this Effect.
    If **index** is -1, the parameter will be added *after* any other parameter in the Viewer
    interface, otherwise it will be inserted at the given position.

.. method:: NatronEngine.Effect.removeParamFromViewerUI (parameter)

    :param parameter: :class:`Param<NatronEngine.Param>`

    Removes the given **parameter** from the Viewer interface of this Effect.

.. method:: NatronEngine.Effect.clearViewerUIParameters ()

    Removes all parameters from the Viewer interface of this Effect.

.. method:: NatronEngine.Effect.destroy([autoReconnect=true])


    :param autoReconnect: :class:`bool<PySide.QtCore.bool>`

Removes this Effect from the current project definitively.
If *autoReconnect* is True then any nodes connected to this node will try to connect
their input to the input of this node instead.



.. method:: NatronEngine.Effect.disconnectInput(inputNumber)


    :param inputNumber: :class:`int<PySide.QtCore.int>`

Removes any input Effect connected to the given *inputNumber* of this node.


.. method:: NatronEngine.Effect.getAvailableLayers(inputNumber)

    :param inputNumber: :class:`int<PySide.QtCore.int>`
    :rtype: :class:`sequence`

<<<<<<< HEAD
    Returns the layers available for the given *inputNumber*.
    This is a list of :ref:`ImageLayer<NatronEngine.ImageLayer>`.
    Note that if passing *-1* then this function will return the layers available in the
    *main* input in addition to the layers produced by this node.
=======
    Returns the layer available on this node. This is a dict with a :class:`ImageLayer<NatronEngine.ImageLayer>`
    as key and :class:`Effect<NatronEngine.Effect>` as value. The Effect is the closest node in
    the upstream tree (including this node) that produced that layer.
>>>>>>> 28cdbe2a


.. method:: NatronEngine.Effect.getBitDepth()

    :rtype: :class:`ImageBitDepthEnum<NatronEngine.Natron.ImageBitDepthEnum>`

    Returns the bit-depth of the image in output of this node.

.. method:: NatronEngine.Effect.getColor()

    :rtype: :class:`tuple`

Returns the color of this node as it appears on the node graph as [R,G,B] 3-dimensional tuple.


.. method:: NatronEngine.Effect.getContainerGroup()

    :rtype: :class:`Group<NatronEngine.Group>`


    If this node is a node inside the top-level node-graph of the application, this returns
    the *app* object (of class :ref:`App<App>`). Otherwise if this node is a child of a
    group node, this will return the :ref:`Effect<Effect>` object of the group node.



.. method:: NatronEngine.Effect.getCurrentTime()


    :rtype: :class:`int<PySide.QtCore.int>`


Returns the current time of timeline if this node is currently rendering, otherwise
it returns the current time at which the node is currently rendering for the caller
thread.

.. method:: NatronEngine.Effect.getOutputFormat()

    :rtype: :class:`RectI<NatronEngine.RectI>`

    Returns the output format of this node in pixel units.


.. method:: NatronEngine.Effect.getFrameRate()

    :rtype: :class:`float<PySide.QtCore.float>`

    Returns the frame-rate of the sequence in output of this node.

.. method:: NatronEngine.Effect.getInput(inputNumber)


    :param inputNumber: :class:`int<PySide.QtCore.int>`
    :rtype: :class:`Effect<NatronEngine.Effect>`

    Returns the node connected at the given *inputNumber*.


.. method:: NatronEngine.Effect.getInput(inputName)


:param inputName: :class:`str<PySide.QtCore.QString>`
:rtype: :class:`Effect<NatronEngine.Effect>`

    Same as :func:`getInput(inputNumber)<NatronEngine.Effect.getInput>` except that the parameter in input
    is the name of the input as diplayed on the node-graph. This function is made available for convenience.



.. method:: NatronEngine.Effect.getLabel()


    :rtype: :class:`str<NatronEngine.std::string>`

Returns the *label* of the node. See :ref:`this section<autoVar>` for a discussion
of the *label* vs the *script-name*.

.. method:: NatronEngine.Effect.getInputLabel(inputNumber)


    :param inputNumber: :class:`int<PySide.QtCore.int>`
    :rtype: :class:`str<NatronEngine.std::string>`

Returns the label of the input at the given *inputNumber*.
It corresponds to the label displayed on the arrow of the input in the node graph.

.. method:: NatronEngine.Effect.getMaxInputCount()


    :rtype: :class:`int<PySide.QtCore.int>`

Returns the number of inputs for the node. Graphically this corresponds to the number
of arrows in input.




.. method:: NatronEngine.Effect.getParam(name)


    :param name: :class:`str<NatronEngine.std::string>`
    :rtype: :class:`Param<Param>`


Returns a :doc:`parameter<Param>` by its script-name or None if
no such parameter exists.



.. method:: NatronEngine.Effect.getParams()


    :rtype: :class:`sequence`

Returns all the :class:`Param<NatronEngine.Param>` of this Effect as a sequence.




.. method:: NatronEngine.Effect.getPluginID()


    :rtype: :class:`str<NatronEngine.std::string>`


Returns the ID of the plug-in that this node instantiate.



.. method:: NatronEngine.Effect.getPosition()


    :rtype: :class:`tuple`

Returns the current position of the node on the node-graph. This is a 2
dimensional [X,Y] tuple.
Note that in background mode, if used, this function will always return [0,0] and
should NOT be used.


.. method:: NatronEngine.Effect.getPremult()

    :rtype: :class:`ImagePremultiplicationEnum<NatronEngine.Natron.ImagePremultiplicationEnum>`

    Returns the alpha premultiplication state of the image in output of this node.

.. method:: NatronEngine.Effect.getPixelAspectRatio()

    :rtype: :class:`float<PySide.QtCore.float>`

    Returns the pixel aspect ratio of the image in output of this node.



.. method:: NatronEngine.Effect.getRegionOfDefinition(time,view)

    :param time: :class:`float<PySide.QtCore.float>`
    :param view: :class:`int<PySide.QtCore.int>`
    :rtype: :class:`RectD<NatronEngine.RectD>`

Returns the bounding box of the image produced by this effect in canonical coordinates.
This is exactly the value displayed in the "Info" tab of the settings panel of the node
for the "Output".
This can be useful for example to set the position of a point parameter to the center
of the region of definition.

.. method:: NatronEngine.Effect.getItemsTable(tableName)

    :param tableName: :class:`str<PySide.QtCore.QString>`
    :rtype: :class:`ItemsTable<NatronEngine.ItemsTable>`

Returns the items table matching the given *tableName*.
An :ref:`ItemsTable<ItemsTable>` is used for example in the Tracker node to display the tracks or in the RotoPaint node to display
the shapes and strokes in the properties panel.

.. method:: NatronEngine.Effect.getItemsTable()

    :rtype: :class:`PyList`

Returns a list of all :ref:`ItemsTable<ItemsTable>`held by the node.


.. method:: NatronEngine.Effect.getScriptName()


    :rtype: :class:`str<NatronEngine.std::string>`


Returns the script-name of this Effect. See :ref:`this<autoVar>` section for more
information about the script-name.



.. method:: NatronEngine.Effect.getSize()

    :rtype: :class:`tuple`

Returns the size of this node on the node-graph as a 2 dimensional [Width,Height] tuple.
Note that calling this function will in background mode will always return [0,0] and
should not be used.





.. method:: NatronEngine.Effect.getUserPageParam()


    :rtype: :class:`PageParam<NatronEngine.PageParam>`


Convenience function to return the user page parameter if this Effect has one.

.. method:: NatronEngine.Effect.isNodeActivated()


    :rtype: :class:`bool<PySide.QtCore.bool>`


    Returns whether the node is activated or not.
    When deactivated, the user cannot interact with the node.
    A node is in a deactivated state after the user removed it from the node-graph:
    it still lives a little longer so that an undo operation can insert it again in the nodegraph.
    This state has nothing to do with the "Disabled" parameter in the "Node" tab of the settings panel.


.. method:: NatronEngine.Effect.isUserSelected()


    :rtype: :class:`bool<PySide.QtCore.bool>`


    Returns true if this node is selected in its containing nodegraph.


.. method:: NatronEngine.Effect.isReaderNode()

    :rtype: :class:`bool<PySide.QtCore.bool>`


    Returns True if this node is a reader node



.. method:: NatronEngine.Effect.isWriterNode()

    :rtype: :class:`bool<PySide.QtCore.bool>`


    Returns True if this node is a writer node

.. method:: NatronEngine.Effect.setColor(r, g, b)


    :param r: :class:`float<PySide.QtCore.double>`
    :param g: :class:`float<PySide.QtCore.double>`
    :param b: :class:`float<PySide.QtCore.double>`

Set the color of the node as it appears on the node graph.
Note that calling this function will in background mode will do nothing and
should not be used.



.. method:: NatronEngine.Effect.setLabel(name)


    :param name: :class:`str<NatronEngine.std::string>`

Set the label of the node as it appears in the user interface.
See :ref:`this<autoVar>` section for an explanation of the difference between the *label* and the
*script-name*.



.. method:: NatronEngine.Effect.setPosition(x, y)


    :param x: :class:`float<PySide.QtCore.double>`
    :param y: :class:`float<PySide.QtCore.double>`


Set the position of the node as it appears on the node graph.
Note that calling this function will in background mode will do nothing and
should not be used.



.. method:: NatronEngine.Effect.setScriptName(scriptName)


    :param scriptName: :class:`str<NatronEngine.std::string>`
    :rtype: :class:`bool<PySide.QtCore.bool>`

Set the script-name of the node as used internally by Natron.
See :ref:`this<autoVar>` section for an explanation of the difference between the *label* and the
*script-name*.

.. warning::

    Using this function will remove any previous variable declared using the
    old script-name and will create a new variable with the new script name if valid.

If your script was using for instance a node named::

    app1.Blur1

and you renamed it BlurOne, it should now be available to Python this way::

    app1.BlurOne

but using app1.Blur1 would report the following error::

    Traceback (most recent call last):
    File "<stdin>", line 1, in <module>
    NameError: name 'Blur1' is not defined




.. method:: NatronEngine.Effect.setSize(w, h)


    :param w: :class:`float<PySide.QtCore.double>`
    :param h: :class:`float<PySide.QtCore.double>`

Set the size of the node as it appears on the node graph.
Note that calling this function will in background mode will do nothing and
should not be used.

.. method:: NatronEngine.Effect.setSubGraphEditable(editable)

    :param editable: :class:`bool<PySide.QtCore.bool>`

Can be called to disable editing of the group via Natron's graphical user interface.
This is handy to prevent users from accidentally breaking the sub-graph.
This can always be reverted by editing the python script associated.
The user will still be able to see the internal node graph but will not be able to
unlock it.


.. method:: NatronEngine.Effect.setPagesOrder(pages)

    :param pages: :class:`sequence`

Given the string list *pages* try to find the corresponding pages by their-script name
and order them in the given order.


.. method:: NatronEngine.Effect.registerOverlay (overlay, params)

    :param overlay: :class:`PyOverlayInteract<NatronEngine.PyOverlayInteract>`
    :param params: :class:`PyDict`

    This function takes in parameter a :ref:`PyOverlayInteract<NatronEngine.PyOverlayInteract>`
    and registers it as an overlay that will be drawn on the viewer when
    this node settings panel is opened.

    The key of the *params* dict must match a key in the overlay's parameters description
    returned by the function :func:`getDescription()<NatronEngine.PyOverlayInteract.getDescription>`
    of the :ref:`PyOverlayInteract<NatronEngine.PyOverlayInteract>`.
    The value associated to the key is the script-name of a parameter on this effect that
    should fill the role description returned by getDescription() on the overlay.

    Note that overlays for a node will be drawn in the order they were registered by this function.
    To re-order them, you may call :func:`removeOverlay()<NatronEngine.Effect.removeOverlay>`
    and this function again.

    If a non-optional parameter returned by the :func:`getDescription()<NatronEngine.PyOverlayInteract.getDescription>`
    is not filled with one of the parameter provided by the *params* or their type/dimension
    do not match, this function will report an error.

    For instance, to register a point parameter interact::

        # Let's create a group node
        group = app.createNode("fr.inria.built-in.Group")

        # Create a Double2D parameter that serve as a 2D point
        param = group.createDouble2DParam("point","Point")
        group.refreshUserParamsGUI()

        # Create a point interact for the parameter
        interact = PyPointOverlayInteract()

        # The PyPointOverlayInteract descriptor requires at least a single Double2DParam
        # that serve as a "position" role. Map it against the parameter we just created
        # Note that we reference the "point" parameter by its script-name
        interactParams = {"position": "point"}

        # Register the overlay on the group, it will now be displayed on the viewer
        group.registerOverlay(interact, interactParams)




.. method:: NatronEngine.Effect.removeOverlay (overlay)

    :param overlay: :class:`PyOverlayInteract<NatronEngine.PyOverlayInteract>`

    Remove an overlay previously registered with registerOverlay<|MERGE_RESOLUTION|>--- conflicted
+++ resolved
@@ -249,16 +249,10 @@
     :param inputNumber: :class:`int<PySide.QtCore.int>`
     :rtype: :class:`sequence`
 
-<<<<<<< HEAD
     Returns the layers available for the given *inputNumber*.
     This is a list of :ref:`ImageLayer<NatronEngine.ImageLayer>`.
     Note that if passing *-1* then this function will return the layers available in the
     *main* input in addition to the layers produced by this node.
-=======
-    Returns the layer available on this node. This is a dict with a :class:`ImageLayer<NatronEngine.ImageLayer>`
-    as key and :class:`Effect<NatronEngine.Effect>` as value. The Effect is the closest node in
-    the upstream tree (including this node) that produced that layer.
->>>>>>> 28cdbe2a
 
 
 .. method:: NatronEngine.Effect.getBitDepth()
