/* ***** BEGIN LICENSE BLOCK *****
 * This file is part of Natron <http://www.natron.fr/>,
 * Copyright (C) 2013-2018 INRIA and Alexandre Gauthier-Foichat
 *
 * Natron is free software: you can redistribute it and/or modify
 * it under the terms of the GNU General Public License as published by
 * the Free Software Foundation; either version 2 of the License, or
 * (at your option) any later version.
 *
 * Natron is distributed in the hope that it will be useful,
 * but WITHOUT ANY WARRANTY; without even the implied warranty of
 * MERCHANTABILITY or FITNESS FOR A PARTICULAR PURPOSE.  See the
 * GNU General Public License for more details.
 *
 * You should have received a copy of the GNU General Public License
 * along with Natron.  If not, see <http://www.gnu.org/licenses/gpl-2.0.html>
 * ***** END LICENSE BLOCK ***** */

// ***** BEGIN PYTHON BLOCK *****
// from <https://docs.python.org/3/c-api/intro.html#include-files>:
// "Since Python may define some pre-processor definitions which affect the standard headers on some systems, you must include Python.h before any standard headers are included."
#include <Python.h>
// ***** END PYTHON BLOCK *****

#include "ProjectGui.h"

#include <fstream>
#include <stdexcept>

CLANG_DIAG_OFF(deprecated)
CLANG_DIAG_OFF(uninitialized)
#include <QVBoxLayout>
#include <QHBoxLayout>
#include <QSplitter>
#include <QtCore/QTimer>
#include <QtCore/QDebug>
CLANG_DIAG_ON(deprecated)
CLANG_DIAG_ON(uninitialized)


#include "Engine/Backdrop.h"
#include "Engine/CreateNodeArgs.h"
#include "Engine/EffectInstance.h"
#include "Engine/KnobTypes.h"
#include "Engine/Node.h"
#include "Engine/Image.h"
#include "Engine/PyParameter.h" // Param
#include "Engine/Project.h"
#include "Engine/Settings.h"
#include "Engine/Utils.h" // convertFromPlainText
#include "Engine/ViewIdx.h"
#include "Engine/ViewerInstance.h"
#include "Engine/ViewerNode.h"

#include "Gui/BackdropGui.h"
#include "Gui/Button.h"
#include "Gui/ComboBox.h"
#include "Gui/DialogButtonBox.h"
#include "Gui/DockablePanel.h"
#include "Gui/Gui.h"
#include "Gui/GuiAppInstance.h"
#include "Gui/GuiApplicationManager.h"
#include "Gui/Histogram.h"
#include "Gui/Label.h"
#include "Gui/LineEdit.h"
#include "Gui/NodeGraph.h"
#include "Gui/NodeSettingsPanel.h"
#include "Gui/NodeGui.h"
#include "Gui/PythonPanels.h"
#include "Gui/RegisteredTabs.h"
#include "Gui/ScriptEditor.h"
#include "Gui/SpinBox.h"
#include "Gui/Splitter.h"
#include "Gui/TabWidget.h"
#include "Gui/ViewerGL.h"
#include "Gui/ViewerTab.h"

#include "Serialization/ProjectSerialization.h"
#include "Serialization/NodeSerialization.h"
#include "Serialization/WorkspaceSerialization.h"
#include "Serialization/RectISerialization.h"
#include "Serialization/RectDSerialization.h"

NATRON_NAMESPACE_ENTER

ProjectGui::ProjectGui(Gui* gui)
    : _gui(gui)
    , _project()
    , _panel(NULL)
    , _created(false)
    , _colorPickersEnabled()
{
}

ProjectGui::~ProjectGui()
{
}

void
ProjectGui::initializeKnobsGui()
{
    assert(_panel);
    _panel->initializeKnobs();
}

void
<<<<<<< HEAD
ProjectGui::create(const ProjectPtr& projectInternal,
=======
ProjectGui::create(ProjectPtr projectInternal,
>>>>>>> cfea4528
                   QVBoxLayout* container,
                   QWidget* parent)

{
    _project = projectInternal;

    QObject::connect( projectInternal.get(), SIGNAL(mustCreateFormat()), this, SLOT(createNewFormat()) );
    QObject::connect( projectInternal.get(), SIGNAL(knobsInitialized()), this, SLOT(initializeKnobsGui()) );

    _panel = new DockablePanel(_gui,
                               projectInternal,
                               container,
                               DockablePanel::eHeaderModeReadOnlyName,
                               false,
                               QUndoStackPtr(),
                               tr("Project Settings"),
                               tr("The settings of the current project."),
                               parent);
    projectInternal->setPanelPointer(_panel);

    _created = true;
}

bool
ProjectGui::isVisible() const
{
    return _panel->isVisible();
}

void
ProjectGui::setVisible(bool visible)
{
    _panel->setClosed(!visible);
}

void
ProjectGui::createNewFormat()
{
    ProjectPtr project = _project.lock();
    AddFormatDialog dialog( project.get(), _gui->getApp()->getGui() );

    if ( dialog.exec() ) {
        project->setOrAddProjectFormat( dialog.getFormat() );
    }
}

AddFormatDialog::AddFormatDialog(Project *project,
                                 Gui* gui)
    : QDialog(gui)
    , _gui(gui)
{
    _mainLayout = new QVBoxLayout(this);
    _mainLayout->setSpacing(0);
    _mainLayout->setContentsMargins(5, 5, 0, 0);
    setLayout(_mainLayout);
    setWindowTitle( tr("New Format") );

    _fromViewerLine = new QWidget(this);
    _fromViewerLineLayout = new QHBoxLayout(_fromViewerLine);
    _fromViewerLine->setLayout(_fromViewerLineLayout);

    _copyFromViewerCombo = new ComboBox(_fromViewerLine);

    project->getViewers(&_viewers);


    for (std::list<ViewerInstancePtr>::iterator it = _viewers.begin(); it != _viewers.end(); ++it) {
        _copyFromViewerCombo->addItem( QString::fromUtf8( (*it)->getNode()->getLabel().c_str() ) );
    }
    _fromViewerLineLayout->addWidget(_copyFromViewerCombo);

    _copyFromViewerButton = new Button(tr("Copy From"), _fromViewerLine);
    _copyFromViewerButton->setToolTip( NATRON_NAMESPACE::convertFromPlainText(
                                           tr("Fill the new format with the currently"
                                              " displayed region of definition of the viewer"
                                              " indicated on the left."), NATRON_NAMESPACE::WhiteSpaceNormal) );
    QObject::connect( _copyFromViewerButton, SIGNAL(clicked()), this, SLOT(onCopyFromViewer()) );
    _mainLayout->addWidget(_fromViewerLine);

    _fromViewerLineLayout->addWidget(_copyFromViewerButton);
    _parametersLine = new QWidget(this);
    _parametersLineLayout = new QHBoxLayout(_parametersLine);
    _mainLayout->addWidget(_parametersLine);

    _widthLabel = new Label(tr("w:"), _parametersLine);
    _parametersLineLayout->addWidget(_widthLabel);
    _widthSpinBox = new SpinBox(this, SpinBox::eSpinBoxTypeInt);
    _widthSpinBox->setMaximum(99999);
    _widthSpinBox->setMinimum(1);
    _widthSpinBox->setValue(1);
    _parametersLineLayout->addWidget(_widthSpinBox);


    _heightLabel = new Label(tr("h:"), _parametersLine);
    _parametersLineLayout->addWidget(_heightLabel);
    _heightSpinBox = new SpinBox(this, SpinBox::eSpinBoxTypeInt);
    _heightSpinBox->setMaximum(99999);
    _heightSpinBox->setMinimum(1);
    _heightSpinBox->setValue(1);
    _parametersLineLayout->addWidget(_heightSpinBox);


    _pixelAspectLabel = new Label(tr("Pixel aspect:"), _parametersLine);
    _parametersLineLayout->addWidget(_pixelAspectLabel);
    _pixelAspectSpinBox = new SpinBox(this, SpinBox::eSpinBoxTypeDouble);
    _pixelAspectSpinBox->setMinimum(0.);
    _pixelAspectSpinBox->setValue(1.);
    _parametersLineLayout->addWidget(_pixelAspectSpinBox);


    _formatNameLine = new QWidget(this);
    _formatNameLayout = new QHBoxLayout(_formatNameLine);
    _formatNameLine->setLayout(_formatNameLayout);
    _mainLayout->addWidget(_formatNameLine);


    _nameLabel = new Label(tr("Name:"), _formatNameLine);
    _formatNameLayout->addWidget(_nameLabel);
    _nameLineEdit = new LineEdit(_formatNameLine);
    _formatNameLayout->addWidget(_nameLineEdit);

    _buttonBox = new DialogButtonBox(QDialogButtonBox::StandardButtons(QDialogButtonBox::Ok | QDialogButtonBox::Cancel), Qt::Horizontal, this);
    QObject::connect( _buttonBox, SIGNAL(rejected()), this, SLOT(reject()) );
    QObject::connect( _buttonBox, SIGNAL(accepted()), this, SLOT(accept()) );
    _mainLayout->addWidget(_buttonBox);
}

void
AddFormatDialog::onCopyFromViewer()
{
    QString activeText = _copyFromViewerCombo->itemText( _copyFromViewerCombo->activeIndex() );

    for (std::list<ViewerInstancePtr>::iterator it = _viewers.begin(); it != _viewers.end(); ++it) {
        if ( (*it)->getNode()->getLabel() == activeText.toStdString() ) {
            ViewerTab* tab = _gui->getViewerTabForInstance((*it)->getViewerNodeGroup());
            RectD f = tab->getViewer()->getRoD(0);
            RectD canonicalFormat = tab->getViewer()->getCanonicalFormat(0);
            double par = tab->getViewer()->getPAR(0);
            RectI format;
            canonicalFormat.toPixelEnclosing(0, par, &format);
            _widthSpinBox->setValue( format.width() );
            _heightSpinBox->setValue( format.height() );
            _pixelAspectSpinBox->setValue(par);
        }
    }
}

Format
AddFormatDialog::getFormat() const
{
    int w = (int)_widthSpinBox->value();
    int h = (int)_heightSpinBox->value();
    double pa = _pixelAspectSpinBox->value();
    QString name = _nameLineEdit->text();

    return Format(0, 0, w, h, name.toStdString(), pa);
}


static
void
loadNodeGuiSerialization(Gui* gui, const SERIALIZATION_NAMESPACE::NodeSerializationPtr& serialization)
{
    NodePtr internalNode;
    const std::string & groupName = serialization->_groupFullyQualifiedScriptName;
    NodeCollectionPtr container;
    if (groupName.empty()) {
        container = gui->getApp()->getProject();
    } else {
        NodePtr groupNode = gui->getApp()->getProject()->getNodeByFullySpecifiedName(groupName);
        if (!groupNode) {
            return;
        }
        NodeGroupPtr isGroupNode = toNodeGroup(groupNode->getEffectInstance());
        if (isGroupNode) {
            container = isGroupNode;
        } else {
            return;
        }
    }
    internalNode = container->getNodeByName(serialization->_nodeScriptName);



    if (!internalNode) {
        return;
    }

<<<<<<< HEAD
    NodeGuiPtr nGui;
    {
        NodeGuiIPtr nGui_i = internalNode->getNodeGui();
        assert(nGui_i);
        nGui = boost::dynamic_pointer_cast<NodeGui>(nGui_i);
    }
    if (!nGui) {
        return;
    }
=======
    NodeGuiIPtr nGui_i = internalNode->getNodeGui();
    assert(nGui_i);
    NodeGuiPtr nGui = boost::dynamic_pointer_cast<NodeGui>(nGui_i);
>>>>>>> cfea4528


    nGui->refreshPosition(serialization->_nodePositionCoords[0], serialization->_nodePositionCoords[1], true );

    EffectInstancePtr iseffect = nGui->getNode()->getEffectInstance();

    bool hasNodeColor = serialization->_nodeColor[0] != -1 || serialization->_nodeColor[1] != -1 || serialization->_nodeColor[2] != -1;

    BackdropGuiPtr isBd = toBackdropGui( nGui );

    if (hasNodeColor) {
        double defR, defG, defB;
        iseffect->getNode()->getDefaultColor(&defR, &defG, &defB);

        ///restore color only if different from default.
        if ( (std::abs(serialization->_nodeColor[0] - defR) > 0.05) || (std::abs(serialization->_nodeColor[1] - defG) > 0.05) || (std::abs(serialization->_nodeColor[2] - defB) > 0.05) ) {
            QColor color;
            color.setRgbF(Image::clamp(serialization->_nodeColor[0], 0., 1.),
                          Image::clamp(serialization->_nodeColor[1], 0., 1.),
                          Image::clamp(serialization->_nodeColor[2], 0., 1.));
            nGui->setCurrentColor(color);
        }

    }


    bool hasOverlayColor = serialization->_overlayColor[0] != -1. || serialization->_overlayColor[1] != -1. || serialization->_overlayColor[2] != -1.;

    if (hasOverlayColor) {
        QColor c;
        c.setRgbF(serialization->_overlayColor[0], serialization->_overlayColor[1], serialization->_overlayColor[2]);
        nGui->setOverlayColor(c);
    }

    if (isBd) {
        isBd->resize(serialization->_nodeSize[0], serialization->_nodeSize[1], true);
    }

<<<<<<< HEAD
    for (SERIALIZATION_NAMESPACE::NodeSerializationList::const_iterator it = serialization->_children.begin(); it != serialization->_children.end(); ++it) {
        loadNodeGuiSerialization(gui, *it);
=======
    const std::list<NodeGuiSerializationPtr> & nodesGuiSerialization = serialization.getChildren();
    for (std::list<NodeGuiSerializationPtr>::const_iterator it = nodesGuiSerialization.begin(); it != nodesGuiSerialization.end(); ++it) {
        loadNodeGuiSerialization(gui, viewersProjections, settings, leftBound, rightBound, **it);
>>>>>>> cfea4528
    }

} // loadNodeGuiSerialization

void
ProjectGui::load(bool isAutosave,  const SERIALIZATION_NAMESPACE::ProjectSerializationPtr& serialization)
{

<<<<<<< HEAD
    for (std::list<SERIALIZATION_NAMESPACE::NodeSerializationPtr>::const_iterator it = serialization->_nodes.begin(); it != serialization->_nodes.end(); ++it) {
        loadNodeGuiSerialization(_gui, *it);
=======

    ///default color for nodes
    SettingsPtr settings = appPTR->getCurrentSettings();
    const std::list<NodeGuiSerialization> & nodesGuiSerialization = obj.getSerializedNodesGui();
    for (std::list<NodeGuiSerialization>::const_iterator it = nodesGuiSerialization.begin(); it != nodesGuiSerialization.end(); ++it) {
        loadNodeGuiSerialization(_gui, viewersProjections, settings, leftBound, rightBound,  *it);
    }


    const NodesGuiList nodesGui = getVisibleNodes();
    for (NodesGuiList::const_iterator it = nodesGui.begin(); it != nodesGui.end(); ++it) {
        (*it)->refreshEdges();
        (*it)->refreshKnobLinks();
    }

    ///now restore the backdrops from old version prior to Natron 1.1
    const std::list<NodeBackdropSerialization> & backdrops = obj.getBackdrops();
    for (std::list<NodeBackdropSerialization>::const_iterator it = backdrops.begin(); it != backdrops.end(); ++it) {
        double x, y;
        it->getPos(x, y);
        int w, h;
        it->getSize(w, h);

        KnobIPtr labelSerialization = it->getLabelSerialization();
        CreateNodeArgs args( PLUGINID_NATRON_BACKDROP, _project.lock() );
        args.setProperty<bool>(kCreateNodeArgsPropSettingsOpened, false);
        args.setProperty<bool>(kCreateNodeArgsPropAutoConnect, false);
        args.setProperty<bool>(kCreateNodeArgsPropAddUndoRedoCommand, false);
        
        NodePtr node = getGui()->getApp()->createNode(args);
        NodeGuiIPtr gui_i = node->getNodeGui();
        assert(gui_i);
        BackdropGui* bd = dynamic_cast<BackdropGui*>( gui_i.get() );
        assert(bd);
        if (bd) {
            bd->setPos(x, y);
            bd->resize(w, h);
            KnobString* iStr = dynamic_cast<KnobString*>( labelSerialization.get() );
            assert(iStr);
            if (iStr) {
                bd->onLabelChanged( QString::fromUtf8( iStr->getValue().c_str() ) );
            }
            float r, g, b;
            it->getColor(r, g, b);
            QColor c;
            c.setRgbF(r, g, b);
            bd->setCurrentColor(c);
            node->setLabel( it->getFullySpecifiedName() );
        }
>>>>>>> cfea4528
    }

    // we have to give the tr() context explicitely due to a bug in lupdate
    _gui->getApp()->updateProjectLoadStatus( QObject::tr("Restoring settings panels", "ProjectGui") );

    // Now restore opened settings panels
    const std::list<std::string> & openedPanels = serialization->_openedPanelsOrdered;
    //reverse the iterator to fill the layout bottom up
    bool hasProjectSettings = false;
    for (std::list<std::string>::const_reverse_iterator it = openedPanels.rbegin(); it != openedPanels.rend(); ++it) {
        if (*it == kNatronProjectSettingsPanelSerializationNameOld || *it == kNatronProjectSettingsPanelSerializationNameNew) {
            _gui->setVisibleProjectSettingsPanel();
            hasProjectSettings = true;
        } else {
            NodePtr node = getInternalProject()->getNodeByFullySpecifiedName(*it);
            if (node) {
                NodeGuiIPtr nodeGui_i = node->getNodeGui();
                assert(nodeGui_i);
                NodeGui* nodeGui = dynamic_cast<NodeGui*>( nodeGui_i.get() );
                assert(nodeGui);
                if (nodeGui) {
                    nodeGui->setVisibleSettingsPanel(true);
<<<<<<< HEAD
                    if (nodeGui->getSettingPanel()) {
                        _gui->putSettingsPanelFirst(nodeGui->getSettingPanel());
=======
                }
            }
        }
    }


    ///restore user python panels
    const std::list<PythonPanelSerializationPtr>& pythonPanels = obj.getPythonPanels();
    if ( !pythonPanels.empty() ) {
        // we have to give the tr() context explicitely due to a bug in lupdate
        _gui->getApp()->updateProjectLoadStatus( QObject::tr("Restoring user panels", "ProjectGui") );
    }

    if ( !pythonPanels.empty() ) {
        std::string appID = _gui->getApp()->getAppIDString();
        std::string err;
        std::string script = "app = " + appID + '\n';
        bool ok = NATRON_PYTHON_NAMESPACE::interpretPythonScript(script, &err, 0);
        assert(ok);
        if (!ok) {
            // we have to give the tr() context explicitely due to a bug in lupdate
            throw std::runtime_error( QObject::tr("ProjectGui::load(): interpretPythonScript(%1) failed!", "ProjectGui").arg( QString::fromUtf8(script.c_str()) ).toStdString() );
        }
    }
    for (std::list<PythonPanelSerializationPtr>::const_iterator it = pythonPanels.begin(); it != pythonPanels.end(); ++it) {
        std::string script = (*it)->pythonFunction + "()\n";
        std::string err, output;
        if ( !NATRON_PYTHON_NAMESPACE::interpretPythonScript(script, &err, &output) ) {
            _gui->getApp()->appendToScriptEditor(err);
        } else {
            if ( !output.empty() ) {
                _gui->getApp()->appendToScriptEditor(output);
            }
        }
        const RegisteredTabs& registeredTabs = _gui->getRegisteredTabs();
        RegisteredTabs::const_iterator found = registeredTabs.find( (*it)->name );
        if ( found != registeredTabs.end() ) {
            NATRON_PYTHON_NAMESPACE::PyPanel* panel = dynamic_cast<NATRON_PYTHON_NAMESPACE::PyPanel*>(found->second.first);
            if (panel) {
                panel->restore( QString::fromUtf8( (*it)->userData.c_str() ) );
                for (std::list<KnobSerializationPtr>::iterator it2 = (*it)->knobs.begin(); it2 != (*it)->knobs.end(); ++it2) {
                    NATRON_PYTHON_NAMESPACE::Param* param = panel->getParam( QString::fromUtf8( (*it2)->getName().c_str() ) );
                    if (param) {
                        param->getInternalKnob()->clone( (*it2)->getKnob() );
                        delete param;
>>>>>>> cfea4528
                    }
                }
            }
        }
    }
    if (!hasProjectSettings) {
        _panel->setClosed(true);
    }

    // we have to give the tr() context explicitely due to a bug in lupdate
    _gui->getApp()->updateProjectLoadStatus( QObject::tr("Restoring layout", "ProjectGui") );


    

    // For auto-saves, always load the workspace
    bool loadWorkspace = isAutosave || appPTR->getCurrentSettings()->getLoadProjectWorkspce();
    if (loadWorkspace && serialization->_projectWorkspace) {
        _gui->restoreLayout( true, false, *serialization->_projectWorkspace );
    }

    const RegisteredTabs& registeredTabs = getGui()->getRegisteredTabs();
    for (RegisteredTabs::const_iterator it = registeredTabs.begin(); it != registeredTabs.end(); ++it) {
        std::map<std::string,SERIALIZATION_NAMESPACE::ViewportData>::const_iterator found = serialization->_viewportsData.find(it->first);
        if (found != serialization->_viewportsData.end()) {
            it->second.first->loadProjection(found->second);
        } else {
            // If we could not find a projection for a viewer, reset to image fitted in the viewport
            ViewerTab* isViewer = dynamic_cast<ViewerTab*>(it->second.first);
            if (isViewer) {
                isViewer->getViewer()->fitImageToFormat();
            }
        }
    }

    _gui->centerAllNodeGraphsWithTimer();
} // load

NodesGuiList
ProjectGui::getVisibleNodes() const
{
    return _gui->getVisibleNodes_mt_safe();
}

void
ProjectGui::clearColorPickers()
{
    while ( !_colorPickersEnabled.empty() ) {
        PickerKnobSet::iterator it = _colorPickersEnabled.begin();
        it->knob->setPickingEnabled(it->view, false);
    }

    _colorPickersEnabled.clear();
}

void
<<<<<<< HEAD
ProjectGui::registerNewColorPicker(KnobColorPtr knob, ViewIdx view)
=======
ProjectGui::registerNewColorPicker(KnobColorPtr knob)
>>>>>>> cfea4528
{
    clearColorPickers();

    PickerKnob p(knob,view);
    _colorPickersEnabled.insert(p);
}

void
<<<<<<< HEAD
ProjectGui::removeColorPicker(KnobColorPtr knob, ViewIdx view)
{
    PickerKnob p(knob,view);
    PickerKnobSet::iterator found = _colorPickersEnabled.find(p);
=======
ProjectGui::removeColorPicker(KnobColorPtr knob)
{
    std::vector<KnobColorPtr>::iterator found = std::find(_colorPickersEnabled.begin(), _colorPickersEnabled.end(), knob);
>>>>>>> cfea4528

    if ( found != _colorPickersEnabled.end() ) {
        _colorPickersEnabled.erase(found);
    }
}

void
ProjectGui::setPickersColor(ViewIdx view,
                            double r,
                            double g,
                            double b,
                            double a)
{
    if ( _colorPickersEnabled.empty() ) {
        return;
    }
<<<<<<< HEAD
    KnobColorPtr first = _colorPickersEnabled.begin()->knob;


=======
    KnobColorPtr first = _colorPickersEnabled.front();
>>>>>>> cfea4528

    for (PickerKnobSet::iterator it = _colorPickersEnabled.begin(); it != _colorPickersEnabled.end(); ++it) {
        if ( !it->knob->getAllDimensionsVisible(view) ) {
            it->knob->setAllDimensionsVisible(view, true);
        }
        if (it->knob->getNDimensions() == 3) {
            std::vector<double> values(3);
            values[0] = r;
            values[1] = g;
            values[2] = b;
            it->knob->setValueAcrossDimensions(values, DimIdx(0), view, eValueChangedReasonUserEdited);
        } else {
            std::vector<double> values(4);
            values[0] = r;
            values[1] = g;
            values[2] = b;
            values[3] = a;
            it->knob->setValueAcrossDimensions(values, DimIdx(0), view, eValueChangedReasonUserEdited);
        }
    }
}

NATRON_NAMESPACE_EXIT

NATRON_NAMESPACE_USING
#include "moc_ProjectGui.cpp"<|MERGE_RESOLUTION|>--- conflicted
+++ resolved
@@ -104,11 +104,7 @@
 }
 
 void
-<<<<<<< HEAD
 ProjectGui::create(const ProjectPtr& projectInternal,
-=======
-ProjectGui::create(ProjectPtr projectInternal,
->>>>>>> cfea4528
                    QVBoxLayout* container,
                    QWidget* parent)
 
@@ -297,7 +293,6 @@
         return;
     }
 
-<<<<<<< HEAD
     NodeGuiPtr nGui;
     {
         NodeGuiIPtr nGui_i = internalNode->getNodeGui();
@@ -307,11 +302,6 @@
     if (!nGui) {
         return;
     }
-=======
-    NodeGuiIPtr nGui_i = internalNode->getNodeGui();
-    assert(nGui_i);
-    NodeGuiPtr nGui = boost::dynamic_pointer_cast<NodeGui>(nGui_i);
->>>>>>> cfea4528
 
 
     nGui->refreshPosition(serialization->_nodePositionCoords[0], serialization->_nodePositionCoords[1], true );
@@ -350,14 +340,8 @@
         isBd->resize(serialization->_nodeSize[0], serialization->_nodeSize[1], true);
     }
 
-<<<<<<< HEAD
     for (SERIALIZATION_NAMESPACE::NodeSerializationList::const_iterator it = serialization->_children.begin(); it != serialization->_children.end(); ++it) {
         loadNodeGuiSerialization(gui, *it);
-=======
-    const std::list<NodeGuiSerializationPtr> & nodesGuiSerialization = serialization.getChildren();
-    for (std::list<NodeGuiSerializationPtr>::const_iterator it = nodesGuiSerialization.begin(); it != nodesGuiSerialization.end(); ++it) {
-        loadNodeGuiSerialization(gui, viewersProjections, settings, leftBound, rightBound, **it);
->>>>>>> cfea4528
     }
 
 } // loadNodeGuiSerialization
@@ -366,60 +350,8 @@
 ProjectGui::load(bool isAutosave,  const SERIALIZATION_NAMESPACE::ProjectSerializationPtr& serialization)
 {
 
-<<<<<<< HEAD
     for (std::list<SERIALIZATION_NAMESPACE::NodeSerializationPtr>::const_iterator it = serialization->_nodes.begin(); it != serialization->_nodes.end(); ++it) {
         loadNodeGuiSerialization(_gui, *it);
-=======
-
-    ///default color for nodes
-    SettingsPtr settings = appPTR->getCurrentSettings();
-    const std::list<NodeGuiSerialization> & nodesGuiSerialization = obj.getSerializedNodesGui();
-    for (std::list<NodeGuiSerialization>::const_iterator it = nodesGuiSerialization.begin(); it != nodesGuiSerialization.end(); ++it) {
-        loadNodeGuiSerialization(_gui, viewersProjections, settings, leftBound, rightBound,  *it);
-    }
-
-
-    const NodesGuiList nodesGui = getVisibleNodes();
-    for (NodesGuiList::const_iterator it = nodesGui.begin(); it != nodesGui.end(); ++it) {
-        (*it)->refreshEdges();
-        (*it)->refreshKnobLinks();
-    }
-
-    ///now restore the backdrops from old version prior to Natron 1.1
-    const std::list<NodeBackdropSerialization> & backdrops = obj.getBackdrops();
-    for (std::list<NodeBackdropSerialization>::const_iterator it = backdrops.begin(); it != backdrops.end(); ++it) {
-        double x, y;
-        it->getPos(x, y);
-        int w, h;
-        it->getSize(w, h);
-
-        KnobIPtr labelSerialization = it->getLabelSerialization();
-        CreateNodeArgs args( PLUGINID_NATRON_BACKDROP, _project.lock() );
-        args.setProperty<bool>(kCreateNodeArgsPropSettingsOpened, false);
-        args.setProperty<bool>(kCreateNodeArgsPropAutoConnect, false);
-        args.setProperty<bool>(kCreateNodeArgsPropAddUndoRedoCommand, false);
-        
-        NodePtr node = getGui()->getApp()->createNode(args);
-        NodeGuiIPtr gui_i = node->getNodeGui();
-        assert(gui_i);
-        BackdropGui* bd = dynamic_cast<BackdropGui*>( gui_i.get() );
-        assert(bd);
-        if (bd) {
-            bd->setPos(x, y);
-            bd->resize(w, h);
-            KnobString* iStr = dynamic_cast<KnobString*>( labelSerialization.get() );
-            assert(iStr);
-            if (iStr) {
-                bd->onLabelChanged( QString::fromUtf8( iStr->getValue().c_str() ) );
-            }
-            float r, g, b;
-            it->getColor(r, g, b);
-            QColor c;
-            c.setRgbF(r, g, b);
-            bd->setCurrentColor(c);
-            node->setLabel( it->getFullySpecifiedName() );
-        }
->>>>>>> cfea4528
     }
 
     // we have to give the tr() context explicitely due to a bug in lupdate
@@ -442,56 +374,8 @@
                 assert(nodeGui);
                 if (nodeGui) {
                     nodeGui->setVisibleSettingsPanel(true);
-<<<<<<< HEAD
                     if (nodeGui->getSettingPanel()) {
                         _gui->putSettingsPanelFirst(nodeGui->getSettingPanel());
-=======
-                }
-            }
-        }
-    }
-
-
-    ///restore user python panels
-    const std::list<PythonPanelSerializationPtr>& pythonPanels = obj.getPythonPanels();
-    if ( !pythonPanels.empty() ) {
-        // we have to give the tr() context explicitely due to a bug in lupdate
-        _gui->getApp()->updateProjectLoadStatus( QObject::tr("Restoring user panels", "ProjectGui") );
-    }
-
-    if ( !pythonPanels.empty() ) {
-        std::string appID = _gui->getApp()->getAppIDString();
-        std::string err;
-        std::string script = "app = " + appID + '\n';
-        bool ok = NATRON_PYTHON_NAMESPACE::interpretPythonScript(script, &err, 0);
-        assert(ok);
-        if (!ok) {
-            // we have to give the tr() context explicitely due to a bug in lupdate
-            throw std::runtime_error( QObject::tr("ProjectGui::load(): interpretPythonScript(%1) failed!", "ProjectGui").arg( QString::fromUtf8(script.c_str()) ).toStdString() );
-        }
-    }
-    for (std::list<PythonPanelSerializationPtr>::const_iterator it = pythonPanels.begin(); it != pythonPanels.end(); ++it) {
-        std::string script = (*it)->pythonFunction + "()\n";
-        std::string err, output;
-        if ( !NATRON_PYTHON_NAMESPACE::interpretPythonScript(script, &err, &output) ) {
-            _gui->getApp()->appendToScriptEditor(err);
-        } else {
-            if ( !output.empty() ) {
-                _gui->getApp()->appendToScriptEditor(output);
-            }
-        }
-        const RegisteredTabs& registeredTabs = _gui->getRegisteredTabs();
-        RegisteredTabs::const_iterator found = registeredTabs.find( (*it)->name );
-        if ( found != registeredTabs.end() ) {
-            NATRON_PYTHON_NAMESPACE::PyPanel* panel = dynamic_cast<NATRON_PYTHON_NAMESPACE::PyPanel*>(found->second.first);
-            if (panel) {
-                panel->restore( QString::fromUtf8( (*it)->userData.c_str() ) );
-                for (std::list<KnobSerializationPtr>::iterator it2 = (*it)->knobs.begin(); it2 != (*it)->knobs.end(); ++it2) {
-                    NATRON_PYTHON_NAMESPACE::Param* param = panel->getParam( QString::fromUtf8( (*it2)->getName().c_str() ) );
-                    if (param) {
-                        param->getInternalKnob()->clone( (*it2)->getKnob() );
-                        delete param;
->>>>>>> cfea4528
                     }
                 }
             }
@@ -548,11 +432,7 @@
 }
 
 void
-<<<<<<< HEAD
 ProjectGui::registerNewColorPicker(KnobColorPtr knob, ViewIdx view)
-=======
-ProjectGui::registerNewColorPicker(KnobColorPtr knob)
->>>>>>> cfea4528
 {
     clearColorPickers();
 
@@ -561,16 +441,10 @@
 }
 
 void
-<<<<<<< HEAD
 ProjectGui::removeColorPicker(KnobColorPtr knob, ViewIdx view)
 {
     PickerKnob p(knob,view);
     PickerKnobSet::iterator found = _colorPickersEnabled.find(p);
-=======
-ProjectGui::removeColorPicker(KnobColorPtr knob)
-{
-    std::vector<KnobColorPtr>::iterator found = std::find(_colorPickersEnabled.begin(), _colorPickersEnabled.end(), knob);
->>>>>>> cfea4528
 
     if ( found != _colorPickersEnabled.end() ) {
         _colorPickersEnabled.erase(found);
@@ -587,13 +461,9 @@
     if ( _colorPickersEnabled.empty() ) {
         return;
     }
-<<<<<<< HEAD
     KnobColorPtr first = _colorPickersEnabled.begin()->knob;
 
 
-=======
-    KnobColorPtr first = _colorPickersEnabled.front();
->>>>>>> cfea4528
 
     for (PickerKnobSet::iterator it = _colorPickersEnabled.begin(); it != _colorPickersEnabled.end(); ++it) {
         if ( !it->knob->getAllDimensionsVisible(view) ) {
