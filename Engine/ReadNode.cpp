--- conflicted
+++ resolved
@@ -629,12 +629,8 @@
         args->setProperty<bool>(kCreateNodeArgsPropAllowNonUserCreatablePlugins, true);
 
         if (serialization || wasCreatedAsHiddenNode) {
-<<<<<<< HEAD
             args->setProperty<bool>(kCreateNodeArgsPropSilent, true);
-=======
-            args.setProperty<bool>(kCreateNodeArgsPropSilent, true);
-            args.setProperty<bool>(kCreateNodeArgsPropAllowNonUserCreatablePlugins, true); // also load deprecated plugins
->>>>>>> 66e5ed4a
+            args->setProperty<bool>(kCreateNodeArgsPropAllowNonUserCreatablePlugins, true); // also load deprecated plugins
         }
 
         //Set a pre-value for the inputfile knob only if it did not exist
