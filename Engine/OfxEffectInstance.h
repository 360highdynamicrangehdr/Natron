--- conflicted
+++ resolved
@@ -46,14 +46,12 @@
 
 #include "Engine/EngineFwd.h"
 
-<<<<<<< HEAD
+
 #define kNatronPersistentErrorOpenFXPlugin "NatronPersistentErrorOpenFXPlugin"
 
 
-NATRON_NAMESPACE_ENTER;
-=======
 NATRON_NAMESPACE_ENTER
->>>>>>> fe3f94e2
+
 
 class AbstractOfxEffectInstance
     : public EffectInstance
@@ -313,7 +311,7 @@
     boost::scoped_ptr<OfxEffectInstancePrivate> _imp;
 };
 
-<<<<<<< HEAD
+
 inline AbstractOfxEffectInstancePtr
 toAbstractOfxEffectInstance(const EffectInstancePtr& effect)
 {
@@ -326,9 +324,7 @@
     return boost::dynamic_pointer_cast<OfxEffectInstance>(effect);
 }
 
-NATRON_NAMESPACE_EXIT;
-=======
+
 NATRON_NAMESPACE_EXIT
->>>>>>> fe3f94e2
 
 #endif // NATRON_ENGINE_OFXNODE_H