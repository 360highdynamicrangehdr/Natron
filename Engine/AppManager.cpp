/* ***** BEGIN LICENSE BLOCK *****
 * This file is part of Natron <http://www.natron.fr/>,
 * Copyright (C) 2016 INRIA and Alexandre Gauthier-Foichat
 *
 * Natron is free software: you can redistribute it and/or modify
 * it under the terms of the GNU General Public License as published by
 * the Free Software Foundation; either version 2 of the License, or
 * (at your option) any later version.
 *
 * Natron is distributed in the hope that it will be useful,
 * but WITHOUT ANY WARRANTY; without even the implied warranty of
 * MERCHANTABILITY or FITNESS FOR A PARTICULAR PURPOSE.  See the
 * GNU General Public License for more details.
 *
 * You should have received a copy of the GNU General Public License
 * along with Natron.  If not, see <http://www.gnu.org/licenses/gpl-2.0.html>
 * ***** END LICENSE BLOCK ***** */

// ***** BEGIN PYTHON BLOCK *****
// from <https://docs.python.org/3/c-api/intro.html#include-files>:
// "Since Python may define some pre-processor definitions which affect the standard headers on some systems, you must include Python.h before any standard headers are included."
#include <Python.h>
// ***** END PYTHON BLOCK *****

#include "AppManager.h"
#include "AppManagerPrivate.h"

#include <clocale>
#include <csignal>
#include <cstddef>
#include <cassert>
#include <stdexcept>
#include <cstring> // for std::memcpy

#if defined(Q_OS_LINUX)
#include <sys/signal.h>
#ifndef __USE_GNU
#define __USE_GNU
#endif
#include <ucontext.h>
#include <execinfo.h>
#endif

#ifdef Q_OS_UNIX
#include <stdio.h>
#include <stdlib.h>
#ifdef Q_OS_MAC
#include <sys/sysctl.h>
#include <libproc.h>
#endif
#endif


#include <cairo/cairo.h>
#include <boost/version.hpp>

#include <QtCore/QDebug>
#include <QtCore/QDir>
#include <QtCore/QTextCodec>
#include <QtCore/QCoreApplication>
#include <QtCore/QSettings>
#include <QtCore/QThreadPool>
#include <QtCore/QTextStream>
#include <QtNetwork/QAbstractSocket>
#include <QtNetwork/QLocalServer>
#include <QtNetwork/QLocalSocket>


#include "Global/ProcInfo.h"
#include "Global/GLIncludes.h"

#include "Engine/AppInstance.h"
#include "Engine/Backdrop.h"
#include "Engine/CLArgs.h"
#include "Engine/DiskCacheNode.h"
#include "Engine/Dot.h"
#include "Engine/ExistenceCheckThread.h"
#include "Engine/GroupInput.h"
#include "Engine/GroupOutput.h"
#include "Engine/LibraryBinary.h"
#include "Engine/Log.h"
#include "Engine/Node.h"
#include "Engine/FileSystemModel.h"
#include "Engine/JoinViewsNode.h"
#include "Engine/OfxImageEffectInstance.h"
#include "Engine/OfxEffectInstance.h"
#include "Engine/OfxHost.h"
#include "Engine/OSGLContext.h"
#include "Engine/OSGLFunctions.h"
#include "Engine/OneViewNode.h"
#include "Engine/ProcessHandler.h" // ProcessInputChannel
#include "Engine/Project.h"
#include "Engine/PrecompNode.h"
#include "Engine/ReadNode.h"
#include "Engine/RotoPaint.h"
#include "Engine/RotoSmear.h"
#include "Engine/StandardPaths.h"
#include "Engine/TrackerNode.h"
#include "Engine/ThreadPool.h"
#include "Engine/ViewIdx.h"
#include "Engine/ViewerInstance.h" // RenderStatsMap
#include "Engine/WriteNode.h"

#include "sbkversion.h" // shiboken/pyside version

#if QT_VERSION < 0x050000
Q_DECLARE_METATYPE(QAbstractSocket::SocketState)
#endif

NATRON_NAMESPACE_ENTER;

AppManager* AppManager::_instance = 0;


#ifdef __NATRON_UNIX__

//namespace  {
static void
handleShutDownSignal( int /*signalId*/ )
{
    if (appPTR) {
        std::cerr << "\nCaught termination signal, exiting!" << std::endl;
        appPTR->quitApplication();
    }
}

static void
setShutDownSignal(int signalId)
{
#if defined(__NATRON_UNIX__)
    struct sigaction sa;
    sa.sa_flags = 0;
    sigemptyset(&sa.sa_mask);
    sa.sa_handler = handleShutDownSignal;
    if (sigaction(signalId, &sa, NULL) == -1) {
        std::perror("setting up termination signal");
        std::exit(1);
    }
#else
    std::signal(signalId, handleShutDownSignal);
#endif
}

#endif


#if defined(__NATRON_LINUX__) && !defined(__FreeBSD__)

#define NATRON_UNIX_BACKTRACE_STACK_DEPTH 16

static void
backTraceSigSegvHandler(int sig,
                        siginfo_t *info,
                        void *secret)
{
    void *trace[NATRON_UNIX_BACKTRACE_STACK_DEPTH];
    char **messages = (char **)NULL;
    int i, trace_size = 0;
    ucontext_t *uc = (ucontext_t *)secret;

    /* Do something useful with siginfo_t */
    if (sig == SIGSEGV) {
        QThread* curThread = QThread::currentThread();
        std::string threadName;
        if (curThread) {
            threadName = (qApp && qApp->thread() == curThread) ? "Main" : curThread->objectName().toStdString();
        }
        std::cerr << "Caught segmentation fault (SIGSEGV) from thread "  << threadName << "(" << curThread << "), faulty address is " <<
             #ifndef __x86_64__
        (void*)uc->uc_mcontext.gregs[REG_EIP]
             #else
            (void*) uc->uc_mcontext.gregs[REG_RIP]
             #endif
            << " from " << info->si_addr << std::endl;
    } else {
        printf("Got signal %d#92;n", sig);
    }

    trace_size = backtrace(trace, NATRON_UNIX_BACKTRACE_STACK_DEPTH);
    /* overwrite sigaction with caller's address */
#ifndef __x86_64__
    trace[1] = (void *) uc->uc_mcontext.gregs[REG_EIP];
#else
    trace[1] = (void *) uc->uc_mcontext.gregs[REG_RIP];
#endif


    messages = backtrace_symbols(trace, trace_size);
    /* skip first stack frame (points here) */
    std::cerr << "Backtrace:" << std::endl;
    for (i = 1; i < trace_size; ++i) {
        std::cerr << "[Frame " << i << "]: " << messages[i] << std::endl;
    }
    exit(1);
}

static void
setSigSegvSignal()
{
    struct sigaction sa;

    sigemptyset (&sa.sa_mask);
    sa.sa_flags = SA_RESTART | SA_SIGINFO;
    /* if SA_SIGINFO is set, sa_sigaction is to be used instead of sa_handler. */
    sa.sa_sigaction = backTraceSigSegvHandler;

    if (sigaction(SIGSEGV, &sa, NULL) == -1) {
        std::perror("setting up sigsegv signal");
        std::exit(1);
    }
}

#endif // if defined(__NATRON_LINUX__) && !defined(__FreeBSD__)

//} // anon namespace

void
AppManager::saveCaches() const
{
    _imp->saveCaches();
}

int
AppManager::getHardwareIdealThreadCount()
{
    return _imp->idealThreadCount;
}

AppManager::AppManager()
    : QObject()
    , _imp( new AppManagerPrivate() )
{
    assert(!_instance);
    _instance = this;

    QObject::connect( this, SIGNAL(s_requestOFXDialogOnMainThread(OfxImageEffectInstance*,void*)), this, SLOT(onOFXDialogOnMainThreadReceived(OfxImageEffectInstance*,void*)) );

#ifdef __NATRON_WIN32__
    FileSystemModel::initDriveLettersToNetworkShareNamesMapping();
#endif
}

void
AppManager::takeNatronGIL()
{
    _imp->natronPythonGIL.lock();
}

void
AppManager::releaseNatronGIL()
{
    _imp->natronPythonGIL.unlock();
}

bool
AppManager::load(int &argc,
                 char *argv[],
                 const CLArgs& cl)
{
    ///if the user didn't specify launch arguments (e.g unit testing)
    ///find out the binary path
    char* argv0;
    QString argv0QString = QDir::currentPath();

    if (!argv) {
        argv0 = const_cast<char*>( argv0QString.toStdString().c_str() );
        argc = 1;
        argv = &argv0;
    }

    // This needs to be done BEFORE creating qApp because
    // on Linux, X11 will create a context that would corrupt
    // the XUniqueContext created by Qt
    _imp->renderingContextPool.reset( new GPUContextPool() );
    initializeOpenGLFunctionsOnce(true);

    initializeQApp(argc, argv);

#ifdef QT_CUSTOM_THREADPOOL
    // Set the global thread pool
    QThreadPool::setGlobalInstance(new ThreadPool);
#endif

    // set fontconfig path on all platforms
    if ( qgetenv("FONTCONFIG_PATH").isNull() ) {
        // set FONTCONFIG_PATH to Natron/Resources/etc/fonts (required by plugins using fontconfig)
        QString path = QCoreApplication::applicationDirPath() + QString::fromUtf8("/../Resources/etc/fonts");
        QString pathcfg = path + QString::fromUtf8("/fonts.conf");
        if ( !QFile(pathcfg).exists() ) {
            qWarning() << "Fontconfig configuration file" << pathcfg << "does not exist, not setting FONTCONFIG_PATH";
        } else {
            qDebug() << "Setting FONTCONFIG_PATH to" << path;
            qputenv( "FONTCONFIG_PATH", path.toUtf8() );
        }
    }

    try {
        initPython(argc, argv);
    } catch (const std::runtime_error& e) {
        std::cerr << e.what() << std::endl;

        return false;
    }

    _imp->idealThreadCount = QThread::idealThreadCount();


    QThreadPool::globalInstance()->setExpiryTimeout(-1); //< make threads never exit on their own
    //otherwise it might crash with thread local storage

#if QT_VERSION < 0x050000
    // be forward compatible: source code is UTF-8, and Qt5 assumes UTF-8 by default
    QTextCodec::setCodecForCStrings( QTextCodec::codecForName("UTF-8") );
    QTextCodec::setCodecForTr( QTextCodec::codecForName("UTF-8") );
#endif

    assert(argv);

    ///the QCoreApplication must have been created so far.
    assert(qApp);

    bool ret = loadInternal(cl);

    return ret;
} // AppManager::load

AppManager::~AppManager()
{
#ifdef NATRON_USE_BREAKPAD
    if (_imp->breakpadAliveThread) {
        _imp->breakpadAliveThread->quitThread();
    }
#endif

    bool appsEmpty;
    {
        QMutexLocker k(&_imp->_appInstancesMutex);
        appsEmpty = _imp->_appInstances.empty();
    }
    while (!appsEmpty) {
        AppInstPtr front;
        {
            QMutexLocker k(&_imp->_appInstancesMutex);
            front = _imp->_appInstances.front();
        }
        if (front) {
            front->quitNow();
        }
        {
            QMutexLocker k(&_imp->_appInstancesMutex);
            appsEmpty = _imp->_appInstances.empty();
        }
    }

    for (PluginsMap::iterator it = _imp->_plugins.begin(); it != _imp->_plugins.end(); ++it) {
        for (PluginMajorsOrdered::iterator it2 = it->second.begin(); it2 != it->second.end(); ++it2) {
            delete *it2;
        }
    }

    _imp->_backgroundIPC.reset();

    try {
        _imp->saveCaches();
    } catch (std::runtime_error) {
        // ignore errors
    }

    ///Caches may have launched some threads to delete images, wait for them to be done
    QThreadPool::globalInstance()->waitForDone();

    ///Kill caches now because decreaseNCacheFilesOpened can be called
    _imp->_nodeCache->waitForDeleterThread();
    _imp->_diskCache->waitForDeleterThread();
    _imp->_viewerCache->waitForDeleterThread();
    _imp->_nodeCache.reset();
    _imp->_viewerCache.reset();
    _imp->_diskCache.reset();

    tearDownPython();
    _imp->tearDownGL();

    _instance = 0;

    // After this line, everything is cleaned-up (should be) and the process may resume in the main and could in theory be able to re-create a new AppManager
    _imp->_qApp.reset();
}

class QuitInstanceArgs
    : public GenericWatcherCallerArgs
{
public:

    AppInstWPtr instance;

    QuitInstanceArgs()
        : GenericWatcherCallerArgs()
        , instance()
    {
    }

    virtual ~QuitInstanceArgs() {}
};

void
AppManager::afterQuitProcessingCallback(const WatcherCallerArgsPtr& args)
{
    QuitInstanceArgs* inArgs = dynamic_cast<QuitInstanceArgs*>( args.get() );

    if (!inArgs) {
        return;
    }

    AppInstPtr instance = inArgs->instance.lock();

    instance->aboutToQuit();

    appPTR->removeInstance( instance->getAppID() );

    int nbApps = getNumInstances();
    ///if we exited the last instance, exit the event loop, this will make
    /// the exec() function return.
    if (nbApps == 0) {
        assert(qApp);
        qApp->quit();
    }

    // This should kill the AppInstance
    instance.reset();
}

void
AppManager::quitNow(const AppInstPtr& instance)
{
    NodesList nodesToWatch;

    instance->getProject()->getNodes_recursive(nodesToWatch, false);
    if ( !nodesToWatch.empty() ) {
        for (NodesList::iterator it = nodesToWatch.begin(); it != nodesToWatch.end(); ++it) {
            (*it)->quitAnyProcessing_blocking(false);
        }
    }
    boost::shared_ptr<QuitInstanceArgs> args(new QuitInstanceArgs);
    args->instance = instance;
    afterQuitProcessingCallback(args);
}

void
AppManager::quit(const AppInstPtr& instance)
{
    boost::shared_ptr<QuitInstanceArgs> args(new QuitInstanceArgs);

    args->instance = instance;
    if ( !instance->getProject()->quitAnyProcessingForAllNodes(this, args) ) {
        afterQuitProcessingCallback(args);
    }
}

void
AppManager::quitApplication()
{
    bool appsEmpty;
    {
        QMutexLocker k(&_imp->_appInstancesMutex);
        appsEmpty = _imp->_appInstances.empty();
    }

    while (!appsEmpty) {
        AppInstPtr app;
        {
            QMutexLocker k(&_imp->_appInstancesMutex);
            app = _imp->_appInstances.front();
        }
        if (app) {
            quitNow(app);
        }

        {
            QMutexLocker k(&_imp->_appInstancesMutex);
            appsEmpty = _imp->_appInstances.empty();
        }
    }
}

void
AppManager::initializeQApp(int &argc,
                           char **argv)
{
    assert(!_imp->_qApp);
    _imp->_qApp.reset( new QCoreApplication(argc, argv) );
}

bool
AppManager::loadInternal(const CLArgs& cl)
{
    assert(!_imp->_loaded);

    _imp->_binaryPath = QCoreApplication::applicationDirPath();

    registerEngineMetaTypes();
    registerGuiMetaTypes();

    qApp->setOrganizationName( QString::fromUtf8(NATRON_ORGANIZATION_NAME) );
    qApp->setOrganizationDomain( QString::fromUtf8(NATRON_ORGANIZATION_DOMAIN) );
    qApp->setApplicationName( QString::fromUtf8(NATRON_APPLICATION_NAME) );

    //Set it once setApplicationName is set since it relies on it
    _imp->diskCachesLocation = StandardPaths::writableLocation(StandardPaths::eStandardLocationCache);

    // Natron is not yet internationalized, so it is better for now to use the "C" locale,
    // until it is tested for robustness against locale choice.
    // The locale affects numerics printing and scanning, date and time.
    // Note that with other locales (e.g. "de" or "fr"), the floating-point numbers may have
    // a comma (",") as the decimal separator instead of a point (".").
    // There is also an OpenCOlorIO issue with non-C numeric locales:
    // https://github.com/imageworks/OpenColorIO/issues/297
    //
    // this must be done after initializing the QCoreApplication, see
    // https://qt-project.org/doc/qt-5/qcoreapplication.html#locale-settings

    // Set the C and C++ locales
    // see http://en.cppreference.com/w/cpp/locale/locale/global
    // Maybe this can also workaround the OSX crash in loadlocale():
    // https://discussions.apple.com/thread/3479591
    // https://github.com/cth103/dcpomatic/blob/master/src/lib/safe_stringstream.h
    // stringstreams don't seem to be thread-safe on OSX because the change the locale.

    // We also set explicitely the LC_NUMERIC locale to "C" to avoid juggling
    // between locales when using stringstreams.
    // See function __convert_from_v(...) in
    // /usr/include/c++/4.2.1/x86_64-apple-darwin10/bits/c++locale.h
    // https://www.opensource.apple.com/source/libstdcxx/libstdcxx-104.1/include/c++/4.2.1/bits/c++locale.h
    // See also https://stackoverflow.com/questions/22753707/is-ostream-operator-in-libstdc-thread-hostile

    // set the C++ locale first
    try {
        std::locale::global( std::locale(std::locale("en_US.UTF-8"), "C", std::locale::numeric) );
    } catch (std::runtime_error) {
        try {
            std::locale::global( std::locale(std::locale("C.UTF-8"), "C", std::locale::numeric) );
        } catch (std::runtime_error) {
            try {
                std::locale::global( std::locale(std::locale("UTF-8"), "C", std::locale::numeric) );
            } catch (std::runtime_error) {
                try {
                    std::locale::global( std::locale("C") );
                } catch (std::runtime_error) {
                    qDebug() << "Could not set C++ locale!";
                }
            }
        }
    }

    // set the C locale second, because it will not overwrite the changes you made to the C++ locale
    // see https://stackoverflow.com/questions/12373341/does-stdlocaleglobal-make-affect-to-printf-function
    char *category = std::setlocale(LC_ALL, "en_US.UTF-8");
    if (category == NULL) {
        category = std::setlocale(LC_ALL, "C.UTF-8");
    }
    if (category == NULL) {
        category = std::setlocale(LC_ALL, "UTF-8");
    }
    if (category == NULL) {
        category = std::setlocale(LC_ALL, "C");
    }
    if (category == NULL) {
        qDebug() << "Could not set C locale!";
    }
    std::setlocale(LC_NUMERIC, "C"); // set the locale for LC_NUMERIC only
    Log::instance(); //< enable logging
    bool mustSetSignalsHandlers = true;
#ifdef NATRON_USE_BREAKPAD
    //Enabled breakpad only if the process was spawned from the crash reporter
    const QString& breakpadProcessExec = cl.getBreakpadProcessExecutableFilePath();
    if ( !breakpadProcessExec.isEmpty() && QFile::exists(breakpadProcessExec) ) {
        _imp->breakpadProcessExecutableFilePath = breakpadProcessExec;
        _imp->breakpadProcessPID = (Q_PID)cl.getBreakpadProcessPID();
        const QString& breakpadPipePath = cl.getBreakpadPipeFilePath();
        const QString& breakpadComPipePath = cl.getBreakpadComPipeFilePath();
        int breakpad_client_fd = cl.getBreakpadClientFD();
        _imp->initBreakpad(breakpadPipePath, breakpadComPipePath, breakpad_client_fd);
        mustSetSignalsHandlers = false;
    }
#endif


# ifdef __NATRON_UNIX__
    if (mustSetSignalsHandlers) {
        setShutDownSignal(SIGINT);   // shut down on ctrl-c
        setShutDownSignal(SIGTERM);   // shut down on killall
#     if defined(__NATRON_LINUX__) && !defined(__FreeBSD__)
        //Catch SIGSEGV only when google-breakpad is not active
        setSigSegvSignal();
#     endif
    }
# else
    Q_UNUSED(mustSetSignalsHandlers);
# endif


    _imp->_settings.reset( new Settings() );
    _imp->_settings->initializeKnobsPublic();

    bool hasGLForRendering = hasOpenGLForRequirements(eOpenGLRequirementsTypeRendering, 0);
    if (_imp->hasInitializedOpenGLFunctions && hasGLForRendering) {
        OSGLContext::getGPUInfos(_imp->openGLRenderers);
        for (std::list<OpenGLRendererInfo>::iterator it = _imp->openGLRenderers.begin(); it != _imp->openGLRenderers.end(); ++it) {
            qDebug() << "Found OpenGL Renderer:" << it->rendererName.c_str() << ", Vendor:" << it->vendorName.c_str()
                     << ", OpenGL Version:" << it->glVersionString.c_str() << ", Max. Texture Size" << it->maxTextureSize <<
                ",Max GPU Memory:" << printAsRAM(it->maxMemBytes);;
        }
    }
    _imp->_settings->populateOpenGLRenderers(_imp->openGLRenderers);


    ///Call restore after initializing knobs
    _imp->_settings->restoreSettings();

    ///basically show a splashScreen load fonts etc...
    return initGui(cl);
} // loadInternal

const std::list<OpenGLRendererInfo>&
AppManager::getOpenGLRenderers() const
{
    return _imp->openGLRenderers;
}

bool
AppManager::isSpawnedFromCrashReporter() const
{
#ifdef NATRON_USE_BREAKPAD

    return _imp->breakpadHandler.get() != 0;
#else

    return false;
#endif
}

void
AppManager::setPluginsUseInputImageCopyToRender(bool b)
{
    _imp->pluginsUseInputImageCopyToRender = b;
}

bool
AppManager::isCopyInputImageForPluginRenderEnabled() const
{
    return _imp->pluginsUseInputImageCopyToRender;
}

bool
AppManager::isOpenGLLoaded() const
{
    QMutexLocker k(&_imp->openGLFunctionsMutex);

    return _imp->hasInitializedOpenGLFunctions;
}

bool
AppManager::isTextureFloatSupported() const
{
    return _imp->glHasTextureFloat;
}

bool
AppManager::hasOpenGLForRequirements(OpenGLRequirementsTypeEnum type, QString* missingOpenGLError ) const
{
    std::map<OpenGLRequirementsTypeEnum,AppManagerPrivate::OpenGLRequirementsData>::const_iterator found =  _imp->glRequirements.find(type);
    assert(found != _imp->glRequirements.end());
    if (found == _imp->glRequirements.end()) {
        return false;
    }
    if (missingOpenGLError && !found->second.hasRequirements) {
        *missingOpenGLError = found->second.error;
    }
    return found->second.hasRequirements;
}

bool
AppManager::initializeOpenGLFunctionsOnce(bool createOpenGLContext)
{
    QMutexLocker k(&_imp->openGLFunctionsMutex);

    if (!_imp->hasInitializedOpenGLFunctions) {
        OSGLContextPtr glContext;
        bool checkRenderingReq = true;
        if (createOpenGLContext) {
            try {
                _imp->initGLAPISpecific();

                glContext = _imp->renderingContextPool->attachGLContextToRender(false /*checkIfGLLoaded*/);
                if (glContext) {
                    // Make the context current and check its version
                    glContext->setContextCurrentNoRender();
                }


            } catch (const std::exception& e) {
                std::cerr << "Error while loading OpenGL: " << e.what() << std::endl;
                std::cerr << "OpenGL rendering is disabled. " << std::endl;
                AppManagerPrivate::OpenGLRequirementsData& data = _imp->glRequirements[eOpenGLRequirementsTypeRendering];
                data.hasRequirements = false;
                data.error = tr("Error while creating OpenGL context: %1").arg(QString::fromUtf8(e.what()));
                checkRenderingReq = false;
            }
        }
        // The following requires a valid OpenGL context to be created
<<<<<<< HEAD
        _imp->initGl();

        // Load our OpenGL functions both in OSMesa and GL (from glad)
        GL_GPU::load();
        GL_CPU::load();

=======
        _imp->initGl(checkRenderingReq);
>>>>>>> b672b346
        if (createOpenGLContext) {
            if (hasOpenGLForRequirements(eOpenGLRequirementsTypeRendering)) {
                try {
                    OSGLContext::checkOpenGLVersion(true);
                } catch (const std::exception& e) {
                    AppManagerPrivate::OpenGLRequirementsData& data = _imp->glRequirements[eOpenGLRequirementsTypeRendering];
                    data.hasRequirements = false;
                    if ( !data.error.isEmpty() ) {
                        data.error = QString::fromUtf8( e.what() );
                    }
                }
            }
            
            _imp->renderingContextPool->releaseGLContextFromRender(glContext);
            glContext->unsetCurrentContextNoRender(true);

            // Clear created contexts because this context was created with the "default" OpenGL renderer and it might be different from the one
            // selected by the user in the settings (which are not created yet).
            _imp->renderingContextPool->clear();
        } else {
            updateAboutWindowLibrariesVersion();
        }

        return true;
    }

    return false;
}

int
AppManager::getOpenGLVersionMajor() const
{
    return _imp->glVersionMajor;
}

int
AppManager::getOpenGLVersionMinor() const
{
    return _imp->glVersionMinor;
}

#ifdef __NATRON_WIN32__
const OSGLContext_wgl_data*
AppManager::getWGLData() const
{
    return _imp->wglInfo.get();
}

#endif
#ifdef __NATRON_LINUX__
const OSGLContext_glx_data*
AppManager::getGLXData() const
{
    return _imp->glxInfo.get();
}

#endif


bool
AppManager::initGui(const CLArgs& cl)
{
    ///In background mode, directly call the rest of the loading code
    return loadInternalAfterInitGui(cl);
}

bool
AppManager::loadInternalAfterInitGui(const CLArgs& cl)
{
    try {
        size_t maxCacheRAM = _imp->_settings->getRamMaximumPercent() * getSystemTotalRAM();
        U64 viewerCacheSize = _imp->_settings->getMaximumViewerDiskCacheSize();
        U64 maxDiskCacheNode = _imp->_settings->getMaximumDiskCacheNodeSize();

        _imp->_nodeCache.reset( new Cache<Image>("NodeCache", NATRON_CACHE_VERSION, maxCacheRAM, 1.) );
        _imp->_diskCache.reset( new Cache<Image>("DiskCache", NATRON_CACHE_VERSION, maxDiskCacheNode, 0.) );
        _imp->_viewerCache.reset( new Cache<FrameEntry>("ViewerCache", NATRON_CACHE_VERSION, viewerCacheSize, 0.) );
        _imp->setViewerCacheTileSize();
    } catch (std::logic_error) {
        // ignore
    }

    int oldCacheVersion = 0;
    {
        QSettings settings( QString::fromUtf8(NATRON_ORGANIZATION_NAME), QString::fromUtf8(NATRON_APPLICATION_NAME) );

        if ( settings.contains( QString::fromUtf8(kNatronCacheVersionSettingsKey) ) ) {
            oldCacheVersion = settings.value( QString::fromUtf8(kNatronCacheVersionSettingsKey) ).toInt();
        }
        settings.setValue(QString::fromUtf8(kNatronCacheVersionSettingsKey), NATRON_CACHE_VERSION);
    }

    setLoadingStatus( tr("Restoring the image cache...") );

    if (oldCacheVersion != NATRON_CACHE_VERSION) {
        wipeAndCreateDiskCacheStructure();
    } else {
        _imp->restoreCaches();
    }

    setLoadingStatus( tr("Restoring user settings...") );


    ///Set host properties after restoring settings since it depends on the host name.
    try {
        _imp->ofxHost->setProperties();
    } catch (std::logic_error) {
        // ignore
    }

    /*loading all plugins*/
    try {
        loadAllPlugins();
        _imp->loadBuiltinFormats();
    } catch (std::logic_error) {
        // ignore
    }

    if ( isBackground() && !cl.getIPCPipeName().isEmpty() ) {
        _imp->initProcessInputChannel( cl.getIPCPipeName() );
    }


    if ( cl.isInterpreterMode() ) {
        _imp->_appType = eAppTypeInterpreter;
    } else if ( isBackground() ) {
        if ( !cl.getScriptFilename().isEmpty() ) {
            if ( !cl.getIPCPipeName().isEmpty() ) {
                _imp->_appType = eAppTypeBackgroundAutoRunLaunchedFromGui;
            } else {
                _imp->_appType = eAppTypeBackgroundAutoRun;
            }
        } else {
            _imp->_appType = eAppTypeBackground;
        }
    } else {
        _imp->_appType = eAppTypeGui;
    }

    //Now that the locale is set, re-parse the command line arguments because the filenames might have non UTF-8 encodings
    CLArgs args;
    if ( !cl.getScriptFilename().isEmpty() ) {
        const QStringList& appArgs = qApp->arguments();
        args = CLArgs( appArgs, cl.isBackgroundMode() );
    } else {
        args = cl;
    }

    AppInstPtr mainInstance = newAppInstance(args, false);

    hideSplashScreen();

    if (!mainInstance) {
        qApp->quit();

        return false;
    } else {
        onLoadCompleted();

        ///In background project auto-run the rendering is finished at this point, just exit the instance
        if ( ( (_imp->_appType == eAppTypeBackgroundAutoRun) ||
               ( _imp->_appType == eAppTypeBackgroundAutoRunLaunchedFromGui) ||
               ( _imp->_appType == eAppTypeInterpreter) ) && mainInstance ) {
            bool wasKilled = true;
            const AppInstanceVec& instances = appPTR->getAppInstances();
            for (AppInstanceVec::const_iterator it = instances.begin(); it != instances.end(); ++it) {
                if ( (*it == mainInstance) ) {
                    wasKilled = false;
                }
            }
            if (!wasKilled) {
                try {
                    mainInstance->getProject()->closeProject(true);
                } catch (std::logic_error) {
                    // ignore
                }

                try {
                    mainInstance->quitNow();
                } catch (std::logic_error) {
                    // ignore
                }
            }
        }

        return true;
    }
} // AppManager::loadInternalAfterInitGui

void
AppManager::onViewerTileCacheSizeChanged()
{
    _imp->_viewerCache->clear();
    _imp->setViewerCacheTileSize();
}

void
AppManagerPrivate::setViewerCacheTileSize()
{
    std::size_t tileSize =  (std::size_t)std::pow( 2., (double)_settings->getViewerTilesPowerOf2() );

    // Viewer tiles are always RGBA
    tileSize = tileSize * tileSize * 4;


    ImageBitDepthEnum viewerDepth = _settings->getViewersBitDepth();
    switch (viewerDepth) {
        case eImageBitDepthFloat:
        case eImageBitDepthHalf:
            tileSize *= sizeof(float);
            break;
        default:
            break;
    }
    _viewerCache->setTiled(true, tileSize);
}

AppInstPtr
AppManager::newAppInstanceInternal(const CLArgs& cl,
                                   bool alwaysBackground,
                                   bool makeEmptyInstance)
{
    AppInstPtr instance;

    if (!alwaysBackground) {
        instance = makeNewInstance(_imp->_availableID);
    } else {
        instance.reset( new AppInstance(_imp->_availableID) );
    }

    {
        QMutexLocker k(&_imp->_appInstancesMutex);
        _imp->_appInstances.push_back(instance);
    }

    setAsTopLevelInstance( instance->getAppID() );

    ++_imp->_availableID;

    try {
        instance->load(cl, makeEmptyInstance);
    } catch (const std::exception & e) {
        Dialogs::errorDialog( NATRON_APPLICATION_NAME, e.what(), false );
        removeInstance(_imp->_availableID);
        instance.reset();
        --_imp->_availableID;

        return instance;
    } catch (...) {
        Dialogs::errorDialog( NATRON_APPLICATION_NAME, tr("Cannot load project").toStdString(), false );
        removeInstance(_imp->_availableID);
        instance.reset();
        --_imp->_availableID;

        return instance;
    }

    ///flag that we finished loading the Appmanager even if it was already true
    _imp->_loaded = true;

    return instance;
}

AppInstPtr
AppManager::newBackgroundInstance(const CLArgs& cl,
                                  bool makeEmptyInstance)
{
    return newAppInstanceInternal(cl, true, makeEmptyInstance);
}

AppInstPtr
AppManager::newAppInstance(const CLArgs& cl,
                           bool makeEmptyInstance)
{
    return newAppInstanceInternal(cl, false, makeEmptyInstance);
}

AppInstPtr
AppManager::getAppInstance(int appID) const
{
    QMutexLocker k(&_imp->_appInstancesMutex);

    for (AppInstanceVec::const_iterator it = _imp->_appInstances.begin(); it != _imp->_appInstances.end(); ++it) {
        if ( (*it)->getAppID() == appID ) {
            return *it;
        }
    }

    return AppInstPtr();
}

int
AppManager::getNumInstances() const
{
    QMutexLocker k(&_imp->_appInstancesMutex);

    return (int)_imp->_appInstances.size();
}

const AppInstanceVec &
AppManager::getAppInstances() const
{
    assert( QThread::currentThread() == qApp->thread() );

    return _imp->_appInstances;
}

void
AppManager::removeInstance(int appID)
{
    int newApp = -1;
    {
        QMutexLocker k(&_imp->_appInstancesMutex);
        for (AppInstanceVec::iterator it = _imp->_appInstances.begin(); it != _imp->_appInstances.end(); ++it) {
            if ( (*it)->getAppID() == appID ) {
                _imp->_appInstances.erase(it);
                break;
            }
        }

        if ( !_imp->_appInstances.empty() ) {
            newApp = _imp->_appInstances.front()->getAppID();
        }
    }

    if (newApp != -1) {
        setAsTopLevelInstance(newApp);
    }
}

AppManager::AppTypeEnum
AppManager::getAppType() const
{
    return _imp->_appType;
}

void
AppManager::clearPlaybackCache()
{
    _imp->_viewerCache->clearInMemoryPortion();
    clearLastRenderedTextures();
}

void
AppManager::clearViewerCache()
{
    _imp->_viewerCache->clear();
}

void
AppManager::clearDiskCache()
{
    clearLastRenderedTextures();
    _imp->_viewerCache->clear();
    _imp->_diskCache->clear();
}

void
AppManager::clearNodeCache()
{
    AppInstanceVec copy;
    {
        QMutexLocker k(&_imp->_appInstancesMutex);
        copy = _imp->_appInstances;
    }

    for (AppInstanceVec::iterator it = copy.begin(); it != copy.end(); ++it) {
        (*it)->clearAllLastRenderedImages();
    }
    _imp->_nodeCache->clear();
}

void
AppManager::clearPluginsLoadedCache()
{
    _imp->ofxHost->clearPluginsLoadedCache();
}

void
AppManager::clearAllCaches()
{
    AppInstanceVec copy;
    {
        QMutexLocker k(&_imp->_appInstancesMutex);
        copy = _imp->_appInstances;
    }

    for (AppInstanceVec::iterator it = copy.begin(); it != copy.end(); ++it) {
        (*it)->abortAllViewers();
    }

    clearDiskCache();
    clearNodeCache();


    ///for each app instance clear all its nodes cache
    for (AppInstanceVec::iterator it = copy.begin(); it != copy.end(); ++it) {
        (*it)->clearOpenFXPluginsCaches();
    }

    for (AppInstanceVec::iterator it = copy.begin(); it != copy.end(); ++it) {
        (*it)->renderAllViewers(true);
    }

    Project::clearAutoSavesDir();
}

void
AppManager::wipeAndCreateDiskCacheStructure()
{
    //Should be called on the main-thread because potentially can interact with rendering
    assert( QThread::currentThread() == qApp->thread() );

    abortAnyProcessing();

    clearAllCaches();

    assert(_imp->_diskCache);
    _imp->cleanUpCacheDiskStructure( _imp->_diskCache->getCachePath(), false );
    assert(_imp->_viewerCache);
    _imp->cleanUpCacheDiskStructure( _imp->_viewerCache->getCachePath() , true);
}

AppInstPtr
AppManager::getTopLevelInstance () const
{
    QMutexLocker k(&_imp->_appInstancesMutex);

    for (AppInstanceVec::const_iterator it = _imp->_appInstances.begin(); it != _imp->_appInstances.end(); ++it) {
        if ( (*it)->getAppID() == _imp->_topLevelInstanceID ) {
            return *it;
        }
    }

    return AppInstPtr();
}

bool
AppManager::isLoaded() const
{
    return _imp->_loaded;
}

void
AppManager::abortAnyProcessing()
{
    AppInstanceVec copy;
    {
        QMutexLocker k(&_imp->_appInstancesMutex);
        copy = _imp->_appInstances;
    }

    for (AppInstanceVec::iterator it = copy.begin(); it != copy.end(); ++it) {
        (*it)->getProject()->quitAnyProcessingForAllNodes_non_blocking();
    }
}

bool
AppManager::writeToOutputPipe(const QString & longMessage,
                              const QString & shortMessage,
                              bool printIfNoChannel)
{
    if (!_imp->_backgroundIPC) {
        if (printIfNoChannel) {
            QMutexLocker k(&_imp->errorLogMutex);
            ///Don't use qdebug here which is disabled if QT_NO_DEBUG_OUTPUT is defined.
            std::cout << longMessage.toStdString() << std::endl;
        }

        return false;
    }
    _imp->_backgroundIPC->writeToOutputChannel(shortMessage);

    return true;
}

void
AppManager::setApplicationsCachesMaximumMemoryPercent(double p)
{
    size_t maxCacheRAM = p * getSystemTotalRAM_conditionnally();

    _imp->_nodeCache->setMaximumCacheSize(maxCacheRAM);
    _imp->_nodeCache->setMaximumInMemorySize(1);
}

void
AppManager::setApplicationsCachesMaximumViewerDiskSpace(unsigned long long size)
{
    _imp->_viewerCache->setMaximumCacheSize(size);
}

void
AppManager::setApplicationsCachesMaximumDiskSpace(unsigned long long size)
{
    _imp->_diskCache->setMaximumCacheSize(size);
}

void
AppManager::loadAllPlugins()
{
    assert( _imp->_plugins.empty() );
    assert( _imp->_formats.empty() );

    // Load plug-ins bundled into Natron
    loadBuiltinNodePlugins(&_imp->readerPlugins, &_imp->writerPlugins);

    // Load OpenFX plug-ins
    _imp->ofxHost->loadOFXPlugins( &_imp->readerPlugins, &_imp->writerPlugins);

    _imp->declareSettingsToPython();

    // Load PyPlugs and init.py & initGui.py scripts
    // Should be done after settings are declared
    loadPythonGroups();

    _imp->_settings->restorePluginSettings();


    onAllPluginsLoaded();
}

void
AppManager::onAllPluginsLoaded()
{
    //We try to make nicer plug-in labels, only do this if the user use Natron with some sort of interaction (either command line
    //or GUI, otherwise don't bother doing this)

    AppManager::AppTypeEnum appType = appPTR->getAppType();

    if ( (appType != AppManager::eAppTypeBackground) &&
         ( appType != AppManager::eAppTypeGui) &&
         ( appType != AppManager::eAppTypeInterpreter) ) {
        return;
    }

    //Make sure there is no duplicates with the same label
    const PluginsMap& plugins = getPluginsList();
    for (PluginsMap::const_iterator it = plugins.begin(); it != plugins.end(); ++it) {
        assert( !it->second.empty() );
        PluginMajorsOrdered::iterator first = it->second.begin();
        bool isUserCreatable = false;
        for (PluginMajorsOrdered::iterator it2 = it->second.begin(); it2 != it->second.end(); ++it2) {
            if ( (*it2)->getIsUserCreatable() ) {
                isUserCreatable = true;
                break;
            }
        }
        if (!isUserCreatable) {
            continue;
        }

        QString labelWithoutSuffix = Plugin::makeLabelWithoutSuffix( (*first)->getPluginLabel() );

        //Find a duplicate
        for (PluginsMap::const_iterator it2 = plugins.begin(); it2 != plugins.end(); ++it2) {
            if (it->first == it2->first) {
                continue;
            }


            PluginMajorsOrdered::iterator other = it2->second.begin();
            bool isOtherUserCreatable = false;
            for (PluginMajorsOrdered::iterator it3 = it2->second.begin(); it3 != it2->second.end(); ++it3) {
                if ( (*it3)->getIsUserCreatable() ) {
                    isOtherUserCreatable = true;
                    break;
                }
            }

            if (!isOtherUserCreatable) {
                continue;
            }

            QString otherLabelWithoutSuffix = Plugin::makeLabelWithoutSuffix( (*other)->getPluginLabel() );
            if (otherLabelWithoutSuffix == labelWithoutSuffix) {
                QString otherGrouping = (*other)->getGrouping().join( QChar::fromLatin1('/') );
                const QStringList& thisGroupingSplit = (*first)->getGrouping();
                QString thisGrouping = thisGroupingSplit.join( QChar::fromLatin1('/') );
                if (otherGrouping == thisGrouping) {
                    labelWithoutSuffix = (*first)->getPluginLabel();
                }
                break;
            }
        }


        for (PluginMajorsOrdered::iterator it2 = it->second.begin(); it2 != it->second.end(); ++it2) {
            if ( (*it2)->getIsUserCreatable() ) {
                (*it2)->setLabelWithoutSuffix(labelWithoutSuffix);
                onPluginLoaded(*it2);
            }
        }
    }
} // AppManager::onAllPluginsLoaded

template <typename PLUGIN>
void
AppManager::registerBuiltInPlugin(const QString& iconPath,
                                  bool isDeprecated,
                                  bool internalUseOnly)
{
    EffectInstPtr node( PLUGIN::BuildEffect( NodePtr() ) );
    std::map<std::string, void (*)()> functions;

    functions.insert( std::make_pair("BuildEffect", ( void (*)() ) & PLUGIN::BuildEffect) );
    LibraryBinary *binary = new LibraryBinary(functions);
    assert(binary);

    std::list<std::string> grouping;
    node->getPluginGrouping(&grouping);
    QStringList qgrouping;

    for (std::list<std::string>::iterator it = grouping.begin(); it != grouping.end(); ++it) {
        qgrouping.push_back( QString::fromUtf8( it->c_str() ) );
    }

    // Empty since statically bundled
    QString resourcesPath = QString();
    Plugin* p = registerPlugin(resourcesPath, qgrouping, QString::fromUtf8( node->getPluginID().c_str() ), QString::fromUtf8( node->getPluginLabel().c_str() ),
                               iconPath, QStringList(), node->isReader(), node->isWriter(), binary, node->renderThreadSafety() == eRenderSafetyUnsafe, node->getMajorVersion(), node->getMinorVersion(), isDeprecated);
    std::list<PluginActionShortcut> shortcuts;
    node->getPluginShortcuts(&shortcuts);
    p->setShorcuts(shortcuts);

    PluginOpenGLRenderSupport glSupport = node->supportsOpenGLRender();
    p->setOpenGLRenderSupport(glSupport);

    if (internalUseOnly) {
        p->setForInternalUseOnly(true);
    }
}

void
AppManager::loadBuiltinNodePlugins(IOPluginsMap* /*readersMap*/,
                                   IOPluginsMap* /*writersMap*/)
{
    registerBuiltInPlugin<Backdrop>(QString::fromUtf8(NATRON_IMAGES_PATH "backdrop_icon.png"), false, false);
    registerBuiltInPlugin<GroupOutput>(QString::fromUtf8(NATRON_IMAGES_PATH "output_icon.png"), false, false);
    registerBuiltInPlugin<GroupInput>(QString::fromUtf8(NATRON_IMAGES_PATH "input_icon.png"), false, false);
    registerBuiltInPlugin<NodeGroup>(QString::fromUtf8(NATRON_IMAGES_PATH "group_icon.png"), false, false);
    registerBuiltInPlugin<Dot>(QString::fromUtf8(NATRON_IMAGES_PATH "dot_icon.png"), false, false);
    registerBuiltInPlugin<DiskCacheNode>(QString::fromUtf8(NATRON_IMAGES_PATH "diskcache_icon.png"), false, false);
    registerBuiltInPlugin<RotoPaint>(QString::fromUtf8(NATRON_IMAGES_PATH "GroupingIcons/Set2/paint_grouping_2.png"), false, false);
    registerBuiltInPlugin<RotoNode>(QString::fromUtf8(NATRON_IMAGES_PATH "rotoNodeIcon.png"), false, false);
    registerBuiltInPlugin<RotoSmear>(QString::fromUtf8(""), false, true);
    registerBuiltInPlugin<PrecompNode>(QString::fromUtf8(NATRON_IMAGES_PATH "precompNodeIcon.png"), false, false);
    registerBuiltInPlugin<TrackerNode>(QString::fromUtf8(NATRON_IMAGES_PATH "trackerNodeIcon.png"), false, false);
    registerBuiltInPlugin<JoinViewsNode>(QString::fromUtf8(NATRON_IMAGES_PATH "joinViewsNode.png"), false, false);
    registerBuiltInPlugin<OneViewNode>(QString::fromUtf8(NATRON_IMAGES_PATH "oneViewNode.png"), false, false);
#ifdef NATRON_ENABLE_IO_META_NODES
    registerBuiltInPlugin<ReadNode>(QString::fromUtf8(NATRON_IMAGES_PATH "readImage.png"), false, false);
    registerBuiltInPlugin<WriteNode>(QString::fromUtf8(NATRON_IMAGES_PATH "writeImage.png"), false, false);
#endif

    if ( !isBackground() ) {
        registerBuiltInPlugin<ViewerInstance>(QString::fromUtf8(NATRON_IMAGES_PATH "viewer_icon.png"), false, false);
    }
}

bool
AppManager::findAndRunScriptFile(const QString& path,
                     const QStringList& files,
                     const QString& script)
{
#ifdef NATRON_RUN_WITHOUT_PYTHON

    return false;
#endif
    for (QStringList::const_iterator it = files.begin(); it != files.end(); ++it) {
        if (*it == script) {
            QString absolutePath = path + *it;
            QFile file(absolutePath);
            if ( file.open(QIODevice::ReadOnly) ) {
                QTextStream ts(&file);
                QString content = ts.readAll();
                PyRun_SimpleString( content.toStdString().c_str() );


                PyObject* mainModule = NATRON_PYTHON_NAMESPACE::getMainModule();
                std::string error, output;

                ///Gui session, do stdout, stderr redirection
                PyObject *errCatcher = 0;
                PyObject *outCatcher = 0;

                if ( PyObject_HasAttrString(mainModule, "catchErr") ) {
                    errCatcher = PyObject_GetAttrString(mainModule, "catchErr"); //get our catchOutErr created above, new ref
                }

                if ( PyObject_HasAttrString(mainModule, "catchOut") ) {
                    outCatcher = PyObject_GetAttrString(mainModule, "catchOut"); //get our catchOutErr created above, new ref
                }

                PyErr_Print(); //make python print any errors

                PyObject *errorObj = 0;
                if (errCatcher) {
                    errorObj = PyObject_GetAttrString(errCatcher, "value"); //get the  stderr from our catchErr object, new ref
                    assert(errorObj);

                    error = NATRON_PYTHON_NAMESPACE::PyStringToStdString(errorObj);
                    PyObject* unicode = PyUnicode_FromString("");
                    PyObject_SetAttrString(errCatcher, "value", unicode);
                    Py_DECREF(errorObj);
                    Py_DECREF(errCatcher);
                }
                PyObject *outObj = 0;
                if (outCatcher) {
                    outObj = PyObject_GetAttrString(outCatcher, "value"); //get the stdout from our catchOut object, new ref
                    assert(outObj);
                    output = NATRON_PYTHON_NAMESPACE::PyStringToStdString(outObj);
                    PyObject* unicode = PyUnicode_FromString("");
                    PyObject_SetAttrString(outCatcher, "value", unicode);
                    Py_DECREF(outObj);
                    Py_DECREF(outCatcher);
                }


                if ( !error.empty() ) {
                    QString message(tr("Failed to load %1: %2").arg(absolutePath).arg(QString::fromUtf8( error.c_str() )) );
                    appPTR->writeToErrorLog_mt_safe(tr("Python Script"), message, false);
                    std::cerr << message.toStdString() << std::endl;

                    return false;
                }
                if ( !output.empty() ) {
                    QString message;
                    message.append(absolutePath);
                    message.append( QString::fromUtf8(": ") );
                    message.append( QString::fromUtf8( output.c_str() ) );
                    if ( appPTR->getTopLevelInstance() ) {
                        appPTR->getTopLevelInstance()->appendToScriptEditor( message.toStdString() );
                    }
                    std::cout << message.toStdString() << std::endl;
                }

                return true;
            }
            break;
        }
    }

    return false;
} // findAndRunScriptFile

QStringList
AppManager::getAllNonOFXPluginsPaths() const
{
    QStringList templatesSearchPath;

    //add ~/.Natron
    QString dataLocation = QDir::homePath();
    QString mainPath = dataLocation + QString::fromUtf8("/.") + QString::fromUtf8(NATRON_APPLICATION_NAME);
    QDir mainPathDir(mainPath);

    if ( !mainPathDir.exists() ) {
        QDir dataDir(dataLocation);
        if ( dataDir.exists() ) {
            dataDir.mkdir( QChar::fromLatin1('.') + QString( QString::fromUtf8(NATRON_APPLICATION_NAME) ) );
        }
    }

    QString envvar( QString::fromUtf8( qgetenv(NATRON_PATH_ENV_VAR) ) );
    QStringList splitDirs = envvar.split( QChar::fromLatin1(';') );
    std::list<std::string> userSearchPaths;
    _imp->_settings->getPythonGroupsSearchPaths(&userSearchPaths);


    //This is the bundled location for PyPlugs
    QDir cwd( QCoreApplication::applicationDirPath() );
    cwd.cdUp();
    QString natronBundledPluginsPath = QString( cwd.absolutePath() +  QString::fromUtf8("/Plugins/PyPlugs") );
    bool preferBundleOverSystemWide = _imp->_settings->preferBundledPlugins();
    bool useBundledPlugins = _imp->_settings->loadBundledPlugins();
    if (preferBundleOverSystemWide && useBundledPlugins) {
        ///look-in the bundled plug-ins
        templatesSearchPath.push_back(natronBundledPluginsPath);
    }

    ///look-in the main system wide plugin path
    templatesSearchPath.push_back(mainPath);

    ///look-in the locations indicated by NATRON_PLUGIN_PATH
    Q_FOREACH(const QString &splitDir, splitDirs) {
        if ( !splitDir.isEmpty() ) {
            templatesSearchPath.push_back(splitDir);
        }
    }

    ///look-in extra search path set in the preferences
    for (std::list<std::string>::iterator it = userSearchPaths.begin(); it != userSearchPaths.end(); ++it) {
        if ( !it->empty() ) {
            templatesSearchPath.push_back( QString::fromUtf8( it->c_str() ) );
        }
    }

    if (!preferBundleOverSystemWide && useBundledPlugins) {
        ///look-in the bundled plug-ins
        templatesSearchPath.push_back(natronBundledPluginsPath);
    }

    return templatesSearchPath;
} // AppManager::getAllNonOFXPluginsPaths

typedef void (*NatronPathFunctor)(const QDir&);
static void
operateOnPathRecursive(NatronPathFunctor functor,
                       const QDir& directory)
{
    if ( !directory.exists() ) {
        return;
    }

    functor(directory);

    QStringList subDirs = directory.entryList(QDir::AllDirs | QDir::NoDotAndDotDot);
    Q_FOREACH(const QString &subDir, subDirs) {
        QDir d(directory.absolutePath() + QChar::fromLatin1('/') + subDir);

        operateOnPathRecursive(functor, d);
    }
}

static void
addToPythonPathFunctor(const QDir& directory)
{
    std::string addToPythonPath("sys.path.append(\"");

    addToPythonPath += directory.absolutePath().toStdString();
    addToPythonPath += "\")\n";

    std::string err;
    bool ok  = NATRON_PYTHON_NAMESPACE::interpretPythonScript(addToPythonPath, &err, 0);
    if (!ok) {
        std::string message = QCoreApplication::translate("AppManager", "Could not add %1 to python path:").arg( directory.absolutePath() ).toStdString() + ' ' + err;
        std::cerr << message << std::endl;
        AppInstPtr topLevel = appPTR->getTopLevelInstance();
        if (topLevel) {
            topLevel->appendToScriptEditor( message.c_str() );
        }
    }
}

void
AppManager::findAllScriptsRecursive(const QDir& directory,
                        QStringList& allPlugins,
                        QStringList *foundInit,
                        QStringList *foundInitGui)
{
    if ( !directory.exists() ) {
        return;
    }

    QStringList filters;
    filters << QString::fromUtf8("*.py");
    QStringList files = directory.entryList(filters, QDir::Files | QDir::NoDotAndDotDot);
    bool ok = findAndRunScriptFile( directory.absolutePath() + QChar::fromLatin1('/'), files, QString::fromUtf8("init.py") );
    if (ok) {
        foundInit->append( directory.absolutePath() + QString::fromUtf8("/init.py") );
    }
    if ( !appPTR->isBackground() ) {
        ok = findAndRunScriptFile( directory.absolutePath() + QChar::fromLatin1('/'), files, QString::fromUtf8("initGui.py") );
        if (ok) {
            foundInitGui->append( directory.absolutePath() + QString::fromUtf8("/initGui.py") );
        }
    }

    for (QStringList::iterator it = files.begin(); it != files.end(); ++it) {
        if ( it->endsWith( QString::fromUtf8(".py") ) && ( *it != QString::fromUtf8("init.py") ) && ( *it != QString::fromUtf8("initGui.py") ) ) {
            allPlugins.push_back(directory.absolutePath() + QChar::fromLatin1('/') + *it);
        }
    }

    QStringList subDirs = directory.entryList(QDir::AllDirs | QDir::NoDotAndDotDot);
    Q_FOREACH(const QString &subDir, subDirs) {
        QDir d(directory.absolutePath() + QChar::fromLatin1('/') + subDir);

        findAllScriptsRecursive(d, allPlugins, foundInit, foundInitGui);
    }
}

void
AppManager::loadPythonGroups()
{
#ifdef NATRON_RUN_WITHOUT_PYTHON

    return;
#endif
    PythonGILLocker pgl;
    QStringList templatesSearchPath = getAllNonOFXPluginsPaths();
    std::string err;
    QStringList allPlugins;

    ///For all search paths, first add the path to the python path, then run in order the init.py and initGui.py
    Q_FOREACH(const QString &templatesSearchDir, templatesSearchPath) {
        //Adding Qt resources to Python path is useless as Python does not know how to use it
        if ( templatesSearchDir.startsWith( QString::fromUtf8(":/Resources") ) ) {
            continue;
        }
        QDir d(templatesSearchDir);
        operateOnPathRecursive(&addToPythonPathFunctor, d);
    }

    ///Also import Pyside.QtCore and Pyside.QtGui (the later only in non background mode)
    {
        std::string s;
        if (SHIBOKEN_MAJOR_VERSION == 2) {
            s = "import PySide2\nimport PySide2.QtCore as QtCore";
        } else {
            s = "import PySide\nimport PySide.QtCore as QtCore";
        }
        bool ok  = NATRON_PYTHON_NAMESPACE::interpretPythonScript(s, &err, 0);
        if (!ok) {
            QString message = tr("Failed to import PySide.QtCore, make sure it is bundled with your Natron installation "
                                     "or reachable through the Python path. "
                                     "Note that Natron disables usage "
                                 "of site-packages).");
            std::cerr << message.toStdString() << std::endl;
            appPTR->writeToErrorLog_mt_safe(QLatin1String("PySide.QtCore"),message);
        }
    }

    if ( !isBackground() ) {
        std::string s;
        if (SHIBOKEN_MAJOR_VERSION == 2) {
            s = "import PySide2.QtGui as QtGui";
        } else {
            s = "import PySide.QtGui as QtGui";
        }
        bool ok  = NATRON_PYTHON_NAMESPACE::interpretPythonScript(s, &err, 0);
        if (!ok) {
            QString message = tr("Failed to import PySide.QtGui");
            std::cerr << message.toStdString() << std::endl;
            appPTR->writeToErrorLog_mt_safe(QLatin1String("PySide.QtGui"),message);
        }
    }


    QStringList foundInit;
    QStringList foundInitGui;
    Q_FOREACH(const QString &templatesSearchDir, templatesSearchPath) {
        QDir d(templatesSearchDir);

        findAllScriptsRecursive(d, allPlugins, &foundInit, &foundInitGui);
    }
    if ( foundInit.isEmpty() ) {
        QString message = tr("Info: init.py script not loaded (this is not an error)");
        appPTR->setLoadingStatus(message);
        if ( !appPTR->isBackground() ) {
            std::cout << message.toStdString() << std::endl;
        }
    } else {
        Q_FOREACH(const QString &found, foundInit) {
            QString message = tr("Info: init.py script found and loaded at %1").arg(found);

            appPTR->setLoadingStatus(message);
            if ( !appPTR->isBackground() ) {
                std::cout << message.toStdString() << std::endl;
            }
        }
    }

    if ( !appPTR->isBackground() ) {
        if ( foundInitGui.isEmpty() ) {
            QString message = tr("Info: initGui.py script not loaded (this is not an error)");
            appPTR->setLoadingStatus(message);
            if ( !appPTR->isBackground() ) {
                std::cout << message.toStdString() << std::endl;
            }
        } else {
            Q_FOREACH(const QString &found, foundInitGui) {
                QString message = tr("Info: initGui.py script found and loaded at %1").arg(found);

                appPTR->setLoadingStatus(message);
                if ( !appPTR->isBackground() ) {
                    std::cout << message.toStdString() << std::endl;
                }
            }
        }
    }

    // Now that init.py and InitGui.py have run, we need to set the search path again for the PyPlug
    // as the user might have called appendToNatronPath

    QStringList newTemplatesSearchPath = getAllNonOFXPluginsPaths();
    {
        QStringList diffSearch;
        Q_FOREACH(const QString &newTemplatesSearchDir, newTemplatesSearchPath) {
            if ( !templatesSearchPath.contains(newTemplatesSearchDir) ) {
                diffSearch.push_back(newTemplatesSearchDir);
            }
        }

        //Add only paths that did not exist so far
        Q_FOREACH(const QString &diffDir, diffSearch) {
            QDir d(diffDir);

            operateOnPathRecursive(&addToPythonPathFunctor, d);
        }
    }

    appPTR->setLoadingStatus( tr("Loading PyPlugs...") );

    Q_FOREACH(const QString &plugin, allPlugins) {
        QString moduleName = plugin;
        QString modulePath;
        int lastDot = moduleName.lastIndexOf( QChar::fromLatin1('.') );

        if (lastDot != -1) {
            moduleName = moduleName.left(lastDot);
        }
        int lastSlash = moduleName.lastIndexOf( QChar::fromLatin1('/') );
        if (lastSlash != -1) {
            modulePath = moduleName.mid(0, lastSlash + 1);
            moduleName = moduleName.remove(0, lastSlash + 1);
        }

        std::string pluginLabel, pluginID, pluginGrouping, iconFilePath, pluginDescription;
        unsigned int version;
        bool isToolset;
        bool gotInfos = NATRON_PYTHON_NAMESPACE::getGroupInfos(modulePath.toStdString(), moduleName.toStdString(), &pluginID, &pluginLabel, &iconFilePath, &pluginGrouping, &pluginDescription, &isToolset, &version);


        if (gotInfos) {
            qDebug() << "Loading " << moduleName;
            QStringList grouping = QString::fromUtf8( pluginGrouping.c_str() ).split( QChar::fromLatin1('/') );
            Plugin* p = registerPlugin(modulePath, grouping, QString::fromUtf8( pluginID.c_str() ), QString::fromUtf8( pluginLabel.c_str() ), QString::fromUtf8( iconFilePath.c_str() ), QStringList(), false, false, 0, false, version, 0, false);

            p->setPythonModule(modulePath + moduleName);
            p->setToolsetScript(isToolset);
        }
    }
} // AppManager::loadPythonGroups

Plugin*
AppManager::registerPlugin(const QString& resourcesPath,
                           const QStringList & groups,
                           const QString & pluginID,
                           const QString & pluginLabel,
                           const QString & pluginIconPath,
                           const QStringList & groupIconPath,
                           bool isReader,
                           bool isWriter,
                           LibraryBinary* binary,
                           bool mustCreateMutex,
                           int major,
                           int minor,
                           bool isDeprecated)
{
    QMutex* pluginMutex = 0;

    if (mustCreateMutex) {
        pluginMutex = new QMutex(QMutex::Recursive);
    }
    Plugin* plugin = new Plugin(binary, resourcesPath, pluginID, pluginLabel, pluginIconPath, groupIconPath, groups, pluginMutex, major, minor,
                                isReader, isWriter, isDeprecated);
    std::string stdID = pluginID.toStdString();

#ifdef NATRON_ENABLE_IO_META_NODES
    if ( ReadNode::isBundledReader( stdID, false ) ||
         WriteNode::isBundledWriter( stdID, false ) ) {
        plugin->setForInternalUseOnly(true);
    }
#endif

    PluginsMap::iterator found = _imp->_plugins.find(stdID);
    if ( found != _imp->_plugins.end() ) {
        found->second.insert(plugin);
    } else {
        PluginMajorsOrdered set;
        set.insert(plugin);
        _imp->_plugins.insert( std::make_pair(stdID, set) );
    }

    return plugin;
}

Format
AppManager::findExistingFormat(int w,
                               int h,
                               double par) const
{
    for (U32 i = 0; i < _imp->_formats.size(); ++i) {
        const Format& frmt = _imp->_formats[i];
        if ( (frmt.width() == w) && (frmt.height() == h) && (frmt.getPixelAspectRatio() == par) ) {
            return frmt;
        }
    }

    return Format();
}

void
AppManager::setAsTopLevelInstance(int appID)
{
    QMutexLocker k(&_imp->_appInstancesMutex);

    if (_imp->_topLevelInstanceID == appID) {
        return;
    }
    _imp->_topLevelInstanceID = appID;
    for (AppInstanceVec::iterator it = _imp->_appInstances.begin();
         it != _imp->_appInstances.end();
         ++it) {
        if ( (*it)->getAppID() != _imp->_topLevelInstanceID ) {
            if ( !isBackground() ) {
                (*it)->disconnectViewersFromViewerCache();
            }
        } else {
            if ( !isBackground() ) {
                (*it)->connectViewersToViewerCache();
                setOFXHostHandle( (*it)->getOfxHostOSHandle() );
            }
        }
    }
}

void
AppManager::setOFXHostHandle(void* handle)
{
    _imp->ofxHost->setOfxHostOSHandle(handle);
}

void
AppManager::clearExceedingEntriesFromNodeCache()
{
    _imp->_nodeCache->clearExceedingEntries();
}

const PluginsMap&
AppManager::getPluginsList() const
{
    return _imp->_plugins;
}


const std::vector<Format> &
AppManager::getFormats() const
{
    return _imp->_formats;
}

const KnobFactory &
AppManager::getKnobFactory() const
{
    return *(_imp->_knobFactory);
}

Plugin*
AppManager::getPluginBinaryFromOldID(const QString & pluginId,
                                     int majorVersion,
                                     int minorVersion) const
{
    std::map<int, Plugin*> matches;

    if ( pluginId == QString::fromUtf8("Viewer") ) {
        return _imp->findPluginById(QString::fromUtf8(PLUGINID_NATRON_VIEWER), majorVersion, minorVersion);
    } else if ( pluginId == QString::fromUtf8("Dot") ) {
        return _imp->findPluginById(QString::fromUtf8(PLUGINID_NATRON_DOT), majorVersion, minorVersion );
    } else if ( pluginId == QString::fromUtf8("DiskCache") ) {
        return _imp->findPluginById(QString::fromUtf8(PLUGINID_NATRON_DISKCACHE), majorVersion, minorVersion);
    } else if ( pluginId == QString::fromUtf8("Backdrop") ) { // DO NOT change the capitalization, even if it's wrong
        return _imp->findPluginById(QString::fromUtf8(PLUGINID_NATRON_BACKDROP), majorVersion, minorVersion);
    } else if ( pluginId == QString::fromUtf8("RotoOFX  [Draw]") ) {
        return _imp->findPluginById(QString::fromUtf8(PLUGINID_NATRON_ROTO), majorVersion, minorVersion);
    }

    ///Try remapping these ids to old ids we had in Natron < 1.0 for backward-compat
    for (PluginsMap::const_iterator it = _imp->_plugins.begin(); it != _imp->_plugins.end(); ++it) {
        assert( !it->second.empty() );
        PluginMajorsOrdered::const_iterator it2 = it->second.begin();
        QString friendlyLabel = (*it2)->getPluginLabel();
        const QStringList& s = (*it2)->getGrouping();
        QString grouping;
        if (s.size() > 0) {
            grouping = s[0];
        }
        friendlyLabel += QString::fromUtf8("  [") + grouping + QChar::fromLatin1(']');

        if (friendlyLabel == pluginId) {
            if (majorVersion == -1) {
                // -1 means we want to load the highest version existing
                return *( it->second.rbegin() );
            }

            //Look for the exact version
            for (; it2 != it->second.end(); ++it2) {
                if ( (*it2)->getMajorVersion() == majorVersion ) {
                    return *it2;
                }
            }

            ///Could not find the exact version... let's just use the highest version found
            return *( it->second.rbegin() );
        }
    }

    return 0;
}

Plugin*
AppManager::getPluginBinary(const QString & pluginId,
                            int majorVersion,
                            int /*minorVersion*/,
                            bool convertToLowerCase) const
{
    PluginsMap::const_iterator foundID = _imp->_plugins.end();

    for (PluginsMap::const_iterator it = _imp->_plugins.begin(); it != _imp->_plugins.end(); ++it) {
        QString pID = QString::fromUtf8( it->first.c_str() );
        if ( convertToLowerCase &&
             !pluginId.startsWith( QString::fromUtf8(NATRON_ORGANIZATION_DOMAIN_TOPLEVEL "." NATRON_ORGANIZATION_DOMAIN_SUB ".built-in.") ) ) {
            QString lowerCase = pID.toLower();
            if (lowerCase == pluginId) {
                foundID = it;
                break;
            }
        }

        if (pID == pluginId) {
            foundID = it;
            break;
        }
    }


    if ( foundID != _imp->_plugins.end() ) {
        assert( !foundID->second.empty() );

        if (majorVersion == -1) {
            // -1 means we want to load the highest version existing
            return *foundID->second.rbegin();
        }

        ///Try to find the exact version
        for (PluginMajorsOrdered::const_iterator it = foundID->second.begin(); it != foundID->second.end(); ++it) {
            if ( ( (*it)->getMajorVersion() == majorVersion ) ) {
                return *it;
            }
        }

        ///Could not find the exact version... let's just use the highest version found
        return *foundID->second.rbegin();
    }
    QString exc = QString::fromUtf8("Couldn't find a plugin attached to the ID %1, with a major version of %2")
                  .arg(pluginId)
                  .arg(majorVersion);

    throw std::invalid_argument( exc.toStdString() );

    return 0;
}

EffectInstPtr
AppManager::createOFXEffect(NodePtr node,
                            const CreateNodeArgs& args
#ifndef NATRON_ENABLE_IO_META_NODES
                            ,
                            bool allowFileDialogs,
                            bool *hasUsedFileDialog
#endif
                            ) const
{
    return _imp->ofxHost->createOfxEffect(node, args
#ifndef NATRON_ENABLE_IO_META_NODES
                                          , allowFileDialogs,
                                          hasUsedFileDialog
#endif
                                          );
}

void
AppManager::removeFromNodeCache(const boost::shared_ptr<Image> & image)
{
    _imp->_nodeCache->removeEntry(image);
}

void
AppManager::removeFromViewerCache(const FrameEntryPtr & texture)
{
    _imp->_viewerCache->removeEntry(texture);
}

void
AppManager::removeFromNodeCache(U64 hash)
{
    _imp->_nodeCache->removeEntry(hash);
}

void
AppManager::removeFromViewerCache(U64 hash)
{
    _imp->_viewerCache->removeEntry(hash);
}

void
AppManager::getMemoryStatsForCacheEntryHolder(const CacheEntryHolder* holder,
                                              std::size_t* ramOccupied,
                                              std::size_t* diskOccupied) const
{
    assert(holder);

    *ramOccupied = 0;
    *diskOccupied = 0;

    std::size_t viewerCacheMem = 0;
    std::size_t viewerCacheDisk = 0;
    std::size_t diskCacheMem = 0;
    std::size_t diskCacheDisk = 0;
    std::size_t nodeCacheMem = 0;
    std::size_t nodeCacheDisk = 0;
    const Node* isNode = dynamic_cast<const Node*>(holder);
    if (isNode) {
        ViewerInstance* isViewer = isNode->isEffectViewer();
        if (isViewer) {
            _imp->_viewerCache->getMemoryStatsForCacheEntryHolder(holder, &viewerCacheMem, &viewerCacheDisk);
        }
    }
    _imp->_diskCache->getMemoryStatsForCacheEntryHolder(holder, &diskCacheMem, &diskCacheDisk);
    _imp->_nodeCache->getMemoryStatsForCacheEntryHolder(holder, &nodeCacheMem, &nodeCacheDisk);

    *ramOccupied = diskCacheMem + viewerCacheMem + nodeCacheMem;
    *diskOccupied = diskCacheDisk + viewerCacheDisk + nodeCacheDisk;
}

void
AppManager::removeAllImagesFromCacheWithMatchingIDAndDifferentKey(const CacheEntryHolder* holder,
                                                                  U64 treeVersion)
{
    _imp->_nodeCache->removeAllEntriesWithDifferentNodeHashForHolderPublic(holder, treeVersion);
}

void
AppManager::removeAllImagesFromDiskCacheWithMatchingIDAndDifferentKey(const CacheEntryHolder* holder,
                                                                      U64 treeVersion)
{
    _imp->_diskCache->removeAllEntriesWithDifferentNodeHashForHolderPublic(holder, treeVersion);
}

void
AppManager::removeAllTexturesFromCacheWithMatchingIDAndDifferentKey(const CacheEntryHolder* holder,
                                                                    U64 treeVersion)
{
    _imp->_viewerCache->removeAllEntriesWithDifferentNodeHashForHolderPublic(holder, treeVersion);
}

void
AppManager::removeAllCacheEntriesForHolder(const CacheEntryHolder* holder,
                                           bool blocking)
{
    _imp->_nodeCache->removeAllEntriesForHolderPublic(holder, blocking);
    _imp->_diskCache->removeAllEntriesForHolderPublic(holder, blocking);
    _imp->_viewerCache->removeAllEntriesForHolderPublic(holder, blocking);
}

const QString &
AppManager::getApplicationBinaryPath() const
{
    return _imp->_binaryPath;
}

void
AppManager::setNumberOfThreads(int threadsNb)
{
    if (_imp->_settings) {
        _imp->_settings->setNumberOfThreads(threadsNb);
    }
}

bool
AppManager::getImage(const ImageKey & key,
                     std::list<boost::shared_ptr<Image> >* returnValue) const
{
    return _imp->_nodeCache->get(key, returnValue);
}

bool
AppManager::getImageOrCreate(const ImageKey & key,
                             const boost::shared_ptr<ImageParams>& params,
                             ImageLocker* locker,
                             boost::shared_ptr<Image>* returnValue) const
{
    return _imp->_nodeCache->getOrCreate(key, params, locker, returnValue);
}

bool
AppManager::getImage_diskCache(const ImageKey & key,
                               std::list<boost::shared_ptr<Image> >* returnValue) const
{
    return _imp->_diskCache->get(key, returnValue);
}

bool
AppManager::getImageOrCreate_diskCache(const ImageKey & key,
                                       const boost::shared_ptr<ImageParams>& params,
                                       boost::shared_ptr<Image>* returnValue) const
{
    return _imp->_diskCache->getOrCreate(key, params, 0, returnValue);
}

bool
AppManager::getTexture(const FrameKey & key,
                       std::list<FrameEntryPtr>* returnValue) const
{
    std::list<FrameEntryPtr > retList;
    bool ret =  _imp->_viewerCache->get(key, &retList);

    *returnValue = retList;

    return ret;
}

bool
AppManager::getTextureOrCreate(const FrameKey & key,
                               const boost::shared_ptr<FrameParams>& params,
                               FrameEntryLocker* locker,
                               FrameEntryPtr* returnValue) const
{
    return _imp->_viewerCache->getOrCreate(key, params, locker, returnValue);
}

bool
AppManager::isAggressiveCachingEnabled() const
{
    return _imp->_settings->isAggressiveCachingEnabled();
}

U64
AppManager::getCachesTotalMemorySize() const
{
    return  _imp->_nodeCache->getMemoryCacheSize();
}

U64
AppManager::getCachesTotalDiskSize() const
{
    return  _imp->_diskCache->getDiskCacheSize() + _imp->_viewerCache->getDiskCacheSize();
}

boost::shared_ptr<CacheSignalEmitter>
AppManager::getOrActivateViewerCacheSignalEmitter() const
{
    return _imp->_viewerCache->activateSignalEmitter();
}

boost::shared_ptr<Settings> AppManager::getCurrentSettings() const
{
    return _imp->_settings;
}

void
AppManager::setLoadingStatus(const QString & str)
{
    if ( isLoaded() ) {
        return;
    }
    std::cout << str.toStdString() << std::endl;
}

AppInstPtr
AppManager::makeNewInstance(int appID) const
{
    return AppInstPtr( new AppInstance(appID) );
}

void
AppManager::registerEngineMetaTypes() const
{
    qRegisterMetaType<Variant>("Variant");
    qRegisterMetaType<Format>("Format");
    qRegisterMetaType<SequenceTime>("SequenceTime");
    qRegisterMetaType<StandardButtons>("StandardButtons");
    qRegisterMetaType<RectI>("RectI");
    qRegisterMetaType<RectD>("RectD");
    qRegisterMetaType<RenderStatsPtr>("RenderStatsPtr");
    qRegisterMetaType<RenderStatsMap>("RenderStatsMap");
    qRegisterMetaType<ViewIdx>("ViewIdx");
    qRegisterMetaType<ViewSpec>("ViewSpec");
    qRegisterMetaType<boost::shared_ptr<Node> >("boost::shared_ptr<Node>");
    qRegisterMetaType<std::list<double> >("std::list<double>");
#if QT_VERSION < 0x050000
    qRegisterMetaType<QAbstractSocket::SocketState>("SocketState");
#endif
}

void
AppManager::setDiskCacheLocation(const QString& path)
{
    QDir d(path);
    QMutexLocker k(&_imp->diskCachesLocationMutex);

    if ( d.exists() && !path.isEmpty() ) {
        _imp->diskCachesLocation = path;
    } else {
        _imp->diskCachesLocation = StandardPaths::writableLocation(StandardPaths::eStandardLocationCache);
    }
}

const QString&
AppManager::getDiskCacheLocation() const
{
    QMutexLocker k(&_imp->diskCachesLocationMutex);

    return _imp->diskCachesLocation;
}

bool
AppManager::isNCacheFilesOpenedCapped() const
{
    QMutexLocker l(&_imp->currentCacheFilesCountMutex);

    return _imp->currentCacheFilesCount >= _imp->maxCacheFiles;
}

size_t
AppManager::getNCacheFilesOpened() const
{
    QMutexLocker l(&_imp->currentCacheFilesCountMutex);

    return _imp->currentCacheFilesCount;
}

void
AppManager::increaseNCacheFilesOpened()
{
    QMutexLocker l(&_imp->currentCacheFilesCountMutex);

    ++_imp->currentCacheFilesCount;
#ifdef DEBUG
    if (_imp->currentCacheFilesCount > _imp->maxCacheFiles) {
        qDebug() << "Cache has more files opened than the limit allowed:" << _imp->currentCacheFilesCount << '/' << _imp->maxCacheFiles;
    }
#endif
#ifdef NATRON_DEBUG_CACHE
    qDebug() << "N Cache Files Opened:" << _imp->currentCacheFilesCount;
#endif
}

void
AppManager::decreaseNCacheFilesOpened()
{
    QMutexLocker l(&_imp->currentCacheFilesCountMutex);

    --_imp->currentCacheFilesCount;
#ifdef NATRON_DEBUG_CACHE
    qDebug() << "NFiles Opened:" << _imp->currentCacheFilesCount;
#endif
}

void
AppManager::onMaxPanelsOpenedChanged(int maxPanels)
{
    AppInstanceVec copy;
    {
        QMutexLocker k(&_imp->_appInstancesMutex);
        copy = _imp->_appInstances;
    }

    for (AppInstanceVec::iterator it = copy.begin(); it != copy.end(); ++it) {
        (*it)->onMaxPanelsOpenedChanged(maxPanels);
    }
}

void
AppManager::onQueueRendersChanged(bool queuingEnabled)
{
    AppInstanceVec copy;
    {
        QMutexLocker k(&_imp->_appInstancesMutex);
        copy = _imp->_appInstances;
    }

    for (AppInstanceVec::iterator it = copy.begin(); it != copy.end(); ++it) {
        (*it)->onRenderQueuingChanged(queuingEnabled);
    }
}

int
AppManager::exec()
{
    return qApp->exec();
}

void
AppManager::onNodeMemoryRegistered(qint64 mem)
{
    ///runs only in the main thread
    assert( QThread::currentThread() == qApp->thread() );

    if ( ( (qint64)_imp->_nodesGlobalMemoryUse + mem ) < 0 ) {
        qDebug() << "Memory underflow...a node is trying to release more memory than it registered.";
        _imp->_nodesGlobalMemoryUse = 0;

        return;
    }

    _imp->_nodesGlobalMemoryUse += mem;
}

qint64
AppManager::getTotalNodesMemoryRegistered() const
{
    assert( QThread::currentThread() == qApp->thread() );

    return _imp->_nodesGlobalMemoryUse;
}

void
AppManager::getErrorLog_mt_safe(std::list<LogEntry>* entries) const
{
    QMutexLocker l(&_imp->errorLogMutex);
    *entries = _imp->errorLog;
}

void
AppManager::writeToErrorLog_mt_safe(const QString& context, const QString & str, bool isHtml, const LogEntry::LogEntryColor& color)
{
    QMutexLocker l(&_imp->errorLogMutex);
    LogEntry e;
    e.context = context;
    e.message = str;
    e.isHtml = isHtml;
    e.color = color;
    _imp->errorLog.push_back(e);
}

void
AppManager::showErrorLog()
{
    std::list<LogEntry> log;
    getErrorLog_mt_safe(&log);
    for (std::list<LogEntry>::iterator it = log.begin(); it != log.end(); ++it) {
        std::cout << it->context.toStdString() << ": " << it->message.toStdString() <<  std::endl;
    }
}

void
AppManager::clearErrorLog_mt_safe()
{
    QMutexLocker l(&_imp->errorLogMutex);

    _imp->errorLog.clear();
}

void
AppManager::exitApp(bool /*warnUserForSave*/)
{
    const AppInstanceVec & instances = getAppInstances();

    for (AppInstanceVec::const_iterator it = instances.begin(); it != instances.end(); ++it) {
        (*it)->quitNow();
    }
}

#ifdef Q_OS_UNIX
QString
AppManager::qt_tildeExpansion(const QString &path,
                              bool *expanded)
{
    if (expanded != 0) {
        *expanded = false;
    }
    if ( !path.startsWith( QLatin1Char('~') ) ) {
        return path;
    }
    QString ret = path;
    QStringList tokens = ret.split( QDir::separator() );
    if ( tokens.first() == QLatin1String("~") ) {
        ret.replace( 0, 1, QDir::homePath() );
    } /*else {
         QString userName = tokens.first();
         userName.remove(0, 1);

         const QString homePath = QString::fro#if defined(Q_OS_VXWORKS)
         const QString homePath = QDir::homePath();
         #elif defined(_POSIX_THREAD_SAFE_FUNCTIONS) && !defined(Q_OS_OPENBSD)
         passwd pw;
         passwd *tmpPw;
         char buf[200];
         const int bufSize = sizeof(buf);
         int err = 0;
         #if defined(Q_OS_SOLARIS) && (_POSIX_C_SOURCE - 0 < 199506L)
         tmpPw = getpwnam_r(userName.toLocal8Bit().constData(), &pw, buf, bufSize);
         #else
         err = getpwnam_r(userName.toLocal8Bit().constData(), &pw, buf, bufSize, &tmpPw);
         #endif
         if (err || !tmpPw)
         return ret;mLocal8Bit(pw.pw_dir);
         #else
         passwd *pw = getpwnam(userName.toLocal8Bit().constData());
         if (!pw)
         return ret;
         const QString homePath = QString::fromLocal8Bit(pw->pw_dir);
         #endif
         ret.replace(0, tokens.first().length(), homePath);
         }*/
    if (expanded != 0) {
        *expanded = true;
    }

    return ret;
}

#endif

bool
AppManager::isNodeCacheAlmostFull() const
{
    std::size_t nodeCacheSize = _imp->_nodeCache->getMemoryCacheSize();
    std::size_t nodeMaxCacheSize = _imp->_nodeCache->getMaximumMemorySize();

    if (nodeMaxCacheSize == 0) {
        return true;
    }

    if ( (double)nodeCacheSize / nodeMaxCacheSize >= NATRON_CACHE_LIMIT_PERCENT ) {
        return true;
    } else {
        return false;
    }
}

void
AppManager::checkCacheFreeMemoryIsGoodEnough()
{
    ///Before allocating the memory check that there's enough space to fit in memory
    size_t systemRAMToKeepFree = getSystemTotalRAM() * appPTR->getCurrentSettings()->getUnreachableRamPercent();
    size_t totalFreeRAM = getAmountFreePhysicalRAM();

    while (totalFreeRAM <= systemRAMToKeepFree) {
#ifdef NATRON_DEBUG_CACHE
        qDebug() << "Total system free RAM is below the threshold:" << printAsRAM(totalFreeRAM)
        << ", clearing least recently used NodeCache image...";
#endif
        if ( !_imp->_nodeCache->evictLRUInMemoryEntry() ) {
            break;
        }


        totalFreeRAM = getAmountFreePhysicalRAM();
    }
}

void
AppManager::onOCIOConfigPathChanged(const std::string& path)
{
    _imp->currentOCIOConfigPath = path;

    AppInstanceVec copy;
    {
        QMutexLocker k(&_imp->_appInstancesMutex);
        copy = _imp->_appInstances;
    }

    for (AppInstanceVec::iterator it = copy.begin(); it != copy.end(); ++it) {
        (*it)->onOCIOConfigPathChanged(path);
    }
}

const std::string&
AppManager::getOCIOConfigPath() const
{
    return _imp->currentOCIOConfigPath;
}

void
AppManager::setNThreadsToRender(int nThreads)
{
    QMutexLocker l(&_imp->nThreadsMutex);

    _imp->nThreadsToRender = nThreads;
}

void
AppManager::getNThreadsSettings(int* nThreadsToRender,
                                int* nThreadsPerEffect) const
{
    QMutexLocker l(&_imp->nThreadsMutex);

    *nThreadsToRender = _imp->nThreadsToRender;
    *nThreadsPerEffect = _imp->nThreadsPerEffect;
}

void
AppManager::setNThreadsPerEffect(int nThreadsPerEffect)
{
    QMutexLocker l(&_imp->nThreadsMutex);

    _imp->nThreadsPerEffect = nThreadsPerEffect;
}

void
AppManager::setUseThreadPool(bool useThreadPool)
{
    QMutexLocker l(&_imp->nThreadsMutex);

    _imp->useThreadPool = useThreadPool;
}

bool
AppManager::getUseThreadPool() const
{
    QMutexLocker l(&_imp->nThreadsMutex);

    return _imp->useThreadPool;
}

void
AppManager::fetchAndAddNRunningThreads(int nThreads)
{
    _imp->runningThreadsCount.fetchAndAddRelaxed(nThreads);
}

int
AppManager::getNRunningThreads() const
{
    return (int)_imp->runningThreadsCount;
}

void
AppManager::setThreadAsActionCaller(OfxImageEffectInstance* instance,
                                    bool actionCaller)
{
    _imp->ofxHost->setThreadAsActionCaller(instance, actionCaller);
}

void
AppManager::requestOFXDIalogOnMainThread(OfxImageEffectInstance* instance,
                                         void* instanceData)
{
    if ( QThread::currentThread() == qApp->thread() ) {
        onOFXDialogOnMainThreadReceived(instance, instanceData);
    } else {
        Q_EMIT s_requestOFXDialogOnMainThread(instance, instanceData);
    }
}

void
AppManager::onOFXDialogOnMainThreadReceived(OfxImageEffectInstance* instance,
                                            void* instanceData)
{
    assert( QThread::currentThread() == qApp->thread() );
    if (instance == NULL) {
        // instance may be NULL if using OfxDialogSuiteV1
        OfxHost::OfxHostDataTLSPtr tls = _imp->ofxHost->getTLSData();
        instance = tls->lastEffectCallingMainEntry;
    } else {
#ifdef DEBUG
        OfxHost::OfxHostDataTLSPtr tls = _imp->ofxHost->getTLSData();
        assert(instance == tls->lastEffectCallingMainEntry);
#endif
    }
#ifdef OFX_SUPPORTS_DIALOG
    if (instance) {
        instance->dialog(instanceData);
    }
#else
    Q_UNUSED(instanceData);
#endif
}

std::list<std::string>
AppManager::getPluginIDs() const
{
    std::list<std::string> ret;

    for (PluginsMap::const_iterator it = _imp->_plugins.begin(); it != _imp->_plugins.end(); ++it) {
        assert( !it->second.empty() );
        ret.push_back(it->first);
    }

    return ret;
}

std::list<std::string>
AppManager::getPluginIDs(const std::string& filter)
{
    QString qFilter = QString::fromUtf8( filter.c_str() );
    std::list<std::string> ret;

    for (PluginsMap::const_iterator it = _imp->_plugins.begin(); it != _imp->_plugins.end(); ++it) {
        assert( !it->second.empty() );

        QString pluginID = QString::fromUtf8( it->first.c_str() );
        if ( pluginID.contains(qFilter, Qt::CaseInsensitive) ) {
            ret.push_back(it->first);
        }
    }

    return ret;
}

#ifndef IS_PYTHON_2
//Borrowed from https://github.com/python/cpython/blob/634cb7aa2936a09e84c5787d311291f0e042dba3/Python/fileutils.c
//Somehow Python 3 dev forced every C application embedding python to have their own code to convert char** to wchar_t**
static wchar_t*
char2wchar(char* arg)
{
    wchar_t *res = NULL;

#ifdef HAVE_BROKEN_MBSTOWCS
    /* Some platforms have a broken implementation of
     * mbstowcs which does not count the characters that
     * would result from conversion.  Use an upper bound.
     */
    size_t argsize = strlen(arg);
#else
    size_t argsize = mbstowcs(NULL, arg, 0);
#endif
    size_t count;
    unsigned char *in;
    wchar_t *out;
#ifdef HAVE_MBRTOWC
    mbstate_t mbs;
#endif
    if (argsize != (size_t)-1) {
        res = (wchar_t *)malloc( (argsize + 1) * sizeof(wchar_t) );
        if (!res) {
            goto oom;
        }
        count = mbstowcs(res, arg, argsize + 1);
        if (count != (size_t)-1) {
            wchar_t *tmp;
            /* Only use the result if it contains no
               surrogate characters. */
            for (tmp = res; *tmp != 0 &&
                 (*tmp < 0xd800 || *tmp > 0xdfff); tmp++) {
                ;
            }
            if (*tmp == 0) {
                return res;
            }
        }
        free(res);
    }
    /* Conversion failed. Fall back to escaping with surrogateescape. */
#ifdef HAVE_MBRTOWC
    /* Try conversion with mbrtwoc (C99), and escape non-decodable bytes. */
    /* Overallocate; as multi-byte characters are in the argument, the
       actual output could use less memory. */
    argsize = strlen(arg) + 1;
    res = (wchar_t*)malloc( argsize * sizeof(wchar_t) );
    if (!res) {
        goto oom;
    }
    in = (unsigned char*)arg;
    out = res;
    std::memset(&mbs, 0, sizeof mbs);
    while (argsize) {
        size_t converted = mbrtowc(out, (char*)in, argsize, &mbs);
        if (converted == 0) {
            /* Reached end of string; null char stored. */
            break;
        }
        if (converted == (size_t)-2) {
            /* Incomplete character. This should never happen,
               since we provide everything that we have -
               unless there is a bug in the C library, or I
               misunderstood how mbrtowc works. */
            fprintf(stderr, "unexpected mbrtowc result -2\n");
            free(res);

            return NULL;
        }
        if (converted == (size_t)-1) {
            /* Conversion error. Escape as UTF-8b, and start over
               in the initial shift state. */
            *out++ = 0xdc00 + *in++;
            argsize--;
            std::memset(&mbs, 0, sizeof mbs);
            continue;
        }
        if ( (*out >= 0xd800) && (*out <= 0xdfff) ) {
            /* Surrogate character.  Escape the original
               byte sequence with surrogateescape. */
            argsize -= converted;
            while (converted--) {
                *out++ = 0xdc00 + *in++;
            }
            continue;
        }
        /* successfully converted some bytes */
        in += converted;
        argsize -= converted;
        out++;
    }
#else
    /* Cannot use C locale for escaping; manually escape as if charset
       is ASCII (i.e. escape all bytes > 128. This will still roundtrip
       correctly in the locale's charset, which must be an ASCII superset. */
    res = (wchar_t*)malloc( (strlen(arg) + 1) * sizeof(wchar_t) );
    if (!res) {
        goto oom;
    }
    in = (unsigned char*)arg;
    out = res;
    while (*in) {
        if (*in < 128) {
            *out++ = *in++;
        } else {
            *out++ = 0xdc00 + *in++;
        }
    }
    *out = 0;
#endif // ifdef HAVE_MBRTOWC

    return res;
oom:
    fprintf(stderr, "out of memory\n");
    free(res);

    return NULL;
} // char2wchar

#endif // ifndef IS_PYTHON_2


std::string
NATRON_PYTHON_NAMESPACE::PyStringToStdString(PyObject* obj)
{
    std::string ret;

    if ( PyString_Check(obj) ) {
        char* buf = PyString_AsString(obj);
        if (buf) {
            ret += std::string(buf);
        }
    } else if ( PyUnicode_Check(obj) ) {
        /*PyObject * temp_bytes = PyUnicode_AsEncodedString(obj, "ASCII", "strict"); // Owned reference
           if (temp_bytes != NULL) {
           char* cstr = PyBytes_AS_STRING(temp_bytes); // Borrowed pointer
           ret.append(cstr);
           Py_DECREF(temp_bytes);
           }*/
        PyObject* utf8pyobj = PyUnicode_AsUTF8String(obj); // newRef
        if (utf8pyobj) {
            char* cstr = PyBytes_AS_STRING(utf8pyobj); // Borrowed pointer
            ret.append(cstr);
            Py_DECREF(utf8pyobj);
        }
    } else if ( PyBytes_Check(obj) ) {
        char* cstr = PyBytes_AS_STRING(obj); // Borrowed pointer
        ret.append(cstr);
    }

    return ret;
}

void
AppManager::initPython(int argc,
                       char* argv[])
{
#ifdef NATRON_RUN_WITHOUT_PYTHON

    return;
#endif
    //Disable user sites as they could conflict with Natron bundled packages.
    //If this is set, Python won’t add the user site-packages directory to sys.path.
    //See https://www.python.org/dev/peps/pep-0370/
    qputenv("PYTHONNOUSERSITE", "1");
    ++Py_NoUserSiteDirectory;

    QString pythonPath = QString::fromUtf8( qgetenv("PYTHONPATH") );
    //Add the Python distribution of Natron to the Python path
    QString binPath = QCoreApplication::applicationDirPath();
    binPath = QDir::toNativeSeparators(binPath);
    bool pathEmpty = pythonPath.isEmpty();
    QString toPrepend;
#ifdef __NATRON_WIN32__
    toPrepend.append( binPath + QString::fromUtf8("\\..\\Plugins") );
    if (!pathEmpty) {
        toPrepend.push_back( QChar::fromLatin1(';') );
    }
#elif defined(__NATRON_OSX__)
    toPrepend.append( binPath + QString::fromUtf8("/../Frameworks/Python.framework/Versions/" NATRON_PY_VERSION_STRING "/lib/python" NATRON_PY_VERSION_STRING) );
    toPrepend.append( QChar::fromLatin1(':') );
    toPrepend.append( binPath + QString::fromUtf8("/../Plugins") );
#ifdef DEBUG
    // in debug mode, also prepend the local PySide directory
    // homebrew's pyside directory
    toPrepend.append( QString::fromUtf8(":/usr/local/Cellar/pyside/1.2.2_1/lib/python" NATRON_PY_VERSION_STRING "/site-packages") );
    // macport's pyside directory
    toPrepend.append( QString::fromUtf8(":/opt/local/Library/Frameworks/Python.framework/Versions/" NATRON_PY_VERSION_STRING "/lib/python" NATRON_PY_VERSION_STRING "/site-packages") );
#endif
    if (!pathEmpty) {
        toPrepend.push_back( QChar::fromLatin1(':') );
    }
#elif defined(__NATRON_LINUX__)
    toPrepend.append( binPath + QString::fromUtf8("/../lib/python" NATRON_PY_VERSION_STRING) );
    toPrepend.append( QChar::fromLatin1(':') );
    toPrepend.append( binPath + QString::fromUtf8("/../Plugins") );
    if (!pathEmpty) {
        toPrepend.push_back( QChar::fromLatin1(':') );
    }
#endif


    pythonPath.prepend(toPrepend);
    qputenv( "PYTHONPATH", pythonPath.toLatin1() );

    _imp->args.resize(argc);
    for (int i = 0; i < argc; ++i) {
#ifndef IS_PYTHON_2
        _imp->args[i] = char2wchar(argv[i]);
#else
        _imp->args[i] = strdup(argv[i]); // free'd in ~AppManagerPrivate()
#endif
    }


    Py_SetProgramName(_imp->args[0]);


    ///Must be called prior to Py_Initialize
    initBuiltinPythonModules();

    //See https://developer.blender.org/T31507
    //Python will not load anything in site-packages if this is set
    //We are sure that nothing in system wide site-packages is loaded, for instance on OS X with Python installed
    //through macports on the system, the following printf show the following:

    /*Py_GetProgramName is /Applications/Natron.app/Contents/MacOS/Natron
       Py_GetPrefix is /Applications/Natron.app/Contents/MacOS/../Frameworks/Python.framework/Versions/2.7
       Py_GetExecPrefix is /Applications/Natron.app/Contents/MacOS/../Frameworks/Python.framework/Versions/2.7
       Py_GetProgramFullPath is /Applications/Natron.app/Contents/MacOS/Natron
       Py_GetPath is /Applications/Natron.app/Contents/MacOS/../Frameworks/Python.framework/Versions/2.7/lib/python2.7:/Applications/Natron.app/Contents/MacOS/../Plugins:/Applications/Natron.app/Contents/MacOS/../Frameworks/Python.framework/Versions/2.7/lib/python27.zip:/Applications/Natron.app/Contents/MacOS/../Frameworks/Python.framework/Versions/2.7/lib/python2.7/:/Applications/Natron.app/Contents/MacOS/../Frameworks/Python.framework/Versions/2.7/lib/python2.7/plat-darwin:/Applications/Natron.app/Contents/MacOS/../Frameworks/Python.framework/Versions/2.7/lib/python2.7/plat-mac:/Applications/Natron.app/Contents/MacOS/../Frameworks/Python.framework/Versions/2.7/lib/python2.7/plat-mac/lib-scriptpackages:/Applications/Natron.app/Contents/MacOS/../Frameworks/Python.framework/Versions/2.7/lib/python2.7/lib-tk:/Applications/Natron.app/Contents/MacOS/../Frameworks/Python.framework/Versions/2.7/lib/python2.7/lib-old:/Applications/Natron.app/Contents/MacOS/../Frameworks/Python.framework/Versions/2.7/lib/python2.7/lib-dynload
       Py_GetPythonHome is ../Frameworks/Python.framework/Versions/2.7/lib
       Python library is in /Applications/Natron.app/Contents/Frameworks/Python.framework/Versions/2.7/lib/python2.7/site-packages*/

    //Py_NoSiteFlag = 1;

    Py_Initialize();
    // pythonHome must be const, so that the c_str() pointer is never invalidated

#ifndef IS_PYTHON_2
#ifdef __NATRON_WIN32__
    static const std::wstring pythonHome( Global::utf8_to_utf16(".") );
#elif defined(__NATRON_LINUX__)
    static const std::wstring pythonHome( Global::utf8_to_utf16("../lib") );
#elif defined(__NATRON_OSX__)
    static const std::wstring pythonHome( Global::utf8_to_utf16("../Frameworks/Python.framework/Versions/" NATRON_PY_VERSION_STRING "/lib") );
#endif
    Py_SetPythonHome( const_cast<wchar_t*>( pythonHome.c_str() ) );
    PySys_SetArgv( argc, &_imp->args.front() ); /// relative module import
#else
#ifdef __NATRON_WIN32__
    static const std::string pythonHome(".");
#elif defined(__NATRON_LINUX__)
    static const std::string pythonHome("../lib");
#elif defined(__NATRON_OSX__)
    static const std::string pythonHome("../Frameworks/Python.framework/Versions/" NATRON_PY_VERSION_STRING "/lib");
#endif
    Py_SetPythonHome( const_cast<char*>( pythonHome.c_str() ) );
    PySys_SetArgv( argc, &_imp->args.front() ); /// relative module import
#endif

    _imp->mainModule = PyImport_ImportModule("__main__"); //create main module , new ref

    //See http://wiki.blender.org/index.php/Dev:2.4/Source/Python/API/Threads
    //Python releases the GIL every 100 virtual Python instructions, we do not want that to happen in the middle of an expression.
    //_PyEval_SetSwitchInterval(LONG_MAX);

    //See answer for http://stackoverflow.com/questions/15470367/pyeval-initthreads-in-python-3-how-when-to-call-it-the-saga-continues-ad-naus
    PyEval_InitThreads();

    ///Do as per http://wiki.blender.org/index.php/Dev:2.4/Source/Python/API/Threads
    ///All calls to the Python API should call PythonGILLocker beforehand.
    //_imp->mainThreadState = PyGILState_GetThisThreadState();
    //PyEval_ReleaseThread(_imp->mainThreadState);

    std::string err;
#if defined(NATRON_CONFIG_SNAPSHOT) || defined(DEBUG)
    /// print info about python lib
    {
        printf( "Py_GetProgramName is %s\n", Py_GetProgramName() );
        printf( "Py_GetPrefix is %s\n", Py_GetPrefix() );
        printf( "Py_GetExecPrefix is %s\n", Py_GetPrefix() );
        printf( "Py_GetProgramFullPath is %s\n", Py_GetProgramFullPath() );
        printf( "Py_GetPath is %s\n", Py_GetPath() );
        printf( "Py_GetPythonHome is %s\n", Py_GetPythonHome() );
        bool ok = NATRON_PYTHON_NAMESPACE::interpretPythonScript("from distutils.sysconfig import get_python_lib; print('Python library is in ' + get_python_lib())", &err, 0);
        assert(ok);
        Q_UNUSED(ok);
    }
#endif
    std::string modulename = NATRON_ENGINE_PYTHON_MODULE_NAME;
    bool ok = NATRON_PYTHON_NAMESPACE::interpretPythonScript("import sys\nfrom math import *\nimport " + modulename, &err, 0);
    if (!ok) {
        throw std::runtime_error( tr("Error while loading python module %1: %2").arg( QString::fromUtf8( modulename.c_str() ) ).arg( QString::fromUtf8( err.c_str() ) ).toStdString() );
    }

    ok = NATRON_PYTHON_NAMESPACE::interpretPythonScript(modulename + ".natron = " + modulename + ".PyCoreApplication()\n", &err, 0);
    assert(ok);
    if (!ok) {
        throw std::runtime_error( tr("Error while loading python module %1: %2").arg( QString::fromUtf8( modulename.c_str() ) ).arg( QString::fromUtf8( err.c_str() ) ).toStdString() );
    }

    if ( !isBackground() ) {
        modulename = NATRON_GUI_PYTHON_MODULE_NAME;
        ok = NATRON_PYTHON_NAMESPACE::interpretPythonScript("import sys\nimport " + modulename, &err, 0);
        assert(ok);
        if (!ok) {
            throw std::runtime_error( tr("Error while loading python module %1: %2").arg( QString::fromUtf8( modulename.c_str() ) ).arg( QString::fromUtf8( err.c_str() ) ).toStdString() );
        }

        ok = NATRON_PYTHON_NAMESPACE::interpretPythonScript(modulename + ".natron = " +
                                                            modulename + ".PyGuiApplication()\n", &err, 0);
        assert(ok);
        if (!ok) {
            throw std::runtime_error( tr("Error while loading python module %1: %2").arg( QString::fromUtf8( modulename.c_str() ) ).arg( QString::fromUtf8( err.c_str() ) ).toStdString() );
        }

        //redirect stdout/stderr
        std::string script(
            "class StreamCatcher:\n"
            "   def __init__(self):\n"
            "       self.value = ''\n"
            "   def write(self,txt):\n"
            "       self.value += txt\n"
            "   def clear(self):\n"
            "       self.value = ''\n"
            "catchOut = StreamCatcher()\n"
            "catchErr = StreamCatcher()\n"
            "sys.stdout = catchOut\n"
            "sys.stderr = catchErr\n");
        ok = NATRON_PYTHON_NAMESPACE::interpretPythonScript(script, &err, 0);
        assert(ok);
        if (!ok) {
            throw std::runtime_error( tr("Error while loading StreamCatcher: %1").arg( QString::fromUtf8( err.c_str() ) ).toStdString() );
        }
    }
} // AppManager::initPython

void
AppManager::tearDownPython()
{
#ifdef NATRON_RUN_WITHOUT_PYTHON

    return;
#endif
    ///See http://wiki.blender.org/index.php/Dev:2.4/Source/Python/API/Threads
    //PyGILState_Ensure();

    Py_DECREF(_imp->mainModule);
    Py_Finalize();
}

PyObject*
AppManager::getMainModule()
{
    return _imp->mainModule;
}

///The symbol has been generated by Shiboken in  Engine/NatronEngine/natronengine_module_wrapper.cpp
extern "C"
{
#ifndef IS_PYTHON_2
PyObject* PyInit_NatronEngine();
#else
void initNatronEngine();
#endif
}

void
AppManager::initBuiltinPythonModules()
{
#ifndef IS_PYTHON_2
    int ret = PyImport_AppendInittab(NATRON_ENGINE_PYTHON_MODULE_NAME, &PyInit_NatronEngine);
#else
    int ret = PyImport_AppendInittab(NATRON_ENGINE_PYTHON_MODULE_NAME, &initNatronEngine);
#endif
    if (ret == -1) {
        throw std::runtime_error("Failed to initialize built-in Python module.");
    }
}

void
AppManager::setProjectCreatedDuringRC2Or3(bool b)
{
    _imp->lastProjectLoadedCreatedDuringRC2Or3 = b;
}

//To by-pass a bug introduced in RC3 with the serialization of bezier curves
bool
AppManager::wasProjectCreatedDuringRC2Or3() const
{
    return _imp->lastProjectLoadedCreatedDuringRC2Or3;
}

void
AppManager::toggleAutoHideGraphInputs()
{
    AppInstanceVec copy;
    {
        QMutexLocker k(&_imp->_appInstancesMutex);
        copy = _imp->_appInstances;
    }

    for (AppInstanceVec::iterator it = copy.begin(); it != copy.end(); ++it) {
        (*it)->toggleAutoHideGraphInputs();
    }
}

void
AppManager::launchPythonInterpreter()
{
    std::string err;
    std::string s = "app = app1\n";
    bool ok = NATRON_PYTHON_NAMESPACE::interpretPythonScript(s, &err, 0);

    assert(ok);
    if (!ok) {
        throw std::runtime_error("AppInstance::launchPythonInterpreter(): interpretPythonScript(" + s + " failed!");
    }

    // PythonGILLocker pgl;

    Py_Main(1, &_imp->args[0]);
}

int
AppManager::isProjectAlreadyOpened(const std::string& projectFilePath) const
{
    QMutexLocker k(&_imp->_appInstancesMutex);

    for (AppInstanceVec::iterator it = _imp->_appInstances.begin(); it != _imp->_appInstances.end(); ++it) {
        boost::shared_ptr<Project> proj = (*it)->getProject();
        if (proj) {
            QString path = proj->getProjectPath();
            QString name = proj->getProjectFilename();
            std::string existingProject = path.toStdString() + name.toStdString();
            if (existingProject == projectFilePath) {
                return (*it)->getAppID();
            }
        }
    }

    return -1;
}

void
AppManager::onCrashReporterNoLongerResponding()
{
#ifdef NATRON_USE_BREAKPAD
    //Crash reporter seems to no longer exist, quit
    QString error = tr("%1 has detected that the crash reporter process is no longer responding. "
                       "This most likely indicates that it was killed or that the "
                       "communication between the 2 processes is failing.")
                    .arg( QString::fromUtf8(NATRON_APPLICATION_NAME) );
    std::cerr << error.toStdString() << std::endl;
    writeToErrorLog_mt_safe(tr("Crash-Reporter"), error );
#endif
}

void
AppManager::setOnProjectLoadedCallback(const std::string& pythonFunc)
{
    _imp->_settings->setOnProjectLoadedCB(pythonFunc);
}

void
AppManager::setOnProjectCreatedCallback(const std::string& pythonFunc)
{
    _imp->_settings->setOnProjectCreatedCB(pythonFunc);
}

OFX::Host::ImageEffect::Descriptor*
AppManager::getPluginContextAndDescribe(OFX::Host::ImageEffect::ImageEffectPlugin* plugin,
                                        ContextEnum* ctx)
{
    return _imp->ofxHost->getPluginContextAndDescribe(plugin, ctx);
}

std::list<std::string>
AppManager::getNatronPath()
{
    std::list<std::string> ret;
    QStringList p = appPTR->getAllNonOFXPluginsPaths();

    for (QStringList::iterator it = p.begin(); it != p.end(); ++it) {
        ret.push_back( it->toStdString() );
    }

    return ret;
}

void
AppManager::appendToNatronPath(const std::string& path)
{
    appPTR->getCurrentSettings()->appendPythonGroupsPath(path);
}

#ifdef __NATRON_WIN32__
void
AppManager::registerUNCPath(const QString& path,
                            const QChar& driveLetter)
{
    assert( QThread::currentThread() == qApp->thread() );
    _imp->uncPathMapping[driveLetter] = path;
}

QString
AppManager::mapUNCPathToPathWithDriveLetter(const QString& uncPath) const
{
    assert( QThread::currentThread() == qApp->thread() );
    if ( uncPath.isEmpty() ) {
        return uncPath;
    }
    for (std::map<QChar, QString>::const_iterator it = _imp->uncPathMapping.begin(); it != _imp->uncPathMapping.end(); ++it) {
        int index = uncPath.indexOf(it->second);
        if (index == 0) {
            //We found the UNC mapping at the start of the path, replace it with a drive letter
            QString ret = uncPath;
            ret.remove( 0, it->second.size() );
            QString drive;
            drive.append(it->first);
            drive.append( QLatin1Char(':') );
            if ( !ret.isEmpty() && !ret.startsWith( QLatin1Char('/') ) ) {
                drive.append( QLatin1Char('/') );
            }
            ret.prepend(drive);

            return ret;
        }
    }

    return uncPath;
}

#endif

const IOPluginsMap&
AppManager::getFileFormatsForReadingAndReader() const
{
    return _imp->readerPlugins;
}

const IOPluginsMap&
AppManager::getFileFormatsForWritingAndWriter() const
{
    return _imp->writerPlugins;
}

void
AppManager::getSupportedReaderFileFormats(std::vector<std::string>* formats) const
{
    const IOPluginsMap& readersForFormat = getFileFormatsForReadingAndReader();

    formats->resize( readersForFormat.size() );
    int i = 0;
    for (IOPluginsMap::const_iterator it = readersForFormat.begin(); it != readersForFormat.end(); ++it, ++i) {
        (*formats)[i] = it->first;
    }
}

void
AppManager::getSupportedWriterFileFormats(std::vector<std::string>* formats) const
{
    const IOPluginsMap& writersForFormat = getFileFormatsForWritingAndWriter();

    formats->resize( writersForFormat.size() );
    int i = 0;
    for (IOPluginsMap::const_iterator it = writersForFormat.begin(); it != writersForFormat.end(); ++it, ++i) {
        (*formats)[i] = it->first;
    }
}

void
AppManager::getReadersForFormat(const std::string& format,
                                IOPluginSetForFormat* decoders) const
{
    // This will perform a case insensitive find
    IOPluginsMap::const_iterator found = _imp->readerPlugins.find(format);

    if ( found == _imp->readerPlugins.end() ) {
        return;
    }
    *decoders = found->second;
}

void
AppManager::getWritersForFormat(const std::string& format,
                                IOPluginSetForFormat* encoders) const
{
    // This will perform a case insensitive find
    IOPluginsMap::const_iterator found = _imp->writerPlugins.find(format);

    if ( found == _imp->writerPlugins.end() ) {
        return;
    }
    *encoders = found->second;
}

std::string
AppManager::getReaderPluginIDForFileType(const std::string & extension) const
{
    // This will perform a case insensitive find
    IOPluginsMap::const_iterator found = _imp->readerPlugins.find(extension);

    if ( found == _imp->readerPlugins.end() ) {
        return std::string();
    }
    // Return the "best" plug-in (i.e: higher score)

    return found->second.empty() ? std::string() : found->second.rbegin()->pluginID;
}

std::string
AppManager::getWriterPluginIDForFileType(const std::string & extension) const
{
    // This will perform a case insensitive find
    IOPluginsMap::const_iterator found = _imp->writerPlugins.find(extension);

    if ( found == _imp->writerPlugins.end() ) {
        return std::string();
    }
    // Return the "best" plug-in (i.e: higher score)

    return found->second.empty() ? std::string() : found->second.rbegin()->pluginID;
}

AppTLS*
AppManager::getAppTLS() const
{
    return &_imp->globalTLS;
}


QString
AppManager::getOpenGLVersion() const
{
    QString glslVer = QString::fromUtf8( (const char*)GL_GPU::glGetString(GL_SHADING_LANGUAGE_VERSION) );
    QString openglVer = QString::fromUtf8( (const char*)GL_GPU::glGetString(GL_VERSION) );

    return openglVer + QString::fromUtf8(", GLSL ") + glslVer;
}

QString
AppManager::getBoostVersion() const
{
    return QString::fromUtf8(BOOST_LIB_VERSION);
}

QString
AppManager::getQtVersion() const
{
    return QString::fromUtf8(QT_VERSION_STR) + QString::fromUtf8(" / ") + QString::fromUtf8( qVersion() );
}

QString
AppManager::getCairoVersion() const
{
    return QString::fromUtf8(CAIRO_VERSION_STRING) + QString::fromUtf8(" / ") + QString::fromUtf8( cairo_version_string() );
}

QString
AppManager::getPySideVersion() const
{
    return QString::fromUtf8(SHIBOKEN_VERSION);
}

const NATRON_NAMESPACE::OfxHost*
AppManager::getOFXHost() const
{
    return _imp->ofxHost.get();
}

GPUContextPool*
AppManager::getGPUContextPool() const
{
    return _imp->renderingContextPool.get();
}

void
AppManager::refreshOpenGLRenderingFlagOnAllInstances()
{
    for (std::size_t i = 0; i < _imp->_appInstances.size(); ++i) {
        _imp->_appInstances[i]->getProject()->refreshOpenGLRenderingFlagOnNodes();
    }
}

void
Dialogs::errorDialog(const std::string & title,
                     const std::string & message,
                     bool useHtml)
{
    appPTR->hideSplashScreen();
    AppInstPtr topLvlInstance = appPTR->getTopLevelInstance();
    if ( topLvlInstance && !appPTR->isBackground() ) {
        topLvlInstance->errorDialog(title, message, useHtml);
    } else {
        std::cerr << "ERROR: " << title << ": " <<  message << std::endl;
    }
}

void
Dialogs::errorDialog(const std::string & title,
                     const std::string & message,
                     bool* stopAsking,
                     bool useHtml)
{
    appPTR->hideSplashScreen();
    AppInstPtr topLvlInstance = appPTR->getTopLevelInstance();
    if ( topLvlInstance && !appPTR->isBackground() ) {
        topLvlInstance->errorDialog(title, message, stopAsking, useHtml);
    } else {
        std::cerr << "ERROR: " << title << ": " <<  message << std::endl;
    }
}

void
Dialogs::warningDialog(const std::string & title,
                       const std::string & message,
                       bool useHtml)
{
    appPTR->hideSplashScreen();
    AppInstPtr topLvlInstance = appPTR->getTopLevelInstance();
    if ( topLvlInstance && !appPTR->isBackground() ) {
        topLvlInstance->warningDialog(title, message, useHtml);
    } else {
        std::cerr << "WARNING: " << title << ": " << message << std::endl;
    }
}

void
Dialogs::warningDialog(const std::string & title,
                       const std::string & message,
                       bool* stopAsking,
                       bool useHtml)
{
    appPTR->hideSplashScreen();
    AppInstPtr topLvlInstance = appPTR->getTopLevelInstance();
    if ( topLvlInstance && !appPTR->isBackground() ) {
        topLvlInstance->warningDialog(title, message, stopAsking, useHtml);
    } else {
        std::cerr << "WARNING: " << title << ":" << message << std::endl;
    }
}

void
Dialogs::informationDialog(const std::string & title,
                           const std::string & message,
                           bool useHtml)
{
    appPTR->hideSplashScreen();
    AppInstPtr topLvlInstance = appPTR->getTopLevelInstance();
    if ( topLvlInstance && !appPTR->isBackground() ) {
        topLvlInstance->informationDialog(title, message, useHtml);
    } else {
        std::cout << "INFO: " << title << ":" << message << std::endl;
    }
}

void
Dialogs::informationDialog(const std::string & title,
                           const std::string & message,
                           bool* stopAsking,
                           bool useHtml)
{
    appPTR->hideSplashScreen();
    AppInstPtr topLvlInstance = appPTR->getTopLevelInstance();
    if ( topLvlInstance && !appPTR->isBackground() ) {
        topLvlInstance->informationDialog(title, message, stopAsking, useHtml);
    } else {
        std::cout << "INFO: " << title << ":" << message << std::endl;
    }
}

StandardButtonEnum
Dialogs::questionDialog(const std::string & title,
                        const std::string & message,
                        bool useHtml,
                        StandardButtons buttons,
                        StandardButtonEnum defaultButton)
{
    appPTR->hideSplashScreen();
    AppInstPtr topLvlInstance = appPTR->getTopLevelInstance();
    if ( topLvlInstance && !appPTR->isBackground() ) {
        return topLvlInstance->questionDialog(title, message, useHtml, buttons, defaultButton);
    } else {
        std::cout << "QUESTION ASKED: " << title << ":" << message << std::endl;
        std::cout << NATRON_APPLICATION_NAME " answered yes." << std::endl;

        return eStandardButtonYes;
    }
}

StandardButtonEnum
Dialogs::questionDialog(const std::string & title,
                        const std::string & message,
                        bool useHtml,
                        StandardButtons buttons,
                        StandardButtonEnum defaultButton,
                        bool* stopAsking)
{
    appPTR->hideSplashScreen();
    AppInstPtr topLvlInstance = appPTR->getTopLevelInstance();
    if ( topLvlInstance && !appPTR->isBackground() ) {
        return topLvlInstance->questionDialog(title, message, useHtml, buttons, defaultButton, stopAsking);
    } else {
        std::cout << "QUESTION ASKED: " << title << ":" << message << std::endl;
        std::cout << NATRON_APPLICATION_NAME " answered yes." << std::endl;

        return eStandardButtonYes;
    }
}

#if 0 // dead code
std::size_t
NATRON_PYTHON_NAMESPACE::findNewLineStartAfterImports(std::string& script)
{
    ///Find position of the last import
    size_t foundImport = script.find("import ");

    if (foundImport != std::string::npos) {
        for (;; ) {
            size_t found = script.find("import ", foundImport + 1);
            if (found == std::string::npos) {
                break;
            } else {
                foundImport = found;
            }
        }
    }

    if (foundImport == std::string::npos) {
        return 0;
    }

    ///find the next end line aftr the import
    size_t endLine = script.find('\n', foundImport + 1);


    if (endLine == std::string::npos) {
        //no end-line, add one
        script.append("\n");

        return script.size();
    } else {
        return endLine + 1;
    }
}

#endif

PyObject*
NATRON_PYTHON_NAMESPACE::getMainModule()
{
    return appPTR->getMainModule();
}

#if 0 // dead code
std::size_t
NATRON_PYTHON_NAMESPACE::ensureScriptHasModuleImport(const std::string& moduleName,
                                                     std::string& script)
{
    /// import module
    script = "from " + moduleName + " import * \n" + script;

    return NATRON_PYTHON_NAMESPACE::findNewLineStartAfterImports(script);
}

#endif

bool
NATRON_PYTHON_NAMESPACE::interpretPythonScript(const std::string& script,
                                               std::string* error,
                                               std::string* output)
{
#ifdef NATRON_RUN_WITHOUT_PYTHON

    return true;
#endif
    PythonGILLocker pgl;
    PyObject* mainModule = NATRON_PYTHON_NAMESPACE::getMainModule();
    PyObject* dict = PyModule_GetDict(mainModule);

    ///This is faster than PyRun_SimpleString since is doesn't call PyImport_AddModule("__main__")
    PyObject* v = PyRun_String(script.c_str(), Py_file_input, dict, 0);
    if (v) {
        Py_DECREF(v);
    }
    if ( !appPTR->isBackground() ) {
        ///Gui session, do stdout, stderr redirection
        PyObject *errCatcher = 0;
        PyObject *outCatcher = 0;

        if ( error && PyObject_HasAttrString(mainModule, "catchErr") ) {
            errCatcher = PyObject_GetAttrString(mainModule, "catchErr"); //get our catchOutErr created above, new ref
        }

        if ( output && PyObject_HasAttrString(mainModule, "catchOut") ) {
            outCatcher = PyObject_GetAttrString(mainModule, "catchOut"); //get our catchOutErr created above, new ref
        }

        PyErr_Print(); //make python print any errors

        PyObject *errorObj = 0;
        if (errCatcher && error) {
            errorObj = PyObject_GetAttrString(errCatcher, "value"); //get the  stderr from our catchErr object, new ref
            assert(errorObj);
            *error = PyStringToStdString(errorObj);
            PyObject* unicode = PyUnicode_FromString("");
            PyObject_SetAttrString(errCatcher, "value", unicode);
            Py_DECREF(errorObj);
            Py_DECREF(errCatcher);
        }
        PyObject *outObj = 0;
        if (outCatcher && output) {
            outObj = PyObject_GetAttrString(outCatcher, "value"); //get the stdout from our catchOut object, new ref
            assert(outObj);
            *output = PyStringToStdString(outObj);
            PyObject* unicode = PyUnicode_FromString("");
            PyObject_SetAttrString(outCatcher, "value", unicode);
            Py_DECREF(outObj);
            Py_DECREF(outCatcher);
        }

        if ( error && !error->empty() ) {
            *error = "While executing script:\n" + script + "Python error:\n" + *error;

            return false;
        }

        return true;
    } else {
        if ( PyErr_Occurred() ) {
            PyErr_Print();

            return false;
        } else {
            return true;
        }
    }
} // NATRON_PYTHON_NAMESPACE::interpretPythonScript

#if 0 // dead code
void
NATRON_PYTHON_NAMESPACE::compilePyScript(const std::string& script,
                                         PyObject** code)
{
    ///Must be locked
    assert( PyThreadState_Get() );

    *code = (PyObject*)Py_CompileString(script.c_str(), "<string>", Py_file_input);
    if (PyErr_Occurred() || !*code) {
#ifdef DEBUG
        PyErr_Print();
#endif
        throw std::runtime_error("failed to compile the script");
    }
}

#endif

static std::string
makeNameScriptFriendlyInternal(const std::string& str,
                               bool allowDots)
{
    if (str == "from") {
        return "pFrom";
    } else if (str == "lambda") {
        return "pLambda";
    }
    ///Remove any non alpha-numeric characters from the baseName
    std::locale loc;
    std::string cpy;
    for (std::size_t i = 0; i < str.size(); ++i) {
        ///Ignore starting digits
        if ( cpy.empty() && std::isdigit(str[i], loc) ) {
            cpy.push_back('p');
            cpy.push_back(str[i]);
            continue;
        }

        ///Spaces becomes underscores
        if ( std::isspace(str[i], loc) ) {
            cpy.push_back('_');
        }
        ///Non alpha-numeric characters are not allowed in python
        else if ( (str[i] == '_') || std::isalnum(str[i], loc) || ( allowDots && (str[i] == '.') ) ) {
            cpy.push_back(str[i]);
        }
    }

    return cpy;
}

std::string
NATRON_PYTHON_NAMESPACE::makeNameScriptFriendlyWithDots(const std::string& str)
{
    return makeNameScriptFriendlyInternal(str, true);
}

std::string
NATRON_PYTHON_NAMESPACE::makeNameScriptFriendly(const std::string& str)
{
    return makeNameScriptFriendlyInternal(str, false);
}

PythonGILLocker::PythonGILLocker()
//    : state(PyGILState_UNLOCKED)
{
    appPTR->takeNatronGIL();
//    ///Take the GIL for this thread
//    state = PyGILState_Ensure();
//    assert(PyThreadState_Get());
//#if !defined(NDEBUG) && PY_VERSION_HEX >= 0x030400F0
//    assert(PyGILState_Check()); // Not available prior to Python 3.4
//#endif
}

PythonGILLocker::~PythonGILLocker()
{
    appPTR->releaseNatronGIL();

//#if !defined(NDEBUG) && PY_VERSION_HEX >= 0x030400F0
//    assert(PyGILState_Check());  // Not available prior to Python 3.4
//#endif
//
//    ///Release the GIL, no thread will own it afterwards.
//    PyGILState_Release(state);
}

static bool
getGroupInfosInternal(const std::string& modulePath,
                      const std::string& pythonModule,
                      std::string* pluginID,
                      std::string* pluginLabel,
                      std::string* iconFilePath,
                      std::string* grouping,
                      std::string* description,
                      bool* isToolset,
                      unsigned int* version)
{
#ifdef NATRON_RUN_WITHOUT_PYTHON

    return false;
#endif
    PythonGILLocker pgl;
    static const QString script = QString::fromUtf8("import sys\n"
                                                    "import %1\n"
                                                    "ret = True\n"
                                                    "if not hasattr(%1,\"createInstance\") or not hasattr(%1.createInstance,\"__call__\"):\n"
                                                    "    ret = False\n"
                                                    "if not hasattr(%1,\"getLabel\") or not hasattr(%1.getLabel,\"__call__\"):\n"
                                                    "    ret = False\n"
                                                    "templateLabel=\"\"\n"
                                                    "if ret == True:\n"
                                                    "    templateLabel = %1.getLabel()\n"
                                                    "pluginID = templateLabel\n"
                                                    "version = 1\n"
                                                    "isToolset = False\n"
                                                    "if hasattr(%1,\"getVersion\") and hasattr(%1.getVersion,\"__call__\"):\n"
                                                    "    version = %1.getVersion()\n"
                                                    "if hasattr(%1,\"getIsToolset\") and hasattr(%1.getIsToolset,\"__call__\"):\n"
                                                    "    isToolset = %1.getIsToolset()\n"
                                                    "description=\"\"\n"
                                                    "if hasattr(%1,\"getPluginDescription\") and hasattr(%1.getPluginDescription,\"__call__\"):\n"
                                                    "    description = %1.getPluginDescription()\n"
                                                    "elif hasattr(%1,\"getDescription\") and hasattr(%1.getDescription,\"__call__\"):\n" // Check old function name for compat
                                                    "    description = %1.getDescription()\n"
                                                    "if hasattr(%1,\"getPluginID\") and hasattr(%1.getPluginID,\"__call__\"):\n"
                                                    "    pluginID = %1.getPluginID()\n"
                                                    "if ret == True and hasattr(%1,\"getIconPath\") and hasattr(%1.getIconPath,\"__call__\"):\n"
                                                    "    global templateIcon\n"
                                                    "    templateIcon = %1.getIconPath()\n"
                                                    "if ret == True and hasattr(%1,\"getGrouping\") and hasattr(%1.getGrouping,\"__call__\"):\n"
                                                    "    global templateGrouping\n"
                                                    "    templateGrouping =  %1.getGrouping()\n");
    std::string toRun = script.arg( QString::fromUtf8( pythonModule.c_str() ) ).toStdString();
    std::string err;
    if ( !NATRON_PYTHON_NAMESPACE::interpretPythonScript(toRun, &err, 0) ) {
        QString logStr = QCoreApplication::translate("AppManager", "Was not recognized as a PyPlug: %1").arg( QString::fromUtf8( err.c_str() ) );
        appPTR->writeToErrorLog_mt_safe(QString::fromUtf8(pythonModule.c_str()), logStr);

        return false;
    }

    PyObject* mainModule = NATRON_PYTHON_NAMESPACE::getMainModule();
    PyObject* retObj = PyObject_GetAttrString(mainModule, "ret"); //new ref
    assert(retObj);
    if (PyObject_IsTrue(retObj) == 0) {
        Py_XDECREF(retObj);

        return false;
    }
    Py_XDECREF(retObj);

    std::string deleteScript("del ret\n"
                             "del templateLabel\n");
    PyObject* labelObj = 0;
    labelObj = PyObject_GetAttrString(mainModule, "templateLabel"); //new ref

    PyObject* idObj = 0;
    idObj = PyObject_GetAttrString(mainModule, "pluginID"); //new ref

    PyObject* iconObj = 0;
    if ( PyObject_HasAttrString(mainModule, "templateIcon") ) {
        iconObj = PyObject_GetAttrString(mainModule, "templateIcon"); //new ref
    }
    PyObject* iconGrouping = 0;
    if ( PyObject_HasAttrString(mainModule, "templateGrouping") ) {
        iconGrouping = PyObject_GetAttrString(mainModule, "templateGrouping"); //new ref
    }

    PyObject* versionObj = 0;
    if ( PyObject_HasAttrString(mainModule, "version") ) {
        versionObj = PyObject_GetAttrString(mainModule, "version"); //new ref
    }

    PyObject* isToolsetObj = 0;
    if ( PyObject_HasAttrString(mainModule, "isToolset") ) {
        isToolsetObj = PyObject_GetAttrString(mainModule, "isToolset"); //new ref
    }

    PyObject* pluginDescriptionObj = 0;
    if ( PyObject_HasAttrString(mainModule, "description") ) {
        pluginDescriptionObj = PyObject_GetAttrString(mainModule, "description"); //new ref
    }

    assert(labelObj);


    *pluginLabel = NATRON_PYTHON_NAMESPACE::PyStringToStdString(labelObj);
    Py_XDECREF(labelObj);

    if (idObj) {
        *pluginID = NATRON_PYTHON_NAMESPACE::PyStringToStdString(idObj);
        deleteScript.append("del pluginID\n");
        Py_XDECREF(idObj);
    }

    if (iconObj) {
        *iconFilePath = NATRON_PYTHON_NAMESPACE::PyStringToStdString(iconObj);
        QFileInfo iconInfo( QString::fromUtf8( modulePath.c_str() ) + QString::fromUtf8( iconFilePath->c_str() ) );
        *iconFilePath =  iconInfo.canonicalFilePath().toStdString();

        deleteScript.append("del templateIcon\n");
        Py_XDECREF(iconObj);
    }
    if (iconGrouping) {
        *grouping = NATRON_PYTHON_NAMESPACE::PyStringToStdString(iconGrouping);
        deleteScript.append("del templateGrouping\n");
        Py_XDECREF(iconGrouping);
    }

    if (versionObj) {
        *version = (unsigned int)PyLong_AsLong(versionObj);
        deleteScript.append("del version\n");
        Py_XDECREF(versionObj);
    }

    if ( isToolsetObj && PyBool_Check(isToolsetObj) ) {
        *isToolset = (isToolsetObj == Py_True) ? true : false;
        deleteScript.append("del isToolset\n");
        Py_XDECREF(isToolsetObj);
    }


    if (pluginDescriptionObj) {
        *description = NATRON_PYTHON_NAMESPACE::PyStringToStdString(pluginDescriptionObj);
        deleteScript.append("del description\n");
        Py_XDECREF(pluginDescriptionObj);
    }

    if ( grouping->empty() ) {
        *grouping = PLUGIN_GROUP_OTHER;
    }


    bool ok = NATRON_PYTHON_NAMESPACE::interpretPythonScript(deleteScript, &err, NULL);
    assert(ok);
    if (!ok) {
        throw std::runtime_error("getGroupInfos(): interpretPythonScript(" + deleteScript + " failed!");
    }

    return true;
} // getGroupInfosInternal

static
bool
getGroupInfosFromQtResourceFile(const std::string& resourceFileName,
                                const std::string& modulePath,
                                const std::string& pythonModule,
                                std::string* pluginID,
                                std::string* pluginLabel,
                                std::string* iconFilePath,
                                std::string* grouping,
                                std::string* description,
                                bool* isToolset,
                                unsigned int* version)
{
    QString qModulePath = QString::fromUtf8( resourceFileName.c_str() );

    assert( qModulePath.startsWith( QString::fromUtf8(":/Resources") ) );

    QFile moduleContent(qModulePath);
    if ( !moduleContent.open(QIODevice::ReadOnly | QIODevice::Text) ) {
        return false;
    }

    QByteArray utf8bytes = QString::fromUtf8( pythonModule.c_str() ).toUtf8();
    char *moduleName = utf8bytes.data();
    PyObject* moduleCode = Py_CompileString(moduleContent.readAll().constData(), moduleName, Py_file_input);
    if (!moduleCode) {
        return false;
    }
    PyObject* module = PyImport_ExecCodeModule(moduleName, moduleCode);
    if (!module) {
        return false;
    }

    //Now that the module is loaded, use the regular version
    return getGroupInfosInternal(modulePath, pythonModule, pluginID, pluginLabel, iconFilePath, grouping, description, isToolset, version);
    //PyDict_SetItemString(priv->globals, moduleName, module);
}

bool
NATRON_PYTHON_NAMESPACE::getGroupInfos(const std::string& modulePath,
                                       const std::string& pythonModule,
                                       std::string* pluginID,
                                       std::string* pluginLabel,
                                       std::string* iconFilePath,
                                       std::string* grouping,
                                       std::string* description,
                                       bool* isToolset,
                                       unsigned int* version)
{
#ifdef NATRON_RUN_WITHOUT_PYTHON

    return false;
#endif

    {
        std::string tofind(":/Resources");
        if (modulePath.substr( 0, tofind.size() ) == tofind) {
            std::string resourceFileName = modulePath + pythonModule + ".py";

            return getGroupInfosFromQtResourceFile(resourceFileName, modulePath, pythonModule, pluginID, pluginLabel, iconFilePath, grouping, description, isToolset, version);
        }
    }

    return getGroupInfosInternal(modulePath, pythonModule, pluginID, pluginLabel, iconFilePath, grouping, description, isToolset, version);
}

void
NATRON_PYTHON_NAMESPACE::getFunctionArguments(const std::string& pyFunc,
                                              std::string* error,
                                              std::vector<std::string>* args)
{
#ifdef NATRON_RUN_WITHOUT_PYTHON

    return;
#endif
    std::stringstream ss;
    ss << "import inspect\n";
    ss << "args_spec = inspect.getargspec(" << pyFunc << ")\n";
    std::string script = ss.str();
    std::string output;
    bool ok = NATRON_PYTHON_NAMESPACE::interpretPythonScript(script, error, &output);
    if (!ok) {
        throw std::runtime_error("NATRON_PYTHON_NAMESPACE::getFunctionArguments(): interpretPythonScript(" + script + " failed!");
    }
    PyObject* mainModule = NATRON_PYTHON_NAMESPACE::getMainModule();
    PyObject* args_specObj = 0;
    if ( PyObject_HasAttrString(mainModule, "args_spec") ) {
        args_specObj = PyObject_GetAttrString(mainModule, "args_spec");
    }
    assert(args_specObj);
    PyObject* argListObj = 0;

    if (args_specObj) {
        argListObj = PyTuple_GetItem(args_specObj, 0);
        assert(argListObj);
        if (argListObj) {
            // size = PyObject_Size(argListObj)
            assert( PyList_Check(argListObj) );
            Py_ssize_t size = PyList_Size(argListObj);
            for (Py_ssize_t i = 0; i < size; ++i) {
                PyObject* itemObj = PyList_GetItem(argListObj, i);
                assert(itemObj);
                if (itemObj) {
                    std::string itemName = PyStringToStdString(itemObj);
                    assert( !itemName.empty() );
                    if ( !itemName.empty() ) {
                        args->push_back(itemName);
                    }
                }
            }
            if ( (PyTuple_GetItem(args_specObj, 1) != Py_None) || (PyTuple_GetItem(args_specObj, 2) != Py_None) ) {
                error->append("Function contains variadic arguments which is unsupported.");

                return;
            }
        }
    }
}

/**
 * @brief Given a fullyQualifiedName, e.g: app1.Group1.Blur1
 * this function returns the PyObject attribute of Blur1 if it is defined, or Group1 otherwise
 * If app1 or Group1 does not exist at this point, this is a failure.
 **/
PyObject*
NATRON_PYTHON_NAMESPACE::getAttrRecursive(const std::string& fullyQualifiedName,
                                          PyObject* parentObj,
                                          bool* isDefined)
{
#ifdef NATRON_RUN_WITHOUT_PYTHON

    return 0;
#endif
    std::size_t foundDot = fullyQualifiedName.find(".");
    std::string attrName = foundDot == std::string::npos ? fullyQualifiedName : fullyQualifiedName.substr(0, foundDot);
    PyObject* obj = 0;
    if ( PyObject_HasAttrString( parentObj, attrName.c_str() ) ) {
        obj = PyObject_GetAttrString( parentObj, attrName.c_str() );
    }

    ///We either found the parent object or we are on the last object in which case we return the parent
    if (!obj) {
        //assert(fullyQualifiedName.find(".") == std::string::npos);
        *isDefined = false;

        return parentObj;
    } else {
        std::string recurseName;
        if (foundDot != std::string::npos) {
            recurseName = fullyQualifiedName;
            recurseName.erase(0, foundDot + 1);
        }
        if ( !recurseName.empty() ) {
            return NATRON_PYTHON_NAMESPACE::getAttrRecursive(recurseName, obj, isDefined);
        } else {
            *isDefined = true;

            return obj;
        }
    }
}

NATRON_NAMESPACE_EXIT;

NATRON_NAMESPACE_USING;
#include "moc_AppManager.cpp"<|MERGE_RESOLUTION|>--- conflicted
+++ resolved
@@ -707,16 +707,13 @@
             }
         }
         // The following requires a valid OpenGL context to be created
-<<<<<<< HEAD
-        _imp->initGl();
+        _imp->initGl(checkRenderingReq);
 
         // Load our OpenGL functions both in OSMesa and GL (from glad)
         GL_GPU::load();
         GL_CPU::load();
 
-=======
-        _imp->initGl(checkRenderingReq);
->>>>>>> b672b346
+
         if (createOpenGLContext) {
             if (hasOpenGLForRequirements(eOpenGLRequirementsTypeRendering)) {
                 try {
