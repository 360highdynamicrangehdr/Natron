--- conflicted
+++ resolved
@@ -485,7 +485,6 @@
 // don't show help in the tootlip if there are more entries that this
 #define KNOBCHOICE_MAX_ENTRIES_HELP 40
 
-<<<<<<< HEAD
 ChoiceKnobDimView::ChoiceKnobDimView()
 : ValueKnobDimView<int>()
 , menuOptions()
@@ -504,17 +503,6 @@
 
 bool
 ChoiceKnobDimView::setValueAndCheckIfChanged(const int& v)
-=======
-KnobChoice::KnobChoice(KnobHolder* holder,
-                       const std::string &label,
-                       int dimension,
-                       bool declaredByPlugin)
-    : Knob<int>(holder, label, dimension, declaredByPlugin)
-    , _entriesMutex()
-    , _currentEntry()
-    , _addNewChoice(false)
-    , _isCascading(false)
->>>>>>> 8128e21d
 {
     ValueKnobDimView<int>::setValueAndCheckIfChanged(v);
 
@@ -566,15 +554,7 @@
                        const std::string &label,
                        int nDims,
                        bool declaredByPlugin)
-<<<<<<< HEAD
 : KnobIntBase(holder, label, nDims, declaredByPlugin)
-=======
-    : Knob<int>(holder, label.toStdString(), dimension, declaredByPlugin)
-    , _entriesMutex()
-    , _currentEntry()
-    , _addNewChoice(false)
-    , _isCascading(false)
->>>>>>> 8128e21d
 {
 }
 
@@ -659,7 +639,6 @@
     return data->addNewChoiceCallback;
 }
 
-<<<<<<< HEAD
 void
 KnobChoice::setCascading(bool cascading)
 {
@@ -667,10 +646,6 @@
     assert(data);
     QMutexLocker k(&data->valueMutex);
     data->isCascading = cascading;
-=======
-    QMutexLocker k(&_entriesMutex);
-    _currentEntry = isChoice->getActiveEntry();
->>>>>>> 8128e21d
 }
 
 bool
@@ -709,21 +684,12 @@
         return false;
     }
 
-<<<<<<< HEAD
     // Choice parameters with different menus cannot be linked
     QString menuDifferentError = tr("You cannot link choice parameters with different menus. To overcome this, use an expression instead.");
     std::vector<ChoiceOption> thisOptions, otherOptions;
     {
         QMutexLocker k(&thisData->valueMutex);
         thisOptions = thisData->menuOptions;
-=======
-    ChoiceOption otherEntry = isChoice->getActiveEntry();
-    QMutexLocker k(&_entriesMutex);
-    if (_currentEntry.id != otherEntry.id) {
-        _currentEntry = otherEntry;
-
-        return true;
->>>>>>> 8128e21d
     }
     {
         QMutexLocker k(&otherData->valueMutex);
@@ -746,44 +712,20 @@
 bool
 KnobChoice::canAnimate() const
 {
-<<<<<<< HEAD
     return canAnimateStatic();
 }
 
 const std::string KnobChoice::_typeNameStr(kKnobChoiceTypeName);
 const std::string &
 KnobChoice::typeNameStatic()
-=======
-    KnobChoice* isChoice = dynamic_cast<KnobChoice*>(other);
-
-    if (!isChoice) {
-        return;
-    }
-
-    QMutexLocker k(&_entriesMutex);
-    _currentEntry = isChoice->getActiveEntry();
-}
-
-
-void
-KnobChoice::onInternalValueChanged(int dimension,
-                                   double time,
-                                   ViewSpec /*view*/)
->>>>>>> 8128e21d
 {
     return _typeNameStr;
 }
 
-<<<<<<< HEAD
 const std::string &
 KnobChoice::typeName() const
 {
     return typeNameStatic();
-=======
-    if ( (index >= 0) && ( index < (int)_entries.size() ) ) {
-        _currentEntry = _entries[index];
-    }
->>>>>>> 8128e21d
 }
 
 
@@ -816,7 +758,6 @@
 void
 KnobChoice::findAndSetOldChoice()
 {
-<<<<<<< HEAD
     std::list<ViewIdx> views = getViewsList();
     if (views.empty()) {
         return;
@@ -855,34 +796,6 @@
         }
     } // for all views
 
-=======
-
-    int found = -1;
-
-    {
-        QMutexLocker k(&_entriesMutex);
-
-        if ( !_currentEntry.id.empty() ) {
-
-            for (std::size_t i = 0; i < _entries.size(); ++i) {
-                if ( _entries[i].id == _currentEntry.id ) {
-                    // Refresh label and hint, even if ID is the same
-                    _currentEntry = _entries[i];
-                    found = i;
-                    break;
-                }
-            }
-        }
-    }
-    if (found != -1) {
-        // Make sure we don't call knobChanged if we found the value
-        blockValueChanges();
-        beginChanges();
-        setValue(found);
-        unblockValueChanges();
-        endChanges();
-    }
->>>>>>> 8128e21d
 }
 
 bool
@@ -891,7 +804,6 @@
     bool hasChanged = false;
     KnobDimViewKeySet sharedKnobs;
     {
-<<<<<<< HEAD
         ChoiceKnobDimViewPtr data = toChoiceKnobDimView(getDataForDimView(DimIdx(0), ViewIdx(0)));
         assert(data);
 
@@ -900,30 +812,6 @@
 
         data->menuOptions = entries;
         for (std::size_t i = 0; i < data->menuOptions.size(); ++i) {
-=======
-        QMutexLocker l(&_entriesMutex);
-        _entries = entries;
-        for (std::size_t i = 0; i < _entries.size(); ++i) {
-
-            // The ID cannot be empty, this is the only way to uniquely identify the choice.
-            assert(!_entries[i].id.empty());
-
-            // If the label is not set, use the ID
-            if (_entries[i].label.empty()) {
-                _entries[i].label = _entries[i].id;
-            }
-        }
-        hasChanged = true;
-
-    }
-
-    /*
-       Try to restore the last choice.
-     */
-    if (hasChanged) {
-        findAndSetOldChoice();
-
->>>>>>> 8128e21d
 
             // The ID cannot be empty, this is the only way to uniquely identify the choice.
             assert(!data->menuOptions[i].id.empty());
@@ -937,7 +825,6 @@
 
     } // QMutexLocker
 
-<<<<<<< HEAD
     if (hasChanged) {
 
         //  Try to restore the last choice.
@@ -977,75 +864,18 @@
     assert(data);
     QMutexLocker k(&data->valueMutex);
     return data->shortcuts;
-=======
-void
-KnobChoice::resetChoices()
-{
-    {
-        QMutexLocker l(&_entriesMutex);
-        _entries.clear();
-    }
-    findAndSetOldChoice();
-    if (_signalSlotHandler) {
-        _signalSlotHandler->s_helpChanged();
-    }
-    Q_EMIT entriesReset();
-}
-
-void
-KnobChoice::appendChoice(const ChoiceOption& entry)
-{
-    {
-        QMutexLocker l(&_entriesMutex);
-        _entries.push_back(entry);
-        ChoiceOption& opt = _entries.back();
-
-        // If label is empty, set to the option id
-        if (opt.label.empty()) {
-            opt.label = opt.id;
-        }
-    }
-
-    findAndSetOldChoice();
-    if (_signalSlotHandler) {
-        _signalSlotHandler->s_helpChanged();
-    }
-    Q_EMIT entryAppended();
-}
-
-std::vector<ChoiceOption>
-KnobChoice::getEntries_mt_safe() const
-{
-    QMutexLocker l(&_entriesMutex);
-
-    return _entries;
->>>>>>> 8128e21d
 }
 
 void
 KnobChoice::setIcons(const std::map<int, std::string>& icons)
 {
-<<<<<<< HEAD
     ChoiceKnobDimViewPtr data = toChoiceKnobDimView(getDataForDimView(DimIdx(0), ViewIdx(0)));
     assert(data);
     QMutexLocker k(&data->valueMutex);
     data->menuIcons = icons;
-=======
-    QMutexLocker k(&_entriesMutex);
-
-    if ( _currentEntry.id.empty() ) {
-        return true;
-    }
-    for (std::size_t i = 0; i < _entries.size(); ++i) {
-        if (_entries[i].id == _currentEntry.id) {
-            return true;
-        }
-    }
->>>>>>> 8128e21d
-
-}
-
-<<<<<<< HEAD
+
+}
+
 std::map<int, std::string>
 KnobChoice::getIcons() const
 {
@@ -1053,22 +883,11 @@
     assert(data);
     QMutexLocker k(&data->valueMutex);
     return data->menuIcons;
-=======
-ChoiceOption
-KnobChoice::getEntry(int v) const
-{
-    if ( (int)_entries.size() <= v || v < 0) {
-        throw std::runtime_error( std::string("KnobChoice::getEntry: index out of range") );
-    }
-
-    return _entries[v];
->>>>>>> 8128e21d
 }
 
 void
 KnobChoice::setSeparators(const std::vector<int>& separators)
 {
-<<<<<<< HEAD
     ChoiceKnobDimViewPtr data = toChoiceKnobDimView(getDataForDimView(DimIdx(0), ViewIdx(0)));
     assert(data);
     QMutexLocker k(&data->valueMutex);
@@ -1095,33 +914,7 @@
             if (view_i != *it) {
                 continue;
             }
-=======
-    QMutexLocker l(&_entriesMutex);
-
-    return (int)_entries.size();
-}
-
-void
-KnobChoice::setActiveEntry(const ChoiceOption& opt)
-{
-    QMutexLocker l(&_entriesMutex);
-    _currentEntry = opt;
-}
-
-
-ChoiceOption
-KnobChoice::getActiveEntry()
-{
-    std::pair<int, KnobPtr> master = getMaster(0);
-
-    if (master.second) {
-        KnobChoice* isChoice = dynamic_cast<KnobChoice*>( master.second.get() );
-        if (isChoice) {
-            return isChoice->getActiveEntry();
->>>>>>> 8128e21d
-        }
-
-<<<<<<< HEAD
+        }
 
         ChoiceKnobDimViewPtr data = toChoiceKnobDimView(getDataForDimView(DimIdx(0), *it));
         if (!data) {
@@ -1201,18 +994,6 @@
 
     // Refresh active entry state
     findAndSetOldChoice();
-=======
-    if ( !_currentEntry.id.empty() ) {
-        return _currentEntry;
-    }
-    int activeIndex = getValue();
-    if ( activeIndex < (int)_entries.size() ) {
-        _currentEntry = _entries[activeIndex];
-        return _entries[activeIndex];
-    }
-
-    return ChoiceOption();
->>>>>>> 8128e21d
 }
 
 std::vector<ChoiceOption>
@@ -1360,18 +1141,10 @@
     QMutexLocker k(&data->valueMutex);
 
     int gothelp = 0;
-<<<<<<< HEAD
     int gotIdDifferentThanLabel = 0;
     if ( !data->menuOptions.empty() ) {
         for (std::size_t i = 0; i < data->menuOptions.size(); ++i) {
             if ( !data->menuOptions[i].tooltip.empty() ) {
-=======
-
-    if ( !_entries.empty() ) {
-        assert( _entries.size() == _entries.size() );
-        for (U32 i = 0; i < _entries.size(); ++i) {
-            if ( !_entries.empty() && !_entries[i].tooltip.empty() ) {
->>>>>>> 8128e21d
                 ++gothelp;
             }
             if (data->menuOptions[i].id != data->menuOptions[i].label) {
@@ -1393,38 +1166,23 @@
         }
     }
     // param may have no hint but still have per-option help
-<<<<<<< HEAD
     if (gothelp || gotIdDifferentThanLabel) {
         for (std::size_t i = 0; i < data->menuOptions.size(); ++i) {
             if ( !data->menuOptions[i].tooltip.empty() || data->menuOptions[i].id != data->menuOptions[i].label ) { // no help line is needed if help is unavailable for this option
                 std::string entryID = boost::trim_copy(data->menuOptions[i].id);
                 std::replace_if(entryID.begin(), entryID.end(), ::isspace, ' ');
                 std::string help = boost::trim_copy(data->menuOptions[i].tooltip);
-=======
-    if (gothelp) {
-        for (U32 i = 0; i < _entries.size(); ++i) {
-            if ( !_entries[i].tooltip.empty() ) { // no help line is needed if help is unavailable for this option
-                std::string entry = boost::trim_copy(_entries[i].label);
-                std::replace_if(entry.begin(), entry.end(), ::isspace, ' ');
-                std::string help = boost::trim_copy(_entries[i].tooltip);
->>>>>>> 8128e21d
                 std::replace_if(help.begin(), help.end(), ::isspace, ' ');
                 if ( isHintInMarkdown() ) {
                     ss << "* **" << entryID << "**";
                 } else {
                     ss << entryID;
                 }
-<<<<<<< HEAD
                 if (!data->menuOptions[i].tooltip.empty()) {
                     ss << ": ";
                     ss << help;
                 }
                 if (i < data->menuOptions.size() - 1) {
-=======
-                ss << ": ";
-                ss << help;
-                if (i < _entries.size() - 1) {
->>>>>>> 8128e21d
                     ss << '\n';
                 }
             }
@@ -1434,7 +1192,6 @@
     return ss.str();
 } // KnobChoice::getHintToolTipFull
 
-<<<<<<< HEAD
 ValueChangedReturnCodeEnum
 KnobChoice::setValueFromID(const std::string & value, ViewSetSpec view)
 {
@@ -1461,50 +1218,11 @@
             return setValue(index, view);
         }
 
-=======
-KnobHelper::ValueChangedReturnCodeEnum
-KnobChoice::setValueFromID(const std::string & value,
-                              int dimension,
-                              bool turnOffAutoKeying)
-{
-    int i;
-    {
-        QMutexLocker k(&_entriesMutex);
-        i = choiceMatch(value, _entries, &_currentEntry);
-    }
-    if (i >= 0) {
-        return setValue(i, ViewIdx(0), dimension, turnOffAutoKeying);
->>>>>>> 8128e21d
     }
 
     throw std::runtime_error(std::string("KnobChoice::setValueFromLabel: unknown label ") + value);
-
-<<<<<<< HEAD
-}
-
-=======
-void
-KnobChoice::setDefaultValueFromIDWithoutApplying(const std::string & value,
-                                                    int dimension)
-{
-    int i = choiceMatch(value, _entries, 0);
-    if (i >= 0) {
-        return setDefaultValueWithoutApplying(i, dimension);
-    }
-    throw std::runtime_error(std::string("KnobChoice::setDefaultValueFromLabel: unknown label ") + value);
-}
-
-void
-KnobChoice::setDefaultValueFromID(const std::string & value,
-                                     int dimension)
-{
-    int i = choiceMatch(value, _entries, 0);
-    if (i >= 0) {
-        return setDefaultValue(i, dimension);
-    }
-    throw std::runtime_error(std::string("KnobChoice::setDefaultValueFromLabel: unknown label ") + value);
-}
->>>>>>> 8128e21d
+}
+
 
 // Choice restoration tries several options to restore a choice value:
 // 1- exact string match, same index
@@ -1513,21 +1231,13 @@
 // 4- case-insensistive string match, other index
 // returns index if choice was matched, -1 if not matched
 int
-<<<<<<< HEAD
 KnobChoice::choiceMatch(const std::string& choiceID,
-=======
-KnobChoice::choiceMatch(const std::string& choice,
->>>>>>> 8128e21d
                         const std::vector<ChoiceOption>& entries,
                         ChoiceOption* matchedEntry)
 {
     // first, try exact match
     for (std::size_t i = 0; i < entries.size(); ++i) {
-<<<<<<< HEAD
         if (entries[i].id == choiceID) {
-=======
-        if (entries[i].id == choice) {
->>>>>>> 8128e21d
             if (matchedEntry) {
                 *matchedEntry = entries[i];
             }
@@ -1539,15 +1249,9 @@
     std::size_t choicetab = choiceID.find('\t'); // returns string::npos if no tab was found
     std::string choicemain = choiceID.substr(0, choicetab); // gives the entire string if no tabs were found
     for (std::size_t i = 0; i < entries.size(); ++i) {
-<<<<<<< HEAD
         const std::string& entry(entries[i].id);
         std::size_t entrytab = entry.find('\t'); // returns string::npos if no tab was found
         std::string entrymain = entry.substr(0, entrytab); // gives the entire string if no tabs were found
-=======
-        const ChoiceOption& entry(entries[i]);
-        std::size_t entrytab = entry.id.find('\t'); // returns string::npos if no tab was found
-        std::string entrymain = entry.id.substr(0, entrytab); // gives the entire string if no tabs were found
->>>>>>> 8128e21d
 
         if (entrymain == choicemain) {
             if (matchedEntry) {
@@ -1559,11 +1263,7 @@
 
     // third, case-insensitive match
     for (std::size_t i = 0; i < entries.size(); ++i) {
-<<<<<<< HEAD
         if ( boost::iequals(entries[i].id, choiceID) ) {
-=======
-        if ( boost::iequals(entries[i].id, choice) ) {
->>>>>>> 8128e21d
             if (matchedEntry) {
                 *matchedEntry = entries[i];
             }
@@ -1580,7 +1280,6 @@
 {
     int index = -1;
     {
-<<<<<<< HEAD
         ChoiceKnobDimViewPtr data = toChoiceKnobDimView(getDataForDimView(DimIdx(0), ViewIdx(0)));
         assert(data);
         QMutexLocker k(&data->valueMutex);
@@ -1588,29 +1287,6 @@
     }
     if (index != -1) {
         return setDefaultValueWithoutApplying(index, DimSpec(0));
-=======
-        QMutexLocker k(&_entriesMutex);
-        _currentEntry.id = data->_choiceString;
-    }
-
-    int serializedIndex = knob->getValue();
-    if ( ( serializedIndex < (int)_entries.size() ) && (_entries[serializedIndex].id == data->_choiceString) ) {
-        // we're lucky, entry hasn't changed
-        setValue(serializedIndex);
-
-    } else {
-        // try to find the same label at some other index
-        int i;
-        {
-            QMutexLocker k(&_entriesMutex);
-            i = choiceMatch(data->_choiceString, _entries, &_currentEntry);
-        }
-
-        if (i >= 0) {
-            setValue(i);
-        }
-        //   setValue(-1);
->>>>>>> 8128e21d
     }
     throw std::runtime_error(std::string("KnobChoice::setDefaultValueFromLabelWithoutApplying: unknown label ") + value);
 }
@@ -1618,25 +1294,17 @@
 void
 KnobChoice::setDefaultValueFromID(const std::string & value)
 {
-<<<<<<< HEAD
     int index = -1;
     {
         ChoiceKnobDimViewPtr data = toChoiceKnobDimView(getDataForDimView(DimIdx(0), ViewIdx(0)));
         assert(data);
         QMutexLocker k(&data->valueMutex);
         index = KnobChoice::choiceMatch(value, data->menuOptions, 0);
-=======
-    KnobChoice* isChoice = dynamic_cast<KnobChoice*>( slave.get() );
-
-    if (isChoice) {
-        populateChoices(isChoice->getEntries_mt_safe());
->>>>>>> 8128e21d
     }
     if (index != -1) {
         return setDefaultValue(index, DimSpec(0));
     }
-<<<<<<< HEAD
-    throw std::runtime_error(std::string("KnobChoice::setDefaultValueFromLabel: unknown label ") + value);
+     throw std::runtime_error(std::string("KnobChoice::setDefaultValueFromLabel: unknown label ") + value);
 }
 
 KnobDimViewBasePtr
@@ -1646,50 +1314,6 @@
     return ret;
 }
 
-=======
-    populateChoices(isChoice->_entries);
-}
-
-void
-KnobChoice::onOriginalKnobEntriesReset()
-{
-    resetChoices();
-}
-
-void
-KnobChoice::onOriginalKnobEntryAppend()
-{
-    KnobChoice* isChoice = dynamic_cast<KnobChoice*>( sender() );
-
-    if (!isChoice) {
-        return;
-    }
-
-    populateChoices(isChoice->_entries);
-}
-
-void
-KnobChoice::handleSignalSlotsForAliasLink(const KnobPtr& alias,
-                                          bool connect)
-{
-    assert(alias);
-    KnobChoice* aliasIsChoice = dynamic_cast<KnobChoice*>( alias.get() );
-    if (!aliasIsChoice) {
-        return;
-    }
-    if (connect) {
-        QObject::connect( this, SIGNAL(populated()), aliasIsChoice, SLOT(onOriginalKnobPopulated()) );
-        QObject::connect( this, SIGNAL(entriesReset()), aliasIsChoice, SLOT(onOriginalKnobEntriesReset()) );
-        QObject::connect( this, SIGNAL(entryAppended()), aliasIsChoice,
-                          SLOT(onOriginalKnobEntryAppend()) );
-    } else {
-        QObject::disconnect( this, SIGNAL(populated()), aliasIsChoice, SLOT(onOriginalKnobPopulated()) );
-        QObject::disconnect( this, SIGNAL(entriesReset()), aliasIsChoice, SLOT(onOriginalKnobEntriesReset()) );
-        QObject::disconnect( this, SIGNAL(entryAppended()), aliasIsChoice,
-                             SLOT(onOriginalKnobEntryAppend()) );
-    }
-}
->>>>>>> 8128e21d
 
 /******************************KnobSeparator**************************************/
 
