--- conflicted
+++ resolved
@@ -35,14 +35,9 @@
 };
 
 // Classes initialization functions ------------------------------------------------------------
-void init_PyTabWidget(PyObject* module);
 void init_PyGuiApplication(PyObject* module);
 void init_GuiApp(PyObject* module);
-<<<<<<< HEAD
-=======
-void init_PyViewer(PyObject* module);
 void init_PyTabWidget(PyObject* module);
->>>>>>> 3217b26b
 void init_PyPanel(PyObject* module);
 void init_PyModalDialog(PyObject* module);
 
@@ -508,14 +503,9 @@
 #endif
 
     // Initialize classes in the type system
-    init_PyTabWidget(module);
     init_PyGuiApplication(module);
     init_GuiApp(module);
-<<<<<<< HEAD
-=======
-    init_PyViewer(module);
     init_PyTabWidget(module);
->>>>>>> 3217b26b
     init_PyPanel(module);
     init_PyModalDialog(module);
 
