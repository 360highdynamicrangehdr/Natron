/* ***** BEGIN LICENSE BLOCK *****
 * This file is part of Natron <https://natrongithub.github.io/>,
 * Copyright (C) 2013-2018 INRIA and Alexandre Gauthier-Foichat
 *
 * Natron is free software: you can redistribute it and/or modify
 * it under the terms of the GNU General Public License as published by
 * the Free Software Foundation; either version 2 of the License, or
 * (at your option) any later version.
 *
 * Natron is distributed in the hope that it will be useful,
 * but WITHOUT ANY WARRANTY; without even the implied warranty of
 * MERCHANTABILITY or FITNESS FOR A PARTICULAR PURPOSE.  See the
 * GNU General Public License for more details.
 *
 * You should have received a copy of the GNU General Public License
 * along with Natron.  If not, see <http://www.gnu.org/licenses/gpl-2.0.html>
 * ***** END LICENSE BLOCK ***** */

// ***** BEGIN PYTHON BLOCK *****
// from <https://docs.python.org/3/c-api/intro.html#include-files>:
// "Since Python may define some pre-processor definitions which affect the standard headers on some systems, you must include Python.h before any standard headers are included."
#include <Python.h>
// ***** END PYTHON BLOCK *****

#include "AppManager.h"
//#include "AppManagerPrivate.h" // include breakpad after Engine, because it includes /usr/include/AssertMacros.h on OS X which defines a check(x) macro, which conflicts with boost

#if defined(__APPLE__) && defined(_LIBCPP_VERSION)
#include <AvailabilityMacros.h>
#if __MAC_OS_X_VERSION_MIN_REQUIRED < 1090
// Disable availability macros on macOS
// because we may be using libc++ on an older macOS,
// so that std::locale::numeric may be available
// even on macOS < 10.9.
// see _LIBCPP_AVAILABILITY_LOCALE_CATEGORY
// in /opt/local/libexec/llvm-5.0/include/c++/v1/__config
// and /opt/local/libexec/llvm-5.0/include/c++/v1/__locale
#if defined(_LIBCPP_USE_AVAILABILITY_APPLE)
#error "this must be compiled with _LIBCPP_DISABLE_AVAILABILITY defined"
#else
#ifndef _LIBCPP_DISABLE_AVAILABILITY
#define _LIBCPP_DISABLE_AVAILABILITY
#endif
#endif
#endif
#endif

#include <clocale>
#include <csignal>
#include <cstddef>
#include <cassert>
#include <stdexcept>
#include <cstring> // for std::memcpy, strlen
#include <sstream> // stringstream
#include <locale>

#include <QtCore/QtGlobal> // for Q_OS_*
#if defined(Q_OS_LINUX)
#include <sys/signal.h>
#ifndef __USE_GNU
#define __USE_GNU
#endif
#include <ucontext.h>
#include <execinfo.h>
#endif

#ifdef Q_OS_UNIX
#include <stdio.h>
#include <stdlib.h>
#ifdef Q_OS_MAC
#include <sys/sysctl.h>
#include <libproc.h>
#endif
#endif

#ifdef Q_OS_WIN
#include <shlobj.h>
#endif

GCC_DIAG_UNUSED_LOCAL_TYPEDEFS_OFF
#include <boost/algorithm/string.hpp>
#include <boost/version.hpp>
#include <boost/thread/thread.hpp>
GCC_DIAG_UNUSED_LOCAL_TYPEDEFS_ON

#include <libs/hoedown/src/version.h>
#include <ceres/version.h>
#include <openMVG/version.hpp>

#include <QtCore/QDateTime>
#include <QtCore/QDebug>
#include <QtCore/QDir>
#include <QtCore/QTextCodec>
#include <QtCore/QCoreApplication>
#include <QtCore/QSettings>
#include <QtCore/QThreadPool>
#include <QtCore/QTextStream>
#include <QtNetwork/QAbstractSocket>
#include <QtNetwork/QLocalServer>
#include <QtNetwork/QLocalSocket>


#include "Global/ProcInfo.h"
#include "Global/GLIncludes.h"
#include "Global/PythonUtils.h"
#include "Global/QtCompat.h"
#include "Global/StrUtils.h"
#ifdef DEBUG
#include "Global/FloatingPointExceptions.h"
#endif

#include "Engine/AddPlaneNode.h"
#include "Engine/AppInstance.h"
#include "Engine/Backdrop.h"
#include "Engine/CLArgs.h"
#include "Engine/Cache.h"
#include "Engine/CreateNodeArgs.h"
#include "Engine/StorageDeleterThread.h"
#include "Engine/DiskCacheNode.h"
#include "Engine/DimensionIdx.h"
#include "Engine/Dot.h"
#include "Engine/ExistenceCheckThread.h"
#include "Engine/FileSystemModel.h" // FileSystemModel::initDriveLettersToNetworkShareNamesMapping
#include "Global/FStreamsSupport.h"
#include "Engine/GroupInput.h"
#include "Engine/GroupOutput.h"
#include "Engine/JoinViewsNode.h"
#include "Engine/LibraryBinary.h"
#include "Engine/KeybindShortcut.h"
#include "Engine/Log.h"
#include "Engine/MemoryInfo.h" // getSystemTotalRAM, printAsRAM
#include "Engine/Node.h"
#include "Engine/OfxImageEffectInstance.h"
#include "Engine/OfxEffectInstance.h"
#include "Engine/OfxHost.h"
#include "Engine/OSGLContext.h"
#include "Engine/OSGLFunctions.h"
#include "Engine/OneViewNode.h"
#include "Engine/ProcessHandler.h" // ProcessInputChannel
#include "Engine/Project.h"
#include "Engine/PrecompNode.h"
#include "Engine/ReadNode.h"
#include "Engine/RemovePlaneNode.h"
#include "Engine/RotoPaint.h"
#include "Engine/RotoShapeRenderNode.h"
#include "Engine/RotoShapeRenderCairo.h"
#include "Engine/StandardPaths.h"
#include "Engine/StubNode.h"
#include "Engine/Settings.h"
#include "Engine/TrackerNode.h"
#include "Engine/ThreadPool.h"
#include "Engine/ViewIdx.h"
#include "Engine/ViewerInstance.h" // RenderStatsMap
#include "Engine/ViewerNode.h"
#include "Engine/WriteNode.h"

#include "Serialization/NodeSerialization.h"
#include "Serialization/SerializationIO.h"

#include "sbkversion.h" // shiboken/pyside version

#include "AppManagerPrivate.h" // include breakpad after Engine, because it includes /usr/include/AssertMacros.h on OS X which defines a check(x) macro, which conflicts with boost

#if QT_VERSION < QT_VERSION_CHECK(5, 0, 0)
Q_DECLARE_METATYPE(QAbstractSocket::SocketState)
#endif

NATRON_NAMESPACE_ENTER

AppManager* AppManager::_instance = 0;

#ifdef __NATRON_UNIX__

//namespace  {
static void
handleShutDownSignal( int /*signalId*/ )
{
    if (appPTR) {
        std::cerr << "\nCaught termination signal, exiting!" << std::endl;
        appPTR->quitApplication();
    }
}

static void
setShutDownSignal(int signalId)
{
#if defined(__NATRON_UNIX__)
    struct sigaction sa;
    sa.sa_flags = 0;
    sigemptyset(&sa.sa_mask);
    sa.sa_handler = handleShutDownSignal;
    if (sigaction(signalId, &sa, NULL) == -1) {
        std::perror("setting up termination signal");
        std::exit(1);
    }
#else
    std::signal(signalId, handleShutDownSignal);
#endif
}

#endif


#if defined(__NATRON_LINUX__) && !defined(__FreeBSD__)

#define NATRON_UNIX_BACKTRACE_STACK_DEPTH 16

static void
backTraceSigSegvHandler(int sig,
                        siginfo_t *info,
                        void *secret)
{
    void *trace[NATRON_UNIX_BACKTRACE_STACK_DEPTH];
    char **messages = (char **)NULL;
    int i, trace_size = 0;
    ucontext_t *uc = (ucontext_t *)secret;

    /* Do something useful with siginfo_t */
    if (sig == SIGSEGV) {
        QThread* curThread = QThread::currentThread();
        std::string threadName;
        if (curThread) {
            threadName = (qApp && qApp->thread() == curThread) ? "Main" : curThread->objectName().toStdString();
        }
        std::cerr << "Caught segmentation fault (SIGSEGV) from thread "  << threadName << "(" << curThread << "), faulty address is " <<
             #ifndef __x86_64__
        (void*)uc->uc_mcontext.gregs[REG_EIP]
             #else
            (void*) uc->uc_mcontext.gregs[REG_RIP]
             #endif
            << " from " << info->si_addr << std::endl;
    } else {
        printf("Got signal %d#92;n", sig);
    }

    trace_size = backtrace(trace, NATRON_UNIX_BACKTRACE_STACK_DEPTH);
    /* overwrite sigaction with caller's address */
#ifndef __x86_64__
    trace[1] = (void *) uc->uc_mcontext.gregs[REG_EIP];
#else
    trace[1] = (void *) uc->uc_mcontext.gregs[REG_RIP];
#endif


    messages = backtrace_symbols(trace, trace_size);
    /* skip first stack frame (points here) */
    std::cerr << "Backtrace:" << std::endl;
    for (i = 1; i < trace_size; ++i) {
        std::cerr << "[Frame " << i << "]: " << messages[i] << std::endl;
    }
    exit(1);
}

static void
setSigSegvSignal()
{
    struct sigaction sa;

    sigemptyset (&sa.sa_mask);
    sa.sa_flags = SA_RESTART | SA_SIGINFO;
    /* if SA_SIGINFO is set, sa_sigaction is to be used instead of sa_handler. */
    sa.sa_sigaction = backTraceSigSegvHandler;

    if (sigaction(SIGSEGV, &sa, NULL) == -1) {
        std::perror("setting up sigsegv signal");
        std::exit(1);
    }
}

#endif // if defined(__NATRON_LINUX__) && !defined(__FreeBSD__)


#if PY_MAJOR_VERSION >= 3
// Python 3

//Borrowed from https://github.com/python/cpython/blob/634cb7aa2936a09e84c5787d311291f0e042dba3/Python/fileutils.c
//Somehow Python 3 dev forced every C application embedding python to have their own code to convert char** to wchar_t**
static wchar_t*
char2wchar(char* arg)
{
    wchar_t *res = NULL;

#ifdef HAVE_BROKEN_MBSTOWCS
    /* Some platforms have a broken implementation of
     * mbstowcs which does not count the characters that
     * would result from conversion.  Use an upper bound.
     */
    size_t argsize = std::strlen(arg);
#else
    size_t argsize = mbstowcs(NULL, arg, 0);
#endif
    size_t count;
    unsigned char *in;
    wchar_t *out;
#ifdef HAVE_MBRTOWC
    mbstate_t mbs;
#endif
    if (argsize != (size_t)-1) {
        res = (wchar_t *)malloc( (argsize + 1) * sizeof(wchar_t) );
        if (!res) {
            goto oom;
        }
        count = mbstowcs(res, arg, argsize + 1);
        if (count != (size_t)-1) {
            wchar_t *tmp;
            /* Only use the result if it contains no
             surrogate characters. */
            for (tmp = res; *tmp != 0 &&
                 (*tmp < 0xd800 || *tmp > 0xdfff); tmp++) {
                ;
            }
            if (*tmp == 0) {
                return res;
            }
        }
        free(res);
    }
    /* Conversion failed. Fall back to escaping with surrogateescape. */
#ifdef HAVE_MBRTOWC
    /* Try conversion with mbrtwoc (C99), and escape non-decodable bytes. */
    /* Overallocate; as multi-byte characters are in the argument, the
     actual output could use less memory. */
    argsize = std::strlen(arg) + 1;
    res = (wchar_t*)malloc( argsize * sizeof(wchar_t) );
    if (!res) {
        goto oom;
    }
    in = (unsigned char*)arg;
    out = res;
    std::memset(&mbs, 0, sizeof mbs);
    while (argsize) {
        size_t converted = mbrtowc(out, (char*)in, argsize, &mbs);
        if (converted == 0) {
            /* Reached end of string; null char stored. */
            break;
        }
        if (converted == (size_t)-2) {
            /* Incomplete character. This should never happen,
             since we provide everything that we have -
             unless there is a bug in the C library, or I
             misunderstood how mbrtowc works. */
            fprintf(stderr, "unexpected mbrtowc result -2\n");
            free(res);

            return NULL;
        }
        if (converted == (size_t)-1) {
            /* Conversion error. Escape as UTF-8b, and start over
             in the initial shift state. */
            *out++ = 0xdc00 + *in++;
            argsize--;
            std::memset(&mbs, 0, sizeof mbs);
            continue;
        }
        if ( (*out >= 0xd800) && (*out <= 0xdfff) ) {
            /* Surrogate character.  Escape the original
             byte sequence with surrogateescape. */
            argsize -= converted;
            while (converted--) {
                *out++ = 0xdc00 + *in++;
            }
            continue;
        }
        /* successfully converted some bytes */
        in += converted;
        argsize -= converted;
        out++;
    }
#else
    /* Cannot use C locale for escaping; manually escape as if charset
     is ASCII (i.e. escape all bytes > 128. This will still roundtrip
     correctly in the locale's charset, which must be an ASCII superset. */
    res = (wchar_t*)malloc( (strlen(arg) + 1) * sizeof(wchar_t) );
    if (!res) {
        goto oom;
    }
    in = (unsigned char*)arg;
    out = res;
    while (*in) {
        if (*in < 128) {
            *out++ = *in++;
        } else {
            *out++ = 0xdc00 + *in++;
        }
    }
    *out = 0;
#endif // ifdef HAVE_MBRTOWC

    return res;
oom:
    fprintf(stderr, "out of memory\n");
    free(res);

    return NULL;
} // char2wchar

#endif // if PY_MAJOR_VERSION >= 3


//} // anon namespace


int
AppManager::getHardwareIdealThreadCount()
{
    return _imp->hardwareThreadCount;
}

int
AppManager::getPhysicalThreadCount()
{
    return _imp->physicalThreadCount;
}

int
AppManager::getMaxThreadCount()
{
    return QThreadPool::globalInstance()->maxThreadCount();
}

AppManager::AppManager()
    : QObject()
    , _imp( new AppManagerPrivate() )
{
    assert(!_instance);
    _instance = this;

    QObject::connect( this, SIGNAL(s_requestOFXDialogOnMainThread(OfxEffectInstancePtr,void*)), this, SLOT(onOFXDialogOnMainThreadReceived(OfxEffectInstancePtr,void*)) );

#ifdef __NATRON_WIN32__
    FileSystemModel::initDriveLettersToNetworkShareNamesMapping();
#endif
}

void
AppManager::takeNatronGIL()
{
    _imp->natronPythonGIL.lock();
    ++_imp->pythonGILRCount;
}

void
AppManager::releaseNatronGIL()
{
    assert(_imp->pythonGILRCount > 0);
    --_imp->pythonGILRCount;
    if (_imp->pythonGILRCount == 0) {
        NATRON_PYTHON_NAMESPACE::clearPythonStdErr();
        NATRON_PYTHON_NAMESPACE::clearPythonStdOut();
    }
    _imp->natronPythonGIL.unlock();

}

int
AppManager::getGILLockedCount() const
{
    // Must be within takeNatronGIL() and releaseNatronGIL()
    assert(_imp->pythonGILRCount > 0);
    return _imp->pythonGILRCount;
}

void
AppManager::loadProjectFromFileFunction(std::istream& ifile, const std::string& filename, const AppInstancePtr& /*app*/, SERIALIZATION_NAMESPACE::ProjectSerialization* obj)
{
    try {
        SERIALIZATION_NAMESPACE::read(NATRON_PROJECT_FILE_HEADER,  ifile, obj);
    } catch (SERIALIZATION_NAMESPACE::InvalidSerializationFileException& e) {
        throw std::runtime_error(tr("Failed to open %1: This file does not appear to be a %2 project file").arg(QString::fromUtf8(filename.c_str())).arg(QString::fromUtf8(NATRON_APPLICATION_NAME)).toStdString());
    }

}

void
StrUtils::ensureLastPathSeparator(QString& path)
{
    static const QChar separator( QLatin1Char('/') );

    if ( !path.endsWith(separator) ) {
        path += separator;
    }
}


bool
AppManager::checkForOlderProjectFile(const AppInstancePtr& app, const QString& filePathIn, QString* filePathOut)
{
    *filePathOut = filePathIn;

    FStreamsSupport::ifstream ifile;
    FStreamsSupport::open( &ifile, filePathIn.toStdString() );
    if (!ifile) {
        throw std::runtime_error( tr("Failed to open %1").arg(filePathIn).toStdString() );
    }

    {
        // Try to determine if this is a project made with Natron > 2.2 or an older project
        std::string firstLine;
        std::getline(ifile, firstLine);
        if (firstLine.find("<?xml version=\"1.0\" encoding=\"UTF-8\" standalone=\"yes\" ?>") != std::string::npos) {
            // This is an old boost serialization file, convert the project first
            QString path = QString::fromUtf8(appPTR->getApplicationBinaryDirPath().c_str());
            StrUtils::ensureLastPathSeparator(path);
            path += QString::fromUtf8("NatronProjectConverter");

#ifdef __NATRON_WIN32__
            path += QString::fromUtf8(".exe");
#endif

            if (!QFile::exists(path)) {
                throw std::runtime_error( tr("Could not find executable %1").arg(path).toStdString() );
            }

            app->updateProjectLoadStatus(tr("Converting project to newer format"));

            QString baseNameIn;
            {
                int foundLastDot = filePathIn.lastIndexOf(QLatin1Char('/'));
                if (foundLastDot != -1) {
                    baseNameIn = filePathIn.mid(foundLastDot + 1);
                }
            }

            filePathOut->clear();
            filePathOut->append(StandardPaths::writableLocation(StandardPaths::eStandardLocationTemp));
            StrUtils::ensureLastPathSeparator(*filePathOut);
            filePathOut->append( QString::number( QDateTime::currentDateTime().toMSecsSinceEpoch() ) );
            filePathOut->append(baseNameIn);

            QProcess proc;

            QStringList args;
            args << QString::fromUtf8("-i") << filePathIn << QString::fromUtf8("-o") << *filePathOut;
            proc.start(path, args);
            if (!proc.waitForFinished(120000)) {
                throw std::runtime_error(tr("Failed to convert the project: timeout").toStdString());
            }
            if (proc.exitCode() == 0 && proc.exitStatus() == QProcess::NormalExit) {
                return true;
            } else {
                QString error = QString::fromUtf8(proc.readAllStandardError().data());
                throw std::runtime_error(tr("Failed to convert the project:\n%1").arg(error).toStdString());
            }
        }
    }
    return false;
}

bool
AppManager::loadFromArgs(const CLArgs& cl)
{


    // Ensure Qt knows C-strings are UTF-8 before creating the QApplication for argv
#if QT_VERSION < QT_VERSION_CHECK(5, 0, 0)
    // be forward compatible: source code is UTF-8, and Qt5 assumes UTF-8 by default
    QTextCodec::setCodecForCStrings( QTextCodec::codecForName("UTF-8") );
    QTextCodec::setCodecForTr( QTextCodec::codecForName("UTF-8") );
#endif


    // This needs to be done BEFORE creating qApp because
    // on Linux, X11 will create a context that would corrupt
    // the XUniqueContext created by Qt
    // scoped_ptr
    _imp->renderingContextPool.reset( new GPUContextPool() );
    initializeOpenGLFunctionsOnce(true);


    //  QCoreApplication will hold a reference to that appManagerArgc integer until it dies.
    //  Thus ensure that the QCoreApplication is destroyed when returning this function.
    initializeQApp(_imp->nArgs, &_imp->commandLineArgsUtf8.front()); // calls QCoreApplication::QCoreApplication(), which calls setlocale()
    // see C++ standard 23.2.4.2 vector capacity [lib.vector.capacity]
    // resizing to a smaller size doesn't free/move memory, so the data pointer remains valid
    assert(_imp->nArgs <= (int)_imp->commandLineArgsUtf8.size());
    _imp->commandLineArgsUtf8.resize(_imp->nArgs); // Qt may have reduced the numlber of args

#ifdef QT_CUSTOM_THREADPOOL
    // Set the global thread pool (pointed is owned and deleted by QThreadPool at exit)
    QThreadPool::setGlobalInstance(new ThreadPool);
#endif

    // set fontconfig path on all platforms
    if ( qgetenv("FONTCONFIG_PATH").isNull() ) {
        // set FONTCONFIG_PATH to Natron/Resources/etc/fonts (required by plugins using fontconfig)
        QString path = QCoreApplication::applicationDirPath() + QString::fromUtf8("/../Resources/etc/fonts");
        QFileInfo fileInfo(path);
        if ( !fileInfo.exists() ) {
            std::cerr <<  "Fontconfig configuration file " << path.toStdString() << " does not exist, not setting FONTCONFIG_PATH "<< std::endl;
        } else {
            QString fcPath = fileInfo.canonicalFilePath();

            std::string stdFcPath = fcPath.toStdString();

            // qputenv on minw will just call putenv, but we want to keep the utf16 info, so we need to call _wputenv
            qDebug() << "Setting FONTCONFIG_PATH to" << stdFcPath.c_str();
#if 0 //def __NATRON_WIN32__
            _wputenv_s(L"FONTCONFIG_PATH", StrUtils::utf8_to_utf16(stdFcPath).c_str());
#else
             qputenv( "FONTCONFIG_PATH", stdFcPath.c_str() );
#endif
        }
    }

    try {
        initPython(); // calls Py_InitializeEx(), which calls setlocale()
    } catch (const std::runtime_error& e) {
        std::cerr << e.what() << std::endl;

        return false;
    }



    _imp->hardwareThreadCount = boost::thread::hardware_concurrency();
#if BOOST_VERSION >= 105600
    _imp->physicalThreadCount = boost::thread::physical_concurrency();
#else
    _imp->physicalThreadCount = _imp->hardwareThreadCount;
#endif


    QThreadPool::globalInstance()->setExpiryTimeout(-1); //< make threads never exit on their own
    //otherwise it might crash with thread local storage


    ///the QCoreApplication must have been created so far.
    assert(qApp);

    bool ret = false;
    try {
        ret = loadInternal(cl);
    } catch (const std::runtime_error& e) {
        std::cerr << e.what() << std::endl;
    }
    return ret;
} // loadFromArgs

bool
AppManager::load(int argc,
                 char **argv,
                 const CLArgs& cl)
{
    // Ensure application has correct locale before doing anything
    // Warning: Qt resets it in the QCoreApplication constructor
    // see http://doc.qt.io/qt-4.8/qcoreapplication.html#locale-settings
    setApplicationLocale();
    _imp->handleCommandLineArgs(argc, argv);
    return loadFromArgs(cl);
}

bool
AppManager::loadW(int argc,
                 wchar_t **argv,
                 const CLArgs& cl)
{
    // Ensure application has correct locale before doing anything
    // Warning: Qt resets it in the QCoreApplication constructor
    // see http://doc.qt.io/qt-4.8/qcoreapplication.html#locale-settings
    setApplicationLocale();
    _imp->handleCommandLineArgsW(argc, argv);
    return loadFromArgs(cl);
}

AppManager::~AppManager()
{
#ifdef NATRON_USE_BREAKPAD
    if (_imp->breakpadAliveThread) {
        _imp->breakpadAliveThread->quitThread();
    }
#endif

    if (_imp->mappedProcessWatcher) {
        _imp->mappedProcessWatcher->quitThread();
    }

    if (_imp->tasksQueueManager) {
        _imp->tasksQueueManager->quitThread();
    }

    bool appsEmpty;
    {
        QMutexLocker k(&_imp->_appInstancesMutex);
        appsEmpty = _imp->_appInstances.empty();
    }
    while (!appsEmpty) {
        AppInstancePtr front;
        {
            QMutexLocker k(&_imp->_appInstancesMutex);
            front = _imp->_appInstances.front();
        }
        if (front) {
            front->quitNow();
        }
        {
            QMutexLocker k(&_imp->_appInstancesMutex);
            appsEmpty = _imp->_appInstances.empty();
        }
    }

    _imp->_backgroundIPC.reset();

    _imp->storageDeleteThread->quitThread();


    ///Caches may have launched some threads to delete images, wait for them to be done
    QThreadPool::globalInstance()->waitForDone();

    tearDownPython();
    _imp->tearDownGL();

    _instance = 0;

    // After this line, everything is cleaned-up (should be) and the process may resume in the main and could in theory be able to re-create a new AppManager
    _imp->_qApp.reset();
}

class QuitInstanceArgs
    : public GenericWatcherCallerArgs
{
public:

    AppInstanceWPtr instance;

    QuitInstanceArgs()
        : GenericWatcherCallerArgs()
        , instance()
    {
    }

    virtual ~QuitInstanceArgs() {}
};

typedef boost::shared_ptr<QuitInstanceArgs> QuitInstanceArgsPtr;

void
AppManager::afterQuitProcessingCallback(const GenericWatcherCallerArgsPtr& args)
{
    QuitInstanceArgs* inArgs = dynamic_cast<QuitInstanceArgs*>( args.get() );

    if (!inArgs) {
        return;
    }

    AppInstancePtr instance = inArgs->instance.lock();

    instance->aboutToQuit();

    appPTR->removeInstance( instance->getAppID() );

    int nbApps = getNumInstances();
    ///if we exited the last instance, exit the event loop, this will make
    /// the exec() function return.
    if (nbApps == 0) {
        assert(qApp);
        qApp->quit();
    }

    // This should kill the AppInstance
    instance.reset();
}

void
AppManager::quitNow(const AppInstancePtr& instance)
{
    NodesList nodesToWatch;

    instance->getProject()->getNodes_recursive(nodesToWatch);
    if ( !nodesToWatch.empty() ) {
        for (NodesList::iterator it = nodesToWatch.begin(); it != nodesToWatch.end(); ++it) {
            (*it)->quitAnyProcessing_blocking(false);
        }
    }
    QuitInstanceArgsPtr args = boost::make_shared<QuitInstanceArgs>();
    args->instance = instance;
    afterQuitProcessingCallback(args);
}

void
AppManager::quit(const AppInstancePtr& instance)
{
    QuitInstanceArgsPtr args = boost::make_shared<QuitInstanceArgs>();

    args->instance = instance;
    if ( !instance->getProject()->quitAnyProcessingForAllNodes(this, args) ) {
        afterQuitProcessingCallback(args);
    }
}

void
AppManager::quitApplication()
{
    bool appsEmpty;
    {
        QMutexLocker k(&_imp->_appInstancesMutex);
        appsEmpty = _imp->_appInstances.empty();
    }

    while (!appsEmpty) {
        AppInstancePtr app;
        {
            QMutexLocker k(&_imp->_appInstancesMutex);
            app = _imp->_appInstances.front();
        }
        if (app) {
            quitNow(app);
        }

        {
            QMutexLocker k(&_imp->_appInstancesMutex);
            appsEmpty = _imp->_appInstances.empty();
        }
    }
}

void
AppManager::initializeQApp(int &argc,
                           char **argv)
{
    assert(!_imp->_qApp);
    _imp->_qApp.reset( new QCoreApplication(argc, argv) );
}

// setApplicationLocale is called twice:
// - before parsing the command-line arguments
// - after the QCoreApplication was constructed, because the QCoreApplication
// constructor resets the locale to the system locale
// see http://doc.qt.io/qt-4.8/qcoreapplication.html#locale-settings
void
AppManager::setApplicationLocale()
{
    // Natron is not yet internationalized, so it is better for now to use the "C" locale,
    // until it is tested for robustness against locale choice.
    // The locale affects numerics printing and scanning, date and time.
    // Note that with other locales (e.g. "de" or "fr"), the floating-point numbers may have
    // a comma (",") as the decimal separator instead of a point (".").
    // There is also an OpenCOlorIO issue with non-C numeric locales:
    // https://github.com/imageworks/OpenColorIO/issues/297
    //
    // this must be done after initializing the QCoreApplication, see
    // https://qt-project.org/doc/qt-5/qcoreapplication.html#locale-settings

    // Set the C and C++ locales
    // see http://en.cppreference.com/w/cpp/locale/locale/global
    // Maybe this can also workaround the OSX crash in loadlocale():
    // https://discussions.apple.com/thread/3479591
    // https://github.com/cth103/dcpomatic1/blob/master/src/lib/safe_stringstream.h
    // https://github.com/cth103/dcpomatic/commit/b1dc9c3a2f7e55c9afc5bf2d5b465371b048e14f
    // stringstreams don't seem to be thread-safe on OSX because they change the locale.

    // We also set explicitely the LC_NUMERIC locale to "C" to avoid juggling
    // between locales when using stringstreams.
    // See function __convert_from_v(...) in
    // /usr/include/c++/4.2.1/x86_64-apple-darwin10/bits/c++locale.h
    // https://www.opensource.apple.com/source/libstdcxx/libstdcxx-104.1/include/c++/4.2.1/bits/c++locale.h
    // See also https://stackoverflow.com/questions/22753707/is-ostream-operator-in-libstdc-thread-hostile

    // set the C++ locale first
#if defined(__APPLE__) && defined(_LIBCPP_VERSION) && (defined(_LIBCPP_USE_AVAILABILITY_APPLE) || !defined(_LIBCPP_DISABLE_AVAILABILITY)) && (__MAC_OS_X_VERSION_MIN_REQUIRED < 1090)
    try {
        std::locale::global( std::locale("C") );
    } catch (std::runtime_error) {
        qDebug() << "Could not set C++ locale!";
    }
#else
    try {
        std::locale::global( std::locale(std::locale("en_US.UTF-8"), "C", std::locale::numeric) );
    } catch (std::runtime_error) {
        try {
            std::locale::global( std::locale(std::locale("C.UTF-8"), "C", std::locale::numeric) );
        } catch (std::runtime_error) {
            try {
                std::locale::global( std::locale(std::locale("UTF-8"), "C", std::locale::numeric) );
            } catch (std::runtime_error) {
                try {
                    std::locale::global( std::locale("C") );
                } catch (std::runtime_error) {
                    qDebug() << "Could not set C++ locale!";
                }
            }
        }
    }
#endif

    // set the C locale second, because it will not overwrite the changes you made to the C++ locale
    // see https://stackoverflow.com/questions/12373341/does-stdlocaleglobal-make-affect-to-printf-function
    char *category = std::setlocale(LC_ALL, "en_US.UTF-8");
    if (category == NULL) {
        category = std::setlocale(LC_ALL, "C.UTF-8");
    }
    if (category == NULL) {
        category = std::setlocale(LC_ALL, "UTF-8");
    }
    if (category == NULL) {
        category = std::setlocale(LC_ALL, "C");
    }
    if (category == NULL) {
        qDebug() << "Could not set C locale!";
    }
    std::setlocale(LC_NUMERIC, "C"); // set the locale for LC_NUMERIC only
    QLocale::setDefault( QLocale(QLocale::English, QLocale::UnitedStates) );
}

bool
AppManager::loadInternal(const CLArgs& cl)
{
    assert(!_imp->_loaded);

    _imp->binaryPath = QCoreApplication::applicationFilePath().toStdString();
    assert(StrUtils::is_utf8(_imp->binaryPath.c_str()));

    registerEngineMetaTypes();
    registerGuiMetaTypes();

    qApp->setOrganizationName( QString::fromUtf8(NATRON_ORGANIZATION_NAME) );
    qApp->setOrganizationDomain( QString::fromUtf8(NATRON_ORGANIZATION_DOMAIN) );
    qApp->setApplicationName( QString::fromUtf8(NATRON_APPLICATION_NAME) );


    // Set the locale AGAIN, because Qt resets it in the QCoreApplication constructor and in Py_InitializeEx
    // see http://doc.qt.io/qt-4.8/qcoreapplication.html#locale-settings
    setApplicationLocale();
    
    Log::instance(); //< enable logging
    bool mustSetSignalsHandlers = true;
#ifdef NATRON_USE_BREAKPAD
    //Enabled breakpad only if the process was spawned from the crash reporter
    const QString& breakpadProcessExec = cl.getBreakpadProcessExecutableFilePath();
    if ( !breakpadProcessExec.isEmpty() && QFile::exists(breakpadProcessExec) ) {
        _imp->breakpadProcessExecutableFilePath = breakpadProcessExec;
        _imp->breakpadProcessPID = cl.getBreakpadProcessPID();
        const QString& breakpadPipePath = cl.getBreakpadPipeFilePath();
        const QString& breakpadComPipePath = cl.getBreakpadComPipeFilePath();
        int breakpad_client_fd = cl.getBreakpadClientFD();
        _imp->initBreakpad(breakpadPipePath, breakpadComPipePath, breakpad_client_fd);
        mustSetSignalsHandlers = false;
    }
#endif


# ifdef __NATRON_UNIX__
    if (mustSetSignalsHandlers) {
        setShutDownSignal(SIGINT);   // shut down on ctrl-c
        setShutDownSignal(SIGTERM);   // shut down on killall
#     if defined(__NATRON_LINUX__) && !defined(__FreeBSD__)
        //Catch SIGSEGV only when google-breakpad is not active
        setSigSegvSignal();
#     endif
    }
# else
    Q_UNUSED(mustSetSignalsHandlers);
# endif

    // Settings: we must load these and set the custom settings (using python) ASAP, before creating the OFX Plugin Cache
    
    _imp->_settings = Settings::create();
    _imp->_settings->initializeKnobsPublic();

    Settings::LoadSettingsType settingsLoadType;
    if (cl.isLoadedUsingDefaultSettings()) {
        settingsLoadType = Settings::eLoadSettingsNone;
        ///Call restore after initializing knobs
        _imp->_settings->setSaveSettings(false);
    } else {
        settingsLoadType = Settings::eLoadSettingsTypeKnobs;
    }
    _imp->_settings->loadSettingsFromFile(settingsLoadType);
    

    if (cl.isCacheClearRequestedOnLaunch()) {
        // Clear the cache before attempting to load any data.
        // It is important to call it AFTER _settings->loadSettingsFromFile() because the settings hold the cache
        // location given by the user in the Preferences.
        Cache<true>::clearDiskCache();
    }

    // Create cache once we loaded the cache directory path wanted by the user
    _imp->generalPurposeCache = Cache<false>::create(false /*enableTileStorage*/);
    try {

        // If the cache is busy because another process is using it and we are not compiled
        // with NATRON_CACHE_INTERPROCESS_ROBUST, just create a process local cache instead.
        _imp->tileCache = Cache<true>::create(true /*enableTileStorage*/);
        _imp->mappedProcessWatcher.reset(new MappedProcessWatcherThread);
        _imp->mappedProcessWatcher->startWatching();
    } catch (const BusyCacheException&) {
        _imp->tileCache = Cache<false>::create(true /*enableTileStorage*/);
    }


    _imp->tileCache->setMaximumCacheSize(_imp->_settings->getTileCacheSize());
    _imp->generalPurposeCache->setMaximumCacheSize(_imp->_settings->getGeneralPurposeCacheSize());

    _imp->storageDeleteThread.reset(new StorageDeleterThread);

    _imp->declareSettingsToPython();

    // executeCommandLineSettingCommands
    {
        const std::list<std::string>& commands = cl.getSettingCommands();

        // do not save settings if there is a --setting option
        if ( !commands.empty() ) {
            _imp->_settings->setSaveSettings(false);
        }
        for (std::list<std::string>::const_iterator it = commands.begin(); it != commands.end(); ++it) {
            std::string err;
            std::string output;
            bool ok  = NATRON_PYTHON_NAMESPACE::interpretPythonScript(*it, &err, &output);
            if (!ok) {
                const QString sp( QString::fromUtf8(" ") );
                QString m = tr("Failed to execute the following Python command:") + sp +
                QString::fromUtf8( it->c_str() ) + sp +
                tr("Error:") + sp +
                QString::fromUtf8( err.c_str() );
                throw std::runtime_error( m.toStdString() );
            } else if ( !output.empty() ) {
                std::cout << output << std::endl;
            }
        }
    }

    ///basically show a splashScreen load fonts etc...
    return initGui(cl);
} // loadInternal

const std::list<OpenGLRendererInfo>&
AppManager::getOpenGLRenderers() const
{
    return _imp->openGLRenderers;
}

bool
AppManager::isSpawnedFromCrashReporter() const
{
#ifdef NATRON_USE_BREAKPAD

    return _imp->breakpadHandler.get() != 0;
#else

    return false;
#endif
}


bool
AppManager::isOpenGLLoaded() const
{
    QMutexLocker k(&_imp->openGLFunctionsMutex);

    return _imp->hasInitializedOpenGLFunctions;
}

bool
AppManager::isTextureFloatSupported() const
{
    return _imp->glHasTextureFloat;
}

bool
AppManager::hasOpenGLForRequirements(OpenGLRequirementsTypeEnum type, QString* missingOpenGLError ) const
{
    std::map<OpenGLRequirementsTypeEnum,AppManagerPrivate::OpenGLRequirementsData>::const_iterator found =  _imp->glRequirements.find(type);
    assert(found != _imp->glRequirements.end());
    if (found == _imp->glRequirements.end()) {
        return false;
    }
    if (missingOpenGLError && !found->second.hasRequirements) {
        *missingOpenGLError = found->second.error;
    }
    return found->second.hasRequirements;
}

bool
AppManager::initializeOpenGLFunctionsOnce(bool createOpenGLContext)
{
    QMutexLocker k(&_imp->openGLFunctionsMutex);

    if (_imp->hasInitializedOpenGLFunctions) {
        return false;
    }
    OSGLContextPtr glContext;
    bool checkRenderingReq = true;
    boost::shared_ptr<OSGLContextAttacher> attacher;
    if (createOpenGLContext) {
        try {
            _imp->initGLAPISpecific();

            glContext = _imp->renderingContextPool->getOrCreateOpenGLContext(false, false /*checkIfGLLoaded*/);
            assert(glContext);
            // Make the context current and check its version
            attacher = OSGLContextAttacher::create(glContext);
            attacher->attach();

        } catch (const std::exception& e) {
            std::string errorMessage = e.what();
            std::cerr << "Error while loading OpenGL: " << errorMessage << std::endl;
            std::cerr << "OpenGL rendering is disabled. " << std::endl;
            AppManagerPrivate::OpenGLRequirementsData& vdata = _imp->glRequirements[eOpenGLRequirementsTypeViewer];
            AppManagerPrivate::OpenGLRequirementsData& rdata = _imp->glRequirements[eOpenGLRequirementsTypeRendering];
            rdata.hasRequirements = false;
            vdata.hasRequirements = false;
            vdata.error = tr("Error while creating OpenGL context: %1").arg(QString::fromUtf8(errorMessage.c_str()));
            rdata.error = tr("Error while creating OpenGL context: %1").arg(QString::fromUtf8(errorMessage.c_str()));
            AppManagerPrivate::addOpenGLRequirementsString(rdata.error, eOpenGLRequirementsTypeRendering, false);
            AppManagerPrivate::addOpenGLRequirementsString(vdata.error, eOpenGLRequirementsTypeViewer, false);
            checkRenderingReq = false;
        }
        if (!glContext) {
            return false;
        }
    }

    // The following requires a valid OpenGL context to be created
    _imp->initGl(checkRenderingReq);

    // Load our OpenGL functions both in OSMesa and GL (from glad)
    GL_GPU::load();
    GL_CPU::load();


    if (createOpenGLContext) {
        if (hasOpenGLForRequirements(eOpenGLRequirementsTypeRendering)) {
            try {
                OSGLContext::checkOpenGLVersion(true);
            } catch (const std::exception& e) {
                AppManagerPrivate::OpenGLRequirementsData& data = _imp->glRequirements[eOpenGLRequirementsTypeRendering];
                data.hasRequirements = false;
                if ( !data.error.isEmpty() ) {
                    data.error = QString::fromUtf8( e.what() );
                }
            }
        }


        // Deattach the context
        if (attacher) {
            attacher.reset();
        }

        // Clear created contexts because this context was created with the "default" OpenGL renderer and it might be different from the one
        // selected by the user in the settings (which are not created yet).
        _imp->renderingContextPool->clear();
    } else {
        updateAboutWindowLibrariesVersion();
    }
    if (_imp->hasInitializedOpenGLFunctions && hasOpenGLForRequirements(eOpenGLRequirementsTypeRendering, 0)) {
        OSGLContext::getGPUInfos(_imp->openGLRenderers);
        for (std::list<OpenGLRendererInfo>::iterator it = _imp->openGLRenderers.begin(); it != _imp->openGLRenderers.end(); ++it) {
            qDebug() << "Found OpenGL Renderer:" << it->rendererName.c_str() << ", Vendor:" << it->vendorName.c_str()
            << ", OpenGL Version:" << it->glVersionString.c_str() << ", Max. Texture Size" << it->maxTextureSize <<
            ",Max GPU Memory:" << printAsRAM(it->maxMemBytes);;
        }
    }

    return true;
} // initializeOpenGLFunctionsOnce

int
AppManager::getOpenGLVersionMajor() const
{
    return _imp->glVersionMajor;
}

int
AppManager::getOpenGLVersionMinor() const
{
    return _imp->glVersionMinor;
}

#ifdef __NATRON_WIN32__
const OSGLContext_wgl_data*
AppManager::getWGLData() const
{
    return _imp->wglInfo.get();
}

#endif
#ifdef __NATRON_LINUX__
const OSGLContext_glx_data*
AppManager::getGLXData() const
{
    return _imp->glxInfo.get();
}

#endif


bool
AppManager::initGui(const CLArgs& cl)
{
    ///In background mode, directly call the rest of the loading code
    return loadInternalAfterInitGui(cl);
}

bool
AppManager::loadInternalAfterInitGui(const CLArgs& cl)
{
    setLoadingStatus( tr("Loading Plug-in Cache...") );

    ///Set host properties after restoring settings since it depends on the host name.
    try {
        _imp->ofxHost->setProperties();
    } catch (std::logic_error) {
        // ignore
    }

    if (cl.isPluginLoadCacheClearRequestedOnLaunch()) {
        clearPluginsLoadedCache();
    }

    /*loading all plugins*/
    try {
        loadAllPlugins();
        _imp->loadBuiltinFormats();
    } catch (std::logic_error) {
        // ignore
    }

    if ( isBackground() && !cl.getIPCPipeName().isEmpty() ) {
        _imp->initProcessInputChannel( cl.getIPCPipeName() );
    }


    if ( cl.isInterpreterMode() ) {
        _imp->_appType = eAppTypeInterpreter;
    } else if ( isBackground() ) {
        if ( !cl.getScriptFilename().isEmpty() ) {
            if ( !cl.getIPCPipeName().isEmpty() ) {
                _imp->_appType = eAppTypeBackgroundAutoRunLaunchedFromGui;
            } else {
                _imp->_appType = eAppTypeBackgroundAutoRun;
            }
        } else {
            _imp->_appType = eAppTypeBackground;
        }
    } else {
        _imp->_appType = eAppTypeGui;
    }

    //Now that the locale is set, re-parse the command line arguments because the filenames might have non UTF-8 encodings
    CLArgs args;
    if ( !cl.getScriptFilename().isEmpty() ) {
        const QStringList& appArgs = qApp->arguments();
        args = CLArgs( appArgs, cl.isBackgroundMode() );
    } else {
        args = cl;
    }

    AppInstancePtr mainInstance = newAppInstance(args, false);

    hideSplashScreen();

    if (!mainInstance) {
        qApp->quit();

        return false;
    } else {
        onLoadCompleted();

        ///In background project auto-run the rendering is finished at this point, just exit the instance
        if ( ( (_imp->_appType == eAppTypeBackgroundAutoRun) ||
               ( _imp->_appType == eAppTypeBackgroundAutoRunLaunchedFromGui) ||
               ( _imp->_appType == eAppTypeInterpreter) ) && mainInstance ) {
            bool wasKilled = true;
            const AppInstanceVec& instances = appPTR->getAppInstances();
            for (AppInstanceVec::const_iterator it = instances.begin(); it != instances.end(); ++it) {
                if ( (*it == mainInstance) ) {
                    wasKilled = false;
                }
            }
            if (!wasKilled) {
                try {
                    mainInstance->getProject()->reset(true/*aboutToQuit*/, true /*blocking*/);
                } catch (std::logic_error) {
                    // ignore
                }

                try {
                    mainInstance->quitNow();
                } catch (std::logic_error) {
                    // ignore
                }
            }
        }

        return true;
    }
} // AppManager::loadInternalAfterInitGui


AppInstancePtr
AppManager::newAppInstanceInternal(const CLArgs& cl,
                                   bool alwaysBackground,
                                   bool makeEmptyInstance)
{
    AppInstancePtr instance;

    if (!alwaysBackground) {
        instance = makeNewInstance(_imp->_availableID);
    } else {
        instance = AppInstance::create(_imp->_availableID);
    }

    {
        QMutexLocker k(&_imp->_appInstancesMutex);
        _imp->_appInstances.push_back(instance);
    }

    setAsTopLevelInstance( instance->getAppID() );

    ++_imp->_availableID;

    try {
        instance->load(cl, makeEmptyInstance);
    } catch (const std::exception & e) {
        Dialogs::errorDialog( NATRON_APPLICATION_NAME, e.what(), false );
        removeInstance(_imp->_availableID);
        instance.reset();
        --_imp->_availableID;

        return instance;
    } catch (...) {
        Dialogs::errorDialog( NATRON_APPLICATION_NAME, tr("Cannot load project").toStdString(), false );
        removeInstance(_imp->_availableID);
        instance.reset();
        --_imp->_availableID;

        return instance;
    }

    ///flag that we finished loading the Appmanager even if it was already true
    _imp->_loaded = true;

    return instance;
}

AppInstancePtr
AppManager::newBackgroundInstance(const CLArgs& cl,
                                  bool makeEmptyInstance)
{
    return newAppInstanceInternal(cl, true, makeEmptyInstance);
}

AppInstancePtr
AppManager::newAppInstance(const CLArgs& cl,
                           bool makeEmptyInstance)
{
    return newAppInstanceInternal(cl, false, makeEmptyInstance);
}

AppInstancePtr
AppManager::getAppInstance(int appID) const
{
    QMutexLocker k(&_imp->_appInstancesMutex);

    for (AppInstanceVec::const_iterator it = _imp->_appInstances.begin(); it != _imp->_appInstances.end(); ++it) {
        if ( (*it)->getAppID() == appID ) {
            return *it;
        }
    }

    return AppInstancePtr();
}

int
AppManager::getNumInstances() const
{
    QMutexLocker k(&_imp->_appInstancesMutex);

    return (int)_imp->_appInstances.size();
}

const AppInstanceVec &
AppManager::getAppInstances() const
{
    assert( QThread::currentThread() == qApp->thread() );

    return _imp->_appInstances;
}

void
AppManager::removeInstance(int appID)
{
    int newApp = -1;
    {
        QMutexLocker k(&_imp->_appInstancesMutex);
        for (AppInstanceVec::iterator it = _imp->_appInstances.begin(); it != _imp->_appInstances.end(); ++it) {
            if ( (*it)->getAppID() == appID ) {
                _imp->_appInstances.erase(it);
                break;
            }
        }

        if ( !_imp->_appInstances.empty() ) {
            newApp = _imp->_appInstances.front()->getAppID();
        }
    }

    if (newApp != -1) {
        setAsTopLevelInstance(newApp);
    }
}

AppManager::AppTypeEnum
AppManager::getAppType() const
{
    return _imp->_appType;
}


void
AppManager::clearPluginsLoadedCache()
{
    _imp->ofxHost->clearPluginsLoadedCache();
}

void
AppManager::clearAllCaches()
{
    AppInstanceVec copy;
    {
        QMutexLocker k(&_imp->_appInstancesMutex);
        copy = _imp->_appInstances;
    }

    for (AppInstanceVec::iterator it = copy.begin(); it != copy.end(); ++it) {
        (*it)->abortAllViewers(true);
    }

    _imp->generalPurposeCache->clear();
    _imp->tileCache->clear();
    
    ///for each app instance clear all its nodes cache
    for (AppInstanceVec::iterator it = copy.begin(); it != copy.end(); ++it) {
        (*it)->clearOpenFXPluginsCaches();
    }

    for (AppInstanceVec::iterator it = copy.begin(); it != copy.end(); ++it) {
        (*it)->renderAllViewers();
    }

    Project::clearAutoSavesDir();
}


AppInstancePtr
AppManager::getTopLevelInstance () const
{
    QMutexLocker k(&_imp->_appInstancesMutex);

    for (AppInstanceVec::const_iterator it = _imp->_appInstances.begin(); it != _imp->_appInstances.end(); ++it) {
        if ( (*it)->getAppID() == _imp->_topLevelInstanceID ) {
            return *it;
        }
    }

    return AppInstancePtr();
}

bool
AppManager::isLoaded() const
{
    return _imp->_loaded;
}

void
AppManager::abortAnyProcessing()
{
    AppInstanceVec copy;
    {
        QMutexLocker k(&_imp->_appInstancesMutex);
        copy = _imp->_appInstances;
    }

    for (AppInstanceVec::iterator it = copy.begin(); it != copy.end(); ++it) {
        (*it)->getProject()->quitAnyProcessingForAllNodes_non_blocking();
    }
}

bool
AppManager::writeToOutputPipe(const QString & longMessage,
                              const QString & shortMessage,
                              bool printIfNoChannel)
{
    if (!_imp->_backgroundIPC) {
        if (printIfNoChannel) {
            QMutexLocker k(&_imp->errorLogMutex);
            ///Don't use qdebug here which is disabled if QT_NO_DEBUG_OUTPUT is defined.
            std::cout << longMessage.toStdString() << std::endl;
        }

        return false;
    }
    _imp->_backgroundIPC->writeToOutputChannel(shortMessage);

    return true;
}


void
AppManager::loadAllPlugins()
{
    assert( _imp->_plugins.empty() );
    assert( _imp->_formats.empty() );

    // Load plug-ins bundled into Natron
    loadBuiltinNodePlugins();

    // Load OpenFX plug-ins
    _imp->ofxHost->loadOFXPlugins();

    // Load PyPlugs and init.py & initGui.py scripts
    // Should be done after settings are declared
    loadPythonGroups();

    // Load presets after all plug-ins are loaded
    loadNodesPresets();

    _imp->_settings->loadSettingsFromFile(Settings::eLoadSettingsTypePlugins);


    onAllPluginsLoaded();
}

void
AppManager::onAllPluginsLoaded()
{
    //We try to make nicer plug-in labels, only do this if the user use Natron with some sort of interaction (either command line
    //or GUI, otherwise don't bother doing this)

    AppManager::AppTypeEnum appType = appPTR->getAppType();

    if ( (appType != AppManager::eAppTypeBackground) &&
         ( appType != AppManager::eAppTypeGui) &&
         ( appType != AppManager::eAppTypeInterpreter) ) {
        return;
    }

    //Make sure there is no duplicates with the same label
    const PluginsMap& plugins = getPluginsList();
    for (PluginsMap::const_iterator it = plugins.begin(); it != plugins.end(); ++it) {
        assert( !it->second.empty() );
        if (it->second.empty()) {
            continue;
        }

        PluginVersionsOrdered::reverse_iterator first = it->second.rbegin();

        // If at least one version of the plug-in can be created, consider it creatable
        bool isUserCreatable = false;
        for (PluginVersionsOrdered::reverse_iterator itver = it->second.rbegin();
             itver != it->second.rend();
             ++itver) {
            if ( (*itver)->getIsUserCreatable() ) {
                isUserCreatable = true;
            } else {
                (*itver)->setLabelWithoutSuffix((*itver)->getPluginLabel());
            }
        }
        if (!isUserCreatable) {
            continue;
        }

        std::string labelWithoutSuffix = Plugin::makeLabelWithoutSuffix( (*first)->getPluginLabel() );

        // Find a duplicate
        for (PluginsMap::const_iterator it2 = plugins.begin();
             it2 != plugins.end();
             ++it2) {
            if (it->first == it2->first) {
                continue;
            }

            PluginVersionsOrdered::reverse_iterator other = it2->second.rbegin();
            bool isOtherUserCreatable = false;
            for (PluginVersionsOrdered::reverse_iterator it2ver = it2->second.rbegin(); it2ver != it2->second.rend(); ++it2ver) {
                if ( (*it2ver)->getIsUserCreatable() ) {
                    isOtherUserCreatable = true;
                    break;
                }
            }

            if (!isOtherUserCreatable) {
                continue;
            }

            // If we find another plug-in (with a different ID) but with the same label without suffix and same grouping
            // then keep the original label
            std::string otherLabelWithoutSuffix = Plugin::makeLabelWithoutSuffix( (*other)->getPluginLabel() );
            if (otherLabelWithoutSuffix == labelWithoutSuffix) {

                std::vector<std::string> otherGrouping = (*other)->getPropertyNUnsafe<std::string>(kNatronPluginPropGrouping);
                std::vector<std::string> thisGrouping = (*first)->getPropertyNUnsafe<std::string>(kNatronPluginPropGrouping);
                bool allEqual = false;
                if (otherGrouping.size() == thisGrouping.size()) {
                    allEqual = true;
                    for (std::size_t i = 0; i < thisGrouping.size(); ++i) {
                        if (otherGrouping[i] != thisGrouping[i]) {
                            allEqual = false;
                            break;
                        }
                    }
                }
                if (allEqual) {
                    labelWithoutSuffix = (*first)->getPluginLabel();
                }
                break;
            }
        }


        for (PluginVersionsOrdered::reverse_iterator itver = it->second.rbegin();
             itver != it->second.rend();
             ++itver) {
            if (itver == it->second.rbegin()) {
                // This is the highest major version loaded for that plug-in
                (*itver)->setIsHighestMajorVersion(true);
            }
            if ( (*itver)->getIsUserCreatable() ) {
                (*itver)->setLabelWithoutSuffix(labelWithoutSuffix);
                onPluginLoaded(*itver);
            }
        }
    } // for all plugins

    // Now that we know all plug-ins, restore shortcuts.
    getCurrentSettings()->loadSettingsFromFile(Settings::eLoadSettingsTypeShortcuts);

} // AppManager::onAllPluginsLoaded

void
AppManager::onPluginLoaded(const PluginPtr& plugin)
{
    std::string shortcutGrouping(kShortcutGroupNodes);
    std::vector<std::string> groups = plugin->getPropertyNUnsafe<std::string>(kNatronPluginPropGrouping);
    std::string pluginID = plugin->getPluginID();
    std::string pluginLabel = plugin->getLabelWithoutSuffix();

    for (std::size_t i = 0; i < groups.size(); ++i) {
        shortcutGrouping.append("/");
        shortcutGrouping.append(groups[i]);
    }

    KeyboardModifiers modifiers(eKeyboardModifierNone);
    Key symbol = (Key)0;
    {
        int symbol_i = plugin->getPropertyUnsafe<int>(kNatronPluginPropShortcut, 0);
        int mods_i = plugin->getPropertyUnsafe<int>(kNatronPluginPropShortcut, 1);
        if (symbol_i != 0) {
            symbol = (Key)symbol_i;
        }
        if (mods_i != 0) {
            modifiers = (KeyboardModifiers)mods_i;
        }
    }

    if ( plugin->getIsUserCreatable() ) {
        std::string hint = tr("Create an instance of %1").arg(QString::fromUtf8(pluginID.c_str())).toStdString();
        // Keybinds to create nodes are not sensible to the shift modifier, due to
        // different keyboard layouts (eg "." is shifted on French keyboard, not on QWERTY).
        getCurrentSettings()->addKeybind(shortcutGrouping, pluginID, pluginLabel, hint, modifiers, symbol, eKeyboardModifierShift);
    }

    // If this plug-in has presets, add shortcuts as well
    plugin->sortPresetsByLabel();
    const std::vector<PluginPresetDescriptor>& presets = plugin->getPresetFiles();
    for (std::vector<PluginPresetDescriptor>::const_iterator it = presets.begin(); it!=presets.end(); ++it) {
        std::string shortcutKey = pluginID;
        shortcutKey += "_preset_";
        shortcutKey += it->presetLabel.toStdString();

        std::string shortcutLabel = pluginLabel;
        shortcutLabel += " (";
        shortcutLabel += it->presetLabel.toStdString();
        shortcutLabel += ")";

        std::string hint = tr("Create an instance of %1 with %2 preset").arg(QString::fromUtf8(pluginID.c_str())).arg(it->presetLabel).toStdString();
        getCurrentSettings()->addKeybind(shortcutGrouping, shortcutKey, shortcutLabel, hint, it->modifiers, it->symbol);
    }

    const std::list<PluginActionShortcut>& shortcuts =  plugin->getShortcuts();
    std::string pluginShortcutGroup =  plugin->getPluginShortcutGroup();
    for (std::list<PluginActionShortcut>::const_iterator it = shortcuts.begin(); it != shortcuts.end(); ++it) {
        getCurrentSettings()->addKeybind( pluginShortcutGroup, it->actionID, it->actionLabel, it->actionHint, it->modifiers, it->key );
    }
} // onPluginLoaded

#define ADD_PLUGIN_SAFE(CLASS) \
{ \
    try { \
        registerPlugin(CLASS::createPlugin()); \
    } catch (const std::exception& e) { \
        std::cerr << tr("Plug-in loader: %2").arg(QString::fromUtf8(e.what())).toStdString() << std::endl; \
    }   \
}

void
AppManager::loadBuiltinNodePlugins()
{
    ADD_PLUGIN_SAFE(AddPlaneNode);
    ADD_PLUGIN_SAFE(Backdrop);
    ADD_PLUGIN_SAFE(GroupOutput);
    ADD_PLUGIN_SAFE(GroupInput);
    ADD_PLUGIN_SAFE(NodeGroup);
    ADD_PLUGIN_SAFE(Dot);
    ADD_PLUGIN_SAFE(DiskCacheNode);
    ADD_PLUGIN_SAFE(RotoPaint);
    ADD_PLUGIN_SAFE(RotoNode);
    ADD_PLUGIN_SAFE(LayeredCompNode);
    ADD_PLUGIN_SAFE(RotoShapeRenderNode);
    ADD_PLUGIN_SAFE(PrecompNode);
    ADD_PLUGIN_SAFE(TrackerNode);
    ADD_PLUGIN_SAFE(JoinViewsNode);
    ADD_PLUGIN_SAFE(OneViewNode);
    ADD_PLUGIN_SAFE(ReadNode);
    ADD_PLUGIN_SAFE(RemovePlaneNode);
    ADD_PLUGIN_SAFE(StubNode);
    ADD_PLUGIN_SAFE(WriteNode);
    ADD_PLUGIN_SAFE(ViewerNode);
    ADD_PLUGIN_SAFE(ViewerInstance);
}

#undef ADD_PLUGIN_SAFE

bool
AppManager::findAndRunScriptFile(const QString& path,
                     const QStringList& files,
                     const QString& script)
{
#ifdef NATRON_RUN_WITHOUT_PYTHON

    return false;
#endif
    for (QStringList::const_iterator it = files.begin(); it != files.end(); ++it) {
        if (*it == script) {
            QString absolutePath = path + *it;
            QFile file(absolutePath);
            if ( file.open(QIODevice::ReadOnly) ) {
                QTextStream ts(&file);
                QString content = ts.readAll();
                PyRun_SimpleString( content.toStdString().c_str() );


                PyObject* mainModule = NATRON_PYTHON_NAMESPACE::getMainModule();
                std::string error = NATRON_PYTHON_NAMESPACE::getPythonStdErr();
                std::string output = NATRON_PYTHON_NAMESPACE::getPythonStdOut();

                NATRON_PYTHON_NAMESPACE::clearPythonStdErr();
                NATRON_PYTHON_NAMESPACE::clearPythonStdOut();

                if ( !error.empty() ) {
                    QString message(tr("Failed to load %1: %2").arg(absolutePath).arg(QString::fromUtf8( error.c_str() )) );
                    appPTR->writeToErrorLog_mt_safe(tr("Python Script"), QDateTime::currentDateTime(), message, false);
                    std::cerr << message.toStdString() << std::endl;

                    return false;
                }
                if ( !output.empty() ) {
                    QString message;
                    message.append(absolutePath);
                    message.append( QString::fromUtf8(": ") );
                    message.append( QString::fromUtf8( output.c_str() ) );
                    if ( appPTR->getTopLevelInstance() ) {
                        appPTR->getTopLevelInstance()->appendToScriptEditor( message.toStdString() );
                    }
                    std::cout << message.toStdString() << std::endl;
                }

                return true;
            }
            break;
        }
    }

    return false;
} // findAndRunScriptFile

QStringList
AppManager::getAllNonOFXPluginsPaths() const
{
    QStringList templatesSearchPath;

    //add ~/NatronUserData

    QString mainPath = QString::fromUtf8(getCurrentSettings()->getSettingsAbsoluteFilePath().c_str());


    QString envvar( QString::fromUtf8( qgetenv(NATRON_PATH_ENV_VAR) ) );
# ifdef __NATRON_WIN32__
    const QChar pathSep = QChar::fromLatin1(';');
# else
    const QChar pathSep = QChar::fromLatin1(':');
# endif
    QStringList splitDirs = envvar.split(pathSep);
    std::list<std::string> userSearchPaths;
    _imp->_settings->getPythonGroupsSearchPaths(&userSearchPaths);


    //This is the bundled location for PyPlugs
    QDir pluginsDir = getBundledPluginDirectory();
    pluginsDir.cd(QString::fromUtf8("PyPlugs"));
    QString natronBundledPluginsPath = pluginsDir.absolutePath();
    bool preferBundleOverSystemWide = _imp->_settings->preferBundledPlugins();
    bool useBundledPlugins = _imp->_settings->loadBundledPlugins();
    if (preferBundleOverSystemWide && useBundledPlugins) {
        ///look-in the bundled plug-ins
        templatesSearchPath.push_back(natronBundledPluginsPath);
    }

    ///look-in the main system wide plugin path
    templatesSearchPath.push_back(mainPath);

    ///look-in the global system wide plugin path
    templatesSearchPath.push_back( getSystemNatronPluginDirectory() );

    ///look-in the locations indicated by NATRON_PLUGIN_PATH
    Q_FOREACH(const QString &splitDir, splitDirs) {
        if ( !splitDir.isEmpty() ) {
            templatesSearchPath.push_back(splitDir);
        }
    }

    ///look-in extra search path set in the preferences
    for (std::list<std::string>::iterator it = userSearchPaths.begin(); it != userSearchPaths.end(); ++it) {
        if ( !it->empty() ) {
            templatesSearchPath.push_back( QString::fromUtf8( it->c_str() ) );
        }
    }

    if (!preferBundleOverSystemWide && useBundledPlugins) {
        ///look-in the bundled plug-ins
        templatesSearchPath.push_back(natronBundledPluginsPath);
    }

    return templatesSearchPath;
} // AppManager::getAllNonOFXPluginsPaths

QDir
AppManager::getBundledPluginDirectory() const
{
    QDir cwd( QCoreApplication::applicationDirPath() );
    cwd.cdUp();
    cwd.cd(QString::fromUtf8("Plugins"));
    return cwd;
} // getBundledPluginDirectory

QString
AppManager::getSystemNatronPluginDirectory() const
{
    QString path;

#ifdef __NATRON_UNIX__
#ifdef __NATRON_OSX__
    path = QString::fromUtf8("/Library/Application Support/%1/Plugins").arg( QString::fromUtf8(NATRON_APPLICATION_NAME) );
#else
    path = QString::fromUtf8("/usr/share/%1/Plugins").arg( QString::fromUtf8(NATRON_APPLICATION_NAME) );
#endif
#elif defined(__NATRON_WIN32__)
    wchar_t buffer[MAX_PATH];
    SHGetFolderPathW(NULL, CSIDL_PROGRAM_FILES_COMMON, NULL, SHGFP_TYPE_CURRENT, buffer);
    std::wstring str;
    str.append(L"\\");
    str.append( QString::fromUtf8("%1\\Plugins").arg( QString::fromUtf8(NATRON_APPLICATION_NAME) ).toStdWString() );
    wcscat_s(buffer, MAX_PATH, str.c_str());
    path = QString::fromStdWString( std::wstring(buffer) );
#endif

    return path;
}

typedef void (*NatronPathFunctor)(const QDir&);
static void
operateOnPathRecursive(NatronPathFunctor functor,
                       const QDir& directory)
{
    if ( !directory.exists() ) {
        return;
    }

    functor(directory);

    QStringList subDirs = directory.entryList(QDir::AllDirs | QDir::NoDotAndDotDot);
    Q_FOREACH(const QString &subDir, subDirs) {
        QDir d(directory.absolutePath() + QChar::fromLatin1('/') + subDir);

        operateOnPathRecursive(functor, d);
    }
}

static void
addToPythonPathFunctor(const QDir& directory)
{
    std::string addToPythonPath("sys.path.append(str('");

    addToPythonPath += directory.absolutePath().toStdString();
    addToPythonPath += "').decode('utf-8'))\n";

    std::string err;
    bool ok  = NATRON_PYTHON_NAMESPACE::interpretPythonScript(addToPythonPath, &err, 0);
    if (!ok) {
        std::string message = QCoreApplication::translate("AppManager", "Could not add %1 to python path:").arg( directory.absolutePath() ).toStdString() + ' ' + err;
        std::cerr << message << std::endl;
        AppInstancePtr topLevel = appPTR->getTopLevelInstance();
        if (topLevel) {
            topLevel->appendToScriptEditor( message.c_str() );
        }
    }
}

void
AppManager::findAllScriptsRecursive(const QDir& directory,
                        QStringList& allPlugins,
                        QStringList *foundInit,
                        QStringList *foundInitGui)
{
    if ( !directory.exists() ) {
        return;
    }

    QStringList filters;
    filters << QString::fromUtf8("*.py");
    QStringList files = directory.entryList(filters, QDir::Files | QDir::NoDotAndDotDot);
    bool ok = findAndRunScriptFile( directory.absolutePath() + QChar::fromLatin1('/'), files, QString::fromUtf8("init.py") );
    if (ok) {
        foundInit->append( directory.absolutePath() + QString::fromUtf8("/init.py") );
    }
    if ( !appPTR->isBackground() ) {
        ok = findAndRunScriptFile( directory.absolutePath() + QChar::fromLatin1('/'), files, QString::fromUtf8("initGui.py") );
        if (ok) {
            foundInitGui->append( directory.absolutePath() + QString::fromUtf8("/initGui.py") );
        }
    }

    for (QStringList::iterator it = files.begin(); it != files.end(); ++it) {
        if ( it->endsWith( QString::fromUtf8(".py") ) && ( *it != QString::fromUtf8("init.py") ) && ( *it != QString::fromUtf8("initGui.py") ) ) {
            allPlugins.push_back(directory.absolutePath() + QChar::fromLatin1('/') + *it);
        }
    }

    QStringList subDirs = directory.entryList(QDir::AllDirs | QDir::NoDotAndDotDot);
    Q_FOREACH(const QString &subDir, subDirs) {
        QDir d(directory.absolutePath() + QChar::fromLatin1('/') + subDir);

        findAllScriptsRecursive(d, allPlugins, foundInit, foundInitGui);
    }
}


void
AppManager::findAllPresetsRecursive(const QDir& directory,
                             QStringList& presetFiles)
{
    if ( !directory.exists() ) {
        return;
    }

    QStringList filters;
    filters << QString::fromUtf8("*." NATRON_PRESETS_FILE_EXT);
    QStringList files = directory.entryList(filters, QDir::Files | QDir::NoDotAndDotDot);

    for (QStringList::iterator it = files.begin(); it != files.end(); ++it) {
        if ( it->endsWith( QString::fromUtf8("." NATRON_PRESETS_FILE_EXT) )) {
            presetFiles.push_back(directory.absolutePath() + QChar::fromLatin1('/') + *it);
        }
    }
}

void
AppManager::loadNodesPresets()
{
    QStringList presetFiles;

    QStringList templatesSearchPath = getAllNonOFXPluginsPaths();
    Q_FOREACH(const QString &templatesSearchDir, templatesSearchPath) {
        QDir d(templatesSearchDir);
        findAllPresetsRecursive(d, presetFiles);
    }

    Q_FOREACH(const QString &presetFile, presetFiles) {

        FStreamsSupport::ifstream ifile;
        FStreamsSupport::open(&ifile, presetFile.toStdString());
        if (!ifile) {
            continue;
        }
        SERIALIZATION_NAMESPACE::NodeSerialization obj;
        try {
            SERIALIZATION_NAMESPACE::read(NATRON_PRESETS_FILE_HEADER, ifile, &obj);
        } catch (...) {
            continue;
        }

        if (!obj._presetsIdentifierLabel.empty()) {
            // If the preset label is set, append as a preset of an existing plug-in
            PluginPtr foundPlugin;
            try {
                foundPlugin = getPluginBinary(QString::fromUtf8(obj._pluginID.c_str()), obj._pluginMajorVersion, obj._pluginMinorVersion, false);
            } catch (...) {
                continue;
            }
            if (!foundPlugin) {
                continue;
            }
            PluginPresetDescriptor preset;
            preset.presetFilePath = presetFile;
            preset.presetLabel = QString::fromUtf8(obj._presetsIdentifierLabel.c_str());
            preset.presetIconFile = QString::fromUtf8(obj._presetsIconFilePath.c_str());
            preset.symbol = (Key)obj._presetShortcutSymbol;
            preset.modifiers = KeyboardModifiers(obj._presetShortcutPresetModifiers);
            foundPlugin->addPresetFile(preset);
        } else {
            // Try to find a pyplug
            std::string pyPlugID, pyPlugLabel, pyPlugDescription, pyPlugIconFilePath, pyPlugGrouping, pyPlugExtCallbacks;
            bool pyPlugDescIsMarkdown = false;
            int pyPlugShortcutSymbol = 0;
            int pyPlugShortcutModifiers = 0;
            int pyPlugVersionMajor = 0,pyPlugVersionMinor = 0;
            for (SERIALIZATION_NAMESPACE::KnobSerializationList::const_iterator it = obj._knobsValues.begin(); it != obj._knobsValues.end(); ++it) {
                if ((*it)->_values.empty()) {
                    continue;
                }
                const SERIALIZATION_NAMESPACE::KnobSerialization::PerDimensionValueSerializationVec& dimVec = (*it)->_values.begin()->second;
                const SERIALIZATION_NAMESPACE::SerializationValueVariant& value0 = dimVec[0]._value;
                if ((*it)->_scriptName == kNatronNodeKnobPyPlugPluginID) {
                    pyPlugID = value0.isString;
                } else if ((*it)->_scriptName == kNatronNodeKnobPyPlugPluginLabel) {
                    pyPlugLabel = value0.isString;
                } else if ((*it)->_scriptName == kNatronNodeKnobPyPlugPluginDescription) {
                    pyPlugDescription = value0.isString;
                } else if ((*it)->_scriptName == kNatronNodeKnobPyPlugPluginDescriptionIsMarkdown) {
                    pyPlugDescIsMarkdown = value0.isBool;
                } else if ((*it)->_scriptName == kNatronNodeKnobPyPlugPluginGrouping) {
                    pyPlugGrouping = value0.isString;
                } else if ((*it)->_scriptName == kNatronNodeKnobPyPlugPluginIconFile) {
                    pyPlugIconFilePath = value0.isString;
                } else if ((*it)->_scriptName == kNatronNodeKnobPyPlugPluginCallbacksPythonScript) {
                    pyPlugExtCallbacks = value0.isString;
                } else if ((*it)->_scriptName == kNatronNodeKnobPyPlugPluginShortcut) {
                    pyPlugShortcutSymbol = value0.isInt;
                    if (dimVec.size() > 1) {
                        pyPlugShortcutModifiers = dimVec[1]._value.isInt;
                    }
                } else if ((*it)->_scriptName == kNatronNodeKnobPyPlugPluginVersion) {
                    pyPlugVersionMajor = value0.isInt;
                    if (dimVec.size() > 1) {
                        pyPlugVersionMinor = dimVec[1]._value.isInt;
                    }
                    
                }
            }

            if (!pyPlugID.empty()) {
                // If the pyPlugID is set, make a new plug-in
                // Use grouping if set, otherwise make a "PyPlug" group as a fallback
                std::vector<std::string> grouping;
                if (!pyPlugGrouping.empty()) {
                    boost::split(grouping, pyPlugGrouping, boost::is_any_of("/"));
                } else {
                    grouping.push_back("PyPlugs");
                }


                PluginPtr p = Plugin::create(NodeGroup::create, NodeGroup::createRenderClone, pyPlugID, pyPlugLabel, pyPlugVersionMajor, pyPlugVersionMinor, grouping);
                if (!obj._pluginID.empty()) {
                    p->setProperty<std::string>(kNatronPluginPropPyPlugContainerID, obj._pluginID);
                }
                p->setProperty<std::string>(kNatronPluginPropPyPlugScriptAbsoluteFilePath, presetFile.toStdString());


                QString presetDirectory;
                {
                    int foundSlash = presetFile.lastIndexOf(QLatin1Char('/'));
                    if (foundSlash != -1) {
                        presetDirectory = presetFile.mid(0, foundSlash);
                    }
                }
                p->setProperty<std::string>(kNatronPluginPropResourcesPath, presetDirectory.toStdString());
                p->setProperty<bool>(kNatronPluginPropDescriptionIsMarkdown, pyPlugDescIsMarkdown);
                p->setProperty<std::string>(kNatronPluginPropDescription, pyPlugDescription);
                p->setProperty<std::string>(kNatronPluginPropIconFilePath, pyPlugIconFilePath);
                p->setProperty<int>(kNatronPluginPropShortcut, pyPlugShortcutSymbol, 0);
                p->setProperty<int>(kNatronPluginPropShortcut, pyPlugShortcutModifiers, 1);
                p->setProperty<std::string>(kNatronPluginPropPyPlugExtScriptFile, pyPlugExtCallbacks);
                p->setProperty<unsigned int>(kNatronPluginPropVersion, (unsigned int)pyPlugVersionMajor, 0);
                p->setProperty<unsigned int>(kNatronPluginPropVersion, (unsigned int)pyPlugVersionMinor, 1);
                p->setProperty<ImageBitDepthEnum>(kNatronPluginPropOutputSupportedBitDepths, eImageBitDepthFloat, 0);
                p->setProperty<std::bitset<4> >(kNatronPluginPropOutputSupportedComponents, std::bitset<4>(std::string("1111")));
                registerPlugin(p);
                
                
            }
        }
    }
} // loadNodesPresets

void
AppManager::loadPythonGroups()
{
#ifdef NATRON_RUN_WITHOUT_PYTHON

    return;
#endif
    PythonGILLocker pgl;
    QStringList templatesSearchPath = getAllNonOFXPluginsPaths();
    std::string err;
    QStringList allPlugins;

    ///For all search paths, first add the path to the python path, then run in order the init.py and initGui.py
    Q_FOREACH(const QString &templatesSearchDir, templatesSearchPath) {
        //Adding Qt resources to Python path is useless as Python does not know how to use it
        if ( templatesSearchDir.startsWith( QString::fromUtf8(":/Resources") ) ) {
            continue;
        }
        QDir d(templatesSearchDir);
        operateOnPathRecursive(&addToPythonPathFunctor, d);
    }

    ///Also import Pyside.QtCore and Pyside.QtGui (the later only in non background mode)
    {
        std::string s;
        if (SHIBOKEN_MAJOR_VERSION == 2) {
            s = "import PySide2\nimport PySide2.QtCore as QtCore";
        } else {
            s = "import PySide\nimport PySide.QtCore as QtCore";
        }
        bool ok  = NATRON_PYTHON_NAMESPACE::interpretPythonScript(s, &err, 0);
        if (!ok) {
            QString message = tr("Failed to import PySide.QtCore, make sure it is bundled with your Natron installation "
                                     "or reachable through the Python path. "
                                     "Note that Natron disables usage "
                                 "of site-packages).");
            std::cerr << message.toStdString() << std::endl;
            appPTR->writeToErrorLog_mt_safe(QLatin1String("PySide.QtCore"), QDateTime::currentDateTime(), message);
        }
    }

    if ( !isBackground() ) {
        std::string s;
        if (SHIBOKEN_MAJOR_VERSION == 2) {
            s = "import PySide2.QtGui as QtGui";
        } else {
            s = "import PySide.QtGui as QtGui";
        }
        bool ok  = NATRON_PYTHON_NAMESPACE::interpretPythonScript(s, &err, 0);
        if (!ok) {
            QString message = tr("Failed to import PySide.QtGui");
            std::cerr << message.toStdString() << std::endl;
            appPTR->writeToErrorLog_mt_safe(QLatin1String("PySide.QtGui"), QDateTime::currentDateTime(), message);
        }
    }


    QStringList foundInit;
    QStringList foundInitGui;
    Q_FOREACH(const QString &templatesSearchDir, templatesSearchPath) {
        QDir d(templatesSearchDir);

        findAllScriptsRecursive(d, allPlugins, &foundInit, &foundInitGui);
    }
    if ( foundInit.isEmpty() ) {
        QString message = tr("Info: init.py script not loaded (this is not an error)");
        appPTR->setLoadingStatus(message);
        if ( !appPTR->isBackground() ) {
            std::cout << message.toStdString() << std::endl;
        }
    } else {
        Q_FOREACH(const QString &found, foundInit) {
            QString message = tr("Info: init.py script found and loaded at %1").arg(found);

            appPTR->setLoadingStatus(message);
            if ( !appPTR->isBackground() ) {
                std::cout << message.toStdString() << std::endl;
            }
        }
    }

    if ( !appPTR->isBackground() ) {
        if ( foundInitGui.isEmpty() ) {
            QString message = tr("Info: initGui.py script not loaded (this is not an error)");
            appPTR->setLoadingStatus(message);
            if ( !appPTR->isBackground() ) {
                std::cout << message.toStdString() << std::endl;
            }
        } else {
            Q_FOREACH(const QString &found, foundInitGui) {
                QString message = tr("Info: initGui.py script found and loaded at %1").arg(found);

                appPTR->setLoadingStatus(message);
                if ( !appPTR->isBackground() ) {
                    std::cout << message.toStdString() << std::endl;
                }
            }
        }
    }

    // Now that init.py and initGui.py have run, we need to set the search path again for the PyPlug
    // as the user might have called appendToNatronPath

    QStringList newTemplatesSearchPath = getAllNonOFXPluginsPaths();
    {
        QStringList diffSearch;
        Q_FOREACH(const QString &newTemplatesSearchDir, newTemplatesSearchPath) {
            if ( !templatesSearchPath.contains(newTemplatesSearchDir) ) {
                diffSearch.push_back(newTemplatesSearchDir);
            }
        }

        //Add only paths that did not exist so far
        Q_FOREACH(const QString &diffDir, diffSearch) {
            QDir d(diffDir);

            operateOnPathRecursive(&addToPythonPathFunctor, d);
        }
    }

    // Load deprecated PyPlugs encoded using Python scripts
    Q_FOREACH(const QString &plugin, allPlugins) {
        QString moduleName = plugin;
        QString modulePath;
        int lastDot = moduleName.lastIndexOf( QChar::fromLatin1('.') );

        if (lastDot != -1) {
            moduleName = moduleName.left(lastDot);
        }
        int lastSlash = moduleName.lastIndexOf( QChar::fromLatin1('/') );
        if (lastSlash != -1) {
            modulePath = moduleName.mid(0, lastSlash + 1);
            moduleName = moduleName.remove(0, lastSlash + 1);
        }

        std::string pluginLabel, pluginID, pluginGrouping, iconFilePath, pluginDescription, pluginPath;

        {
            // Open the file and check for a line that imports NatronGui, if so do not attempt to load the script.
            QFile file(plugin);
            if (!file.open(QIODevice::ReadOnly)) {
                continue;
            }
            QTextStream ts(&file);
            bool gotNatronGuiImport = false;
            //bool isPyPlug = false;
            while (!ts.atEnd()) {
                QString line = ts.readLine();
                if (line.startsWith(QString::fromUtf8("import %1").arg(QLatin1String(NATRON_GUI_PYTHON_MODULE_NAME))) ||
                    line.startsWith(QString::fromUtf8("from %1 import").arg(QLatin1String(NATRON_GUI_PYTHON_MODULE_NAME)))) {
                    gotNatronGuiImport = true;
                }
                /*if (line.startsWith(QString::fromUtf8("# This file was automatically generated by Natron PyPlug exporter"))) {
                    isPyPlug = true;
                }*/

            }
            if (appPTR->isBackground() && gotNatronGuiImport) {
                continue;
            }
           /* if (!isPyPlug) {
                continue;
            }*/
        }

        unsigned int version;
        bool isToolset;
        bool gotInfos = NATRON_PYTHON_NAMESPACE::getGroupInfos(moduleName.toStdString(), &pluginID, &pluginLabel, &iconFilePath, &pluginGrouping, &pluginDescription, &pluginPath, &isToolset, &version);


        if (!gotInfos) {
            continue;
        }


        std::vector<std::string> grouping;
        boost::split(grouping, pluginGrouping, boost::is_any_of("/"));

        PluginPtr p = Plugin::create(NodeGroup::create, NodeGroup::createRenderClone, pluginID, pluginLabel, version, 0, grouping);
        p->setProperty<std::string>(kNatronPluginPropPyPlugScriptAbsoluteFilePath, plugin.toStdString());
        p->setProperty<bool>(kNatronPluginPropPyPlugIsToolset, isToolset);
        p->setProperty<std::string>(kNatronPluginPropDescription, pluginDescription);
        p->setProperty<std::string>(kNatronPluginPropIconFilePath, iconFilePath);
        p->setProperty<bool>(kNatronPluginPropPyPlugIsPythonScript, true);
        p->setProperty<std::string>(kNatronPluginPropResourcesPath, modulePath.toStdString());

        p->setProperty<ImageBitDepthEnum>(kNatronPluginPropOutputSupportedBitDepths, eImageBitDepthFloat, 0);
        p->setProperty<std::bitset<4> >(kNatronPluginPropOutputSupportedComponents, std::bitset<4>(std::string("1111")));
        //p->setProperty<bool>(kNatronPluginPropDescriptionIsMarkdown, false);
        //p->setProperty<int>(kNatronPluginPropShortcut, obj.presetSymbol, 0);
        //p->setProperty<int>(kNatronPluginPropShortcut, obj.presetModifiers, 1);
        registerPlugin(p);

    }
} // AppManager::loadPythonGroups

void
AppManager::registerPlugin(const PluginPtr& plugin)
{

    std::string pluginID = plugin->getPluginID();
    const bool isReader = ReadNode::isBundledReader( pluginID );
    const bool isWriter = WriteNode::isBundledWriter( pluginID );
    if (isReader || isWriter) {
        plugin->setProperty<bool>(kNatronPluginPropIsInternalOnly, true);

        const std::vector<std::string>& supportedExtensions = plugin->getPropertyNUnsafe<std::string>(kNatronPluginPropSupportedExtensions);
        const bool isDeprecated = plugin->getPropertyUnsafe<bool>(kNatronPluginPropIsDeprecated);

        if (!isDeprecated && !supportedExtensions.empty()) {
            const double ioEvaluation = plugin->getPropertyUnsafe<double>(kNatronPluginPropIOEvaluation);

            IOPluginsMap* ioMap = 0;
            if (isReader) {
                ioMap = &_imp->readerPlugins;
            } else {
                ioMap = &_imp->writerPlugins;
            }
            for (std::size_t k = 0; k < supportedExtensions.size(); ++k) {
                IOPluginSetForFormat& evalForFormat = (*ioMap)[supportedExtensions[k]];
                evalForFormat.insert( IOPluginEvaluation(plugin->getPluginID(), ioEvaluation) );
            }
        }
    }
    if (isReader) {
        plugin->getEffectDescriptor()->setProperty<bool>(kEffectPropSupportsRenderScale, false);
    }



    PluginsMap::iterator found = _imp->_plugins.find(pluginID);
    if ( found != _imp->_plugins.end() ) {
        found->second.insert(plugin);
    } else {
        PluginVersionsOrdered &set = _imp->_plugins[pluginID];
        set.insert(plugin);
    }

}

Format
AppManager::findExistingFormat(int w,
                               int h,
                               double par) const
{
    for (U32 i = 0; i < _imp->_formats.size(); ++i) {
        const Format& frmt = _imp->_formats[i];
        if ( (frmt.width() == w) && (frmt.height() == h) && (frmt.getPixelAspectRatio() == par) ) {
            return frmt;
        }
    }

    return Format();
}

void
AppManager::setAsTopLevelInstance(int appID)
{
    QMutexLocker k(&_imp->_appInstancesMutex);

    if (_imp->_topLevelInstanceID == appID) {
        return;
    }
    _imp->_topLevelInstanceID = appID;
    for (AppInstanceVec::iterator it = _imp->_appInstances.begin();
         it != _imp->_appInstances.end();
         ++it) {
        if ( (*it)->getAppID() == _imp->_topLevelInstanceID ) {
            if ( !isBackground() ) {
                setOFXHostHandle( (*it)->getOfxHostOSHandle() );
            }
        }
    }
}

void
AppManager::setOFXHostHandle(void* handle)
{
    _imp->ofxHost->setOfxHostOSHandle(handle);
}


const PluginsMap&
AppManager::getPluginsList() const
{
    return _imp->_plugins;
}


const std::vector<Format> &
AppManager::getFormats() const
{
    return _imp->_formats;
}

const KnobFactory &
AppManager::getKnobFactory() const
{
    return *(_imp->_knobFactory);
}

PluginPtr
AppManager::getPluginBinaryFromOldID(const QString & pluginId,
                                     int majorVersion,
                                     int minorVersion,
                                     bool caseSensitive) const
{
    std::map<int, PluginPtr> matches;

    if ( pluginId == QString::fromUtf8("Viewer") ) {
        return _imp->findPluginById(PLUGINID_NATRON_VIEWER_GROUP, majorVersion, minorVersion);
    } else if ( pluginId == QString::fromUtf8("Dot") ) {
        return _imp->findPluginById(PLUGINID_NATRON_DOT, majorVersion, minorVersion );
    } else if ( pluginId == QString::fromUtf8("DiskCache") ) {
        return _imp->findPluginById(PLUGINID_NATRON_DISKCACHE, majorVersion, minorVersion);
    } else if ( pluginId == QString::fromUtf8("Backdrop") ) { // DO NOT change the capitalization, even if it's wrong
        return _imp->findPluginById(PLUGINID_NATRON_BACKDROP, majorVersion, minorVersion);
    } else if ( pluginId == QString::fromUtf8("RotoOFX  [Draw]") ) {
        return _imp->findPluginById(PLUGINID_NATRON_ROTO, majorVersion, minorVersion);
    } else if ( ( caseSensitive && ( pluginId == QString::fromUtf8(PLUGINID_OFX_ROTO) ) ) || ( !caseSensitive && ( pluginId == QString::fromUtf8(PLUGINID_OFX_ROTO).toLower() ) ) )  {
        return _imp->findPluginById(PLUGINID_NATRON_ROTO, majorVersion, minorVersion);
    }

    ///Try remapping these ids to old ids we had in Natron < 1.0 for backward-compat
    for (PluginsMap::const_iterator it = _imp->_plugins.begin(); it != _imp->_plugins.end(); ++it) {
        assert( !it->second.empty() );
        PluginVersionsOrdered::const_reverse_iterator itver = it->second.rbegin();
        std::string friendlyLabel = (*itver)->getPluginLabel();
        std::string grouping0 = (*itver)->getPropertyUnsafe<std::string>(kNatronPluginPropGrouping, 0);
        friendlyLabel.append("  [" + grouping0 + "]");

        if (friendlyLabel == pluginId.toStdString()) {
            if (majorVersion == -1) {
                // -1 means we want to load the highest version existing
                return *( it->second.rbegin() );
            }

            PluginsMap::const_iterator foundID = it;

            // see also OFX::Host::PluginCache::getPluginById()
            // see also AppManager::getPluginBinary()

            // Let's be a bit smarter than HostSupport.
            // The best compatible plugin is, by order of preference
            // - the plugin with the same major version and the highest minor
            // - the plugin with the closest major above and the highest minor
            // - the plugin with the highest major and the highest minor
            //
            // For example, if versions (1,0) (1,2) (3,1) (3,4) (4,2) are available,
            // - asking for (1,0) returns (1,2)
            // - asking for (2,7) returns (3,4)
            // - asking for (3,1) returns (3,4)
            // - asking for (6,0) returns (4,2)

            // Try to find the exact major version, with the highest minor
            // (thus the reverse iterator)
            PluginPtr nextPlugin = *(foundID->second.rbegin());
            int nextVersion = nextPlugin->getMajorVersion();
            for (PluginVersionsOrdered::const_reverse_iterator itver = foundID->second.rbegin(); itver != foundID->second.rend(); ++itver) {
                int thisMajorVersion = (*itver)->getMajorVersion();
                if (thisMajorVersion == majorVersion) {
                    return *itver;
                } else if (thisMajorVersion > majorVersion &&
                           thisMajorVersion < nextVersion) {
                    nextPlugin = *itver;
                    nextVersion = thisMajorVersion;
                } else if (thisMajorVersion < majorVersion) {
                    // no need to continue
                    break;
                }
            }
            assert(nextPlugin != NULL); // there should be at least one version

            // Could not find the exact version... get the major version above,
            // else the highest version.
            return nextPlugin;
        }
    }

    return PluginPtr();
}

PluginPtr
AppManager::getPluginBinary(const QString & pluginId,
                            int majorVersion,
                            int minorVersion,
                            bool caseSensitivePluginSearch) const
{
    Q_UNUSED(minorVersion);
    
    PluginsMap::const_iterator foundID = _imp->_plugins.find( pluginId.toStdString() );
    if ( !caseSensitivePluginSearch && foundID == _imp->_plugins.end() ) {
        foundID = _imp->_plugins.end();
        for (PluginsMap::const_iterator it = _imp->_plugins.begin(); it != _imp->_plugins.end(); ++it) {
            QString pID = QString::fromUtf8( it->first.c_str() );
            if ( !pluginId.startsWith( QString::fromUtf8(NATRON_ORGANIZATION_DOMAIN_TOPLEVEL "." NATRON_ORGANIZATION_DOMAIN_SUB ".built-in.") ) ) {
                QString lowerCase = pID.toLower();
                if (lowerCase == pluginId) {
                    foundID = it;
                    break;
                }
            }
        }
    }

    if ( foundID != _imp->_plugins.end() ) {
        assert( !foundID->second.empty() );

        // see also OFX::Host::PluginCache::getPluginById()
        // see also AppManager::getPluginBinaryFromOldID()

        if (majorVersion == -1) {
            // -1 means we want to load the highest version existing
            return *foundID->second.rbegin();
        }

        // Let's be a bit smarter than HostSupport.
        // The best compatible plugin is, by order of preference
        // - the plugin with the same major version and the highest minor
        // - the plugin with the closest major above and the highest minor
        // - the plugin with the highest major and the highest minor
        //
        // For example, if versions (1,0) (1,2) (3,1) (3,4) (4,2) are available,
        // - asking for (1,0) returns (1,2)
        // - asking for (2,7) returns (3,4)
        // - asking for (3,1) returns (3,4)
        // - asking for (6,0) returns (4,2)

        // Try to find the exact major version, with the highest minor
        // (thus the reverse iterator)
        PluginPtr nextPlugin = *(foundID->second.rbegin());
        int nextVersion = (int)nextPlugin->getPropertyUnsafe<unsigned int>(kNatronPluginPropVersion, 0);
        for (PluginVersionsOrdered::const_reverse_iterator itver = foundID->second.rbegin();
             itver != foundID->second.rend();
             ++itver) {
            int thisMajorVersion = (int)(*itver)->getPropertyUnsafe<unsigned int>(kNatronPluginPropVersion, 0);
            if (thisMajorVersion == majorVersion) {
                return *itver;
            } else if (thisMajorVersion > majorVersion &&
                       thisMajorVersion < nextVersion) {
                nextPlugin = *itver;
                nextVersion = thisMajorVersion;
            } else if (thisMajorVersion < majorVersion) {
                // no need to continue
                break;
            }
        }
        assert(nextPlugin != NULL); // there should be at least one version

        // Could not find the exact version... get the major version above,
        // else the highest version.
        return nextPlugin;
    }
    QString exc = QString::fromUtf8("Couldn't find a plugin attached to the ID %1, with a major version of %2")
                  .arg(pluginId)
                  .arg(majorVersion);

    throw std::invalid_argument( exc.toStdString() );
    //return PluginPtr();
}


NodePtr
AppManager::createNodeForProjectLoading(const SERIALIZATION_NAMESPACE::NodeSerializationPtr& serialization, const NodeCollectionPtr& group)
{

    NodePtr retNode = group->getNodeByName(serialization->_nodeScriptName);


    {
        CreateNodeArgsPtr args(CreateNodeArgs::create(serialization->_pluginID, group));
        args->setProperty<int>(kCreateNodeArgsPropPluginVersion, serialization->_pluginMajorVersion, 0);
        args->setProperty<int>(kCreateNodeArgsPropPluginVersion, serialization->_pluginMinorVersion, 1);
        args->setProperty<SERIALIZATION_NAMESPACE::NodeSerializationPtr>(kCreateNodeArgsPropNodeSerialization, serialization);
        args->setProperty<bool>(kCreateNodeArgsPropSilent, true);
        args->setProperty<bool>(kCreateNodeArgsPropAddUndoRedoCommand, false);
        args->setProperty<bool>(kCreateNodeArgsPropAllowNonUserCreatablePlugins, true); // also load deprecated plugins
        retNode =  group->getApplication()->createNode(args);
    }
    if (retNode) {
        return retNode;
    }
    
    // If the node could not be created, make a Stub node
    {
        CreateNodeArgsPtr args(CreateNodeArgs::create(PLUGINID_NATRON_STUB, group));

        std::stringstream ss;
        try {
            SERIALIZATION_NAMESPACE::write(ss, *serialization, std::string());
        } catch (...) {
            return retNode;
        }
        
        args->addParamDefaultValue<std::string>(kStubNodeParamSerialization, ss.str());
        args->setProperty<bool>(kCreateNodeArgsPropSilent, true); // also load deprecated plugins
        args->setProperty<bool>(kCreateNodeArgsPropAddUndoRedoCommand, false);
        args->setProperty<bool>(kCreateNodeArgsPropAllowNonUserCreatablePlugins, true);
        args->setProperty<std::string>(kCreateNodeArgsPropNodeInitialName, serialization->_nodeScriptName);
        retNode = group->getApplication()->createNode(args);

    }
    return retNode;
}

CacheBasePtr
AppManager::getGeneralPurposeCache() const
{
    return _imp->generalPurposeCache;
}

CacheBasePtr
AppManager::getTileCache() const
{
    return _imp->tileCache;
}

void
AppManager::deleteCacheEntriesInSeparateThread(const std::list<ImageStorageBasePtr> & entriesToDelete)
{
    _imp->storageDeleteThread->appendToQueue(entriesToDelete);
}

void
AppManager::checkCachesMemory()
{
    _imp->storageDeleteThread->checkCachesMemory();
}

void
AppManager::printCacheMemoryStats() const
{
    appPTR->clearErrorLog_mt_safe();
    std::map<std::string, CacheReportInfo> infos;
    _imp->tileCache->getMemoryStats(&infos);


    QString reportStr;
    std::size_t totalBytes = 0;
    int totalNEntries = 0;
    reportStr += QLatin1String("\n");
    if (!infos.empty()) {
        for (std::map<std::string, CacheReportInfo>::iterator it = infos.begin(); it!= infos.end(); ++it) {
            if (it->second.nBytes == 0) {
                continue;
            }
            totalBytes += it->second.nBytes;
            totalNEntries += it->second.nEntries;
            
            reportStr += QString::fromUtf8(it->first.c_str());
            reportStr += QLatin1String("--> ");
            if (it->second.nBytes > 0) {
                reportStr += printAsRAM(it->second.nBytes);
            }

            if (it->second.nEntries > 0) {
                reportStr += tr(" taken by %1 entries").arg(QString::number(it->second.nEntries));
            }
            reportStr += QLatin1String("\n");
        }
        reportStr += QLatin1String("-------------------------------\n");
    }
    reportStr += tr("Total");
    reportStr += QLatin1String("--> ");
    reportStr += printAsRAM(totalBytes);
    reportStr += tr(" taken by %1 cache entries.").arg(QString::number(totalNEntries));

    appPTR->writeToErrorLog_mt_safe(tr("Cache Report"), QDateTime::currentDateTime(), reportStr);

    appPTR->showErrorLog();
} // printCacheMemoryStats



std::string
AppManager::getApplicationBinaryFilePath() const
{
    return _imp->binaryPath;
}

std::string
AppManager::getApplicationBinaryDirPath() const
{
    std::size_t foundSlash = _imp->binaryPath.find_last_of('/');
    if (foundSlash == std::string::npos) {
        return std::string();
    }
    return _imp->binaryPath.substr(0, foundSlash);
}


TreeRenderQueueManagerPtr
AppManager::getTasksQueueManager() const
{
    return _imp->tasksQueueManager;
}

bool
AppManager::isAggressiveCachingEnabled() const
{
    return _imp->_settings->isAggressiveCachingEnabled();
}



SettingsPtr AppManager::getCurrentSettings() const
{
    return _imp->_settings;
}


std::string
AppManager::getCacheDirPath() const
{
    // Use the environment variable if set
    QString cachePathEnVar = QString::fromUtf8(qgetenv(NATRON_DISK_CACHE_PATH_ENV_VAR));
    QString cachePath;
    if (cachePathEnVar.isEmpty()) {
        // Otherwise fallback on the setting
        cachePath = QString::fromUtf8(appPTR->getCurrentSettings()->getDiskCachePath().c_str());
    } else {
        cachePath = cachePathEnVar;
    }
    // Check that the user provided path exists otherwise fallback on default.
    bool userDirExists;
    if (cachePath.isEmpty()) {
        userDirExists = false;
    } else {
        QDir d(cachePath);
        userDirExists = d.exists();
    }
    if (userDirExists) {
        return cachePath.toStdString();
    } else {
        // Fallback on default
        return StandardPaths::writableLocation(StandardPaths::eStandardLocationCache).toStdString();
    }
}


void
AppManager::setLoadingStatus(const QString & str)
{
    if ( isLoaded() ) {
        return;
    }
    std::cout << str.toStdString() << std::endl;
}

AppInstancePtr
AppManager::makeNewInstance(int appID) const
{
    return AppInstance::create(appID);
}

void
AppManager::registerEngineMetaTypes() const
{
    qRegisterMetaType<Variant>("Variant");
    qRegisterMetaType<Format>("Format");
    qRegisterMetaType<U64>("U64");
    qRegisterMetaType<SequenceTime>("SequenceTime");
    qRegisterMetaType<StandardButtons>("StandardButtons");
    qRegisterMetaType<RectI>("RectI");
    qRegisterMetaType<RectD>("RectD");
    qRegisterMetaType<RenderStatsPtr>("RenderStatsPtr");
    qRegisterMetaType<RenderStatsMap>("RenderStatsMap");
    qRegisterMetaType<ViewIdx>("ViewIdx");
    qRegisterMetaType<ViewSetSpec>("ViewSetSpec");
    qRegisterMetaType<NodePtr>("NodePtr");
    qRegisterMetaType<ViewerInstancePtr>("ViewerInstancePtr");
    qRegisterMetaType<std::list<double> >("std::list<double>");
    qRegisterMetaType<DimIdx>("DimIdx");
    qRegisterMetaType<DimSpec>("DimSpec");
    qRegisterMetaType<ViewerNodePtr>("ViewerNodePtr");
    qRegisterMetaType<ValueChangedReturnCodeEnum>("ValueChangedReturnCodeEnum");
    qRegisterMetaType<ValueChangedReasonEnum>("ValueChangedReasonEnum");
    qRegisterMetaType<DimensionViewPair>("DimensionViewPair");
    qRegisterMetaType<PerDimViewKeyFramesMap>("PerDimViewKeyFramesMap");
#if QT_VERSION < QT_VERSION_CHECK(5, 0, 0)
    qRegisterMetaType<QAbstractSocket::SocketState>("SocketState");
#endif
}

void
AppManager::onMaxPanelsOpenedChanged(int maxPanels)
{
    AppInstanceVec copy;
    {
        QMutexLocker k(&_imp->_appInstancesMutex);
        copy = _imp->_appInstances;
    }

    for (AppInstanceVec::iterator it = copy.begin(); it != copy.end(); ++it) {
        (*it)->onMaxPanelsOpenedChanged(maxPanels);
    }
}

void
AppManager::onQueueRendersChanged(bool queuingEnabled)
{
    AppInstanceVec copy;
    {
        QMutexLocker k(&_imp->_appInstancesMutex);
        copy = _imp->_appInstances;
    }

    for (AppInstanceVec::iterator it = copy.begin(); it != copy.end(); ++it) {
        (*it)->onRenderQueuingChanged(queuingEnabled);
    }
}

int
AppManager::exec()
{
#ifdef DEBUG
    boost_adaptbx::floating_point::exception_trapping trap(0);
#endif
    return qApp->exec();
}



void
AppManager::getErrorLog_mt_safe(std::list<LogEntry>* entries) const
{
    QMutexLocker l(&_imp->errorLogMutex);
    *entries = _imp->errorLog;
}

void
AppManager::writeToErrorLog_mt_safe(const QString& context,
                                    const QDateTime& date,
                                    const QString & str,
                                    bool isHtml,
                                    const LogEntry::LogEntryColor& color)
{
    QMutexLocker l(&_imp->errorLogMutex);
    LogEntry e;
    e.context = context;
    e.date = date;
    e.message = str;
    e.isHtml = isHtml;
    e.color = color;
    _imp->errorLog.push_back(e);
}

void
AppManager::showErrorLog()
{
    std::list<LogEntry> log;
    getErrorLog_mt_safe(&log);
    for (std::list<LogEntry>::iterator it = log.begin(); it != log.end(); ++it) {
        // only print time - QTime.toString() uses the system locale, that's not what we want
        std::cout << QString::fromUtf8("[%2] %1: %3")
                     .arg(it->context)
                     .arg( QLocale().toString( it->date.time(), QString::fromUtf8("HH:mm:ss.zzz")) )
                     .arg(it->message).toStdString() << std::endl;
    }
}

void
AppManager::clearErrorLog_mt_safe()
{
    QMutexLocker l(&_imp->errorLogMutex);

    _imp->errorLog.clear();
}

void
AppManager::exitApp(bool /*warnUserForSave*/)
{
    const AppInstanceVec & instances = getAppInstances();

    for (AppInstanceVec::const_iterator it = instances.begin(); it != instances.end(); ++it) {
        (*it)->quitNow();
    }
}

#ifdef Q_OS_UNIX
QString
AppManager::qt_tildeExpansion(const QString &path,
                              bool *expanded)
{
    if (expanded != 0) {
        *expanded = false;
    }
    if ( !path.startsWith( QLatin1Char('~') ) ) {
        return path;
    }
    QString ret = path;
    QStringList tokens = ret.split( QDir::separator() );
    if ( tokens.first() == QLatin1String("~") ) {
        ret.replace( 0, 1, QDir::homePath() );
    } /*else {
         QString userName = tokens.first();
         userName.remove(0, 1);

         const QString homePath = QString::fro#if defined(Q_OS_VXWORKS)
         const QString homePath = QDir::homePath();
         #elif defined(_POSIX_THREAD_SAFE_FUNCTIONS) && !defined(Q_OS_OPENBSD)
         passwd pw;
         passwd *tmpPw;
         char buf[200];
         const int bufSize = sizeof(buf);
         int err = 0;
         #if defined(Q_OS_SOLARIS) && (_POSIX_C_SOURCE - 0 < 199506L)
         tmpPw = getpwnam_r(userName.toLocal8Bit().constData(), &pw, buf, bufSize);
         #else
         err = getpwnam_r(userName.toLocal8Bit().constData(), &pw, buf, bufSize, &tmpPw);
         #endif
         if (err || !tmpPw)
         return ret;mLocal8Bit(pw.pw_dir);
         #else
         passwd *pw = getpwnam(userName.toLocal8Bit().constData());
         if (!pw)
         return ret;
         const QString homePath = QString::fromLocal8Bit(pw->pw_dir);
         #endif
         ret.replace(0, tokens.first().length(), homePath);
         }*/
    if (expanded != 0) {
        *expanded = true;
    }

    return ret;
}

#endif


void
AppManager::onOCIOConfigPathChanged(const std::string& path)
{
    _imp->currentOCIOConfigPath = path;

    AppInstanceVec copy;
    {
        QMutexLocker k(&_imp->_appInstancesMutex);
        copy = _imp->_appInstances;
    }

    for (AppInstanceVec::iterator it = copy.begin(); it != copy.end(); ++it) {
        (*it)->onOCIOConfigPathChanged(path);
    }
}

const std::string&
AppManager::getOCIOConfigPath() const
{
    return _imp->currentOCIOConfigPath;
}

void
AppManager::setOFXLastActionCaller_TLS(const OfxEffectInstancePtr& effect)
{
    _imp->ofxHost->setOFXLastActionCaller_TLS(effect);
}

OfxEffectInstancePtr
AppManager::getOFXCurrentEffect_TLS() const
{
    return _imp->ofxHost->getCurrentEffect_TLS();
}

void
AppManager::setLastPythonAPICaller_TLS(const EffectInstancePtr& effect)
{
    PythonTLSDataPtr tls = _imp->pythonTLS->getOrCreateTLSData();
    tls->pythonEffectStack.push_back(effect);
}


EffectInstancePtr
AppManager::getLastPythonAPICaller_TLS() const
{
    PythonTLSDataPtr tls = _imp->pythonTLS->getTLSData();
    if (!tls) {
        return EffectInstancePtr();
    }
    if (tls->pythonEffectStack.empty()) {
        return EffectInstancePtr();
    }
    return tls->pythonEffectStack.back();
}

void
AppManager::addMenuCommand(const std::string& grouping,
                    const std::string& pythonFunction,
                    const KeyboardModifiers& modifiers,
                    Key key)
{
    QStringList split = QString::fromUtf8(grouping.c_str()).split( QLatin1Char('/') );

    if ( grouping.empty() || split.isEmpty() ) {
        return;
    }
    PythonUserCommand c;
    c.grouping = QString::fromUtf8(grouping.c_str());
    c.pythonFunction = pythonFunction;
    c.key = key;
    c.modifiers = modifiers;
    _imp->pythonCommands.push_back(c);


    std::string actionID = split[split.size() - 1].toStdString();
    getCurrentSettings()->addKeybind(kShortcutGroupGlobal, actionID, actionID, "", modifiers, key);

}


const std::list<PythonUserCommand>&
AppManager::getUserPythonCommands() const
{
    return _imp->pythonCommands;
}


void
AppManager::requestOFXDIalogOnMainThread(const OfxEffectInstancePtr& instance,
                                         void* instanceData)
{
    if ( QThread::currentThread() == qApp->thread() ) {
        onOFXDialogOnMainThreadReceived(instance, instanceData);
    } else {
        Q_EMIT s_requestOFXDialogOnMainThread(instance, instanceData);
    }
}

void
AppManager::onOFXDialogOnMainThreadReceived(const OfxEffectInstancePtr& instanceParam,
                                            void* instanceData)
{
    assert( QThread::currentThread() == qApp->thread() );

    OfxEffectInstancePtr instance;
    if (!instanceParam) {
        // instance may be NULL if using OfxDialogSuiteV1
        instance = _imp->ofxHost->getCurrentEffect_TLS();
    } else {
#ifdef DEBUG
        assert(instanceParam == _imp->ofxHost->getCurrentEffect_TLS());
#endif
    }
#ifdef OFX_SUPPORTS_DIALOG
    if (instance) {
        instance->effectInstance()->dialog(instanceData);
    }
#else
    Q_UNUSED(instanceData);
#endif
}

std::list<std::string>
AppManager::getPluginIDs() const
{
    std::list<std::string> ret;

    for (PluginsMap::const_iterator it = _imp->_plugins.begin(); it != _imp->_plugins.end(); ++it) {
        assert( !it->second.empty() );
        ret.push_back(it->first);
    }

    return ret;
}

std::list<std::string>
AppManager::getPluginIDs(const std::string& filter)
{
    QString qFilter = QString::fromUtf8( filter.c_str() );
    std::list<std::string> ret;

    for (PluginsMap::const_iterator it = _imp->_plugins.begin(); it != _imp->_plugins.end(); ++it) {
        assert( !it->second.empty() );

        QString pluginID = QString::fromUtf8( it->first.c_str() );
        if ( pluginID.contains(qFilter, Qt::CaseInsensitive) ) {
            ret.push_back(it->first);
        }
    }

    return ret;
}


std::string
NATRON_PYTHON_NAMESPACE::PyStringToStdString(PyObject* obj)
{
    std::string ret;

    if ( PyString_Check(obj) ) {
        char* buf = PyString_AsString(obj);
        if (buf) {
            ret += std::string(buf);
        }
    } else if ( PyUnicode_Check(obj) ) {
        /*PyObject * temp_bytes = PyUnicode_AsEncodedString(obj, "ASCII", "strict"); // Owned reference
           if (temp_bytes != NULL) {
           char* cstr = PyBytes_AS_STRING(temp_bytes); // Borrowed pointer
           ret.append(cstr);
           Py_DECREF(temp_bytes);
           }*/
        PyObject* utf8pyobj = PyUnicode_AsUTF8String(obj); // newRef
        if (utf8pyobj) {
            char* cstr = PyBytes_AS_STRING(utf8pyobj); // Borrowed pointer
            ret.append(cstr);
            Py_DECREF(utf8pyobj);
        }
    } else if ( PyBytes_Check(obj) ) {
        char* cstr = PyBytes_AS_STRING(obj); // Borrowed pointer
        ret.append(cstr);
    }

    return ret;
}

void
AppManager::initPython()
{
#ifdef NATRON_RUN_WITHOUT_PYTHON

    return;
#endif

    NATRON_PYTHON_NAMESPACE::setupPythonEnv(_imp->commandLineArgsUtf8[0]);

    // Must be called prior to Py_Initialize (calls PyImport_AppendInittab())
    initBuiltinPythonModules();

#if PY_MAJOR_VERSION >= 3
    _imp->mainModule = NATRON_PYTHON_NAMESPACE::initializePython3(_imp->commandLineArgsWide);
#else
    _imp->mainModule = NATRON_PYTHON_NAMESPACE::initializePython2(_imp->commandLineArgsUtf8);
#endif

<<<<<<< HEAD
=======
    _imp->mainModule = PyImport_ImportModule("__main__"); //create main module , new ref

    //See http://wiki.blender.org/index.php/Dev:2.4/Source/Python/API/Threads
    //Python releases the GIL every 100 virtual Python instructions, we do not want that to happen in the middle of an expression.
    //_PyEval_SetSwitchInterval(LONG_MAX);

    //See answer for http://stackoverflow.com/questions/15470367/pyeval-initthreads-in-python-3-how-when-to-call-it-the-saga-continues-ad-naus
    PyEval_InitThreads();

    // Follow https://web.archive.org/web/20150918224620/http://wiki.blender.org/index.php/Dev:2.4/Source/Python/API/Threads
    ///All calls to the Python API should call PythonGILLocker beforehand.
    // Disabled because it seems to crash Natron at launch.
    //_imp->mainThreadState = PyGILState_GetThisThreadState();
    //PyEval_ReleaseThread(_imp->mainThreadState);

>>>>>>> bc51e5e5
    std::string err;
    // Import NatronEngine
    std::string modulename = NATRON_ENGINE_PYTHON_MODULE_NAME;
    bool ok = NATRON_PYTHON_NAMESPACE::interpretPythonScript("import sys\nfrom math import *\nimport " + modulename, &err, 0);
    if (!ok) {
        throw std::runtime_error( tr("Error while loading python module %1: %2").arg( QString::fromUtf8( modulename.c_str() ) ).arg( QString::fromUtf8( err.c_str() ) ).toStdString() );
    }

    // Create NatronEngine.natron wrapper
    ok = NATRON_PYTHON_NAMESPACE::interpretPythonScript(modulename + ".natron = " + modulename + ".PyCoreApplication()\n", &err, 0);
    assert(ok);
    if (!ok) {
        throw std::runtime_error( tr("Error while loading python module %1: %2").arg( QString::fromUtf8( modulename.c_str() ) ).arg( QString::fromUtf8( err.c_str() ) ).toStdString() );
    }

    if ( !isBackground() ) {
        // Import NatronGui
        modulename = NATRON_GUI_PYTHON_MODULE_NAME;
        ok = NATRON_PYTHON_NAMESPACE::interpretPythonScript("import sys\nimport " + modulename, &err, 0);
        assert(ok);
        if (!ok) {
            throw std::runtime_error( tr("Error while loading python module %1: %2").arg( QString::fromUtf8( modulename.c_str() ) ).arg( QString::fromUtf8( err.c_str() ) ).toStdString() );
        }

        // Create NatronGui.natron wrapper
        ok = NATRON_PYTHON_NAMESPACE::interpretPythonScript(modulename + ".natron = " +
                                                            modulename + ".PyGuiApplication()\n", &err, 0);
        assert(ok);
        if (!ok) {
            throw std::runtime_error( tr("Error while loading python module %1: %2").arg( QString::fromUtf8( modulename.c_str() ) ).arg( QString::fromUtf8( err.c_str() ) ).toStdString() );
        }
    }

    // redirect stdout/stderr
    std::string script(
                       "class StreamCatcher:\n"
                       "   def __init__(self):\n"
                       "       self.value = ''\n"
                       "   def write(self,txt):\n"
                       "       self.value += txt\n"
                       "   def clear(self):\n"
                       "       self.value = ''\n"
                       "catchOut = StreamCatcher()\n"
                       "catchErr = StreamCatcher()\n"
                       "sys.stdout = catchOut\n"
                       "sys.stderr = catchErr\n");
    ok = NATRON_PYTHON_NAMESPACE::interpretPythonScript(script, &err, 0);
    assert(ok);
    if (!ok) {
        throw std::runtime_error( tr("Error while loading StreamCatcher: %1").arg( QString::fromUtf8( err.c_str() ) ).toStdString() );
    }
} // AppManager::initPython

void
AppManager::tearDownPython()
{
#ifdef NATRON_RUN_WITHOUT_PYTHON

    return;
#endif
    ///See https://web.archive.org/web/20150918224620/http://wiki.blender.org/index.php/Dev:2.4/Source/Python/API/Threads
    PyGILState_Ensure();

    Py_DECREF(_imp->mainModule);
    Py_Finalize();
}

PyObject*
AppManager::getMainModule()
{
    return _imp->mainModule;
}

///The symbol has been generated by Shiboken in  Engine/NatronEngine/natronengine_module_wrapper.cpp
extern "C"
{
#if PY_MAJOR_VERSION >= 3
// Python 3
PyObject* PyInit_NatronEngine();
#else
void initNatronEngine();
#endif
}

void
AppManager::initBuiltinPythonModules()
{
#if PY_MAJOR_VERSION >= 3
    // Python 3
    int ret = PyImport_AppendInittab(NATRON_ENGINE_PYTHON_MODULE_NAME, &PyInit_NatronEngine);
#else
    int ret = PyImport_AppendInittab(NATRON_ENGINE_PYTHON_MODULE_NAME, &initNatronEngine);
#endif
    if (ret == -1) {
        throw std::runtime_error("Failed to initialize built-in Python module.");
    }
}

void
AppManager::toggleAutoHideGraphInputs()
{
    AppInstanceVec copy;
    {
        QMutexLocker k(&_imp->_appInstancesMutex);
        copy = _imp->_appInstances;
    }

    for (AppInstanceVec::iterator it = copy.begin(); it != copy.end(); ++it) {
        (*it)->toggleAutoHideGraphInputs();
    }
}

void
AppManager::launchPythonInterpreter()
{
    std::string err;
    std::string s = "app = app1\n";
    bool ok = NATRON_PYTHON_NAMESPACE::interpretPythonScript(s, &err, 0);

    assert(ok);
    if (!ok) {
        throw std::runtime_error("AppInstance::launchPythonInterpreter(): interpretPythonScript(" + s + " failed!");
    }

    // PythonGILLocker pgl;
#if PY_MAJOR_VERSION >= 3
    // Python 3
    Py_Main(1, &_imp->commandLineArgsWide[0]);
#else
    Py_Main(1, &_imp->commandLineArgsUtf8[0]);
#endif

}

int
AppManager::isProjectAlreadyOpened(const std::string& projectFilePath) const
{
    QMutexLocker k(&_imp->_appInstancesMutex);

    for (AppInstanceVec::iterator it = _imp->_appInstances.begin(); it != _imp->_appInstances.end(); ++it) {
        ProjectPtr proj = (*it)->getProject();
        if (proj) {
            QString path = proj->getProjectPath();
            QString name = proj->getProjectFilename();
            std::string existingProject = path.toStdString() + name.toStdString();
            if (existingProject == projectFilePath) {
                return (*it)->getAppID();
            }
        }
    }

    return -1;
}

void
AppManager::onCrashReporterNoLongerResponding()
{
#ifdef NATRON_USE_BREAKPAD
    //Crash reporter seems to no longer exist, quit
    QString error = tr("%1 has detected that the crash reporter process is no longer responding. "
                       "This most likely indicates that it was killed or that the "
                       "communication between the 2 processes is failing.")
                    .arg( QString::fromUtf8(NATRON_APPLICATION_NAME) );
    std::cerr << error.toStdString() << std::endl;
    writeToErrorLog_mt_safe(tr("Crash-Reporter"), QDateTime::currentDateTime(), error );
#endif
}

void
AppManager::setOnProjectLoadedCallback(const std::string& pythonFunc)
{
    _imp->_settings->setOnProjectLoadedCB(pythonFunc);
}

void
AppManager::setOnProjectCreatedCallback(const std::string& pythonFunc)
{
    _imp->_settings->setOnProjectCreatedCB(pythonFunc);
}

OFX::Host::ImageEffect::Descriptor*
AppManager::getPluginContextAndDescribe(OFX::Host::ImageEffect::ImageEffectPlugin* plugin,
                                        ContextEnum* ctx)
{
    return _imp->ofxHost->getPluginContextAndDescribe(plugin, ctx);
}

std::list<std::string>
AppManager::getNatronPath()
{
    std::list<std::string> ret;
    QStringList p = appPTR->getAllNonOFXPluginsPaths();

    for (QStringList::iterator it = p.begin(); it != p.end(); ++it) {
        ret.push_back( it->toStdString() );
    }

    return ret;
}

void
AppManager::appendToNatronPath(const std::string& path)
{
    appPTR->getCurrentSettings()->appendPythonGroupsPath(path);
}

#ifdef __NATRON_WIN32__
void
AppManager::registerUNCPath(const QString& path,
                            const QChar& driveLetter)
{
    assert( QThread::currentThread() == qApp->thread() );
    _imp->uncPathMapping[driveLetter] = path;
}

QString
AppManager::mapUNCPathToPathWithDriveLetter(const QString& uncPath) const
{
    assert( QThread::currentThread() == qApp->thread() );
    if ( uncPath.isEmpty() ) {
        return uncPath;
    }
    for (std::map<QChar, QString>::const_iterator it = _imp->uncPathMapping.begin(); it != _imp->uncPathMapping.end(); ++it) {
        int index = uncPath.indexOf(it->second);
        if (index == 0) {
            //We found the UNC mapping at the start of the path, replace it with a drive letter
            QString ret = uncPath;
            ret.remove( 0, it->second.size() );
            QString drive;
            drive.append(it->first);
            drive.append( QLatin1Char(':') );
            if ( !ret.isEmpty() && !ret.startsWith( QLatin1Char('/') ) ) {
                drive.append( QLatin1Char('/') );
            }
            ret.prepend(drive);

            return ret;
        }
    }

    return uncPath;
}

#endif

const IOPluginsMap&
AppManager::getFileFormatsForReadingAndReader() const
{
    return _imp->readerPlugins;
}

const IOPluginsMap&
AppManager::getFileFormatsForWritingAndWriter() const
{
    return _imp->writerPlugins;
}

void
AppManager::getSupportedReaderFileFormats(std::vector<std::string>* formats) const
{
    const IOPluginsMap& readersForFormat = getFileFormatsForReadingAndReader();

    formats->resize( readersForFormat.size() );
    int i = 0;
    for (IOPluginsMap::const_iterator it = readersForFormat.begin(); it != readersForFormat.end(); ++it, ++i) {
        (*formats)[i] = it->first;
    }
}

void
AppManager::getSupportedWriterFileFormats(std::vector<std::string>* formats) const
{
    const IOPluginsMap& writersForFormat = getFileFormatsForWritingAndWriter();

    formats->resize( writersForFormat.size() );
    int i = 0;
    for (IOPluginsMap::const_iterator it = writersForFormat.begin(); it != writersForFormat.end(); ++it, ++i) {
        (*formats)[i] = it->first;
    }
}

void
AppManager::getReadersForFormat(const std::string& format,
                                IOPluginSetForFormat* decoders) const
{
    // This will perform a case insensitive find
    IOPluginsMap::const_iterator found = _imp->readerPlugins.find(format);

    if ( found == _imp->readerPlugins.end() ) {
        return;
    }
    *decoders = found->second;
}

void
AppManager::getWritersForFormat(const std::string& format,
                                IOPluginSetForFormat* encoders) const
{
    // This will perform a case insensitive find
    IOPluginsMap::const_iterator found = _imp->writerPlugins.find(format);

    if ( found == _imp->writerPlugins.end() ) {
        return;
    }
    *encoders = found->second;
}

std::string
AppManager::getReaderPluginIDForFileType(const std::string & extension) const
{
    // This will perform a case insensitive find
    IOPluginsMap::const_iterator found = _imp->readerPlugins.find(extension);

    if ( found == _imp->readerPlugins.end() ) {
        return std::string();
    }
    // Return the "best" plug-in (i.e: higher score)

    return found->second.empty() ? std::string() : found->second.rbegin()->pluginID;
}

std::string
AppManager::getWriterPluginIDForFileType(const std::string & extension) const
{
    // This will perform a case insensitive find
    IOPluginsMap::const_iterator found = _imp->writerPlugins.find(extension);

    if ( found == _imp->writerPlugins.end() ) {
        return std::string();
    }
    // Return the "best" plug-in (i.e: higher score)

    return found->second.empty() ? std::string() : found->second.rbegin()->pluginID;
}


AppTLS*
AppManager::getAppTLS() const
{
    return &_imp->globalTLS;
}


QString
AppManager::getBoostVersion() const
{
    return QString::fromUtf8(BOOST_LIB_VERSION);
}

QString
AppManager::getQtVersion() const
{
    return QString::fromUtf8(QT_VERSION_STR) + QString::fromUtf8(" / ") + QString::fromUtf8( qVersion() );
}

QString
AppManager::getCairoVersion() const
{
#ifdef ROTO_SHAPE_RENDER_ENABLE_CAIRO
    return RotoShapeRenderCairo::getCairoVersion();
#else
    return QString();
#endif
}


QString
AppManager::getHoedownVersion() const
{
    int major, minor, revision;
    hoedown_version(&major, &minor, &revision);
    return QString::fromUtf8(HOEDOWN_VERSION) + QString::fromUtf8(" / ") + QString::fromUtf8("%1.%2.%3").arg(major).arg(minor).arg(revision);
}


QString
AppManager::getCeresVersion() const
{
    return QString::fromUtf8(CERES_VERSION_STRING);
}


QString
AppManager::getOpenMVGVersion() const
{
    return QString::fromUtf8(OPENMVG_VERSION_STRING);
}


QString
AppManager::getPySideVersion() const
{
    return QString::fromUtf8(SHIBOKEN_VERSION);
}

const NATRON_NAMESPACE::OfxHost*
AppManager::getOFXHost() const
{
    return _imp->ofxHost.get();
}

const MultiThread*
AppManager::getMultiThreadHandler() const
{
    return _imp->multiThreadSuite.get();
}

GPUContextPool*
AppManager::getGPUContextPool() const
{
    return _imp->renderingContextPool.get();
}

void
AppManager::refreshOpenGLRenderingFlagOnAllInstances()
{
    for (std::size_t i = 0; i < _imp->_appInstances.size(); ++i) {
        _imp->_appInstances[i]->getProject()->refreshOpenGLRenderingFlagOnNodes();
    }
}

void
Dialogs::errorDialog(const std::string & title,
                     const std::string & message,
                     bool useHtml)
{
    appPTR->hideSplashScreen();
    AppInstancePtr topLvlInstance = appPTR->getTopLevelInstance();
    if ( topLvlInstance && !appPTR->isBackground() ) {
        topLvlInstance->errorDialog(title, message, useHtml);
    } else {
        std::cerr << "ERROR: " << title << ": " <<  message << std::endl;
    }
}

void
Dialogs::errorDialog(const std::string & title,
                     const std::string & message,
                     bool* stopAsking,
                     bool useHtml)
{
    appPTR->hideSplashScreen();
    AppInstancePtr topLvlInstance = appPTR->getTopLevelInstance();
    if ( topLvlInstance && !appPTR->isBackground() ) {
        topLvlInstance->errorDialog(title, message, stopAsking, useHtml);
    } else {
        std::cerr << "ERROR: " << title << ": " <<  message << std::endl;
    }
}

void
Dialogs::warningDialog(const std::string & title,
                       const std::string & message,
                       bool useHtml)
{
    appPTR->hideSplashScreen();
    AppInstancePtr topLvlInstance = appPTR->getTopLevelInstance();
    if ( topLvlInstance && !appPTR->isBackground() ) {
        topLvlInstance->warningDialog(title, message, useHtml);
    } else {
        std::cerr << "WARNING: " << title << ": " << message << std::endl;
    }
}

void
Dialogs::warningDialog(const std::string & title,
                       const std::string & message,
                       bool* stopAsking,
                       bool useHtml)
{
    appPTR->hideSplashScreen();
    AppInstancePtr topLvlInstance = appPTR->getTopLevelInstance();
    if ( topLvlInstance && !appPTR->isBackground() ) {
        topLvlInstance->warningDialog(title, message, stopAsking, useHtml);
    } else {
        std::cerr << "WARNING: " << title << ":" << message << std::endl;
    }
}

void
Dialogs::informationDialog(const std::string & title,
                           const std::string & message,
                           bool useHtml)
{
    appPTR->hideSplashScreen();
    AppInstancePtr topLvlInstance = appPTR->getTopLevelInstance();
    if ( topLvlInstance && !appPTR->isBackground() ) {
        topLvlInstance->informationDialog(title, message, useHtml);
    } else {
        std::cout << "INFO: " << title << ":" << message << std::endl;
    }
}

void
Dialogs::informationDialog(const std::string & title,
                           const std::string & message,
                           bool* stopAsking,
                           bool useHtml)
{
    appPTR->hideSplashScreen();
    AppInstancePtr topLvlInstance = appPTR->getTopLevelInstance();
    if ( topLvlInstance && !appPTR->isBackground() ) {
        topLvlInstance->informationDialog(title, message, stopAsking, useHtml);
    } else {
        std::cout << "INFO: " << title << ":" << message << std::endl;
    }
}

StandardButtonEnum
Dialogs::questionDialog(const std::string & title,
                        const std::string & message,
                        bool useHtml,
                        StandardButtons buttons,
                        StandardButtonEnum defaultButton)
{
    appPTR->hideSplashScreen();
    AppInstancePtr topLvlInstance = appPTR->getTopLevelInstance();
    if ( topLvlInstance && !appPTR->isBackground() ) {
        return topLvlInstance->questionDialog(title, message, useHtml, buttons, defaultButton);
    } else {
        std::cout << "QUESTION ASKED: " << title << ":" << message << std::endl;
        std::cout << NATRON_APPLICATION_NAME " answered yes." << std::endl;

        return eStandardButtonYes;
    }
}

StandardButtonEnum
Dialogs::questionDialog(const std::string & title,
                        const std::string & message,
                        bool useHtml,
                        StandardButtons buttons,
                        StandardButtonEnum defaultButton,
                        bool* stopAsking)
{
    appPTR->hideSplashScreen();
    AppInstancePtr topLvlInstance = appPTR->getTopLevelInstance();
    if ( topLvlInstance && !appPTR->isBackground() ) {
        return topLvlInstance->questionDialog(title, message, useHtml, buttons, defaultButton, stopAsking);
    } else {
        std::cout << "QUESTION ASKED: " << title << ":" << message << std::endl;
        std::cout << NATRON_APPLICATION_NAME " answered yes." << std::endl;

        return eStandardButtonYes;
    }
}

#if 0 // dead code
std::size_t
NATRON_PYTHON_NAMESPACE::findNewLineStartAfterImports(std::string& script)
{
    ///Find position of the last import
    size_t foundImport = script.find("import ");

    if (foundImport != std::string::npos) {
        for (;; ) {
            size_t found = script.find("import ", foundImport + 1);
            if (found == std::string::npos) {
                break;
            } else {
                foundImport = found;
            }
        }
    }

    if (foundImport == std::string::npos) {
        return 0;
    }

    ///find the next end line aftr the import
    size_t endLine = script.find('\n', foundImport + 1);


    if (endLine == std::string::npos) {
        //no end-line, add one
        script.append("\n");

        return script.size();
    } else {
        return endLine + 1;
    }
}

#endif

PyObject*
NATRON_PYTHON_NAMESPACE::getMainModule()
{
    return appPTR->getMainModule();
}

#if 0 // dead code
std::size_t
NATRON_PYTHON_NAMESPACE::ensureScriptHasModuleImport(const std::string& moduleName,
                                                     std::string& script)
{
    /// import module
    script = "from " + moduleName + " import * \n" + script;

    return NATRON_PYTHON_NAMESPACE::findNewLineStartAfterImports(script);
}

#endif

bool
NATRON_PYTHON_NAMESPACE::interpretPythonScript(const std::string& script,
                                               std::string* error,
                                               std::string* output)
{
#ifdef NATRON_RUN_WITHOUT_PYTHON

    return true;
#endif
    PythonGILLocker pgl;
    PyObject* mainModule = NATRON_PYTHON_NAMESPACE::getMainModule();
    int status = -1;
#if 0 //USE_PYRUN_SIMPLESTRING
    status = PyRun_SimpleString(script.c_str());
#else
    PyObject* dict = PyModule_GetDict(mainModule);

    PyErr_Clear();

    ///This is faster than PyRun_SimpleString since is doesn't call PyImport_AddModule("__main__")
    PyObject* v = PyRun_String(script.c_str(), Py_file_input, dict, 0);
    if (v) {
        Py_DECREF(v);
        status = 0;
    }
#endif

    if (error) {
        error->clear();
    }
    PyObject* ex = PyErr_Occurred();
    if (ex) {
        assert(status < 0);
        if (!error) {
            PyErr_Clear();
        } else {
            PyObject *pyExcType;
            PyObject *pyExcValue;
            PyObject *pyExcTraceback;
            PyErr_Fetch(&pyExcType, &pyExcValue, &pyExcTraceback); // also clears the error indicator
            //PyErr_NormalizeException(&pyExcType, &pyExcValue, &pyExcTraceback);

            PyObject* pyStr = PyObject_Str(pyExcValue);
            if (pyStr) {
                const char* str = PyString_AsString(pyStr);
                if (error && str) {
                    *error += std::string("Python exception: ") + str + '\n';
                }
                Py_DECREF(pyStr);

                // See if we can get a full traceback
                PyObject* module_name = PyString_FromString("traceback");
                PyObject* pyth_module = PyImport_Import(module_name);
                Py_DECREF(module_name);

                if (pyth_module != NULL) {
                    PyObject* pyth_func;
                    if (!pyExcTraceback) {
                        pyth_func = PyObject_GetAttrString(pyth_module, "format_exception_only");
                    } else {
                        pyth_func = PyObject_GetAttrString(pyth_module, "format_exception");
                    }
                    Py_DECREF(pyth_module);
                    if (pyth_func && PyCallable_Check(pyth_func)) {
                        PyObject *pyth_val = PyObject_CallFunctionObjArgs(pyth_func, pyExcType, pyExcValue, pyExcTraceback, NULL);
                        if (pyth_val) {
                            PyObject *emptyString = PyString_FromString("");
                            PyObject *strList = PyObject_CallMethod(emptyString, (char*)"join", (char*)"(O)", pyth_val);
                            Py_DECREF(emptyString);
                            Py_DECREF(pyth_val);
                            pyStr = PyObject_Str(strList);
                            Py_DECREF(strList);
                            if (pyStr) {
                                str = PyString_AsString(pyStr);
                                if (error && str) {
                                    *error += std::string(str) + '\n';
                                }
                                Py_DECREF(pyStr);
                            }
                        }
                    }
                }
            }
        }
    }

    if (error) {
        *error += NATRON_PYTHON_NAMESPACE::getPythonStdErr();
    }
    if (output) {
        *output = NATRON_PYTHON_NAMESPACE::getPythonStdOut();
    }


<<<<<<< HEAD
    if (error && !error->empty()) {
        std::stringstream ss;
        ss << "While executing script:" << std::endl;
=======
        return status == 0;
    } else {
        if (ex) {
            PyErr_Print();
>>>>>>> bc51e5e5

        if (script.size() > 500) {
            std::string truncScript = script.substr(0,500);
            ss << truncScript << "...";
        } else {
<<<<<<< HEAD
            ss << script;
=======
            return status == 0;
>>>>>>> bc51e5e5
        }
        ss << std::endl;
        ss << "Python error:" << std::endl;
        ss << *error;
        *error = ss.str();
        return false;
    }

    return v != NULL;

} // NATRON_PYTHON_NAMESPACE::interpretPythonScript

#if 0 // dead code
void
NATRON_PYTHON_NAMESPACE::compilePyScript(const std::string& script,
                                         PyObject** code)
{
    ///Must be locked
    assert( PyThreadState_Get() );

    *code = (PyObject*)Py_CompileString(script.c_str(), "<string>", Py_file_input);
    if (PyErr_Occurred() || !*code) {
#ifdef DEBUG
        PyErr_Print();
#endif
        throw std::runtime_error("failed to compile the script");
    }
}

#endif

static std::string
makeNameScriptFriendlyInternal(const std::string& str,
                               bool allowDots)
{
    if (str == "from") {
        return "pFrom";
    } else if (str == "lambda") {
        return "pLambda";
    }
    ///Remove any non alpha-numeric characters from the baseName
    std::locale loc;
    std::string cpy;
    for (std::size_t i = 0; i < str.size(); ++i) {
        ///Ignore starting digits
        if ( cpy.empty() && std::isdigit(str[i], loc) ) {
            cpy.push_back('p');
            cpy.push_back(str[i]);
            continue;
        }

        ///Spaces becomes underscores
        if ( std::isspace(str[i], loc) ) {
            cpy.push_back('_');
        }
        ///Non alpha-numeric characters are not allowed in python
        else if ( (str[i] == '_') || std::isalnum(str[i], loc) || ( allowDots && (str[i] == '.') ) ) {
            cpy.push_back(str[i]);
        }
    }

    return cpy;
}

std::string
NATRON_PYTHON_NAMESPACE::makeNameScriptFriendlyWithDots(const std::string& str)
{
    return makeNameScriptFriendlyInternal(str, true);
}

std::string
NATRON_PYTHON_NAMESPACE::makeNameScriptFriendly(const std::string& str)
{
    return makeNameScriptFriendlyInternal(str, false);
}

// Follow https://web.archive.org/web/20150918224620/http://wiki.blender.org/index.php/Dev:2.4/Source/Python/API/Threads
PythonGILLocker::PythonGILLocker()
    : state(PyGILState_UNLOCKED)
{
    // Take the Natron GIL https://github.com/NatronGitHub/Natron/commit/46d9d616dfebfbb931a79776734e2fa17202f7cb
    if (appPTR) {
        appPTR->takeNatronGIL();
    }

    // Also take the Python GIL, since not doing so seems to crash Natron during recursive Natron->Python->Natron->Python calls, see https://github.com/NatronGitHub/Natron/issues/379
    // Follow https://web.archive.org/web/20150918224620/http://wiki.blender.org/index.php/Dev:2.4/Source/Python/API/Threads
    // Take the GIL for this thread
    state = PyGILState_Ensure();
    assert(PyThreadState_Get());
#if !defined(NDEBUG) && PY_VERSION_HEX >= 0x030400F0
    assert(PyGILState_Check()); // Not available prior to Python 3.4
#endif
}

PythonGILLocker::~PythonGILLocker()
{
    // Release the Natron GIL https://github.com/NatronGitHub/Natron/commit/46d9d616dfebfbb931a79776734e2fa17202f7cb
    if (appPTR) {
        appPTR->releaseNatronGIL();
    }

    // We took the Python GIL too, so realease it here.
    // Follow https://web.archive.org/web/20150918224620/http://wiki.blender.org/index.php/Dev:2.4/Source/Python/API/Threads
#if !defined(NDEBUG) && PY_VERSION_HEX >= 0x030400F0
    assert(PyGILState_Check());  // Not available prior to Python 3.4
#endif
    // Release the GIL, no thread will own it afterwards.
    PyGILState_Release(state);
}

static bool
getGroupInfosInternal(const std::string& pythonModule,
                      std::string* pluginID,
                      std::string* pluginLabel,
                      std::string* iconFilePath,
                      std::string* grouping,
                      std::string* description,
                      std::string* pythonScriptDirPath,
                      bool* isToolset,
                      unsigned int* version)
{
#ifdef NATRON_RUN_WITHOUT_PYTHON

    return false;
#endif
    PythonGILLocker pgl;
    static const QString script = QString::fromUtf8("import sys\n"
                                                    "import os.path\n"
                                                    "import %1\n"
                                                    "ret = True\n"
                                                    "if not hasattr(%1,\"createInstance\") or not hasattr(%1.createInstance,\"__call__\"):\n"
                                                    "    ret = False\n"
                                                    "if not hasattr(%1,\"getLabel\") or not hasattr(%1.getLabel,\"__call__\"):\n"
                                                    "    ret = False\n"
                                                    "templateLabel=\"\"\n"
                                                    "if ret == True:\n"
                                                    "    templateLabel = %1.getLabel()\n"
                                                    "pluginID = templateLabel\n"
                                                    "version = 1\n"
                                                    "isToolset = False\n"
                                                    "pythonScriptAbsFilePath = os.path.dirname(%1.__file__)\n"
                                                    "if hasattr(%1,\"getVersion\") and hasattr(%1.getVersion,\"__call__\"):\n"
                                                    "    version = %1.getVersion()\n"
                                                    "if hasattr(%1,\"getIsToolset\") and hasattr(%1.getIsToolset,\"__call__\"):\n"
                                                    "    isToolset = %1.getIsToolset()\n"
                                                    "description=\"\"\n"
                                                    "if hasattr(%1,\"getPluginDescription\") and hasattr(%1.getPluginDescription,\"__call__\"):\n"
                                                    "    description = %1.getPluginDescription()\n"
                                                    "elif hasattr(%1,\"getDescription\") and hasattr(%1.getDescription,\"__call__\"):\n" // Check old function name for compat
                                                    "    description = %1.getDescription()\n"
                                                    "if hasattr(%1,\"getPluginID\") and hasattr(%1.getPluginID,\"__call__\"):\n"
                                                    "    pluginID = %1.getPluginID()\n"
                                                    "if ret == True and hasattr(%1,\"getIconPath\") and hasattr(%1.getIconPath,\"__call__\"):\n"
                                                    "    global templateIcon\n"
                                                    "    templateIcon = %1.getIconPath()\n"
                                                    "if ret == True and hasattr(%1,\"getGrouping\") and hasattr(%1.getGrouping,\"__call__\"):\n"
                                                    "    global templateGrouping\n"
                                                    "    templateGrouping =  %1.getGrouping()\n");
    std::string toRun = script.arg( QString::fromUtf8( pythonModule.c_str() ) ).toStdString();
    std::string err;
    if ( !NATRON_PYTHON_NAMESPACE::interpretPythonScript(toRun, &err, 0) ) {
        QString logStr = QCoreApplication::translate("AppManager", "Was not recognized as a PyPlug: %1").arg( QString::fromUtf8( err.c_str() ) );
        appPTR->writeToErrorLog_mt_safe(QString::fromUtf8(pythonModule.c_str()), QDateTime::currentDateTime(), logStr);

        return false;
    }

    PyObject* mainModule = NATRON_PYTHON_NAMESPACE::getMainModule();
    PyObject* retObj = PyObject_GetAttrString(mainModule, "ret"); //new ref
    assert(retObj);
    if (PyObject_IsTrue(retObj) == 0) {
        Py_XDECREF(retObj);

        return false;
    }
    Py_XDECREF(retObj);

    std::string deleteScript("del ret\n"
                             "del templateLabel\n");

    PyObject* pythonScriptFilePathObj = 0;
    pythonScriptFilePathObj = PyObject_GetAttrString(mainModule, "pythonScriptAbsFilePath"); //new ref

    PyObject* labelObj = 0;
    labelObj = PyObject_GetAttrString(mainModule, "templateLabel"); //new ref

    PyObject* idObj = 0;
    idObj = PyObject_GetAttrString(mainModule, "pluginID"); //new ref

    PyObject* iconObj = 0;
    if ( PyObject_HasAttrString(mainModule, "templateIcon") ) {
        iconObj = PyObject_GetAttrString(mainModule, "templateIcon"); //new ref
    }
    PyObject* iconGrouping = 0;
    if ( PyObject_HasAttrString(mainModule, "templateGrouping") ) {
        iconGrouping = PyObject_GetAttrString(mainModule, "templateGrouping"); //new ref
    }

    PyObject* versionObj = 0;
    if ( PyObject_HasAttrString(mainModule, "version") ) {
        versionObj = PyObject_GetAttrString(mainModule, "version"); //new ref
    }

    PyObject* isToolsetObj = 0;
    if ( PyObject_HasAttrString(mainModule, "isToolset") ) {
        isToolsetObj = PyObject_GetAttrString(mainModule, "isToolset"); //new ref
    }

    PyObject* pluginDescriptionObj = 0;
    if ( PyObject_HasAttrString(mainModule, "description") ) {
        pluginDescriptionObj = PyObject_GetAttrString(mainModule, "description"); //new ref
    }

    assert(labelObj && pythonScriptFilePathObj);


    QString modulePath;
    {
        std::string modulePYCAbsoluteFilePath = NATRON_PYTHON_NAMESPACE::PyStringToStdString(pythonScriptFilePathObj);
#ifdef IS_PYTHON_2
        modulePath = QString::fromUtf8(modulePYCAbsoluteFilePath.c_str());
#else
        Py_XDECREF(pythonScriptFilePathObj);
        modulePath = QString::fromUtf8(modulePYCAbsoluteFilePath.c_str());
#endif
    }

    *pythonScriptDirPath = modulePath.toStdString();

    StrUtils::ensureLastPathSeparator(modulePath);

    *pluginLabel = NATRON_PYTHON_NAMESPACE::PyStringToStdString(labelObj);
    Py_XDECREF(labelObj);
    
    if (idObj) {
        *pluginID = NATRON_PYTHON_NAMESPACE::PyStringToStdString(idObj);
        deleteScript.append("del pluginID\n");
        Py_XDECREF(idObj);
    }

    if (iconObj) {
        *iconFilePath = NATRON_PYTHON_NAMESPACE::PyStringToStdString(iconObj);
        deleteScript.append("del templateIcon\n");
        Py_XDECREF(iconObj);
    }
    if (iconGrouping) {
        *grouping = NATRON_PYTHON_NAMESPACE::PyStringToStdString(iconGrouping);
        deleteScript.append("del templateGrouping\n");
        Py_XDECREF(iconGrouping);
    }

    if (versionObj) {
        *version = (unsigned int)PyLong_AsLong(versionObj);
        deleteScript.append("del version\n");
        Py_XDECREF(versionObj);
    }

    if ( isToolsetObj && PyBool_Check(isToolsetObj) ) {
        *isToolset = (isToolsetObj == Py_True) ? true : false;
        deleteScript.append("del isToolset\n");
        Py_XDECREF(isToolsetObj);
    }


    if (pluginDescriptionObj) {
        *description = NATRON_PYTHON_NAMESPACE::PyStringToStdString(pluginDescriptionObj);
        deleteScript.append("del description\n");
        Py_XDECREF(pluginDescriptionObj);
    }

    if ( grouping->empty() ) {
        *grouping = PLUGIN_GROUP_OTHER;
    }


    bool ok = NATRON_PYTHON_NAMESPACE::interpretPythonScript(deleteScript, &err, NULL);
    assert(ok);
    if (!ok) {
        throw std::runtime_error("getGroupInfos(): interpretPythonScript(" + deleteScript + " failed!");
    }

    return true;
} // getGroupInfosInternal


bool
NATRON_PYTHON_NAMESPACE::getGroupInfos(const std::string& pythonModule,
                                       std::string* pluginID,
                                       std::string* pluginLabel,
                                       std::string* iconFilePath,
                                       std::string* grouping,
                                       std::string* description,
                                       std::string* pythonScriptDirPath,
                                       bool* isToolset,
                                       unsigned int* version)
{
#ifdef NATRON_RUN_WITHOUT_PYTHON

    return false;
#endif
    return getGroupInfosInternal(pythonModule, pluginID, pluginLabel, iconFilePath, grouping, description, pythonScriptDirPath, isToolset, version);
}

void
NATRON_PYTHON_NAMESPACE::getFunctionArguments(const std::string& pyFunc,
                                              std::string* error,
                                              std::vector<std::string>* args)
{
#ifdef NATRON_RUN_WITHOUT_PYTHON

    return;
#endif
    std::stringstream ss;
    ss << "import inspect\n";
    ss << "args_spec = inspect.getargspec(" << pyFunc << ")\n";
    std::string script = ss.str();
    std::string output;
    bool ok = NATRON_PYTHON_NAMESPACE::interpretPythonScript(script, error, &output);
    if (!ok) {
        throw std::runtime_error("NATRON_PYTHON_NAMESPACE::getFunctionArguments(): interpretPythonScript(" + script + " failed!");
    }
    PyObject* mainModule = NATRON_PYTHON_NAMESPACE::getMainModule();
    PyObject* args_specObj = 0;
    if ( PyObject_HasAttrString(mainModule, "args_spec") ) {
        args_specObj = PyObject_GetAttrString(mainModule, "args_spec");
    }
    assert(args_specObj);
    PyObject* argListObj = 0;

    if (args_specObj) {
        argListObj = PyTuple_GetItem(args_specObj, 0);
        assert(argListObj);
        if (argListObj) {
            // size = PyObject_Size(argListObj)
            assert( PyList_Check(argListObj) );
            Py_ssize_t size = PyList_Size(argListObj);
            for (Py_ssize_t i = 0; i < size; ++i) {
                PyObject* itemObj = PyList_GetItem(argListObj, i);
                assert(itemObj);
                if (itemObj) {
                    std::string itemName = PyStringToStdString(itemObj);
                    assert( !itemName.empty() );
                    if ( !itemName.empty() ) {
                        args->push_back(itemName);
                    }
                }
            }
            if ( (PyTuple_GetItem(args_specObj, 1) != Py_None) || (PyTuple_GetItem(args_specObj, 2) != Py_None) ) {
                error->append("Function contains variadic arguments which is unsupported.");

                return;
            }
        }
    }
}

/**
 * @brief Given a fullyQualifiedName, e.g: app1.Group1.Blur1
 * this function returns the PyObject attribute of Blur1 if it is defined, or Group1 otherwise
 * If app1 or Group1 does not exist at this point, this is a failure.
 **/
PyObject*
NATRON_PYTHON_NAMESPACE::getAttrRecursive(const std::string& fullyQualifiedName,
                                          PyObject* parentObj,
                                          bool* isDefined)
{
#ifdef NATRON_RUN_WITHOUT_PYTHON

    return 0;
#endif
    std::size_t foundDot = fullyQualifiedName.find(".");
    std::string attrName = foundDot == std::string::npos ? fullyQualifiedName : fullyQualifiedName.substr(0, foundDot);
    PyObject* obj = 0;
    if ( PyObject_HasAttrString( parentObj, attrName.c_str() ) ) {
        obj = PyObject_GetAttrString( parentObj, attrName.c_str() );
    }

    ///We either found the parent object or we are on the last object in which case we return the parent
    if (!obj) {
        //assert(fullyQualifiedName.find(".") == std::string::npos);
        *isDefined = false;

        return parentObj;
    } else {
        std::string recurseName;
        if (foundDot != std::string::npos) {
            recurseName = fullyQualifiedName;
            recurseName.erase(0, foundDot + 1);
        }
        if ( !recurseName.empty() ) {
            return NATRON_PYTHON_NAMESPACE::getAttrRecursive(recurseName, obj, isDefined);
        } else {
            *isDefined = true;

            return obj;
        }
    }
}

NATRON_NAMESPACE_ANONYMOUS_ENTER
static std::string getPythonStdStream(const std::string& streamName)
{

    PyObject* mainModule = NATRON_PYTHON_NAMESPACE::getMainModule();
    PyObject *catcher = 0;

    if ( PyObject_HasAttrString(mainModule, streamName.c_str()) ) {
        catcher = PyObject_GetAttrString(mainModule, streamName.c_str());
    }

    std::string ret;
    if (catcher) {
        PyObject* valueObj = PyObject_GetAttrString(catcher, "value"); //get the  stderr from our catchErr object, new ref
        assert(valueObj);

        ret = NATRON_PYTHON_NAMESPACE::PyStringToStdString(valueObj);
        PyObject* unicode = PyUnicode_FromString("");
        PyObject_SetAttrString(catcher, "value", unicode);
        Py_DECREF(valueObj);
        Py_DECREF(catcher);
    }
    return ret;
} // getPythonStdStream

static void clearPythonStdStream(const std::string& streamName)
{
    PyObject* mainModule = NATRON_PYTHON_NAMESPACE::getMainModule();

    PyObject *catcher = 0;

    if ( PyObject_HasAttrString(mainModule, streamName.c_str()) ) {
        catcher = PyObject_GetAttrString(mainModule, streamName.c_str());
    }

    if (catcher) {
        PyObject* unicode = PyUnicode_FromString("");
        PyObject_SetAttrString(catcher, "value", unicode);
        Py_DECREF(catcher);
    }
} // clearPythonStdStream


NATRON_NAMESPACE_ANONYMOUS_EXIT

std::string
NATRON_PYTHON_NAMESPACE::getPythonStdOut()
{
    return getPythonStdStream("catchOut");
}

std::string
NATRON_PYTHON_NAMESPACE::getPythonStdErr()
{
    PyErr_Print();
    return getPythonStdStream("catchErr");
}

void
NATRON_PYTHON_NAMESPACE::clearPythonStdOut()
{
   clearPythonStdStream("catchOut");
} // clearPythonStdOut

void
NATRON_PYTHON_NAMESPACE::clearPythonStdErr()
{

    PyErr_Clear();
    clearPythonStdStream("catchErr");
} // clearPythonStdOut


NATRON_NAMESPACE_EXIT

NATRON_NAMESPACE_USING
#include "moc_AppManager.cpp"<|MERGE_RESOLUTION|>--- conflicted
+++ resolved
@@ -920,7 +920,7 @@
     // Set the locale AGAIN, because Qt resets it in the QCoreApplication constructor and in Py_InitializeEx
     // see http://doc.qt.io/qt-4.8/qcoreapplication.html#locale-settings
     setApplicationLocale();
-    
+
     Log::instance(); //< enable logging
     bool mustSetSignalsHandlers = true;
 #ifdef NATRON_USE_BREAKPAD
@@ -952,7 +952,7 @@
 # endif
 
     // Settings: we must load these and set the custom settings (using python) ASAP, before creating the OFX Plugin Cache
-    
+
     _imp->_settings = Settings::create();
     _imp->_settings->initializeKnobsPublic();
 
@@ -965,7 +965,7 @@
         settingsLoadType = Settings::eLoadSettingsTypeKnobs;
     }
     _imp->_settings->loadSettingsFromFile(settingsLoadType);
-    
+
 
     if (cl.isCacheClearRequestedOnLaunch()) {
         // Clear the cache before attempting to load any data.
@@ -1430,7 +1430,7 @@
 
     _imp->generalPurposeCache->clear();
     _imp->tileCache->clear();
-    
+
     ///for each app instance clear all its nodes cache
     for (AppInstanceVec::iterator it = copy.begin(); it != copy.end(); ++it) {
         (*it)->clearOpenFXPluginsCaches();
@@ -2046,7 +2046,7 @@
                     if (dimVec.size() > 1) {
                         pyPlugVersionMinor = dimVec[1]._value.isInt;
                     }
-                    
+
                 }
             }
 
@@ -2087,8 +2087,8 @@
                 p->setProperty<ImageBitDepthEnum>(kNatronPluginPropOutputSupportedBitDepths, eImageBitDepthFloat, 0);
                 p->setProperty<std::bitset<4> >(kNatronPluginPropOutputSupportedComponents, std::bitset<4>(std::string("1111")));
                 registerPlugin(p);
-                
-                
+
+
             }
         }
     }
@@ -2483,7 +2483,7 @@
                             bool caseSensitivePluginSearch) const
 {
     Q_UNUSED(minorVersion);
-    
+
     PluginsMap::const_iterator foundID = _imp->_plugins.find( pluginId.toStdString() );
     if ( !caseSensitivePluginSearch && foundID == _imp->_plugins.end() ) {
         foundID = _imp->_plugins.end();
@@ -2576,7 +2576,7 @@
     if (retNode) {
         return retNode;
     }
-    
+
     // If the node could not be created, make a Stub node
     {
         CreateNodeArgsPtr args(CreateNodeArgs::create(PLUGINID_NATRON_STUB, group));
@@ -2587,7 +2587,7 @@
         } catch (...) {
             return retNode;
         }
-        
+
         args->addParamDefaultValue<std::string>(kStubNodeParamSerialization, ss.str());
         args->setProperty<bool>(kCreateNodeArgsPropSilent, true); // also load deprecated plugins
         args->setProperty<bool>(kCreateNodeArgsPropAddUndoRedoCommand, false);
@@ -2642,7 +2642,7 @@
             }
             totalBytes += it->second.nBytes;
             totalNEntries += it->second.nEntries;
-            
+
             reportStr += QString::fromUtf8(it->first.c_str());
             reportStr += QLatin1String("--> ");
             if (it->second.nBytes > 0) {
@@ -3129,24 +3129,6 @@
     _imp->mainModule = NATRON_PYTHON_NAMESPACE::initializePython2(_imp->commandLineArgsUtf8);
 #endif
 
-<<<<<<< HEAD
-=======
-    _imp->mainModule = PyImport_ImportModule("__main__"); //create main module , new ref
-
-    //See http://wiki.blender.org/index.php/Dev:2.4/Source/Python/API/Threads
-    //Python releases the GIL every 100 virtual Python instructions, we do not want that to happen in the middle of an expression.
-    //_PyEval_SetSwitchInterval(LONG_MAX);
-
-    //See answer for http://stackoverflow.com/questions/15470367/pyeval-initthreads-in-python-3-how-when-to-call-it-the-saga-continues-ad-naus
-    PyEval_InitThreads();
-
-    // Follow https://web.archive.org/web/20150918224620/http://wiki.blender.org/index.php/Dev:2.4/Source/Python/API/Threads
-    ///All calls to the Python API should call PythonGILLocker beforehand.
-    // Disabled because it seems to crash Natron at launch.
-    //_imp->mainThreadState = PyGILState_GetThisThreadState();
-    //PyEval_ReleaseThread(_imp->mainThreadState);
-
->>>>>>> bc51e5e5
     std::string err;
     // Import NatronEngine
     std::string modulename = NATRON_ENGINE_PYTHON_MODULE_NAME;
@@ -3845,26 +3827,15 @@
     }
 
 
-<<<<<<< HEAD
     if (error && !error->empty()) {
         std::stringstream ss;
         ss << "While executing script:" << std::endl;
-=======
-        return status == 0;
-    } else {
-        if (ex) {
-            PyErr_Print();
->>>>>>> bc51e5e5
 
         if (script.size() > 500) {
             std::string truncScript = script.substr(0,500);
             ss << truncScript << "...";
         } else {
-<<<<<<< HEAD
             ss << script;
-=======
-            return status == 0;
->>>>>>> bc51e5e5
         }
         ss << std::endl;
         ss << "Python error:" << std::endl;
@@ -4099,7 +4070,7 @@
 
     *pluginLabel = NATRON_PYTHON_NAMESPACE::PyStringToStdString(labelObj);
     Py_XDECREF(labelObj);
-    
+
     if (idObj) {
         *pluginID = NATRON_PYTHON_NAMESPACE::PyStringToStdString(idObj);
         deleteScript.append("del pluginID\n");
