--- conflicted
+++ resolved
@@ -234,37 +234,12 @@
     static ImageFieldExtractionEnum ofxFieldExtractionToNatronFieldExtraction(const std::string& field);
     static const std::string& natronFieldExtractionToOfxFieldExtraction(ImageFieldExtractionEnum field);
 
-    typedef boost::shared_ptr<RenderActionData> RenderActionDataPtr;
-
     //These are per-clip thread-local data
     struct ClipTLSData
     {
-<<<<<<< HEAD
 
         // Used to implement suite functions that return strings
         // to ensure that the string lives as long as the action runs
-=======
-        //////////////////////////////////////////////////////////////
-        //////////////////////////////////////////////////////////////
-        ///////These data are valid only throughout a recursive action
-
-        //View may be involved in a recursive action
-        std::list<ViewIdx> view;
-        //mipmaplevel may be involved in a recursive action
-        std::list<unsigned int> mipMapLevel;
-
-        //////////////////////////////////////////////////////////////
-        //////////////////////////////////////////////////////////////
-        /// Valid only throughought a render action
-        std::list<RenderActionDataPtr> renderData;
-        //////////////////////////////////////////////////////////////
-        //////////////////////////////////////////////////////////////
-
-
-        //////////////////////////////////////////////////////////////
-        //////////////////////////////////////////////////////////////
-        //The following data are always valid and do not necessitate a valid flag
->>>>>>> cfea4528
         std::vector<std::string> componentsPresent;
         std::string unmappedComponents;
         std::string components;
@@ -275,23 +250,6 @@
             , components()
         {
         }
-<<<<<<< HEAD
-=======
-
-        ClipTLSData(const ClipTLSData& other)
-            : view(other.view)
-            , mipMapLevel(other.mipMapLevel)
-            , renderData()
-            , componentsPresent(other.componentsPresent)
-            , unmappedComponents(other.unmappedComponents)
-        {
-            for (std::list<RenderActionDataPtr>::const_iterator it = other.renderData.begin();
-                 it != other.renderData.end(); ++it) {
-                RenderActionDataPtr d = boost::make_shared<RenderActionData>(**it);
-                renderData.push_back(d);
-            }
-        }
->>>>>>> cfea4528
     };
 
     typedef boost::shared_ptr<ClipTLSData> ClipDataTLSPtr;
@@ -337,7 +295,6 @@
 class OfxImageCommon
 {
 public:
-<<<<<<< HEAD
     explicit OfxImageCommon(const EffectInstancePtr& outputClipEffect,
                             int inputNb,
                             OFX::Host::ImageEffect::ImageBase* ofxImageBase,
@@ -348,14 +305,6 @@
                             U64 nodeFrameViewHash,
                             const RectI& renderWindow,
                             const Distortion2DStackPtr& distortion,
-=======
-    explicit OfxImageCommon(OFX::Host::ImageEffect::ImageBase* ofxImageBase,
-                            const OfxClipInstance::RenderActionDataPtr& renderData,
-                            const NATRON_NAMESPACE::ImagePtr& internalImage,
-                            bool isSrcImage,
-                            const RectI& renderWindow,
-                            const Transform::Matrix3x3Ptr& mat,
->>>>>>> cfea4528
                             const std::string& components,
                             int nComps,
                             double par);
@@ -375,7 +324,6 @@
       , public OfxImageCommon
 {
 public:
-<<<<<<< HEAD
     explicit OfxImage(const EffectInstancePtr& outputClipEffect,
                       int inputNb,
                       const ImagePtr& internalImage,
@@ -387,15 +335,6 @@
                       const Distortion2DStackPtr& distortion,
                       const std::string& components,
                       int nComps,
-=======
-    explicit OfxImage( const OfxClipInstance::RenderActionDataPtr& renderData,
-                       const NATRON_NAMESPACE::ImagePtr& internalImage,
-                       bool isSrcImage,
-                       const RectI& renderWindow,
-                       const Transform::Matrix3x3Ptr& mat,
-                       const std::string& components,
-                       int nComps,
->>>>>>> cfea4528
                       double par)
         : OFX::Host::ImageEffect::Image()
         , OfxImageCommon(outputClipEffect, inputNb, this, internalImage, rod,  premult, fielding, nodeFrameViewHash, renderWindow, distortion, components, nComps, par)
@@ -408,7 +347,6 @@
       , public OfxImageCommon
 {
 public:
-<<<<<<< HEAD
     explicit OfxTexture(const EffectInstancePtr& outputClipEffect,
                         int inputNb,
                         const ImagePtr& internalImage,
@@ -420,15 +358,6 @@
                         const Distortion2DStackPtr& distortion,
                         const std::string& components,
                         int nComps,
-=======
-    explicit OfxTexture( const OfxClipInstance::RenderActionDataPtr& renderData,
-                         const NATRON_NAMESPACE::ImagePtr& internalImage,
-                         bool isSrcImage,
-                         const RectI& renderWindow,
-                         const Transform::Matrix3x3Ptr& mat,
-                         const std::string& components,
-                         int nComps,
->>>>>>> cfea4528
                         double par)
         : OFX::Host::ImageEffect::Texture()
         , OfxImageCommon(outputClipEffect, inputNb, this, internalImage, rod, premult, fielding, nodeFrameViewHash, renderWindow, distortion, components, nComps, par)
