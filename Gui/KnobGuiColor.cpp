--- conflicted
+++ resolved
@@ -84,1097 +84,6 @@
 
 NATRON_NAMESPACE_ENTER;
 
-<<<<<<< HEAD
-=======
-//=============================RGBA_KNOB_GUI===================================
-
-KnobGuiColor::KnobGuiColor(KnobPtr knob,
-                           DockablePanel *container)
-    : KnobGui(knob, container)
-    , mainContainer(NULL)
-    , mainLayout(NULL)
-    , boxContainers(NULL)
-    , boxLayout(NULL)
-    , colorContainer(NULL)
-    , colorLayout(NULL)
-    , _rLabel(NULL)
-    , _gLabel(NULL)
-    , _bLabel(NULL)
-    , _aLabel(NULL)
-    , _rBox(NULL)
-    , _gBox(NULL)
-    , _bBox(NULL)
-    , _aBox(NULL)
-    , _colorLabel(NULL)
-    , _colorDialogButton(NULL)
-    , _dimensionSwitchButton(NULL)
-    , _slider(NULL)
-    , _dimension( knob->getDimension() )
-    , _lastColor(_dimension)
-{
-    boost::shared_ptr<KnobColor> ck = boost::dynamic_pointer_cast<KnobColor>(knob);
-
-    assert(ck);
-#ifdef SPINBOX_TAKE_PLUGIN_RANGE_INTO_ACCOUNT
-    boost::shared_ptr<KnobSignalSlotHandler> handler = _knob->getSignalSlotHandler();
-    if (handler) {
-        QObject::connect( handler.get(), SIGNAL(minMaxChanged(double,double,int)), this, SLOT(onMinMaxChanged(double,double,int)) );
-        QObject::connect( handler.get(), SIGNAL(displayMinMaxChanged(double,double,int)), this, SLOT(onDisplayMinMaxChanged(double,double,int)) );
-    }
-#endif
-    QObject::connect( this, SIGNAL(dimensionSwitchToggled(bool)), ck.get(), SLOT(onDimensionSwitchToggled(bool)) );
-    QObject::connect( ck.get(), SIGNAL(mustActivateAllDimensions()), this, SLOT(onMustShowAllDimension()) );
-    QObject::connect( ck.get(), SIGNAL(pickingEnabled(bool)), this, SLOT(setPickingEnabled(bool)) );
-    _knob = ck;
-}
-
-KnobGuiColor::~KnobGuiColor()
-{
-}
-
-void
-KnobGuiColor::removeSpecificGui()
-{
-    delete mainContainer;
-}
-
-void
-KnobGuiColor::createWidget(QHBoxLayout* layout)
-{
-    layout->parentWidget()->setSizePolicy(QSizePolicy::Preferred, QSizePolicy::Fixed);
-    mainContainer = new QWidget( layout->parentWidget() );
-    mainLayout = new QHBoxLayout(mainContainer);
-    mainLayout->setContentsMargins(0, 0, 0, 0);
-
-    boxContainers = new QWidget(mainContainer);
-    boxContainers->setSizePolicy(QSizePolicy::Fixed, QSizePolicy::Fixed);
-    boxLayout = new QHBoxLayout(boxContainers);
-    boxLayout->setContentsMargins(0, 0, 0, 0);
-    boxLayout->setSpacing(1);
-
-#ifdef SPINBOX_TAKE_PLUGIN_RANGE_INTO_ACCOUNT
-    const std::vector<double> & minimums = _knob->getMinimums();
-    const std::vector<double> & maximums = _knob->getMaximums();
-#endif
-    KnobGuiPtr thisShared = shared_from_this();
-
-    _rBox = new KnobSpinBox(boxContainers, SpinBox::eSpinBoxTypeDouble, thisShared, 0);
-    {
-        NumericKnobValidator* validator = new NumericKnobValidator(_rBox, thisShared);
-        _rBox->setValidator(validator);
-    }
-
-    QObject::connect( _rBox, SIGNAL(valueChanged(double)), this, SLOT(onSpinBoxValueChanged()) );
-
-    if (_dimension >= 3) {
-        _gBox = new KnobSpinBox(boxContainers, SpinBox::eSpinBoxTypeDouble, thisShared, 1);
-        QObject::connect( _gBox, SIGNAL(valueChanged(double)), this, SLOT(onSpinBoxValueChanged()) );
-        {
-            NumericKnobValidator* validator = new NumericKnobValidator(_gBox, thisShared);
-            _gBox->setValidator(validator);
-        }
-
-        _bBox = new KnobSpinBox(boxContainers, SpinBox::eSpinBoxTypeDouble, thisShared, 2);
-        QObject::connect( _bBox, SIGNAL(valueChanged(double)), this, SLOT(onSpinBoxValueChanged()) );
-
-        {
-            NumericKnobValidator* validator = new NumericKnobValidator(_bBox, thisShared);
-            _bBox->setValidator(validator);
-        }
-    }
-    if (_dimension >= 4) {
-        _aBox = new KnobSpinBox(boxContainers, SpinBox::eSpinBoxTypeDouble, thisShared, 3);
-        QObject::connect( _aBox, SIGNAL(valueChanged(double)), this, SLOT(onSpinBoxValueChanged()) );
-        {
-            NumericKnobValidator* validator = new NumericKnobValidator(_aBox, thisShared);
-            _aBox->setValidator(validator);
-        }
-    }
-
-#ifdef SPINBOX_TAKE_PLUGIN_RANGE_INTO_ACCOUNT
-    _rBox->setMaximum(maximums[0]);
-    _rBox->setMinimum(minimums[0]);
-#endif
-
-    _rBox->decimals(6);
-    _rBox->setIncrement(0.001);
-
-    ///set the copy/link actions in the right click menu
-    enableRightClickMenu(_rBox, 0);
-
-    if ( hasToolTip() ) {
-        _rBox->setToolTip( toolTip() );
-    }
-
-    //QFont font(appFont,appFontSize);
-    boost::shared_ptr<KnobColor> knob = _knob.lock();
-    std::string dimLabel = knob->getDimensionName(0);
-    /*if (!dimLabel.empty()) {
-        dimLabel.append(":");
-       }*/
-    _rLabel = new Label(QString::fromUtf8( dimLabel.c_str() ).toLower(), boxContainers);
-    //_rLabel->setFont(font);
-    if ( hasToolTip() ) {
-        _rLabel->setToolTip( toolTip() );
-    }
-    boxLayout->addWidget(_rLabel);
-    boxLayout->addWidget(_rBox);
-
-    if (_dimension >= 3) {
-#ifdef SPINBOX_TAKE_PLUGIN_RANGE_INTO_ACCOUNT
-        _gBox->setMaximum(maximums[1]);
-        _gBox->setMinimum(minimums[1]);
-#endif
-
-        _gBox->decimals(6);
-        _gBox->setIncrement(0.001);
-
-        ///set the copy/link actions in the right click menu
-        enableRightClickMenu(_gBox, 1);
-
-        if ( hasToolTip() ) {
-            _gBox->setToolTip( toolTip() );
-        }
-
-        dimLabel = knob->getDimensionName(1);
-        /*if (!dimLabel.empty()) {
-            dimLabel.append(":");
-           }*/
-
-        _gLabel = new Label(QString::fromUtf8( dimLabel.c_str() ).toLower(), boxContainers);
-        //_gLabel->setFont(font);
-        if ( hasToolTip() ) {
-            _gLabel->setToolTip( toolTip() );
-        }
-        boxLayout->addWidget(_gLabel);
-        boxLayout->addWidget(_gBox);
-
-#ifdef SPINBOX_TAKE_PLUGIN_RANGE_INTO_ACCOUNT
-        _bBox->setMaximum(maximums[2]);
-        _bBox->setMinimum(minimums[2]);
-#endif
-
-        _bBox->decimals(6);
-        _bBox->setIncrement(0.001);
-
-        ///set the copy/link actions in the right click menu
-        enableRightClickMenu(_bBox, 2);
-
-
-        if ( hasToolTip() ) {
-            _bBox->setToolTip( toolTip() );
-        }
-
-        dimLabel = knob->getDimensionName(2);
-        /*if (!dimLabel.empty()) {
-            dimLabel.append(":");
-           }*/
-
-        _bLabel = new Label(QString::fromUtf8( dimLabel.c_str() ).toLower(), boxContainers);
-        //_bLabel->setFont(font);
-        if ( hasToolTip() ) {
-            _bLabel->setToolTip( toolTip() );
-        }
-        boxLayout->addWidget(_bLabel);
-        boxLayout->addWidget(_bBox);
-    } //       if (_dimension >= 3) {
-
-    if (_dimension >= 4) {
-#ifdef SPINBOX_TAKE_PLUGIN_RANGE_INTO_ACCOUNT
-        _aBox->setMaximum(maximums[3]);
-        _aBox->setMinimum(minimums[3]);
-#endif
-
-        _aBox->decimals(6);
-        _aBox->setIncrement(0.001);
-
-        ///set the copy/link actions in the right click menu
-        enableRightClickMenu(_aBox, 3);
-
-
-        if ( hasToolTip() ) {
-            _aBox->setToolTip( toolTip() );
-        }
-
-        dimLabel = knob->getDimensionName(3);
-        /*if (!dimLabel.empty()) {
-            dimLabel.append(":");
-           }*/
-
-        _aLabel = new Label(QString::fromUtf8( dimLabel.c_str() ).toLower(), boxContainers);
-        //_aLabel->setFont(font);
-        if ( hasToolTip() ) {
-            _aLabel->setToolTip( toolTip() );
-        }
-        boxLayout->addWidget(_aLabel);
-        boxLayout->addWidget(_aBox);
-    } // if (_dimension >= 4) {
-
-    const std::vector<double> & displayMinimums = knob->getDisplayMinimums();
-    const std::vector<double> & displayMaximums = knob->getDisplayMaximums();
-    double slidermin = *std::min_element( displayMinimums.begin(), displayMinimums.end() );
-    double slidermax = *std::max_element( displayMaximums.begin(), displayMaximums.end() );
-    if ( slidermin <= -std::numeric_limits<float>::max() ) {
-        slidermin = 0.;
-    }
-    if ( slidermax >= std::numeric_limits<float>::max() ) {
-        slidermax = 1.;
-    }
-    _slider = new ScaleSliderQWidget(slidermin, slidermax, knob->getValue(0), knob->getEvaluateOnChange(),
-                                     ScaleSliderQWidget::eDataTypeDouble, getGui(), eScaleTypeLinear, boxContainers);
-    _slider->setSizePolicy(QSizePolicy::Expanding, QSizePolicy::Fixed);
-    QObject::connect( _slider, SIGNAL(resetToDefaultRequested()), this, SLOT(onResetToDefaultRequested()) );
-    QObject::connect( _slider, SIGNAL(positionChanged(double)), this, SLOT(onSliderValueChanged(double)) );
-    QObject::connect( _slider, SIGNAL(editingFinished(bool)), this, SLOT(onSliderEditingFinished(bool)) );
-    _slider->hide();
-
-    colorContainer = new QWidget(mainContainer);
-    colorLayout = new QHBoxLayout(colorContainer);
-    colorContainer->setLayout(colorLayout);
-    colorLayout->setContentsMargins(0, 0, 0, 0);
-    colorLayout->setSpacing(0);
-
-    _colorLabel = new ColorPickerLabel(knob->isSimplified() ? NULL : this, colorContainer);
-    if ( !knob->isSimplified() ) {
-        _colorLabel->setToolTip( GuiUtils::convertFromPlainText(tr("To pick a color on a viewer, click this and then press control + left click on any viewer.\n"
-                                                                   "You can also pick the average color of a given rectangle by holding control + shift + left click\n. "
-                                                                   "To deselect the picker left click anywhere."
-                                                                   "Note that by default %1 converts to linear the color picked\n"
-                                                                   "because all the processing pipeline is linear, but you can turn this off in the\n"
-                                                                   "preferences panel.").arg( QString::fromUtf8(NATRON_APPLICATION_NAME) ), Qt::WhiteSpaceNormal) );
-    }
-
-    QSize medSize( TO_DPIX(NATRON_MEDIUM_BUTTON_SIZE), TO_DPIY(NATRON_MEDIUM_BUTTON_SIZE) );
-    QSize medIconSize( TO_DPIX(NATRON_MEDIUM_BUTTON_ICON_SIZE), TO_DPIY(NATRON_MEDIUM_BUTTON_ICON_SIZE) );
-
-    _colorLabel->setFixedSize(medSize);
-    QObject::connect( _colorLabel, SIGNAL(pickingEnabled(bool)), this, SLOT(onPickingEnabled(bool)) );
-    colorLayout->addWidget(_colorLabel);
-
-    if ( knob->isSimplified() ) {
-        colorLayout->addSpacing(5);
-    }
-
-    QPixmap buttonPix;
-
-
-    appPTR->getIcon(NATRON_PIXMAP_COLORWHEEL, NATRON_MEDIUM_BUTTON_ICON_SIZE, &buttonPix);
-    _colorDialogButton = new Button(QIcon(buttonPix), QString(), colorContainer);
-    _colorDialogButton->setFixedSize(medSize);
-    _colorDialogButton->setIconSize(medIconSize);
-    _colorDialogButton->setToolTip( GuiUtils::convertFromPlainText(tr("Open the color dialog."), Qt::WhiteSpaceNormal) );
-    _colorDialogButton->setFocusPolicy(Qt::NoFocus);
-    QObject::connect( _colorDialogButton, SIGNAL(clicked()), this, SLOT(showColorDialog()) );
-    colorLayout->addWidget(_colorDialogButton);
-
-    bool enableAllDimensions = false;
-
-    _dimensionSwitchButton = new Button(QIcon(), QString::number(_dimension), colorContainer);
-    _dimensionSwitchButton->setFixedSize(medSize);
-    _dimensionSwitchButton->setIconSize(medIconSize);
-    _dimensionSwitchButton->setToolTip( GuiUtils::convertFromPlainText(tr("Switch between a single value for all dimensions and multiple values."), Qt::WhiteSpaceNormal) );
-    _dimensionSwitchButton->setFocusPolicy(Qt::NoFocus);
-    _dimensionSwitchButton->setCheckable(true);
-
-    double firstDimensionValue = knob->getValue(0);
-    if (_dimension > 1) {
-        if (knob->getValue(1) != firstDimensionValue) {
-            enableAllDimensions = true;
-        }
-        if (knob->getValue(2) != firstDimensionValue) {
-            enableAllDimensions = true;
-        }
-    }
-    if (_dimension > 3) {
-        if (knob->getValue(3) != firstDimensionValue) {
-            enableAllDimensions = true;
-        }
-    }
-
-
-    _dimensionSwitchButton->setChecked(enableAllDimensions);
-    if (!enableAllDimensions) {
-        _rBox->setValue( knob->getValue(0) );
-    }
-    onDimensionSwitchClicked();
-    QObject::connect( _dimensionSwitchButton, SIGNAL(clicked()), this, SLOT(onDimensionSwitchClicked()) );
-
-    colorLayout->addWidget(_dimensionSwitchButton);
-
-    mainLayout->addWidget(boxContainers);
-    mainLayout->addWidget(_slider);
-
-    mainLayout->addWidget(colorContainer);
-
-    layout->addWidget(mainContainer);
-
-    if ( knob->isSimplified() ) {
-        boxContainers->hide();
-        _slider->hide();
-        _dimensionSwitchButton->hide();
-        enableRightClickMenu(_colorLabel, -1);
-    }
-} // createWidget
-
-void
-KnobGuiColor::onResetToDefaultRequested()
-{
-    KnobPtr knob = _knob.lock();
-    std::list<KnobPtr> knobsList;
-
-    knobsList.push_back(knob);
-    pushUndoCommand( new RestoreDefaultsCommand(false, knobsList, -1) );
-}
-
-void
-KnobGuiColor::onMustShowAllDimension()
-{
-    _dimensionSwitchButton->setChecked(true);
-    onDimensionSwitchClicked();
-}
-
-void
-KnobGuiColor::onSliderValueChanged(double v)
-{
-    assert( _knob.lock()->isEnabled(0) );
-    _rBox->setValue(v);
-    if (_dimension > 1) {
-        _gBox->setValue(v);
-        _bBox->setValue(v);
-        if (_dimension > 3) {
-            _aBox->setValue(v);
-        }
-    }
-    onColorChangedInternal();
-}
-
-void
-KnobGuiColor::onSliderEditingFinished(bool hasMovedOnce)
-{
-    assert( _knob.lock()->isEnabled(0) );
-    boost::shared_ptr<Settings> settings = appPTR->getCurrentSettings();
-    bool onEditingFinishedOnly = settings->getRenderOnEditingFinishedOnly();
-    bool autoProxyEnabled = settings->isAutoProxyEnabled();
-    if (onEditingFinishedOnly) {
-        double v = _slider->getPosition();
-        onSliderValueChanged(v);
-    } else if (autoProxyEnabled && hasMovedOnce) {
-        getGui()->renderAllViewers(true);
-    }
-}
-
-void
-KnobGuiColor::expandAllDimensions()
-{
-    ///show all the dimensions
-    _dimensionSwitchButton->setChecked(true);
-    _dimensionSwitchButton->setDown(true);
-    _slider->hide();
-    if (_dimension > 1) {
-        _rLabel->show();
-        QColor rColor, gColor, bColor, aColor;
-        rColor.setRgbF(0.851643, 0.196936, 0.196936);
-        gColor.setRgbF(0, 0.654707, 0);
-        bColor.setRgbF(0.345293, 0.345293, 1);
-        aColor.setRgbF(0.398979, 0.398979, 0.398979);
-        _rBox->setUseLineColor(true, rColor);
-        _gLabel->show();
-        _gBox->show();
-        _gBox->setUseLineColor(true, gColor);
-        _bLabel->show();
-        _bBox->show();
-        _bBox->setUseLineColor(true, bColor);
-        if (_dimension > 3) {
-            _aLabel->show();
-            _aBox->show();
-            _aBox->setUseLineColor(true, aColor);
-        }
-    }
-    Q_EMIT dimensionSwitchToggled(true);
-}
-
-void
-KnobGuiColor::foldAllDimensions()
-{
-    ///hide all the dimensions except red
-    _dimensionSwitchButton->setChecked(false);
-    _dimensionSwitchButton->setDown(false);
-    _slider->show();
-    if (_dimension > 1) {
-        _rLabel->hide();
-        _rBox->setUseLineColor(false, Qt::red);
-        _gLabel->hide();
-        _gBox->hide();
-        _bLabel->hide();
-        _bBox->hide();
-        if (_dimension > 3) {
-            _aLabel->hide();
-            _aBox->hide();
-        }
-    }
-    Q_EMIT dimensionSwitchToggled(false);
-}
-
-void
-KnobGuiColor::onDimensionSwitchClicked()
-{
-    boost::shared_ptr<KnobColor> knob = _knob.lock();
-
-    if ( knob->isSimplified() ) {
-        return;
-    }
-    if ( _dimensionSwitchButton->isChecked() ) {
-        expandAllDimensions();
-    } else {
-        foldAllDimensions();
-        if (_dimension > 1) {
-            double value( _rBox->value() );
-            if (_dimension == 3) {
-                knob->setValues(value, value, value, ViewSpec::all(), eValueChangedReasonNatronGuiEdited);
-            } else {
-                knob->setValues(value, value, value, value, ViewSpec::all(), eValueChangedReasonNatronGuiEdited);
-            }
-        }
-    }
-}
-
-void
-KnobGuiColor::onMinMaxChanged(double mini,
-                              double maxi,
-                              int index)
-{
-    assert(index < _dimension);
-    switch (index) {
-    case 0:
-        _rBox->setMinimum(mini);
-        _rBox->setMaximum(maxi);
-        break;
-    case 1:
-        _gBox->setMinimum(mini);
-        _gBox->setMaximum(maxi);
-        break;
-    case 2:
-        _bBox->setMinimum(mini);
-        _bBox->setMaximum(maxi);
-        break;
-    case 3:
-        _aBox->setMinimum(mini);
-        _aBox->setMaximum(maxi);
-        break;
-    }
-}
-
-void
-KnobGuiColor::onDisplayMinMaxChanged(double mini,
-                                     double maxi,
-                                     int index )
-{
-    assert(index < _dimension);
-    switch (index) {
-    case 0:
-        _rBox->setMinimum(mini);
-        _rBox->setMaximum(maxi);
-        break;
-    case 1:
-        _gBox->setMinimum(mini);
-        _gBox->setMaximum(maxi);
-        break;
-    case 2:
-        _bBox->setMinimum(mini);
-        _bBox->setMaximum(maxi);
-        break;
-    case 3:
-        _aBox->setMinimum(mini);
-        _aBox->setMaximum(maxi);
-        break;
-    }
-}
-
-bool
-KnobGuiColor::getAllDimensionsVisible() const
-{
-    return !_dimensionSwitchButton || _dimensionSwitchButton->isChecked();
-}
-
-int
-KnobGuiColor::getDimensionForSpinBox(const SpinBox* spinbox) const
-{
-    if (_rBox == spinbox) {
-        return 0;
-    }
-    if (_gBox == spinbox) {
-        return 1;
-    }
-    if (_bBox == spinbox) {
-        return 2;
-    }
-    if (_aBox == spinbox) {
-        return 3;
-    }
-
-    return -1;
-}
-
-void
-KnobGuiColor::setEnabled()
-{
-    boost::shared_ptr<KnobColor> knob = _knob.lock();
-    bool r = knob->isEnabled(0)  && !knob->isSlave(0);
-    bool enabled0 = r && knob->getExpression(0).empty();
-
-    //_rBox->setEnabled(r);
-    _rBox->setReadOnly_NoFocusRect(!r);
-    _rLabel->setEnabled(r);
-
-    _slider->setReadOnly(!enabled0);
-    _colorDialogButton->setEnabled(enabled0);
-
-    if (_dimension >= 3) {
-        bool g = knob->isEnabled(1) && !knob->isSlave(1);
-        bool b = knob->isEnabled(2) && !knob->isSlave(2);
-        //_gBox->setEnabled(g);
-        _gBox->setReadOnly_NoFocusRect(!g);
-        _gLabel->setEnabled(g);
-        //_bBox->setEnabled(b);
-        _bBox->setReadOnly_NoFocusRect(!b);
-        _bLabel->setEnabled(b);
-    }
-    if (_dimension >= 4) {
-        bool a = knob->isEnabled(3) && !knob->isSlave(3);
-        //_aBox->setEnabled(a);
-        _aBox->setReadOnly_NoFocusRect(!a);
-        _aLabel->setEnabled(a);
-    }
-    _colorLabel->setEnabledMode(enabled0);
-}
-
-void
-KnobGuiColor::updateGUI(int dimension)
-{
-    boost::shared_ptr<KnobColor> knob = _knob.lock();
-
-    if ( knob->isSimplified() ) {
-        double r = 0., g = 0., b = 0., a = 1.;
-        r = knob->getValue(0);
-        if (_dimension > 1) {
-            g = knob->getValue(1);
-            b = knob->getValue(2);
-            if (_dimension > 3) {
-                a = knob->getValue(3);
-            }
-        }
-        updateLabel(r, g, b, a);
-    } else {
-        const int knobDim = _dimension;
-        if ( (knobDim < 1) || (dimension >= knobDim) ) {
-            return;
-        }
-        assert(1 <= knobDim && knobDim <= 4);
-        assert( dimension == -1 || (0 <= dimension && dimension < knobDim) );
-        double values[4];
-        double refValue = 0.;
-        std::string expressions[4];
-        std::string refExpresion;
-        for (int i = 0; i < knobDim; ++i) {
-            values[i] = knob->getValue(i);
-            expressions[i] = knob->getExpression(i);
-        }
-        if (dimension == -1) {
-            refValue = values[0];
-            refExpresion = expressions[0];
-        } else {
-            refValue = values[dimension];
-            refExpresion = expressions[dimension];
-        }
-        bool allValuesNotEqual = false;
-        for (int i = 0; i < knobDim; ++i) {
-            if ( (values[i] != refValue) || (expressions[i] != refExpresion) ) {
-                allValuesNotEqual = true;
-            }
-        }
-        if (!knob->areAllDimensionsEnabled() && allValuesNotEqual) {
-            expandAllDimensions();
-        } else if (knob->areAllDimensionsEnabled() && !allValuesNotEqual) {
-            foldAllDimensions();
-        }
-
-        switch (dimension) {
-        case 0: {
-            assert(knobDim >= 1);
-            _rBox->setValue(values[0]);
-            _slider->seekScalePosition(values[0]);
-            if ( !knob->areAllDimensionsEnabled() ) {
-                _gBox->setValue(values[0]);
-                _bBox->setValue(values[0]);
-                if (_dimension >= 4) {
-                    _aBox->setValue(values[0]);
-                }
-            }
-            break;
-        }
-        case 1:
-            assert(knobDim >= 2);
-            _gBox->setValue(values[1]);
-            break;
-        case 2:
-            assert(knobDim >= 3);
-            _bBox->setValue(values[2]);
-            break;
-        case 3:
-            assert(knobDim >= 4);
-            _aBox->setValue(values[3]);
-            break;
-        case -1:
-            if ( !knob->areAllDimensionsEnabled() ) {
-                _rBox->setValue(values[0]);
-                _slider->seekScalePosition(values[0]);
-                if ( !knob->areAllDimensionsEnabled() ) {
-                    _gBox->setValue(values[0]);
-                    _bBox->setValue(values[0]);
-                    if (_dimension >= 4) {
-                        _aBox->setValue(values[0]);
-                    }
-                }
-            } else {
-                _rBox->setValue(values[0]);
-                if (knobDim > 1) {
-                    _gBox->setValue(values[1]);
-                    if (knobDim > 2) {
-                        _bBox->setValue(values[2]);
-                        if (knobDim > 3) {
-                            _aBox->setValue(values[3]);
-                        }
-                    }
-                }
-            }
-            break;
-        default:
-            throw std::logic_error("wrong dimension");
-        } // switch
-
-
-        double r = _rBox->value();
-        double g = r;
-        double b = r;
-        double a = 1.;
-
-        if (_dimension >= 3) {
-            g = _gBox->value();
-            b = _bBox->value();
-        }
-        if (_dimension >= 4) {
-            a = _aBox->value();
-        }
-        updateLabel(r, g, b, a);
-    }
-} // updateGUI
-
-void
-KnobGuiColor::reflectAnimationLevel(int dimension,
-                                    AnimationLevelEnum level)
-{
-    if ( _knob.lock()->isSimplified() ) {
-        return;
-    }
-    switch (level) {
-    case eAnimationLevelNone: {
-        switch (dimension) {
-        case 0:
-            _rBox->setAnimation(0);
-            break;
-        case 1:
-            _gBox->setAnimation(0);
-            break;
-        case 2:
-            _bBox->setAnimation(0);
-            break;
-        case 3:
-            _aBox->setAnimation(0);
-            break;
-        default:
-            assert(false && "Dimension out of range");
-            break;
-        }
-        break;
-    }
-    case eAnimationLevelInterpolatedValue: {
-        switch (dimension) {
-        case 0:
-            _rBox->setAnimation(1);
-            break;
-        case 1:
-            _gBox->setAnimation(1);
-            break;
-        case 2:
-            _bBox->setAnimation(1);
-            break;
-        case 3:
-            _aBox->setAnimation(1);
-            break;
-        default:
-            assert(false && "Dimension out of range");
-            break;
-        }
-        break;
-    }
-    case eAnimationLevelOnKeyframe: {
-        switch (dimension) {
-        case 0:
-            _rBox->setAnimation(2);
-            break;
-        case 1:
-            _gBox->setAnimation(2);
-            break;
-        case 2:
-            _bBox->setAnimation(2);
-            break;
-        case 3:
-            _aBox->setAnimation(2);
-            break;
-        default:
-            assert(false && "Dimension out of range");
-            break;
-        }
-        break;
-    }
-
-    default:
-        break;
-    } // switch
-} // reflectAnimationLevel
-
-void
-KnobGuiColor::reflectExpressionState(int dimension,
-                                     bool hasExpr)
-{
-    //bool isEnabled = _knob.lock()->isEnabled(dimension);
-    switch (dimension) {
-    case 0:
-        _rBox->setAnimation(3);
-        //_rBox->setReadOnly_NoFocusRect(hasExpr || !isEnabled);
-        break;
-    case 1:
-        _gBox->setAnimation(3);
-        //_gBox->setReadOnly_NoFocusRect(hasExpr || !isEnabled);
-        break;
-    case 2:
-        _bBox->setAnimation(3);
-        //_bBox->setReadOnly_NoFocusRect(hasExpr || !isEnabled);
-        break;
-    case 3:
-        _aBox->setAnimation(3);
-        //_aBox->setReadOnly_NoFocusRect(hasExpr || !isEnabled);
-        break;
-    default:
-        break;
-    }
-    if (_slider) {
-        _slider->setReadOnly(hasExpr);
-    }
-}
-
-void
-KnobGuiColor::updateToolTip()
-{
-    if ( hasToolTip() ) {
-        QString tt = toolTip();
-        _rBox->setToolTip(tt);
-        if (_dimension >= 3) {
-            _gBox->setToolTip(tt);
-            _bBox->setToolTip(tt);
-            if (_dimension >= 4) {
-                _aBox->setToolTip(tt);
-            }
-        }
-        _slider->setToolTip(tt);
-    }
-}
-
-void
-KnobGuiColor::showColorDialog()
-{
-    QColorDialog dialog( _rBox->parentWidget() );
-
-    dialog.setOption(QColorDialog::DontUseNativeDialog);
-    boost::shared_ptr<KnobColor> knob = _knob.lock();
-    double curR = knob->getValue(0);
-
-    _lastColor[0] = curR;
-    double curG = curR;
-    double curB = curR;
-    double curA = 1.;
-    if (_dimension > 1) {
-        curG = knob->getValue(1);
-        _lastColor[1] =  curG;
-        curB = knob->getValue(2);
-        _lastColor[2] = curB;
-    }
-    if (_dimension > 3) {
-        dialog.setOption(QColorDialog::ShowAlphaChannel);
-        curA = knob->getValue(3);
-        _lastColor[3] = curA;
-    }
-
-    bool isSimple = knob->isSimplified();
-    QColor curColor;
-    curColor.setRgbF( Image::clamp<qreal>(isSimple ? curR : Color::to_func_srgb(curR), 0., 1.),
-                      Image::clamp<qreal>(isSimple ? curG : Color::to_func_srgb(curG), 0., 1.),
-                      Image::clamp<qreal>(isSimple ? curB : Color::to_func_srgb(curB), 0., 1.),
-                      Image::clamp<qreal>(curA, 0., 1.) );
-    dialog.setCurrentColor(curColor);
-    QObject::connect( &dialog, SIGNAL(currentColorChanged(QColor)), this, SLOT(onDialogCurrentColorChanged(QColor)) );
-    if ( !dialog.exec() ) {
-        knob->beginChanges();
-
-        for (int i = 0; i < _dimension; ++i) {
-            knob->setValue(_lastColor[i], ViewSpec::all(), i);
-        }
-        knob->endChanges();
-    } else {
-        knob->beginChanges();
-
-        ///refresh the last value so that the undo command retrieves the value that was prior to opening the dialog
-        for (int i = 0; i < _dimension; ++i) {
-            knob->setValue(_lastColor[i], ViewSpec::all(), i);
-        }
-
-        ///if only the first dimension is displayed, switch back to all dimensions
-        if ( _dimensionSwitchButton &&  !_dimensionSwitchButton->isChecked() ) {
-            _dimensionSwitchButton->setChecked(true);
-            _dimensionSwitchButton->setDown(true);
-            onDimensionSwitchClicked();
-        }
-
-        QColor userColor = dialog.currentColor();
-        QColor realColor = userColor;
-
-        if ( getKnob()->isEnabled(0) ) {
-            _rBox->setValue( isSimple ? realColor.redF() : Color::from_func_srgb( realColor.redF() ) );
-        }
-
-        if (_dimension == 1) {
-            realColor.setGreen( userColor.red() );
-            realColor.setBlue( userColor.red() );
-            realColor.setAlpha(255);
-        } else if (_dimension >= 3) {
-            if ( getKnob()->isEnabled(1) ) {
-                _gBox->setValue( isSimple ? realColor.greenF() : Color::from_func_srgb( userColor.greenF() ) );
-            }
-            if ( getKnob()->isEnabled(2) ) {
-                _bBox->setValue( isSimple ? realColor.blueF() : Color::from_func_srgb( userColor.blueF() ) );
-            }
-            if (_dimension == 3) {
-                realColor.setAlpha(255);
-            } else if (_dimension == 4) {
-                if ( getKnob()->isEnabled(3) ) {
-                    _aBox->setValue( userColor.alphaF() ); // no conversion, alpha is linear
-                }
-            }
-        }
-
-        onColorChangedInternal();
-
-        knob->endChanges();
-    }
-    knob->evaluateValueChange(0, knob->getCurrentTime(), ViewIdx(0), eValueChangedReasonNatronGuiEdited);
-} // showColorDialog
-
-void
-KnobGuiColor::onDialogCurrentColorChanged(const QColor & color)
-{
-    boost::shared_ptr<KnobColor> knob = _knob.lock();
-    bool isSimple = knob->isSimplified();
-
-    if (_dimension == 1) {
-        knob->setValue(color.redF(), ViewSpec::all(), 0);
-    } else if (_dimension == 3) {
-        knob->setValues(isSimple ? color.redF() : Color::from_func_srgb( color.redF() ),
-                        isSimple ? color.greenF() : Color::from_func_srgb( color.greenF() ),
-                        isSimple ? color.blueF() : Color::from_func_srgb( color.blueF() ),
-                        ViewSpec::all(),
-                        eValueChangedReasonNatronInternalEdited);
-    } else if (_dimension == 4) {
-        knob->setValues(isSimple ? color.redF() : Color::from_func_srgb( color.redF() ),
-                        isSimple ? color.greenF() : Color::from_func_srgb( color.greenF() ),
-                        isSimple ? color.blueF() : Color::from_func_srgb( color.blueF() ),
-                        color.alphaF(),
-                        ViewSpec::all(),
-                        eValueChangedReasonNatronInternalEdited);
-    }
-}
-
-void
-KnobGuiColor::onSpinBoxValueChanged()
-{
-    SpinBox* isSpinbox = qobject_cast<SpinBox*>( sender() );
-    int spinboxdim = -1;
-
-    if (!isSpinbox) {
-        return;
-    }
-    if (isSpinbox == _rBox) {
-        spinboxdim = 0;
-    } else if (isSpinbox == _gBox) {
-        spinboxdim = 1;
-    } else if (isSpinbox == _bBox) {
-        spinboxdim = 2;
-    } else if (isSpinbox == _aBox) {
-        spinboxdim = 3;
-    }
-
-    double newValue = 0;
-    double oldValue = 0;
-    if ( !_dimensionSwitchButton || _dimensionSwitchButton->isChecked() ) {
-        // each spinbox has a different value
-        assert(spinboxdim != -1);
-        newValue = isSpinbox->value();
-        oldValue = _knob.lock()->getValue(spinboxdim);
-        pushUndoCommand( new KnobUndoCommand<double>(shared_from_this(), oldValue, newValue, spinboxdim, false) );
-    } else {
-        // use the value of the first dimension only, and set all spinboxes
-        newValue = _rBox->value();
-        std::list<double> oldValues = _knob.lock()->getValueForEachDimension_mt_safe();
-        assert( !oldValues.empty() );
-        oldValue = oldValues.front();
-        std::list<double> newValues;
-        newValues.push_back(newValue);
-        if (_gBox) {
-            _gBox->setValue(newValue);
-            newValues.push_back(newValue);
-        }
-        if (_bBox) {
-            _bBox->setValue(newValue);
-            newValues.push_back(newValue);
-        }
-        if (_aBox) {
-            _aBox->setValue(newValue);
-            newValues.push_back(newValue);
-        }
-
-        pushUndoCommand( new KnobUndoCommand<double>(shared_from_this(), oldValues, newValues, false) );
-    }
-    if (_slider) {
-        _slider->seekScalePosition(newValue);
-    }
-} // KnobGuiColor::onSpinBoxValueChanged
-
-void
-KnobGuiColor::onColorChangedInternal()
-{
-    std::list<double> newValues;
-    double r = _rBox->value();
-    double g = r;
-    double b = r;
-    double a = r;
-
-    newValues.push_back(r);
-    if ( _dimensionSwitchButton->isChecked() ) {
-        if (_dimension >= 3) {
-            g = _gBox->value();
-            b = _bBox->value();
-        }
-        if (_dimension >= 4) {
-            a = _aBox->value();
-        }
-    } else {
-        if (_slider) {
-            _slider->seekScalePosition(r);
-        }
-        if (_dimension >= 3) {
-            _gBox->setValue(g);
-            _bBox->setValue(b);
-            if (_dimension >= 4) {
-                _aBox->setValue(a);
-            }
-        }
-    }
-    if (_dimension >= 3) {
-        newValues.push_back(g);
-        newValues.push_back(b);
-    }
-    if (_dimension >= 4) {
-        newValues.push_back(a);
-    }
-    std::list<double> oldValues = _knob.lock()->getValueForEachDimension_mt_safe();
-    assert( oldValues.size() == newValues.size() );
-    std::list<double>::iterator itNew = newValues.begin();
-    for (std::list<double>::iterator it = oldValues.begin(); it != oldValues.end(); ++it, ++itNew) {
-        if (*it != *itNew) {
-            updateLabel(r, g, b, a);
-            pushUndoCommand( new KnobUndoCommand<double>(shared_from_this(), oldValues, newValues, false) );
-            break;
-        }
-    }
-}
-
-void
-KnobGuiColor::updateLabel(double r,
-                          double g,
-                          double b,
-                          double a)
-{
-    QColor color;
-    boost::shared_ptr<KnobColor> knob = _knob.lock();
-    bool simple = knob->isSimplified();
-
-    color.setRgbF( Image::clamp<qreal>(simple ? r : Color::to_func_srgb(r), 0., 1.),
-                   Image::clamp<qreal>(simple ? g : Color::to_func_srgb(g), 0., 1.),
-                   Image::clamp<qreal>(simple ? b : Color::to_func_srgb(b), 0., 1.),
-                   Image::clamp<qreal>(a, 0., 1.) );
-    _colorLabel->setColor(color);
-}
-
-void
-KnobGuiColor::_hide()
-{
-    _rBox->hide();
-    _rLabel->hide();
-    _slider->hide();
-    if (_dimension >= 3) {
-        _gBox->hide();
-        _gLabel->hide();
-        _bBox->hide();
-        _bLabel->hide();
-    }
-    if (_dimension >= 4) {
-        _aBox->hide();
-        _aLabel->hide();
-    }
-
-    _dimensionSwitchButton->hide();
-    _colorLabel->hide();
-    _colorDialogButton->hide();
-}
-
-void
-KnobGuiColor::_show()
-{
-    if ( !_knob.lock()->isSimplified() ) {
-        bool areAllDimensionShown = _dimensionSwitchButton->isChecked();
-
-        _rBox->show();
-        if (areAllDimensionShown) {
-            _rLabel->show();
-            if (_dimension >= 3) {
-                _gBox->show();
-                _gLabel->show();
-                _bBox->show();
-                _bLabel->show();
-            }
-            if (_dimension >= 4) {
-                _aBox->show();
-                _aLabel->show();
-            }
-        } else {
-            _slider->show();
-        }
-
-        _dimensionSwitchButton->show();
-    }
-    _colorLabel->show();
-    _colorDialogButton->show();
-}
->>>>>>> 5f134577
 
 ColorPickerLabel::ColorPickerLabel(KnobGuiColor* knob,
                                    QWidget* parent)
@@ -1538,6 +447,7 @@
 KnobGuiColor::showColorDialog()
 {
     QColorDialog dialog( _colorLabel->parentWidget() );
+
     dialog.setOption(QColorDialog::DontUseNativeDialog);
     boost::shared_ptr<KnobColor> knob = _knob.lock();
     const int nDims = knob->getDimension();
