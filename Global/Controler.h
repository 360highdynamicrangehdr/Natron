--- conflicted
+++ resolved
@@ -1,4 +1,3 @@
-<<<<<<< HEAD
 //  Powiter
 /* This Source Code Form is subject to the terms of the Mozilla Public
  * License, v. 2.0. If a copy of the MPL was not distributed with this
@@ -174,185 +173,3 @@
 
 
 #endif // CONTROLER_H
-
-=======
-//  Powiter
-/* This Source Code Form is subject to the terms of the Mozilla Public
- * License, v. 2.0. If a copy of the MPL was not distributed with this
- * file, You can obtain one at http://mozilla.org/MPL/2.0/. */
-/*
-*Created by Alexandre GAUTHIER-FOICHAT on 6/1/2012. 
-*contact: immarespond at gmail dot com
-*
-*/
-
- 
-
- 
-
-
-
-
-#ifndef CONTROLER_H
-#define CONTROLER_H
-
-#include <QtCore/QObject>
-#include <QtCore/QDateTime>
-
-#include "Global/GlobalDefines.h"
-#include "Engine/Singleton.h"
-
-/*macro to get the unique pointer to the controler*/
-#define ctrlPTR Controler::instance()
-
-#define currentViewer Controler::getCurrentViewer()
-
-#define currentWriter Controler::getCurrentWriter()
-
-class NodeGui;
-class Node;
-class Model;
-class ViewerNode;
-class Writer;
-class Gui;
-class QLabel;
-
-
-class Project{
-public:
-    Project():_hasProjectBeenSavedByUser(false){
-        _projectName = "Untitled.rs";
-        _age = QDateTime::currentDateTime();
-    }
-    
-    QString _projectName;
-    QString _projectPath;
-    bool _hasProjectBeenSavedByUser;
-    QDateTime _age;
-    QDateTime _lastAutoSave;
-};
-
-/*Controler (see Model-view-controler pattern on wikipedia). This class
- implements the singleton pattern to ensure there's only 1 single
- instance of the object living. Also you can access the controler
- by the handy macro ctrlPTR*/
-class Controler : public QObject,public Singleton<Controler>
-{
-    class PluginToolButton{
-    public:
-        PluginToolButton( std::vector<std::string> groups,
-                          std::string pluginName,
-                          std::string pluginIconPath,
-                          std::string groupIconPath):
-        _groups(groups),
-        _pluginName(pluginName),
-        _pluginIconPath(pluginIconPath),
-        _groupIconPath(groupIconPath)
-        {
-            
-        }
-        std::vector<std::string> _groups;
-        std::string _pluginName;
-        std::string _pluginIconPath;
-        std::string _groupIconPath;
-        
-    };
-    
-    std::vector<PluginToolButton*> _toolButtons;
-    
-public:
-    Controler();
-    ~Controler();
-
-    /*Create a new node  in the node graph.
-     The name passed in parameter must match a valid node name,
-     otherwise an exception is thrown. You should encapsulate the call
-     by a try-catch block.*/
-    Node* createNode(QString name);
-    
-    /*Get a reference to the list of all the node names 
-     available. E.g : Viewer,Reader, Blur, etc...*/
-    const QStringList& getNodeNameList();
-    
-    /*Pointer to the GUI*/
-    Gui* getGui(){return _gui;}
-    
-    /*Pointer to the model*/
-	Model* getModel(){return _model;}
-    
-    /*initialize the pointers to the model and the view. It also call 
-     gui->createGUI() and build a viewer node.*/
-    void initControler(Model* model,QLabel* loadingScreen,QString projectName = QString());
-    
-    /*Returns a pointer to the Viewer currently used
-     by the VideoEngine. If the output is not a viewer,
-     it will return NULL.*/
-    static ViewerNode* getCurrentViewer();
-    
-    /*Returns a pointer to the Writer currently used
-     by the VideoEngine. If the output is not a writer,
-     it will return NULL.*/
-    static Writer* getCurrentWriter();
-    
-    void stackPluginToolButtons(const std::vector<std::string>& groups,
-                             const std::string& pluginName,
-                             const std::string& pluginIconPath,
-                             const std::string& groupIconPath);
-    
-    const std::vector<NodeGui*>& getAllActiveNodes() const;
-    
-    const QString& getCurrentProjectName() const {return _currentProject._projectName;}
-    
-    const QString& getCurrentProjectPath() const {return _currentProject._projectPath;}
-    
-    void setCurrentProjectName(const QString& name) {_currentProject._projectName = name;}
-    
-    void loadProject(const QString& path,const QString& name);
-    
-    void saveProject(const QString& path,const QString& name,bool autoSave);
-    
-    void autoSave();
-    
-    void triggerAutoSaveOnNextEngineRun();
-        
-    bool hasProjectBeenSavedByUser() const {return _currentProject._hasProjectBeenSavedByUser;}
-    
-    void resetCurrentProject(){
-        _currentProject._hasProjectBeenSavedByUser = false;
-        _currentProject._projectName = "Untitled.rs";
-        _currentProject._projectPath = "";
-    }
-    
-    void clearInternalNodes();
-    
-    void clearNodeGuis();
-    
-    bool isSaveUpToDate() const;
-    
-    void deselectAllNodes() const;
-    
-    void showErrorDialog(const QString& title,const QString& message) const;
-    
-    static const QString autoSavesDir();
-    
-    
-    
-private:
-	void removeAutoSaves() const;
-    
-    /*Attemps to find an autosave. If found one,prompts the user
-     whether he/she wants to load it. If something was loaded this function
-     returns true,otherwise false.*/
-    bool findAutoSave();
-    
-    void addBuiltinPluginToolButtons();
-    
-    Model* _model; // the model of the MVC pattern
-    Gui* _gui; // the view of the MVC pattern
-    
-    Project _currentProject;
-};
-
-
-#endif // CONTROLER_H
->>>>>>> 436d8a29
