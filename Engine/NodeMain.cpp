--- conflicted
+++ resolved
@@ -255,7 +255,7 @@
         _imp->inputDescriptions.resize(inputs.size());
         for (std::size_t i = 0; i < inputs.size(); ++i) {
             InputDescriptionPtr copy(new InputDescription(*inputs[i]));
-            
+
             // Default initialize label and script-name properties
             _imp->inputDescriptions[i] = copy;
 
@@ -328,13 +328,13 @@
 
     // Refresh knobs Viewer UI order so that serialization does not save it if it did not change
     _imp->refreshDefaultViewerKnobsOrder();
-    
+
     // Run the Python callback
     _imp->runOnNodeCreatedCB(!serialization);
-    
+
     // If needed compute a preview for this node
     computePreviewImage();
-    
+
     // Resume knobChanged calls
     _imp->effect->endChanges();
 
@@ -381,7 +381,7 @@
                             isInt->setValue(v[d]);
                         }
                     }
-                    
+
                 } else if (isBool) {
                     std::vector<bool> v = args.getPropertyNUnsafe<bool>(propName);
                     nDims = std::min((int)v.size(), nDims);
@@ -573,7 +573,7 @@
             page->addKnob(knob);
         }
     } // groupSerialization
-    
+
 } // restoreUserKnob
 
 
@@ -671,7 +671,7 @@
             // Don't serialize non persistant knobs
             continue;
         }
-       
+
         if (knob->getKnobDeclarationType() == KnobI::eKnobDeclarationTypeUser) {
             // Don't serialize user knobs, its taken care of by user pages
             continue;
@@ -1460,14 +1460,14 @@
                     continue;
                 }
                 _imp->effect->onKnobValueChanged_public(*it, eValueChangedReasonRestoreDefault, time, ViewIdx(0));
-                
+
             }
         }
     }
 
     // Refresh hash & meta-data and trigger a render
     _imp->effect->invalidateCacheHashAndEvaluate(true, true);
-    
+
 } // restoreNodeToDefaultState
 
 
@@ -1609,10 +1609,10 @@
         args->setProperty<bool>(kCreateNodeArgsPropSettingsOpened, settingsPanelVisible);
         args->setProperty<double>(kCreateNodeArgsPropNodeInitialPosition, position[0], 0);
         args->setProperty<double>(kCreateNodeArgsPropNodeInitialPosition, position[1], 1);
-        
+
         newGraph->createNodeGui(shared_from_this(), *args);
     }
-    
+
 } // moveToGroup
 
 
@@ -1759,7 +1759,6 @@
         if (_imp->renderEngine) {
             _imp->renderEngine->quitEngine(false);
         }
-<<<<<<< HEAD
     }
 
 
@@ -1771,13 +1770,6 @@
     // If inside the group, remove it from the group
     // the use_count() after the call to removeNode should be 2 and should be the shared_ptr held by the caller and the
     // thisShared ptr
-=======
-        _imp->renderWatcher = boost::make_shared<NodeRenderWatcher>(nodesToWatch);
-        QObject::connect( _imp->renderWatcher.get(), SIGNAL(taskFinished(int,GenericWatcherCallerArgsPtr)), this, SLOT(onProcessingQuitInDestroyNodeInternal(int,GenericWatcherCallerArgsPtr)) );
-        NodeDestroyNodeInternalArgsPtr args = boost::make_shared<NodeDestroyNodeInternalArgs>();
-        args->autoReconnect = autoReconnect;
-        _imp->renderWatcher->scheduleBlockingTask(NodeRenderWatcher::eBlockingTaskQuitAnyProcessing, args);
->>>>>>> 747fe921
 
     NodeCollectionPtr thisGroup = getGroup();
     if ( thisGroup ) {
@@ -1789,7 +1781,7 @@
         app->recheckInvalidLinks();
     }
 
-    
+
     _imp->effect.reset();
 
 
