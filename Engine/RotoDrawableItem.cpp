--- conflicted
+++ resolved
@@ -167,7 +167,6 @@
 #ifdef ROTOPAINT_MOTIONBLUR_USE_TIMEBLUR
     , timeBlurNode(other.timeBlurNode)
 #endif
-<<<<<<< HEAD
     , nodes(other.nodes)
     , overlayColor(other.overlayColor)
     , opacity(other.opacity)
@@ -217,17 +216,6 @@
 , _imp(new RotoDrawableItemPrivate(*other._imp))
 {
 
-=======
-    QObject::connect( this, SIGNAL(overlayColorChanged()), context.get(), SIGNAL(refreshViewerOverlays()) );
-    QObject::connect( _imp->color->getSignalSlotHandler().get(), SIGNAL(valueChanged(ViewSpec,int,int)), this, SIGNAL(shapeColorChanged()) );
-    QObject::connect( _imp->compOperator->getSignalSlotHandler().get(), SIGNAL(valueChanged(ViewSpec,int,int)), this,
-                      SIGNAL(compositingOperatorChanged(ViewSpec,int,int)) );
-    std::vector<ChoiceOption> operators;
-    Merge::getOperatorStrings(&operators);
-
-    _imp->compOperator->populateChoices(operators);
-    _imp->compOperator->setDefaultValueFromID( Merge::getOperatorString(eMergeCopy) );
->>>>>>> 8128e21d
 }
 
 RotoDrawableItem::~RotoDrawableItem()
@@ -558,7 +546,6 @@
             }
         }
     }
-<<<<<<< HEAD
 
 #ifdef ROTOPAINT_MOTIONBLUR_USE_TIMEBLUR
     if (type == eRotoStrokeTypeSolid) {
@@ -596,12 +583,7 @@
     // Whenever the hash of the item changes, invalidate the hash of the RotoPaint nodes and all nodes within it.
     // This needs to be done because the hash needs to be recomputed if the Solo state changes for instance?
     addHashListener(rotoPaintEffect);
-=======
-    if (mergeOp) {
-        mergeOp->setValueFromID(Merge::getOperatorString(op), 0);
-    }
-    compOp->setValueFromID(Merge::getOperatorString(op), 0);
->>>>>>> 8128e21d
+
 
     if (isStroke) {
         if (type == eRotoStrokeTypeSmear) {
@@ -668,17 +650,7 @@
         return false;
     }
 
-<<<<<<< HEAD
     RotoPaintPtr rotoPaintEffect = toRotoPaint(node->getEffectInstance());
-=======
-    if (knob == compKnob) {
-        KnobPtr mergeOperatorKnob = _imp->mergeNode->getKnobByName(kMergeOFXParamOperation);
-        KnobChoice* mergeOp = dynamic_cast<KnobChoice*>( mergeOperatorKnob.get() );
-        if (mergeOp) {
-            mergeOp->setValueFromID(compKnob->getEntry( compKnob->getValue() ).id, 0);
-        }
->>>>>>> 8128e21d
-
 
     // Any knob except transform center should break the multi-stroke into a new stroke
     if ( (reason == eValueChangedReasonUserEdited) && (knob->getName() != kRotoBrushCenterParam) && (knob->getName() != kRotoDrawableItemCenterParam)) {
@@ -1043,15 +1015,7 @@
                 return _imp->customRange.lock()->getValueAtTime(time, DimIdx(0), view);
         }
 
-<<<<<<< HEAD
     } catch (std::runtime_error) {
-=======
-    boost::shared_ptr<KnobChoice> compKnob = getOperatorKnob();
-    KnobPtr mergeOperatorKnob = _imp->mergeNode->getKnobByName(kMergeOFXParamOperation);
-    KnobChoice* mergeOp = dynamic_cast<KnobChoice*>( mergeOperatorKnob.get() );
-    if (mergeOp) {
-        mergeOp->setValueFromID(compKnob->getEntry( compKnob->getValue() ).id, 0);
->>>>>>> 8128e21d
     }
     return false;
 }
