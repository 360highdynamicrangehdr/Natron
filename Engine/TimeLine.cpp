//
//  TimeLine.cpp
//  Natron
//
//  Created by Frédéric Devernay on 24/09/13.
//
//

// from <https://docs.python.org/3/c-api/intro.html#include-files>:
// "Since Python may define some pre-processor definitions which affect the standard headers on some systems, you must include Python.h before any standard headers are included."
#include <Python.h>

#include "TimeLine.h"

#ifndef NDEBUG
#include <QThread>
#include <QCoreApplication>
#endif

#include <cassert>
#include "Engine/Project.h"
#include "Engine/AppInstance.h"
#include "Engine/Node.h"
#include "Engine/EffectInstance.h"

TimeLine::TimeLine(Natron::Project* project)
: _currentFrame(1)
, _keyframes()
, _project(project)
{
}


SequenceTime
TimeLine::currentFrame() const
{
    QMutexLocker l(&_lock);

    return _currentFrame;
}

<<<<<<< HEAD
SequenceTime
TimeLine::leftBound() const
{
    QMutexLocker l(&_lock);

    return _leftBoundary;
}

SequenceTime
TimeLine::rightBound() const
{
    QMutexLocker l(&_lock);

    return _rightBoundary;
}

void
TimeLine::setFrameRange(SequenceTime first,
                        SequenceTime last)
{
    bool changed = false;
    {
        QMutexLocker l(&_lock);
        if ( (_firstFrame != first) || (_lastFrame != last) ) {
            _firstFrame = first;
            _lastFrame = last;
            changed = true;
        }
    }

    if (changed) {
        Q_EMIT frameRangeChanged(first, last);
        setBoundaries(first,last);
    }
}

=======
>>>>>>> 6a40adc1
void
TimeLine::seekFrame(SequenceTime frame,
                    bool updateLastCaller,
                    Natron::OutputEffectInstance* caller,
                    Natron::TimelineChangeReasonEnum reason)
{
    bool changed = false;
    {
        QMutexLocker l(&_lock);
        if (_currentFrame != frame) {
            _currentFrame = frame;
            changed = true;
        }
    }

    if (_project && updateLastCaller) {
        _project->getApp()->setLastViewerUsingTimeline(caller->getNode());
    }
    if (changed) {
<<<<<<< HEAD
        if (_project) {
            _project->setLastTimelineSeekCaller(caller);
        }
        Q_EMIT frameChanged(frame, (int)reason);
=======
        emit frameChanged(frame, (int)reason);
>>>>>>> 6a40adc1
    }
}

void
TimeLine::incrementCurrentFrame()
{
    SequenceTime frame;
    {
        QMutexLocker l(&_lock);
        ++_currentFrame;
        frame = _currentFrame;
    }
<<<<<<< HEAD
    if (_project) {
        _project->setLastTimelineSeekCaller(caller);
    }
    Q_EMIT frameChanged(frame, (int)Natron::eTimelineChangeReasonPlaybackSeek);
=======
    emit frameChanged(frame, (int)Natron::eTimelineChangeReasonPlaybackSeek);
>>>>>>> 6a40adc1
}

void
TimeLine::decrementCurrentFrame()
{
    SequenceTime frame;
    {
        QMutexLocker l(&_lock);
        --_currentFrame;
        frame = _currentFrame;
    }
<<<<<<< HEAD
    if (_project) {
        _project->setLastTimelineSeekCaller(caller);
    }
    Q_EMIT frameChanged(frame, (int)Natron::eTimelineChangeReasonPlaybackSeek);
=======
    emit frameChanged(frame, (int)Natron::eTimelineChangeReasonPlaybackSeek);
>>>>>>> 6a40adc1
}

void
TimeLine::onFrameChanged(SequenceTime frame)
{
    bool changed = false;
    {
        QMutexLocker l(&_lock);
        if (_currentFrame != frame) {
            _currentFrame = frame;
            changed = true;
        }
    }

    if (changed) {
        /*This function is called in response to a signal emitted by a single timeline gui, but we also
           need to sync all the other timelines potentially existing.*/
        Q_EMIT frameChanged(frame, (int)Natron::eTimelineChangeReasonUserSeek);
    }
}

void
<<<<<<< HEAD
TimeLine::setBoundaries(SequenceTime leftBound,
                        SequenceTime rightBound)
{
    bool changed = false;
    {
        QMutexLocker l(&_lock);
        if ( (_leftBoundary != leftBound) || (_rightBoundary != rightBound) ) {
            _leftBoundary = leftBound;
            _rightBoundary = rightBound;
            changed = true;
        }
    }

    if (changed) {
        Q_EMIT boundariesChanged(leftBound, rightBound, Natron::eValueChangedReasonPluginEdited);
    }
}

// the reason (last line) differs in this version
void
TimeLine::onBoundariesChanged(SequenceTime leftBound,
                              SequenceTime rightBound)
{
    bool changed = false;
    {
        QMutexLocker l(&_lock);
        if ( (_leftBoundary != leftBound) || (_rightBoundary != rightBound) ) {
            _leftBoundary = leftBound;
            _rightBoundary = rightBound;
            changed = true;
        }
    }

    if (changed) {
        Q_EMIT boundariesChanged(leftBound, rightBound, Natron::eValueChangedReasonUserEdited);
    }
}

void
=======
>>>>>>> 6a40adc1
TimeLine::removeAllKeyframesIndicators()
{
    ///runs only in the main thread
    assert( QThread::currentThread() == qApp->thread() );

    bool wasEmpty = _keyframes.empty();
    _keyframes.clear();
    if (!wasEmpty) {
        Q_EMIT keyframeIndicatorsChanged();
    }
}

void
TimeLine::addKeyframeIndicator(SequenceTime time)
{
    ///runs only in the main thread
    assert( QThread::currentThread() == qApp->thread() );

    _keyframes.push_back(time);
    Q_EMIT keyframeIndicatorsChanged();
}

void
TimeLine::addMultipleKeyframeIndicatorsAdded(const std::list<SequenceTime> & keys,
                                             bool emitSignal)
{
    ///runs only in the main thread
    assert( QThread::currentThread() == qApp->thread() );

    _keyframes.insert( _keyframes.begin(),keys.begin(),keys.end() );
    if (!keys.empty() && emitSignal) {
        Q_EMIT keyframeIndicatorsChanged();
    }
}

void
TimeLine::removeKeyFrameIndicator(SequenceTime time)
{
    ///runs only in the main thread
    assert( QThread::currentThread() == qApp->thread() );

    std::list<SequenceTime>::iterator it = std::find(_keyframes.begin(), _keyframes.end(), time);
    if ( it != _keyframes.end() ) {
        _keyframes.erase(it);
        Q_EMIT keyframeIndicatorsChanged();
    }
}

void
TimeLine::removeMultipleKeyframeIndicator(const std::list<SequenceTime> & keys,
                                          bool emitSignal)
{
    ///runs only in the main thread
    assert( QThread::currentThread() == qApp->thread() );

    for (std::list<SequenceTime>::const_iterator it = keys.begin(); it != keys.end(); ++it) {
        std::list<SequenceTime>::iterator it2 = std::find(_keyframes.begin(), _keyframes.end(), *it);
        if ( it2 != _keyframes.end() ) {
            _keyframes.erase(it2);
        }
    }
    if (!keys.empty() && emitSignal) {
        Q_EMIT keyframeIndicatorsChanged();
    }
}

void
TimeLine::addNodesKeyframesToTimeline(const std::list<Natron::Node*> & nodes)
{
    ///runs only in the main thread
    assert( QThread::currentThread() == qApp->thread() );

    std::list<Natron::Node*>::const_iterator next = nodes.begin();
    ++next;
    for (std::list<Natron::Node*>::const_iterator it = nodes.begin(); it != nodes.end(); ++it,++next) {
        (*it)->showKeyframesOnTimeline( next == nodes.end() );
    }
}

void
TimeLine::addNodeKeyframesToTimeline(Natron::Node* node)
{
    ///runs only in the main thread
    assert( QThread::currentThread() == qApp->thread() );

    node->showKeyframesOnTimeline(true);
}

void
TimeLine::removeNodesKeyframesFromTimeline(const std::list<Natron::Node*> & nodes)
{
    ///runs only in the main thread
    assert( QThread::currentThread() == qApp->thread() );

    std::list<Natron::Node*>::const_iterator next = nodes.begin();
    ++next;
    for (std::list<Natron::Node*>::const_iterator it = nodes.begin(); it != nodes.end(); ++it,++next) {
        (*it)->hideKeyframesFromTimeline( next == nodes.end() );
    }
}

void
TimeLine::removeNodeKeyframesFromTimeline(Natron::Node* node)
{
    ///runs only in the main thread
    assert( QThread::currentThread() == qApp->thread() );

    node->hideKeyframesFromTimeline(true);
}

void
TimeLine::getKeyframes(std::list<SequenceTime>* keys) const
{
    ///runs only in the main thread
    assert( QThread::currentThread() == qApp->thread() );

    *keys = _keyframes;
}

void
TimeLine::goToPreviousKeyframe()
{
    ///runs only in the main thread
    assert( QThread::currentThread() == qApp->thread() );

    _keyframes.sort();
    std::list<SequenceTime>::iterator lowerBound = std::lower_bound(_keyframes.begin(), _keyframes.end(), _currentFrame);
    if ( lowerBound != _keyframes.begin() ) {
        --lowerBound;
        seekFrame(*lowerBound, true, NULL, Natron::eTimelineChangeReasonPlaybackSeek);
    }
}

void
TimeLine::goToNextKeyframe()
{
    ///runs only in the main thread
    assert( QThread::currentThread() == qApp->thread() );

    _keyframes.sort();
    std::list<SequenceTime>::iterator upperBound = std::upper_bound(_keyframes.begin(), _keyframes.end(), _currentFrame);
    if ( upperBound != _keyframes.end() ) {
        seekFrame(*upperBound, true, NULL, Natron::eTimelineChangeReasonPlaybackSeek);
    }
}
<|MERGE_RESOLUTION|>--- conflicted
+++ resolved
@@ -39,45 +39,7 @@
     return _currentFrame;
 }
 
-<<<<<<< HEAD
-SequenceTime
-TimeLine::leftBound() const
-{
-    QMutexLocker l(&_lock);
-
-    return _leftBoundary;
-}
-
-SequenceTime
-TimeLine::rightBound() const
-{
-    QMutexLocker l(&_lock);
-
-    return _rightBoundary;
-}
-
-void
-TimeLine::setFrameRange(SequenceTime first,
-                        SequenceTime last)
-{
-    bool changed = false;
-    {
-        QMutexLocker l(&_lock);
-        if ( (_firstFrame != first) || (_lastFrame != last) ) {
-            _firstFrame = first;
-            _lastFrame = last;
-            changed = true;
-        }
-    }
-
-    if (changed) {
-        Q_EMIT frameRangeChanged(first, last);
-        setBoundaries(first,last);
-    }
-}
-
-=======
->>>>>>> 6a40adc1
+
 void
 TimeLine::seekFrame(SequenceTime frame,
                     bool updateLastCaller,
@@ -97,14 +59,7 @@
         _project->getApp()->setLastViewerUsingTimeline(caller->getNode());
     }
     if (changed) {
-<<<<<<< HEAD
-        if (_project) {
-            _project->setLastTimelineSeekCaller(caller);
-        }
         Q_EMIT frameChanged(frame, (int)reason);
-=======
-        emit frameChanged(frame, (int)reason);
->>>>>>> 6a40adc1
     }
 }
 
@@ -117,14 +72,8 @@
         ++_currentFrame;
         frame = _currentFrame;
     }
-<<<<<<< HEAD
-    if (_project) {
-        _project->setLastTimelineSeekCaller(caller);
-    }
+
     Q_EMIT frameChanged(frame, (int)Natron::eTimelineChangeReasonPlaybackSeek);
-=======
-    emit frameChanged(frame, (int)Natron::eTimelineChangeReasonPlaybackSeek);
->>>>>>> 6a40adc1
 }
 
 void
@@ -136,14 +85,8 @@
         --_currentFrame;
         frame = _currentFrame;
     }
-<<<<<<< HEAD
-    if (_project) {
-        _project->setLastTimelineSeekCaller(caller);
-    }
+
     Q_EMIT frameChanged(frame, (int)Natron::eTimelineChangeReasonPlaybackSeek);
-=======
-    emit frameChanged(frame, (int)Natron::eTimelineChangeReasonPlaybackSeek);
->>>>>>> 6a40adc1
 }
 
 void
@@ -166,48 +109,6 @@
 }
 
 void
-<<<<<<< HEAD
-TimeLine::setBoundaries(SequenceTime leftBound,
-                        SequenceTime rightBound)
-{
-    bool changed = false;
-    {
-        QMutexLocker l(&_lock);
-        if ( (_leftBoundary != leftBound) || (_rightBoundary != rightBound) ) {
-            _leftBoundary = leftBound;
-            _rightBoundary = rightBound;
-            changed = true;
-        }
-    }
-
-    if (changed) {
-        Q_EMIT boundariesChanged(leftBound, rightBound, Natron::eValueChangedReasonPluginEdited);
-    }
-}
-
-// the reason (last line) differs in this version
-void
-TimeLine::onBoundariesChanged(SequenceTime leftBound,
-                              SequenceTime rightBound)
-{
-    bool changed = false;
-    {
-        QMutexLocker l(&_lock);
-        if ( (_leftBoundary != leftBound) || (_rightBoundary != rightBound) ) {
-            _leftBoundary = leftBound;
-            _rightBoundary = rightBound;
-            changed = true;
-        }
-    }
-
-    if (changed) {
-        Q_EMIT boundariesChanged(leftBound, rightBound, Natron::eValueChangedReasonUserEdited);
-    }
-}
-
-void
-=======
->>>>>>> 6a40adc1
 TimeLine::removeAllKeyframesIndicators()
 {
     ///runs only in the main thread
