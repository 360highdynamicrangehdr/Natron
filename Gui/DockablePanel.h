--- conflicted
+++ resolved
@@ -141,13 +141,9 @@
     virtual void refreshTabWidgetMaxHeight() OVERRIDE FINAL;
     virtual bool useScrollAreaForTabs() const OVERRIDE FINAL;
     virtual void onKnobsInitialized() OVERRIDE FINAL;
-<<<<<<< HEAD
     virtual std::string getHolderFullyQualifiedScriptName() const OVERRIDE FINAL;
-=======
-
     virtual void setPyPlugUIEnabled(bool enabled);
 
->>>>>>> 82693d49
 private:
 
     virtual void onPagingTurnedOff() OVERRIDE FINAL;
