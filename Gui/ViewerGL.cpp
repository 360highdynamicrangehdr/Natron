/* ***** BEGIN LICENSE BLOCK *****
 * This file is part of Natron <https://natrongithub.github.io/>,
 * Copyright (C) 2013-2018 INRIA and Alexandre Gauthier-Foichat
 * Copyright (C) 2018-2020 The Natron developers
 *
 * Natron is free software: you can redistribute it and/or modify
 * it under the terms of the GNU General Public License as published by
 * the Free Software Foundation; either version 2 of the License, or
 * (at your option) any later version.
 *
 * Natron is distributed in the hope that it will be useful,
 * but WITHOUT ANY WARRANTY; without even the implied warranty of
 * MERCHANTABILITY or FITNESS FOR A PARTICULAR PURPOSE.  See the
 * GNU General Public License for more details.
 *
 * You should have received a copy of the GNU General Public License
 * along with Natron.  If not, see <http://www.gnu.org/licenses/gpl-2.0.html>
 * ***** END LICENSE BLOCK ***** */

// ***** BEGIN PYTHON BLOCK *****
// from <https://docs.python.org/3/c-api/intro.html#include-files>:
// "Since Python may define some pre-processor definitions which affect the standard headers on some systems, you must include Python.h before any standard headers are included."
#include <Python.h>
// ***** END PYTHON BLOCK *****

#include "ViewerGL.h"
#include "ViewerGLPrivate.h"

#include <cassert>
#include <algorithm> // min, max
#include <cstring> // for std::memcpy, std::memset, std::strcmp, std::strchr, strlen
#include <stdexcept>

#include <QThread>

#if QT_VERSION >= QT_VERSION_CHECK(5, 0, 0)
#include <QtWidgets/QMenu>
#include <QtWidgets/QToolButton>
#include <QtWidgets/QApplication> // qApp
#else
#include <QtGui/QMenu>
#include <QtGui/QToolButton>
#include <QtGui/QApplication> // qApp
#endif

GCC_DIAG_UNUSED_PRIVATE_FIELD_OFF
// /opt/local/include/QtGui/qmime.h:119:10: warning: private field 'type' is not used [-Wunused-private-field]
#include <QtGui/QKeyEvent>
#include <QtGui/QMouseEvent>
GCC_DIAG_UNUSED_PRIVATE_FIELD_ON
#include "Global/GLIncludes.h" //!<must be included before QGLWidget
#include <QtOpenGL/QGLWidget>
#include <QtOpenGL/QGLShaderProgram>
#include "Global/GLObfuscate.h" //!<must be included after QGLWidget
#include <QTreeWidget>
#include <QTabBar>

#include "Engine/Lut.h"
#include "Engine/Node.h"
#include "Engine/NodeGuiI.h"
#include "Engine/Image.h"
#include "Engine/ImagePrivate.h"
#include "Engine/Project.h"
#include "Engine/OfxOverlayInteract.h"
#include "Engine/KnobTypes.h"
#include "Engine/NodeMetadata.h"
#include "Engine/OutputSchedulerThread.h"
#include "Engine/OSGLFunctions.h"
#include "Engine/RenderEngine.h"
#include "Engine/Settings.h"
#include "Engine/Timer.h" // for gettimeofday
#include "Engine/Texture.h"
#include "Engine/Utils.h"
#include "Engine/ViewIdx.h"
#include "Engine/ViewerInstance.h"
#include "Engine/ViewerNode.h"

#include "Gui/ActionShortcuts.h" // kShortcutGroupViewer ...
#include "Gui/Gui.h"
#include "Gui/AnimationModuleView.h"
#include "Gui/GuiAppInstance.h"
#include "Gui/GuiApplicationManager.h" // isMouseShortcut
#include "Gui/GuiDefines.h"
#include "Gui/GuiMacros.h" // buttonDownIsLeft...
#include "Gui/Histogram.h"
#include "Gui/InfoViewerWidget.h"
#include "Gui/Menu.h"
#include "Gui/NodeGraph.h"
#include "Gui/NodeGui.h"
#include "Gui/KnobGuiParametric.h"
#include "Gui/NodeSettingsPanel.h"
#include "Gui/Shaders.h"
#include "Gui/TabWidget.h"
#include "Gui/ViewerTab.h"



#define PERSISTENT_MESSAGE_LEFT_OFFSET_PIXELS 20

#ifndef M_PI
#define M_PI        3.14159265358979323846264338327950288   /* pi             */
#endif
#ifndef M_PI_2
#define M_PI_2      1.57079632679489661923132169163975144   /* pi/2           */
#endif
#ifndef M_PI_4
#define M_PI_4      0.785398163397448309615660845819875721  /* pi/4           */
#endif

#ifndef M_LN2
#define M_LN2       0.693147180559945309417232121458176568  /* loge(2)        */
#endif


/*This class is the the core of the viewer : what displays images, overlays, etc...
   Everything related to OpenGL will (almost always) be in this class */

NATRON_NAMESPACE_ENTER


ViewerGL::ViewerGL(ViewerTab* parent,
                   const QGLWidget* shareWidget)
    : QGLWidget(parent, shareWidget)
    , _imp( new Implementation(this, parent) )
{
    // always running in the main thread
    assert( qApp && qApp->thread() == QThread::currentThread() );
    setSizePolicy(QSizePolicy::Expanding, QSizePolicy::Expanding);
    //setFocusPolicy(Qt::StrongFocus);
    setMouseTracking(true);

    QObject::connect( appPTR, SIGNAL(checkerboardSettingsChanged()), this, SLOT(onCheckerboardSettingsChanged()) );
    QObject::connect( this, SIGNAL(mustCallUpdateOnMainThread()), this, SLOT(update()));
    QObject::connect( this, SIGNAL(mustCallUpdateGLOnMainThread()), this, SLOT(updateGL()));
}

ViewerGL::~ViewerGL()
{
    // always running in the main thread
    assert( qApp && qApp->thread() == QThread::currentThread() );
}

QSize
ViewerGL::sizeHint() const
{
    // always running in the main thread
    assert( qApp && qApp->thread() == QThread::currentThread() );

    return _imp->sizeH;
}

const QFont &
ViewerGL::textFont() const
{
    // always running in the main thread
    assert( qApp && qApp->thread() == QThread::currentThread() );

    return _imp->textFont;
}

void
ViewerGL::setTextFont(const QFont & f)
{
    // always running in the main thread
    assert( qApp && qApp->thread() == QThread::currentThread() );
    _imp->textFont = f;
}

/**
 *@returns Returns true if the viewer is displaying something.
 **/
bool
ViewerGL::displayingImage() const
{
    // always running in the main thread
    QMutexLocker k(&_imp->displayDataMutex);
    return _imp->displayTextures[0].isVisible || _imp->displayTextures[1].isVisible;
}

OSGLContextPtr
ViewerGL::getOpenGLViewerContext() const
{
    return _imp->glContextWrapper;
}

void
ViewerGL::resizeGL(int w,
                   int h)
{
    // always running in the main thread
    assert( qApp && qApp->thread() == QThread::currentThread() );
    if ( (h == 0) || (w == 0) ) { // prevent division by 0
        return;
    }
    glCheckError(GL_GPU);
    assert( w == width() && h == height() ); // if this crashes here, then the viewport size has to be stored to compute glShadow
    GL_GPU::Viewport (0, 0, w, h);
    bool zoomSinceLastFit;
    int oldWidth, oldHeight;
    {
        QMutexLocker(&_imp->zoomCtxMutex);
        oldWidth = _imp->zoomCtx.screenWidth();
        oldHeight = _imp->zoomCtx.screenHeight();
        _imp->zoomCtx.setScreenSize(w, h, /*alignTop=*/ true, /*alignRight=*/ false);
        zoomSinceLastFit = _imp->zoomOrPannedSinceLastFit;
    }
    glCheckError(GL_GPU);
    _imp->ms = eMouseStateUndefined;
    assert(_imp->viewerTab);
    ViewerNodePtr viewerNode = _imp->viewerTab->getInternalNode();
    if (!viewerNode) {
        return;
    }


    bool isLoadingProject = _imp->viewerTab->getGui() && _imp->viewerTab->getGui()->getApp()->getProject()->isLoadingProject();
    bool canResize = _imp->viewerTab->getGui() && !_imp->viewerTab->getGui()->getApp()->getProject()->isLoadingProject() &&  !_imp->viewerTab->getGui()->getApp()->getActiveRotoDrawingStroke();

    if (!zoomSinceLastFit && canResize) {
        fitImageToFormat();
    }
    if ( viewerNode->getUiContext() && !isLoadingProject  &&
         ( ( oldWidth != w) || ( oldHeight != h) ) ) {
        viewerNode->getNode()->getRenderEngine()->renderCurrentFrame();

        if ( !_imp->persistentMessages.empty() ) {
            updatePersistentMessageToWidth(w - 20);
        } else {
            update();
        }
    }
}

/**
 * @brief Used to setup the blending mode to draw the first texture
 **/
class BlendSetter
{
    bool didBlend;

public:

    BlendSetter(ImagePremultiplicationEnum premult)
    {
        didBlend = premult != eImagePremultiplicationOpaque;
        if (didBlend) {
            GL_GPU::Enable(GL_BLEND);
        }
        switch (premult) {
        case eImagePremultiplicationPremultiplied:
            GL_GPU::BlendFunc(GL_ONE, GL_ONE_MINUS_SRC_ALPHA);
            break;
        case eImagePremultiplicationUnPremultiplied:
            GL_GPU::BlendFunc(GL_SRC_ALPHA, GL_ONE_MINUS_SRC_ALPHA);
            break;
        case eImagePremultiplicationOpaque:
            break;
        }
    }

    ~BlendSetter()
    {
        if (didBlend) {
            GL_GPU::Disable(GL_BLEND);
        }
    }
};



void
ViewerGL::glDraw()
{
    OSGLContextAttacherPtr locker = OSGLContextAttacher::create(_imp->glContextWrapper);
    locker->attach();
    QGLWidget::glDraw();
}

void
ViewerGL::paintGL()
{
    // always running in the main thread
    assert( qApp && qApp->thread() == QThread::currentThread() );
    assert(QGLContext::currentContext() == context());
    //if app is closing, just return
    if ( !_imp->viewerTab->getGui() ) {
        return;
    }
    glCheckError(GL_GPU);

    double zoomLeft, zoomRight, zoomBottom, zoomTop;
    {
        QMutexLocker l(&_imp->zoomCtxMutex);
        assert(0 < _imp->zoomCtx.factor() && _imp->zoomCtx.factor() <= 1024);
        zoomLeft = _imp->zoomCtx.left();
        zoomRight = _imp->zoomCtx.right();
        zoomBottom = _imp->zoomCtx.bottom();
        zoomTop = _imp->zoomCtx.top();
    }
    if ( (zoomLeft == zoomRight) || (zoomTop == zoomBottom) ) {
        clearColorBuffer( _imp->clearColor.redF(), _imp->clearColor.greenF(), _imp->clearColor.blueF(), _imp->clearColor.alphaF() );
        glCheckError(GL_GPU);

        return;
    }

    {
        //GLProtectAttrib a(GL_TRANSFORM_BIT); // GL_MODELVIEW is active by default

        // Note: the OFX spec says that the GL_MODELVIEW should be the identity matrix
        // http://openfx.sourceforge.net/Documentation/1.3/ofxProgrammingReference.html#ImageEffectOverlays
        // However,
        // - Nuke uses a different matrix (RoD.width is the width of the RoD of the displayed image)
        // - Nuke transforms the interacts using the modelview if there are Transform nodes between the viewer and the interact.


        GL_GPU::MatrixMode(GL_PROJECTION);
        GL_GPU::LoadIdentity();
        GL_GPU::Ortho(zoomLeft, zoomRight, zoomBottom, zoomTop, -1, 1);
        _imp->glShadow.setX( (zoomRight - zoomLeft) / width() );
        _imp->glShadow.setY( (zoomTop - zoomBottom) / height() );
        //glScalef(RoD.width, RoD.width, 1.0); // for compatibility with Nuke
        //glTranslatef(1, 1, 0);     // for compatibility with Nuke
        GL_GPU::MatrixMode(GL_MODELVIEW);
        GL_GPU::LoadIdentity();
        //glTranslatef(-1, -1, 0);        // for compatibility with Nuke
        //glScalef(1/RoD.width, 1./RoD.width, 1.0); // for compatibility with Nuke

        glCheckError(GL_GPU);

        ViewerNodePtr viewerNode = _imp->viewerTab->getInternalNode();

        NodePtr aInputNode,bInputNode;


        GLuint savedTexture;
        GL_GPU::GetIntegerv(GL_TEXTURE_BINDING_2D, (GLint*)&savedTexture);
        {
            GLProtectAttrib<GL_GPU> a(GL_COLOR_BUFFER_BIT | GL_ENABLE_BIT | GL_CURRENT_BIT);

            clearColorBuffer( _imp->clearColor.redF(), _imp->clearColor.greenF(), _imp->clearColor.blueF(), _imp->clearColor.alphaF() );
            glCheckErrorIgnoreOSXBug(GL_GPU);


            if (!viewerNode) {
                return;
            }
            // don't even bind the shader on 8-bits gamma-compressed textures
            ViewerCompositingOperatorEnum compOperator = viewerNode->getCurrentOperator();

            aInputNode = viewerNode->getCurrentAInput();
            bInputNode = viewerNode->getCurrentBInput();

            bool drawTexture[2];
            {
                QMutexLocker k(&_imp->displayDataMutex);
                drawTexture[0] = _imp->displayTextures[0].isVisible;
                drawTexture[1] = _imp->displayTextures[1].isVisible && compOperator != eViewerCompositingOperatorNone;
            }
            if ( (aInputNode == bInputNode) &&
                (compOperator != eViewerCompositingOperatorWipeMinus) &&
                (compOperator != eViewerCompositingOperatorStackMinus) ) {
                drawTexture[1] = false;
            }

            double wipeMix = viewerNode->getWipeAmount();

            bool stack = (compOperator == eViewerCompositingOperatorStackUnder ||
                          compOperator == eViewerCompositingOperatorStackOver ||
                          compOperator == eViewerCompositingOperatorStackMinus ||
                          compOperator == eViewerCompositingOperatorStackOnionSkin ||
                          false);


            GL_GPU::Enable (GL_TEXTURE_2D);
            GL_GPU::Color4d(1., 1., 1., 1.);
            GL_GPU::BlendColor(1, 1, 1, wipeMix);

            bool checkerboard = viewerNode->isCheckerboardEnabled();
            if (checkerboard) {
                // draw checkerboard texture, but only on the left side if in wipe mode
                RectD canonicalFormat;
                {
                    QMutexLocker k(&_imp->displayDataMutex);
                    canonicalFormat = _imp->displayTextures[0].format;
                }
                if (compOperator == eViewerCompositingOperatorNone) {
                    _imp->drawCheckerboardTexture(canonicalFormat);
                } else if ( operatorIsWipe(compOperator) ) {
                    QPolygonF polygonPoints;
                    Implementation::WipePolygonEnum t = _imp->getWipePolygon(canonicalFormat,
                                                                             false,
                                                                             &polygonPoints);
                    if (t == Implementation::eWipePolygonFull) {
                        _imp->drawCheckerboardTexture(canonicalFormat);
                    } else if (t == Implementation::eWipePolygonPartial) {
                        _imp->drawCheckerboardTexture(polygonPoints);
                    }
                }
            }


            ///Depending on the premultiplication of the input image we use a different blending func
            ImagePremultiplicationEnum premultA;
            unsigned int mipMapLevels[2];
            double par;
            {
                QMutexLocker k(&_imp->displayDataMutex);
                premultA = _imp->displayTextures[0].premult;
                par = _imp->displayTextures[0].pixelAspectRatio;
                mipMapLevels[0] = _imp->displayTextures[0].mipMapLevel;
                mipMapLevels[1] = _imp->displayTextures[1].mipMapLevel;
            }

            // Left side of the wipe is displayed as Opaque if there is no checkerboard.
            // That way, unpremultiplied images can easily be displayed, even if their alpha is zero.
            // We do not "unpremult" premultiplied RGB for displaying it, because it is the usual way
            // to visualize masks: areas with alpha=0 appear as black.
            switch (compOperator) {
            case eViewerCompositingOperatorNone: {
                if (drawTexture[0]) {
                    BlendSetter b(checkerboard ? premultA : eImagePremultiplicationOpaque);
                    _imp->drawRenderingVAO(mipMapLevels[0], 0, eDrawPolygonModeWhole, true);
                }
                break;
            }
            case eViewerCompositingOperatorWipeUnder:
            case eViewerCompositingOperatorStackUnder: {
                if (drawTexture[0] && !stack) {
                    BlendSetter b(checkerboard ? premultA : eImagePremultiplicationOpaque);
                    _imp->drawRenderingVAO(mipMapLevels[0], 0, eDrawPolygonModeWipeLeft, true);
                }
                if (drawTexture[0]) {
                    BlendSetter b(premultA);
                    _imp->drawRenderingVAO(mipMapLevels[0], 0, stack ? eDrawPolygonModeWhole : eDrawPolygonModeWipeRight, false);
                }
                if (drawTexture[1]) {
                    GL_GPU::Enable(GL_BLEND);
                    GL_GPU::BlendFunc(GL_CONSTANT_ALPHA, GL_ONE_MINUS_CONSTANT_ALPHA);
                    _imp->drawRenderingVAO(mipMapLevels[1], 1, stack ? eDrawPolygonModeWhole : eDrawPolygonModeWipeRight, false);
                    GL_GPU::Disable(GL_BLEND);
                }

                break;
            }
            case eViewerCompositingOperatorWipeOver:
            case eViewerCompositingOperatorStackOver: {
                if (drawTexture[0] && !stack) {
                    BlendSetter b(checkerboard ? premultA : eImagePremultiplicationOpaque);
                    _imp->drawRenderingVAO(mipMapLevels[0], 0, eDrawPolygonModeWipeLeft, true);
                }
                if (drawTexture[1]) {
                    GL_GPU::Enable(GL_BLEND);
                    GL_GPU::BlendFunc(GL_CONSTANT_ALPHA, GL_ONE_MINUS_CONSTANT_ALPHA);
                    _imp->drawRenderingVAO(mipMapLevels[1], 1, stack ? eDrawPolygonModeWhole : eDrawPolygonModeWipeRight, false);
                    GL_GPU::Disable(GL_BLEND);
                }
                if (drawTexture[0]) {
                    BlendSetter b(premultA);
                    _imp->drawRenderingVAO(mipMapLevels[0], 0, stack ? eDrawPolygonModeWhole : eDrawPolygonModeWipeRight, false);
                }

                break;
            }
            case eViewerCompositingOperatorWipeMinus:
            case eViewerCompositingOperatorStackMinus: {
                if (drawTexture[0] && !stack) {
                    BlendSetter b(checkerboard ? premultA : eImagePremultiplicationOpaque);
                    _imp->drawRenderingVAO(mipMapLevels[0], 0, eDrawPolygonModeWipeLeft, true);
                }
                if (drawTexture[0]) {
                    BlendSetter b(premultA);
                    _imp->drawRenderingVAO(mipMapLevels[0], 0, stack ? eDrawPolygonModeWhole : eDrawPolygonModeWipeRight, false);
                }
                if (drawTexture[1]) {
                    GL_GPU::Enable(GL_BLEND);
                    GL_GPU::BlendFunc(GL_CONSTANT_ALPHA, GL_ONE);
                    GL_GPU::BlendEquation(GL_FUNC_REVERSE_SUBTRACT);
                    _imp->drawRenderingVAO(mipMapLevels[1], 1, stack ? eDrawPolygonModeWhole : eDrawPolygonModeWipeRight, false);
                    GL_GPU::Disable(GL_BLEND);
                }
                break;
            }
            case eViewerCompositingOperatorWipeOnionSkin:
            case eViewerCompositingOperatorStackOnionSkin: {
                if (drawTexture[0] && !stack) {
                    BlendSetter b(checkerboard ? premultA : eImagePremultiplicationOpaque);
                    _imp->drawRenderingVAO(mipMapLevels[0], 0, eDrawPolygonModeWipeLeft, true);
                }
                if (drawTexture[0]) {
                    BlendSetter b(premultA);
                    _imp->drawRenderingVAO(mipMapLevels[0], 0, stack ? eDrawPolygonModeWhole : eDrawPolygonModeWipeRight, false);
                }
                if (drawTexture[1]) {
                    GL_GPU::Enable(GL_BLEND);
                    GL_GPU::BlendFunc(GL_CONSTANT_ALPHA, GL_ONE);
                    //glBlendEquation(GL_FUNC_REVERSE_SUBTRACT);
                    _imp->drawRenderingVAO(mipMapLevels[1], 1, stack ? eDrawPolygonModeWhole : eDrawPolygonModeWipeRight, false);
                    GL_GPU::Disable(GL_BLEND);
                }
                break;
            }
            } // switch

            {
                QMutexLocker k(&_imp->displayDataMutex);
                for (std::size_t i = 0; i < _imp->partialUpdateTextures.size(); ++i) {
                    const RectI &texRect = _imp->partialUpdateTextures[i].texture->getBounds();
                    RectD canonicalTexRect;
                    texRect.toCanonical_noClipping(_imp->partialUpdateTextures[i].mipMapLevel, par /*, rod*/, &canonicalTexRect);

                    GL_GPU::ActiveTexture(GL_TEXTURE0);
                    GL_GPU::BindTexture( GL_TEXTURE_2D, _imp->partialUpdateTextures[i].texture->getTexID() );
                    GL_GPU::Begin(GL_POLYGON);
                    GL_GPU::TexCoord2d(0, 0); GL_GPU::Vertex2d(canonicalTexRect.x1, canonicalTexRect.y1);
                    GL_GPU::TexCoord2d(0, 1); GL_GPU::Vertex2d(canonicalTexRect.x1, canonicalTexRect.y2);
                    GL_GPU::TexCoord2d(1, 1); GL_GPU::Vertex2d(canonicalTexRect.x2, canonicalTexRect.y2);
                    GL_GPU::TexCoord2d(1, 0); GL_GPU::Vertex2d(canonicalTexRect.x2, canonicalTexRect.y1);
                    GL_GPU::End();
                    GL_GPU::BindTexture(GL_TEXTURE_2D, 0);

                    glCheckError(GL_GPU);
                }
            }
        } // GLProtectAttrib a(GL_COLOR_BUFFER_BIT | GL_ENABLE_BIT | GL_CURRENT_BIT);

        ///Unbind render textures for overlays
        GL_GPU::BindTexture(GL_TEXTURE_2D, savedTexture);

        glCheckError(GL_GPU);
        if (viewerNode->isOverlayEnabled()) {
            drawOverlay( getCurrentRenderScale(), aInputNode, bInputNode );
        } else {
            const QFont& f = font();
            QFontMetrics fm(f);
            QPointF pos;
            {
                QMutexLocker k(&_imp->zoomCtxMutex);
                pos = _imp->zoomCtx.toZoomCoordinates( 10, height() - fm.height() );
            }
            renderText(pos.x(), pos.y(), tr("Overlays off"), QColor(200, 0, 0), f);
        }

        if (_imp->ms == eMouseStateSelecting) {
            _imp->drawSelectionRectangle();
        }
        glCheckErrorAssert(GL_GPU);
    } // GLProtectAttrib a(GL_TRANSFORM_BIT);
} // paintGL

void
ViewerGL::clearColorBuffer(double r,
                           double g,
                           double b,
                           double a )
{
    // always running in the main thread
    assert( qApp && qApp->thread() == QThread::currentThread() );
    assert( QGLContext::currentContext() == context() );
    glCheckError(GL_GPU);
    {
        GLProtectAttrib<GL_GPU> att(GL_CURRENT_BIT | GL_COLOR_BUFFER_BIT);

        GL_GPU::ClearColor(r, g, b, a);
        GL_GPU::Clear(GL_COLOR_BUFFER_BIT);
    } // GLProtectAttrib a(GL_CURRENT_BIT | GL_COLOR_BUFFER_BIT);
    glCheckErrorIgnoreOSXBug(GL_GPU);
}


void
ViewerGL::drawOverlay(unsigned int mipMapLevel,
                      const NodePtr& /*aInput*/,
                      const NodePtr& bInput)
{
    // always running in the main thread
    assert( qApp && qApp->thread() == QThread::currentThread() );
    assert( QGLContext::currentContext() == context() );

    glCheckError(GL_GPU);


    {
        GLProtectAttrib<GL_GPU> a(GL_COLOR_BUFFER_BIT | GL_LINE_BIT | GL_CURRENT_BIT | GL_ENABLE_BIT);

        GL_GPU::Disable(GL_BLEND);


        ViewerNodePtr viewerNode = _imp->viewerTab->getInternalNode();
        if (!viewerNode) {
            return;
        }
        ViewerCompositingOperatorEnum compOperator = viewerNode->getCurrentOperator();


        for (int i = 0; i < 2; ++i) {

            if ( (i == 1) && (compOperator == eViewerCompositingOperatorNone) ) {
                break;
            }
            RectD canonicalFormat = getCanonicalFormat(i);

            // Draw format
            {
                QString str;
                {
                    QMutexLocker k(&_imp->displayDataMutex);
                    str = _imp->currentViewerInfo_resolutionOverlay[i];
                }
                renderText(canonicalFormat.right(), canonicalFormat.bottom(), str, _imp->textRenderingColor, _imp->textFont);


                QPoint topRight( canonicalFormat.right(), canonicalFormat.top() );
                QPoint topLeft( canonicalFormat.left(), canonicalFormat.top() );
                QPoint btmLeft( canonicalFormat.left(), canonicalFormat.bottom() );
                QPoint btmRight( canonicalFormat.right(), canonicalFormat.bottom() );

                GL_GPU::Begin(GL_LINES);

                GL_GPU::Color4f( _imp->displayWindowOverlayColor.redF(),
                                  _imp->displayWindowOverlayColor.greenF(),
                                  _imp->displayWindowOverlayColor.blueF(),
                                  _imp->displayWindowOverlayColor.alphaF() );
                GL_GPU::Vertex3f(btmRight.x(), btmRight.y(), 1);
                GL_GPU::Vertex3f(btmLeft.x(), btmLeft.y(), 1);

                GL_GPU::Vertex3f(btmLeft.x(), btmLeft.y(), 1);
                GL_GPU::Vertex3f(topLeft.x(), topLeft.y(), 1);

                GL_GPU::Vertex3f(topLeft.x(), topLeft.y(), 1);
                GL_GPU::Vertex3f(topRight.x(), topRight.y(), 1);

                GL_GPU::Vertex3f(topRight.x(), topRight.y(), 1);
                GL_GPU::Vertex3f(btmRight.x(), btmRight.y(), 1);

                GL_GPU::End();
                glCheckErrorIgnoreOSXBug(GL_GPU);
            }

            bool visible;
            {
                QMutexLocker k(&_imp->displayDataMutex);
                visible = _imp->displayTextures[i].isVisible;
            }
            if ( !visible || (!bInput && i == 1)) {
                continue;
            }
            RectD dataW = getRoD(i);


            if (dataW != canonicalFormat) {
                QString topRightStr, btmLeftStr;
                {
                    QMutexLocker k(&_imp->displayDataMutex);
                    topRightStr = _imp->currentViewerInfo_topRightBBOXoverlay[i];
                    btmLeftStr = _imp->currentViewerInfo_btmLeftBBOXoverlay[i];
                }
                renderText(dataW.right(), dataW.top(), topRightStr, _imp->rodOverlayColor, _imp->textFont);
                renderText(dataW.left(), dataW.bottom(), btmLeftStr, _imp->rodOverlayColor, _imp->textFont);
                glCheckError(GL_GPU);

                QPointF topRight2( dataW.right(), dataW.top() );
                QPointF topLeft2( dataW.left(), dataW.top() );
                QPointF btmLeft2( dataW.left(), dataW.bottom() );
                QPointF btmRight2( dataW.right(), dataW.bottom() );
                GL_GPU::LineStipple(2, 0xAAAA);
                GL_GPU::Enable(GL_LINE_STIPPLE);
                GL_GPU::Begin(GL_LINES);
                GL_GPU::Color4f( _imp->rodOverlayColor.redF(),
                           _imp->rodOverlayColor.greenF(),
                           _imp->rodOverlayColor.blueF(),
                           _imp->rodOverlayColor.alphaF() );
                GL_GPU::Vertex3f(btmRight2.x(), btmRight2.y(), 1);
                GL_GPU::Vertex3f(btmLeft2.x(), btmLeft2.y(), 1);

                GL_GPU::Vertex3f(btmLeft2.x(), btmLeft2.y(), 1);
                GL_GPU::Vertex3f(topLeft2.x(), topLeft2.y(), 1);

                GL_GPU::Vertex3f(topLeft2.x(), topLeft2.y(), 1);
                GL_GPU::Vertex3f(topRight2.x(), topRight2.y(), 1);

                GL_GPU::Vertex3f(topRight2.x(), topRight2.y(), 1);
                GL_GPU::Vertex3f(btmRight2.x(), btmRight2.y(), 1);
                GL_GPU::End();
                GL_GPU::Disable(GL_LINE_STIPPLE);
                glCheckErrorIgnoreOSXBug(GL_GPU);
            }
        }


        glCheckError(GL_GPU);
        GL_GPU::Color4f(1., 1., 1., 1.);
        double scale = 1. / (1 << mipMapLevel);

        /*
           Draw the overlays corresponding to the image displayed on the viewer, not the current timeline's time
         */
        TimeValue time = getCurrentlyDisplayedTime();
        _imp->viewerTab->drawOverlays( time, RenderScale(scale) );

        glCheckErrorIgnoreOSXBug(GL_GPU);

        if (_imp->pickerState == ePickerStateRectangle) {
                drawPickerRectangle();
        } else if (_imp->pickerState == ePickerStatePoint) {
                drawPickerPixel();
        }
    } // GLProtectAttrib a(GL_COLOR_BUFFER_BIT | GL_LINE_BIT | GL_CURRENT_BIT | GL_ENABLE_BIT);
    glCheckError(GL_GPU);

    if (_imp->displayPersistentMessage) {
        drawPersistentMessage();
    }
} // drawOverlay


void
ViewerGL::drawPickerRectangle()
{
    {
        GLProtectAttrib<GL_GPU> a(GL_CURRENT_BIT);

        GL_GPU::Color3f(0.9, 0.7, 0.);
        QPointF topLeft = _imp->pickerRect.topLeft();
        QPointF btmRight = _imp->pickerRect.bottomRight();
        ///base rect
        GL_GPU::Begin(GL_LINE_LOOP);
        GL_GPU::Vertex2f( topLeft.x(), btmRight.y() ); //bottom left
        GL_GPU::Vertex2f( topLeft.x(), topLeft.y() ); //top left
        GL_GPU::Vertex2f( btmRight.x(), topLeft.y() ); //top right
        GL_GPU::Vertex2f( btmRight.x(), btmRight.y() ); //bottom right
        GL_GPU::End();
    } // GLProtectAttrib a(GL_CURRENT_BIT);
}

void
ViewerGL::drawPickerPixel()
{
    {
        GLProtectAttrib<GL_GPU> a(GL_CURRENT_BIT | GL_ENABLE_BIT | GL_POINT_BIT | GL_COLOR_BUFFER_BIT);

        GL_GPU::Enable(GL_BLEND);
        GL_GPU::BlendFunc(GL_SRC_ALPHA, GL_ONE_MINUS_SRC_ALPHA);
        GL_GPU::Enable(GL_POINT_SMOOTH);
        {
            QMutexLocker l(&_imp->zoomCtxMutex);
            GL_GPU::PointSize( 1. * _imp->zoomCtx.factor() );
        }

        QPointF pos = _imp->lastPickerPos;
        unsigned int mipMapLevel;
        {
            QMutexLocker k(&_imp->displayDataMutex);
            mipMapLevel = _imp->displayTextures[0].mipMapLevel;
        }

        if (mipMapLevel != 0) {
            pos *= (1 << mipMapLevel);
        }
        GL_GPU::Color3f(0.9, 0.7, 0.);
        GL_GPU::Begin(GL_POINTS);
        GL_GPU::Vertex2d( pos.x(), pos.y() );
        GL_GPU::End();
    } // GLProtectAttrib a(GL_CURRENT_BIT | GL_ENABLE_BIT | GL_POINT_BIT | GL_COLOR_BUFFER_BIT);
}

NATRON_NAMESPACE_ANONYMOUS_ENTER

static QStringList
explode(const QString& str)
{
    QRegExp rx( QString::fromUtf8("(\\ |\\-|\\.|\\/|\\t|\\n)") ); //RegEx for ' ' '/' '.' '-' '\t' '\n'
    QStringList ret;
    int startIndex = 0;

    while (true) {
        int index = str.indexOf(rx, startIndex);

        if (index == -1) {
            ret.push_back( str.mid(startIndex) );

            return ret;
        }

        QString word = str.mid(startIndex, index - startIndex);
        const QChar& nextChar = str[index];

        // Dashes and the likes should stick to the word occurring before it. Whitespace doesn't have to.
        if ( nextChar.isSpace() ) {
            ret.push_back(word);
            ret.push_back(nextChar);
        } else {
            ret.push_back(word + nextChar);
        }

        startIndex = index + 1;
    }

    return ret;
}

static QStringList
wordWrap(const QFontMetrics& fm,
         const QString& str,
         int width)
{
    QStringList words = explode(str);
    int curLineLength = 0;
    QStringList stringL;
    QString curString;

    for (int i = 0; i < words.size(); ++i) {
        QString word = words[i];
        int wordPixels = fm.width(word);

        // If adding the new word to the current line would be too long,
        // then put it on a new line (and split it up if it's too long).
        if (curLineLength + wordPixels > width) {
            // Only move down to a new line if we have text on the current line.
            // Avoids situation where wrapped whitespace causes emptylines in text.
            if (curLineLength > 0) {
                if ( !curString.isEmpty() ) {
                    stringL.push_back(curString);
                    curString.clear();
                }
                //tmp.append('\n');
                curLineLength = 0;
            }

            // If the current word is too long to fit on a line even on it's own then
            // split the word up.
            while (wordPixels > width) {
                curString.clear();
                curString.append( word.mid(0, width - 1) );
                word = word.mid(width - 1);

                if ( !curString.isEmpty() ) {
                    stringL.push_back(curString);
                    curString.clear();
                }
                wordPixels = fm.width(word);
                //tmp.append('\n');
            }

            // Remove leading whitespace from the word so the new line starts flush to the left.
            word = word.trimmed();
        }
        curString.append(word);
        curLineLength += wordPixels;
    }
    if ( !curString.isEmpty() ) {
        stringL.push_back(curString);
    }

    return stringL;
} // wordWrap

NATRON_NAMESPACE_ANONYMOUS_EXIT


void
ViewerGL::drawPersistentMessage()
{
    // always running in the main thread
    assert( qApp && qApp->thread() == QThread::currentThread() );
    assert( QGLContext::currentContext() == context() );

    QFontMetrics metrics( _imp->textFont );
    int offset =  10;
    double metricsHeightZoomCoord;
    QPointF topLeft, bottomRight, offsetZoomCoord;

    {
        QMutexLocker l(&_imp->zoomCtxMutex);
        topLeft = _imp->zoomCtx.toZoomCoordinates(0, 0);
        bottomRight = _imp->zoomCtx.toZoomCoordinates( _imp->zoomCtx.screenWidth(), _imp->persistentMessages.size() * (metrics.height() + offset) );
        offsetZoomCoord = _imp->zoomCtx.toZoomCoordinates(PERSISTENT_MESSAGE_LEFT_OFFSET_PIXELS, offset);
        metricsHeightZoomCoord = topLeft.y() - _imp->zoomCtx.toZoomCoordinates( 0, metrics.height() ).y();
    }
    offsetZoomCoord.ry() = topLeft.y() - offsetZoomCoord.y();
    QPointF textPos(offsetZoomCoord.x(),  topLeft.y() - (offsetZoomCoord.y() / 2.) - metricsHeightZoomCoord);

    {
        GLProtectAttrib<GL_GPU> a(GL_COLOR_BUFFER_BIT | GL_ENABLE_BIT);

        GL_GPU::Disable(GL_BLEND);

        if (_imp->persistentMessageType == 1) { // error
            GL_GPU::Color4f(0.5, 0., 0., 1.);
        } else { // warning
            GL_GPU::Color4f(0.65, 0.65, 0., 1.);
        }
        GL_GPU::Begin(GL_POLYGON);
        GL_GPU::Vertex2f( topLeft.x(), topLeft.y() ); //top left
        GL_GPU::Vertex2f( topLeft.x(), bottomRight.y() ); //bottom left
        GL_GPU::Vertex2f( bottomRight.x(), bottomRight.y() ); //bottom right
        GL_GPU::Vertex2f( bottomRight.x(), topLeft.y() ); //top right
        GL_GPU::End();


        for (int j = 0; j < _imp->persistentMessages.size(); ++j) {
            renderText(textPos.x(), textPos.y(), _imp->persistentMessages.at(j), _imp->textRenderingColor, _imp->textFont);
            textPos.setY( textPos.y() - ( metricsHeightZoomCoord + offsetZoomCoord.y() ) ); /*metrics.height() * 2 * zoomScreenPixelHeight*/
        }
        glCheckError(GL_GPU);
    } // GLProtectAttrib a(GL_COLOR_BUFFER_BIT | GL_ENABLE_BIT);
} // drawPersistentMessage

void
ViewerGL::initializeGL()
{
    // always running in the main thread
    assert( qApp && qApp->thread() == QThread::currentThread() );
    appPTR->initializeOpenGLFunctionsOnce();
    if ( !appPTR->isOpenGLLoaded() ) {
        throw std::runtime_error("OpenGL was not loaded");
    }
    _imp->initializeGL();
}

GLuint
ViewerGL::getPboID(int index)
{
    // always running in the main thread
    assert( QGLContext::currentContext() == context() );

    if ( index >= (int)_imp->pboIds.size() ) {
        GLuint handle;
        GL_GPU::GenBuffers(1, &handle);
        _imp->pboIds.push_back(handle);

        return handle;
    } else {
        return _imp->pboIds[index];
    }
}

RangeD
ViewerGL::getFrameRange() const
{
    int first, last;
    getViewerTab()->getTimelineBounds(&first, &last);
    RangeD ret;
    ret.min = first;
    ret.max = last;
    return ret;
}

ViewerNodePtr
ViewerGL::getViewerNode() const
{
    return getInternalNode();
}

/**
 *@returns Returns the current zoom factor that is applied to the display.
 **/
double
ViewerGL::getZoomFactor() const
{
    // MT-SAFE
    QMutexLocker l(&_imp->zoomCtxMutex);

    return _imp->zoomCtx.factor();
}

///imageRoD is in PIXEL COORDINATES
RectD
ViewerGL::getImageRectangleDisplayed() const
{

    RectD visibleArea;

    {
        QMutexLocker l(&_imp->zoomCtxMutex);
        QPointF topLeft =  _imp->zoomCtx.toZoomCoordinates(0, 0);
        QPointF bottomRight = _imp->zoomCtx.toZoomCoordinates(width() - 1, height() - 1);
        visibleArea.x1 =  topLeft.x();
        visibleArea.y2 =  topLeft.y();
        visibleArea.x2 = bottomRight.x();
        visibleArea.y1 = bottomRight.y();
    }

    return visibleArea;
} // ViewerGL::getImageRectangleDisplayed

int
ViewerGL::isExtensionSupported(const char *extension)
{
    // always running in the main thread
    assert( qApp && qApp->thread() == QThread::currentThread() );
    const GLubyte *extensions = NULL;
    const GLubyte *start;
    GLubyte *where, *terminator;
    where = (GLubyte *) std::strchr(extension, ' ');
    if ( where || (*extension == '\0') ) {
        return 0;
    }
    extensions = GL_GPU::GetString(GL_EXTENSIONS);
    start = extensions;
    for (;; ) {
        where = (GLubyte *) strstr( (const char *) start, extension );
        if (!where) {
            break;
        }
        terminator = where + std::strlen(extension);
        if ( (where == start) || (*(where - 1) == ' ') ) {
            if ( (*terminator == ' ') || (*terminator == '\0') ) {
                return 1;
            }
        }
        start = terminator;
    }

    return 0;
}


void
ViewerGL::clearPartialUpdateTextures()
{
    QMutexLocker k(&_imp->displayDataMutex);
    _imp->partialUpdateTextures.clear();
}

bool
ViewerGL::isViewerUIVisible() const
{
    if (!_imp->viewerTab) {
        return false;
    }
    TabWidget* tabWidget = _imp->viewerTab->getParentPane();
    if (!tabWidget) {
        return isVisible();
    }

    if (tabWidget->currentWidget() != _imp->viewerTab) {
        return false;
    }

    return true;
}

void
ViewerGL::refreshMetadata(int inputNb, const NodeMetadata& metadata)
{

    RectI inputFormat = metadata.getOutputFormat();

    double inputPar = metadata.getPixelAspectRatio(-1);

    {
        RectD inputCanonicalFormat;
        inputFormat.toCanonical_noClipping(0, inputPar, &inputCanonicalFormat);
        getViewerTab()->setInfoBarAndViewerResolution(inputFormat, inputCanonicalFormat, inputPar, inputNb);
    }

    _imp->displayTextures[inputNb].premult = metadata.getOutputPremult();
    ImagePlaneDesc upstreamLayer = ImagePlaneDesc::mapNCompsToColorPlane(metadata.getColorPlaneNComps(0));
    getViewerTab()->setImageFormat(inputNb, upstreamLayer, metadata.getBitDepth(0));
}

void
ViewerGL::clearLastRenderedImage()
{
    QMutexLocker k(&_imp->displayDataMutex);
    for (int i = 0; i < 2; ++i) {
        _imp->displayTextures[i].colorPickerImage.reset();
        _imp->displayTextures[i].colorPickerInputImage.reset();
    }
}

void
ViewerGL::getViewerProcessHashStored(ViewerCachedImagesMap* hashes) const
{
    QMutexLocker k(&_imp->uploadedTexturesViewerHashMutex);
    *hashes = _imp->uploadedTexturesViewerHash;
}


void
ViewerGL::removeViewerProcessHashAtTime(TimeValue time, ViewIdx view)
{
    QMutexLocker k(&_imp->uploadedTexturesViewerHashMutex);
    FrameViewPair p = {time, view};
    ViewerCachedImagesMap::iterator found = _imp->uploadedTexturesViewerHash.find(p);
    if (found != _imp->uploadedTexturesViewerHash.end()) {
        _imp->uploadedTexturesViewerHash.erase(found);
    }
}


void
ViewerGL::transferBufferFromRAMtoGPU(const TextureTransferArgs& args)
{
    // always running in the main thread
    OSGLContextAttacherPtr locker = OSGLContextAttacher::create(_imp->glContextWrapper);
    locker->attach();

    assert(QGLContext::currentContext() == context());

    glCheckError(GL_GPU);

    GLint currentBoundPBO = 0;
    GL_GPU::GetIntegerv(GL_PIXEL_UNPACK_BUFFER_BINDING_ARB, &currentBoundPBO);
    glCheckError(GL_GPU);

    // We use 2 PBOs to make use of asynchronous data uploading
    GLuint pboId = getPboID(_imp->updateViewerPboIndex);

    assert(args.textureIndex == 0 || args.textureIndex == 1);

    // Only RAM RGBA images at this point can be provided
    assert(!args.image || (args.image->getStorageMode() == eStorageModeRAM && args.image->getLayer().getNumComponents() == 4));

    // The bitdepth of the texture
    ImageBitDepthEnum bitdepth = eImageBitDepthFloat;
    if (args.image) {
        bitdepth = args.image->getBitDepth();
    }

    // Other formats are not supported yet
    assert(bitdepth == eImageBitDepthByte || bitdepth == eImageBitDepthFloat);

    Image::CPUData imageData;
    if (args.image) {
        args.image->getCPUData(&imageData);
    }


    // Insert the hash in the frame/hash map so we can update the timeline's cache bar
    if (args.type == TextureTransferArgs::eTextureTransferTypeReplace && args.textureIndex == 0 && args.viewerProcessNodeKey) {
        QMutexLocker k(&_imp->uploadedTexturesViewerHashMutex);
        FrameViewPair p = {args.time, args.view};
        _imp->uploadedTexturesViewerHash[p] = args.viewerProcessNodeKey;
    }


    GLTexturePtr tex;
    {
        QMutexLocker displayDataLocker(&_imp->displayDataMutex);
        if (args.type == TextureTransferArgs::eTextureTransferTypeOverlay) {

            if (!args.image) {
                // Nothing to do
                return;
            }

            // For small partial updates overlays, we make new textures
            int format, internalFormat, glType;

            if (bitdepth == eImageBitDepthFloat) {
                Texture::getRecommendedTexParametersForRGBAFloatTexture(&format, &internalFormat, &glType);
            } else {
                Texture::getRecommendedTexParametersForRGBAByteTexture(&format, &internalFormat, &glType);
            }
            tex.reset( new Texture(GL_TEXTURE_2D, GL_LINEAR, GL_NEAREST, GL_CLAMP_TO_EDGE, bitdepth, format, internalFormat, glType, true) );

            TextureInfo info;
            info.texture = tex;
            info.mipMapLevel = args.image ? args.image->getMipMapLevel() : 0;
            info.premult = _imp->displayTextures[0].premult;
            info.pixelAspectRatio = _imp->displayTextures[0].pixelAspectRatio;
            info.time = args.time;
            info.isPartialImage = true;
            info.isVisible = true;
            _imp->partialUpdateTextures.push_back(info);

            // Update time otherwise overlays won't refresh since we are not updating the displayTextures
            _imp->displayTextures[0].time = args.time;
            _imp->displayTextures[1].time = args.time;
        } else {

            if (args.type == TextureTransferArgs::eTextureTransferTypeReplace) {
                _imp->displayTextures[args.textureIndex].colorPickerImage = args.colorPickerImage;
                _imp->displayTextures[args.textureIndex].colorPickerInputImage = args.colorPickerInputImage;
            }
            // re-use the existing texture if possible
            if (!args.image) {
                _imp->displayTextures[args.textureIndex].isVisible = false;
            } else {

                int format, internalFormat, glType;

                if (bitdepth == eImageBitDepthFloat) {
                    Texture::getRecommendedTexParametersForRGBAFloatTexture(&format, &internalFormat, &glType);
                } else {
                    Texture::getRecommendedTexParametersForRGBAByteTexture(&format, &internalFormat, &glType);
                }

                if (_imp->displayTextures[args.textureIndex].texture->getBitDepth() != bitdepth) {
                    _imp->displayTextures[args.textureIndex].texture.reset( new Texture(GL_TEXTURE_2D, GL_LINEAR, GL_NEAREST, GL_CLAMP_TO_EDGE, bitdepth, format, internalFormat, glType, true) );
                }

                tex = _imp->displayTextures[args.textureIndex].texture;


                if (args.type == TextureTransferArgs::eTextureTransferTypeReplace || tex->getBounds().isNull()) {
                    tex->ensureTextureHasSize(imageData.bounds, 0);
                } else {
                    assert(args.type == TextureTransferArgs::eTextureTransferTypeModify);
                    // If we just want to update a portion of the texture, check if we are inside the bounds of the texture, otherwise create a new one.
                    if (!tex->getBounds().contains(imageData.bounds)) {
                        RectI unionedBounds = tex->getBounds();
                        unionedBounds.merge(imageData.bounds);


                        // Make a temporary texture, fill it with black and copy the origin texture into it before uploading the image
                        GLTexturePtr tmpTex = boost::make_shared<Texture>(GL_TEXTURE_2D, GL_LINEAR, GL_NEAREST, GL_CLAMP_TO_EDGE, bitdepth, format, internalFormat, glType, true);
                        tmpTex->ensureTextureHasSize(unionedBounds, 0);

                        saveOpenGLContext();

                        ImagePrivate::fillGL(unionedBounds, 0., 0., 0., 0., tmpTex, _imp->glContextWrapper);
                        ImagePrivate::copyGLTexture(tex, tmpTex, tex->getBounds(), _imp->glContextWrapper);

                        restoreOpenGLContext();
                        // Unbind the frame buffer used in fillGL and copyGLTexture
                        GL_GPU::BindFramebuffer(GL_FRAMEBUFFER, 0);

                        _imp->displayTextures[args.textureIndex].texture = tmpTex;
                        tex = tmpTex;

                    }
                }


                _imp->displayTextures[args.textureIndex].isVisible = true;
                _imp->displayTextures[args.textureIndex].mipMapLevel = args.image->getMipMapLevel();
                _imp->displayTextures[args.textureIndex].time = args.time;
            }

            displayDataLocker.unlock();
            if (args.colorPickerImage) {
                getViewerTab()->setImageFormat(args.textureIndex, args.colorPickerImage->getLayer(), args.colorPickerImage->getBitDepth());
            }
            setRegionOfDefinition(args.rod, _imp->displayTextures[args.textureIndex].pixelAspectRatio, args.textureIndex);
            if (args.type == TextureTransferArgs::eTextureTransferTypeReplace) {

                Q_EMIT imageChanged(args.textureIndex);
            }
        }
    } // displayDataLocker

    if (args.recenterViewer) {
        QMutexLocker k(&_imp->zoomCtxMutex);
        double curCenterX = ( _imp->zoomCtx.left() + _imp->zoomCtx.right() ) / 2.;
        double curCenterY = ( _imp->zoomCtx.bottom() + _imp->zoomCtx.top() ) / 2.;
        _imp->zoomCtx.translate(args.viewportCenter.x - curCenterX, args.viewportCenter.y - curCenterY);
    }

    if (!args.image) {
        return;
    }

    // bind PBO to update texture source
    GL_GPU::BindBufferARB( GL_PIXEL_UNPACK_BUFFER_ARB, pboId );

    // Note that glMapBufferARB() causes sync issue.
    // If GPU is working with this buffer, glMapBufferARB() will wait(stall)
    // until GPU to finish its job. To avoid waiting (idle), you can call
    // first glBufferDataARB() with NULL pointer before glMapBufferARB().
    // If you do that, the previous data in PBO will be discarded and
    // glMapBufferARB() returns a new allocated pointer immediately
    // even if GPU is still working with the previous data.
    int dataSizeOf = getSizeOfForBitDepth(imageData.bitDepth);
    std::size_t bytesCount = imageData.bounds.area() * imageData.nComps * dataSizeOf;
    assert(bytesCount > 0);
    GL_GPU::BufferDataARB(GL_PIXEL_UNPACK_BUFFER_ARB, bytesCount, NULL, GL_DYNAMIC_DRAW_ARB);

    // map the buffer object into client's memory
    assert(QGLContext::currentContext() == context());
    GLvoid *ret = GL_GPU::MapBufferARB(GL_PIXEL_UNPACK_BUFFER_ARB, GL_WRITE_ONLY_ARB);
    glCheckError(GL_GPU);
    assert(ret);
    if (ret) {
        // update data directly on the mapped buffer
        unsigned char* srcpixels = Image::pixelAtStatic(imageData.bounds.x1, imageData.bounds.y1, imageData.bounds, imageData.nComps, dataSizeOf, (unsigned char*)imageData.ptrs[0]);
        assert(srcpixels);
        if (srcpixels) {
            std::memcpy(ret, srcpixels, bytesCount);
            GLboolean result = GL_GPU::UnmapBufferARB(GL_PIXEL_UNPACK_BUFFER_ARB); // release the mapped buffer
            assert(result == GL_TRUE);
            Q_UNUSED(result);
        }
    }
    glCheckError(GL_GPU);

    // copy pixels from PBO to texture object
    // using glBindTexture followed by glTexSubImage2D.
    // Use offset instead of pointer (last parameter is 0).
    tex->fillOrAllocateTexture(imageData.bounds, 0, 0);

    // restore previously bound PBO
    GL_GPU::BindBufferARB(GL_PIXEL_UNPACK_BUFFER_ARB, currentBoundPBO);
    //glBindTexture(GL_TEXTURE_2D, 0); // why should we bind texture 0?
    glCheckError(GL_GPU);

    _imp->updateViewerPboIndex = (_imp->updateViewerPboIndex + 1) % 2;

} // ViewerGL::transferBufferFromRAMtoGPU


void
ViewerGL::disconnectInputTexture(int textureIndex, bool clearRoD)
{
    // always running in the main thread
    assert( qApp && qApp->thread() == QThread::currentThread() );
    QMutexLocker k(&_imp->displayDataMutex);
    assert(textureIndex == 0 || textureIndex == 1);
    if (_imp->displayTextures[textureIndex].isVisible) {
        _imp->displayTextures[textureIndex].isVisible = false;
        if (clearRoD) {
            RectI r(0, 0, 0, 0);
            _imp->infoViewer[textureIndex]->setDataWindow(r);
        }
    }
}

#if QT_VERSION < QT_VERSION_CHECK(5, 0, 0)
#define QMouseEventLocalPos(e) ( e->posF() )
#else
#define QMouseEventLocalPos(e) ( e->localPos() )
#endif

void
ViewerGL::mousePressEvent(QMouseEvent* e)
{
    // always running in the main thread
    assert( qApp && qApp->thread() == QThread::currentThread() );
    if ( !_imp->viewerTab->getGui() ) {
        return;
    }

    _imp->viewerTab->onMousePressCalledInViewer();

    _imp->hasMovedSincePress = false;
    _imp->pressureOnRelease = 1.;
    if ( (e->buttons() == Qt::LeftButton) && !(e->modifiers() &  Qt::MetaModifier) ) {
        _imp->pointerTypeOnPress = ePenTypeLMB;
    } else if ( (e->buttons() == Qt::RightButton) || (e->buttons() == Qt::LeftButton  && (e->modifiers() &  Qt::MetaModifier)) ) {
        _imp->pointerTypeOnPress = ePenTypeRMB;
    } else if ( (e->buttons() == Qt::MiddleButton)  || (e->buttons() == Qt::LeftButton  && (e->modifiers() &  Qt::AltModifier)) ) {
        _imp->pointerTypeOnPress = ePenTypeMMB;
    }


    ///Set focus on user click
    setFocus();

    Qt::MouseButton button = e->button();

    if ( buttonDownIsLeft(e) ) {
        NodeGuiIPtr gui_i = _imp->viewerTab->getInternalNode()->getNode()->getNodeGui();
        assert(gui_i);
        NodeGuiPtr gui = boost::dynamic_pointer_cast<NodeGui>(gui_i);
        _imp->viewerTab->getGui()->selectNode(gui);
    }

    _imp->oldClick = e->pos();
    _imp->lastMousePosition = e->pos();
    QPointF zoomPos;
    //double zoomScreenPixelWidth, zoomScreenPixelHeight; // screen pixel size in zoom coordinates
    {
        QMutexLocker l(&_imp->zoomCtxMutex);
        zoomPos = _imp->zoomCtx.toZoomCoordinates( e->x(), e->y() );
        //zoomScreenPixelWidth = _imp->zoomCtx.screenPixelWidth();
        //zoomScreenPixelHeight = _imp->zoomCtx.screenPixelHeight();
    }

    bool overlaysCaught = false;
    bool mustRedraw = false;
    bool hasPickers = _imp->viewerTab->getGui()->hasPickers();

    if ( !overlaysCaught &&
         ( buttonDownIsMiddle(e) ||
           ( ( (e)->buttons() == Qt::RightButton ) && ( buttonMetaAlt(e) == Qt::AltModifier) ) ) &&
         !modifierHasControl(e) ) {
        // middle (or Alt + left) or Alt + right = pan
        _imp->ms = eMouseStateDraggingImage;
        overlaysCaught = true;
    }
    if ( !overlaysCaught &&
         ( ( (e->buttons() & Qt::MiddleButton) &&
             ( ( buttonMetaAlt(e) == Qt::AltModifier) || (e->buttons() & Qt::LeftButton) ) ) ||
           ( (e->buttons() & Qt::LeftButton) &&
             ( buttonMetaAlt(e) == (Qt::AltModifier | Qt::MetaModifier) ) ) ) ) {
        // Alt + middle or Left + middle or Crtl + Alt + Left = zoom
        _imp->ms = eMouseStateZoomingImage;
        overlaysCaught = true;
    }

    ViewerNodePtr viewerNode = getInternalNode();
    bool overlayEnabled = viewerNode->isOverlayEnabled();

    // process plugin overlays
    if (!overlaysCaught &&
        (_imp->ms == eMouseStateUndefined) &&
        overlayEnabled) {
        unsigned int mipMapLevel = getCurrentRenderScale();
        double scale = 1. / (1 << mipMapLevel);
        overlaysCaught = _imp->viewerTab->notifyOverlaysPenDown( RenderScale(scale), _imp->pointerTypeOnPress, QMouseEventLocalPos(e), zoomPos, _imp->pressureOnPress, TimeValue(currentTimeForEvent(e)) );
        if (overlaysCaught) {
            mustRedraw = true;
        }
    }

    if ( !overlaysCaught &&
        button == Qt::LeftButton && modCASIsControl(e) &&
        displayingImage() ) {
        // picker with single-point selection
        _imp->pickerState = ePickerStatePoint;
        if ( pickColor( e->x(), e->y(), false ) ) {
            _imp->ms = eMouseStatePickingColor;
            mustRedraw = true;
            overlaysCaught = true;
        }
    }

    if ( !overlaysCaught &&
        button == Qt::LeftButton && modCASIsControlAlt(e) &&
        displayingImage() ) {
        // picker with single-point selection
        _imp->pickerState = ePickerStatePoint;
        if ( pickColor( e->x(), e->y(), true ) ) {
            _imp->ms = eMouseStatePickingInputColor;
            mustRedraw = true;
            overlaysCaught = true;
        }
    }

    if ( !overlaysCaught &&
         button == Qt::LeftButton && modCASIsControlShift(e) &&
         displayingImage() ) {
        // start picker with rectangle selection (picked color is the average over the rectangle)
        _imp->pickerState = ePickerStateRectangle;
        _imp->pickerRect.setTopLeft(zoomPos);
        _imp->pickerRect.setBottomRight(zoomPos);
        _imp->ms = eMouseStateBuildingPickerRectangle;
        mustRedraw = true;
        overlaysCaught = true;
    }
    if ( !overlaysCaught &&
         (_imp->pickerState != ePickerStateInactive) &&
         buttonDownIsLeft(e) &&
         displayingImage() ) {
        // disable picker if picker is set when clicking
        _imp->pickerState = ePickerStateInactive;
        mustRedraw = true;
        overlaysCaught = true;
    }

    if ( hasPickers && (_imp->pickerState == ePickerStateInactive) ) {
        _imp->viewerTab->getGui()->clearColorPickers();
        unsetCursor();
    }

    if ( !overlaysCaught &&
         buttonDownIsLeft(e) ) {
        ///build selection rectangle
        _imp->selectionRectangle.setTopLeft(zoomPos);
        _imp->selectionRectangle.setBottomRight(zoomPos);
        _imp->lastDragStartPos = zoomPos;
        _imp->ms = eMouseStateSelecting;
        if ( !modCASIsControl(e) ) {
            _imp->viewerTab->onViewerSelectionCleared();
            mustRedraw = true;
        }
        overlaysCaught = true;
    }
    Q_UNUSED(overlaysCaught);

    if (mustRedraw) {
        update();
    }
} // mousePressEvent

void
ViewerGL::mouseReleaseEvent(QMouseEvent* e)
{
    // always running in the main thread
    assert( qApp && qApp->thread() == QThread::currentThread() );

    if ( !_imp->viewerTab->getGui() ) {
        return;
    }

    _imp->pressureOnPress = 1;
    _imp->pointerTypeOnPress = ePenTypeLMB;

    bool mustRedraw = false;
    if (_imp->ms == eMouseStateBuildingPickerRectangle) {
        updateRectangleColorPicker();
    }

    if (_imp->ms == eMouseStateSelecting) {
        mustRedraw = true;

        if (_imp->hasMovedSincePress) {
            _imp->viewerTab->updateSelectionFromViewerSelectionRectangle(true);
        }
    }

    _imp->hasMovedSincePress = false;


    _imp->ms = eMouseStateUndefined;
    QPointF zoomPos;
    {
        QMutexLocker l(&_imp->zoomCtxMutex);
        zoomPos = _imp->zoomCtx.toZoomCoordinates( e->x(), e->y() );
    }
    unsigned int mipMapLevel = getCurrentRenderScale();
    double scale = 1. / (1 << mipMapLevel);
    if ( _imp->viewerTab->notifyOverlaysPenUp(RenderScale(scale), QMouseEventLocalPos(e), zoomPos, _imp->pressureOnRelease, TimeValue(currentTimeForEvent(e))) ) {
        mustRedraw = true;
    }
    if (mustRedraw) {
        update();
    }

    if (_imp->renderOnPenUp) {
        _imp->renderOnPenUp = false;
        getInternalNode()->getNode()->getRenderEngine()->renderCurrentFrame();
    }
} // ViewerGL::mouseReleaseEvent

void
ViewerGL::mouseMoveEvent(QMouseEvent* e)
{
    if ( !penMotionInternal(e->x(), e->y(), /*pressure=*/ 1., TimeValue(currentTimeForEvent(e)), e) ) {
        //e->ignore(); //< calling e->ignore() is the same as calling the base implementation of QWidget::mouseMoveEvent(e)
        TabWidget* tab = _imp->viewerTab ? _imp->viewerTab->getParentPane() : 0;
        if (tab) {
            // If the Viewer is in a tab, send the tab widget the event directly
            qApp->sendEvent(tab, e);
        } else {
            QGLWidget::mouseMoveEvent(e);
        }
    }
} // mouseMoveEvent

void
ViewerGL::tabletEvent(QTabletEvent* e)
{
    qreal pressure = e->pressure();
    if (pressure <= 0.) {
        // Some tablets seem to return pressure between -0.5 and 0.5
        // This is probably a Qt bug, see https://github.com/MrKepzie/Natron/issues/1697
        pressure += 1.;
    }
    switch ( e->type() ) {
    case QEvent::TabletPress: {
        switch ( e->pointerType() ) {
        case QTabletEvent::Cursor:
            _imp->pointerTypeOnPress  = ePenTypeCursor;
            break;
        case QTabletEvent::Eraser:
            _imp->pointerTypeOnPress  = ePenTypeEraser;
            break;
        case QTabletEvent::Pen:
        default:
            _imp->pointerTypeOnPress  = ePenTypePen;
            break;
        }
        _imp->pressureOnPress = pressure;
        QGLWidget::tabletEvent(e);
        break;
    }
    case QEvent::TabletRelease: {
        _imp->pressureOnRelease = pressure;
        QGLWidget::tabletEvent(e);
        break;
    }
    case QEvent::TabletMove: {
        if ( !penMotionInternal(e->x(), e->y(), pressure, TimeValue(currentTimeForEvent(e)), e) ) {
            QGLWidget::tabletEvent(e);
        } else {
            e->accept();
        }
        break;
    }
    default:
        break;
    }
}

bool
ViewerGL::penMotionInternal(int x,
                            int y,
                            double pressure,
                            TimeValue timestamp,
                            QInputEvent* e)
{
    Q_UNUSED(e);
    // always running in the main thread
    assert( qApp && qApp->thread() == QThread::currentThread() );

    ///The app is closing don't do anything
    Gui* gui = _imp->viewerTab->getGui();
    if ( !gui || !getInternalNode() ) {
        return false;
    }

    _imp->hasMovedSincePress = true;

    QPointF zoomPos;

    // if the picker was deselected, this fixes the picer State
    // (see issue #133 https://github.com/MrKepzie/Natron/issues/133 )
    // Edited: commented-out we need the picker state to be active even if there are no color pickers active because parametric
    // parameters may use it
    //if ( !gui->hasPickers() ) {
    //    _imp->pickerState = ePickerStateInactive;
    //}

    //double zoomScreenPixelWidth, zoomScreenPixelHeight; // screen pixel size in zoom coordinates
    {
        QMutexLocker l(&_imp->zoomCtxMutex);
        zoomPos = _imp->zoomCtx.toZoomCoordinates(x, y);
    }

    ViewerNodePtr viewerNode = getInternalNode();

    updateInfoWidgetColorPicker( zoomPos, QPoint(x, y) );
    if ( viewerNode->isViewersSynchroEnabled() ) {
        const std::list<ViewerTab*>& allViewers = gui->getViewersList();
        for (std::list<ViewerTab*>::const_iterator it = allViewers.begin(); it != allViewers.end(); ++it) {
            if ( (*it)->getViewer() != this ) {
                (*it)->getViewer()->updateInfoWidgetColorPicker( zoomPos, QPoint(x, y) );
            }
        }
    }

    //update the cursor if it is hovering an overlay and we're not dragging the image
    RectD userRoI = viewerNode->getUserRoI();

    bool mustRedraw = false;


    QPoint newClick(x, y);
    QPoint oldClick = _imp->oldClick;
    QPointF newClick_opengl, oldClick_opengl, oldPosition_opengl;
    {
        QMutexLocker l(&_imp->zoomCtxMutex);
        newClick_opengl = _imp->zoomCtx.toZoomCoordinates( newClick.x(), newClick.y() );
        oldClick_opengl = _imp->zoomCtx.toZoomCoordinates( oldClick.x(), oldClick.y() );
        oldPosition_opengl = _imp->zoomCtx.toZoomCoordinates( _imp->lastMousePosition.x(), _imp->lastMousePosition.y() );
    }
    double dx = ( oldClick_opengl.x() - newClick_opengl.x() );
    double dy = ( oldClick_opengl.y() - newClick_opengl.y() );
    double dxSinceLastMove = ( oldPosition_opengl.x() - newClick_opengl.x() );
    double dySinceLastMove = ( oldPosition_opengl.y() - newClick_opengl.y() );
    bool overlaysCaughtByPlugin = false;
    switch (_imp->ms) {
    case eMouseStateDraggingImage: {

        translateViewport(dx, dy);
        _imp->oldClick = newClick;

        //  else {
        mustRedraw = true;
        // }
        // no need to update the color picker or mouse posn: they should be unchanged
        break;
    }
    case eMouseStateZoomingImage: {
        double zoomFactor;
        int delta = 2 * ( ( x - _imp->lastMousePosition.x() ) - ( y - _imp->lastMousePosition.y() ) );
        double scaleFactor = std::pow(NATRON_WHEEL_ZOOM_PER_DELTA, delta); // no need to use ipow() here, because the result is not cast to int
        {
            QMutexLocker l(&_imp->zoomCtxMutex);
            _imp->zoomCtx.zoom(oldClick_opengl.x(), oldClick_opengl.y(), scaleFactor);
            zoomFactor = _imp->zoomCtx.factor();
        }
        _imp->zoomOrPannedSinceLastFit = true;
        int zoomValue = (int)(100 * zoomFactor);
        if (zoomValue == 0) {
            zoomValue = 1;     // sometimes, floor(100*0.01) makes 0
        }
        assert(zoomValue > 0);
        Q_EMIT zoomChanged(zoomValue);

        ViewerNodePtr viewerNode = getInternalNode();
        if ( viewerNode->isViewersSynchroEnabled() ) {
            _imp->viewerTab->synchronizeOtherViewersProjection();
        }

        //_imp->oldClick = newClick; // don't update oldClick! this is the zoom center
        getInternalNode()->getNode()->getRenderEngine()->renderCurrentFrame();

        //  else {
        mustRedraw = true;
        // }
        // no need to update the color picker or mouse posn: they should be unchanged
        break;
    }
    case eMouseStatePickingColor: {
        pickColor( newClick.x(), newClick.y(), false );
        mustRedraw = true;
        break;
    }
    case eMouseStatePickingInputColor: {
        pickColor( newClick.x(), newClick.y(), true );
        mustRedraw = true;
        break;
    }
    case eMouseStateBuildingPickerRectangle: {
        QPointF btmRight = _imp->pickerRect.bottomRight();
        btmRight.rx() -= dxSinceLastMove;
        btmRight.ry() -= dySinceLastMove;
        _imp->pickerRect.setBottomRight(btmRight);
        mustRedraw = true;
        break;
    }
    case eMouseStateSelecting: {
        _imp->refreshSelectionRectangle(zoomPos);
        mustRedraw = true;
        _imp->viewerTab->updateSelectionFromViewerSelectionRectangle(false);
    }; break;
    default: {
        QPointF localPos(x, y);
        unsigned int mipMapLevel = getCurrentRenderScale();
        double scale = 1. / (1 << mipMapLevel);
        bool overlayEnabled = viewerNode->isOverlayEnabled();
        if ( overlayEnabled &&
             _imp->viewerTab->notifyOverlaysPenMotion(RenderScale(scale), localPos, zoomPos, pressure, timestamp) ) {
            mustRedraw = true;
            overlaysCaughtByPlugin = true;
        }
        break;
    }
    } // switch

    if ( _imp->viewerTab->getGui()->hasPickers() ) {
        setCursor( appPTR->getColorPickerCursor() );
    } else if (!overlaysCaughtByPlugin) {
        unsetCursor();
    }

    if (mustRedraw) {
        update();
    }
    _imp->lastMousePosition = newClick;

    return mustRedraw;
} // ViewerGL::penMotionInternal

void
ViewerGL::mouseDoubleClickEvent(QMouseEvent* e)
{
    unsigned int mipMapLevel;
    {
        QMutexLocker k(&_imp->displayDataMutex);
        mipMapLevel = _imp->displayTextures[0].mipMapLevel;
    }
    QPointF pos_opengl;
    {
        QMutexLocker l(&_imp->zoomCtxMutex);
        pos_opengl = _imp->zoomCtx.toZoomCoordinates( e->x(), e->y() );
    }
    double scale = 1. / (1 << mipMapLevel);

    if ( _imp->viewerTab->notifyOverlaysPenDoubleClick(RenderScale(scale), QMouseEventLocalPos(e), pos_opengl) ) {
        update();
    }
    QGLWidget::mouseDoubleClickEvent(e);
}

QPointF
ViewerGL::toZoomCoordinates(const QPointF& position) const
{
    QMutexLocker l(&_imp->zoomCtxMutex);

    return _imp->zoomCtx.toZoomCoordinates( position.x(), position.y() );
}

QPointF
ViewerGL::toWidgetCoordinates(const QPointF& position) const
{
    QMutexLocker l(&_imp->zoomCtxMutex);

    return _imp->zoomCtx.toWidgetCoordinates( position.x(), position.y() );
}

void
ViewerGL::getTopLeftAndBottomRightInZoomCoords(QPointF* topLeft,
                                               QPointF* bottomRight) const
{
    QMutexLocker l(&_imp->zoomCtxMutex);

    *topLeft = _imp->zoomCtx.toZoomCoordinates(0, 0);
    *bottomRight = _imp->zoomCtx.toZoomCoordinates(_imp->zoomCtx.screenWidth() - 1, _imp->zoomCtx.screenHeight() - 1);
}

// used to update the information bar at the bottom of the viewer (not for the ctrl-click color picker)
void
ViewerGL::updateColorPicker(int textureIndex,
                            int x,
                            int y)
{
    if ( (_imp->pickerState != ePickerStateInactive) || !_imp->viewerTab || !_imp->viewerTab->getGui() || _imp->viewerTab->getGui()->isGUIFrozen() ) {
        return;
    }

    const std::list<Histogram*>& histograms = _imp->viewerTab->getGui()->getHistograms();

    // always running in the main thread
    assert( qApp && qApp->thread() == QThread::currentThread() );
    if ( !displayingImage() ) {
        for (std::list<Histogram*>::const_iterator it = histograms.begin(); it != histograms.end(); ++it) {
            if ( (*it)->getViewerTextureInputDisplayed() == textureIndex ) {
                (*it)->hideViewerCursor();
            }
        }
        if ( _imp->infoViewer[textureIndex]->colorVisible() ) {
            _imp->infoViewer[textureIndex]->hideColorInfo();
        }
        if (textureIndex == 0) {
            setParametricParamsPickerColor(ColorRgba<double>(), false, false);
        }
        return;
    }


    QPoint pos;
    bool xInitialized = false;
    bool yInitialized = false;
    if (x != INT_MAX) {
        xInitialized = true;
        pos.setX(x);
    }
    if (y != INT_MAX) {
        yInitialized = true;
        pos.setY(y);
    }

    ViewerNodePtr viewerNode = getInternalNode();
    QPointF imgPosCanonical;
    bool imgPosCanonicalSet = false;
    if (!xInitialized || !yInitialized) {
        if ( viewerNode->isViewersSynchroEnabled() ) {
            NodePtr masterViewerNode = getViewerTab()->getGui()->getApp()->getMasterSyncViewer();
            if (masterViewerNode) {
                ViewerNodePtr viewerNode = toViewerNode(masterViewerNode->getEffectInstance());
                ViewerGL* viewerUIContext = dynamic_cast<ViewerGL*>(viewerNode->getUiContext());
                assert(viewerUIContext);
                if (viewerUIContext) {
                    pos = viewerUIContext->mapFromGlobal( QCursor::pos() );
                    xInitialized = yInitialized = true;
                    imgPosCanonical = viewerUIContext->toZoomCoordinates(pos);
                    imgPosCanonicalSet = true;
                }
            }
        }
    }
    if (!xInitialized || !yInitialized) {
        pos = mapFromGlobal( QCursor::pos() );
    }
    if (!imgPosCanonicalSet) {
        QMutexLocker l(&_imp->zoomCtxMutex);
        imgPosCanonical = _imp->zoomCtx.toZoomCoordinates( pos.x(), pos.y() );
    }

    float r, g, b, a;
    bool linear = appPTR->getCurrentSettings()->getColorPickerLinear();
    bool picked = false;
    bool pickInput = (qApp->keyboardModifiers() & (Qt::ControlModifier | Qt::AltModifier | Qt::ShiftModifier)) == (Qt::ControlModifier | Qt::AltModifier);
    RectD rod = getRoD(textureIndex);
    RectD formatCanonical = getCanonicalFormat(textureIndex);
    unsigned int mmLevel;
    if ( ( imgPosCanonical.x() >= rod.left() ) &&
         ( imgPosCanonical.x() < rod.right() ) &&
         ( imgPosCanonical.y() >= rod.bottom() ) &&
         ( imgPosCanonical.y() < rod.top() ) ) {
        if ( (pos.x() >= 0) && ( pos.x() < width() ) &&
             (pos.y() >= 0) && ( pos.y() < height() ) ) {
            ///if the clip to project format is enabled, make sure it is in the project format too
            bool clipping = viewerNode->isClipToFormatEnabled();
            if ( !clipping ||
                 ( ( imgPosCanonical.x() >= formatCanonical.left() ) &&
                   ( imgPosCanonical.x() < formatCanonical.right() ) &&
                   ( imgPosCanonical.y() >= formatCanonical.bottom() ) &&
                   ( imgPosCanonical.y() < formatCanonical.top() ) ) ) {
                //imgPos must be in canonical coordinates
                picked = getColorAt(imgPosCanonical.x(), imgPosCanonical.y(), linear, textureIndex, pickInput, &r, &g, &b, &a, &mmLevel);
            }
        }
    }
    if (!picked) {
        _imp->infoViewer[textureIndex]->setColorValid(false);
        if (textureIndex == 0) {
            setParametricParamsPickerColor(ColorRgba<double>(), false, false);
        }
    } else {
        _imp->infoViewer[textureIndex]->setColorApproximated(mmLevel > 0);
        _imp->infoViewer[textureIndex]->setColorValid(true);
        if ( !_imp->infoViewer[textureIndex]->colorVisible() ) {
            _imp->infoViewer[textureIndex]->showColorInfo();
        }
        _imp->infoViewer[textureIndex]->setColor(r, g, b, a);

        if (textureIndex == 0) {
            ColorRgba<double> interactColor(r,g,b,a);
            setParametricParamsPickerColor(interactColor, true, true);
        }

        std::vector<double> colorVec(4);
        colorVec[0] = r;
        colorVec[1] = g;
        colorVec[2] = b;
        colorVec[3] = a;
        for (std::list<Histogram*>::const_iterator it = histograms.begin(); it != histograms.end(); ++it) {
            if ( (*it)->getViewerTextureInputDisplayed() == textureIndex ) {
                (*it)->setViewerCursor(colorVec);
            }
        }
    }
} // updateColorPicker

void
ViewerGL::setParametricParamsPickerColor(const ColorRgba<double>& color, bool setColor, bool hasColor)
{
    if (!_imp->viewerTab->getGui()) {
        return;
    }
    std::list<DockablePanelI*> openedPanels = _imp->viewerTab->getGui()->getApp()->getOpenedSettingsPanels();
    for (std::list<DockablePanelI*>::const_iterator it = openedPanels.begin(); it != openedPanels.end(); ++it) {
        NodeSettingsPanel* nodePanel = dynamic_cast<NodeSettingsPanel*>(*it);
        if (!nodePanel) {
            continue;
        }
        NodeGuiPtr node = nodePanel->getNodeGui();
        if (!node) {
            continue;
        }
        node->getNode()->getEffectInstance()->setInteractColourPicker_public(color, setColor, hasColor);
    }
}


int
ViewerGL::getMipMapLevelFromZoomFactor() const
{
    double zoomFactor = getZoomFactor();
    //double closestPowerOf2 = zoomFactor >= 1 ? 1 : std::pow( 2, -std::ceil(std::log(zoomFactor) / M_LN2) );
    //return std::log(closestPowerOf2) / M_LN2;
    return zoomFactor >= 1 ? 0 : -std::ceil(std::log(zoomFactor) / M_LN2);
}

bool
ViewerGL::checkIfViewPortRoIValidOrRenderForInput(int texIndex)
{

    ViewerNodePtr viewerNode = getInternalNode();

    unsigned int mipMapLevel;
    {
        int downscale_i = viewerNode->getDownscaleMipMapLevelKnobIndex();
        if (downscale_i == 0) {
            mipMapLevel = getMipMapLevelFromZoomFactor();
        } else {
            mipMapLevel = downscale_i;
        }
    }


    RectD roiCanonical = viewerNode->getViewerProcessNode(texIndex)->getViewerRoI();

    QMutexLocker k(&_imp->displayDataMutex);
    if (_imp->displayTextures[texIndex].mipMapLevel != mipMapLevel) {
        return false;
    }

    RectI roiPixel;
    roiCanonical.toPixelEnclosing(_imp->displayTextures[texIndex].mipMapLevel, _imp->displayTextures[texIndex].pixelAspectRatio, &roiPixel);


    int tx,ty;
    CacheBase::getTileSizePx(_imp->displayTextures[texIndex].texture->getBitDepth(), &tx, &ty);


    const RectI& texBounds = _imp->displayTextures[texIndex].texture->getBounds();
    if (!texBounds.contains(roiPixel)) {
        return false;
    }

    return true;
}

void
ViewerGL::checkIfViewPortRoIValidOrRender()
{
    for (int i = 0; i < 2; ++i) {
        if (!_imp->displayTextures[i].isVisible) {
            continue;
        }
        if ( !checkIfViewPortRoIValidOrRenderForInput(i) ) {
            if ( !getViewerTab()->getGui()->getApp()->getProject()->isLoadingProject() ) {
                ViewerNodePtr viewer = getInternalNode();
                assert(viewer);
                if (viewer) {
                    viewer->getNode()->getRenderEngine()->abortRenderingAutoRestart();
                    viewer->getNode()->getRenderEngine()->renderCurrentFrame();
                }
            }
            break;
        }
    }
}

void
ViewerGL::wheelEvent(QWheelEvent* e)
{
    // always running in the main thread
    assert( qApp && qApp->thread() == QThread::currentThread() );

    if (!_imp->viewerTab || !_imp->viewerTab->getGui() || _imp->viewerTab->getGui()->getApp()->getActiveRotoDrawingStroke()) {
        return QGLWidget::wheelEvent(e);
    }

    // delta=120 is a standard wheel mouse click, but mice may be more accurate
    // - Apple Trackpad has an accuracy of delta=2
    // - Apple Magic Mouse has an accuracy of delta=2
    // - Apple Mighty Mouse has an accuracy of delta=28
    // - Logitech Wheel Mouse has an accuracy of delta=120
    // The Qt Unit is 8 deltas per degree.
    // delta/2 gives a reasonable value in pixels (for panning, etc).

    // frame seeking works both with horizontal and vertical wheel + control modifier
    if ( modCASIsControl(e) ) {
        const int delta_max = 28;
        // threshold delta to the range -delta_max..delta_max
        int delta = std::max( -delta_max, std::min(e->delta(), delta_max) );
        _imp->wheelDeltaSeekFrame += delta;
        if (_imp->wheelDeltaSeekFrame <= -delta_max) {
            _imp->wheelDeltaSeekFrame += delta_max;
            _imp->viewerTab->nextFrame();
        } else if (_imp->wheelDeltaSeekFrame >= delta_max) {
            _imp->wheelDeltaSeekFrame -= delta_max;
            _imp->viewerTab->previousFrame();
        }

        return;
    }

    if (e->orientation() != Qt::Vertical) {
        // we only handle vertical motion for zooming
        return QGLWidget::wheelEvent(e);
    }


    Gui* gui = _imp->viewerTab->getGui();
    if (!gui) {
        return QGLWidget::wheelEvent(e);
    }

    NodeGuiIPtr nodeGui_i = _imp->viewerTab->getInternalNode()->getNode()->getNodeGui();
    NodeGuiPtr nodeGui = boost::dynamic_pointer_cast<NodeGui>(nodeGui_i);
    gui->selectNode(nodeGui);

    double zoomFactor;
    double scaleFactor = std::pow( NATRON_WHEEL_ZOOM_PER_DELTA, e->delta() ); // no need to use ipow() here, because the result is not cast to int
    {
        QMutexLocker l(&_imp->zoomCtxMutex);
        QPointF zoomCenter = _imp->zoomCtx.toZoomCoordinates( e->x(), e->y() );

<<<<<<< HEAD
        zoomFactor *= scaleFactor;

        if (zoomFactor <= zoomFactor_min) {
            zoomFactor = zoomFactor_min;
            scaleFactor = zoomFactor / _imp->zoomCtx.factor();
        } else if (zoomFactor > zoomFactor_max) {
            zoomFactor = zoomFactor_max;
            scaleFactor = zoomFactor / _imp->zoomCtx.factor();
        }
=======
        zoomFactor = _imp->zoomCtx.factor();
        //oldMipMapLevel = std::log( zoomFactor >= 1 ? 1 : ipow( 2, -std::ceil(std::log(zoomFactor) / M_LN2) ) ) / M_LN2;
        oldMipMapLevel = zoomFactor >= 1 ? 0 : -std::ceil(std::log(zoomFactor) / M_LN2);
>>>>>>> 5ee27371

        _imp->zoomCtx.zoom(zoomCenter.x(), zoomCenter.y(), scaleFactor);
        zoomFactor = _imp->zoomCtx.factor();
    }
    //newMipMapLevel = std::log( zoomFactor >= 1 ? 1 : std::pow( 2, -std::ceil(std::log(zoomFactor) / M_LN2) ) ) / M_LN2;
    newMipMapLevel = zoomFactor >= 1 ? 0 : -std::ceil(std::log(zoomFactor) / M_LN2);
    _imp->zoomOrPannedSinceLastFit = true;
    int zoomValue = (int)(100 * zoomFactor);
    if (zoomValue == 0) {
        zoomValue = 1; // sometimes, floor(100*0.01) makes 0
    }
    assert(zoomValue > 0);
    Q_EMIT zoomChanged(zoomValue);

    ViewerNodePtr viewerNode = getInternalNode();
    if ( viewerNode->isViewersSynchroEnabled() ) {
        _imp->viewerTab->synchronizeOtherViewersProjection();
    }

    checkIfViewPortRoIValidOrRender();

    update();
} // ViewerGL::wheelEvent

void
ViewerGL::translateViewport(double dx, double dy)
{
    {
        QMutexLocker l(&_imp->zoomCtxMutex);
        _imp->zoomCtx.translate(dx, dy);
        _imp->zoomOrPannedSinceLastFit = true;
    }

    ViewerNodePtr viewerNode = getInternalNode();
    if ( viewerNode->isViewersSynchroEnabled() ) {
        _imp->viewerTab->synchronizeOtherViewersProjection();
    }

    checkIfViewPortRoIValidOrRender();
}

void
ViewerGL::zoomViewport(double newZoomFactor)
{
    // always running in the main thread
    assert( qApp && qApp->thread() == QThread::currentThread() );

<<<<<<< HEAD
    assert(newZoomFactor > 0);
    if (newZoomFactor < 0.01) {
        newZoomFactor = 0.01;
    } else if (newZoomFactor > 1024.) {
        newZoomFactor = 1024.;
    }
=======
    assert(v > 0);
    double newZoomFactor = v / 100.;
    unsigned int oldMipMapLevel, newMipMapLevel;
    //newMipMapLevel = std::log( newZoomFactor >= 1 ? 1 :
    //                           std::pow( 2, -std::ceil(std::log(newZoomFactor) / M_LN2) ) ) / M_LN2;
    newMipMapLevel = newZoomFactor >= 1 ? 0 : -std::ceil(std::log(newZoomFactor) / M_LN2);
>>>>>>> 5ee27371
    {
        QMutexLocker l(&_imp->zoomCtxMutex);

        double scale = newZoomFactor / _imp->zoomCtx.factor();
        double centerX = ( _imp->zoomCtx.left() + _imp->zoomCtx.right() ) / 2.;
        double centerY = ( _imp->zoomCtx.top() + _imp->zoomCtx.bottom() ) / 2.;
        _imp->zoomCtx.zoom(centerX, centerY, scale);
        _imp->zoomOrPannedSinceLastFit = true;
    }
    _imp->viewerTab->updateZoomComboBox(std::floor(newZoomFactor * 100 + 0.5));
    checkIfViewPortRoIValidOrRender();
}


void
ViewerGL::fitImageToFormat()
{
    if (!_imp->viewerTab || !_imp->viewerTab->getGui() || _imp->viewerTab->getGui()->getApp()->getActiveRotoDrawingStroke()) {
        return;
    }

    // always running in the main thread
    assert( qApp && qApp->thread() == QThread::currentThread() );
    // size in Canonical = Zoom coordinates !
    double w, h;
    const RectD& tex0Format = _imp->displayTextures[0].format;
    if (tex0Format.isNull()) {
        return;
    }
    w = tex0Format.width();
    h = tex0Format.height();

    if (w <= 0 || h <= 0) {
        return;
    }

    double old_zoomFactor;
    double zoomFactor;
    {
        QMutexLocker(&_imp->zoomCtxMutex);
        old_zoomFactor = _imp->zoomCtx.factor();

        // set the PAR first
        //_imp->zoomCtx.setZoom(0., 0., 1., 1.);
        // leave 4% of margin around
        _imp->zoomCtx.fit(-0.02 * w, 1.02 * w, -0.02 * h, 1.02 * h);
        zoomFactor = _imp->zoomCtx.factor();
    }
<<<<<<< HEAD
=======
    _imp->zoomOrPannedSinceLastFit = false;
    //newMipMapLevel = std::log( zoomFactor >= 1 ? 1 :
    //                           std::pow( 2, -std::ceil(std::log(zoomFactor) / M_LN2) ) ) / M_LN2;
    newMipMapLevel = zoomFactor >= 1 ? 0 : -std::ceil(std::log(zoomFactor) / M_LN2);
>>>>>>> 5ee27371

    _imp->oldClick = QPoint(); // reset mouse posn

    if (old_zoomFactor != zoomFactor) {
        int zoomFactorInt = zoomFactor  * 100;
        if (zoomFactorInt == 0) {
            zoomFactorInt = 1;
        }
        Q_EMIT zoomChanged(zoomFactorInt);
    }

    ViewerNodePtr viewerNode = getInternalNode();
    if ( viewerNode->isViewersSynchroEnabled() ) {
        _imp->viewerTab->synchronizeOtherViewersProjection();
    }

    checkIfViewPortRoIValidOrRender();

    update();
} // ViewerGL::fitImageToFormat


void
ViewerGL::setInfoViewer(InfoViewerWidget* i,
                        int textureIndex )
{
    // always running in the main thread
    assert( qApp && qApp->thread() == QThread::currentThread() );
    _imp->infoViewer[textureIndex] = i;
}

void
ViewerGL::disconnectViewer()
{
    // always running in the main thread
    assert( qApp && qApp->thread() == QThread::currentThread() );
    if ( displayingImage() ) {
        Format f;
        getViewerTab()->getGui()->getApp()->getProject()->getProjectDefaultFormat(&f);
        RectD canonicalFormat = f.toCanonicalFormat();
        for (int i = 0; i < 2; ++i) {
            setRegionOfDefinition(canonicalFormat, f.getPixelAspectRatio(), i);
        }
    }
    //resetWipeControls();
    clearViewer();
}

/* The dataWindow of the currentFrame(BBOX) in canonical coordinates */
RectD
ViewerGL::getRoD(int textureIndex) const
{
    QMutexLocker k(&_imp->displayDataMutex);
    return _imp->displayTextures[textureIndex].rod;
}

/*The displayWindow of the currentFrame(Resolution)
   This is the same for both as we only use the display window as to indicate the project window.*/
RectD
ViewerGL::getCanonicalFormat(int texIndex) const
{
    QMutexLocker k(&_imp->displayDataMutex);
    return _imp->displayTextures[texIndex].format;
}

double
ViewerGL::getPAR(int texIndex) const
{
    QMutexLocker k(&_imp->displayDataMutex);
    return _imp->displayTextures[texIndex].pixelAspectRatio;
}

void
ViewerGL::setRegionOfDefinition(const RectD & rod,
                                double par,
                                int textureIndex)
{
    // always running in the main thread
    if ( !_imp->viewerTab->getGui() ) {
        return;
    }

    RectI pixelRoD;
    rod.toPixelEnclosing(0, par, &pixelRoD);

    QMutexLocker k(&_imp->displayDataMutex);

    _imp->displayTextures[textureIndex].pixelAspectRatio = par;
    _imp->displayTextures[textureIndex].rod = rod;
    if ( _imp->infoViewer[textureIndex] && !_imp->viewerTab->getGui()->isGUIFrozen() ) {
        _imp->infoViewer[textureIndex]->setDataWindow(pixelRoD);
    }

    const RectI& r = pixelRoD;
    QString x1, y1, x2, y2;
    x1.setNum(r.x1);
    y1.setNum(r.y1);
    x2.setNum(r.x2);
    y2.setNum(r.y2);


    _imp->currentViewerInfo_btmLeftBBOXoverlay[textureIndex] = x1 + QLatin1Char(',') + y1;
    _imp->currentViewerInfo_topRightBBOXoverlay[textureIndex] = x2 + QLatin1Char(',') + y2;
}

void
ViewerGL::setFormat(const std::string& formatName, const RectD& format, double par, int textureIndex)
{
    // always running in the main thread
    assert( qApp && qApp->thread() == QThread::currentThread() );
    if ( !_imp->viewerTab->getGui() ) {
        return;
    }

    bool callFit = false;
    {
        QMutexLocker k(&_imp->displayDataMutex);
        if (_imp->displayTextures[textureIndex].format != format || _imp->displayTextures[textureIndex].pixelAspectRatio != par) {
            _imp->displayTextures[textureIndex].format = format;
            _imp->displayTextures[textureIndex].pixelAspectRatio = par;
            if (!getZoomOrPannedSinceLastFit() && _imp->zoomCtx.screenWidth() != 0 && _imp->zoomCtx.screenHeight() != 0) {
                callFit = true;
            }
        }
        _imp->currentViewerInfo_resolutionOverlay[textureIndex] = QString::fromUtf8(formatName.c_str());

    }
    if (callFit) {
        fitImageToFormat();
    }

}

/*display black in the viewer*/
void
ViewerGL::clearViewer()
{
    // always running in the main thread
    assert( qApp && qApp->thread() == QThread::currentThread() );

    {
        QMutexLocker k(&_imp->displayDataMutex);
        _imp->displayTextures[0].isVisible = false;
        _imp->displayTextures[1].isVisible = false;
    }
    update();
}

/*overload of QT enter/leave/resize events*/
void
ViewerGL::focusInEvent(QFocusEvent* e)
{
    // always running in the main thread
    assert( qApp && qApp->thread() == QThread::currentThread() );
    ///The app is closing don't do anything
    if ( !_imp->viewerTab->getGui() ) {
        return;
    }
    double scale = 1. / ( 1 << getCurrentRenderScale() );
    if ( _imp->viewerTab->notifyOverlaysFocusGained( RenderScale(scale) ) ) {
        update();
    }
    QGLWidget::focusInEvent(e);
}

void
ViewerGL::focusOutEvent(QFocusEvent* e)
{
    // always running in the main thread
    assert( qApp && qApp->thread() == QThread::currentThread() );

    if ( !_imp->viewerTab->getGui() ) {
        return;
    }

    double scale = 1. / ( 1 << getCurrentRenderScale() );
    if ( _imp->viewerTab->notifyOverlaysFocusLost( RenderScale(scale) ) ) {
        update();
    }
    QGLWidget::focusOutEvent(e);
}

void
ViewerGL::enterEvent(QEvent* e)
{
    // always running in the main thread
    assert( qApp && qApp->thread() == QThread::currentThread() );
    _imp->infoViewer[0]->showMouseInfo();
    _imp->infoViewer[1]->showMouseInfo();
    QGLWidget::enterEvent(e);
}

void
ViewerGL::leaveEvent(QEvent* e)
{
    // always running in the main thread
    assert( qApp && qApp->thread() == QThread::currentThread() );
    if (_imp->pickerState == ePickerStateInactive) {
        _imp->infoViewer[0]->hideColorInfo();
        _imp->infoViewer[1]->hideColorInfo();
        setParametricParamsPickerColor(ColorRgba<double>(), false, false);
    }
    _imp->infoViewer[0]->hideMouseInfo();
    _imp->infoViewer[1]->hideMouseInfo();
    QGLWidget::leaveEvent(e);
}

QPixmap
ViewerGL::renderPixmap(int w, int h, bool useContext)
{
    OSGLContextAttacherPtr locker = OSGLContextAttacher::create(_imp->glContextWrapper);
    locker->attach();

    return QGLWidget::renderPixmap(w, h, useContext);
}

QImage
ViewerGL::grabFrameBuffer(bool withAlpha)
{
    OSGLContextAttacherPtr locker = OSGLContextAttacher::create(_imp->glContextWrapper);
    locker->attach();

    return QGLWidget::grabFrameBuffer(withAlpha);
}

void
ViewerGL::resizeEvent(QResizeEvent* e)
{ // public to hack the protected field
  // always running in the main thread
    assert( qApp && qApp->thread() == QThread::currentThread() );

    OSGLContextAttacherPtr locker = OSGLContextAttacher::create(_imp->glContextWrapper);
    locker->attach();
    QGLWidget::resizeEvent(e);
}

bool
ViewerGL::renderText(double x,
                     double y,
                     const std::string &string,
                     double r,
                     double g,
                     double b,
                     double a,
                     int flags)
{
    QColor c;

    c.setRgbF( Image::clamp(r, 0., 1.), Image::clamp(g, 0., 1.), Image::clamp(b, 0., 1.) );
    c.setAlphaF(Image::clamp(a, 0., 1.));
    renderText(x, y, QString::fromUtf8( string.c_str() ), c, font(), flags);

    return true;
}

void
ViewerGL::renderText(double x,
                     double y,
                     const QString &text,
                     const QColor &color,
                     const QFont &font,
                     int flags)
{
    // always running in the main thread
    assert( qApp && qApp->thread() == QThread::currentThread() );
    assert( QGLContext::currentContext() == context() );

    if ( text.isEmpty() ) {
        return;
    }
    double w = (double)width();
    double h = (double)height();
    double bottom;
    double left;
    double top;
    double right;
    {
        QMutexLocker l(&_imp->zoomCtxMutex);
        bottom = _imp->zoomCtx.bottom();
        left = _imp->zoomCtx.left();
        top =  _imp->zoomCtx.top();
        right = _imp->zoomCtx.right();
    }
    if ( (w <= 0) || (h <= 0) || (right <= left) || (top <= bottom) ) {
        return;
    }
    double scalex = (right - left) / w;
    double scaley = (top - bottom) / h;
    _imp->textRenderer.renderText(x, y, scalex, scaley, text, color, font, flags);
    glCheckError(GL_GPU);
}

void
ViewerGL::updatePersistentMessageToWidth(int w)
{
    // always running in the main thread
    assert( qApp && qApp->thread() == QThread::currentThread() );

    if ( !_imp->viewerTab || !_imp->viewerTab->getGui() ) {
        return;
    }

    std::list<DockablePanelI*> openedPanels = _imp->viewerTab->getGui()->getApp()->getOpenedSettingsPanels();

    _imp->persistentMessages.clear();
    QStringList allMessages;
    int type = 0;
    ///Draw overlays in reverse order of appearance
    std::list<DockablePanelI*>::const_iterator next = openedPanels.begin();
    if ( next != openedPanels.end() ) {
        ++next;
    }
    int nbNonEmpty = 0;
    for (std::list<DockablePanelI*>::const_iterator it = openedPanels.begin(); it != openedPanels.end(); ++it) {
        const NodeSettingsPanel* isNodePanel = dynamic_cast<const NodeSettingsPanel*>(*it);
        if (!isNodePanel) {
            continue;
        }

        NodePtr node = isNodePanel->getNodeGui()->getNode();
        if (!node) {
            continue;
        }

        PersistentMessageMap messages;
        node->getPersistentMessage(&messages, true);

        for (PersistentMessageMap::const_iterator it2 = messages.begin(); it2 != messages.end(); ++it2) {
            if (it2->second.message.empty()) {
                continue;
            }

            allMessages.append(QString::fromUtf8(it2->second.message.c_str()));
            ++nbNonEmpty;
            type = (nbNonEmpty == 1 && it2->second.type == eMessageTypeWarning) ? eMessageTypeWarning : eMessageTypeError;

        }

        if ( next != openedPanels.end() ) {
            ++next;
        }


    }
    _imp->persistentMessageType = type;

    QFontMetrics fm(_imp->textFont);

    for (int i = 0; i < allMessages.size(); ++i) {
        QStringList wordWrapped = wordWrap(fm, allMessages[i], w - PERSISTENT_MESSAGE_LEFT_OFFSET_PIXELS);
        for (int j = 0; j < wordWrapped.size(); ++j) {
            _imp->persistentMessages.push_back(wordWrapped[j]);
        }
    }

    _imp->displayPersistentMessage = !_imp->persistentMessages.isEmpty();
    update();
} // ViewerGL::updatePersistentMessageToWidth

void
ViewerGL::updatePersistentMessage()
{
    updatePersistentMessageToWidth(width() - 20);
}

void
ViewerGL::getProjection(double *zoomLeft,
                        double *zoomBottom,
                        double *zoomFactor,
                        double *zoomAspectRatio) const
{
    // MT-SAFE
    QMutexLocker l(&_imp->zoomCtxMutex);

    *zoomLeft = _imp->zoomCtx.left();
    *zoomBottom = _imp->zoomCtx.bottom();
    *zoomFactor = _imp->zoomCtx.factor();
    *zoomAspectRatio = _imp->zoomCtx.aspectRatio();
}

void
ViewerGL::setProjection(double zoomLeft,
                        double zoomBottom,
                        double zoomFactor,
                        double zoomAspectRatio)
{
    // always running in the main thread
    assert( qApp && qApp->thread() == QThread::currentThread() );
    QMutexLocker l(&_imp->zoomCtxMutex);
    _imp->zoomCtx.setZoom(zoomLeft, zoomBottom, zoomFactor, zoomAspectRatio);
    Q_EMIT zoomChanged(100 * zoomFactor);
}

RectD
ViewerGL::getViewportRect() const
{
    RectD bbox;
    {
        QMutexLocker l(&_imp->zoomCtxMutex);
        bbox.x1 = _imp->zoomCtx.left();
        bbox.y1 = _imp->zoomCtx.bottom();
        bbox.x2 = _imp->zoomCtx.right();
        bbox.y2 = _imp->zoomCtx.top();
    }

    return bbox;
}

void
ViewerGL::getCursorPosition(double &x,
                            double &y) const
{
    QPoint p = QCursor::pos();

    p = mapFromGlobal(p);
    QPointF mappedPos = toZoomCoordinates(p);
    x = mappedPos.x();
    y = mappedPos.y();
}


/**
 * @brief Swap the OpenGL buffers.
 **/
void
ViewerGL::swapOpenGLBuffers()
{
    // always running in the main thread
    assert( qApp && qApp->thread() == QThread::currentThread() );
    swapBuffers();
}

/**
 * @brief Repaint
 **/
void
ViewerGL::redraw()
{
    if (QThread::currentThread() != qApp->thread()) {
        Q_EMIT mustCallUpdateOnMainThread();
    } else {
        update();
    }
}

void
ViewerGL::redrawNow()
{
    if (QThread::currentThread() != qApp->thread()) {
        Q_EMIT mustCallUpdateGLOnMainThread();
    } else {
        updateGL();
    }
}


void
ViewerGL::getOpenGLContextFormat(int* depthPerComponents, bool* hasAlpha) const
{
    QGLFormat f = format();
    *hasAlpha = f.alpha();
    int r = f.redBufferSize();
    if (r == -1) {
        r = 8;// taken from qgl.h
    }
    int g = f.greenBufferSize();
    if (g == -1) {
        g = 8;// taken from qgl.h
    }
    int b = f.blueBufferSize();
    if (b == -1) {
        b = 8;// taken from qgl.h
    }
    int size = r;
    size = std::min(size, g);
    size = std::min(size, b);
    *depthPerComponents = size;
}

/**
 * @brief Returns the width and height of the viewport in window coordinates.
 **/
void
ViewerGL::getViewportSize(double &width,
                          double &height) const
{
    // always running in the main thread
    assert( qApp && qApp->thread() == QThread::currentThread() );
    QMutexLocker l(&_imp->zoomCtxMutex);
    width = _imp->zoomCtx.screenWidth();
    height = _imp->zoomCtx.screenHeight();
}

/**
 * @brief Returns the pixel scale of the viewport.
 **/
void
ViewerGL::getPixelScale(double & xScale,
                        double & yScale) const
{
    // always running in the main thread
    assert( qApp && qApp->thread() == QThread::currentThread() );
    QMutexLocker l(&_imp->zoomCtxMutex);
    xScale = _imp->zoomCtx.screenPixelWidth();
    yScale = _imp->zoomCtx.screenPixelHeight();
}

#ifdef OFX_EXTENSIONS_NATRON
double
ViewerGL::getScreenPixelRatio() const
{
#if QT_VERSION >= QT_VERSION_CHECK(5, 0, 0)
    return windowHandle()->devicePixelRatio()
#else
    return 1.;
#endif
}
#endif

/**
 * @brief Returns the colour of the background (i.e: clear color) of the viewport.
 **/
void
ViewerGL::getBackgroundColour(double &r,
                              double &g,
                              double &b) const
{
    // always running in the main thread
    assert( qApp && qApp->thread() == QThread::currentThread() );
    r = _imp->clearColor.redF();
    g = _imp->clearColor.greenF();
    b = _imp->clearColor.blueF();
}

/**
 * @brief Returns the font height, i.e: the height of the highest letter for this font
 **/
int
ViewerGL::getWidgetFontHeight() const
{
    return fontMetrics().height();
}

/**
 * @brief Returns for a string the estimated pixel size it would take on the widget
 **/
int
ViewerGL::getStringWidthForCurrentFont(const std::string& string) const
{
    return fontMetrics().width( QString::fromUtf8( string.c_str() ) );
}


void
ViewerGL::removeGUI()
{
    // always running in the main thread
    assert( qApp && qApp->thread() == QThread::currentThread() );
    if ( _imp->viewerTab->getGui() ) {
        _imp->viewerTab->getGui()->removeViewerTab(_imp->viewerTab, true, true);
    }
}


ViewerNodePtr
ViewerGL::getInternalNode() const
{
    return _imp->viewerTab->getInternalNode();
}

ViewerTab*
ViewerGL::getViewerTab() const
{
    return _imp->viewerTab;
}

bool
ViewerGL::pickColorInternal(double x,
                            double y,
                            bool pickInput)
{

    float r, g, b, a;
    QPointF imgPos;
    {
        QMutexLocker l(&_imp->zoomCtxMutex);
        imgPos = _imp->zoomCtx.toZoomCoordinates(x, y);
    }

    ViewIdx currentView = getInternalNode()->getCurrentRenderView();

    _imp->lastPickerPos = imgPos;
    bool linear = appPTR->getCurrentSettings()->getColorPickerLinear();
    bool ret = false;
    for (int i = 0; i < 2; ++i) {
        // imgPos must be in canonical coordinates
        unsigned int mmLevel;
        bool picked = getColorAt(imgPos.x(), imgPos.y(), linear, i, pickInput, &r, &g, &b, &a, &mmLevel);
        if (picked) {
            if (i == 0) {
                _imp->viewerTab->getGui()->setColorPickersColor(currentView, r, g, b, a);
            }
            _imp->infoViewer[i]->setColorApproximated(mmLevel > 0);
            _imp->infoViewer[i]->setColorValid(true);
            if ( !_imp->infoViewer[i]->colorVisible() ) {
                _imp->infoViewer[i]->showColorInfo();
            }
            _imp->infoViewer[i]->setColor(r, g, b, a);
            ret = true;
            {
                ColorRgba<double> interactColor(r,g,b,a);
                setParametricParamsPickerColor(interactColor, true, true);
            }
        } else {
            _imp->infoViewer[i]->setColorValid(false);
            setParametricParamsPickerColor(ColorRgba<double>(), false, false);
        }
    }

    return ret;
}

// used for the ctrl-click color picker (not the information bar at the bottom of the viewer)
bool
ViewerGL::pickColor(double x,
                    double y,
                    bool pickInput)
{
    bool isSync = getInternalNode()->isViewersSynchroEnabled();

    if (isSync) {
        bool res = false;
        const std::list<ViewerTab*>& allViewers = _imp->viewerTab->getGui()->getViewersList();
        for (std::list<ViewerTab*>::const_iterator it = allViewers.begin(); it != allViewers.end(); ++it) {
            bool ret = (*it)->getViewer()->pickColorInternal(x, y, pickInput);
            if ( (*it)->getViewer() == this ) {
                res = ret;
            }
        }

        return res;
    } else {
        return pickColorInternal(x, y, pickInput);
    }
}

void
ViewerGL::updateInfoWidgetColorPicker(const QPointF & imgPos,
                                      const QPoint & widgetPos)
{
    bool isDrawing = bool( _imp->viewerTab->getGui()->getApp()->getActiveRotoDrawingStroke() );


    if (!isDrawing) {
        for (int i = 0; i < 2; ++i) {
            const RectD& rod = getRoD(i);
            RectD canonicalDispW = getCanonicalFormat(i);
            updateInfoWidgetColorPickerInternal(imgPos, widgetPos, width(), height(), rod, canonicalDispW, i);
        }
    }
}

void
ViewerGL::updateInfoWidgetColorPickerInternal(const QPointF & imgPos,
                                              const QPoint & widgetPos,
                                              int width,
                                              int height,
                                              const RectD & rod, // in canonical coordinates
                                              const RectD & dispW, // in canonical coordinates
                                              int texIndex)
{
    if ( !_imp->viewerTab || !_imp->viewerTab->getGui() || _imp->viewerTab->getGui()->isGUIFrozen() ) {
        return;
    }

    const std::list<Histogram*>& histograms = _imp->viewerTab->getGui()->getHistograms();

    ViewerNodePtr viewerNode = getInternalNode();
    if ( _imp->displayTextures[texIndex].isVisible &&
         ( imgPos.x() >= rod.left() ) &&
         ( imgPos.x() < rod.right() ) &&
         ( imgPos.y() >= rod.bottom() ) &&
         ( imgPos.y() < rod.top() ) &&
         ( widgetPos.x() >= 0) && ( widgetPos.x() < width) &&
         ( widgetPos.y() >= 0) && ( widgetPos.y() < height) ) {
        ///if the clip to project format is enabled, make sure it is in the project format too
        if ( viewerNode->isClipToFormatEnabled() &&
             ( ( imgPos.x() < dispW.left() ) ||
               ( imgPos.x() >= dispW.right() ) ||
               ( imgPos.y() < dispW.bottom() ) ||
               ( imgPos.y() >= dispW.top() ) ) ) {
                 if ( _imp->infoViewer[texIndex]->colorVisible() && _imp->pickerState == ePickerStateInactive) {
                     _imp->infoViewer[texIndex]->hideColorInfo();
                 }
                 for (std::list<Histogram*>::const_iterator it = histograms.begin(); it != histograms.end(); ++it) {
                     if ( (*it)->getViewerTextureInputDisplayed() == texIndex ) {
                         (*it)->hideViewerCursor();
                     }
                 }
                 if (texIndex == 0 && _imp->pickerState == ePickerStateInactive) {
                     setParametricParamsPickerColor(ColorRgba<double>(), false, false);
                 }
             } else {
                 if (_imp->pickerState == ePickerStateInactive) {
                     updateColorPicker( texIndex, widgetPos.x(), widgetPos.y() );
                 } else if ( ( _imp->pickerState == ePickerStatePoint) || ( _imp->pickerState == ePickerStateRectangle) ) {
                     if ( !_imp->infoViewer[texIndex]->colorVisible() ) {
                         _imp->infoViewer[texIndex]->showColorInfo();
                     }
                 } else {
                     ///unkwn state
                     assert(false);
                 }
                 // Show the picker on parametric params without updating the color value
                 if (texIndex == 0) {
                     setParametricParamsPickerColor(ColorRgba<double>(), false, true);
                 }
             }
    } else {
        if ( _imp->infoViewer[texIndex]->colorVisible() && _imp->pickerState == ePickerStateInactive) {
            _imp->infoViewer[texIndex]->hideColorInfo();
        }
        for (std::list<Histogram*>::const_iterator it = histograms.begin(); it != histograms.end(); ++it) {
            if ( (*it)->getViewerTextureInputDisplayed() == texIndex ) {
                (*it)->hideViewerCursor();
            }
        }
        if (texIndex == 0 && _imp->pickerState == ePickerStateInactive) {
            setParametricParamsPickerColor(ColorRgba<double>(), false, false);
        }
    }

    double par;
    {
        QMutexLocker k(&_imp->displayDataMutex);
        par = _imp->displayTextures[texIndex].pixelAspectRatio;
    }
    QPoint imgPosPixel;
    imgPosPixel.rx() = std::floor(imgPos.x() / par);
    imgPosPixel.ry() = std::floor( imgPos.y() );
    _imp->infoViewer[texIndex]->setMousePos(imgPosPixel);
    //if ( !_imp->infoViewer[texIndex]->mouseVisible() ) { // done in enterEvent
    //    _imp->infoViewer[texIndex]->showMouseInfo();
    //}
} // ViewerGL::updateInfoWidgetColorPickerInternal

void
ViewerGL::updateRectangleColorPicker()
{
    bool isSync = getInternalNode()->isViewersSynchroEnabled();

    if (isSync) {
        const std::list<ViewerTab*>& allViewers = _imp->viewerTab->getGui()->getViewersList();
        for (std::list<ViewerTab*>::const_iterator it = allViewers.begin(); it != allViewers.end(); ++it) {
            (*it)->getViewer()->updateRectangleColorPickerInternal();
        }
    } else {
        updateRectangleColorPickerInternal();
    }
}

void
ViewerGL::updateRectangleColorPickerInternal()
{
    float r, g, b, a;
    bool linear = appPTR->getCurrentSettings()->getColorPickerLinear();
    QPointF topLeft = _imp->pickerRect.topLeft();
    QPointF btmRight = _imp->pickerRect.bottomRight();
    RectD rect;

    ViewIdx currentView = getInternalNode()->getCurrentRenderView();

    bool pickInput = (qApp->keyboardModifiers() & (Qt::ControlModifier | Qt::AltModifier | Qt::ShiftModifier)) == (Qt::ControlModifier | Qt::AltModifier);

    rect.set_left( std::min( topLeft.x(), btmRight.x() ) );
    rect.set_right( std::max( topLeft.x(), btmRight.x() ) );
    rect.set_bottom( std::min( topLeft.y(), btmRight.y() ) );
    rect.set_top( std::max( topLeft.y(), btmRight.y() ) );
    for (int i = 0; i < 2; ++i) {
        unsigned int mm;
        bool picked = getColorAtRect(rect, linear, i, pickInput, &r, &g, &b, &a, &mm);
        if (picked) {
            if (i == 0) {
                _imp->viewerTab->getGui()->setColorPickersColor(currentView, r, g, b, a);
            }
            _imp->infoViewer[i]->setColorValid(true);
            if ( !_imp->infoViewer[i]->colorVisible() ) {
                _imp->infoViewer[i]->showColorInfo();
            }
            _imp->infoViewer[i]->setColorApproximated(mm > 0);
            _imp->infoViewer[i]->setColor(r, g, b, a);

            ColorRgba<double> c(r,g,b,a);
            setParametricParamsPickerColor(c, true, true);
        } else {
            _imp->infoViewer[i]->setColorValid(false);
            setParametricParamsPickerColor(ColorRgba<double>(), false, false);
        }
    }
}

void
ViewerGL::resetWipeControls()
{
    getInternalNode()->resetWipe();
}


void
ViewerGL::setZoomOrPannedSinceLastFit(bool enabled)
{
    QMutexLocker l(&_imp->zoomCtxMutex);

    _imp->zoomOrPannedSinceLastFit = enabled;
}

bool
ViewerGL::getZoomOrPannedSinceLastFit() const
{
    QMutexLocker l(&_imp->zoomCtxMutex);

    return _imp->zoomOrPannedSinceLastFit;
}

void
ViewerGL::getTextureColorAt(int x,
                            int y,
                            double* r,
                            double *g,
                            double *b,
                            double *a)
{
    assert( QThread::currentThread() == qApp->thread() );
    OSGLContextAttacherPtr locker = OSGLContextAttacher::create(_imp->glContextWrapper);
    locker->attach();


    *r = 0;
    *g = 0;
    *b = 0;
    *a = 0;

    ImageBitDepthEnum bitDepth;

    {
        QMutexLocker k(&_imp->displayDataMutex);
        if (_imp->displayTextures[0].texture) {
            bitDepth = _imp->displayTextures[0].texture->getBitDepth();
        } else if (_imp->displayTextures[1].texture) {
            bitDepth = _imp->displayTextures[1].texture->getBitDepth();
        } else {
            return;
        }
    }

    QPointF pos;
    {
        QMutexLocker k(&_imp->zoomCtxMutex);
        pos = _imp->zoomCtx.toWidgetCoordinates(x, y);
    }

    if (bitDepth == eImageBitDepthByte) {
        U32 pixel;
        GL_GPU::ReadBuffer(GL_FRONT);
        GL_GPU::ReadPixels(pos.x(), height() - pos.y(), 1, 1, GL_BGRA, GL_UNSIGNED_INT_8_8_8_8_REV, &pixel);
        U8 red = 0, green = 0, blue = 0, alpha = 0;
        blue |= pixel;
        green |= (pixel >> 8);
        red |= (pixel >> 16);
        alpha |= (pixel >> 24);
        *r = (double)red * (1. / 255);
        *g = (double)green * (1. / 255);
        *b = (double)blue * (1. / 255);
        *a = (double)alpha * (1. / 255);
        glCheckError(GL_GPU);
    } else if (bitDepth == eImageBitDepthFloat) {
        GLfloat pixel[4];
        GL_GPU::ReadPixels(pos.x(), height() - pos.y(), 1, 1, GL_RGBA, GL_FLOAT, pixel);
        *r = (double)pixel[0];
        *g = (double)pixel[1];
        *b = (double)pixel[2];
        *a = (double)pixel[3];
        glCheckError(GL_GPU);
    }
}

void
ViewerGL::getSelectionRectangle(double &left,
                                double &right,
                                double &bottom,
                                double &top) const
{
    QPointF topLeft = _imp->selectionRectangle.topLeft();
    QPointF btmRight = _imp->selectionRectangle.bottomRight();

    left = std::min( topLeft.x(), btmRight.x() );
    right = std::max( topLeft.x(), btmRight.x() );
    bottom = std::min( topLeft.y(), btmRight.y() );
    top = std::max( topLeft.y(), btmRight.y() );
}

TimeLinePtr
ViewerGL::getTimeline() const
{
    return _imp->viewerTab->getTimeLine();
}

void
ViewerGL::onCheckerboardSettingsChanged()
{
    _imp->initializeCheckerboardTexture(false);
    update();
}

// used by the RAII class OGLContextSaver
void
ViewerGL::saveOpenGLContext()
{
    assert( QThread::currentThread() == qApp->thread() );

    GL_GPU::GetIntegerv(GL_TEXTURE_BINDING_2D, (GLint*)&_imp->savedTexture);
    //glGetIntegerv(GL_ACTIVE_TEXTURE, (GLint*)&_imp->activeTexture);
    glCheckAttribStack(GL_GPU);
    GL_GPU::PushAttrib(GL_ALL_ATTRIB_BITS);
    glCheckClientAttribStack(GL_GPU);
    GL_GPU::PushClientAttrib(GL_ALL_ATTRIB_BITS);
    GL_GPU::MatrixMode(GL_PROJECTION);
    glCheckProjectionStack(GL_GPU);
    GL_GPU::PushMatrix();
    GL_GPU::MatrixMode(GL_MODELVIEW);
    glCheckModelviewStack(GL_GPU);
    GL_GPU::PushMatrix();

    // set defaults to work around OFX plugin bugs
    GL_GPU::Enable(GL_BLEND); // or TuttleHistogramKeyer doesn't work - maybe other OFX plugins rely on this
    //glEnable(GL_TEXTURE_2D);					//Activate texturing
    //glActiveTexture (GL_TEXTURE0);
    GL_GPU::BlendFunc(GL_SRC_ALPHA, GL_ONE_MINUS_SRC_ALPHA); // or TuttleHistogramKeyer doesn't work - maybe other OFX plugins rely on this
    //glTexEnvi(GL_TEXTURE_ENV, GL_TEXTURE_ENV_MODE, GL_MODULATE); // GL_MODULATE is the default, set it
}

// used by the RAII class OGLContextSaver
void
ViewerGL::restoreOpenGLContext()
{
    assert( QThread::currentThread() == qApp->thread() );

    GL_GPU::BindTexture(GL_TEXTURE_2D, _imp->savedTexture);
    //glActiveTexture(_imp->activeTexture);
    GL_GPU::MatrixMode(GL_PROJECTION);
    GL_GPU::PopMatrix();
    GL_GPU::MatrixMode(GL_MODELVIEW);
    GL_GPU::PopMatrix();
    GL_GPU::PopClientAttrib();
    GL_GPU::PopAttrib();
}


#ifndef M_LN2
#define M_LN2       0.693147180559945309417232121458176568  /* loge(2)        */
#endif
int
ViewerGL::getMipMapLevelCombinedToZoomFactor() const
{
    if (!getInternalNode()) {
        return 0;
    }
    int mmLvl;
    {
        QMutexLocker k(&_imp->displayDataMutex);
        mmLvl = _imp->displayTextures[0].mipMapLevel;
    }
    double factor = getZoomFactor();

    if (factor > 1) {
        factor = 1;
    }
    mmLvl = std::max( (double)mmLvl, -std::ceil(std::log(factor) / M_LN2) );

    return mmLvl;
}

unsigned int
ViewerGL::getCurrentRenderScale() const
{
    return getMipMapLevelCombinedToZoomFactor();
}

template <typename PIX, int maxValue>
static
bool
getColorAtSinglePixel(const Image::CPUData& image,
                   int x,
                   int y,             // in pixel coordinates
                   bool forceLinear,
                   const Color::Lut* srcColorSpace,
                   const Color::Lut* dstColorSpace,
                   float* r,
                   float* g,
                   float* b,
                   float* a)
{
    if ( !image.bounds.contains(x, y) ) {
        return false;
    }

    if (!image.ptrs[0]) {
        return false;
    }

    int pixelStride;
    const PIX* pix[4] = {NULL, NULL, NULL, NULL};
    Image::getChannelPointers<PIX>((const PIX**)image.ptrs, x, y, image.bounds, image.nComps, (PIX**)pix, &pixelStride);

    if (image.nComps >= 4) {
        *r = *pix[0] * (1.f / maxValue);
        *g = *pix[1] * (1.f / maxValue);
        *b = *pix[2] * (1.f / maxValue);
        *a = *pix[3] * (1.f / maxValue);
    } else if (image.nComps == 3) {
        *r = *pix[0] * (1.f / maxValue);
        *g = *pix[1] * (1.f / maxValue);
        *b = *pix[2] * (1.f / maxValue);
        *a = 1.;
    } else if (image.nComps == 2) {
        *r = *pix[0] * (1.f / maxValue);
        *g = *pix[1] * (1.f / maxValue);
        *b = 1.;
        *a = 1.;
    } else {
        *r = *g = *b = *a = *pix[0] * (1.f / maxValue);
    }

    // Convert to linear
    if (srcColorSpace) {
        *r = srcColorSpace->fromColorSpaceFloatToLinearFloat(*r);
        *g = srcColorSpace->fromColorSpaceFloatToLinearFloat(*g);
        *b = srcColorSpace->fromColorSpaceFloatToLinearFloat(*b);
    }

    if (!forceLinear && dstColorSpace) {
        ///convert to dst color space
        float from[3];
        from[0] = *r;
        from[1] = *g;
        from[2] = *b;
        float to[3];
        dstColorSpace->to_float_planar(to, from, 3);
        *r = to[0];
        *g = to[1];
        *b = to[2];
    }

    return true;

} // getColorAtInternal

bool
ViewerGL::getColorAt(double x,
                     double y,           // x and y in canonical coordinates
                     bool forceLinear,
                     int textureIndex,
                     bool pickInput,
                     float* r,
                     float* g,
                     float* b,
                     float* a,
                     unsigned int* imgMmlevel)                               // output values
{
    // always running in the main thread
    assert( qApp && qApp->thread() == QThread::currentThread() );
    assert(r && g && b && a);
    assert(textureIndex == 0 || textureIndex == 1);



    ImagePtr image;
    {
        QMutexLocker k(&_imp->displayDataMutex);
        if (pickInput) {
            image = _imp->displayTextures[textureIndex].colorPickerInputImage;
        } else {
            image = _imp->displayTextures[textureIndex].colorPickerImage;
        }
        if (!image) {
            return false;
        }
    }

    ViewerColorSpaceEnum srcCS = _imp->viewerTab->getGui()->getApp()->getDefaultColorSpaceForBitDepth(image->getBitDepth());
    const Color::Lut* dstColorSpace;
    const Color::Lut* srcColorSpace;
    if ( (srcCS == _imp->displayingImageLut)
         && ( (_imp->displayingImageLut == eViewerColorSpaceLinear) || !forceLinear ) ) {
        // identity transform
        srcColorSpace = 0;
        dstColorSpace = 0;
    } else {
        if ( image->getLayer().isColorPlane() ) {
            srcColorSpace = ViewerInstance::lutFromColorspace(srcCS);
            dstColorSpace = ViewerInstance::lutFromColorspace(_imp->displayingImageLut);
        } else {
            srcColorSpace = dstColorSpace = 0;
        }
    }


    assert(image->getStorageMode() == eStorageModeRAM);


    Image::CPUData imageData;
    image->getCPUData(&imageData);


    *imgMmlevel = image->getMipMapLevel();
    double mipMapScale = 1. / ( 1 << *imgMmlevel );
    RenderScale scale = image->getProxyScale();
    scale.x *= mipMapScale;
    scale.y *= mipMapScale;
    double par;
    {
        QMutexLocker k(&_imp->displayDataMutex);
        par = _imp->displayTextures[textureIndex].pixelAspectRatio;
    }

    ///Convert to pixel coords
    int xPixel = std::floor(x  * scale.x / par);
    int yPixel = std::floor(y * scale.y);
    bool gotval;
    switch (image->getBitDepth()) {
        case eImageBitDepthByte:
            gotval = getColorAtSinglePixel<unsigned char, 255>(imageData,
                                                               xPixel, yPixel,
                                                               forceLinear,
                                                               srcColorSpace,
                                                               dstColorSpace,
                                                               r, g, b, a);
            break;
        case eImageBitDepthShort:
            gotval = getColorAtSinglePixel<unsigned short, 65535>(imageData,
                                                                  xPixel, yPixel,
                                                                  forceLinear,
                                                                  srcColorSpace,
                                                                  dstColorSpace,
                                                                  r, g, b, a);
            break;
        case eImageBitDepthFloat:
            gotval = getColorAtSinglePixel<float, 1>(imageData,
                                                     xPixel, yPixel,
                                                     forceLinear,
                                                     srcColorSpace,
                                                     dstColorSpace,
                                                     r, g, b, a);
            break;
        default:
            gotval = false;
            break;
    }

    return gotval;
} // getColorAt

template <typename PIX, int maxValue, int srcNComps>
static
bool
getColorAtRectForSrcNComps(const Image::CPUData& image,
                           const RectI& roi,
                           bool forceLinear,
                           const Color::Lut* srcColorSpace,
                           const Color::Lut* dstColorSpace,
                           double pixelSums[4])
{

    memset(pixelSums, 0, sizeof(double) * 4);

    U64 area = roi.area();

    int pixelStride;
    const PIX* pix[4] = {NULL, NULL, NULL, NULL};
    Image::getChannelPointers<PIX, srcNComps>((const PIX**)image.ptrs, roi.x1, roi.y1, image.bounds, (PIX**)pix, &pixelStride);


    for (int y = roi.y1; y < roi.y2; ++y) {

        for (int x = roi.x1; x < roi.x2; ++x) {

            float tmpPix[4] = {0., 0., 0., 0.};
            if (srcNComps == 1) {
                tmpPix[3] = Image::convertPixelDepth<PIX, float>(*pix[0]);
            } else {
                for (int c = 0; c < srcNComps; ++c) {
                    tmpPix[c] = Image::convertPixelDepth<PIX, float>(*pix[c]);
                }
            }

            // Convert to linear
            if (srcColorSpace && srcNComps > 1) {
                int nCompsToConvert = std::min(3, srcNComps);
                for (int c = 0; c < nCompsToConvert; ++c) {
                    tmpPix[c] = srcColorSpace->fromColorSpaceFloatToLinearFloat(tmpPix[c]);
                }
            }

            if (!forceLinear && dstColorSpace) {
                ///convert to dst color space
                float from[3];
                memcpy(from, tmpPix, sizeof(float) * 3);
                dstColorSpace->to_float_planar(tmpPix, from, 3);
            }


            for (int c = 0; c < 4; ++c) {
                pixelSums[c] += tmpPix[c];
                if (pix[c]) {
                    pix[c] += pixelStride;
                }
            }
        } // for each pixels along the line

        // Remove what was done on previous iteration and move to next line
        for (int c = 0; c < srcNComps; ++c) {
            pix[c] += ((image.bounds.width() - roi.width()) * pixelStride);
        }

    } // for each scan-line

    if (area > 0) {
        for (int c = 0; c < 4; ++c) {
            pixelSums[c] /= area;
        }
    }
    return true;


} // getColorAtRectForSrcNComps

template <typename PIX, int maxValue>
static
bool
getColorAtRectForDepth(const Image::CPUData& image,
                       const RectI& roi,
                       bool forceLinear,
                       const Color::Lut* srcColorSpace,
                       const Color::Lut* dstColorSpace,
                       double pixelSums[4])
{
    switch (image.nComps) {
        case 1:
            return getColorAtRectForSrcNComps<PIX, maxValue, 1>(image, roi, forceLinear, srcColorSpace, dstColorSpace, pixelSums);
        case 2:
            return getColorAtRectForSrcNComps<PIX, maxValue, 2>(image, roi, forceLinear, srcColorSpace, dstColorSpace, pixelSums);
        case 3:
            return getColorAtRectForSrcNComps<PIX, maxValue, 3>(image, roi, forceLinear, srcColorSpace, dstColorSpace, pixelSums);
        case 4:
            return getColorAtRectForSrcNComps<PIX, maxValue, 4>(image, roi, forceLinear, srcColorSpace, dstColorSpace, pixelSums);
        default:
            return false;
    }
} // getColorAtRectForDepth


bool
ViewerGL::getColorAtRect(const RectD &roi, // rectangle in canonical coordinates
                         bool forceLinear,
                         int textureIndex,
                         bool pickInput,
                         float* r,
                         float* g,
                         float* b,
                         float* a,
                         unsigned int* imgMmlevel)
{
    // always running in the main thread
    assert( qApp && qApp->thread() == QThread::currentThread() );
    assert(r && g && b && a);
    assert(textureIndex == 0 || textureIndex == 1);



    ImagePtr image;

    {
        QMutexLocker k(&_imp->displayDataMutex);
        if (pickInput) {
            image = _imp->displayTextures[textureIndex].colorPickerInputImage;
        } else {
            image = _imp->displayTextures[textureIndex].colorPickerImage;
        }
        if (!image) {
            return false;
        }
    }


    Image::CPUData imageData;
    image->getCPUData(&imageData);

    ViewerColorSpaceEnum srcCS = _imp->viewerTab->getGui()->getApp()->getDefaultColorSpaceForBitDepth(image->getBitDepth());
    const Color::Lut* dstColorSpace;
    const Color::Lut* srcColorSpace;
    if ( (srcCS == _imp->displayingImageLut) && ( (_imp->displayingImageLut == eViewerColorSpaceLinear) || !forceLinear ) ) {
        // identity transform
        srcColorSpace = 0;
        dstColorSpace = 0;
    } else {
        srcColorSpace = ViewerInstance::lutFromColorspace(srcCS);
        dstColorSpace = ViewerInstance::lutFromColorspace(_imp->displayingImageLut);
    }

    *imgMmlevel = image->getMipMapLevel();
    double par;
    {
        QMutexLocker k(&_imp->displayDataMutex);
        par = _imp->displayTextures[textureIndex].pixelAspectRatio;
    }


    RectI roiPixels;
    roi.toPixelEnclosing(*imgMmlevel, par, &roiPixels);

    double pixelSums[4];
    switch (image->getBitDepth()) {
        case eImageBitDepthByte:
            getColorAtRectForDepth<unsigned char, 255>(imageData, roiPixels, forceLinear, srcColorSpace, dstColorSpace, pixelSums);
            break;
        case eImageBitDepthShort:
            getColorAtRectForDepth<unsigned short, 65535>(imageData, roiPixels, forceLinear, srcColorSpace, dstColorSpace, pixelSums);
            break;
        case eImageBitDepthFloat:
            getColorAtRectForDepth<float, 1>(imageData, roiPixels, forceLinear, srcColorSpace, dstColorSpace, pixelSums);
            break;
        case eImageBitDepthHalf:
        case eImageBitDepthNone:
            break;
    }

    *r = pixelSums[0];
    *g = pixelSums[1];
    *b = pixelSums[2];
    *a = pixelSums[3];




    return false;
} // getColorAtRect

TimeValue
ViewerGL::getCurrentlyDisplayedTime() const
{

    QMutexLocker k(&_imp->displayDataMutex);
    if (_imp->displayTextures[0].isVisible) {
        return _imp->displayTextures[0].time;
    } else {
        return TimeValue(_imp->viewerTab->getTimeLine()->currentFrame());
    }
}

void
ViewerGL::getViewerFrameRange(int* first,
                              int* last) const
{
    _imp->viewerTab->getTimelineBounds(first, last);
}

double
ViewerGL::currentTimeForEvent(QInputEvent* e)
{
#if QT_VERSION >= QT_VERSION_CHECK(5, 0, 0)
    // timestamp() is usually in milliseconds
    if ( e->timestamp() ) {
        return (double)e->timestamp() / 1000000;
    }
#else
    Q_UNUSED(e);
#endif
    // Qt 4 has no event timestamp, use gettimeofday (defined in Timer.cpp for windows)
    struct timeval now;
    gettimeofday(&now, 0);

    return now.tv_sec + now.tv_usec / 1000000.0;
}


void
ViewerGL::setInfoBarVisible(bool visible)
{
    getViewerTab()->setInfobarVisible(visible);
}

void
ViewerGL::setInfoBarVisible(int index, bool visible)
{
    getViewerTab()->setInfobarVisible(index, visible);
}

void
ViewerGL::setLeftToolBarVisible(bool visible)
{
    getViewerTab()->setLeftToolbarVisible(visible);
}

void
ViewerGL::setTopToolBarVisible(bool visible)
{
    getViewerTab()->setTopToolbarVisible(visible);
}


void
ViewerGL::setPlayerVisible(bool visible)
{
    getViewerTab()->setPlayerVisible(visible);
}


void
ViewerGL::setTimelineVisible(bool visible)
{
    getViewerTab()->setTimelineVisible(visible);
}

void
ViewerGL::setTabHeaderVisible(bool visible)
{
    getViewerTab()->setTabHeaderVisible(visible);
}

void
ViewerGL::setTimelineBounds(double first, double last)
{
    getViewerTab()->setTimelineBounds(first, last);
}

void
ViewerGL::setTimelineFormatFrames(bool value)
{
    getViewerTab()->setTimelineFormatFrames(value);

}

void
ViewerGL::setTripleSyncEnabled(bool toggled)
{
    getViewerTab()->setTripleSyncEnabled(toggled);
}


NATRON_NAMESPACE_EXIT


NATRON_NAMESPACE_USING
#include "moc_ViewerGL.cpp"<|MERGE_RESOLUTION|>--- conflicted
+++ resolved
@@ -2065,21 +2065,9 @@
         QMutexLocker l(&_imp->zoomCtxMutex);
         QPointF zoomCenter = _imp->zoomCtx.toZoomCoordinates( e->x(), e->y() );
 
-<<<<<<< HEAD
-        zoomFactor *= scaleFactor;
-
-        if (zoomFactor <= zoomFactor_min) {
-            zoomFactor = zoomFactor_min;
-            scaleFactor = zoomFactor / _imp->zoomCtx.factor();
-        } else if (zoomFactor > zoomFactor_max) {
-            zoomFactor = zoomFactor_max;
-            scaleFactor = zoomFactor / _imp->zoomCtx.factor();
-        }
-=======
         zoomFactor = _imp->zoomCtx.factor();
         //oldMipMapLevel = std::log( zoomFactor >= 1 ? 1 : ipow( 2, -std::ceil(std::log(zoomFactor) / M_LN2) ) ) / M_LN2;
         oldMipMapLevel = zoomFactor >= 1 ? 0 : -std::ceil(std::log(zoomFactor) / M_LN2);
->>>>>>> 5ee27371
 
         _imp->zoomCtx.zoom(zoomCenter.x(), zoomCenter.y(), scaleFactor);
         zoomFactor = _imp->zoomCtx.factor();
@@ -2127,21 +2115,6 @@
     // always running in the main thread
     assert( qApp && qApp->thread() == QThread::currentThread() );
 
-<<<<<<< HEAD
-    assert(newZoomFactor > 0);
-    if (newZoomFactor < 0.01) {
-        newZoomFactor = 0.01;
-    } else if (newZoomFactor > 1024.) {
-        newZoomFactor = 1024.;
-    }
-=======
-    assert(v > 0);
-    double newZoomFactor = v / 100.;
-    unsigned int oldMipMapLevel, newMipMapLevel;
-    //newMipMapLevel = std::log( newZoomFactor >= 1 ? 1 :
-    //                           std::pow( 2, -std::ceil(std::log(newZoomFactor) / M_LN2) ) ) / M_LN2;
-    newMipMapLevel = newZoomFactor >= 1 ? 0 : -std::ceil(std::log(newZoomFactor) / M_LN2);
->>>>>>> 5ee27371
     {
         QMutexLocker l(&_imp->zoomCtxMutex);
 
@@ -2190,13 +2163,6 @@
         _imp->zoomCtx.fit(-0.02 * w, 1.02 * w, -0.02 * h, 1.02 * h);
         zoomFactor = _imp->zoomCtx.factor();
     }
-<<<<<<< HEAD
-=======
-    _imp->zoomOrPannedSinceLastFit = false;
-    //newMipMapLevel = std::log( zoomFactor >= 1 ? 1 :
-    //                           std::pow( 2, -std::ceil(std::log(zoomFactor) / M_LN2) ) ) / M_LN2;
-    newMipMapLevel = zoomFactor >= 1 ? 0 : -std::ceil(std::log(zoomFactor) / M_LN2);
->>>>>>> 5ee27371
 
     _imp->oldClick = QPoint(); // reset mouse posn
 
