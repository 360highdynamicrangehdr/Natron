--- conflicted
+++ resolved
@@ -121,16 +121,12 @@
 #define NATRON_VERSION_MINOR_30 0
 #define NATRON_VERSION_REVISION_30 0
 
-<<<<<<< HEAD
 // RB-2.4: 2.4.0
 #define NATRON_VERSION_MAJOR_24 2
 #define NATRON_VERSION_MINOR_24 4
 #define NATRON_VERSION_REVISION_24 0
 
-// RB-2.3: 2.3.15
-=======
-// RB-2: 2.3.16
->>>>>>> 51bfa399
+// RB-2.3: 2.3.16
 #define NATRON_VERSION_MAJOR_23 2
 #define NATRON_VERSION_MINOR_23 3
 #define NATRON_VERSION_REVISION_23 16
