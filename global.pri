--- conflicted
+++ resolved
@@ -255,26 +255,15 @@
     LIBS += -lopengl32
 
     expat:     PKGCONFIG += expat
-<<<<<<< HEAD
     cairo:     PKGCONFIG += cairo
     shiboken:  PKGCONFIG += shiboken-py2
-    pyside:    PKGCONFIG += pyside-py2
-    INCLUDEPATH += $$system(env PKG_CONFIG_PATH=$$PYSIDE_PKG_CONFIG_PATH pkg-config --variable=includedir pyside-py2)/QtCore
-    INCLUDEPATH += $$system(env PKG_CONFIG_PATH=$$PYSIDE_PKG_CONFIG_PATH pkg-config --variable=includedir pyside-py2)/QtGui
-    python:    PKGCONFIG += python-2.7
-    boost:     LIBS += -lboost_serialization-mt
-    boost:     LIBS += -lboost_serialization-mt
-=======
-	cairo:     PKGCONFIG += cairo
-	shiboken:  PKGCONFIG += shiboken-py2
     PYSIDE_PKG_CONFIG_PATH = $$system($$PYTHON_CONFIG --prefix)/lib/pkgconfig
     pyside:    PKGCONFIG += pyside-py2
     pyside:    INCLUDEPATH += $$system(env PKG_CONFIG_PATH=$$PYSIDE_PKG_CONFIG_PATH pkg-config --variable=includedir pyside-py2)/QtCore
     pyside:    INCLUDEPATH += $$system(env PKG_CONFIG_PATH=$$PYSIDE_PKG_CONFIG_PATH pkg-config --variable=includedir pyside-py2)/QtGui
-	python:    PKGCONFIG += python-2.7
-	boost:     LIBS += -lboost_serialization-mt
-	boost:     LIBS += -lboost_serialization-mt
->>>>>>> 5cca0142
+    python:    PKGCONFIG += python-2.7
+    boost:     LIBS += -lboost_serialization-mt
+    boost:     LIBS += -lboost_serialization-mt
 	
     #See http://stackoverflow.com/questions/16596876/object-file-has-too-many-sections
     Debug:	QMAKE_CXXFLAGS += -Wa,-mbig-obj
