--- conflicted
+++ resolved
@@ -534,9 +534,7 @@
                             const char* /*id*/,
                             const char* format,
                             va_list args) {
-<<<<<<< HEAD
-    return _model->vmessage(type, id, format, args);
-=======
+
   // FIXME: this is really GUI stuff, and should be handled by signal/slot
     assert(type);
     assert(format);
@@ -567,7 +565,6 @@
     else {
         return kOfxStatOK;
     }
->>>>>>> e32f5681
 }
 
 void OfxNode::computePreviewImage(){
