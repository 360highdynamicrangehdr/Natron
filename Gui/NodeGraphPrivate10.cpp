--- conflicted
+++ resolved
@@ -163,7 +163,7 @@
 NodeGraphPrivate::getNodeSet(const NodesGuiList& nodeList, std::set<NodeGuiPtr>& nodeSet)
 {
     for (NodesGuiList::const_iterator it = nodeList.begin(); it != nodeList.end(); ++it) {
-        if (nodeSet.find(*it) == nodeSet.end()) {
+        if (*it && nodeSet.find(*it) == nodeSet.end()) {
             nodeSet.insert(*it);
             BackdropGui* isBd = dynamic_cast<BackdropGui*>( it->get() );
             if (isBd) {
@@ -180,50 +180,32 @@
     std::set<NodeGuiPtr> nodeSet;
 
     // first, put all selected nodes, including those within backdrop, in nodeSet
-    getNodeSet(_selection, nodeSet);
-
-<<<<<<< HEAD
-    for (NodesGuiWList::iterator it = _selection.begin(); it != _selection.end(); ++it) {
-        NodeGuiPtr n = it->lock();
-        if (!n) {
-            continue;
-        }
-        KnobBoolPtr k = n->getNode()->getEffectInstance()->getDisabledKnob();
-=======
+    NodesGuiList selection;
+    for (NodesGuiWList::const_iterator it = _selection.begin(); it != _selection.end(); ++it) {
+        selection.push_back(it->lock());
+    }
+    getNodeSet(selection, nodeSet);
+
     NodesGuiList disabledNodes;
     NodesGuiList allNodes;
     for (std::set<NodeGuiPtr>::const_iterator it = nodeSet.begin(); it != nodeSet.end(); ++it) {
-        boost::shared_ptr<KnobBool> k = (*it)->getNode()->getDisabledKnob();
->>>>>>> e106a69c
+        KnobBoolPtr k = (*it)->getNode()->getEffectInstance()->getDisabledKnob();
         if (!k) {
             continue;
         }
         allNodes.push_back(*it);
         if ( k->getValue() ) {
-<<<<<<< HEAD
-            toProcess.push_back(n);
-=======
             disabledNodes.push_back(*it);
->>>>>>> e106a69c
         }
     }
     ///if some nodes are disabled , enable them before
 
-<<<<<<< HEAD
-    if ( toProcess.size() == _selection.size() ) {
-        _publicInterface->pushUndoCommand( new EnableNodesCommand(_publicInterface->getSelectedNodes()) );
-    } else if (toProcess.size() > 0) {
-        _publicInterface->pushUndoCommand( new EnableNodesCommand(toProcess) );
-    } else {
-        _publicInterface->pushUndoCommand( new DisableNodesCommand(_publicInterface->getSelectedNodes()) );
-=======
     if ( disabledNodes.size() == allNodes.size() ) {
         _publicInterface->pushUndoCommand( new EnableNodesCommand(allNodes) );
     } else if (disabledNodes.size() > 0) {
         _publicInterface->pushUndoCommand( new EnableNodesCommand(disabledNodes) );
     } else {
         _publicInterface->pushUndoCommand( new DisableNodesCommand(allNodes) );
->>>>>>> e106a69c
     }
 }
 
