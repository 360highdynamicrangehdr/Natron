--- conflicted
+++ resolved
@@ -475,16 +475,12 @@
         if ( node->getEffectInstance()->isOutput() ) {
             OutputEffectInstancePtr isOutput = toOutputEffectInstance( node->getEffectInstance() );
             if (isOutput) {
-<<<<<<< HEAD
-                RenderEnginePtr engine = isOutput->getRenderEngine();
-=======
 
                 if ( getGui() && !getGui()->isGUIFrozen() && appPTR->getCurrentSettings()->isAutoTurboEnabled() ) {
                     getGui()->onFreezeUIButtonClicked(true);
                 }
 
-                boost::shared_ptr<RenderEngine> engine = isOutput->getRenderEngine();
->>>>>>> 40e2855a
+                RenderEnginePtr engine = isOutput->getRenderEngine();
                 assert(engine);
                 QObject::connect( engine.get(), SIGNAL(frameRendered(int,double)), task.get(), SLOT(onRenderEngineFrameComputed(int,double)) );
                 QObject::connect( engine.get(), SIGNAL(renderFinished(int)), task.get(), SLOT(onRenderEngineStopped(int)) );
