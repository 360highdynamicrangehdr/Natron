/* ***** BEGIN LICENSE BLOCK *****
 * This file is part of Natron <http://www.natron.fr/>,
 * Copyright (C) 2016 INRIA and Alexandre Gauthier-Foichat
 *
 * Natron is free software: you can redistribute it and/or modify
 * it under the terms of the GNU General Public License as published by
 * the Free Software Foundation; either version 2 of the License, or
 * (at your option) any later version.
 *
 * Natron is distributed in the hope that it will be useful,
 * but WITHOUT ANY WARRANTY; without even the implied warranty of
 * MERCHANTABILITY or FITNESS FOR A PARTICULAR PURPOSE.  See the
 * GNU General Public License for more details.
 *
 * You should have received a copy of the GNU General Public License
 * along with Natron.  If not, see <http://www.gnu.org/licenses/gpl-2.0.html>
 * ***** END LICENSE BLOCK ***** */

// ***** BEGIN PYTHON BLOCK *****
// from <https://docs.python.org/3/c-api/intro.html#include-files>:
// "Since Python may define some pre-processor definitions which affect the standard headers on some systems, you must include Python.h before any standard headers are included."
#include <Python.h>
// ***** END PYTHON BLOCK *****

#include "AppManager.h"
#include "AppManagerPrivate.h"

#include <clocale>
#include <csignal>
#include <cstddef>
#include <cassert>
#include <stdexcept>
#include <cstring> // for std::memcpy

#if defined(Q_OS_LINUX)
#include <sys/signal.h>
#ifndef __USE_GNU
#define __USE_GNU
#endif
#include <ucontext.h>
#include <execinfo.h>
#endif

#ifdef Q_OS_UNIX
#include <stdio.h>
#include <stdlib.h>
#ifdef Q_OS_MAC
#include <sys/sysctl.h>
#include <libproc.h>
#endif
#endif

#ifdef Q_OS_WIN
#include <shlobj.h>
#endif

#include <boost/algorithm/string.hpp>
#include <boost/version.hpp>
#include <libs/hoedown/src/version.h>
#include <ceres/version.h>
#include <openMVG/version.hpp>

#include <QtCore/QDateTime>
#include <QtCore/QDebug>
#include <QtCore/QDir>
#include <QtCore/QTextCodec>
#include <QtCore/QCoreApplication>
#include <QtCore/QSettings>
#include <QtCore/QThreadPool>
#include <QtCore/QTextStream>
#include <QtNetwork/QAbstractSocket>
#include <QtNetwork/QLocalServer>
#include <QtNetwork/QLocalSocket>


#include "Global/ProcInfo.h"
#include "Global/GLIncludes.h"
#include "Global/QtCompat.h"
#include "Global/StrUtils.h"

#include "Engine/AppInstance.h"
#include "Engine/Backdrop.h"
#include "Engine/CLArgs.h"
#include "Engine/CreateNodeArgs.h"
#include "Engine/DiskCacheNode.h"
#include "Engine/DimensionIdx.h"
#include "Engine/Dot.h"
#include "Engine/ExistenceCheckThread.h"
#include "Engine/FStreamsSupport.h"
#include "Engine/GroupInput.h"
#include "Engine/GroupOutput.h"
#include "Engine/LibraryBinary.h"
#include "Engine/Log.h"
#include "Engine/Node.h"
#include "Engine/FileSystemModel.h"
#include "Engine/JoinViewsNode.h"
#include "Engine/OfxImageEffectInstance.h"
#include "Engine/OfxEffectInstance.h"
#include "Engine/OfxHost.h"
#include "Engine/OSGLContext.h"
#include "Engine/OSGLFunctions.h"
#include "Engine/OneViewNode.h"
#include "Engine/ProcessHandler.h" // ProcessInputChannel
#include "Engine/Project.h"
#include "Engine/PrecompNode.h"
#include "Engine/ReadNode.h"
#include "Engine/RotoPaint.h"
#include "Engine/RotoShapeRenderNode.h"
#include "Engine/RotoShapeRenderCairo.h"
#include "Engine/StandardPaths.h"
#include "Engine/StubNode.h"
#include "Engine/TrackerNode.h"
#include "Engine/ThreadPool.h"
#include "Engine/ViewIdx.h"
#include "Engine/ViewerInstance.h" // RenderStatsMap
#include "Engine/ViewerNode.h"
#include "Engine/WriteNode.h"

#include "Serialization/NodeSerialization.h"
#include "Serialization/SerializationIO.h"

#include "sbkversion.h" // shiboken/pyside version

#if QT_VERSION < 0x050000
Q_DECLARE_METATYPE(QAbstractSocket::SocketState)
#endif

NATRON_NAMESPACE_ENTER;

AppManager* AppManager::_instance = 0;

#ifdef __NATRON_UNIX__

//namespace  {
static void
handleShutDownSignal( int /*signalId*/ )
{
    if (appPTR) {
        std::cerr << "\nCaught termination signal, exiting!" << std::endl;
        appPTR->quitApplication();
    }
}

static void
setShutDownSignal(int signalId)
{
#if defined(__NATRON_UNIX__)
    struct sigaction sa;
    sa.sa_flags = 0;
    sigemptyset(&sa.sa_mask);
    sa.sa_handler = handleShutDownSignal;
    if (sigaction(signalId, &sa, NULL) == -1) {
        std::perror("setting up termination signal");
        std::exit(1);
    }
#else
    std::signal(signalId, handleShutDownSignal);
#endif
}

#endif


#if defined(__NATRON_LINUX__) && !defined(__FreeBSD__)

#define NATRON_UNIX_BACKTRACE_STACK_DEPTH 16

static void
backTraceSigSegvHandler(int sig,
                        siginfo_t *info,
                        void *secret)
{
    void *trace[NATRON_UNIX_BACKTRACE_STACK_DEPTH];
    char **messages = (char **)NULL;
    int i, trace_size = 0;
    ucontext_t *uc = (ucontext_t *)secret;

    /* Do something useful with siginfo_t */
    if (sig == SIGSEGV) {
        QThread* curThread = QThread::currentThread();
        std::string threadName;
        if (curThread) {
            threadName = (qApp && qApp->thread() == curThread) ? "Main" : curThread->objectName().toStdString();
        }
        std::cerr << "Caught segmentation fault (SIGSEGV) from thread "  << threadName << "(" << curThread << "), faulty address is " <<
             #ifndef __x86_64__
        (void*)uc->uc_mcontext.gregs[REG_EIP]
             #else
            (void*) uc->uc_mcontext.gregs[REG_RIP]
             #endif
            << " from " << info->si_addr << std::endl;
    } else {
        printf("Got signal %d#92;n", sig);
    }

    trace_size = backtrace(trace, NATRON_UNIX_BACKTRACE_STACK_DEPTH);
    /* overwrite sigaction with caller's address */
#ifndef __x86_64__
    trace[1] = (void *) uc->uc_mcontext.gregs[REG_EIP];
#else
    trace[1] = (void *) uc->uc_mcontext.gregs[REG_RIP];
#endif


    messages = backtrace_symbols(trace, trace_size);
    /* skip first stack frame (points here) */
    std::cerr << "Backtrace:" << std::endl;
    for (i = 1; i < trace_size; ++i) {
        std::cerr << "[Frame " << i << "]: " << messages[i] << std::endl;
    }
    exit(1);
}

static void
setSigSegvSignal()
{
    struct sigaction sa;

    sigemptyset (&sa.sa_mask);
    sa.sa_flags = SA_RESTART | SA_SIGINFO;
    /* if SA_SIGINFO is set, sa_sigaction is to be used instead of sa_handler. */
    sa.sa_sigaction = backTraceSigSegvHandler;

    if (sigaction(SIGSEGV, &sa, NULL) == -1) {
        std::perror("setting up sigsegv signal");
        std::exit(1);
    }
}

#endif // if defined(__NATRON_LINUX__) && !defined(__FreeBSD__)


#if PY_MAJOR_VERSION >= 3
// Python 3

//Borrowed from https://github.com/python/cpython/blob/634cb7aa2936a09e84c5787d311291f0e042dba3/Python/fileutils.c
//Somehow Python 3 dev forced every C application embedding python to have their own code to convert char** to wchar_t**
static wchar_t*
char2wchar(char* arg)
{
    wchar_t *res = NULL;

#ifdef HAVE_BROKEN_MBSTOWCS
    /* Some platforms have a broken implementation of
     * mbstowcs which does not count the characters that
     * would result from conversion.  Use an upper bound.
     */
    size_t argsize = strlen(arg);
#else
    size_t argsize = mbstowcs(NULL, arg, 0);
#endif
    size_t count;
    unsigned char *in;
    wchar_t *out;
#ifdef HAVE_MBRTOWC
    mbstate_t mbs;
#endif
    if (argsize != (size_t)-1) {
        res = (wchar_t *)malloc( (argsize + 1) * sizeof(wchar_t) );
        if (!res) {
            goto oom;
        }
        count = mbstowcs(res, arg, argsize + 1);
        if (count != (size_t)-1) {
            wchar_t *tmp;
            /* Only use the result if it contains no
             surrogate characters. */
            for (tmp = res; *tmp != 0 &&
                 (*tmp < 0xd800 || *tmp > 0xdfff); tmp++) {
                ;
            }
            if (*tmp == 0) {
                return res;
            }
        }
        free(res);
    }
    /* Conversion failed. Fall back to escaping with surrogateescape. */
#ifdef HAVE_MBRTOWC
    /* Try conversion with mbrtwoc (C99), and escape non-decodable bytes. */
    /* Overallocate; as multi-byte characters are in the argument, the
     actual output could use less memory. */
    argsize = strlen(arg) + 1;
    res = (wchar_t*)malloc( argsize * sizeof(wchar_t) );
    if (!res) {
        goto oom;
    }
    in = (unsigned char*)arg;
    out = res;
    std::memset(&mbs, 0, sizeof mbs);
    while (argsize) {
        size_t converted = mbrtowc(out, (char*)in, argsize, &mbs);
        if (converted == 0) {
            /* Reached end of string; null char stored. */
            break;
        }
        if (converted == (size_t)-2) {
            /* Incomplete character. This should never happen,
             since we provide everything that we have -
             unless there is a bug in the C library, or I
             misunderstood how mbrtowc works. */
            fprintf(stderr, "unexpected mbrtowc result -2\n");
            free(res);

            return NULL;
        }
        if (converted == (size_t)-1) {
            /* Conversion error. Escape as UTF-8b, and start over
             in the initial shift state. */
            *out++ = 0xdc00 + *in++;
            argsize--;
            std::memset(&mbs, 0, sizeof mbs);
            continue;
        }
        if ( (*out >= 0xd800) && (*out <= 0xdfff) ) {
            /* Surrogate character.  Escape the original
             byte sequence with surrogateescape. */
            argsize -= converted;
            while (converted--) {
                *out++ = 0xdc00 + *in++;
            }
            continue;
        }
        /* successfully converted some bytes */
        in += converted;
        argsize -= converted;
        out++;
    }
#else
    /* Cannot use C locale for escaping; manually escape as if charset
     is ASCII (i.e. escape all bytes > 128. This will still roundtrip
     correctly in the locale's charset, which must be an ASCII superset. */
    res = (wchar_t*)malloc( (strlen(arg) + 1) * sizeof(wchar_t) );
    if (!res) {
        goto oom;
    }
    in = (unsigned char*)arg;
    out = res;
    while (*in) {
        if (*in < 128) {
            *out++ = *in++;
        } else {
            *out++ = 0xdc00 + *in++;
        }
    }
    *out = 0;
#endif // ifdef HAVE_MBRTOWC

    return res;
oom:
    fprintf(stderr, "out of memory\n");
    free(res);

    return NULL;
} // char2wchar

#endif // if PY_MAJOR_VERSION >= 3


//} // anon namespace

void
AppManager::saveCaches() const
{
    _imp->saveCaches();
}

int
AppManager::getHardwareIdealThreadCount()
{
    return _imp->idealThreadCount;
}

AppManager::AppManager()
    : QObject()
    , _imp( new AppManagerPrivate() )
{
    assert(!_instance);
    _instance = this;

    QObject::connect( this, SIGNAL(s_requestOFXDialogOnMainThread(OfxImageEffectInstance*,void*)), this, SLOT(onOFXDialogOnMainThreadReceived(OfxImageEffectInstance*,void*)) );

#ifdef __NATRON_WIN32__
    FileSystemModel::initDriveLettersToNetworkShareNamesMapping();
#endif
}

void
AppManager::takeNatronGIL()
{
    _imp->natronPythonGIL.lock();
}

void
AppManager::releaseNatronGIL()
{
    _imp->natronPythonGIL.unlock();
}

void
AppManager::loadProjectFromFileFunction(std::istream& ifile, const std::string& filename, const AppInstancePtr& /*app*/, SERIALIZATION_NAMESPACE::ProjectSerialization* obj)
{
    if (!SERIALIZATION_NAMESPACE::read(NATRON_PROJECT_FILE_HEADER,  ifile, obj)) {
        throw std::runtime_error(tr("Failed to open %1: This file does not appear to be a %2 project file").arg(QString::fromUtf8(filename.c_str())).arg(QString::fromUtf8(NATRON_APPLICATION_NAME)).toStdString());
    }

}

bool
AppManager::checkForOlderProjectFile(const AppInstancePtr& app, const QString& filePathIn, QString* filePathOut)
{
    *filePathOut = filePathIn;

    FStreamsSupport::ifstream ifile;
    FStreamsSupport::open( &ifile, filePathIn.toStdString() );
    if (!ifile) {
        throw std::runtime_error( tr("Failed to open %1").arg(filePathIn).toStdString() );
    }

    {
        // Try to determine if this is a project made with Natron > 2.2 or an older project
        std::string firstLine;
        std::getline(ifile, firstLine);
        if (firstLine.find("<?xml version=\"1.0\" encoding=\"UTF-8\" standalone=\"yes\" ?>") != std::string::npos) {
            // This is an old boost serialization file, convert the project first
            QString path = appPTR->getApplicationBinaryPath();
            StrUtils::ensureLastPathSeparator(path);
            path += QString::fromUtf8("NatronProjectConverter");

#ifdef __NATRON_WIN32__
            path += QString::fromUtf8(".exe");
#endif

            if (!QFile::exists(path)) {
                throw std::runtime_error( tr("Could not find executable %1").arg(path).toStdString() );
            }

            app->updateProjectLoadStatus(tr("Converting project to newer format"));

            QString baseNameIn;
            {
                int foundLastDot = filePathIn.lastIndexOf(QLatin1Char('/'));
                if (foundLastDot != -1) {
                    baseNameIn = filePathIn.mid(foundLastDot + 1);
                }
            }

            filePathOut->clear();
            filePathOut->append(StandardPaths::writableLocation(StandardPaths::eStandardLocationTemp));
            StrUtils::ensureLastPathSeparator(*filePathOut);
            filePathOut->append( QString::number( QDateTime::currentDateTime().toMSecsSinceEpoch() ) );
            filePathOut->append(baseNameIn);

            QProcess proc;

            QStringList args;
            args << QString::fromUtf8("-i") << filePathIn << QString::fromUtf8("-o") << *filePathOut;
            proc.start(path, args);
            proc.waitForFinished();
            if (proc.exitCode() == 0 && proc.exitStatus() == QProcess::NormalExit) {
                return true;
            } else {
                QString error = QString::fromUtf8(proc.readAllStandardError().data());
                throw std::runtime_error(error.toStdString());
            }
        }
    }
    return false;
}

bool
AppManager::loadFromArgs(const CLArgs& cl)
{


    // Ensure Qt knows C-strings are UTF-8 before creating the QApplication for argv
#if QT_VERSION < 0x050000
    // be forward compatible: source code is UTF-8, and Qt5 assumes UTF-8 by default
    QTextCodec::setCodecForCStrings( QTextCodec::codecForName("UTF-8") );
    QTextCodec::setCodecForTr( QTextCodec::codecForName("UTF-8") );
#endif


    // This needs to be done BEFORE creating qApp because
    // on Linux, X11 will create a context that would corrupt
    // the XUniqueContext created by Qt
    _imp->renderingContextPool.reset( new GPUContextPool() );
    initializeOpenGLFunctionsOnce(true);

    //  QCoreApplication will hold a reference to that appManagerArgc integer until it dies.
    //  Thus ensure that the QCoreApplication is destroyed when returning this function.
    initializeQApp(_imp->nArgs, &_imp->commandLineArgsUtf8.front());
    // see C++ standard 23.2.4.2 vector capacity [lib.vector.capacity]
    // resizing to a smaller size doesn't free/move memory, so the data pointer remains valid
    assert(_imp->nArgs <= (int)_imp->commandLineArgsUtf8.size());
    _imp->commandLineArgsUtf8.resize(_imp->nArgs); // Qt may have reduced the numlber of args

#ifdef QT_CUSTOM_THREADPOOL
    // Set the global thread pool
    QThreadPool::setGlobalInstance(new ThreadPool);
#endif

    // set fontconfig path on all platforms
    if ( qgetenv("FONTCONFIG_PATH").isNull() ) {
        // set FONTCONFIG_PATH to Natron/Resources/etc/fonts (required by plugins using fontconfig)
        QString path = QCoreApplication::applicationDirPath() + QString::fromUtf8("/../Resources/etc/fonts");
        QFileInfo fileInfo(path);
        if ( !fileInfo.exists() ) {
            std::cerr <<  "Fontconfig configuration file " << fileInfo.canonicalFilePath().toStdString() << " does not exist, not setting FONTCONFIG_PATH "<< std::endl;
        } else {
            QString fcPath = fileInfo.canonicalFilePath();

            std::string stdFcPath = fcPath.toStdString();

            // qputenv on minw will just call putenv, but we want to keep the utf16 info, so we need to call _wputenv
            qDebug() << "Setting FONTCONFIG_PATH to" << stdFcPath.c_str();
#if 0 //def __NATRON_WIN32__
            _wputenv_s(L"FONTCONFIG_PATH", StrUtils::utf8_to_utf16(stdFcPath).c_str());
#else
             qputenv( "FONTCONFIG_PATH", stdFcPath.c_str() );
#endif
        }
    }

    try {
        initPython();
    } catch (const std::runtime_error& e) {
        std::cerr << e.what() << std::endl;

        return false;
    }

    _imp->idealThreadCount = QThread::idealThreadCount();


    QThreadPool::globalInstance()->setExpiryTimeout(-1); //< make threads never exit on their own
    //otherwise it might crash with thread local storage


    ///the QCoreApplication must have been created so far.
    assert(qApp);

    bool ret = false;
    try {
        ret = loadInternal(cl);
    } catch (const std::runtime_error& e) {
        std::cerr << e.what() << std::endl;
    }
    return ret;
} // loadFromArgs

bool
AppManager::load(int argc,
                 char **argv,
                 const CLArgs& cl)
{
    // Ensure application has correct locale before doing anything
    // Warning: Qt resets it in the QCoreApplication constructor
    // see http://doc.qt.io/qt-4.8/qcoreapplication.html#locale-settings
    setApplicationLocale();
    setApplicationLocale();
    _imp->handleCommandLineArgs(argc, argv);
    return loadFromArgs(cl);
}

bool
AppManager::loadW(int argc,
                 wchar_t **argv,
                 const CLArgs& cl)
{
    // Ensure application has correct locale before doing anything
    // Warning: Qt resets it in the QCoreApplication constructor
    // see http://doc.qt.io/qt-4.8/qcoreapplication.html#locale-settings
    setApplicationLocale();
    _imp->handleCommandLineArgsW(argc, argv);
    return loadFromArgs(cl);
}

AppManager::~AppManager()
{
#ifdef NATRON_USE_BREAKPAD
    if (_imp->breakpadAliveThread) {
        _imp->breakpadAliveThread->quitThread();
    }
#endif

    bool appsEmpty;
    {
        QMutexLocker k(&_imp->_appInstancesMutex);
        appsEmpty = _imp->_appInstances.empty();
    }
    while (!appsEmpty) {
        AppInstancePtr front;
        {
            QMutexLocker k(&_imp->_appInstancesMutex);
            front = _imp->_appInstances.front();
        }
        if (front) {
            front->quitNow();
        }
        {
            QMutexLocker k(&_imp->_appInstancesMutex);
            appsEmpty = _imp->_appInstances.empty();
        }
    }


    _imp->_backgroundIPC.reset();

    try {
        _imp->saveCaches();
    } catch (std::runtime_error) {
        // ignore errors
    }

    ///Caches may have launched some threads to delete images, wait for them to be done
    QThreadPool::globalInstance()->waitForDone();

    ///Kill caches now because decreaseNCacheFilesOpened can be called
    _imp->_nodeCache->waitForDeleterThread();
    _imp->_diskCache->waitForDeleterThread();
    _imp->_viewerCache->waitForDeleterThread();
    _imp->_nodeCache.reset();
    _imp->_viewerCache.reset();
    _imp->_diskCache.reset();

    tearDownPython();
    _imp->tearDownGL();

    _instance = 0;

    // After this line, everything is cleaned-up (should be) and the process may resume in the main and could in theory be able to re-create a new AppManager
    _imp->_qApp.reset();
}

class QuitInstanceArgs
    : public GenericWatcherCallerArgs
{
public:

    AppInstanceWPtr instance;

    QuitInstanceArgs()
        : GenericWatcherCallerArgs()
        , instance()
    {
    }

    virtual ~QuitInstanceArgs() {}
};

void
AppManager::afterQuitProcessingCallback(const WatcherCallerArgsPtr& args)
{
    QuitInstanceArgs* inArgs = dynamic_cast<QuitInstanceArgs*>( args.get() );

    if (!inArgs) {
        return;
    }

    AppInstancePtr instance = inArgs->instance.lock();

    instance->aboutToQuit();

    appPTR->removeInstance( instance->getAppID() );

    int nbApps = getNumInstances();
    ///if we exited the last instance, exit the event loop, this will make
    /// the exec() function return.
    if (nbApps == 0) {
        assert(qApp);
        qApp->quit();
    }

    // This should kill the AppInstance
    instance.reset();
}

void
AppManager::quitNow(const AppInstancePtr& instance)
{
    NodesList nodesToWatch;

    instance->getProject()->getNodes_recursive(nodesToWatch, false);
    if ( !nodesToWatch.empty() ) {
        for (NodesList::iterator it = nodesToWatch.begin(); it != nodesToWatch.end(); ++it) {
            (*it)->quitAnyProcessing_blocking(false);
        }
    }
    boost::shared_ptr<QuitInstanceArgs> args(new QuitInstanceArgs);
    args->instance = instance;
    afterQuitProcessingCallback(args);
}

void
AppManager::quit(const AppInstancePtr& instance)
{
    boost::shared_ptr<QuitInstanceArgs> args(new QuitInstanceArgs);

    args->instance = instance;
    if ( !instance->getProject()->quitAnyProcessingForAllNodes(this, args) ) {
        afterQuitProcessingCallback(args);
    }
}

void
AppManager::quitApplication()
{
    bool appsEmpty;
    {
        QMutexLocker k(&_imp->_appInstancesMutex);
        appsEmpty = _imp->_appInstances.empty();
    }

    while (!appsEmpty) {
        AppInstancePtr app;
        {
            QMutexLocker k(&_imp->_appInstancesMutex);
            app = _imp->_appInstances.front();
        }
        if (app) {
            quitNow(app);
        }

        {
            QMutexLocker k(&_imp->_appInstancesMutex);
            appsEmpty = _imp->_appInstances.empty();
        }
    }
}

void
AppManager::initializeQApp(int &argc,
                           char **argv)
{
    assert(!_imp->_qApp);
    _imp->_qApp.reset( new QCoreApplication(argc, argv) );
}

// setApplicationLocale is called twice:
// - before parsing the command-line arguments
// - after the QCoreApplication was constructed, because the QCoreApplication
// constructor resets the locale to the system locale
// see http://doc.qt.io/qt-4.8/qcoreapplication.html#locale-settings
void
AppManager::setApplicationLocale()
{
    // Natron is not yet internationalized, so it is better for now to use the "C" locale,
    // until it is tested for robustness against locale choice.
    // The locale affects numerics printing and scanning, date and time.
    // Note that with other locales (e.g. "de" or "fr"), the floating-point numbers may have
    // a comma (",") as the decimal separator instead of a point (".").
    // There is also an OpenCOlorIO issue with non-C numeric locales:
    // https://github.com/imageworks/OpenColorIO/issues/297
    //
    // this must be done after initializing the QCoreApplication, see
    // https://qt-project.org/doc/qt-5/qcoreapplication.html#locale-settings

    // Set the C and C++ locales
    // see http://en.cppreference.com/w/cpp/locale/locale/global
    // Maybe this can also workaround the OSX crash in loadlocale():
    // https://discussions.apple.com/thread/3479591
    // https://github.com/cth103/dcpomatic/blob/master/src/lib/safe_stringstream.h
    // stringstreams don't seem to be thread-safe on OSX because the change the locale.

    // We also set explicitely the LC_NUMERIC locale to "C" to avoid juggling
    // between locales when using stringstreams.
    // See function __convert_from_v(...) in
    // /usr/include/c++/4.2.1/x86_64-apple-darwin10/bits/c++locale.h
    // https://www.opensource.apple.com/source/libstdcxx/libstdcxx-104.1/include/c++/4.2.1/bits/c++locale.h
    // See also https://stackoverflow.com/questions/22753707/is-ostream-operator-in-libstdc-thread-hostile

    // set the C++ locale first
    try {
        std::locale::global( std::locale(std::locale("en_US.UTF-8"), "C", std::locale::numeric) );
    } catch (std::runtime_error) {
        try {
            std::locale::global( std::locale(std::locale("C.UTF-8"), "C", std::locale::numeric) );
        } catch (std::runtime_error) {
            try {
                std::locale::global( std::locale(std::locale("UTF-8"), "C", std::locale::numeric) );
            } catch (std::runtime_error) {
                try {
                    std::locale::global( std::locale("C") );
                } catch (std::runtime_error) {
                    qDebug() << "Could not set C++ locale!";
                }
            }
        }
    }

    // set the C locale second, because it will not overwrite the changes you made to the C++ locale
    // see https://stackoverflow.com/questions/12373341/does-stdlocaleglobal-make-affect-to-printf-function
    char *category = std::setlocale(LC_ALL, "en_US.UTF-8");
    if (category == NULL) {
        category = std::setlocale(LC_ALL, "C.UTF-8");
    }
    if (category == NULL) {
        category = std::setlocale(LC_ALL, "UTF-8");
    }
    if (category == NULL) {
        category = std::setlocale(LC_ALL, "C");
    }
    if (category == NULL) {
        qDebug() << "Could not set C locale!";
    }
    std::setlocale(LC_NUMERIC, "C"); // set the locale for LC_NUMERIC only
    QLocale::setDefault( QLocale(QLocale::English, QLocale::UnitedStates) );
}

bool
AppManager::loadInternal(const CLArgs& cl)
{
    assert(!_imp->_loaded);

    _imp->_binaryPath = QCoreApplication::applicationDirPath();
    assert(StrUtils::is_utf8(_imp->_binaryPath.toStdString().c_str()));

    registerEngineMetaTypes();
    registerGuiMetaTypes();

    qApp->setOrganizationName( QString::fromUtf8(NATRON_ORGANIZATION_NAME) );
    qApp->setOrganizationDomain( QString::fromUtf8(NATRON_ORGANIZATION_DOMAIN) );
    qApp->setApplicationName( QString::fromUtf8(NATRON_APPLICATION_NAME) );

    //Set it once setApplicationName is set since it relies on it
    _imp->diskCachesLocation = StandardPaths::writableLocation(StandardPaths::eStandardLocationCache);

    // Set the locale AGAIN, because Qt resets it in the QCoreApplication constructor
    // see http://doc.qt.io/qt-4.8/qcoreapplication.html#locale-settings
    setApplicationLocale();
    
    Log::instance(); //< enable logging
    bool mustSetSignalsHandlers = true;
#ifdef NATRON_USE_BREAKPAD
    //Enabled breakpad only if the process was spawned from the crash reporter
    const QString& breakpadProcessExec = cl.getBreakpadProcessExecutableFilePath();
    if ( !breakpadProcessExec.isEmpty() && QFile::exists(breakpadProcessExec) ) {
        _imp->breakpadProcessExecutableFilePath = breakpadProcessExec;
        _imp->breakpadProcessPID = (Q_PID)cl.getBreakpadProcessPID();
        const QString& breakpadPipePath = cl.getBreakpadPipeFilePath();
        const QString& breakpadComPipePath = cl.getBreakpadComPipeFilePath();
        int breakpad_client_fd = cl.getBreakpadClientFD();
        _imp->initBreakpad(breakpadPipePath, breakpadComPipePath, breakpad_client_fd);
        mustSetSignalsHandlers = false;
    }
#endif


# ifdef __NATRON_UNIX__
    if (mustSetSignalsHandlers) {
        setShutDownSignal(SIGINT);   // shut down on ctrl-c
        setShutDownSignal(SIGTERM);   // shut down on killall
#     if defined(__NATRON_LINUX__) && !defined(__FreeBSD__)
        //Catch SIGSEGV only when google-breakpad is not active
        setSigSegvSignal();
#     endif
    }
# else
    Q_UNUSED(mustSetSignalsHandlers);
# endif


    _imp->_settings = Settings::create();
    _imp->_settings->initializeKnobsPublic();

    bool hasGLForRendering = hasOpenGLForRequirements(eOpenGLRequirementsTypeRendering, 0);
    if (_imp->hasInitializedOpenGLFunctions && hasGLForRendering) {
        OSGLContext::getGPUInfos(_imp->openGLRenderers);
        for (std::list<OpenGLRendererInfo>::iterator it = _imp->openGLRenderers.begin(); it != _imp->openGLRenderers.end(); ++it) {
            qDebug() << "Found OpenGL Renderer:" << it->rendererName.c_str() << ", Vendor:" << it->vendorName.c_str()
                     << ", OpenGL Version:" << it->glVersionString.c_str() << ", Max. Texture Size" << it->maxTextureSize <<
                ",Max GPU Memory:" << printAsRAM(it->maxMemBytes);;
        }
    }
    _imp->_settings->populateOpenGLRenderers(_imp->openGLRenderers);


<<<<<<< HEAD
    ///Call restore after initializing knobs
    _imp->_settings->restoreAllSettings();
=======
    if (!cl.isLoadedUsingDefaultSettings()) {
        ///Call restore after initializing knobs
        _imp->_settings->restoreSettings();
    }
>>>>>>> b5247441

    ///basically show a splashScreen load fonts etc...
    return initGui(cl);
} // loadInternal

const std::list<OpenGLRendererInfo>&
AppManager::getOpenGLRenderers() const
{
    return _imp->openGLRenderers;
}

bool
AppManager::isSpawnedFromCrashReporter() const
{
#ifdef NATRON_USE_BREAKPAD

    return _imp->breakpadHandler.get() != 0;
#else

    return false;
#endif
}

void
AppManager::setPluginsUseInputImageCopyToRender(bool b)
{
    _imp->pluginsUseInputImageCopyToRender = b;
}

bool
AppManager::isCopyInputImageForPluginRenderEnabled() const
{
    return _imp->pluginsUseInputImageCopyToRender;
}

bool
AppManager::isOpenGLLoaded() const
{
    QMutexLocker k(&_imp->openGLFunctionsMutex);

    return _imp->hasInitializedOpenGLFunctions;
}

bool
AppManager::isTextureFloatSupported() const
{
    return _imp->glHasTextureFloat;
}

bool
AppManager::hasOpenGLForRequirements(OpenGLRequirementsTypeEnum type, QString* missingOpenGLError ) const
{
    std::map<OpenGLRequirementsTypeEnum,AppManagerPrivate::OpenGLRequirementsData>::const_iterator found =  _imp->glRequirements.find(type);
    assert(found != _imp->glRequirements.end());
    if (found == _imp->glRequirements.end()) {
        return false;
    }
    if (missingOpenGLError && !found->second.hasRequirements) {
        *missingOpenGLError = found->second.error;
    }
    return found->second.hasRequirements;
}

bool
AppManager::initializeOpenGLFunctionsOnce(bool createOpenGLContext)
{
    QMutexLocker k(&_imp->openGLFunctionsMutex);

    if (!_imp->hasInitializedOpenGLFunctions) {
        OSGLContextPtr glContext;
        bool checkRenderingReq = true;
        if (createOpenGLContext) {
            try {
                _imp->initGLAPISpecific();

                glContext = _imp->renderingContextPool->attachGLContextToRender(false, false /*checkIfGLLoaded*/);
                if (glContext) {
                    // Make the context current and check its version
                    glContext->setContextCurrentNoRender();
                } else {
                    AppManagerPrivate::OpenGLRequirementsData& vdata = _imp->glRequirements[eOpenGLRequirementsTypeViewer];
                    AppManagerPrivate::OpenGLRequirementsData& rdata = _imp->glRequirements[eOpenGLRequirementsTypeRendering];
                    rdata.error = tr("Error creating OpenGL context.");
                    vdata.error = rdata.error;
                    rdata.hasRequirements = false;
                    vdata.hasRequirements = false;
                    AppManagerPrivate::addOpenGLRequirementsString(rdata.error, eOpenGLRequirementsTypeRendering);
                    AppManagerPrivate::addOpenGLRequirementsString(vdata.error, eOpenGLRequirementsTypeViewer);
                }


            } catch (const std::exception& e) {
                std::cerr << "Error while loading OpenGL: " << e.what() << std::endl;
                std::cerr << "OpenGL rendering is disabled. " << std::endl;
                AppManagerPrivate::OpenGLRequirementsData& vdata = _imp->glRequirements[eOpenGLRequirementsTypeViewer];
                AppManagerPrivate::OpenGLRequirementsData& rdata = _imp->glRequirements[eOpenGLRequirementsTypeRendering];
                rdata.hasRequirements = false;
                vdata.hasRequirements = false;
                vdata.error = tr("Error while creating OpenGL context: %1").arg(QString::fromUtf8(e.what()));
                rdata.error = tr("Error while creating OpenGL context: %1").arg(QString::fromUtf8(e.what()));
                AppManagerPrivate::addOpenGLRequirementsString(rdata.error, eOpenGLRequirementsTypeRendering);
                AppManagerPrivate::addOpenGLRequirementsString(vdata.error, eOpenGLRequirementsTypeViewer);
                checkRenderingReq = false;
            }
            if (!glContext) {
                return false;
            }
        }

        // The following requires a valid OpenGL context to be created
        _imp->initGl(checkRenderingReq);

        // Load our OpenGL functions both in OSMesa and GL (from glad)
        GL_GPU::load();
        GL_CPU::load();


        if (createOpenGLContext) {
            if (hasOpenGLForRequirements(eOpenGLRequirementsTypeRendering)) {
                try {
                    OSGLContext::checkOpenGLVersion(true);
                } catch (const std::exception& e) {
                    AppManagerPrivate::OpenGLRequirementsData& data = _imp->glRequirements[eOpenGLRequirementsTypeRendering];
                    data.hasRequirements = false;
                    if ( !data.error.isEmpty() ) {
                        data.error = QString::fromUtf8( e.what() );
                    }
                }
            }
            
            _imp->renderingContextPool->releaseGLContextFromRender(glContext);
            glContext->unsetCurrentContextNoRender(true);

            // Clear created contexts because this context was created with the "default" OpenGL renderer and it might be different from the one
            // selected by the user in the settings (which are not created yet).
            _imp->renderingContextPool->clear();
        } else {
            updateAboutWindowLibrariesVersion();
        }

        return true;
    }

    return false;
}

int
AppManager::getOpenGLVersionMajor() const
{
    return _imp->glVersionMajor;
}

int
AppManager::getOpenGLVersionMinor() const
{
    return _imp->glVersionMinor;
}

#ifdef __NATRON_WIN32__
const OSGLContext_wgl_data*
AppManager::getWGLData() const
{
    return _imp->wglInfo.get();
}

#endif
#ifdef __NATRON_LINUX__
const OSGLContext_glx_data*
AppManager::getGLXData() const
{
    return _imp->glxInfo.get();
}

#endif


bool
AppManager::initGui(const CLArgs& cl)
{
    ///In background mode, directly call the rest of the loading code
    return loadInternalAfterInitGui(cl);
}

bool
AppManager::loadInternalAfterInitGui(const CLArgs& cl)
{
    try {
        size_t maxCacheRAM = _imp->_settings->getRamMaximumPercent() * getSystemTotalRAM();
        U64 viewerCacheSize = _imp->_settings->getMaximumViewerDiskCacheSize();
        U64 maxDiskCacheNode = _imp->_settings->getMaximumDiskCacheNodeSize();

        _imp->_nodeCache.reset( new ImageCache("NodeCache", NATRON_CACHE_VERSION, maxCacheRAM, 1.) );
        _imp->_diskCache.reset( new ImageCache("DiskCache", NATRON_CACHE_VERSION, maxDiskCacheNode, 0.) );
        _imp->_viewerCache.reset( new FrameEntryCache("ViewerCache", NATRON_CACHE_VERSION, viewerCacheSize, 0.) );
        _imp->setViewerCacheTileSize();
    } catch (std::logic_error) {
        // ignore
    }

    int oldCacheVersion = 0;
    {
        QSettings settings( QString::fromUtf8(NATRON_ORGANIZATION_NAME), QString::fromUtf8(NATRON_APPLICATION_NAME) );

        if ( settings.contains( QString::fromUtf8(kNatronCacheVersionSettingsKey) ) ) {
            oldCacheVersion = settings.value( QString::fromUtf8(kNatronCacheVersionSettingsKey) ).toInt();
        }
        settings.setValue(QString::fromUtf8(kNatronCacheVersionSettingsKey), NATRON_CACHE_VERSION);
    }

    setLoadingStatus( tr("Restoring the image cache...") );

    if (oldCacheVersion != NATRON_CACHE_VERSION) {
        wipeAndCreateDiskCacheStructure();
    } else {
        _imp->restoreCaches();
    }

    setLoadingStatus( tr("Restoring user settings...") );


    ///Set host properties after restoring settings since it depends on the host name.
    try {
        _imp->ofxHost->setProperties();
    } catch (std::logic_error) {
        // ignore
    }

    /*loading all plugins*/
    try {
        loadAllPlugins();
        _imp->loadBuiltinFormats();
    } catch (std::logic_error) {
        // ignore
    }

    if ( isBackground() && !cl.getIPCPipeName().isEmpty() ) {
        _imp->initProcessInputChannel( cl.getIPCPipeName() );
    }


    if ( cl.isInterpreterMode() ) {
        _imp->_appType = eAppTypeInterpreter;
    } else if ( isBackground() ) {
        if ( !cl.getScriptFilename().isEmpty() ) {
            if ( !cl.getIPCPipeName().isEmpty() ) {
                _imp->_appType = eAppTypeBackgroundAutoRunLaunchedFromGui;
            } else {
                _imp->_appType = eAppTypeBackgroundAutoRun;
            }
        } else {
            _imp->_appType = eAppTypeBackground;
        }
    } else {
        _imp->_appType = eAppTypeGui;
    }

    //Now that the locale is set, re-parse the command line arguments because the filenames might have non UTF-8 encodings
    CLArgs args;
    if ( !cl.getScriptFilename().isEmpty() ) {
        const QStringList& appArgs = qApp->arguments();
        args = CLArgs( appArgs, cl.isBackgroundMode() );
    } else {
        args = cl;
    }

    AppInstancePtr mainInstance = newAppInstance(args, false);

    hideSplashScreen();

    if (!mainInstance) {
        qApp->quit();

        return false;
    } else {
        onLoadCompleted();

        ///In background project auto-run the rendering is finished at this point, just exit the instance
        if ( ( (_imp->_appType == eAppTypeBackgroundAutoRun) ||
               ( _imp->_appType == eAppTypeBackgroundAutoRunLaunchedFromGui) ||
               ( _imp->_appType == eAppTypeInterpreter) ) && mainInstance ) {
            bool wasKilled = true;
            const AppInstanceVec& instances = appPTR->getAppInstances();
            for (AppInstanceVec::const_iterator it = instances.begin(); it != instances.end(); ++it) {
                if ( (*it == mainInstance) ) {
                    wasKilled = false;
                }
            }
            if (!wasKilled) {
                try {
                    mainInstance->getProject()->reset(true/*aboutToQuit*/, true /*blocking*/);
                } catch (std::logic_error) {
                    // ignore
                }

                try {
                    mainInstance->quitNow();
                } catch (std::logic_error) {
                    // ignore
                }
            }
        }

        return true;
    }
} // AppManager::loadInternalAfterInitGui

void
AppManager::onViewerTileCacheSizeChanged()
{
    if (_imp->_viewerCache) {
        _imp->_viewerCache->clear();
        _imp->setViewerCacheTileSize();
    }
    for (AppInstanceVec::const_iterator it = _imp->_appInstances.begin(); it != _imp->_appInstances.end(); ++it) {
        (*it)->renderAllViewers(true);
    }
}

void
AppManagerPrivate::setViewerCacheTileSize()
{
    if (!_viewerCache) {
        return;
    }
    std::size_t tileSize =  (std::size_t)std::pow( 2., (double)_settings->getViewerTilesPowerOf2() );

    // Viewer tiles are always RGBA
    tileSize = tileSize * tileSize * 4;


    ImageBitDepthEnum viewerDepth = _settings->getViewersBitDepth();
    switch (viewerDepth) {
        case eImageBitDepthFloat:
        case eImageBitDepthHalf:
            tileSize *= sizeof(float);
            break;
        default:
            break;
    }
    _viewerCache->setTiled(true, tileSize);
}

AppInstancePtr
AppManager::newAppInstanceInternal(const CLArgs& cl,
                                   bool alwaysBackground,
                                   bool makeEmptyInstance)
{
    AppInstancePtr instance;

    if (!alwaysBackground) {
        instance = makeNewInstance(_imp->_availableID);
    } else {
        instance = AppInstance::create(_imp->_availableID);
    }

    {
        QMutexLocker k(&_imp->_appInstancesMutex);
        _imp->_appInstances.push_back(instance);
    }

    setAsTopLevelInstance( instance->getAppID() );

    ++_imp->_availableID;

    try {
        instance->load(cl, makeEmptyInstance);
    } catch (const std::exception & e) {
        Dialogs::errorDialog( NATRON_APPLICATION_NAME, e.what(), false );
        removeInstance(_imp->_availableID);
        instance.reset();
        --_imp->_availableID;

        return instance;
    } catch (...) {
        Dialogs::errorDialog( NATRON_APPLICATION_NAME, tr("Cannot load project").toStdString(), false );
        removeInstance(_imp->_availableID);
        instance.reset();
        --_imp->_availableID;

        return instance;
    }

    ///flag that we finished loading the Appmanager even if it was already true
    _imp->_loaded = true;

    return instance;
}

AppInstancePtr
AppManager::newBackgroundInstance(const CLArgs& cl,
                                  bool makeEmptyInstance)
{
    return newAppInstanceInternal(cl, true, makeEmptyInstance);
}

AppInstancePtr
AppManager::newAppInstance(const CLArgs& cl,
                           bool makeEmptyInstance)
{
    return newAppInstanceInternal(cl, false, makeEmptyInstance);
}

AppInstancePtr
AppManager::getAppInstance(int appID) const
{
    QMutexLocker k(&_imp->_appInstancesMutex);

    for (AppInstanceVec::const_iterator it = _imp->_appInstances.begin(); it != _imp->_appInstances.end(); ++it) {
        if ( (*it)->getAppID() == appID ) {
            return *it;
        }
    }

    return AppInstancePtr();
}

int
AppManager::getNumInstances() const
{
    QMutexLocker k(&_imp->_appInstancesMutex);

    return (int)_imp->_appInstances.size();
}

const AppInstanceVec &
AppManager::getAppInstances() const
{
    assert( QThread::currentThread() == qApp->thread() );

    return _imp->_appInstances;
}

void
AppManager::removeInstance(int appID)
{
    int newApp = -1;
    {
        QMutexLocker k(&_imp->_appInstancesMutex);
        for (AppInstanceVec::iterator it = _imp->_appInstances.begin(); it != _imp->_appInstances.end(); ++it) {
            if ( (*it)->getAppID() == appID ) {
                _imp->_appInstances.erase(it);
                break;
            }
        }

        if ( !_imp->_appInstances.empty() ) {
            newApp = _imp->_appInstances.front()->getAppID();
        }
    }

    if (newApp != -1) {
        setAsTopLevelInstance(newApp);
    }
}

AppManager::AppTypeEnum
AppManager::getAppType() const
{
    return _imp->_appType;
}

void
AppManager::clearPlaybackCache()
{
    if (!_imp->_viewerCache) {
        return;
    }
    _imp->_viewerCache->clearInMemoryPortion();
    clearLastRenderedTextures();
}

void
AppManager::clearViewerCache()
{
    if (!_imp->_viewerCache) {
        return;
    }

    _imp->_viewerCache->clear();
}

void
AppManager::clearDiskCache()
{
    if (!_imp->_viewerCache) {
        return;
    }

    clearLastRenderedTextures();
    _imp->_viewerCache->clear();
    _imp->_diskCache->clear();
}

void
AppManager::clearNodeCache()
{
    AppInstanceVec copy;
    {
        QMutexLocker k(&_imp->_appInstancesMutex);
        copy = _imp->_appInstances;
    }

    for (AppInstanceVec::iterator it = copy.begin(); it != copy.end(); ++it) {
        (*it)->clearAllLastRenderedImages();
    }
    _imp->_nodeCache->clear();
}

void
AppManager::clearPluginsLoadedCache()
{
    _imp->ofxHost->clearPluginsLoadedCache();
}

void
AppManager::clearAllCaches()
{
    AppInstanceVec copy;
    {
        QMutexLocker k(&_imp->_appInstancesMutex);
        copy = _imp->_appInstances;
    }

    for (AppInstanceVec::iterator it = copy.begin(); it != copy.end(); ++it) {
        (*it)->abortAllViewers();
    }

    clearDiskCache();
    clearNodeCache();


    ///for each app instance clear all its nodes cache
    for (AppInstanceVec::iterator it = copy.begin(); it != copy.end(); ++it) {
        (*it)->clearOpenFXPluginsCaches();
    }

    for (AppInstanceVec::iterator it = copy.begin(); it != copy.end(); ++it) {
        (*it)->renderAllViewers(true);
    }

    Project::clearAutoSavesDir();
}

void
AppManager::wipeAndCreateDiskCacheStructure()
{
    //Should be called on the main-thread because potentially can interact with rendering
    assert( QThread::currentThread() == qApp->thread() );

    abortAnyProcessing();

    clearAllCaches();

    assert(_imp->_diskCache);
    _imp->cleanUpCacheDiskStructure( _imp->_diskCache->getCachePath(), false );
    assert(_imp->_viewerCache);
    _imp->cleanUpCacheDiskStructure( _imp->_viewerCache->getCachePath() , true);
}

AppInstancePtr
AppManager::getTopLevelInstance () const
{
    QMutexLocker k(&_imp->_appInstancesMutex);

    for (AppInstanceVec::const_iterator it = _imp->_appInstances.begin(); it != _imp->_appInstances.end(); ++it) {
        if ( (*it)->getAppID() == _imp->_topLevelInstanceID ) {
            return *it;
        }
    }

    return AppInstancePtr();
}

bool
AppManager::isLoaded() const
{
    return _imp->_loaded;
}

void
AppManager::abortAnyProcessing()
{
    AppInstanceVec copy;
    {
        QMutexLocker k(&_imp->_appInstancesMutex);
        copy = _imp->_appInstances;
    }

    for (AppInstanceVec::iterator it = copy.begin(); it != copy.end(); ++it) {
        (*it)->getProject()->quitAnyProcessingForAllNodes_non_blocking();
    }
}

bool
AppManager::writeToOutputPipe(const QString & longMessage,
                              const QString & shortMessage,
                              bool printIfNoChannel)
{
    if (!_imp->_backgroundIPC) {
        if (printIfNoChannel) {
            QMutexLocker k(&_imp->errorLogMutex);
            ///Don't use qdebug here which is disabled if QT_NO_DEBUG_OUTPUT is defined.
            std::cout << longMessage.toStdString() << std::endl;
        }

        return false;
    }
    _imp->_backgroundIPC->writeToOutputChannel(shortMessage);

    return true;
}

void
AppManager::setApplicationsCachesMaximumMemoryPercent(double p)
{
    size_t maxCacheRAM = p * getSystemTotalRAM_conditionnally();

    _imp->_nodeCache->setMaximumCacheSize(maxCacheRAM);
    _imp->_nodeCache->setMaximumInMemorySize(1);
}

void
AppManager::setApplicationsCachesMaximumViewerDiskSpace(unsigned long long size)
{
    _imp->_viewerCache->setMaximumCacheSize(size);
}

void
AppManager::setApplicationsCachesMaximumDiskSpace(unsigned long long size)
{
    _imp->_diskCache->setMaximumCacheSize(size);
}

void
AppManager::loadAllPlugins()
{
    assert( _imp->_plugins.empty() );
    assert( _imp->_formats.empty() );

    // Load plug-ins bundled into Natron
    loadBuiltinNodePlugins(&_imp->readerPlugins, &_imp->writerPlugins);

    // Load OpenFX plug-ins
    _imp->ofxHost->loadOFXPlugins( &_imp->readerPlugins, &_imp->writerPlugins);

    _imp->declareSettingsToPython();

    // Load PyPlugs and init.py & initGui.py scripts
    // Should be done after settings are declared
    loadPythonGroups();

    // Load presets after all plug-ins are loaded
    loadNodesPresets();

    _imp->_settings->restorePluginSettings();


    onAllPluginsLoaded();
}

void
AppManager::onAllPluginsLoaded()
{
    //We try to make nicer plug-in labels, only do this if the user use Natron with some sort of interaction (either command line
    //or GUI, otherwise don't bother doing this)

    AppManager::AppTypeEnum appType = appPTR->getAppType();

    if ( (appType != AppManager::eAppTypeBackground) &&
         ( appType != AppManager::eAppTypeGui) &&
         ( appType != AppManager::eAppTypeInterpreter) ) {
        return;
    }

    //Make sure there is no duplicates with the same label
    const PluginsMap& plugins = getPluginsList();
    for (PluginsMap::const_iterator it = plugins.begin(); it != plugins.end(); ++it) {
        assert( !it->second.empty() );
        if (it->second.empty()) {
            continue;
        }
    
        PluginMajorsOrdered::iterator first = it->second.begin();

        // If at least one version of the plug-in can be created, consider it creatable
        bool isUserCreatable = false;
        for (PluginMajorsOrdered::iterator it2 = it->second.begin(); it2 != it->second.end(); ++it2) {
            if ( (*it2)->getIsUserCreatable() ) {
                isUserCreatable = true;
            } else {
                (*it2)->setLabelWithoutSuffix((*it2)->getPluginLabel());
            }
        }
        if (!isUserCreatable) {
            continue;
        }

        std::string labelWithoutSuffix = Plugin::makeLabelWithoutSuffix( (*first)->getPluginLabel() );

        // Find a duplicate
        for (PluginsMap::const_iterator it2 = plugins.begin(); it2 != plugins.end(); ++it2) {
            if (it->first == it2->first) {
                continue;
            }


            PluginMajorsOrdered::iterator other = it2->second.begin();
            bool isOtherUserCreatable = false;
            for (PluginMajorsOrdered::iterator it3 = it2->second.begin(); it3 != it2->second.end(); ++it3) {
                if ( (*it3)->getIsUserCreatable() ) {
                    isOtherUserCreatable = true;
                    break;
                }
            }

            if (!isOtherUserCreatable) {
                continue;
            }

            // If we find another plug-in (with a different ID) but with the same label without suffix and same grouping
            // then keep the original label
            std::string otherLabelWithoutSuffix = Plugin::makeLabelWithoutSuffix( (*other)->getPluginLabel() );
            if (otherLabelWithoutSuffix == labelWithoutSuffix) {

                std::vector<std::string> otherGrouping = (*other)->getPropertyN<std::string>(kNatronPluginPropGrouping);
                std::vector<std::string> thisGrouping = (*first)->getPropertyN<std::string>(kNatronPluginPropGrouping);
                bool allEqual = false;
                if (otherGrouping.size() == thisGrouping.size()) {
                    allEqual = true;
                    for (std::size_t i = 0; i < thisGrouping.size(); ++i) {
                        if (otherGrouping[i] != thisGrouping[i]) {
                            allEqual = false;
                            break;
                        }
                    }
                }
                if (allEqual) {
                    labelWithoutSuffix = (*first)->getPluginLabel();
                }
                break;
            }
        }


        for (PluginMajorsOrdered::reverse_iterator it2 = it->second.rbegin(); it2 != it->second.rend(); ++it2) {
            if (it2 == it->second.rbegin()) {
                // This is the highest major version loaded for that plug-in
                (*it2)->setIsHighestMajorVersion(true);
            }
            if ( (*it2)->getIsUserCreatable() ) {
                (*it2)->setLabelWithoutSuffix(labelWithoutSuffix);
                onPluginLoaded(*it2);
            } else {

            }
        }
    }
} // AppManager::onAllPluginsLoaded


void
AppManager::loadBuiltinNodePlugins(IOPluginsMap* /*readersMap*/,
                                   IOPluginsMap* /*writersMap*/)
{
    registerPlugin(Backdrop::createPlugin());
    registerPlugin(GroupOutput::createPlugin());
    registerPlugin(GroupInput::createPlugin());
    registerPlugin(NodeGroup::createPlugin());
    registerPlugin(Dot::createPlugin());
    registerPlugin(DiskCacheNode::createPlugin());
    registerPlugin(RotoPaint::createPlugin());
    registerPlugin(RotoNode::createPlugin());
    registerPlugin(LayeredCompNode::createPlugin());
    registerPlugin(RotoShapeRenderNode::createPlugin());
    registerPlugin(PrecompNode::createPlugin());
    registerPlugin(TrackerNode::createPlugin());
    registerPlugin(JoinViewsNode::createPlugin());
    registerPlugin(OneViewNode::createPlugin());
    registerPlugin(ReadNode::createPlugin());
    registerPlugin(StubNode::createPlugin());
    registerPlugin(WriteNode::createPlugin());
    registerPlugin(ViewerNode::createPlugin());
    registerPlugin(ViewerInstance::createPlugin());


}

bool
AppManager::findAndRunScriptFile(const QString& path,
                     const QStringList& files,
                     const QString& script)
{
#ifdef NATRON_RUN_WITHOUT_PYTHON

    return false;
#endif
    for (QStringList::const_iterator it = files.begin(); it != files.end(); ++it) {
        if (*it == script) {
            QString absolutePath = path + *it;
            QFile file(absolutePath);
            if ( file.open(QIODevice::ReadOnly) ) {
                QTextStream ts(&file);
                QString content = ts.readAll();
                PyRun_SimpleString( content.toStdString().c_str() );


                PyObject* mainModule = NATRON_PYTHON_NAMESPACE::getMainModule();
                std::string error, output;

                ///Gui session, do stdout, stderr redirection
                PyObject *errCatcher = 0;
                PyObject *outCatcher = 0;

                if ( PyObject_HasAttrString(mainModule, "catchErr") ) {
                    errCatcher = PyObject_GetAttrString(mainModule, "catchErr"); //get our catchOutErr created above, new ref
                }

                if ( PyObject_HasAttrString(mainModule, "catchOut") ) {
                    outCatcher = PyObject_GetAttrString(mainModule, "catchOut"); //get our catchOutErr created above, new ref
                }

                PyErr_Print(); //make python print any errors

                PyObject *errorObj = 0;
                if (errCatcher) {
                    errorObj = PyObject_GetAttrString(errCatcher, "value"); //get the  stderr from our catchErr object, new ref
                    assert(errorObj);

                    error = NATRON_PYTHON_NAMESPACE::PyStringToStdString(errorObj);
                    PyObject* unicode = PyUnicode_FromString("");
                    PyObject_SetAttrString(errCatcher, "value", unicode);
                    Py_DECREF(errorObj);
                    Py_DECREF(errCatcher);
                }
                PyObject *outObj = 0;
                if (outCatcher) {
                    outObj = PyObject_GetAttrString(outCatcher, "value"); //get the stdout from our catchOut object, new ref
                    assert(outObj);
                    output = NATRON_PYTHON_NAMESPACE::PyStringToStdString(outObj);
                    PyObject* unicode = PyUnicode_FromString("");
                    PyObject_SetAttrString(outCatcher, "value", unicode);
                    Py_DECREF(outObj);
                    Py_DECREF(outCatcher);
                }


                if ( !error.empty() ) {
                    QString message(tr("Failed to load %1: %2").arg(absolutePath).arg(QString::fromUtf8( error.c_str() )) );
                    appPTR->writeToErrorLog_mt_safe(tr("Python Script"), QDateTime::currentDateTime(), message, false);
                    std::cerr << message.toStdString() << std::endl;

                    return false;
                }
                if ( !output.empty() ) {
                    QString message;
                    message.append(absolutePath);
                    message.append( QString::fromUtf8(": ") );
                    message.append( QString::fromUtf8( output.c_str() ) );
                    if ( appPTR->getTopLevelInstance() ) {
                        appPTR->getTopLevelInstance()->appendToScriptEditor( message.toStdString() );
                    }
                    std::cout << message.toStdString() << std::endl;
                }

                return true;
            }
            break;
        }
    }

    return false;
} // findAndRunScriptFile

QStringList
AppManager::getAllNonOFXPluginsPaths() const
{
    QStringList templatesSearchPath;

    //add ~/.Natron
    QString dataLocation = QDir::homePath();
    QString mainPath = dataLocation + QString::fromUtf8("/.") + QString::fromUtf8(NATRON_APPLICATION_NAME);
    QDir mainPathDir(mainPath);

    if ( !mainPathDir.exists() ) {
        QDir dataDir(dataLocation);
        if ( dataDir.exists() ) {
            dataDir.mkdir( QChar::fromLatin1('.') + QString( QString::fromUtf8(NATRON_APPLICATION_NAME) ) );
        }
    }

    QString envvar( QString::fromUtf8( qgetenv(NATRON_PATH_ENV_VAR) ) );
#ifdef __NATRON_WIN32__
    QStringList splitDirs = envvar.split( QChar::fromLatin1(';') );
#else
    QStringList splitDirs = envvar.split( QChar::fromLatin1(':') );
#endif
    std::list<std::string> userSearchPaths;
    _imp->_settings->getPythonGroupsSearchPaths(&userSearchPaths);


    //This is the bundled location for PyPlugs
    QDir cwd( QCoreApplication::applicationDirPath() );
    cwd.cdUp();
    QString natronBundledPluginsPath = QString( cwd.absolutePath() +  QString::fromUtf8("/Plugins/PyPlugs") );
    bool preferBundleOverSystemWide = _imp->_settings->preferBundledPlugins();
    bool useBundledPlugins = _imp->_settings->loadBundledPlugins();
    if (preferBundleOverSystemWide && useBundledPlugins) {
        ///look-in the bundled plug-ins
        templatesSearchPath.push_back(natronBundledPluginsPath);
    }

    ///look-in the main system wide plugin path
    templatesSearchPath.push_back(mainPath);

    ///look-in the global system wide plugin path
    templatesSearchPath.push_back( getPyPlugsGlobalPath() );

    ///look-in the locations indicated by NATRON_PLUGIN_PATH
    Q_FOREACH(const QString &splitDir, splitDirs) {
        if ( !splitDir.isEmpty() ) {
            templatesSearchPath.push_back(splitDir);
        }
    }

    ///look-in extra search path set in the preferences
    for (std::list<std::string>::iterator it = userSearchPaths.begin(); it != userSearchPaths.end(); ++it) {
        if ( !it->empty() ) {
            templatesSearchPath.push_back( QString::fromUtf8( it->c_str() ) );
        }
    }

    if (!preferBundleOverSystemWide && useBundledPlugins) {
        ///look-in the bundled plug-ins
        templatesSearchPath.push_back(natronBundledPluginsPath);
    }

    return templatesSearchPath;
} // AppManager::getAllNonOFXPluginsPaths

QString
AppManager::getPyPlugsGlobalPath() const
{
    QString path;

#ifdef __NATRON_UNIX__
#ifdef __NATRON_OSX__
    path = QString::fromUtf8("/Library/Application Support/%1/Plugins").arg( QString::fromUtf8(NATRON_APPLICATION_NAME) );
#else
    path = QString::fromUtf8("/usr/share/%1/Plugins").arg( QString::fromUtf8(NATRON_APPLICATION_NAME) );
#endif
#elif defined(__NATRON_WIN32__)
    wchar_t buffer[MAX_PATH];
    SHGetFolderPathW(NULL, CSIDL_PROGRAM_FILES_COMMON, NULL, SHGFP_TYPE_CURRENT, buffer);
    std::wstring str;
    str.append(L"\\");
    str.append( QString::fromUtf8("%1\\Plugins").arg( QString::fromUtf8(NATRON_APPLICATION_NAME) ).toStdWString() );
    wcscat_s(buffer, MAX_PATH, str.c_str());
    path = QString::fromStdWString( std::wstring(buffer) );
#endif

    return path;
}

typedef void (*NatronPathFunctor)(const QDir&);
static void
operateOnPathRecursive(NatronPathFunctor functor,
                       const QDir& directory)
{
    if ( !directory.exists() ) {
        return;
    }

    functor(directory);

    QStringList subDirs = directory.entryList(QDir::AllDirs | QDir::NoDotAndDotDot);
    Q_FOREACH(const QString &subDir, subDirs) {
        QDir d(directory.absolutePath() + QChar::fromLatin1('/') + subDir);

        operateOnPathRecursive(functor, d);
    }
}

static void
addToPythonPathFunctor(const QDir& directory)
{
    std::string addToPythonPath("sys.path.append(str('");

    addToPythonPath += directory.absolutePath().toStdString();
    addToPythonPath += "').decode('utf-8'))\n";

    std::string err;
    bool ok  = NATRON_PYTHON_NAMESPACE::interpretPythonScript(addToPythonPath, &err, 0);
    if (!ok) {
        std::string message = QCoreApplication::translate("AppManager", "Could not add %1 to python path:").arg( directory.absolutePath() ).toStdString() + ' ' + err;
        std::cerr << message << std::endl;
        AppInstancePtr topLevel = appPTR->getTopLevelInstance();
        if (topLevel) {
            topLevel->appendToScriptEditor( message.c_str() );
        }
    }
}

void
AppManager::findAllScriptsRecursive(const QDir& directory,
                        QStringList& allPlugins,
                        QStringList *foundInit,
                        QStringList *foundInitGui)
{
    if ( !directory.exists() ) {
        return;
    }

    QStringList filters;
    filters << QString::fromUtf8("*.py");
    QStringList files = directory.entryList(filters, QDir::Files | QDir::NoDotAndDotDot);
    bool ok = findAndRunScriptFile( directory.absolutePath() + QChar::fromLatin1('/'), files, QString::fromUtf8("init.py") );
    if (ok) {
        foundInit->append( directory.absolutePath() + QString::fromUtf8("/init.py") );
    }
    if ( !appPTR->isBackground() ) {
        ok = findAndRunScriptFile( directory.absolutePath() + QChar::fromLatin1('/'), files, QString::fromUtf8("initGui.py") );
        if (ok) {
            foundInitGui->append( directory.absolutePath() + QString::fromUtf8("/initGui.py") );
        }
    }

    for (QStringList::iterator it = files.begin(); it != files.end(); ++it) {
        if ( it->endsWith( QString::fromUtf8(".py") ) && ( *it != QString::fromUtf8("init.py") ) && ( *it != QString::fromUtf8("initGui.py") ) ) {
            allPlugins.push_back(directory.absolutePath() + QChar::fromLatin1('/') + *it);
        }
    }

    QStringList subDirs = directory.entryList(QDir::AllDirs | QDir::NoDotAndDotDot);
    Q_FOREACH(const QString &subDir, subDirs) {
        QDir d(directory.absolutePath() + QChar::fromLatin1('/') + subDir);

        findAllScriptsRecursive(d, allPlugins, foundInit, foundInitGui);
    }
}


void
AppManager::findAllPresetsRecursive(const QDir& directory,
                             QStringList& presetFiles)
{
    if ( !directory.exists() ) {
        return;
    }

    QStringList filters;
    filters << QString::fromUtf8("*." NATRON_PRESETS_FILE_EXT);
    QStringList files = directory.entryList(filters, QDir::Files | QDir::NoDotAndDotDot);

    for (QStringList::iterator it = files.begin(); it != files.end(); ++it) {
        if ( it->endsWith( QString::fromUtf8("." NATRON_PRESETS_FILE_EXT) )) {
            presetFiles.push_back(directory.absolutePath() + QChar::fromLatin1('/') + *it);
        }
    }
}

void
AppManager::loadNodesPresets()
{
    QStringList presetFiles;

    QStringList templatesSearchPath = getAllNonOFXPluginsPaths();
    Q_FOREACH(const QString &templatesSearchDir, templatesSearchPath) {
        QDir d(templatesSearchDir);
        findAllPresetsRecursive(d, presetFiles);
    }

    Q_FOREACH(const QString &presetFile, presetFiles) {

        FStreamsSupport::ifstream ifile;
        FStreamsSupport::open(&ifile, presetFile.toStdString());
        if (!ifile) {
            continue;
        }
        SERIALIZATION_NAMESPACE::NodeSerialization obj;
        try {
            if (!SERIALIZATION_NAMESPACE::read(NATRON_PRESETS_FILE_HEADER, ifile, &obj)) {
                continue;
            }
        } catch (...) {
            continue;
        }

        if (!obj._presetsIdentifierLabel.empty()) {
            // If the preset label is set, append as a preset of an existing plug-in
            PluginPtr foundPlugin;
            try {
                foundPlugin = getPluginBinary(QString::fromUtf8(obj._pluginID.c_str()), obj._pluginMajorVersion, obj._pluginMinorVersion, false);
            } catch (...) {
                continue;
            }
            if (!foundPlugin) {
                continue;
            }
            PluginPresetDescriptor preset;
            preset.presetFilePath = presetFile;
            preset.presetLabel = QString::fromUtf8(obj._presetsIdentifierLabel.c_str());
            preset.presetIconFile = QString::fromUtf8(obj._presetsIconFilePath.c_str());
            preset.symbol = (Key)obj._presetShortcutSymbol;
            preset.modifiers = KeyboardModifiers(obj._presetShortcutPresetModifiers);
            foundPlugin->addPresetFile(preset);
        } else {
            // Try to find a pyplug
            std::string pyPlugID, pyPlugLabel, pyPlugDescription, pyPlugIconFilePath, pyPlugGrouping, pyPlugExtCallbacks;
            bool pyPlugDescIsMarkdown = false;
            int pyPlugShortcutSymbol = 0;
            int pyPlugShortcutModifiers = 0;
            int pyPlugVersionMajor = 0,pyPlugVersionMinor = 0;
            for (SERIALIZATION_NAMESPACE::KnobSerializationList::const_iterator it = obj._knobsValues.begin(); it != obj._knobsValues.end(); ++it) {
                if ((*it)->_values.empty()) {
                    continue;
                }
                const SERIALIZATION_NAMESPACE::KnobSerialization::PerDimensionValueSerializationVec& dimVec = (*it)->_values.begin()->second;
                const SERIALIZATION_NAMESPACE::SerializationValueVariant& value0 = dimVec[0]._value;
                if ((*it)->_scriptName == kNatronNodeKnobPyPlugPluginID) {
                    pyPlugID = value0.isString;
                } else if ((*it)->_scriptName == kNatronNodeKnobPyPlugPluginLabel) {
                    pyPlugLabel = value0.isString;
                } else if ((*it)->_scriptName == kNatronNodeKnobPyPlugPluginDescription) {
                    pyPlugDescription = value0.isString;
                } else if ((*it)->_scriptName == kNatronNodeKnobPyPlugPluginDescriptionIsMarkdown) {
                    pyPlugDescIsMarkdown = value0.isBool;
                } else if ((*it)->_scriptName == kNatronNodeKnobPyPlugPluginGrouping) {
                    pyPlugGrouping = value0.isString;
                } else if ((*it)->_scriptName == kNatronNodeKnobPyPlugPluginIconFile) {
                    pyPlugIconFilePath = value0.isString;
                } else if ((*it)->_scriptName == kNatronNodeKnobPyPlugPluginCallbacksPythonScript) {
                    pyPlugExtCallbacks = value0.isString;
                } else if ((*it)->_scriptName == kNatronNodeKnobPyPlugPluginShortcut) {
                    pyPlugShortcutSymbol = value0.isInt;
                    if (dimVec.size() > 1) {
                        pyPlugShortcutModifiers = dimVec[1]._value.isInt;
                    }
                } else if ((*it)->_scriptName == kNatronNodeKnobPyPlugPluginVersion) {
                    pyPlugVersionMajor = value0.isInt;
                    if (dimVec.size() > 1) {
                        pyPlugVersionMinor = dimVec[1]._value.isInt;
                    }
                }
            }

            if (!pyPlugID.empty()) {
                // If the pyPlugID is set, make a new plug-in
                // Use grouping if set, otherwise make a "PyPlug" group as a fallback
                std::vector<std::string> grouping;
                if (!pyPlugGrouping.empty()) {
                    boost::split(grouping, pyPlugGrouping, boost::is_any_of("/"));
                } else {
                    grouping.push_back("PyPlugs");
                }


                PluginPtr p = Plugin::create(0, pyPlugID, pyPlugLabel, pyPlugVersionMajor, pyPlugVersionMinor, grouping);
                if (!obj._pluginID.empty()) {
                    p->setProperty<std::string>(kNatronPluginPropPyPlugContainerID, obj._pluginID);
                }
                p->setProperty<std::string>(kNatronPluginPropPyPlugScriptAbsoluteFilePath, presetFile.toStdString());


                QString presetDirectory;
                {
                    int foundSlash = presetFile.lastIndexOf(QLatin1Char('/'));
                    if (foundSlash != -1) {
                        presetDirectory = presetFile.mid(0, foundSlash);
                    }
                }
                p->setProperty<std::string>(kNatronPluginPropResourcesPath, presetDirectory.toStdString());
                p->setProperty<bool>(kNatronPluginPropDescriptionIsMarkdown, pyPlugDescIsMarkdown);
                p->setProperty<std::string>(kNatronPluginPropDescription, pyPlugDescription);
                p->setProperty<std::string>(kNatronPluginPropIconFilePath, pyPlugIconFilePath);
                p->setProperty<int>(kNatronPluginPropShortcut, pyPlugShortcutSymbol, 0);
                p->setProperty<int>(kNatronPluginPropShortcut, pyPlugShortcutModifiers, 1);
                p->setProperty<std::string>(kNatronPluginPropPyPlugExtScriptFile, pyPlugExtCallbacks);
                p->setProperty<unsigned int>(kNatronPluginPropVersion, (unsigned int)pyPlugVersionMajor, 0);
                p->setProperty<unsigned int>(kNatronPluginPropVersion, (unsigned int)pyPlugVersionMinor, 1);
                registerPlugin(p);
                
                
            }
        }
    }
}

void
AppManager::loadPythonGroups()
{
#ifdef NATRON_RUN_WITHOUT_PYTHON

    return;
#endif
    PythonGILLocker pgl;
    QStringList templatesSearchPath = getAllNonOFXPluginsPaths();
    std::string err;
    QStringList allPlugins;

    ///For all search paths, first add the path to the python path, then run in order the init.py and initGui.py
    Q_FOREACH(const QString &templatesSearchDir, templatesSearchPath) {
        //Adding Qt resources to Python path is useless as Python does not know how to use it
        if ( templatesSearchDir.startsWith( QString::fromUtf8(":/Resources") ) ) {
            continue;
        }
        QDir d(templatesSearchDir);
        operateOnPathRecursive(&addToPythonPathFunctor, d);
    }

    ///Also import Pyside.QtCore and Pyside.QtGui (the later only in non background mode)
    {
        std::string s;
        if (SHIBOKEN_MAJOR_VERSION == 2) {
            s = "import PySide2\nimport PySide2.QtCore as QtCore";
        } else {
            s = "import PySide\nimport PySide.QtCore as QtCore";
        }
        bool ok  = NATRON_PYTHON_NAMESPACE::interpretPythonScript(s, &err, 0);
        if (!ok) {
            QString message = tr("Failed to import PySide.QtCore, make sure it is bundled with your Natron installation "
                                     "or reachable through the Python path. "
                                     "Note that Natron disables usage "
                                 "of site-packages).");
            std::cerr << message.toStdString() << std::endl;
            appPTR->writeToErrorLog_mt_safe(QLatin1String("PySide.QtCore"), QDateTime::currentDateTime(), message);
        }
    }

    if ( !isBackground() ) {
        std::string s;
        if (SHIBOKEN_MAJOR_VERSION == 2) {
            s = "import PySide2.QtGui as QtGui";
        } else {
            s = "import PySide.QtGui as QtGui";
        }
        bool ok  = NATRON_PYTHON_NAMESPACE::interpretPythonScript(s, &err, 0);
        if (!ok) {
            QString message = tr("Failed to import PySide.QtGui");
            std::cerr << message.toStdString() << std::endl;
            appPTR->writeToErrorLog_mt_safe(QLatin1String("PySide.QtGui"), QDateTime::currentDateTime(), message);
        }
    }


    QStringList foundInit;
    QStringList foundInitGui;
    Q_FOREACH(const QString &templatesSearchDir, templatesSearchPath) {
        QDir d(templatesSearchDir);

        findAllScriptsRecursive(d, allPlugins, &foundInit, &foundInitGui);
    }
    if ( foundInit.isEmpty() ) {
        QString message = tr("Info: init.py script not loaded (this is not an error)");
        appPTR->setLoadingStatus(message);
        if ( !appPTR->isBackground() ) {
            std::cout << message.toStdString() << std::endl;
        }
    } else {
        Q_FOREACH(const QString &found, foundInit) {
            QString message = tr("Info: init.py script found and loaded at %1").arg(found);

            appPTR->setLoadingStatus(message);
            if ( !appPTR->isBackground() ) {
                std::cout << message.toStdString() << std::endl;
            }
        }
    }

    if ( !appPTR->isBackground() ) {
        if ( foundInitGui.isEmpty() ) {
            QString message = tr("Info: initGui.py script not loaded (this is not an error)");
            appPTR->setLoadingStatus(message);
            if ( !appPTR->isBackground() ) {
                std::cout << message.toStdString() << std::endl;
            }
        } else {
            Q_FOREACH(const QString &found, foundInitGui) {
                QString message = tr("Info: initGui.py script found and loaded at %1").arg(found);

                appPTR->setLoadingStatus(message);
                if ( !appPTR->isBackground() ) {
                    std::cout << message.toStdString() << std::endl;
                }
            }
        }
    }

    // Now that init.py and initGui.py have run, we need to set the search path again for the PyPlug
    // as the user might have called appendToNatronPath

    QStringList newTemplatesSearchPath = getAllNonOFXPluginsPaths();
    {
        QStringList diffSearch;
        Q_FOREACH(const QString &newTemplatesSearchDir, newTemplatesSearchPath) {
            if ( !templatesSearchPath.contains(newTemplatesSearchDir) ) {
                diffSearch.push_back(newTemplatesSearchDir);
            }
        }

        //Add only paths that did not exist so far
        Q_FOREACH(const QString &diffDir, diffSearch) {
            QDir d(diffDir);

            operateOnPathRecursive(&addToPythonPathFunctor, d);
        }
    }

    // Load deprecated PyPlugs encoded using Python scripts
    Q_FOREACH(const QString &plugin, allPlugins) {
        QString moduleName = plugin;
        QString modulePath;
        int lastDot = moduleName.lastIndexOf( QChar::fromLatin1('.') );

        if (lastDot != -1) {
            moduleName = moduleName.left(lastDot);
        }
        int lastSlash = moduleName.lastIndexOf( QChar::fromLatin1('/') );
        if (lastSlash != -1) {
            modulePath = moduleName.mid(0, lastSlash + 1);
            moduleName = moduleName.remove(0, lastSlash + 1);
        }

<<<<<<< HEAD
        std::string pluginLabel, pluginID, pluginGrouping, iconFilePath, pluginDescription, pluginPath;
=======

        if (appPTR->isBackground()) {
            // Open the file and check for a line that imports NatronGui, if so do not attempt to load the script.
            QFile file(plugin);
            if (!file.open(QIODevice::ReadOnly)) {
                continue;
            }
            QTextStream ts(&file);
            bool gotNatronGuiImport = false;
            while (!ts.atEnd()) {
                QString line = ts.readLine();
                if (line.startsWith(QString::fromUtf8("import %1").arg(QLatin1String(NATRON_GUI_PYTHON_MODULE_NAME))) ||
                    line.startsWith(QString::fromUtf8("from %1 import").arg(QLatin1String(NATRON_GUI_PYTHON_MODULE_NAME)))) {
                    gotNatronGuiImport = true;
                    break;
                }
            }
            if (gotNatronGuiImport) {
                continue;
            }
        }

        std::string pluginLabel, pluginID, pluginGrouping, iconFilePath, pluginDescription;
>>>>>>> b5247441
        unsigned int version;
        bool isToolset;
        bool gotInfos = NATRON_PYTHON_NAMESPACE::getGroupInfos(moduleName.toStdString(), &pluginID, &pluginLabel, &iconFilePath, &pluginGrouping, &pluginDescription, &pluginPath, &isToolset, &version);


        if (!gotInfos) {
            continue;
        }


        std::vector<std::string> grouping;
        boost::split(grouping, pluginGrouping, boost::is_any_of("/"));

        PluginPtr p = Plugin::create(0, pluginID, pluginLabel, version, 0, grouping);
        p->setProperty<std::string>(kNatronPluginPropPyPlugScriptAbsoluteFilePath, plugin.toStdString());
        p->setProperty<bool>(kNatronPluginPropPyPlugIsToolset, isToolset);
        p->setProperty<std::string>(kNatronPluginPropDescription, pluginDescription);
        p->setProperty<std::string>(kNatronPluginPropIconFilePath, iconFilePath);
        p->setProperty<bool>(kNatronPluginPropPyPlugIsPythonScript, true);
        p->setProperty<std::string>(kNatronPluginPropResourcesPath, modulePath.toStdString());
        //p->setProperty<bool>(kNatronPluginPropDescriptionIsMarkdown, false);
        //p->setProperty<int>(kNatronPluginPropShortcut, obj.presetSymbol, 0);
        //p->setProperty<int>(kNatronPluginPropShortcut, obj.presetModifiers, 1);
        registerPlugin(p);

    }
} // AppManager::loadPythonGroups

void
AppManager::registerPlugin(const PluginPtr& plugin)
{

    std::string pluginID = plugin->getPluginID();
    if ( ReadNode::isBundledReader( pluginID, false ) ||
         WriteNode::isBundledWriter( pluginID, false ) ) {
        plugin->setProperty<bool>(kNatronPluginPropIsInternalOnly, true);
    }

    PluginsMap::iterator found = _imp->_plugins.find(pluginID);
    if ( found != _imp->_plugins.end() ) {
        found->second.insert(plugin);
    } else {
        PluginMajorsOrdered &set = _imp->_plugins[pluginID];
        set.insert(plugin);
    }

}

Format
AppManager::findExistingFormat(int w,
                               int h,
                               double par) const
{
    for (U32 i = 0; i < _imp->_formats.size(); ++i) {
        const Format& frmt = _imp->_formats[i];
        if ( (frmt.width() == w) && (frmt.height() == h) && (frmt.getPixelAspectRatio() == par) ) {
            return frmt;
        }
    }

    return Format();
}

void
AppManager::setAsTopLevelInstance(int appID)
{
    QMutexLocker k(&_imp->_appInstancesMutex);

    if (_imp->_topLevelInstanceID == appID) {
        return;
    }
    _imp->_topLevelInstanceID = appID;
    for (AppInstanceVec::iterator it = _imp->_appInstances.begin();
         it != _imp->_appInstances.end();
         ++it) {
        if ( (*it)->getAppID() != _imp->_topLevelInstanceID ) {
            if ( !isBackground() ) {
                (*it)->disconnectViewersFromViewerCache();
            }
        } else {
            if ( !isBackground() ) {
                (*it)->connectViewersToViewerCache();
                setOFXHostHandle( (*it)->getOfxHostOSHandle() );
            }
        }
    }
}

void
AppManager::setOFXHostHandle(void* handle)
{
    _imp->ofxHost->setOfxHostOSHandle(handle);
}

void
AppManager::clearExceedingEntriesFromNodeCache()
{
    _imp->_nodeCache->clearExceedingEntries();
}

const PluginsMap&
AppManager::getPluginsList() const
{
    return _imp->_plugins;
}


const std::vector<Format> &
AppManager::getFormats() const
{
    return _imp->_formats;
}

const KnobFactory &
AppManager::getKnobFactory() const
{
    return *(_imp->_knobFactory);
}

PluginPtr
AppManager::getPluginBinaryFromOldID(const QString & pluginId,
                                     bool projectIsLowerCase,
                                     int majorVersion,
                                     int minorVersion) const
{
    std::map<int, PluginPtr> matches;

    if ( pluginId == QString::fromUtf8("Viewer") ) {
        return _imp->findPluginById(PLUGINID_NATRON_VIEWER_GROUP, majorVersion, minorVersion);
    } else if ( pluginId == QString::fromUtf8("Dot") ) {
        return _imp->findPluginById(PLUGINID_NATRON_DOT, majorVersion, minorVersion );
    } else if ( pluginId == QString::fromUtf8("DiskCache") ) {
        return _imp->findPluginById(PLUGINID_NATRON_DISKCACHE, majorVersion, minorVersion);
    } else if ( pluginId == QString::fromUtf8("Backdrop") ) { // DO NOT change the capitalization, even if it's wrong
        return _imp->findPluginById(PLUGINID_NATRON_BACKDROP, majorVersion, minorVersion);
    } else if ( pluginId == QString::fromUtf8("RotoOFX  [Draw]") ) {
        return _imp->findPluginById(PLUGINID_NATRON_ROTO, majorVersion, minorVersion);
    } else if ( ( !projectIsLowerCase && ( pluginId == QString::fromUtf8(PLUGINID_OFX_ROTO) ) ) || ( projectIsLowerCase && ( pluginId == QString::fromUtf8(PLUGINID_OFX_ROTO).toLower() ) ) )  {
        return _imp->findPluginById(PLUGINID_NATRON_ROTO, majorVersion, minorVersion);
    }

    ///Try remapping these ids to old ids we had in Natron < 1.0 for backward-compat
    for (PluginsMap::const_iterator it = _imp->_plugins.begin(); it != _imp->_plugins.end(); ++it) {
        assert( !it->second.empty() );
        PluginMajorsOrdered::const_iterator it2 = it->second.begin();
        std::string friendlyLabel = (*it2)->getPluginLabel();
        std::string grouping0 = (*it2)->getProperty<std::string>(kNatronPluginPropGrouping, 0);
        friendlyLabel.append("  [" + grouping0 + "]");

        if (friendlyLabel == pluginId.toStdString()) {
            if (majorVersion == -1) {
                // -1 means we want to load the highest version existing
                return *( it->second.rbegin() );
            }

            //Look for the exact version
            for (; it2 != it->second.end(); ++it2) {
                if ( (*it2)->getProperty<unsigned int>(kNatronPluginPropVersion, 0) == (unsigned int)majorVersion ) {
                    return *it2;
                }
            }

            ///Could not find the exact version... let's just use the highest version found
            return *( it->second.rbegin() );
        }
    }

    return PluginPtr();
}

PluginPtr
AppManager::getPluginBinary(const QString & pluginId,
                            int majorVersion,
                            int /*minorVersion*/,
                            bool convertToLowerCase) const
{
    PluginsMap::const_iterator foundID = _imp->_plugins.end();

    for (PluginsMap::const_iterator it = _imp->_plugins.begin(); it != _imp->_plugins.end(); ++it) {
        QString pID = QString::fromUtf8( it->first.c_str() );
        if ( convertToLowerCase &&
             !pluginId.startsWith( QString::fromUtf8(NATRON_ORGANIZATION_DOMAIN_TOPLEVEL "." NATRON_ORGANIZATION_DOMAIN_SUB ".built-in.") ) ) {
            QString lowerCase = pID.toLower();
            if (lowerCase == pluginId) {
                foundID = it;
                break;
            }
        }

        if (pID == pluginId) {
            foundID = it;
            break;
        }
    }


    if ( foundID != _imp->_plugins.end() ) {
        assert( !foundID->second.empty() );

        if (majorVersion == -1) {
            // -1 means we want to load the highest version existing
            return *foundID->second.rbegin();
        }

        ///Try to find the exact version
        for (PluginMajorsOrdered::const_iterator it = foundID->second.begin(); it != foundID->second.end(); ++it) {
            if ( ( (*it)->getProperty<unsigned int>(kNatronPluginPropVersion, 0) == (unsigned int)majorVersion ) ) {
                return *it;
            }
        }

        ///Could not find the exact version... let's just use the highest version found
        return *foundID->second.rbegin();
    }
    QString exc = QString::fromUtf8("Couldn't find a plugin attached to the ID %1, with a major version of %2")
                  .arg(pluginId)
                  .arg(majorVersion);

    throw std::invalid_argument( exc.toStdString() );
    //return PluginPtr();
}


NodePtr
AppManager::createNodeForProjectLoading(const SERIALIZATION_NAMESPACE::NodeSerializationPtr& serialization, const NodeCollectionPtr& group)
{

    NodePtr retNode = group->getNodeByName(serialization->_nodeScriptName);

    // When loading a group, if a node with the same name and plug-in ID already exists, return it
    if (retNode && retNode->getPluginID() == serialization->_pluginID) {
        return retNode;
    }
    {
        CreateNodeArgsPtr args(CreateNodeArgs::create(serialization->_pluginID, group));
        args->setProperty<int>(kCreateNodeArgsPropPluginVersion, serialization->_pluginMajorVersion, 0);
        args->setProperty<int>(kCreateNodeArgsPropPluginVersion, serialization->_pluginMinorVersion, 1);
        args->setProperty<SERIALIZATION_NAMESPACE::NodeSerializationPtr >(kCreateNodeArgsPropNodeSerialization, serialization);
        args->setProperty<bool>(kCreateNodeArgsPropSilent, true);
        args->setProperty<bool>(kCreateNodeArgsPropAddUndoRedoCommand, false);
        args->setProperty<bool>(kCreateNodeArgsPropAllowNonUserCreatablePlugins, true); // also load deprecated plugins
        retNode =  group->getApplication()->createNode(args);
    }
    if (retNode) {
        return retNode;
    }
    
    // If the node could not be created, make a Stub node
    {
        CreateNodeArgsPtr args(CreateNodeArgs::create(PLUGINID_NATRON_STUB, group));

        std::stringstream ss;
        try {
            SERIALIZATION_NAMESPACE::write(ss, *serialization, std::string());
        } catch (...) {
            return retNode;
        }
        
        args->addParamDefaultValue<std::string>(kStubNodeParamSerialization, ss.str());
        args->setProperty<bool>(kCreateNodeArgsPropSilent, true); // also load deprecated plugins
        args->setProperty<bool>(kCreateNodeArgsPropAddUndoRedoCommand, false);
        args->setProperty<bool>(kCreateNodeArgsPropAllowNonUserCreatablePlugins, true);
        args->setProperty<std::string>(kCreateNodeArgsPropNodeInitialName, serialization->_nodeScriptName);
        retNode = group->getApplication()->createNode(args);

    }
    return retNode;
}

void
AppManager::removeFromNodeCache(const ImagePtr & image)
{
    _imp->_nodeCache->removeEntry(image);
}

void
AppManager::removeFromViewerCache(const FrameEntryPtr & texture)
{
    _imp->_viewerCache->removeEntry(texture);
}

void
AppManager::removeFromNodeCache(U64 hash)
{
    _imp->_nodeCache->removeEntry(hash);
}

void
AppManager::removeFromViewerCache(U64 hash)
{
    _imp->_viewerCache->removeEntry(hash);
}


void
AppManager::removeAllCacheEntriesForPlugin(const std::string& pluginID)
{
    _imp->_nodeCache->removeAllEntriesForPluginPublic(pluginID, false);
    _imp->_diskCache->removeAllEntriesForPluginPublic(pluginID, false);
    _imp->_viewerCache->removeAllEntriesForPluginPublic(pluginID, false);
}

void
AppManager::queueEntriesForDeletion(const std::list<ImagePtr>& images)
{
    _imp->_nodeCache->appendToQueue(images);
}

void
AppManager::queueEntriesForDeletion(const std::list<FrameEntryPtr>& images)
{
    _imp->_viewerCache->appendToQueue(images);
}

void
AppManager::printCacheMemoryStats() const
{
    appPTR->clearErrorLog_mt_safe();
    std::map<std::string, CacheEntryReportInfo> infos;

    {
        // Cache entries for the viewer cache don't have a plug-in ID since this is the only plug-in using it
        std::map<std::string, CacheEntryReportInfo> viewerInfos;
        _imp->_viewerCache->getMemoryStats(&viewerInfos);

        CacheEntryReportInfo& data = infos[PLUGINID_NATRON_VIEWER_INTERNAL];
        for (std::map<std::string, CacheEntryReportInfo>::iterator it = viewerInfos.begin(); it!=viewerInfos.end(); ++it) {
            data.diskBytes += it->second.diskBytes;
            data.ramBytes += it->second.ramBytes;
        }
    }
    {
        _imp->_nodeCache->getMemoryStats(&infos);
    }
    {
        _imp->_diskCache->getMemoryStats(&infos);
    }

    QString reportStr;
    std::size_t totalDisk = 0;
    std::size_t totalRam = 0;
    reportStr += QLatin1String("\n");
    if (!infos.empty()) {
        for (std::map<std::string, CacheEntryReportInfo>::iterator it = infos.begin(); it!= infos.end(); ++it) {
            if (it->second.ramBytes == 0 && it->second.diskBytes == 0) {
                continue;
            }
            totalRam += it->second.ramBytes;
            totalDisk += it->second.diskBytes;

            reportStr += QString::fromUtf8(it->first.c_str());
            reportStr += QLatin1String("--> ");
            reportStr += QLatin1String("RAM: ");
            reportStr += printAsRAM(it->second.ramBytes);
            reportStr += QLatin1String(" Disk: ");
            reportStr += printAsRAM(it->second.diskBytes);
            reportStr += QLatin1String("\n");
        }
        reportStr += QLatin1String("-------------------------------\n");
    }
    reportStr += tr("Total");
    reportStr += QLatin1String("--> ");
    reportStr += QLatin1String("RAM: ");
    reportStr += printAsRAM(totalRam);
    reportStr += QLatin1String(" Disk: ");
    reportStr += printAsRAM(totalDisk);


    appPTR->writeToErrorLog_mt_safe(tr("Cache Report"), QDateTime::currentDateTime(), reportStr);

    appPTR->showErrorLog();
}



const QString &
AppManager::getApplicationBinaryPath() const
{
    return _imp->_binaryPath;
}

void
AppManager::setNumberOfThreads(int threadsNb)
{
    if (_imp->_settings) {
        _imp->_settings->setNumberOfThreads(threadsNb);
    }
}

bool
AppManager::getImage(const ImageKey & key,
                     std::list<ImagePtr >* returnValue) const
{
    return _imp->_nodeCache->get(key, returnValue);
}

bool
AppManager::getImageOrCreate(const ImageKey & key,
                             const ImageParamsPtr& params,
                             ImageLocker* locker,
                             ImagePtr* returnValue) const
{
    return _imp->_nodeCache->getOrCreate(key, params, locker, returnValue);
}

bool
AppManager::getImage_diskCache(const ImageKey & key,
                               std::list<ImagePtr >* returnValue) const
{
    return _imp->_diskCache->get(key, returnValue);
}

bool
AppManager::getImageOrCreate_diskCache(const ImageKey & key,
                                       const ImageParamsPtr& params,
                                       ImagePtr* returnValue) const
{
    return _imp->_diskCache->getOrCreate(key, params, 0, returnValue);
}

bool
AppManager::getTexture(const FrameKey & key,
                       std::list<FrameEntryPtr>* returnValue) const
{
    std::list<FrameEntryPtr > retList;
    bool ret =  _imp->_viewerCache->get(key, &retList);

    *returnValue = retList;

    return ret;
}

bool
AppManager::getTextureOrCreate(const FrameKey & key,
                               const boost::shared_ptr<FrameParams>& params,
                               FrameEntryLocker* locker,
                               FrameEntryPtr* returnValue) const
{
    return _imp->_viewerCache->getOrCreate(key, params, locker, returnValue);
}

bool
AppManager::isAggressiveCachingEnabled() const
{
    return _imp->_settings->isAggressiveCachingEnabled();
}

U64
AppManager::getCachesTotalMemorySize() const
{
    return  _imp->_nodeCache->getMemoryCacheSize();
}

U64
AppManager::getCachesTotalDiskSize() const
{
    return  _imp->_diskCache->getDiskCacheSize() + _imp->_viewerCache->getDiskCacheSize();
}

boost::shared_ptr<CacheSignalEmitter>
AppManager::getOrActivateViewerCacheSignalEmitter() const
{
    return _imp->_viewerCache->activateSignalEmitter();
}

SettingsPtr AppManager::getCurrentSettings() const
{
    return _imp->_settings;
}

void
AppManager::setLoadingStatus(const QString & str)
{
    if ( isLoaded() ) {
        return;
    }
    std::cout << str.toStdString() << std::endl;
}

AppInstancePtr
AppManager::makeNewInstance(int appID) const
{
    return AppInstance::create(appID);
}

void
AppManager::registerEngineMetaTypes() const
{
    qRegisterMetaType<Variant>("Variant");
    qRegisterMetaType<Format>("Format");
    qRegisterMetaType<SequenceTime>("SequenceTime");
    qRegisterMetaType<StandardButtons>("StandardButtons");
    qRegisterMetaType<RectI>("RectI");
    qRegisterMetaType<RectD>("RectD");
    qRegisterMetaType<RenderStatsPtr>("RenderStatsPtr");
    qRegisterMetaType<RenderStatsMap>("RenderStatsMap");
    qRegisterMetaType<ViewIdx>("ViewIdx");
    qRegisterMetaType<ViewSetSpec>("ViewSetSpec");
    qRegisterMetaType<ViewGetSpec>("ViewGetSpec");
    qRegisterMetaType<NodePtr >("NodePtr");
    qRegisterMetaType<ViewerInstancePtr >("ViewerInstancePtr");
    qRegisterMetaType<std::list<double> >("std::list<double>");
    qRegisterMetaType<DimIdx>("DimIdx");
    qRegisterMetaType<DimSpec>("DimSpec");
    qRegisterMetaType<ValueChangedReturnCodeEnum>("ValueChangedReturnCodeEnum");
    qRegisterMetaType<ValueChangedReasonEnum>("ValueChangedReasonEnum");
    qRegisterMetaType<DimensionViewPair>("DimensionViewPair");
    qRegisterMetaType<PerDimViewVariantMap>("PerDimViewVariantMap");
#if QT_VERSION < 0x050000
    qRegisterMetaType<QAbstractSocket::SocketState>("SocketState");
#endif
}

void
AppManager::setDiskCacheLocation(const QString& path)
{
    QDir d(path);
    QMutexLocker k(&_imp->diskCachesLocationMutex);

    if ( d.exists() && !path.isEmpty() ) {
        _imp->diskCachesLocation = path;
    } else {
        _imp->diskCachesLocation = StandardPaths::writableLocation(StandardPaths::eStandardLocationCache);
    }
}

const QString&
AppManager::getDiskCacheLocation() const
{
    QMutexLocker k(&_imp->diskCachesLocationMutex);

    return _imp->diskCachesLocation;
}

bool
AppManager::isNCacheFilesOpenedCapped() const
{
    QMutexLocker l(&_imp->currentCacheFilesCountMutex);

    return _imp->currentCacheFilesCount >= _imp->maxCacheFiles;
}

size_t
AppManager::getNCacheFilesOpened() const
{
    QMutexLocker l(&_imp->currentCacheFilesCountMutex);

    return _imp->currentCacheFilesCount;
}

void
AppManager::increaseNCacheFilesOpened()
{
    QMutexLocker l(&_imp->currentCacheFilesCountMutex);

    ++_imp->currentCacheFilesCount;
#ifdef DEBUG
    if (_imp->currentCacheFilesCount > _imp->maxCacheFiles) {
        qDebug() << "Cache has more files opened than the limit allowed:" << _imp->currentCacheFilesCount << '/' << _imp->maxCacheFiles;
    }
#endif
#ifdef NATRON_DEBUG_CACHE
    qDebug() << "N Cache Files Opened:" << _imp->currentCacheFilesCount;
#endif
}

void
AppManager::decreaseNCacheFilesOpened()
{
    QMutexLocker l(&_imp->currentCacheFilesCountMutex);

    --_imp->currentCacheFilesCount;
#ifdef NATRON_DEBUG_CACHE
    qDebug() << "NFiles Opened:" << _imp->currentCacheFilesCount;
#endif
}

void
AppManager::onMaxPanelsOpenedChanged(int maxPanels)
{
    AppInstanceVec copy;
    {
        QMutexLocker k(&_imp->_appInstancesMutex);
        copy = _imp->_appInstances;
    }

    for (AppInstanceVec::iterator it = copy.begin(); it != copy.end(); ++it) {
        (*it)->onMaxPanelsOpenedChanged(maxPanels);
    }
}

void
AppManager::onQueueRendersChanged(bool queuingEnabled)
{
    AppInstanceVec copy;
    {
        QMutexLocker k(&_imp->_appInstancesMutex);
        copy = _imp->_appInstances;
    }

    for (AppInstanceVec::iterator it = copy.begin(); it != copy.end(); ++it) {
        (*it)->onRenderQueuingChanged(queuingEnabled);
    }
}

int
AppManager::exec()
{
    return qApp->exec();
}

void
AppManager::onNodeMemoryRegistered(qint64 mem)
{
    ///runs only in the main thread
    assert( QThread::currentThread() == qApp->thread() );

    if ( ( (qint64)_imp->_nodesGlobalMemoryUse + mem ) < 0 ) {
        qDebug() << "Memory underflow...a node is trying to release more memory than it registered.";
        _imp->_nodesGlobalMemoryUse = 0;

        return;
    }

    _imp->_nodesGlobalMemoryUse += mem;
}

qint64
AppManager::getTotalNodesMemoryRegistered() const
{
    assert( QThread::currentThread() == qApp->thread() );

    return _imp->_nodesGlobalMemoryUse;
}

void
AppManager::getErrorLog_mt_safe(std::list<LogEntry>* entries) const
{
    QMutexLocker l(&_imp->errorLogMutex);
    *entries = _imp->errorLog;
}

void
AppManager::writeToErrorLog_mt_safe(const QString& context,
                                    const QDateTime& date,
                                    const QString & str,
                                    bool isHtml,
                                    const LogEntry::LogEntryColor& color)
{
    QMutexLocker l(&_imp->errorLogMutex);
    LogEntry e;
    e.context = context;
    e.date = date;
    e.message = str;
    e.isHtml = isHtml;
    e.color = color;
    _imp->errorLog.push_back(e);
}

void
AppManager::showErrorLog()
{
    std::list<LogEntry> log;
    getErrorLog_mt_safe(&log);
    for (std::list<LogEntry>::iterator it = log.begin(); it != log.end(); ++it) {
        // only print time - QTime.toString() uses the system locale, that's not what we want
        std::cout << QString::fromUtf8("[%2] %1: %3")
                     .arg(it->context)
                     .arg( QLocale().toString( it->date.time(), QString::fromUtf8("HH:mm:ss.zzz")) )
                     .arg(it->message).toStdString() << std::endl;
    }
}

void
AppManager::clearErrorLog_mt_safe()
{
    QMutexLocker l(&_imp->errorLogMutex);

    _imp->errorLog.clear();
}

void
AppManager::exitApp(bool /*warnUserForSave*/)
{
    const AppInstanceVec & instances = getAppInstances();

    for (AppInstanceVec::const_iterator it = instances.begin(); it != instances.end(); ++it) {
        (*it)->quitNow();
    }
}

#ifdef Q_OS_UNIX
QString
AppManager::qt_tildeExpansion(const QString &path,
                              bool *expanded)
{
    if (expanded != 0) {
        *expanded = false;
    }
    if ( !path.startsWith( QLatin1Char('~') ) ) {
        return path;
    }
    QString ret = path;
    QStringList tokens = ret.split( QDir::separator() );
    if ( tokens.first() == QLatin1String("~") ) {
        ret.replace( 0, 1, QDir::homePath() );
    } /*else {
         QString userName = tokens.first();
         userName.remove(0, 1);

         const QString homePath = QString::fro#if defined(Q_OS_VXWORKS)
         const QString homePath = QDir::homePath();
         #elif defined(_POSIX_THREAD_SAFE_FUNCTIONS) && !defined(Q_OS_OPENBSD)
         passwd pw;
         passwd *tmpPw;
         char buf[200];
         const int bufSize = sizeof(buf);
         int err = 0;
         #if defined(Q_OS_SOLARIS) && (_POSIX_C_SOURCE - 0 < 199506L)
         tmpPw = getpwnam_r(userName.toLocal8Bit().constData(), &pw, buf, bufSize);
         #else
         err = getpwnam_r(userName.toLocal8Bit().constData(), &pw, buf, bufSize, &tmpPw);
         #endif
         if (err || !tmpPw)
         return ret;mLocal8Bit(pw.pw_dir);
         #else
         passwd *pw = getpwnam(userName.toLocal8Bit().constData());
         if (!pw)
         return ret;
         const QString homePath = QString::fromLocal8Bit(pw->pw_dir);
         #endif
         ret.replace(0, tokens.first().length(), homePath);
         }*/
    if (expanded != 0) {
        *expanded = true;
    }

    return ret;
}

#endif

bool
AppManager::isNodeCacheAlmostFull() const
{
    std::size_t nodeCacheSize = _imp->_nodeCache->getMemoryCacheSize();
    std::size_t nodeMaxCacheSize = _imp->_nodeCache->getMaximumMemorySize();

    if (nodeMaxCacheSize == 0) {
        return true;
    }

    if ( (double)nodeCacheSize / nodeMaxCacheSize >= NATRON_CACHE_LIMIT_PERCENT ) {
        return true;
    } else {
        return false;
    }
}

void
AppManager::checkCacheFreeMemoryIsGoodEnough()
{
    ///Before allocating the memory check that there's enough space to fit in memory
    size_t systemRAMToKeepFree = getSystemTotalRAM() * appPTR->getCurrentSettings()->getUnreachableRamPercent();
    size_t totalFreeRAM = getAmountFreePhysicalRAM();

    while (totalFreeRAM <= systemRAMToKeepFree) {
#ifdef NATRON_DEBUG_CACHE
        qDebug() << "Total system free RAM is below the threshold:" << printAsRAM(totalFreeRAM)
        << ", clearing least recently used NodeCache image...";
#endif
        if ( !_imp->_nodeCache->evictLRUInMemoryEntry() ) {
            break;
        }


        totalFreeRAM = getAmountFreePhysicalRAM();
    }
}

void
AppManager::onOCIOConfigPathChanged(const std::string& path)
{
    _imp->currentOCIOConfigPath = path;

    AppInstanceVec copy;
    {
        QMutexLocker k(&_imp->_appInstancesMutex);
        copy = _imp->_appInstances;
    }

    for (AppInstanceVec::iterator it = copy.begin(); it != copy.end(); ++it) {
        (*it)->onOCIOConfigPathChanged(path);
    }
}

const std::string&
AppManager::getOCIOConfigPath() const
{
    return _imp->currentOCIOConfigPath;
}

void
AppManager::setNThreadsToRender(int nThreads)
{
    QMutexLocker l(&_imp->nThreadsMutex);

    _imp->nThreadsToRender = nThreads;
}

void
AppManager::getNThreadsSettings(int* nThreadsToRender,
                                int* nThreadsPerEffect) const
{
    QMutexLocker l(&_imp->nThreadsMutex);

    *nThreadsToRender = _imp->nThreadsToRender;
    *nThreadsPerEffect = _imp->nThreadsPerEffect;
}

void
AppManager::setNThreadsPerEffect(int nThreadsPerEffect)
{
    QMutexLocker l(&_imp->nThreadsMutex);

    _imp->nThreadsPerEffect = nThreadsPerEffect;
}

void
AppManager::setUseThreadPool(bool useThreadPool)
{
    QMutexLocker l(&_imp->nThreadsMutex);

    _imp->useThreadPool = useThreadPool;
}

bool
AppManager::getUseThreadPool() const
{
    QMutexLocker l(&_imp->nThreadsMutex);

    return _imp->useThreadPool;
}

void
AppManager::fetchAndAddNRunningThreads(int nThreads)
{
    _imp->runningThreadsCount.fetchAndAddRelaxed(nThreads);
}

int
AppManager::getNRunningThreads() const
{
    return (int)_imp->runningThreadsCount;
}

void
AppManager::setThreadAsActionCaller(OfxImageEffectInstance* instance,
                                    bool actionCaller)
{
    _imp->ofxHost->setThreadAsActionCaller(instance, actionCaller);
}

void
AppManager::requestOFXDIalogOnMainThread(OfxImageEffectInstance* instance,
                                         void* instanceData)
{
    if ( QThread::currentThread() == qApp->thread() ) {
        onOFXDialogOnMainThreadReceived(instance, instanceData);
    } else {
        Q_EMIT s_requestOFXDialogOnMainThread(instance, instanceData);
    }
}

void
AppManager::onOFXDialogOnMainThreadReceived(OfxImageEffectInstance* instance,
                                            void* instanceData)
{
    assert( QThread::currentThread() == qApp->thread() );
    if (!instance) {
        // instance may be NULL if using OfxDialogSuiteV1
        OfxHost::OfxHostDataTLSPtr tls = _imp->ofxHost->getTLSData();
        instance = tls->lastEffectCallingMainEntry;
    } else {
#ifdef DEBUG
        OfxHost::OfxHostDataTLSPtr tls = _imp->ofxHost->getTLSData();
        assert(instance == tls->lastEffectCallingMainEntry);
#endif
    }
#ifdef OFX_SUPPORTS_DIALOG
    if (instance) {
        instance->dialog(instanceData);
    }
#else
    Q_UNUSED(instanceData);
#endif
}

std::list<std::string>
AppManager::getPluginIDs() const
{
    std::list<std::string> ret;

    for (PluginsMap::const_iterator it = _imp->_plugins.begin(); it != _imp->_plugins.end(); ++it) {
        assert( !it->second.empty() );
        ret.push_back(it->first);
    }

    return ret;
}

std::list<std::string>
AppManager::getPluginIDs(const std::string& filter)
{
    QString qFilter = QString::fromUtf8( filter.c_str() );
    std::list<std::string> ret;

    for (PluginsMap::const_iterator it = _imp->_plugins.begin(); it != _imp->_plugins.end(); ++it) {
        assert( !it->second.empty() );

        QString pluginID = QString::fromUtf8( it->first.c_str() );
        if ( pluginID.contains(qFilter, Qt::CaseInsensitive) ) {
            ret.push_back(it->first);
        }
    }

    return ret;
}


std::string
NATRON_PYTHON_NAMESPACE::PyStringToStdString(PyObject* obj)
{
    std::string ret;

    if ( PyString_Check(obj) ) {
        char* buf = PyString_AsString(obj);
        if (buf) {
            ret += std::string(buf);
        }
    } else if ( PyUnicode_Check(obj) ) {
        /*PyObject * temp_bytes = PyUnicode_AsEncodedString(obj, "ASCII", "strict"); // Owned reference
           if (temp_bytes != NULL) {
           char* cstr = PyBytes_AS_STRING(temp_bytes); // Borrowed pointer
           ret.append(cstr);
           Py_DECREF(temp_bytes);
           }*/
        PyObject* utf8pyobj = PyUnicode_AsUTF8String(obj); // newRef
        if (utf8pyobj) {
            char* cstr = PyBytes_AS_STRING(utf8pyobj); // Borrowed pointer
            ret.append(cstr);
            Py_DECREF(utf8pyobj);
        }
    } else if ( PyBytes_Check(obj) ) {
        char* cstr = PyBytes_AS_STRING(obj); // Borrowed pointer
        ret.append(cstr);
    }

    return ret;
}

void
AppManager::initPython()
{
#ifdef NATRON_RUN_WITHOUT_PYTHON

    return;
#endif
    //Disable user sites as they could conflict with Natron bundled packages.
    //If this is set, Python won’t add the user site-packages directory to sys.path.
    //See https://www.python.org/dev/peps/pep-0370/
    qputenv("PYTHONNOUSERSITE", "1");
    ++Py_NoUserSiteDirectory;

    //
    // set up paths, clear those that don't exist or are not valid
    //
    QString binPath = QCoreApplication::applicationDirPath();
    binPath = QDir::toNativeSeparators(binPath);
#ifdef __NATRON_WIN32__
    static std::string pythonHome = binPath.toStdString() + "\\.."; // must use static storage
    QString pyPathZip = QString::fromUtf8( (pythonHome + "\\lib\\python" NATRON_PY_VERSION_STRING_NO_DOT ".zip").c_str() );
    QString pyPath = QString::fromUtf8( (pythonHome +  "\\lib\\python" NATRON_PY_VERSION_STRING).c_str() );
    QString pluginPath = binPath + QString::fromUtf8("\\..\\Plugins");
#else
#  if defined(__NATRON_LINUX__)
    static std::string pythonHome = binPath.toStdString() + "/.."; // must use static storage
#  elif defined(__NATRON_OSX__)
    static std::string pythonHome = binPath.toStdString() + "/../Frameworks/Python.framework/Versions/" NATRON_PY_VERSION_STRING; // must use static storage
#  else
#    error "unsupported platform"
#  endif
    QString pyPathZip = QString::fromUtf8( (pythonHome + "/lib/python" NATRON_PY_VERSION_STRING_NO_DOT ".zip").c_str() );
    QString pyPath = QString::fromUtf8( (pythonHome + "/lib/python" NATRON_PY_VERSION_STRING).c_str() );
    QString pluginPath = binPath + QString::fromUtf8("/../Plugins");
#endif
    if ( !QFile( QDir::fromNativeSeparators(pyPathZip) ).exists() ) {
#     if defined(NATRON_CONFIG_SNAPSHOT) || defined(DEBUG)
        printf( "\"%s\" does not exist, not added to PYTHONPATH\n", pyPathZip.toStdString().c_str() );
#     endif
        pyPathZip.clear();
    }
    if ( !QDir( QDir::fromNativeSeparators(pyPath) ).exists() ) {
#     if defined(NATRON_CONFIG_SNAPSHOT) || defined(DEBUG)
        printf( "\"%s\" does not exist, not added to PYTHONPATH\n", pyPath.toStdString().c_str() );
#     endif
        pyPath.clear();
    }
    if ( !QDir( QDir::fromNativeSeparators(pluginPath) ).exists() ) {
#     if defined(NATRON_CONFIG_SNAPSHOT) || defined(DEBUG)
        printf( "\"%s\" does not exist, not added to PYTHONPATH\n", pluginPath.toStdString().c_str() );
#     endif
        pluginPath.clear();
    }
    // PYTHONHOME is really useful if there's a python inside it
    if ( pyPathZip.isEmpty() && pyPath.isEmpty() ) {
#     if defined(NATRON_CONFIG_SNAPSHOT) || defined(DEBUG)
        printf( "dir \"%s\" does not exist or does not contain lib/python*, not setting PYTHONHOME\n", pythonHome.c_str() );
#     endif
        pythonHome.clear();
    }
    /////////////////////////////////////////
    // Py_SetPythonHome
    /////////////////////////////////////////
    //
    // Must be done before Py_Initialize (see doc of Py_Initialize)
    //
    // The argument should point to a zero-terminated character string in static storage whose contents will not change for the duration of the program’s execution

    if ( !pythonHome.empty() ) {
#     if defined(NATRON_CONFIG_SNAPSHOT) || defined(DEBUG)
        printf( "Py_SetPythonHome(\"%s\")\n", pythonHome.c_str() );
#     endif
#     if PY_MAJOR_VERSION >= 3
        // Python 3
        static const std::wstring pythonHomeW = StrUtils::utf8_to_utf16(pythonHome); // must use static storage
        Py_SetPythonHome( const_cast<wchar_t*>( pythonHomeW.c_str() ) );
#     else
        // Python 2
        Py_SetPythonHome( const_cast<char*>( pythonHome.c_str() ) );
#     endif
    }

    /////////////////////////////////////////
    // PYTHONPATH and Py_SetPath
    /////////////////////////////////////////
    //
    // note: to check the python path of a python install, execute:
    // python -c 'import sys,pprint; pprint.pprint( sys.path )'
    //
    // to build the python27.zip, cd to lib/python2.7, and generate the pyo and the zip file using:
    //
    //  python -O -m compileall .
    //  zip -r ../python27.zip *.py* bsddb compiler ctypes curses distutils email encodings hotshot idlelib importlib json logging multiprocessing pydoc_data sqlite3 unittest wsgiref xml
    //
    QString pythonPath = QString::fromUtf8( qgetenv("PYTHONPATH") );
    //Add the Python distribution of Natron to the Python path

    QStringList toPrepend;
    if ( !pyPathZip.isEmpty() ) {
        toPrepend.append(pyPathZip);
    }
    if ( !pyPath.isEmpty() ) {
        toPrepend.append(pyPath);
    }
    if ( !pluginPath.isEmpty() ) {
        toPrepend.append(pluginPath);
    }

#if defined(__NATRON_OSX__) && defined DEBUG
    // in debug mode, also prepend the local PySide directory
    // homebrew's pyside directory
    toPrepend.append( QString::fromUtf8("/usr/local/Cellar/pyside/1.2.2_1/lib/python" NATRON_PY_VERSION_STRING "/site-packages") );
    // macport's pyside directory
    toPrepend.append( QString::fromUtf8("/opt/local/Library/Frameworks/Python.framework/Versions/" NATRON_PY_VERSION_STRING "/lib/python" NATRON_PY_VERSION_STRING "/site-packages") );
#endif

    if ( toPrepend.isEmpty() ) {
#     if defined(NATRON_CONFIG_SNAPSHOT) || defined(DEBUG)
        printf("PYTHONPATH not modified\n");
#     endif
    } else {
#     ifdef __NATRON_WIN32__
        QChar pathSep = QChar::fromLatin1(';');
#     else
        QChar pathSep = QChar::fromLatin1(':');
#     endif
        QString toPrependStr = toPrepend.join(pathSep);
        if (pythonPath.isEmpty()) {
            pythonPath = toPrependStr;
        } else {
            pythonPath = toPrependStr + pathSep + pythonPath;
        }
        // qputenv on minw will just call putenv, but we want to keep the utf16 info, so we need to call _wputenv
#     if 0//def __NATRON_WIN32__
        _wputenv_s(L"PYTHONPATH", StrUtils::utf8_to_utf16(pythonPath.toStdString()).c_str());
#     else
        std::string pythonPathString = pythonPath.toStdString();
        qputenv( "PYTHONPATH", pythonPathString.c_str() );
        //Py_SetPath( pythonPathString.c_str() ); // does not exist in Python 2
#     endif
#     if PY_MAJOR_VERSION >= 3
        std::wstring pythonPathString = StrUtils::utf8_to_utf16( pythonPath.toStdString() );
        Py_SetPath( pythonPathString.c_str() ); // argument is copied internally, no need to use static storage
#     endif
#     if defined(NATRON_CONFIG_SNAPSHOT) || defined(DEBUG)
        printf( "PYTHONPATH set to %s\n", pythonPath.toStdString().c_str() );
#     endif
    }

    /////////////////////////////////////////
    // Py_SetProgramName
    /////////////////////////////////////////
    //
    // Must be done before Py_Initialize (see doc of Py_Initialize)
    //
#if defined(NATRON_CONFIG_SNAPSHOT) || defined(DEBUG)
    printf( "Py_SetProgramName(\"%s\")\n", _imp->commandLineArgsUtf8[0] );
#endif
#if PY_MAJOR_VERSION >= 3
    // Python 3
    Py_SetProgramName(_imp->commandLineArgsWide[0]);
#else
    // Python 2
    Py_SetProgramName(_imp->commandLineArgsUtf8[0]);
#endif


    ///Must be called prior to Py_Initialize (calls PyImport_AppendInittab())
    initBuiltinPythonModules();

    //See https://developer.blender.org/T31507
    //Python will not load anything in site-packages if this is set
    //We are sure that nothing in system wide site-packages is loaded, for instance on OS X with Python installed
    //through macports on the system, the following printf show the following:

    /*Py_GetProgramName is /Applications/Natron.app/Contents/MacOS/Natron
       Py_GetPrefix is /Applications/Natron.app/Contents/MacOS/../Frameworks/Python.framework/Versions/2.7
       Py_GetExecPrefix is /Applications/Natron.app/Contents/MacOS/../Frameworks/Python.framework/Versions/2.7
       Py_GetProgramFullPath is /Applications/Natron.app/Contents/MacOS/Natron
       Py_GetPath is /Applications/Natron.app/Contents/MacOS/../Frameworks/Python.framework/Versions/2.7/lib/python2.7:/Applications/Natron.app/Contents/MacOS/../Plugins:/Applications/Natron.app/Contents/MacOS/../Frameworks/Python.framework/Versions/2.7/lib/python27.zip:/Applications/Natron.app/Contents/MacOS/../Frameworks/Python.framework/Versions/2.7/lib/python2.7/:/Applications/Natron.app/Contents/MacOS/../Frameworks/Python.framework/Versions/2.7/lib/python2.7/plat-darwin:/Applications/Natron.app/Contents/MacOS/../Frameworks/Python.framework/Versions/2.7/lib/python2.7/plat-mac:/Applications/Natron.app/Contents/MacOS/../Frameworks/Python.framework/Versions/2.7/lib/python2.7/plat-mac/lib-scriptpackages:/Applications/Natron.app/Contents/MacOS/../Frameworks/Python.framework/Versions/2.7/lib/python2.7/lib-tk:/Applications/Natron.app/Contents/MacOS/../Frameworks/Python.framework/Versions/2.7/lib/python2.7/lib-old:/Applications/Natron.app/Contents/MacOS/../Frameworks/Python.framework/Versions/2.7/lib/python2.7/lib-dynload
       Py_GetPythonHome is ../Frameworks/Python.framework/Versions/2.7/lib
       Python library is in /Applications/Natron.app/Contents/Frameworks/Python.framework/Versions/2.7/lib/python2.7/site-packages*/

    //Py_NoSiteFlag = 1;


    /////////////////////////////////////////
    // Py_Initialize
    /////////////////////////////////////////
    //
    // Initialize the Python interpreter. In an application embedding Python, this should be called before using any other Python/C API functions; with the exception of Py_SetProgramName(), Py_SetPythonHome() and Py_SetPath().
#if defined(NATRON_CONFIG_SNAPSHOT) || defined(DEBUG)
    printf("Py_Initialize()\n");
#endif
    Py_Initialize();
    // pythonHome must be const, so that the c_str() pointer is never invalidated

    /////////////////////////////////////////
    // PySys_SetArgv
    /////////////////////////////////////////
    //
#if PY_MAJOR_VERSION >= 3
    // Python 3
    PySys_SetArgv( argc, &_imp->args.front() ); /// relative module import
#else
    // Python 2
    PySys_SetArgv( _imp->commandLineArgsUtf8.size(), &_imp->commandLineArgsUtf8.front() ); /// relative module import
#endif

    _imp->mainModule = PyImport_ImportModule("__main__"); //create main module , new ref

    //See http://wiki.blender.org/index.php/Dev:2.4/Source/Python/API/Threads
    //Python releases the GIL every 100 virtual Python instructions, we do not want that to happen in the middle of an expression.
    //_PyEval_SetSwitchInterval(LONG_MAX);

    //See answer for http://stackoverflow.com/questions/15470367/pyeval-initthreads-in-python-3-how-when-to-call-it-the-saga-continues-ad-naus
    PyEval_InitThreads();

    ///Do as per http://wiki.blender.org/index.php/Dev:2.4/Source/Python/API/Threads
    ///All calls to the Python API should call PythonGILLocker beforehand.
    //_imp->mainThreadState = PyGILState_GetThisThreadState();
    //PyEval_ReleaseThread(_imp->mainThreadState);

    std::string err;
#if defined(NATRON_CONFIG_SNAPSHOT) || defined(DEBUG)
    /// print info about python lib
    {
        printf( "PATH is %s\n", Py_GETENV("PATH") );
        printf( "PYTHONPATH is %s\n", Py_GETENV("PYTHONPATH") );
        printf( "PYTHONHOME is %s\n", Py_GETENV("PYTHONHOME") );
        printf( "Py_DebugFlag is %d\n", Py_DebugFlag );
        printf( "Py_VerboseFlag is %d\n", Py_VerboseFlag );
        printf( "Py_InteractiveFlag is %d\n", Py_InteractiveFlag );
        printf( "Py_InspectFlag is %d\n", Py_InspectFlag );
        printf( "Py_OptimizeFlag is %d\n", Py_OptimizeFlag );
        printf( "Py_NoSiteFlag is %d\n", Py_NoSiteFlag );
        printf( "Py_BytesWarningFlag is %d\n", Py_BytesWarningFlag );
        printf( "Py_UseClassExceptionsFlag is %d\n", Py_UseClassExceptionsFlag );
        printf( "Py_FrozenFlag is %d\n", Py_FrozenFlag );
        printf( "Py_TabcheckFlag is %d\n", Py_TabcheckFlag );
        printf( "Py_UnicodeFlag is %d\n", Py_UnicodeFlag );
        printf( "Py_IgnoreEnvironmentFlag is %d\n", Py_IgnoreEnvironmentFlag );
        printf( "Py_DivisionWarningFlag is %d\n", Py_DivisionWarningFlag );
        printf( "Py_DontWriteBytecodeFlag is %d\n", Py_DontWriteBytecodeFlag );
        printf( "Py_NoUserSiteDirectory is %d\n", Py_NoUserSiteDirectory );
        printf( "Py_GetProgramName is %s\n", Py_GetProgramName() );
        printf( "Py_GetPrefix is %s\n", Py_GetPrefix() );
        printf( "Py_GetExecPrefix is %s\n", Py_GetPrefix() );
        printf( "Py_GetProgramFullPath is %s\n", Py_GetProgramFullPath() );
        printf( "Py_GetPath is %s\n", Py_GetPath() );
        printf( "Py_GetPythonHome is %s\n", Py_GetPythonHome() );
        bool ok = NATRON_PYTHON_NAMESPACE::interpretPythonScript("from distutils.sysconfig import get_python_lib; print('Python library is in ' + get_python_lib())", &err, 0);
        assert(ok);
        Q_UNUSED(ok);
    }
#endif
    std::string modulename = NATRON_ENGINE_PYTHON_MODULE_NAME;
    bool ok = NATRON_PYTHON_NAMESPACE::interpretPythonScript("import sys\nfrom math import *\nimport " + modulename, &err, 0);
    if (!ok) {
        throw std::runtime_error( tr("Error while loading python module %1: %2").arg( QString::fromUtf8( modulename.c_str() ) ).arg( QString::fromUtf8( err.c_str() ) ).toStdString() );
    }

    ok = NATRON_PYTHON_NAMESPACE::interpretPythonScript(modulename + ".natron = " + modulename + ".PyCoreApplication()\n", &err, 0);
    assert(ok);
    if (!ok) {
        throw std::runtime_error( tr("Error while loading python module %1: %2").arg( QString::fromUtf8( modulename.c_str() ) ).arg( QString::fromUtf8( err.c_str() ) ).toStdString() );
    }

    if ( !isBackground() ) {
        modulename = NATRON_GUI_PYTHON_MODULE_NAME;
        ok = NATRON_PYTHON_NAMESPACE::interpretPythonScript("import sys\nimport " + modulename, &err, 0);
        assert(ok);
        if (!ok) {
            throw std::runtime_error( tr("Error while loading python module %1: %2").arg( QString::fromUtf8( modulename.c_str() ) ).arg( QString::fromUtf8( err.c_str() ) ).toStdString() );
        }

        ok = NATRON_PYTHON_NAMESPACE::interpretPythonScript(modulename + ".natron = " +
                                                            modulename + ".PyGuiApplication()\n", &err, 0);
        assert(ok);
        if (!ok) {
            throw std::runtime_error( tr("Error while loading python module %1: %2").arg( QString::fromUtf8( modulename.c_str() ) ).arg( QString::fromUtf8( err.c_str() ) ).toStdString() );
        }

        //redirect stdout/stderr
        std::string script(
            "class StreamCatcher:\n"
            "   def __init__(self):\n"
            "       self.value = ''\n"
            "   def write(self,txt):\n"
            "       self.value += txt\n"
            "   def clear(self):\n"
            "       self.value = ''\n"
            "catchOut = StreamCatcher()\n"
            "catchErr = StreamCatcher()\n"
            "sys.stdout = catchOut\n"
            "sys.stderr = catchErr\n");
        ok = NATRON_PYTHON_NAMESPACE::interpretPythonScript(script, &err, 0);
        assert(ok);
        if (!ok) {
            throw std::runtime_error( tr("Error while loading StreamCatcher: %1").arg( QString::fromUtf8( err.c_str() ) ).toStdString() );
        }
    }
} // AppManager::initPython

void
AppManager::tearDownPython()
{
#ifdef NATRON_RUN_WITHOUT_PYTHON

    return;
#endif
    ///See http://wiki.blender.org/index.php/Dev:2.4/Source/Python/API/Threads
    //PyGILState_Ensure();

    Py_DECREF(_imp->mainModule);
    Py_Finalize();
}

PyObject*
AppManager::getMainModule()
{
    return _imp->mainModule;
}

///The symbol has been generated by Shiboken in  Engine/NatronEngine/natronengine_module_wrapper.cpp
extern "C"
{
#if PY_MAJOR_VERSION >= 3
// Python 3
PyObject* PyInit_NatronEngine();
#else
void initNatronEngine();
#endif
}

void
AppManager::initBuiltinPythonModules()
{
#if PY_MAJOR_VERSION >= 3
    // Python 3
    int ret = PyImport_AppendInittab(NATRON_ENGINE_PYTHON_MODULE_NAME, &PyInit_NatronEngine);
#else
    int ret = PyImport_AppendInittab(NATRON_ENGINE_PYTHON_MODULE_NAME, &initNatronEngine);
#endif
    if (ret == -1) {
        throw std::runtime_error("Failed to initialize built-in Python module.");
    }
}

void
AppManager::setProjectCreatedDuringRC2Or3(bool b)
{
    _imp->lastProjectLoadedCreatedDuringRC2Or3 = b;
}

//To by-pass a bug introduced in RC3 with the serialization of bezier curves
bool
AppManager::wasProjectCreatedDuringRC2Or3() const
{
    return _imp->lastProjectLoadedCreatedDuringRC2Or3;
}

void
AppManager::toggleAutoHideGraphInputs()
{
    AppInstanceVec copy;
    {
        QMutexLocker k(&_imp->_appInstancesMutex);
        copy = _imp->_appInstances;
    }

    for (AppInstanceVec::iterator it = copy.begin(); it != copy.end(); ++it) {
        (*it)->toggleAutoHideGraphInputs();
    }
}

void
AppManager::launchPythonInterpreter()
{
    std::string err;
    std::string s = "app = app1\n";
    bool ok = NATRON_PYTHON_NAMESPACE::interpretPythonScript(s, &err, 0);

    assert(ok);
    if (!ok) {
        throw std::runtime_error("AppInstance::launchPythonInterpreter(): interpretPythonScript(" + s + " failed!");
    }

    // PythonGILLocker pgl;
#if PY_MAJOR_VERSION >= 3
    // Python 3
    Py_Main(1, &_imp->commandLineArgsWide[0]);
#else
    Py_Main(1, &_imp->commandLineArgsUtf8[0]);
#endif

}

int
AppManager::isProjectAlreadyOpened(const std::string& projectFilePath) const
{
    QMutexLocker k(&_imp->_appInstancesMutex);

    for (AppInstanceVec::iterator it = _imp->_appInstances.begin(); it != _imp->_appInstances.end(); ++it) {
        ProjectPtr proj = (*it)->getProject();
        if (proj) {
            QString path = proj->getProjectPath();
            QString name = proj->getProjectFilename();
            std::string existingProject = path.toStdString() + name.toStdString();
            if (existingProject == projectFilePath) {
                return (*it)->getAppID();
            }
        }
    }

    return -1;
}

void
AppManager::onCrashReporterNoLongerResponding()
{
#ifdef NATRON_USE_BREAKPAD
    //Crash reporter seems to no longer exist, quit
    QString error = tr("%1 has detected that the crash reporter process is no longer responding. "
                       "This most likely indicates that it was killed or that the "
                       "communication between the 2 processes is failing.")
                    .arg( QString::fromUtf8(NATRON_APPLICATION_NAME) );
    std::cerr << error.toStdString() << std::endl;
    writeToErrorLog_mt_safe(tr("Crash-Reporter"), QDateTime::currentDateTime(), error );
#endif
}

void
AppManager::setOnProjectLoadedCallback(const std::string& pythonFunc)
{
    _imp->_settings->setOnProjectLoadedCB(pythonFunc);
}

void
AppManager::setOnProjectCreatedCallback(const std::string& pythonFunc)
{
    _imp->_settings->setOnProjectCreatedCB(pythonFunc);
}

OFX::Host::ImageEffect::Descriptor*
AppManager::getPluginContextAndDescribe(OFX::Host::ImageEffect::ImageEffectPlugin* plugin,
                                        ContextEnum* ctx)
{
    return _imp->ofxHost->getPluginContextAndDescribe(plugin, ctx);
}

std::list<std::string>
AppManager::getNatronPath()
{
    std::list<std::string> ret;
    QStringList p = appPTR->getAllNonOFXPluginsPaths();

    for (QStringList::iterator it = p.begin(); it != p.end(); ++it) {
        ret.push_back( it->toStdString() );
    }

    return ret;
}

void
AppManager::appendToNatronPath(const std::string& path)
{
    appPTR->getCurrentSettings()->appendPythonGroupsPath(path);
}

#ifdef __NATRON_WIN32__
void
AppManager::registerUNCPath(const QString& path,
                            const QChar& driveLetter)
{
    assert( QThread::currentThread() == qApp->thread() );
    _imp->uncPathMapping[driveLetter] = path;
}

QString
AppManager::mapUNCPathToPathWithDriveLetter(const QString& uncPath) const
{
    assert( QThread::currentThread() == qApp->thread() );
    if ( uncPath.isEmpty() ) {
        return uncPath;
    }
    for (std::map<QChar, QString>::const_iterator it = _imp->uncPathMapping.begin(); it != _imp->uncPathMapping.end(); ++it) {
        int index = uncPath.indexOf(it->second);
        if (index == 0) {
            //We found the UNC mapping at the start of the path, replace it with a drive letter
            QString ret = uncPath;
            ret.remove( 0, it->second.size() );
            QString drive;
            drive.append(it->first);
            drive.append( QLatin1Char(':') );
            if ( !ret.isEmpty() && !ret.startsWith( QLatin1Char('/') ) ) {
                drive.append( QLatin1Char('/') );
            }
            ret.prepend(drive);

            return ret;
        }
    }

    return uncPath;
}

#endif

const IOPluginsMap&
AppManager::getFileFormatsForReadingAndReader() const
{
    return _imp->readerPlugins;
}

const IOPluginsMap&
AppManager::getFileFormatsForWritingAndWriter() const
{
    return _imp->writerPlugins;
}

void
AppManager::getSupportedReaderFileFormats(std::vector<std::string>* formats) const
{
    const IOPluginsMap& readersForFormat = getFileFormatsForReadingAndReader();

    formats->resize( readersForFormat.size() );
    int i = 0;
    for (IOPluginsMap::const_iterator it = readersForFormat.begin(); it != readersForFormat.end(); ++it, ++i) {
        (*formats)[i] = it->first;
    }
}

void
AppManager::getSupportedWriterFileFormats(std::vector<std::string>* formats) const
{
    const IOPluginsMap& writersForFormat = getFileFormatsForWritingAndWriter();

    formats->resize( writersForFormat.size() );
    int i = 0;
    for (IOPluginsMap::const_iterator it = writersForFormat.begin(); it != writersForFormat.end(); ++it, ++i) {
        (*formats)[i] = it->first;
    }
}

void
AppManager::getReadersForFormat(const std::string& format,
                                IOPluginSetForFormat* decoders) const
{
    // This will perform a case insensitive find
    IOPluginsMap::const_iterator found = _imp->readerPlugins.find(format);

    if ( found == _imp->readerPlugins.end() ) {
        return;
    }
    *decoders = found->second;
}

void
AppManager::getWritersForFormat(const std::string& format,
                                IOPluginSetForFormat* encoders) const
{
    // This will perform a case insensitive find
    IOPluginsMap::const_iterator found = _imp->writerPlugins.find(format);

    if ( found == _imp->writerPlugins.end() ) {
        return;
    }
    *encoders = found->second;
}

std::string
AppManager::getReaderPluginIDForFileType(const std::string & extension) const
{
    // This will perform a case insensitive find
    IOPluginsMap::const_iterator found = _imp->readerPlugins.find(extension);

    if ( found == _imp->readerPlugins.end() ) {
        return std::string();
    }
    // Return the "best" plug-in (i.e: higher score)

    return found->second.empty() ? std::string() : found->second.rbegin()->pluginID;
}

std::string
AppManager::getWriterPluginIDForFileType(const std::string & extension) const
{
    // This will perform a case insensitive find
    IOPluginsMap::const_iterator found = _imp->writerPlugins.find(extension);

    if ( found == _imp->writerPlugins.end() ) {
        return std::string();
    }
    // Return the "best" plug-in (i.e: higher score)

    return found->second.empty() ? std::string() : found->second.rbegin()->pluginID;
}


AppTLS*
AppManager::getAppTLS() const
{
    return &_imp->globalTLS;
}


QString
AppManager::getBoostVersion() const
{
    return QString::fromUtf8(BOOST_LIB_VERSION);
}

QString
AppManager::getQtVersion() const
{
    return QString::fromUtf8(QT_VERSION_STR) + QString::fromUtf8(" / ") + QString::fromUtf8( qVersion() );
}

QString
AppManager::getCairoVersion() const
{
#ifdef ROTO_SHAPE_RENDER_ENABLE_CAIRO
    return RotoShapeRenderCairo::getCairoVersion();
#else
    return QString();
#endif
}


QString
AppManager::getHoedownVersion() const
{
    int major, minor, revision;
    hoedown_version(&major, &minor, &revision);
    return QString::fromUtf8(HOEDOWN_VERSION) + QString::fromUtf8(" / ") + QString::fromUtf8("%1.%2.%3").arg(major).arg(minor).arg(revision);
}


QString
AppManager::getCeresVersion() const
{
    return QString::fromUtf8(CERES_VERSION_STRING);
}


QString
AppManager::getOpenMVGVersion() const
{
    return QString::fromUtf8(OPENMVG_VERSION_STRING);
}


QString
AppManager::getPySideVersion() const
{
    return QString::fromUtf8(SHIBOKEN_VERSION);
}

const NATRON_NAMESPACE::OfxHost*
AppManager::getOFXHost() const
{
    return _imp->ofxHost.get();
}

GPUContextPool*
AppManager::getGPUContextPool() const
{
    return _imp->renderingContextPool.get();
}

void
AppManager::refreshOpenGLRenderingFlagOnAllInstances()
{
    for (std::size_t i = 0; i < _imp->_appInstances.size(); ++i) {
        _imp->_appInstances[i]->getProject()->refreshOpenGLRenderingFlagOnNodes();
    }
}

void
Dialogs::errorDialog(const std::string & title,
                     const std::string & message,
                     bool useHtml)
{
    appPTR->hideSplashScreen();
    AppInstancePtr topLvlInstance = appPTR->getTopLevelInstance();
    if ( topLvlInstance && !appPTR->isBackground() ) {
        topLvlInstance->errorDialog(title, message, useHtml);
    } else {
        std::cerr << "ERROR: " << title << ": " <<  message << std::endl;
    }
}

void
Dialogs::errorDialog(const std::string & title,
                     const std::string & message,
                     bool* stopAsking,
                     bool useHtml)
{
    appPTR->hideSplashScreen();
    AppInstancePtr topLvlInstance = appPTR->getTopLevelInstance();
    if ( topLvlInstance && !appPTR->isBackground() ) {
        topLvlInstance->errorDialog(title, message, stopAsking, useHtml);
    } else {
        std::cerr << "ERROR: " << title << ": " <<  message << std::endl;
    }
}

void
Dialogs::warningDialog(const std::string & title,
                       const std::string & message,
                       bool useHtml)
{
    appPTR->hideSplashScreen();
    AppInstancePtr topLvlInstance = appPTR->getTopLevelInstance();
    if ( topLvlInstance && !appPTR->isBackground() ) {
        topLvlInstance->warningDialog(title, message, useHtml);
    } else {
        std::cerr << "WARNING: " << title << ": " << message << std::endl;
    }
}

void
Dialogs::warningDialog(const std::string & title,
                       const std::string & message,
                       bool* stopAsking,
                       bool useHtml)
{
    appPTR->hideSplashScreen();
    AppInstancePtr topLvlInstance = appPTR->getTopLevelInstance();
    if ( topLvlInstance && !appPTR->isBackground() ) {
        topLvlInstance->warningDialog(title, message, stopAsking, useHtml);
    } else {
        std::cerr << "WARNING: " << title << ":" << message << std::endl;
    }
}

void
Dialogs::informationDialog(const std::string & title,
                           const std::string & message,
                           bool useHtml)
{
    appPTR->hideSplashScreen();
    AppInstancePtr topLvlInstance = appPTR->getTopLevelInstance();
    if ( topLvlInstance && !appPTR->isBackground() ) {
        topLvlInstance->informationDialog(title, message, useHtml);
    } else {
        std::cout << "INFO: " << title << ":" << message << std::endl;
    }
}

void
Dialogs::informationDialog(const std::string & title,
                           const std::string & message,
                           bool* stopAsking,
                           bool useHtml)
{
    appPTR->hideSplashScreen();
    AppInstancePtr topLvlInstance = appPTR->getTopLevelInstance();
    if ( topLvlInstance && !appPTR->isBackground() ) {
        topLvlInstance->informationDialog(title, message, stopAsking, useHtml);
    } else {
        std::cout << "INFO: " << title << ":" << message << std::endl;
    }
}

StandardButtonEnum
Dialogs::questionDialog(const std::string & title,
                        const std::string & message,
                        bool useHtml,
                        StandardButtons buttons,
                        StandardButtonEnum defaultButton)
{
    appPTR->hideSplashScreen();
    AppInstancePtr topLvlInstance = appPTR->getTopLevelInstance();
    if ( topLvlInstance && !appPTR->isBackground() ) {
        return topLvlInstance->questionDialog(title, message, useHtml, buttons, defaultButton);
    } else {
        std::cout << "QUESTION ASKED: " << title << ":" << message << std::endl;
        std::cout << NATRON_APPLICATION_NAME " answered yes." << std::endl;

        return eStandardButtonYes;
    }
}

StandardButtonEnum
Dialogs::questionDialog(const std::string & title,
                        const std::string & message,
                        bool useHtml,
                        StandardButtons buttons,
                        StandardButtonEnum defaultButton,
                        bool* stopAsking)
{
    appPTR->hideSplashScreen();
    AppInstancePtr topLvlInstance = appPTR->getTopLevelInstance();
    if ( topLvlInstance && !appPTR->isBackground() ) {
        return topLvlInstance->questionDialog(title, message, useHtml, buttons, defaultButton, stopAsking);
    } else {
        std::cout << "QUESTION ASKED: " << title << ":" << message << std::endl;
        std::cout << NATRON_APPLICATION_NAME " answered yes." << std::endl;

        return eStandardButtonYes;
    }
}

#if 0 // dead code
std::size_t
NATRON_PYTHON_NAMESPACE::findNewLineStartAfterImports(std::string& script)
{
    ///Find position of the last import
    size_t foundImport = script.find("import ");

    if (foundImport != std::string::npos) {
        for (;; ) {
            size_t found = script.find("import ", foundImport + 1);
            if (found == std::string::npos) {
                break;
            } else {
                foundImport = found;
            }
        }
    }

    if (foundImport == std::string::npos) {
        return 0;
    }

    ///find the next end line aftr the import
    size_t endLine = script.find('\n', foundImport + 1);


    if (endLine == std::string::npos) {
        //no end-line, add one
        script.append("\n");

        return script.size();
    } else {
        return endLine + 1;
    }
}

#endif

PyObject*
NATRON_PYTHON_NAMESPACE::getMainModule()
{
    return appPTR->getMainModule();
}

#if 0 // dead code
std::size_t
NATRON_PYTHON_NAMESPACE::ensureScriptHasModuleImport(const std::string& moduleName,
                                                     std::string& script)
{
    /// import module
    script = "from " + moduleName + " import * \n" + script;

    return NATRON_PYTHON_NAMESPACE::findNewLineStartAfterImports(script);
}

#endif

bool
NATRON_PYTHON_NAMESPACE::interpretPythonScript(const std::string& script,
                                               std::string* error,
                                               std::string* output)
{
#ifdef NATRON_RUN_WITHOUT_PYTHON

    return true;
#endif
    PythonGILLocker pgl;
    PyObject* mainModule = NATRON_PYTHON_NAMESPACE::getMainModule();
    PyObject* dict = PyModule_GetDict(mainModule);

    ///This is faster than PyRun_SimpleString since is doesn't call PyImport_AddModule("__main__")
    PyObject* v = PyRun_String(script.c_str(), Py_file_input, dict, 0);
    if (v) {
        Py_DECREF(v);
    }
    if ( !appPTR->isBackground() ) {
        ///Gui session, do stdout, stderr redirection
        PyObject *errCatcher = 0;
        PyObject *outCatcher = 0;

        if ( PyObject_HasAttrString(mainModule, "catchErr") ) {
            errCatcher = PyObject_GetAttrString(mainModule, "catchErr"); //get our catchOutErr created above, new ref
        }

        if ( PyObject_HasAttrString(mainModule, "catchOut") ) {
            outCatcher = PyObject_GetAttrString(mainModule, "catchOut"); //get our catchOutErr created above, new ref
        }

        PyErr_Print(); //make python print any errors

        PyObject *errorObj = 0;
        if (errCatcher) {
            errorObj = PyObject_GetAttrString(errCatcher, "value"); //get the  stderr from our catchErr object, new ref
            assert(errorObj);
            if (error) {
                *error = PyStringToStdString(errorObj);
            }
            PyObject* unicode = PyUnicode_FromString("");
            PyObject_SetAttrString(errCatcher, "value", unicode);
            Py_DECREF(errorObj);
            Py_DECREF(errCatcher);
        }
        PyObject *outObj = 0;
        if (outCatcher) {
            outObj = PyObject_GetAttrString(outCatcher, "value"); //get the stdout from our catchOut object, new ref
            assert(outObj);
            if (output) {
                *output = PyStringToStdString(outObj);
            }
            PyObject* unicode = PyUnicode_FromString("");
            PyObject_SetAttrString(outCatcher, "value", unicode);
            Py_DECREF(outObj);
            Py_DECREF(outCatcher);
        }

        if ( error && !error->empty() ) {
            *error = "While executing script:\n" + script + "Python error:\n" + *error;

            return false;
        }

        return true;
    } else {
        if ( PyErr_Occurred() ) {
            PyErr_Print();

            return false;
        } else {
            return true;
        }
    }
} // NATRON_PYTHON_NAMESPACE::interpretPythonScript

#if 0 // dead code
void
NATRON_PYTHON_NAMESPACE::compilePyScript(const std::string& script,
                                         PyObject** code)
{
    ///Must be locked
    assert( PyThreadState_Get() );

    *code = (PyObject*)Py_CompileString(script.c_str(), "<string>", Py_file_input);
    if (PyErr_Occurred() || !*code) {
#ifdef DEBUG
        PyErr_Print();
#endif
        throw std::runtime_error("failed to compile the script");
    }
}

#endif

static std::string
makeNameScriptFriendlyInternal(const std::string& str,
                               bool allowDots)
{
    if (str == "from") {
        return "pFrom";
    } else if (str == "lambda") {
        return "pLambda";
    }
    ///Remove any non alpha-numeric characters from the baseName
    std::locale loc;
    std::string cpy;
    for (std::size_t i = 0; i < str.size(); ++i) {
        ///Ignore starting digits
        if ( cpy.empty() && std::isdigit(str[i], loc) ) {
            cpy.push_back('p');
            cpy.push_back(str[i]);
            continue;
        }

        ///Spaces becomes underscores
        if ( std::isspace(str[i], loc) ) {
            cpy.push_back('_');
        }
        ///Non alpha-numeric characters are not allowed in python
        else if ( (str[i] == '_') || std::isalnum(str[i], loc) || ( allowDots && (str[i] == '.') ) ) {
            cpy.push_back(str[i]);
        }
    }

    return cpy;
}

std::string
NATRON_PYTHON_NAMESPACE::makeNameScriptFriendlyWithDots(const std::string& str)
{
    return makeNameScriptFriendlyInternal(str, true);
}

std::string
NATRON_PYTHON_NAMESPACE::makeNameScriptFriendly(const std::string& str)
{
    return makeNameScriptFriendlyInternal(str, false);
}

PythonGILLocker::PythonGILLocker()
//    : state(PyGILState_UNLOCKED)
{
    if (appPTR) {
        appPTR->takeNatronGIL();
    }
//    ///Take the GIL for this thread
//    state = PyGILState_Ensure();
//    assert(PyThreadState_Get());
//#if !defined(NDEBUG) && PY_VERSION_HEX >= 0x030400F0
//    assert(PyGILState_Check()); // Not available prior to Python 3.4
//#endif
}

PythonGILLocker::~PythonGILLocker()
{
    if (appPTR) {
        appPTR->releaseNatronGIL();
    }

//#if !defined(NDEBUG) && PY_VERSION_HEX >= 0x030400F0
//    assert(PyGILState_Check());  // Not available prior to Python 3.4
//#endif
//
//    ///Release the GIL, no thread will own it afterwards.
//    PyGILState_Release(state);
}

static bool
getGroupInfosInternal(const std::string& pythonModule,
                      std::string* pluginID,
                      std::string* pluginLabel,
                      std::string* iconFilePath,
                      std::string* grouping,
                      std::string* description,
                      std::string* pythonScriptDirPath,
                      bool* isToolset,
                      unsigned int* version)
{
#ifdef NATRON_RUN_WITHOUT_PYTHON

    return false;
#endif
    PythonGILLocker pgl;
    static const QString script = QString::fromUtf8("import sys\n"
                                                    "import os.path\n"
                                                    "import %1\n"
                                                    "ret = True\n"
                                                    "if not hasattr(%1,\"createInstance\") or not hasattr(%1.createInstance,\"__call__\"):\n"
                                                    "    ret = False\n"
                                                    "if not hasattr(%1,\"getLabel\") or not hasattr(%1.getLabel,\"__call__\"):\n"
                                                    "    ret = False\n"
                                                    "templateLabel=\"\"\n"
                                                    "if ret == True:\n"
                                                    "    templateLabel = %1.getLabel()\n"
                                                    "pluginID = templateLabel\n"
                                                    "version = 1\n"
                                                    "isToolset = False\n"
                                                    "pythonScriptAbsFilePath = os.path.dirname(%1.__file__)\n"
                                                    "if hasattr(%1,\"getVersion\") and hasattr(%1.getVersion,\"__call__\"):\n"
                                                    "    version = %1.getVersion()\n"
                                                    "if hasattr(%1,\"getIsToolset\") and hasattr(%1.getIsToolset,\"__call__\"):\n"
                                                    "    isToolset = %1.getIsToolset()\n"
                                                    "description=\"\"\n"
                                                    "if hasattr(%1,\"getPluginDescription\") and hasattr(%1.getPluginDescription,\"__call__\"):\n"
                                                    "    description = %1.getPluginDescription()\n"
                                                    "elif hasattr(%1,\"getDescription\") and hasattr(%1.getDescription,\"__call__\"):\n" // Check old function name for compat
                                                    "    description = %1.getDescription()\n"
                                                    "if hasattr(%1,\"getPluginID\") and hasattr(%1.getPluginID,\"__call__\"):\n"
                                                    "    pluginID = %1.getPluginID()\n"
                                                    "if ret == True and hasattr(%1,\"getIconPath\") and hasattr(%1.getIconPath,\"__call__\"):\n"
                                                    "    global templateIcon\n"
                                                    "    templateIcon = %1.getIconPath()\n"
                                                    "if ret == True and hasattr(%1,\"getGrouping\") and hasattr(%1.getGrouping,\"__call__\"):\n"
                                                    "    global templateGrouping\n"
                                                    "    templateGrouping =  %1.getGrouping()\n");
    std::string toRun = script.arg( QString::fromUtf8( pythonModule.c_str() ) ).toStdString();
    std::string err;
    if ( !NATRON_PYTHON_NAMESPACE::interpretPythonScript(toRun, &err, 0) ) {
        QString logStr = QCoreApplication::translate("AppManager", "Was not recognized as a PyPlug: %1").arg( QString::fromUtf8( err.c_str() ) );
        appPTR->writeToErrorLog_mt_safe(QString::fromUtf8(pythonModule.c_str()), QDateTime::currentDateTime(), logStr);

        return false;
    }

    PyObject* mainModule = NATRON_PYTHON_NAMESPACE::getMainModule();
    PyObject* retObj = PyObject_GetAttrString(mainModule, "ret"); //new ref
    assert(retObj);
    if (PyObject_IsTrue(retObj) == 0) {
        Py_XDECREF(retObj);

        return false;
    }
    Py_XDECREF(retObj);

    std::string deleteScript("del ret\n"
                             "del templateLabel\n");

    PyObject* pythonScriptFilePathObj = 0;
    pythonScriptFilePathObj = PyObject_GetAttrString(mainModule, "pythonScriptAbsFilePath"); //new ref

    PyObject* labelObj = 0;
    labelObj = PyObject_GetAttrString(mainModule, "templateLabel"); //new ref

    PyObject* idObj = 0;
    idObj = PyObject_GetAttrString(mainModule, "pluginID"); //new ref

    PyObject* iconObj = 0;
    if ( PyObject_HasAttrString(mainModule, "templateIcon") ) {
        iconObj = PyObject_GetAttrString(mainModule, "templateIcon"); //new ref
    }
    PyObject* iconGrouping = 0;
    if ( PyObject_HasAttrString(mainModule, "templateGrouping") ) {
        iconGrouping = PyObject_GetAttrString(mainModule, "templateGrouping"); //new ref
    }

    PyObject* versionObj = 0;
    if ( PyObject_HasAttrString(mainModule, "version") ) {
        versionObj = PyObject_GetAttrString(mainModule, "version"); //new ref
    }

    PyObject* isToolsetObj = 0;
    if ( PyObject_HasAttrString(mainModule, "isToolset") ) {
        isToolsetObj = PyObject_GetAttrString(mainModule, "isToolset"); //new ref
    }

    PyObject* pluginDescriptionObj = 0;
    if ( PyObject_HasAttrString(mainModule, "description") ) {
        pluginDescriptionObj = PyObject_GetAttrString(mainModule, "description"); //new ref
    }

    assert(labelObj && pythonScriptFilePathObj);


    QString modulePath;
    {
        std::string modulePYCAbsoluteFilePath = NATRON_PYTHON_NAMESPACE::PyStringToStdString(pythonScriptFilePathObj);
#ifdef IS_PYTHON_2
        modulePath = QString::fromUtf8(modulePYCAbsoluteFilePath.c_str());
#else
        Py_XDECREF(pythonScriptFilePathObj);

        QString q_modulePYCAbsoluteFilePath = QString::fromUtf8(modulePYCAbsoluteFilePath.c_str());
        QtCompat::removeFileExtension(q_modulePYCAbsoluteFilePath);
        int foundLastSlash = q_modulePYCAbsoluteFilePath.lastIndexOf( QChar::fromLatin1('/') );
        if (foundLastSlash != -1) {
            modulePath = q_modulePYCAbsoluteFilePath.mid(0, foundLastSlash);
        }
#endif
    }

    *pythonScriptDirPath = modulePath.toStdString();

    *pluginLabel = NATRON_PYTHON_NAMESPACE::PyStringToStdString(labelObj);
    Py_XDECREF(labelObj);
    
    if (idObj) {
        *pluginID = NATRON_PYTHON_NAMESPACE::PyStringToStdString(idObj);
        deleteScript.append("del pluginID\n");
        Py_XDECREF(idObj);
    }

    if (iconObj) {
        *iconFilePath = NATRON_PYTHON_NAMESPACE::PyStringToStdString(iconObj);
        QFileInfo iconInfo(modulePath + QString::fromUtf8( iconFilePath->c_str() ) );
        *iconFilePath =  iconInfo.canonicalFilePath().toStdString();

        deleteScript.append("del templateIcon\n");
        Py_XDECREF(iconObj);
    }
    if (iconGrouping) {
        *grouping = NATRON_PYTHON_NAMESPACE::PyStringToStdString(iconGrouping);
        deleteScript.append("del templateGrouping\n");
        Py_XDECREF(iconGrouping);
    }

    if (versionObj) {
        *version = (unsigned int)PyLong_AsLong(versionObj);
        deleteScript.append("del version\n");
        Py_XDECREF(versionObj);
    }

    if ( isToolsetObj && PyBool_Check(isToolsetObj) ) {
        *isToolset = (isToolsetObj == Py_True) ? true : false;
        deleteScript.append("del isToolset\n");
        Py_XDECREF(isToolsetObj);
    }


    if (pluginDescriptionObj) {
        *description = NATRON_PYTHON_NAMESPACE::PyStringToStdString(pluginDescriptionObj);
        deleteScript.append("del description\n");
        Py_XDECREF(pluginDescriptionObj);
    }

    if ( grouping->empty() ) {
        *grouping = PLUGIN_GROUP_OTHER;
    }


    bool ok = NATRON_PYTHON_NAMESPACE::interpretPythonScript(deleteScript, &err, NULL);
    assert(ok);
    if (!ok) {
        throw std::runtime_error("getGroupInfos(): interpretPythonScript(" + deleteScript + " failed!");
    }

    return true;
} // getGroupInfosInternal


bool
NATRON_PYTHON_NAMESPACE::getGroupInfos(const std::string& pythonModule,
                                       std::string* pluginID,
                                       std::string* pluginLabel,
                                       std::string* iconFilePath,
                                       std::string* grouping,
                                       std::string* description,
                                       std::string* pythonScriptDirPath,
                                       bool* isToolset,
                                       unsigned int* version)
{
#ifdef NATRON_RUN_WITHOUT_PYTHON

    return false;
#endif
    return getGroupInfosInternal(pythonModule, pluginID, pluginLabel, iconFilePath, grouping, description, pythonScriptDirPath, isToolset, version);
}

void
NATRON_PYTHON_NAMESPACE::getFunctionArguments(const std::string& pyFunc,
                                              std::string* error,
                                              std::vector<std::string>* args)
{
#ifdef NATRON_RUN_WITHOUT_PYTHON

    return;
#endif
    std::stringstream ss;
    ss << "import inspect\n";
    ss << "args_spec = inspect.getargspec(" << pyFunc << ")\n";
    std::string script = ss.str();
    std::string output;
    bool ok = NATRON_PYTHON_NAMESPACE::interpretPythonScript(script, error, &output);
    if (!ok) {
        throw std::runtime_error("NATRON_PYTHON_NAMESPACE::getFunctionArguments(): interpretPythonScript(" + script + " failed!");
    }
    PyObject* mainModule = NATRON_PYTHON_NAMESPACE::getMainModule();
    PyObject* args_specObj = 0;
    if ( PyObject_HasAttrString(mainModule, "args_spec") ) {
        args_specObj = PyObject_GetAttrString(mainModule, "args_spec");
    }
    assert(args_specObj);
    PyObject* argListObj = 0;

    if (args_specObj) {
        argListObj = PyTuple_GetItem(args_specObj, 0);
        assert(argListObj);
        if (argListObj) {
            // size = PyObject_Size(argListObj)
            assert( PyList_Check(argListObj) );
            Py_ssize_t size = PyList_Size(argListObj);
            for (Py_ssize_t i = 0; i < size; ++i) {
                PyObject* itemObj = PyList_GetItem(argListObj, i);
                assert(itemObj);
                if (itemObj) {
                    std::string itemName = PyStringToStdString(itemObj);
                    assert( !itemName.empty() );
                    if ( !itemName.empty() ) {
                        args->push_back(itemName);
                    }
                }
            }
            if ( (PyTuple_GetItem(args_specObj, 1) != Py_None) || (PyTuple_GetItem(args_specObj, 2) != Py_None) ) {
                error->append("Function contains variadic arguments which is unsupported.");

                return;
            }
        }
    }
}

/**
 * @brief Given a fullyQualifiedName, e.g: app1.Group1.Blur1
 * this function returns the PyObject attribute of Blur1 if it is defined, or Group1 otherwise
 * If app1 or Group1 does not exist at this point, this is a failure.
 **/
PyObject*
NATRON_PYTHON_NAMESPACE::getAttrRecursive(const std::string& fullyQualifiedName,
                                          PyObject* parentObj,
                                          bool* isDefined)
{
#ifdef NATRON_RUN_WITHOUT_PYTHON

    return 0;
#endif
    std::size_t foundDot = fullyQualifiedName.find(".");
    std::string attrName = foundDot == std::string::npos ? fullyQualifiedName : fullyQualifiedName.substr(0, foundDot);
    PyObject* obj = 0;
    if ( PyObject_HasAttrString( parentObj, attrName.c_str() ) ) {
        obj = PyObject_GetAttrString( parentObj, attrName.c_str() );
    }

    ///We either found the parent object or we are on the last object in which case we return the parent
    if (!obj) {
        //assert(fullyQualifiedName.find(".") == std::string::npos);
        *isDefined = false;

        return parentObj;
    } else {
        std::string recurseName;
        if (foundDot != std::string::npos) {
            recurseName = fullyQualifiedName;
            recurseName.erase(0, foundDot + 1);
        }
        if ( !recurseName.empty() ) {
            return NATRON_PYTHON_NAMESPACE::getAttrRecursive(recurseName, obj, isDefined);
        } else {
            *isDefined = true;

            return obj;
        }
    }
}

NATRON_NAMESPACE_EXIT;

NATRON_NAMESPACE_USING;
#include "moc_AppManager.cpp"<|MERGE_RESOLUTION|>--- conflicted
+++ resolved
@@ -876,15 +876,11 @@
     _imp->_settings->populateOpenGLRenderers(_imp->openGLRenderers);
 
 
-<<<<<<< HEAD
-    ///Call restore after initializing knobs
-    _imp->_settings->restoreAllSettings();
-=======
+
     if (!cl.isLoadedUsingDefaultSettings()) {
         ///Call restore after initializing knobs
-        _imp->_settings->restoreSettings();
-    }
->>>>>>> b5247441
+        _imp->_settings->restoreAllSettings();
+    }
 
     ///basically show a splashScreen load fonts etc...
     return initGui(cl);
@@ -2207,9 +2203,7 @@
             moduleName = moduleName.remove(0, lastSlash + 1);
         }
 
-<<<<<<< HEAD
         std::string pluginLabel, pluginID, pluginGrouping, iconFilePath, pluginDescription, pluginPath;
-=======
 
         if (appPTR->isBackground()) {
             // Open the file and check for a line that imports NatronGui, if so do not attempt to load the script.
@@ -2232,8 +2226,6 @@
             }
         }
 
-        std::string pluginLabel, pluginID, pluginGrouping, iconFilePath, pluginDescription;
->>>>>>> b5247441
         unsigned int version;
         bool isToolset;
         bool gotInfos = NATRON_PYTHON_NAMESPACE::getGroupInfos(moduleName.toStdString(), &pluginID, &pluginLabel, &iconFilePath, &pluginGrouping, &pluginDescription, &pluginPath, &isToolset, &version);
