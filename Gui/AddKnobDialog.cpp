/* ***** BEGIN LICENSE BLOCK *****
 * This file is part of Natron <https://natrongithub.github.io/>,
 * Copyright (C) 2013-2018 INRIA and Alexandre Gauthier-Foichat
 * Copyright (C) 2018-2020 The Natron developers
 *
 * Natron is free software: you can redistribute it and/or modify
 * it under the terms of the GNU General Public License as published by
 * the Free Software Foundation; either version 2 of the License, or
 * (at your option) any later version.
 *
 * Natron is distributed in the hope that it will be useful,
 * but WITHOUT ANY WARRANTY; without even the implied warranty of
 * MERCHANTABILITY or FITNESS FOR A PARTICULAR PURPOSE.  See the
 * GNU General Public License for more details.
 *
 * You should have received a copy of the GNU General Public License
 * along with Natron.  If not, see <http://www.gnu.org/licenses/gpl-2.0.html>
 * ***** END LICENSE BLOCK ***** */

// ***** BEGIN PYTHON BLOCK *****
// from <https://docs.python.org/3/c-api/intro.html#include-files>:
// "Since Python may define some pre-processor definitions which affect the standard headers on some systems, you must include Python.h before any standard headers are included."
#include <Python.h>
// ***** END PYTHON BLOCK *****

#include "AddKnobDialog.h"

#include <cfloat> // floor
#include <stdexcept>
#include <sstream> // stringstream

#include <QCheckBox>
#include <QTextEdit>
#include <QtCore/QTextStream>
#include <QFormLayout>

#include "Engine/EffectInstance.h"
#include "Engine/KnobFile.h" // KnobFile
#include "Serialization/KnobSerialization.h"
#include "Engine/KnobTypes.h"
#include "Engine/Node.h"
#include "Engine/NodeGroup.h"
#include "Engine/Utils.h" // convertFromPlainText

#include "Gui/ActionShortcuts.h"
#include "Gui/ComboBox.h"
#include "Gui/DialogButtonBox.h"
#include "Gui/DockablePanel.h"
#include "Gui/Gui.h"
#include "Gui/GuiDefines.h"
#include "Gui/KnobGui.h"
#include "Gui/Label.h"
#include "Gui/LineEdit.h"
#include "Gui/SpinBox.h"


NATRON_NAMESPACE_ENTER


struct AddKnobDialogPrivate
{
    KnobIPtr knob;
    SERIALIZATION_NAMESPACE::KnobSerializationPtr originalKnobSerialization;
    DockablePanel* panel;
    QVBoxLayout* vLayout;
    QWidget* mainContainer;
    QFormLayout* mainLayout;
    Label* typeLabel;
    ComboBox* typeChoice;
    Label* nameLabel;
    LineEdit* nameLineEdit;
    Label* labelLabel;
    LineEdit* labelLineEdit;
    Label* hideLabel;
    QCheckBox* hideBox;
    Label* startNewLineLabel;
    QCheckBox* startNewLineBox;
    Label* animatesLabel;
    QCheckBox* animatesCheckbox;
    Label* evaluatesLabel;
    QCheckBox* evaluatesOnChange;
    Label* addToViewerUILabel;
    QCheckBox* addToViewerUICheckbox;
    Label* tooltipLabel;
    QTextEdit* tooltipArea;
    Label* minLabel;
    SpinBox* minBox;
    Label* maxLabel;
    SpinBox* maxBox;
    Label* dminLabel;
    SpinBox* dminBox;
    Label* dmaxLabel;
    SpinBox* dmaxBox;
    enum DefaultValueType
    {
        eDefaultValueTypeInt,
        eDefaultValueTypeDouble,
        eDefaultValueTypeBool,
        eDefaultValueTypeString
    };

    Label* defaultValueLabel;
    SpinBox* default0;
    SpinBox* default1;
    SpinBox* default2;
    SpinBox* default3;
    LineEdit* defaultStr;
    QCheckBox* defaultBool;
    Label* menuItemsLabel;
    QTextEdit* menuItemsEdit;
    Label* usePointInteractLabel;
    QCheckBox* usePointInteract;
    Label* multiLineLabel;
    QCheckBox* multiLine;
    Label* richTextLabel;
    QCheckBox* richText;
    Label* fileDialogSelectExistingLabel;
    QCheckBox* fileDialogSelectExisting;
    Label* sequenceDialogLabel;
    QCheckBox* sequenceDialog;
    Label* multiPathLabel;
    QCheckBox* multiPath;
    Label* groupAsTabLabel;
    QCheckBox* groupAsTab;
    Label* parentGroupLabel;
    ComboBox* parentGroup;
    Label* parentPageLabel;
    ComboBox* parentPage;
    std::list<KnobGroupPtr> userGroups;
    std::list<KnobPagePtr> userPages; //< all user pages except the "User" one

    AddKnobDialogPrivate(DockablePanel* panel)
        : knob()
        , originalKnobSerialization()
        , panel(panel)
        , vLayout(0)
        , mainContainer(0)
        , mainLayout(0)
        , typeLabel(0)
        , typeChoice(0)
        , nameLabel(0)
        , nameLineEdit(0)
        , labelLabel(0)
        , labelLineEdit(0)
        , hideLabel(0)
        , hideBox(0)
        , startNewLineLabel(0)
        , startNewLineBox(0)
        , animatesLabel(0)
        , animatesCheckbox(0)
        , evaluatesLabel(0)
        , evaluatesOnChange(0)
        , addToViewerUILabel(0)
        , addToViewerUICheckbox(0)
        , tooltipLabel(0)
        , tooltipArea(0)
        , minLabel(0)
        , minBox(0)
        , maxLabel(0)
        , maxBox(0)
        , dminLabel(0)
        , dminBox(0)
        , dmaxLabel(0)
        , dmaxBox(0)
        , defaultValueLabel(0)
        , default0(0)
        , default1(0)
        , default2(0)
        , default3(0)
        , defaultStr(0)
        , defaultBool(0)
        , menuItemsLabel(0)
        , menuItemsEdit(0)
        , multiLineLabel(0)
        , multiLine(0)
        , richTextLabel(0)
        , richText(0)
        , fileDialogSelectExistingLabel(0)
        , fileDialogSelectExisting(0)
        , sequenceDialogLabel(0)
        , sequenceDialog(0)
        , multiPathLabel(0)
        , multiPath(0)
        , groupAsTabLabel(0)
        , groupAsTab(0)
        , parentGroupLabel(0)
        , parentGroup(0)
        , parentPageLabel(0)
        , parentPage(0)
        , userGroups()
        , userPages()
    {
    }

    void setVisibleLabel(bool visible);

    void setVisibleToolTipEdit(bool visible);

    void setVisibleMinMax(bool visible);

    void setVisibleMenuItems(bool visible);

    void setVisibleAnimates(bool visible);

    void setVisibleEvaluate(bool visible);

    void setVisibleStartNewLine(bool visible);

    void setVisibleHide(bool visible);

    void setVisibleMultiLine(bool visible);

    void setVisibleViewerUi(bool visible);

    void setVisibleRichText(bool visible);

<<<<<<< HEAD
    void setVisibleFileStuff(bool visible);
=======
    void setVisibleUsePointInteract(bool visible);

    void setVisibleSequence(bool visible);
>>>>>>> 5ee27371

    void setVisibleMultiPath(bool visible);

    void setVisibleGrpAsTab(bool visible);

    void setVisibleParent(bool visible);

    void setVisiblePage(bool visible);

    void setVisibleDefaultValues(bool visible, AddKnobDialogPrivate::DefaultValueType type, int dimensions);

    void createKnobFromSelection(AddKnobDialog::ParamDataTypeEnum type, int optionalGroupIndex = -1);

    KnobGroupPtr getSelectedGroup() const;

    template <typename T>
    void setKnobMinMax(const KnobIPtr& knob);

    KnobPagePtr getSelectedPage() const;
};

const char*
AddKnobDialog::dataTypeString(ParamDataTypeEnum t)
{
    switch (t) {
    case eParamDataTypeInteger:

        return "Integer";
    case eParamDataTypeInteger2D:

        return "Integer 2D";
    case eParamDataTypeInteger3D:

        return "Integer 3D";
    case eParamDataTypeFloatingPoint:

        return "Floating Point";
    case eParamDataTypeFloatingPoint2D:

        return "Floating Point 2D";
    case eParamDataTypeFloatingPoint3D:

        return "Floating Point 3D";
    case eParamDataTypeColorRGB:

        return "Color RGB";
    case eParamDataTypeColorRGBA:

        return "Color RGBA";
    case eParamDataTypeChoice:

        return "Choice (Pulldown)";
    case eParamDataTypeCheckbox:

        return "Checkbox";
    case eParamDataTypeLabel:

        return "Label";
    case eParamDataTypeTextInput:

        return "Text Input";
    case eParamDataTypeInputFile:

        return "File";
    case eParamDataTypeDirectory:

        return "Directory";
    case eParamDataTypeGroup:

        return "Group";
    case eParamDataTypePage:

        return "Page";
    case eParamDataTypeButton:

        return "Button";
    case eParamDataTypeSeparator:

        return "Separator";
    default:

        return NULL;
    } // switch
} // dataTypeString

int
AddKnobDialog::dataTypeDim(ParamDataTypeEnum t)
{
    switch (t) {
    case eParamDataTypeInteger:

        return 1;
    case eParamDataTypeInteger2D:

        return 2;
    case eParamDataTypeInteger3D:

        return 3;
    case eParamDataTypeFloatingPoint:

        return 1;
    case eParamDataTypeFloatingPoint2D:

        return 2;
    case eParamDataTypeFloatingPoint3D:

        return 3;
    case eParamDataTypeColorRGB:

        return 3;
    case eParamDataTypeColorRGBA:

        return 4;
    case eParamDataTypeChoice:
    case eParamDataTypeCheckbox:
    case eParamDataTypeLabel:
    case eParamDataTypeTextInput:
    case eParamDataTypeInputFile:
    case eParamDataTypeDirectory:
    case eParamDataTypeGroup:
    case eParamDataTypePage:
    case eParamDataTypeButton:
    case eParamDataTypeSeparator:
    default:

        return 1;
    }
}


AddKnobDialog::ParamDataTypeEnum
AddKnobDialog::getChoiceIndexFromKnobType(const KnobIPtr& knob)
{
    int dim = knob->getNDimensions();
    KnobIntPtr isInt = toKnobInt(knob);
    KnobDoublePtr isDbl = boost::dynamic_pointer_cast<KnobDouble>(knob);
    KnobColorPtr isColor = toKnobColor(knob);
    KnobChoicePtr isChoice = toKnobChoice(knob);
    KnobBoolPtr isBool = toKnobBool(knob);
    KnobStringPtr isStr = toKnobString(knob);
    KnobFilePtr isFile = toKnobFile(knob);
    KnobPathPtr isPath = toKnobPath(knob);
    KnobGroupPtr isGrp = toKnobGroup(knob);
    KnobPagePtr isPage = toKnobPage(knob);
    KnobButtonPtr isBtn = toKnobButton(knob);
    KnobSeparatorPtr isSep = toKnobSeparator(knob);

    if (isInt) {
        if (dim == 1) {
            return eParamDataTypeInteger;
        } else if (dim == 2) {
            return eParamDataTypeInteger2D;
        } else if (dim == 3) {
            return eParamDataTypeInteger3D;
        }
    } else if (isDbl) {
        if (dim == 1) {
            return eParamDataTypeFloatingPoint;
        } else if (dim == 2) {
            return eParamDataTypeFloatingPoint2D;
        } else if (dim == 3) {
            return eParamDataTypeFloatingPoint3D;
        }
    } else if (isColor) {
        if (dim == 3) {
            return eParamDataTypeColorRGB;
        } else if (dim == 4) {
            return eParamDataTypeColorRGBA;
        }
    } else if (isChoice) {
        return eParamDataTypeChoice;
    } else if (isBool) {
        return eParamDataTypeCheckbox;
    } else if (isStr) {
        if ( isStr->isLabel() ) {
            return eParamDataTypeLabel;
        } else {
            return eParamDataTypeTextInput;
        }
    } else if (isFile) {
        return eParamDataTypeInputFile;
    } else if (isPath) {
        return eParamDataTypeDirectory;
    } else if (isGrp) {
        return eParamDataTypeGroup;
    } else if (isPage) {
        return eParamDataTypePage;
    } else if (isBtn) {
        return eParamDataTypeButton;
    } else if (isSep) {
        return eParamDataTypeSeparator;
    }

    return eParamDataTypeCount;
} // getChoiceIndexFromKnobType

AddKnobDialog::AddKnobDialog(DockablePanel* panel,
                             const KnobIPtr& knob,
                             const std::string& selectedPageName,
                             const std::string& selectedGroupName,
                             QWidget* parent)
    : QDialog(parent)
    , _imp( new AddKnobDialogPrivate(panel) )
{
    _imp->knob = knob;
    assert( !knob || knob->getKnobDeclarationType() == KnobI::eKnobDeclarationTypeUser );

    {
        EffectInstancePtr effect = toEffectInstance( panel->getHolder() );
        QString title = QString::fromUtf8("Add Parameter");
        if (!knob) {
            // Add...
            if (effect) {
                title += QString::fromUtf8(" to ");
                title += QString::fromUtf8( effect->getScriptName().c_str() );
            }
        } else {
            // Edit...
            title = QString::fromUtf8("Edit Parameter ");
            if (effect) {
                title += QString::fromUtf8( effect->getScriptName().c_str() );
                title += QChar::fromLatin1('.');
            }
            title += QString::fromUtf8( knob->getName().c_str() );
        }
        setWindowTitle(title);
    }

    //QFont font(NATRON_FONT,NATRON_FONT_SIZE_11);

    _imp->vLayout = new QVBoxLayout(this);
    _imp->vLayout->setContentsMargins(0, 0, TO_DPIX(15), 0);

    _imp->mainContainer = new QWidget(this);
    _imp->mainLayout = new QFormLayout(_imp->mainContainer);
    _imp->mainLayout->setLabelAlignment(Qt::AlignVCenter | Qt::AlignRight);
    _imp->mainLayout->setFormAlignment(Qt::AlignVCenter | Qt::AlignLeft);
    _imp->mainLayout->setSpacing(TO_DPIX(3));
    _imp->mainLayout->setContentsMargins(0, 0, TO_DPIX(15), 0);

    _imp->vLayout->addWidget(_imp->mainContainer);


    {
        QWidget* firstRowContainer = new QWidget(this);
        QHBoxLayout* firstRowLayout = new QHBoxLayout(firstRowContainer);
        firstRowLayout->setContentsMargins(0, 0, 0, 0);

        _imp->nameLabel = new Label(tr("Script Name"), this);
        _imp->nameLineEdit = new LineEdit(firstRowContainer);
        _imp->nameLineEdit->setToolTip( NATRON_NAMESPACE::convertFromPlainText(tr("The name of the parameter as it will be used in Python scripts"), NATRON_NAMESPACE::WhiteSpaceNormal) );

        if (knob) {
            _imp->nameLineEdit->setText( QString::fromUtf8( knob->getName().c_str() ) );
        }
        firstRowLayout->addWidget(_imp->nameLineEdit);
        firstRowLayout->addStretch();

        _imp->mainLayout->addRow(_imp->nameLabel, firstRowContainer);
    }

    {
        QWidget* secondRowContainer = new QWidget(this);
        QHBoxLayout* secondRowLayout = new QHBoxLayout(secondRowContainer);
        secondRowLayout->setContentsMargins(0, 0, 15, 0);
        _imp->labelLabel = new Label(tr("Label"), secondRowContainer);
        _imp->labelLineEdit = new LineEdit(secondRowContainer);
        _imp->labelLineEdit->setToolTip( NATRON_NAMESPACE::convertFromPlainText(tr("The label of the parameter as displayed on the graphical user interface"), NATRON_NAMESPACE::WhiteSpaceNormal) );
        if (knob) {
            _imp->labelLineEdit->setText( QString::fromUtf8( knob->getLabel().c_str() ) );
        }
        secondRowLayout->addWidget(_imp->labelLineEdit);
        _imp->hideLabel = new Label(tr("Hide"), secondRowContainer);
        secondRowLayout->addWidget(_imp->hideLabel);
        _imp->hideBox = new QCheckBox(secondRowContainer);
        _imp->hideBox->setToolTip( NATRON_NAMESPACE::convertFromPlainText(tr("If checked the parameter will not be visible on the user interface"), NATRON_NAMESPACE::WhiteSpaceNormal) );
        if (knob) {
            _imp->hideBox->setChecked( knob->getIsSecret() );
        }

        secondRowLayout->addWidget(_imp->hideBox);
        _imp->startNewLineLabel = new Label(tr("Start New Line"), secondRowContainer);
        secondRowLayout->addWidget(_imp->startNewLineLabel);
        _imp->startNewLineBox = new QCheckBox(secondRowContainer);
        _imp->startNewLineBox->setToolTip( NATRON_NAMESPACE::convertFromPlainText(tr("If unchecked the parameter will be on the same line as the previous parameter"), NATRON_NAMESPACE::WhiteSpaceNormal) );
        if (knob) {
            // get the flag on the previous knob
            bool startNewLine = true;
            KnobIPtr parentKnob = _imp->knob->getParentKnob();
            if (parentKnob) {
                KnobGroupPtr parentIsGrp = toKnobGroup(parentKnob);
                KnobPagePtr parentIsPage = toKnobPage(parentKnob);
                assert(parentIsGrp || parentIsPage);
                KnobsVec children;
                if (parentIsGrp) {
                    children = parentIsGrp->getChildren();
                } else if (parentIsPage) {
                    children = parentIsPage->getChildren();
                }
                for (U32 i = 0; i < children.size(); ++i) {
                    if (children[i] == _imp->knob) {
                        if (i > 0) {
                            startNewLine = children[i - 1]->isNewLineActivated();
                        }
                        break;
                    }
                }
            }


            _imp->startNewLineBox->setChecked(startNewLine);
        }
        secondRowLayout->addWidget(_imp->startNewLineBox);
        secondRowLayout->addStretch();

        _imp->mainLayout->addRow(_imp->labelLabel, secondRowContainer);
    }


    {
        QWidget* thirdRowContainer = new QWidget(this);
        QHBoxLayout* thirdRowLayout = new QHBoxLayout(thirdRowContainer);
        thirdRowLayout->setContentsMargins(0, 0, 15, 0);

        _imp->typeLabel = new Label(tr("Type"), thirdRowContainer);
        _imp->typeChoice = new ComboBox(thirdRowContainer);
        _imp->typeChoice->setToolTip( NATRON_NAMESPACE::convertFromPlainText(tr("The data type of the parameter."), NATRON_NAMESPACE::WhiteSpaceNormal) );
        for (int i = 0; i < (int)eParamDataTypeCount; ++i) {
            assert(_imp->typeChoice->count() == i);
            _imp->typeChoice->addItem( tr( dataTypeString( (ParamDataTypeEnum)i ) ) );
        }
        if (knob) {
            _imp->typeChoice->setCurrentIndex( getChoiceIndexFromKnobType( knob.get() ) );
            //_imp->typeChoice->setDisabled(true);
            _imp->typeChoice->setEnabled_natron(false);
        } else {
            QObject::connect( _imp->typeChoice, SIGNAL(currentIndexChanged(int)), this, SLOT(onTypeCurrentIndexChanged(int)) );
        }

        thirdRowLayout->addWidget(_imp->typeChoice);

        _imp->animatesLabel = new Label(tr("Animates"), thirdRowContainer);
        thirdRowLayout->addWidget(_imp->animatesLabel);

        _imp->animatesCheckbox = new QCheckBox(thirdRowContainer);
        _imp->animatesCheckbox->setToolTip( NATRON_NAMESPACE::convertFromPlainText(tr("When checked this parameter will be able to animate with keyframes."), NATRON_NAMESPACE::WhiteSpaceNormal) );
        if (knob) {
            _imp->animatesCheckbox->setChecked( knob->isAnimationEnabled() );
        }

        thirdRowLayout->addWidget(_imp->animatesCheckbox);
        _imp->evaluatesLabel = new Label(NATRON_NAMESPACE::convertFromPlainText(tr("Render On Change"), NATRON_NAMESPACE::WhiteSpaceNormal), thirdRowContainer);
        thirdRowLayout->addWidget(_imp->evaluatesLabel);
        _imp->evaluatesOnChange = new QCheckBox(thirdRowContainer);
        _imp->evaluatesOnChange->setToolTip( NATRON_NAMESPACE::convertFromPlainText(tr("If checked, when the value of this parameter changes a new render will be triggered."), NATRON_NAMESPACE::WhiteSpaceNormal) );
        if (knob) {
            _imp->evaluatesOnChange->setChecked( knob->getEvaluateOnChange() );
        }
        thirdRowLayout->addWidget(_imp->evaluatesOnChange);
        thirdRowLayout->addStretch();

        _imp->mainLayout->addRow(_imp->typeLabel, thirdRowContainer);
    }
    {
        _imp->tooltipLabel = new Label(tr("ToolTip"), this);
        _imp->tooltipArea = new QTextEdit(this);
        _imp->tooltipArea->setToolTip( NATRON_NAMESPACE::convertFromPlainText(tr("The help tooltip that will appear when hovering the parameter with the mouse."), NATRON_NAMESPACE::WhiteSpaceNormal) );
        _imp->mainLayout->addRow(_imp->tooltipLabel, _imp->tooltipArea);
        if (knob) {
            _imp->tooltipArea->setPlainText( QString::fromUtf8( knob->getHintToolTip().c_str() ) );
        }
    }
    {
        _imp->menuItemsLabel = new Label(tr("Menu Items"), this);
        _imp->menuItemsEdit = new QTextEdit(this);
        QString tt = NATRON_NAMESPACE::convertFromPlainText(tr("The entries of the drop-down menu. \n"
                                                       "Each line defines a new menu entry. You can specify a specific help tooltip for each entry "
                                                       "by separating the entry text from the help with the following characters on the line: "
                                                       "<?> \n\n"
                                                       "e.g.: Special function<?>Will use our very own special function."), NATRON_NAMESPACE::WhiteSpaceNormal);
        _imp->menuItemsEdit->setToolTip(tt);
        _imp->mainLayout->addRow(_imp->menuItemsLabel, _imp->menuItemsEdit);

        KnobChoicePtr isChoice = toKnobChoice(knob);
        if (isChoice) {
            std::vector<ChoiceOption> entries = isChoice->getEntries();

            QString data;
            for (U32 i = 0; i < entries.size(); ++i) {
                QString line( QString::fromUtf8( entries[i].id.c_str() ) );
                if ( !entries[i].tooltip.empty() ) {
                    line.append( QString::fromUtf8("<?>") );
                    line.append( QString::fromUtf8( entries[i].tooltip.c_str() ) );
                }
                data.append(line);
                data.append( QLatin1Char('\n') );
            }
            _imp->menuItemsEdit->setPlainText(data);
        }
    }
    {
        QWidget* rowContainer = new QWidget(this);
        QHBoxLayout* rowLayout = new QHBoxLayout(rowContainer);
        rowLayout->setContentsMargins(0, 0, 15, 0);
        _imp->addToViewerUILabel = new Label(tr("Add to Viewer UI:"), rowContainer);
        _imp->addToViewerUICheckbox = new QCheckBox(rowContainer);
        QString tt = NATRON_NAMESPACE::convertFromPlainText(tr("When checked, the parameter will also appear in the Viewer interface for this node"), NATRON_NAMESPACE::WhiteSpaceNormal);
        _imp->addToViewerUICheckbox->setToolTip(tt);
        _imp->addToViewerUILabel->setToolTip(tt);
        if (knob) {
            _imp->addToViewerUICheckbox->setChecked(knob->getHolder()->getInViewerContextKnobIndex(knob) != -1);
        }
        rowLayout->addWidget(_imp->addToViewerUICheckbox);
        rowLayout->addStretch();
        _imp->mainLayout->addRow(_imp->addToViewerUILabel, rowContainer);
    }
    {
        QWidget* optContainer = new QWidget(this);
        QHBoxLayout* optLayout = new QHBoxLayout(optContainer);
        optLayout->setContentsMargins(0, 0, 15, 0);

        _imp->multiLineLabel = new Label(tr("Multiline"), optContainer);
        _imp->multiLine = new QCheckBox(optContainer);
        _imp->multiLine->setToolTip( NATRON_NAMESPACE::convertFromPlainText(tr("Should this text be multi-line or single-line?"), NATRON_NAMESPACE::WhiteSpaceNormal) );
        optLayout->addWidget(_imp->multiLine);
        _imp->mainLayout->addRow(_imp->multiLineLabel, optContainer);

        KnobStringPtr isStr = toKnobString(knob);
        if (isStr) {
            if ( isStr && isStr->isMultiLine() ) {
                _imp->multiLine->setChecked(true);
            }
        }
    }
    {
        QWidget* optContainer = new QWidget(this);
        QHBoxLayout* optLayout = new QHBoxLayout(optContainer);
        optLayout->setContentsMargins(0, 0, 15, 0);

        _imp->usePointInteractLabel = new Label(tr("Use Point Interact"), optContainer);
        _imp->usePointInteract = new QCheckBox(optContainer);
        QString tt = NATRON_NAMESPACE::convertFromPlainText(tr("If checked, display a 2D point interact for this parameter.\n "
                                                       "This property is only valid for Floating Point 2D parameters."), NATRON_NAMESPACE::WhiteSpaceNormal);

        _imp->usePointInteract->setToolTip(tt);
        optLayout->addWidget(_imp->usePointInteract);
        _imp->mainLayout->addRow(_imp->usePointInteractLabel, optContainer);

        KnobDouble* isDouble = dynamic_cast<KnobDouble*>( knob.get() );
        if ( isDouble && isDouble->getDimension() == 2 && isDouble->getHasHostOverlayHandle() ) {
            _imp->usePointInteract->setChecked(true);
        }
    }
    {
        QWidget* optContainer = new QWidget(this);
        QHBoxLayout* optLayout = new QHBoxLayout(optContainer);
        optLayout->setContentsMargins(0, 0, 15, 0);

        _imp->richTextLabel = new Label(tr("Rich Text"), optContainer);
        _imp->richText = new QCheckBox(optContainer);
        QString tt = NATRON_NAMESPACE::convertFromPlainText(tr("If checked, the text area will be able to use rich text encoding with a sub-set of html.\n "
                                                       "This property is only valid for multi-line input text only."), NATRON_NAMESPACE::WhiteSpaceNormal);

        _imp->richText->setToolTip(tt);
        optLayout->addWidget(_imp->richText);
        _imp->mainLayout->addRow(_imp->richTextLabel, optContainer);

        KnobStringPtr isStr = toKnobString(knob);
        if (isStr) {
            if ( isStr && isStr->isMultiLine() && isStr->usesRichText() ) {
                _imp->richText->setChecked(true);
            }
        }
    }
    {
        QWidget* optContainer = new QWidget(this);
        QHBoxLayout* optLayout = new QHBoxLayout(optContainer);
        optLayout->setContentsMargins(0, 0, 15, 0);

        _imp->sequenceDialogLabel = new Label(tr("Use Sequence Dialog"), optContainer);
        _imp->sequenceDialog = new QCheckBox(optContainer);
        _imp->sequenceDialog->setToolTip( NATRON_NAMESPACE::convertFromPlainText(tr("If checked the file dialog for this parameter will be able to decode image sequences."), NATRON_NAMESPACE::WhiteSpaceNormal) );
        optLayout->addWidget(_imp->sequenceDialog);



        _imp->fileDialogSelectExistingLabel = new Label(tr("Select only existing files:"), optContainer);
        optLayout->addWidget(_imp->fileDialogSelectExistingLabel);
        _imp->fileDialogSelectExisting = new QCheckBox(optContainer);
        _imp->fileDialogSelectExisting->setToolTip( NATRON_NAMESPACE::convertFromPlainText(tr("If checked the file dialog will only open file(s) that already exists"), NATRON_NAMESPACE::WhiteSpaceNormal) );
        optLayout->addWidget(_imp->fileDialogSelectExisting);

        _imp->mainLayout->addRow(_imp->sequenceDialogLabel, optContainer);

        KnobFilePtr isFile = toKnobFile(knob);
        if (isFile) {
            if ( isFile->getDialogType() == KnobFile::eKnobFileDialogTypeSaveFileSequences ||
                isFile->getDialogType() == KnobFile::eKnobFileDialogTypeOpenFileSequences) {
                _imp->sequenceDialog->setChecked(true);
            }
            if ( isFile->getDialogType() == KnobFile::eKnobFileDialogTypeOpenFile ||
                isFile->getDialogType() == KnobFile::eKnobFileDialogTypeOpenFileSequences) {
                _imp->fileDialogSelectExisting->setChecked(true);
            }
        }
    }
    {
        QWidget* optContainer = new QWidget(this);
        QHBoxLayout* optLayout = new QHBoxLayout(optContainer);
        optLayout->setContentsMargins(0, 0, 15, 0);

        _imp->multiPathLabel = new Label(NATRON_NAMESPACE::convertFromPlainText(tr("Multiple Paths"), NATRON_NAMESPACE::WhiteSpaceNormal), optContainer);
        _imp->multiPath = new QCheckBox(optContainer);
        _imp->multiPath->setToolTip( NATRON_NAMESPACE::convertFromPlainText(tr("If checked the parameter will be a table where each entry points to a different path."), NATRON_NAMESPACE::WhiteSpaceNormal) );
        optLayout->addWidget(_imp->multiPath);
        _imp->mainLayout->addRow(_imp->multiPathLabel, optContainer);

        KnobPathPtr isStr = toKnobPath(knob);
        if (isStr) {
            if ( isStr && isStr->isMultiPath() ) {
                _imp->multiPath->setChecked(true);
            }
        }
    }
    {
        QWidget* optContainer = new QWidget(this);
        QHBoxLayout* optLayout = new QHBoxLayout(optContainer);
        optLayout->setContentsMargins(0, 0, 15, 0);

        _imp->groupAsTabLabel = new Label(tr("Group As Tab"), optContainer);
        _imp->groupAsTab = new QCheckBox(optContainer);
        _imp->groupAsTab->setToolTip( NATRON_NAMESPACE::convertFromPlainText(tr("If checked the group will be a tab instead."), NATRON_NAMESPACE::WhiteSpaceNormal) );
        optLayout->addWidget(_imp->groupAsTab);
        _imp->mainLayout->addRow(_imp->groupAsTabLabel, optContainer);

        KnobGroupPtr isGrp = toKnobGroup(knob);
        if (isGrp) {
            if ( isGrp && isGrp->isTab() ) {
                _imp->groupAsTab->setChecked(true);
            }
        }
    }
    {
        QWidget* minMaxContainer = new QWidget(this);
        QWidget* dminMaxContainer = new QWidget(this);
        QHBoxLayout* minMaxLayout = new QHBoxLayout(minMaxContainer);
        QHBoxLayout* dminMaxLayout = new QHBoxLayout(dminMaxContainer);
        minMaxLayout->setContentsMargins(0, 0, 0, 0);
        dminMaxLayout->setContentsMargins(0, 0, 0, 0);
        _imp->minLabel = new Label(tr("Minimum"), minMaxContainer);

        _imp->minBox = new SpinBox(minMaxContainer, SpinBox::eSpinBoxTypeDouble);
        _imp->minBox->setToolTip( NATRON_NAMESPACE::convertFromPlainText(tr("Set the minimum value for the parameter. Even though the user might input "
                                                                    "a value higher or lower than the specified min/max range, internally the "
                                                                    "real value will be clamped to this interval."), NATRON_NAMESPACE::WhiteSpaceNormal) );
        minMaxLayout->addWidget(_imp->minBox);

        _imp->maxLabel = new Label(tr("Maximum"), minMaxContainer);
        _imp->maxBox = new SpinBox(minMaxContainer, SpinBox::eSpinBoxTypeDouble);
        _imp->maxBox->setToolTip( NATRON_NAMESPACE::convertFromPlainText(tr("Set the maximum value for the parameter. Even though the user might input "
                                                                    "a value higher or lower than the specified min/max range, internally the "
                                                                    "real value will be clamped to this interval."), NATRON_NAMESPACE::WhiteSpaceNormal) );
        minMaxLayout->addWidget(_imp->maxLabel);
        minMaxLayout->addWidget(_imp->maxBox);
        minMaxLayout->addStretch();

        _imp->dminLabel = new Label(tr("Display Minimum"), dminMaxContainer);
        _imp->dminBox = new SpinBox(dminMaxContainer, SpinBox::eSpinBoxTypeDouble);
        _imp->dminBox->setToolTip( NATRON_NAMESPACE::convertFromPlainText(tr("Set the display minimum value for the parameter. This is a hint that is typically "
                                                                     "used to set the range of the slider."), NATRON_NAMESPACE::WhiteSpaceNormal) );
        dminMaxLayout->addWidget(_imp->dminBox);

        _imp->dmaxLabel = new Label(tr("Display Maximum"), dminMaxContainer);
        _imp->dmaxBox = new SpinBox(dminMaxContainer, SpinBox::eSpinBoxTypeDouble);
        _imp->dmaxBox->setToolTip( NATRON_NAMESPACE::convertFromPlainText(tr("Set the display maximum value for the parameter. This is a hint that is typically "
                                                                     "used to set the range of the slider."), NATRON_NAMESPACE::WhiteSpaceNormal) );
        dminMaxLayout->addWidget(_imp->dmaxLabel);
        dminMaxLayout->addWidget(_imp->dmaxBox);

        dminMaxLayout->addStretch();

        KnobDoublePtr isDbl = boost::dynamic_pointer_cast<KnobDouble>(knob);
        KnobIntPtr isInt = toKnobInt(knob);
        KnobColorPtr isColor = toKnobColor(knob);


        if (isDbl) {
            double min = isDbl->getMinimum();
            double max = isDbl->getMaximum();
            double dmin = isDbl->getDisplayMinimum();
            double dmax = isDbl->getDisplayMaximum();
            _imp->minBox->setValue(min);
            _imp->maxBox->setValue(max);
            _imp->dminBox->setValue(dmin);
            _imp->dmaxBox->setValue(dmax);
        } else if (isInt) {
            int min = isInt->getMinimum();
            int max = isInt->getMaximum();
            int dmin = isInt->getDisplayMinimum();
            int dmax = isInt->getDisplayMaximum();
            _imp->minBox->setValue(min);
            _imp->maxBox->setValue(max);
            _imp->dminBox->setValue(dmin);
            _imp->dmaxBox->setValue(dmax);
        } else if (isColor) {
            double min = isColor->getMinimum();
            double max = isColor->getMaximum();
            double dmin = isColor->getDisplayMinimum();
            double dmax = isColor->getDisplayMaximum();
            _imp->minBox->setValue(min);
            _imp->maxBox->setValue(max);
            _imp->dminBox->setValue(dmin);
            _imp->dmaxBox->setValue(dmax);
        }

        _imp->mainLayout->addRow(_imp->minLabel, minMaxContainer);
        _imp->mainLayout->addRow(_imp->dminLabel, dminMaxContainer);
    }

    {
        QWidget* defValContainer = new QWidget(this);
        QHBoxLayout* defValLayout = new QHBoxLayout(defValContainer);
        defValLayout->setContentsMargins(0, 0, 0, 0);
        _imp->defaultValueLabel = new Label(tr("Default Value"), defValContainer);

        _imp->default0 = new SpinBox(defValContainer, SpinBox::eSpinBoxTypeDouble);
        _imp->default0->setValue(0);
        _imp->default0->setToolTip( NATRON_NAMESPACE::convertFromPlainText(tr("Set the default value for the parameter (dimension 0)."), NATRON_NAMESPACE::WhiteSpaceNormal) );
        defValLayout->addWidget(_imp->default0);

        _imp->default1 = new SpinBox(defValContainer, SpinBox::eSpinBoxTypeDouble);
        _imp->default1->setValue(0);
        _imp->default1->setToolTip( NATRON_NAMESPACE::convertFromPlainText(tr("Set the default value for the parameter (dimension 1)."), NATRON_NAMESPACE::WhiteSpaceNormal) );
        defValLayout->addWidget(_imp->default1);

        _imp->default2 = new SpinBox(defValContainer, SpinBox::eSpinBoxTypeDouble);
        _imp->default2->setValue(0);
        _imp->default2->setToolTip( NATRON_NAMESPACE::convertFromPlainText(tr("Set the default value for the parameter (dimension 2)."), NATRON_NAMESPACE::WhiteSpaceNormal) );
        defValLayout->addWidget(_imp->default2);

        _imp->default3 = new SpinBox(defValContainer, SpinBox::eSpinBoxTypeDouble);
        _imp->default3->setValue(0);
        _imp->default3->setToolTip( NATRON_NAMESPACE::convertFromPlainText(tr("Set the default value for the parameter (dimension 3)."), NATRON_NAMESPACE::WhiteSpaceNormal) );
        defValLayout->addWidget(_imp->default3);


        _imp->defaultStr = new LineEdit(defValContainer);
        _imp->defaultStr->setToolTip( NATRON_NAMESPACE::convertFromPlainText(tr("Set the default value for the parameter."), NATRON_NAMESPACE::WhiteSpaceNormal) );
        defValLayout->addWidget(_imp->defaultStr);


        _imp->defaultBool = new QCheckBox(defValContainer);
        _imp->defaultBool->setToolTip( NATRON_NAMESPACE::convertFromPlainText(tr("Set the default value for the parameter."), NATRON_NAMESPACE::WhiteSpaceNormal) );
        _imp->defaultBool->setFixedSize(NATRON_MEDIUM_BUTTON_SIZE, NATRON_MEDIUM_BUTTON_SIZE);
        defValLayout->addWidget(_imp->defaultBool);

        defValLayout->addStretch();

        _imp->mainLayout->addRow(_imp->defaultValueLabel, defValContainer);


        KnobDoubleBasePtr isDbl = toKnobDoubleBase(knob);
        KnobIntBasePtr isInt = toKnobIntBase(knob);
        KnobBoolPtr isBool = toKnobBool(knob);
        KnobStringBasePtr isStr = toKnobStringBase(knob);
        KnobChoicePtr isChoice = toKnobChoice(knob);

        if (isChoice) {
            _imp->defaultStr->setText( QString::fromUtf8( isChoice->getEntry( isChoice->getDefaultValue(DimIdx(0)) ).id.c_str() ) );

        } else if (isDbl) {
            _imp->default0->setValue( isDbl->getDefaultValue(DimIdx(0)) );
            if (isDbl->getNDimensions() >= 2) {
                _imp->default1->setValue( isDbl->getDefaultValue(DimIdx(1)) );
            }
            if (isDbl->getNDimensions() >= 3) {
                _imp->default2->setValue( isDbl->getDefaultValue(DimIdx(2)) );
            }
            if (isDbl->getNDimensions() >= 4) {
                _imp->default3->setValue( isDbl->getDefaultValue(DimIdx(3)) );
            }
        } else if (isInt) {
            _imp->default0->setValue( isInt->getDefaultValue(DimIdx(0)) );
            if (isInt->getNDimensions() >= 2) {
                _imp->default1->setValue( isInt->getDefaultValue(DimIdx(1)) );
            }
            if (isInt->getNDimensions() >= 3) {
                _imp->default2->setValue( isInt->getDefaultValue(DimIdx(2)) );
            }
        } else if (isBool) {
            _imp->defaultBool->setChecked( isBool->getDefaultValue(DimIdx(0)) );
        } else if (isStr) {
            _imp->defaultStr->setText( QString::fromUtf8( isStr->getDefaultValue(DimIdx(0)).c_str() ) );
        }
    }


    const KnobsGuiMapping& knobs = _imp->panel->getKnobsMapping();
    for (KnobsGuiMapping::const_iterator it = knobs.begin(); it != knobs.end(); ++it) {
        KnobIPtr knob = it->first.lock();
        if (!knob) {
            continue;
        }
        if ( knob->getKnobDeclarationType() == KnobI::eKnobDeclarationTypeUser) {
            KnobGroupPtr isGrp = toKnobGroup(knob);
            if (isGrp) {
                _imp->userGroups.push_back(isGrp);
            }
        }
    }


    if ( !_imp->userGroups.empty() ) {
        QWidget* optContainer = new QWidget(this);
        QHBoxLayout* optLayout = new QHBoxLayout(optContainer);
        optLayout->setContentsMargins(0, 0, 15, 0);

        _imp->parentGroupLabel = new Label(tr("Group"), optContainer);
        _imp->parentGroup = new ComboBox(optContainer);

        _imp->parentGroup->setToolTip( NATRON_NAMESPACE::convertFromPlainText(tr("The name of the group under which this parameter will appear."), NATRON_NAMESPACE::WhiteSpaceNormal) );
        optLayout->addWidget(_imp->parentGroup);

        _imp->mainLayout->addRow(_imp->parentGroupLabel, optContainer);
    }

    QWidget* optContainer = new QWidget(this);
    QHBoxLayout* optLayout = new QHBoxLayout(optContainer);
    optLayout->setContentsMargins(0, 0, 15, 0);
    _imp->parentPageLabel = new Label(tr("Page"), optContainer);
    _imp->parentPage = new ComboBox(optContainer);

    QObject::connect( _imp->parentPage, SIGNAL(currentIndexChanged(int)), this, SLOT(onPageCurrentIndexChanged(int)) );
    const KnobsVec& internalKnobs = _imp->panel->getHolder()->getKnobs();
    for (KnobsVec::const_iterator it = internalKnobs.begin(); it != internalKnobs.end(); ++it) {
        if ( (*it)->getKnobDeclarationType() == KnobI::eKnobDeclarationTypeUser ) {
            KnobPagePtr isPage = toKnobPage(*it);
            if (isPage) {
                _imp->userPages.push_back(isPage);
            }
        }
    }

    for (std::list<KnobPagePtr>::iterator it = _imp->userPages.begin(); it != _imp->userPages.end(); ++it) {
        _imp->parentPage->addItem( QString::fromUtf8( (*it)->getName().c_str() ) );
    }
    _imp->parentPage->setToolTip( NATRON_NAMESPACE::convertFromPlainText(tr("The tab under which this parameter will appear."), NATRON_NAMESPACE::WhiteSpaceNormal) );
    optLayout->addWidget(_imp->parentPage);

    int pageIndexLoaded = -1;
    if (knob) {
        ////find in which page the knob should be

        KnobPagePtr isTopLevelParentAPage = knob->getTopLevelPage();
        if (isTopLevelParentAPage) {
            int index = 0; // 1 because of the "User" item
            bool found = false;
            for (std::list<KnobPagePtr>::iterator it = _imp->userPages.begin(); it != _imp->userPages.end(); ++it, ++index) {
                if (*it == isTopLevelParentAPage) {
                    found = true;
                    break;
                }
            }
            if (found) {
                _imp->parentPage->setCurrentIndex(index, false);
                pageIndexLoaded = index;
            }
        }
    } else {
        ///If the selected page name in the manage user params dialog is valid, set the page accordingly
        if ( _imp->parentPage && !selectedPageName.empty() ) {
            int index = 0;
            for (std::list<KnobPagePtr>::iterator it = _imp->userPages.begin(); it != _imp->userPages.end(); ++it, ++index) {
                if ( (*it)->getName() == selectedPageName ) {
                    _imp->parentPage->setCurrentIndex(index, false);
                    pageIndexLoaded = index;
                    break;
                }
            }
        }
    }

    _imp->mainLayout->addRow(_imp->parentPageLabel, optContainer);

    onPageCurrentIndexChanged(pageIndexLoaded == -1 ? 0 : pageIndexLoaded);

    if (_imp->parentGroup && knob) {
        KnobPagePtr topLvlPage = knob->getTopLevelPage();
        if (topLvlPage) {
            KnobIPtr parent = knob->getParentKnob();
            KnobGroupPtr isParentGrp = toKnobGroup(parent);
            if (isParentGrp) {
                for (std::list<KnobGroupPtr>::iterator it = _imp->userGroups.begin(); it != _imp->userGroups.end(); ++it) {
                    KnobPagePtr page = (*it)->getTopLevelPage();
                    assert(page);

                    ///add only grps whose parent page is the selected page
                    if ( (isParentGrp == *it) && (page == topLvlPage) ) {
                        for (int i = 0; i < _imp->parentGroup->count(); ++i) {
                            if ( _imp->parentGroup->itemText(i) == QString::fromUtf8( isParentGrp->getName().c_str() ) ) {
                                _imp->parentGroup->setCurrentIndex(i);
                                break;
                            }
                        }
                        break;
                    }
                }
            }
        }
    } else {
        ///If the selected group name in the manage user params dialog is valid, set the group accordingly
        if (_imp->parentGroup) {
            for (int i = 0; i < _imp->parentGroup->count(); ++i) {
                if ( _imp->parentGroup->itemText(i) == QString::fromUtf8( selectedGroupName.c_str() ) ) {
                    _imp->parentGroup->setCurrentIndex(i);
                    break;
                }
            }
        }
    }


    DialogButtonBox* buttons = new DialogButtonBox(QDialogButtonBox::StandardButtons(QDialogButtonBox::Ok | QDialogButtonBox::Cancel), Qt::Horizontal, this);
    QObject::connect( buttons, SIGNAL(rejected()), this, SLOT(reject()) );
    QObject::connect( buttons, SIGNAL(accepted()), this, SLOT(onOkClicked()) );
    _imp->vLayout->addWidget(buttons);

    ParamDataTypeEnum t;
    if (!knob) {
        t = (ParamDataTypeEnum)_imp->typeChoice->activeIndex();
    } else {
        t = getChoiceIndexFromKnobType(knob);
        assert(t != eParamDataTypeCount);
    }
    onTypeCurrentIndexChanged( (int)t );

    if (knob) {
        _imp->originalKnobSerialization.reset( new SERIALIZATION_NAMESPACE::KnobSerialization );
        knob->toSerialization(_imp->originalKnobSerialization.get());
    }
}

void
AddKnobDialog::onPageCurrentIndexChanged(int index)
{
    if (!_imp->parentGroup) {
        return;
    }
    _imp->parentGroup->clear();
    _imp->parentGroup->addItem( QString::fromUtf8("-") );

    std::string selectedPage = _imp->parentPage->itemText(index).toStdString();
    KnobPagePtr parentPage;


    for (std::list<KnobPagePtr>::iterator it = _imp->userPages.begin(); it != _imp->userPages.end(); ++it) {
        if ( (*it)->getName() == selectedPage ) {
            parentPage = *it;
            break;
        }
    }


    for (std::list<KnobGroupPtr>::iterator it = _imp->userGroups.begin(); it != _imp->userGroups.end(); ++it) {
        KnobPagePtr page = (*it)->getTopLevelPage();
        assert(page);

        ///add only grps whose parent page is the selected page
        if (page == parentPage) {
            _imp->parentGroup->addItem( QString::fromUtf8( (*it)->getName().c_str() ) );
        }
    }
}

void
AddKnobDialog::onTypeCurrentIndexChanged(int index)
{
    enum ParamDataTypeEnum t = (ParamDataTypeEnum)index;

    _imp->setVisiblePage(t != eParamDataTypePage);
    _imp->setVisibleLabel(t != eParamDataTypeLabel);
    int d = dataTypeDim(t);
    switch (t) {
    case eParamDataTypeInteger:     // int
    case eParamDataTypeInteger2D:     // int 2D
    case eParamDataTypeInteger3D:     // int 3D
        _imp->setVisibleToolTipEdit(true);
        _imp->setVisibleAnimates(true);
        _imp->setVisibleEvaluate(true);
        _imp->setVisibleHide(true);
        _imp->setVisibleMenuItems(false);
        _imp->setVisibleMinMax(true);
        _imp->setVisibleStartNewLine(true);
        _imp->setVisibleMultiLine(false);
        _imp->setVisibleViewerUi(true);
        _imp->setVisibleMultiPath(false);
        _imp->setVisibleRichText(false);
<<<<<<< HEAD
        _imp->setVisibleFileStuff(false);
=======
        _imp->setVisibleUsePointInteract(false);
        _imp->setVisibleSequence(false);
>>>>>>> 5ee27371
        _imp->setVisibleGrpAsTab(false);
        _imp->setVisibleParent(true);
        _imp->setVisibleDefaultValues(true, AddKnobDialogPrivate::eDefaultValueTypeInt, d);
        break;

    case eParamDataTypeFloatingPoint:     // fp
    case eParamDataTypeFloatingPoint2D:     // fp 2D
    case eParamDataTypeFloatingPoint3D:     // fp 3D
    case eParamDataTypeColorRGB:     // RGB
    case eParamDataTypeColorRGBA:     // RGBA
        _imp->setVisibleToolTipEdit(true);
        _imp->setVisibleAnimates(true);
        _imp->setVisibleEvaluate(true);
        _imp->setVisibleHide(true);
        _imp->setVisibleMenuItems(false);
        _imp->setVisibleMinMax(true);
        _imp->setVisibleStartNewLine(true);
        _imp->setVisibleMultiLine(false);
        _imp->setVisibleViewerUi(true);
        _imp->setVisibleMultiPath(false);
        _imp->setVisibleRichText(false);
<<<<<<< HEAD
        _imp->setVisibleFileStuff(false);
=======
        _imp->setVisibleUsePointInteract(t == eParamDataTypeFloatingPoint2D);
        _imp->setVisibleSequence(false);
>>>>>>> 5ee27371
        _imp->setVisibleGrpAsTab(false);
        _imp->setVisibleParent(true);
        _imp->setVisibleDefaultValues(true, AddKnobDialogPrivate::eDefaultValueTypeDouble, d);
        break;

    case eParamDataTypeChoice:     // choice
        _imp->setVisibleToolTipEdit(true);
        _imp->setVisibleAnimates(true);
        _imp->setVisibleEvaluate(true);
        _imp->setVisibleHide(true);
        _imp->setVisibleMenuItems(true);
        _imp->setVisibleMinMax(false);
        _imp->setVisibleStartNewLine(true);
        _imp->setVisibleMultiLine(false);
        _imp->setVisibleViewerUi(true);
        _imp->setVisibleMultiPath(false);
        _imp->setVisibleRichText(false);
<<<<<<< HEAD
        _imp->setVisibleFileStuff(false);
=======
        _imp->setVisibleUsePointInteract(false);
        _imp->setVisibleSequence(false);
>>>>>>> 5ee27371
        _imp->setVisibleGrpAsTab(false);
        _imp->setVisibleParent(true);
        _imp->setVisibleDefaultValues(true, AddKnobDialogPrivate::eDefaultValueTypeString, d);
        break;
    case eParamDataTypeCheckbox:     // bool
        _imp->setVisibleToolTipEdit(true);
        _imp->setVisibleAnimates(true);
        _imp->setVisibleEvaluate(true);
        _imp->setVisibleHide(true);
        _imp->setVisibleMenuItems(false);
        _imp->setVisibleMinMax(false);
        _imp->setVisibleStartNewLine(true);
        _imp->setVisibleMultiLine(false);
        _imp->setVisibleViewerUi(true);
        _imp->setVisibleMultiPath(false);
        _imp->setVisibleRichText(false);
<<<<<<< HEAD
        _imp->setVisibleFileStuff(false);
=======
        _imp->setVisibleUsePointInteract(false);
        _imp->setVisibleSequence(false);
>>>>>>> 5ee27371
        _imp->setVisibleGrpAsTab(false);
        _imp->setVisibleParent(true);
        _imp->setVisibleDefaultValues(true, AddKnobDialogPrivate::eDefaultValueTypeBool, d);
        break;
    case eParamDataTypeLabel:     // label
        _imp->setVisibleToolTipEdit(true);
        _imp->setVisibleAnimates(false);
        _imp->setVisibleEvaluate(false);
        _imp->setVisibleHide(true);
        _imp->setVisibleMenuItems(false);
        _imp->setVisibleMinMax(false);
        _imp->setVisibleStartNewLine(true);
        _imp->setVisibleMultiLine(false);
        _imp->setVisibleViewerUi(true);
        _imp->setVisibleMultiPath(false);
        _imp->setVisibleRichText(false);
<<<<<<< HEAD
        _imp->setVisibleFileStuff(false);
=======
        _imp->setVisibleUsePointInteract(false);
        _imp->setVisibleSequence(false);
>>>>>>> 5ee27371
        _imp->setVisibleGrpAsTab(false);
        _imp->setVisibleParent(true);
        _imp->setVisibleDefaultValues(true, AddKnobDialogPrivate::eDefaultValueTypeString, d);
        break;
    case eParamDataTypeTextInput:     // text input
        _imp->setVisibleToolTipEdit(true);
        _imp->setVisibleAnimates(true);
        _imp->setVisibleEvaluate(true);
        _imp->setVisibleHide(true);
        _imp->setVisibleMenuItems(false);
        _imp->setVisibleMinMax(false);
        _imp->setVisibleStartNewLine(false);
        _imp->setVisibleMultiLine(true);
        _imp->setVisibleViewerUi(true);
        _imp->setVisibleMultiPath(false);
        _imp->setVisibleRichText(true);
<<<<<<< HEAD
        _imp->setVisibleFileStuff(false);
=======
        _imp->setVisibleUsePointInteract(false);
        _imp->setVisibleSequence(false);
>>>>>>> 5ee27371
        _imp->setVisibleGrpAsTab(false);
        _imp->setVisibleParent(true);
        _imp->setVisibleDefaultValues(true, AddKnobDialogPrivate::eDefaultValueTypeString, d);
        break;
    case eParamDataTypeInputFile:     // input file
        _imp->setVisibleToolTipEdit(true);
        _imp->setVisibleAnimates(false);
        _imp->setVisibleEvaluate(true);
        _imp->setVisibleHide(true);
        _imp->setVisibleMenuItems(false);
        _imp->setVisibleMinMax(false);
        _imp->setVisibleStartNewLine(false);
        _imp->setVisibleMultiLine(false);
        _imp->setVisibleViewerUi(true);
        _imp->setVisibleMultiPath(false);
        _imp->setVisibleRichText(false);
<<<<<<< HEAD
        _imp->setVisibleFileStuff(true);
=======
        _imp->setVisibleUsePointInteract(false);
        _imp->setVisibleSequence(true);
>>>>>>> 5ee27371
        _imp->setVisibleGrpAsTab(false);
        _imp->setVisibleParent(true);
        _imp->setVisibleDefaultValues(true, AddKnobDialogPrivate::eDefaultValueTypeString, d);
        break;
    case eParamDataTypeDirectory:     // path
        _imp->setVisibleToolTipEdit(true);
        _imp->setVisibleAnimates(false);
        _imp->setVisibleEvaluate(true);
        _imp->setVisibleHide(true);
        _imp->setVisibleMenuItems(false);
        _imp->setVisibleMinMax(false);
        _imp->setVisibleStartNewLine(false);
        _imp->setVisibleMultiLine(false);
        _imp->setVisibleViewerUi(true);
        _imp->setVisibleMultiPath(true);
        _imp->setVisibleRichText(false);
<<<<<<< HEAD
        _imp->setVisibleFileStuff(false);
=======
        _imp->setVisibleUsePointInteract(false);
        _imp->setVisibleSequence(false);
>>>>>>> 5ee27371
        _imp->setVisibleGrpAsTab(false);
        _imp->setVisibleParent(true);
        _imp->setVisibleDefaultValues(true, AddKnobDialogPrivate::eDefaultValueTypeString, d);
        break;
    case eParamDataTypeGroup:     // grp
        _imp->setVisibleToolTipEdit(true);
        _imp->setVisibleAnimates(false);
        _imp->setVisibleEvaluate(false);
        _imp->setVisibleHide(true);
        _imp->setVisibleMenuItems(false);
        _imp->setVisibleMinMax(false);
        _imp->setVisibleStartNewLine(false);
        _imp->setVisibleMultiLine(false);
        _imp->setVisibleViewerUi(false);
        _imp->setVisibleMultiPath(false);
        _imp->setVisibleRichText(false);
<<<<<<< HEAD
        _imp->setVisibleFileStuff(false);
=======
        _imp->setVisibleUsePointInteract(false);
        _imp->setVisibleSequence(false);
>>>>>>> 5ee27371
        _imp->setVisibleGrpAsTab(true);
        _imp->setVisibleParent(false);
        _imp->setVisibleDefaultValues(false, AddKnobDialogPrivate::eDefaultValueTypeInt, d);
        break;
    case eParamDataTypePage:     // page
        _imp->setVisibleToolTipEdit(false);
        _imp->setVisibleAnimates(false);
        _imp->setVisibleEvaluate(false);
        _imp->setVisibleHide(true);
        _imp->setVisibleMenuItems(false);
        _imp->setVisibleMinMax(false);
        _imp->setVisibleStartNewLine(false);
        _imp->setVisibleMultiLine(false);
        _imp->setVisibleViewerUi(false);
        _imp->setVisibleMultiPath(false);
        _imp->setVisibleRichText(false);
<<<<<<< HEAD
        _imp->setVisibleFileStuff(false);
=======
        _imp->setVisibleUsePointInteract(false);
        _imp->setVisibleSequence(false);
>>>>>>> 5ee27371
        _imp->setVisibleGrpAsTab(false);
        _imp->setVisibleParent(false);
        _imp->setVisibleDefaultValues(false, AddKnobDialogPrivate::eDefaultValueTypeInt, d);
        break;
    case eParamDataTypeButton:     // button
        _imp->setVisibleToolTipEdit(true);
        _imp->setVisibleAnimates(false);
        _imp->setVisibleEvaluate(false);
        _imp->setVisibleHide(false);
        _imp->setVisibleMenuItems(false);
        _imp->setVisibleMinMax(false);
        _imp->setVisibleStartNewLine(true);
        _imp->setVisibleMultiLine(false);
        _imp->setVisibleViewerUi(true);
        _imp->setVisibleMultiPath(false);
        _imp->setVisibleRichText(false);
<<<<<<< HEAD
        _imp->setVisibleFileStuff(false);
=======
        _imp->setVisibleUsePointInteract(false);
        _imp->setVisibleSequence(false);
>>>>>>> 5ee27371
        _imp->setVisibleGrpAsTab(false);
        _imp->setVisibleParent(true);
        _imp->setVisibleDefaultValues(false, AddKnobDialogPrivate::eDefaultValueTypeInt, d);
        break;
    case eParamDataTypeSeparator:     // separator
        _imp->setVisibleToolTipEdit(true);
        _imp->setVisibleAnimates(false);
        _imp->setVisibleEvaluate(false);
        _imp->setVisibleHide(false);
        _imp->setVisibleMenuItems(false);
        _imp->setVisibleMinMax(false);
        _imp->setVisibleStartNewLine(false);
        _imp->setVisibleMultiLine(false);
        _imp->setVisibleViewerUi(false);
        _imp->setVisibleMultiPath(false);
        _imp->setVisibleRichText(false);
<<<<<<< HEAD
        _imp->setVisibleFileStuff(false);
=======
        _imp->setVisibleUsePointInteract(false);
        _imp->setVisibleSequence(false);
>>>>>>> 5ee27371
        _imp->setVisibleGrpAsTab(false);
        _imp->setVisibleParent(true);
        _imp->setVisibleDefaultValues(false, AddKnobDialogPrivate::eDefaultValueTypeInt, d);
        break;
    default:
        break;
    } // switch

<<<<<<< HEAD
=======
    if (_imp->isKnobAlias) {
        _imp->setVisibleToolTipEdit(true);
        _imp->setVisibleAnimates(false);
        _imp->setVisibleEvaluate(false);
        _imp->setVisibleHide(false);
        _imp->setVisibleMenuItems(false);
        //_imp->setVisibleMinMax(false);
        _imp->setVisibleStartNewLine(true);
        _imp->setVisibleMultiLine(false);
        _imp->setVisibleMultiPath(false);
        _imp->setVisibleRichText(false);
        _imp->setVisibleUsePointInteract(false);
        _imp->setVisibleSequence(false);
        _imp->setVisibleGrpAsTab(false);
        _imp->setVisibleParent(true);
        // _imp->setVisibleDefaultValues(false, AddKnobDialogPrivate::eDefaultValueTypeInt, d);
        _imp->setVisiblePage(true);
    }
>>>>>>> 5ee27371
} // AddKnobDialog::onTypeCurrentIndexChanged

AddKnobDialog::~AddKnobDialog()
{
}

KnobIPtr
AddKnobDialog::getKnob() const
{
    return _imp->knob;
}

template <typename T>
void
AddKnobDialogPrivate::setKnobMinMax(const KnobIPtr& knob)
{
    int dim = knob->getNDimensions();

    boost::shared_ptr<Knob<T> > k = boost::dynamic_pointer_cast<Knob<T> >(knob);
    assert(k);
    if (!k) {
        return;
    }
    std::vector<T> mins(dim), dmins(dim);
    std::vector<T> maxs(dim), dmaxs(dim);
    for (std::size_t i = 0; i < (std::size_t)dim; ++i) {
        mins[i] = minBox->value();
        dmins[i] = dminBox->value();
        maxs[i] = maxBox->value();
        dmaxs[i] = dmaxBox->value();
    }
    k->setRangeAcrossDimensions(mins, maxs);
    k->setDisplayRangeAcrossDimensions(dmins, dmaxs);
    std::vector<T> defValues;
    if (dim >= 1) {
        defValues.push_back( default0->value() );
    }
    if (dim >= 2) {
        defValues.push_back( default1->value() );
    }
    if (dim >= 3) {
        defValues.push_back( default2->value() );
    }
    if (dim >= 4) {
        defValues.push_back( default3->value() );
    }
    for (std::size_t i = 0; i < defValues.size(); ++i) {
        k->setDefaultValue(defValues[i], DimIdx(i));
    }
}

void
AddKnobDialogPrivate::createKnobFromSelection(AddKnobDialog::ParamDataTypeEnum t,
                                              int optionalGroupIndex)
{

    assert(!knob);
    std::string name = nameLineEdit->text().toStdString();
    std::string label = labelLineEdit->text().toStdString();
    int dim = AddKnobDialog::dataTypeDim(t);
    switch (t) {
    case AddKnobDialog::eParamDataTypeInteger:
    case AddKnobDialog::eParamDataTypeInteger2D:
    case AddKnobDialog::eParamDataTypeInteger3D: {
        //int
        KnobIntPtr k = panel->getHolder()->createKnob<KnobInt>(name, dim);
        setKnobMinMax<int>(k);
        knob = k;
        break;
    }
    case AddKnobDialog::eParamDataTypeFloatingPoint:
    case AddKnobDialog::eParamDataTypeFloatingPoint2D:
    case AddKnobDialog::eParamDataTypeFloatingPoint3D: {
        //double
<<<<<<< HEAD
        int dim = (int)t - 2;
        KnobDoublePtr k = panel->getHolder()->createKnob<KnobDouble>(name, dim);
        setKnobMinMax<double>(k);
=======
        int dim = index - 2;
        KnobDoublePtr k = AppManager::createKnob<KnobDouble>(panel->getHolder(), label, dim, false);
        if ( k->getDimension() == 2 && usePointInteract->isChecked() ) {
            k->setHasHostOverlayHandle(true);
        }
        setKnobMinMax<double>( k.get() );
>>>>>>> 5ee27371
        knob = k;
        break;
    }
    case AddKnobDialog::eParamDataTypeColorRGB:
    case AddKnobDialog::eParamDataTypeColorRGBA: {
        // color
        int dim = (int)t - 3;
        KnobColorPtr k = panel->getHolder()->createKnob<KnobColor>(name, dim);
        setKnobMinMax<double>(k);
        knob = k;
        break;
    }
    case AddKnobDialog::eParamDataTypeChoice: {
        KnobChoicePtr k = panel->getHolder()->createKnob<KnobChoice>(name);
        QString entriesRaw = menuItemsEdit->toPlainText();
        QTextStream stream(&entriesRaw);
        std::vector<ChoiceOption> entries;

        while ( !stream.atEnd() ) {
            QString line = stream.readLine();
            int foundHelp = line.indexOf( QString::fromUtf8("<?>") );
            if (foundHelp != -1) {
                QString entry = line.mid(0, foundHelp);
                QString help = line.mid(foundHelp + 3, -1);

                entries.push_back(ChoiceOption( entry.toStdString(), "", help.toStdString()) );
            } else {
                entries.push_back( ChoiceOption(line.toStdString(), "", "") );
            }
        }
        k->populateChoices(entries);

        std::string defValue = defaultStr->text().toStdString();
        int defIndex = -1;
        for (std::size_t i = 0; i < entries.size(); ++i) {
            if (entries[i].id == defValue) {
                defIndex = i;
                break;
            }
        }
        if (defIndex == -1) {
            std::stringstream ss;
            ss << '"';
            ss << defValue;
            ss << '"';
            ss << " does not exist in the defined menu items";
            throw std::invalid_argument( ss.str() );
        }
        if ( ( defIndex < (int)entries.size() ) && ( defIndex >= 0) ) {
            k->setDefaultValue(defIndex);
        }

        knob = k;
        break;
    }
    case AddKnobDialog::eParamDataTypeCheckbox: {
        KnobBoolPtr k = panel->getHolder()->createKnob<KnobBool>(name);
        bool defValue = defaultBool->isChecked();
        k->setDefaultValue(defValue);
        knob = k;
        break;
    }
    case AddKnobDialog::eParamDataTypeLabel:
    case AddKnobDialog::eParamDataTypeTextInput: {
        KnobStringPtr k = panel->getHolder()->createKnob<KnobString>(name);
        if ( multiLine->isChecked() ) {
            k->setAsMultiLine();
            if ( richText->isChecked() ) {
                k->setUsesRichText(true);
            }
        } else {
            if (t == AddKnobDialog::eParamDataTypeLabel) {
                k->setAsLabel();
            }
        }
        std::string defValue = defaultStr->text().toStdString();
        k->setDefaultValue(defValue);
        knob = k;
        break;
    }
    case AddKnobDialog::eParamDataTypeInputFile: {
        KnobFilePtr k = panel->getHolder()->createKnob<KnobFile>(name);

        KnobFile::KnobFileDialogTypeEnum dialogType;
        if ( fileDialogSelectExisting->isChecked()) {
            if ( sequenceDialog->isChecked() ) {
                dialogType = KnobFile::eKnobFileDialogTypeOpenFileSequences;
            } else {
                dialogType = KnobFile::eKnobFileDialogTypeOpenFile;
            }
        } else {
            if ( sequenceDialog->isChecked() ) {
                dialogType = KnobFile::eKnobFileDialogTypeSaveFileSequences;
            } else {
                dialogType = KnobFile::eKnobFileDialogTypeSaveFile;
            }
        }
        k->setDialogType(dialogType);

        std::string defValue = defaultStr->text().toStdString();
        k->setDefaultValue(defValue);
        knob = k;
        break;
    }
    case AddKnobDialog::eParamDataTypeDirectory: {
        KnobPathPtr k = panel->getHolder()->createKnob<KnobPath>(name);
        if ( multiPath->isChecked() ) {
            k->setMultiPath(true);
        }
        std::string defValue = defaultStr->text().toStdString();
        k->setDefaultValue(defValue);
        knob = k;
        break;
    }
    case AddKnobDialog::eParamDataTypeGroup: {
        KnobGroupPtr k = panel->getHolder()->createKnob<KnobGroup>(name);
        if ( groupAsTab->isChecked() ) {
            k->setAsTab();
        }
        k->setDefaultValue(true);     //< default to opened
        knob = k;
        break;
    }
    case AddKnobDialog::eParamDataTypePage: {
        KnobPagePtr k = panel->getHolder()->createKnob<KnobPage>(name);
        knob = k;
        break;
    }
    case AddKnobDialog::eParamDataTypeButton: {
        KnobButtonPtr k = panel->getHolder()->createKnob<KnobButton>(name);
        knob = k;
        break;
    }
    case AddKnobDialog::eParamDataTypeSeparator: {
        KnobSeparatorPtr k = panel->getHolder()->createKnob<KnobSeparator>(name);
        knob = k;
        break;
    }
    default:
        break;
    } // switch
    knob->setLabel(label);
    assert(knob);
    knob->setKnobDeclarationType(KnobI::eKnobDeclarationTypeUser);
    if ( knob->canAnimate() ) {
        knob->setAnimationEnabled( animatesCheckbox->isChecked() );
    }
    knob->setEvaluateOnChange( evaluatesOnChange->isChecked() );

    knob->setHintToolTip( tooltipArea->toPlainText().toStdString() );
    bool addedInGrp = false;
    KnobGroupPtr selectedGrp = getSelectedGroup();
    if (selectedGrp) {
        if (optionalGroupIndex != -1) {
            selectedGrp->insertKnob(optionalGroupIndex, knob);
        } else {
            selectedGrp->addKnob(knob);
        }
        addedInGrp = true;
    }


    if ( (t != AddKnobDialog::eParamDataTypePage) && parentPage && !addedInGrp ) {

        // Ensure the knob is in a page
        KnobPagePtr page = getSelectedPage();
        assert(page);
        if (page) {
            if (optionalGroupIndex != -1) {
                page->insertKnob(optionalGroupIndex, knob);
            } else {
                page->addKnob(knob);
            }
            panel->setPageActiveIndex(page);

        }
    }



    KnobHolderPtr holder = panel->getHolder();
    assert(holder);
    EffectInstancePtr isEffect = toEffectInstance(holder);
    assert(isEffect);
    if (isEffect) {
        isEffect->getNode()->declarePythonKnobs();
    }
} // AddKnobDialogPrivate::createKnobFromSelection

KnobGroupPtr
AddKnobDialogPrivate::getSelectedGroup() const
{
    if ( parentGroup && parentGroup->isVisible() ) {
        std::string selectedItem = parentGroup->getCurrentIndexText().toStdString();
        if (selectedItem != "-") {
            for (std::list<KnobGroupPtr>::const_iterator it = userGroups.begin(); it != userGroups.end(); ++it) {
                if ( (*it)->getName() == selectedItem ) {
                    return *it;
                }
            }
        }
    }

    return KnobGroupPtr();
}

KnobPagePtr
AddKnobDialogPrivate::getSelectedPage() const
{
    if ( parentPage && parentPage->isVisible() ) {
        std::string selectedItem = parentPage->getCurrentIndexText().toStdString();
        for (std::list<KnobPagePtr>::const_iterator it = userPages.begin(); it != userPages.end(); ++it) {
            if ( (*it)->getName() == selectedItem ) {
                return *it;
                break;
            }
        }
    }

    return KnobPagePtr();
}


struct ListenerExpr
{
    std::string expression;
    bool hasRetVar;
    ExpressionLanguageEnum lang;
};

void
AddKnobDialog::onOkClicked()
{
    QString name = _imp->nameLineEdit->text();
    bool badFormat = false;

    if ( name.isEmpty() ) {
        badFormat = true;
    }
    if ( !badFormat && !name[0].isLetter() ) {
        badFormat = true;
    }

    if (!badFormat) {
        //make sure everything is alphaNumeric without spaces
        for (int i = 0; i < name.size(); ++i) {
            if ( name[i] == QLatin1Char('_') ) {
                continue;
            }
            if ( name[i].isSpace() || !name[i].isLetterOrNumber() ) {
                badFormat = true;
                break;
            }
        }
    }

    //check if another knob has the same script name
    std::string stdName = name.toStdString();
    const KnobsVec& knobs = _imp->panel->getHolder()->getKnobs();
    for (KnobsVec::const_iterator it = knobs.begin(); it != knobs.end(); ++it) {
        if ( ( (*it)->getName() == stdName ) && ( (*it) != _imp->knob ) ) {
            badFormat = true;
            break;
        }
    }

    if (badFormat) {
        Dialogs::errorDialog( tr("Error").toStdString(), tr("A parameter must have a unique script name composed only of characters from "
                                                            "[a - z / A- Z] and digits [0 - 9]. This name cannot contain spaces for scripting purposes.")
                              .toStdString() );

        return;
    }

    EffectInstancePtr effect;


    {
        KnobHolderPtr holder = _imp->panel->getHolder();
        assert(holder);

        NodeGroupPtr isHolderGroup = toNodeGroup( toEffectInstance(holder) );
        if (isHolderGroup) {
            //Check if the group has a node with the exact same script name as the param script name, in which case we error
            //otherwise the attribute on the python object would be overwritten
            NodesList nodes = isHolderGroup->getNodes();
            for (NodesList::iterator it = nodes.begin(); it != nodes.end(); ++it) {
                if ( (*it)->getScriptName() == stdName ) {
                    Dialogs::errorDialog( tr("Error").toStdString(), tr("A parameter on a group cannot have the same script-name as a node within "
                                                                        "the group for scripting purposes.")
                                          .toStdString() );

                    return;
                }
            }
        }
    }

    ///Remove the previous knob, and recreate it.

    ///Index of the type in the combo
    ParamDataTypeEnum t;

    ///Remember the old page in which to insert the knob
    KnobPagePtr oldParentPage;

    ///If the knob was in a group, we need to place it at the same index
    int oldIndexInParent = -1;
    int oldViewerIndex = -1;
    std::string oldKnobScriptName;


    std::map<KnobIPtr, std::vector<ListenerExpr> > listenersExpressions;
    KnobPagePtr oldKnobIsPage;
    bool wasNewLineActivated = true;
    if (!_imp->knob) {
        assert(_imp->typeChoice);
        t = (ParamDataTypeEnum)_imp->typeChoice->activeIndex();
    } else {



        oldKnobIsPage = toKnobPage(_imp->knob);
        oldKnobScriptName = _imp->knob->getName();
        effect = toEffectInstance( _imp->knob->getHolder() );
        oldViewerIndex = effect->getInViewerContextKnobIndex(_imp->knob);
        if (oldViewerIndex != -1) {
            effect->removeKnobViewerUI(_imp->knob);
        }
        oldParentPage = _imp->knob->getTopLevelPage();
        wasNewLineActivated = _imp->knob->isNewLineActivated();
        t = getChoiceIndexFromKnobType(_imp->knob);
        KnobIPtr parent = _imp->knob->getParentKnob();
        KnobGroupPtr isParentGrp = toKnobGroup(parent);
        if ( isParentGrp && ( isParentGrp == _imp->getSelectedGroup() ) ) {
            KnobsVec children = isParentGrp->getChildren();
            for (U32 i = 0; i < children.size(); ++i) {
                if (children[i] == _imp->knob) {
                    oldIndexInParent = i;
                    break;
                }
            }
        } else {
            KnobsVec children;
            if ( oldParentPage && ( oldParentPage == _imp->getSelectedPage() ) ) {
                children = oldParentPage->getChildren();
            }
            for (U32 i = 0; i < children.size(); ++i) {
                if (children[i] == _imp->knob) {
                    oldIndexInParent = i;
                    break;
                }
            }
        }

        //Since removing this knob will also remove all expressions from listeners, conserve them and try
        //to recover them afterwards
        KnobDimViewKeySet listeners;
        _imp->knob->getListeners(listeners, KnobI::eListenersTypeExpression);
        for (KnobDimViewKeySet::iterator it = listeners.begin(); it != listeners.end(); ++it) {
            KnobIPtr listener = it->knob.lock();
            if (!listener) {
                continue;
            }
            int nDims = listener->getNDimensions();
            std::vector<ListenerExpr> exprs(nDims);
            for (int d = 0; d < nDims; ++d) {
                ListenerExpr e;
                e.expression = listener->getExpression(DimIdx(d), ViewIdx(0));
                e.hasRetVar = listener->isExpressionUsingRetVariable(ViewIdx(0), DimIdx(d));
                e.lang = listener->getExpressionLanguage(ViewIdx(0), DimIdx(d));
                exprs[d] = e;
            }
            listenersExpressions[listener] = exprs;
        }

        if (!oldKnobIsPage) {
            _imp->panel->getHolder()->deleteKnob(_imp->knob, true);
            _imp->knob.reset();

        }
    } //if (!_imp->knob) {


    if (oldKnobIsPage) {
        try {
            oldKnobIsPage->setName( _imp->nameLineEdit->text().toStdString() );
            oldKnobIsPage->setLabel( _imp->labelLineEdit->text().toStdString() );
        } catch (const std::exception& e) {
            Dialogs::errorDialog( tr("Error while creating parameter").toStdString(), e.what() );

            return;
        }
    } else {
        try {
            _imp->createKnobFromSelection(t, oldIndexInParent );
        }   catch (const std::exception& e) {
            Dialogs::errorDialog( tr("Error while creating parameter").toStdString(), e.what() );

            return;
        }

        assert(_imp->knob);


        if (_imp->originalKnobSerialization) {
            _imp->knob->fromSerialization(*_imp->originalKnobSerialization);
        }

        KnobStringPtr isLabelKnob = toKnobString(_imp->knob);
        if ( isLabelKnob && isLabelKnob->isLabel() ) {
            ///Label knob only has a default value, but the "fromSerialization" function call above will keep the previous value,
            ///so we have to force a reset to the default value.
            isLabelKnob->resetToDefaultValue();
        }


    }

    //If startsNewLine is false, set the flag on the previous knob
    bool startNewLine = _imp->startNewLineBox->isChecked();
    KnobIPtr parentKnob = _imp->knob->getParentKnob();
    if (parentKnob) {
        KnobGroupPtr parentIsGrp = toKnobGroup(parentKnob);
        KnobPagePtr parentIsPage = toKnobPage(parentKnob);
        assert(parentIsGrp || parentIsPage);
        KnobsVec children;
        if (parentIsGrp) {
            children = parentIsGrp->getChildren();
        } else if (parentIsPage) {
            children = parentIsPage->getChildren();
        }
        for (U32 i = 0; i < children.size(); ++i) {
            if (children[i] == _imp->knob) {
                if (i > 0) {
                    children[i - 1]->setAddNewLine(startNewLine);
                }
                break;
            }
        }
    }

    if (_imp->knob && _imp->hideBox->isVisible()) {
        _imp->knob->setSecret( _imp->hideBox->isChecked() );
    }


    //also refresh the new line flag for this knob if it was set
    if (_imp->knob && !wasNewLineActivated) {
        _imp->knob->setAddNewLine(false);
    }

    //Check if we need to add the knob to the viewer ui
    if (_imp->addToViewerUICheckbox->isChecked()) {
        _imp->panel->getHolder()->insertKnobToViewerUI(_imp->knob, oldViewerIndex);
    }

    //Recover listeners expressions
    for (std::map<KnobIPtr, std::vector<ListenerExpr>  >::iterator it = listenersExpressions.begin(); it != listenersExpressions.end(); ++it) {
        assert( it->first->getNDimensions() == (int)it->second.size() );
        for (int i = 0; i < it->first->getNDimensions(); ++i) {
            try {
                std::string expr;
                if ( oldKnobScriptName != _imp->knob->getName() ) {
                    //Change in expressions the script-name
                    QString estr = QString::fromUtf8( it->second[i].expression.c_str() );
                    estr.replace( QString::fromUtf8( oldKnobScriptName.c_str() ), QString::fromUtf8( _imp->knob->getName().c_str() ) );
                    expr = estr.toStdString();
                } else {
                    expr = it->second[i].expression;
                }
                it->first->setExpression(DimIdx(i), ViewIdx(0), expr, it->second[i].lang, it->second[i].hasRetVar, false);
            } catch (...) {
            }
        }
    }


    accept();
} // AddKnobDialog::onOkClicked

void
AddKnobDialogPrivate::setVisibleLabel(bool visible)
{
    labelLineEdit->setVisible(visible);
    labelLabel->setVisible(visible);
}

void
AddKnobDialogPrivate::setVisibleToolTipEdit(bool visible)
{
    tooltipArea->setVisible(visible);
    tooltipLabel->setVisible(visible);
}

void
AddKnobDialogPrivate::setVisibleMinMax(bool visible)
{
    minLabel->setVisible(visible);
    minBox->setVisible(visible);
    maxLabel->setVisible(visible);
    maxBox->setVisible(visible);
    dminLabel->setVisible(visible);
    dminBox->setVisible(visible);
    dmaxLabel->setVisible(visible);
    dmaxBox->setVisible(visible);
    if (typeChoice) {
        AddKnobDialog::ParamDataTypeEnum t = (AddKnobDialog::ParamDataTypeEnum)typeChoice->activeIndex();

        if ( (t == AddKnobDialog::eParamDataTypeColorRGB) || (t == AddKnobDialog::eParamDataTypeColorRGBA) ) {
            // color range to 0-1
            minBox->setValue(INT_MIN);
            maxBox->setValue(INT_MAX);
            dminBox->setValue(0.);
            dmaxBox->setValue(1.);
        } else {
            minBox->setValue(INT_MIN);
            maxBox->setValue(INT_MAX);
            dminBox->setValue(0);
            dmaxBox->setValue(100);
        }
    }
}


void
AddKnobDialog::setVisibleType(bool visible)
{
    _imp->typeChoice->setVisible(visible);
    _imp->typeLabel->setVisible(visible);
}

void
AddKnobDialog::setType(ParamDataTypeEnum type)
{
    _imp->typeChoice->setCurrentIndex((int)type);
}


void
AddKnobDialogPrivate::setVisibleMenuItems(bool visible)
{
    menuItemsLabel->setVisible(visible);
    menuItemsEdit->setVisible(visible);
}

void
AddKnobDialogPrivate::setVisibleAnimates(bool visible)
{
    animatesLabel->setVisible(visible);
    animatesCheckbox->setVisible(visible);
    if (!knob) {
        animatesCheckbox->setChecked(visible);
    }
}

void
AddKnobDialogPrivate::setVisibleEvaluate(bool visible)
{
    evaluatesLabel->setVisible(visible);
    evaluatesOnChange->setVisible(visible);
    if (!knob) {
        evaluatesOnChange->setChecked(visible);
    }
}

void
AddKnobDialogPrivate::setVisibleStartNewLine(bool visible)
{
    startNewLineLabel->setVisible(visible);
    startNewLineBox->setVisible(visible);
    if (!knob) {
        startNewLineBox->setChecked(true);
    }
}

void
AddKnobDialogPrivate::setVisibleHide(bool visible)
{
    hideLabel->setVisible(visible);
    hideBox->setVisible(visible);
    if (!knob) {
        hideBox->setChecked(false);
    }
}

void
AddKnobDialogPrivate::setVisibleMultiLine(bool visible)
{
    multiLineLabel->setVisible(visible);
    multiLine->setVisible(visible);
    if (!knob) {
        multiLine->setChecked(false);
    }
}

void
AddKnobDialogPrivate::setVisibleViewerUi(bool visible)
{
    addToViewerUILabel->setVisible(visible);
    addToViewerUICheckbox->setVisible(visible);
}

void
AddKnobDialogPrivate::setVisibleRichText(bool visible)
{
    richTextLabel->setVisible(visible);
    richText->setVisible(visible);
    if (!knob) {
        richText->setChecked(false);
    }
}

void
<<<<<<< HEAD
AddKnobDialogPrivate::setVisibleFileStuff(bool visible)
=======
AddKnobDialogPrivate::setVisibleUsePointInteract(bool visible)
{
    usePointInteractLabel->setVisible(visible);
    usePointInteract->setVisible(visible);
    if (!knob) {
        usePointInteract->setChecked(false);
    }
}

void
AddKnobDialogPrivate::setVisibleSequence(bool visible)
>>>>>>> 5ee27371
{
    fileDialogSelectExisting->setVisible(visible);
    fileDialogSelectExistingLabel->setVisible(visible);
    sequenceDialogLabel->setVisible(visible);
    sequenceDialog->setVisible(visible);
    if (!knob) {
        sequenceDialog->setChecked(false);
        fileDialogSelectExisting->setChecked(false);
    }
}

void
AddKnobDialogPrivate::setVisibleMultiPath(bool visible)
{
    multiPathLabel->setVisible(visible);
    multiPath->setVisible(visible);
    if (!knob) {
        multiPath->setChecked(false);
    }
}

void
AddKnobDialogPrivate::setVisibleGrpAsTab(bool visible)
{
    groupAsTabLabel->setVisible(visible);
    groupAsTab->setVisible(visible);
    if (!knob) {
        groupAsTab->setChecked(false);
    }
}

void
AddKnobDialogPrivate::setVisibleParent(bool visible)
{
    if ( !userGroups.empty() ) {
        assert(parentGroup);
        parentGroup->setVisible(visible);
        parentGroupLabel->setVisible(visible);
    }
}

void
AddKnobDialogPrivate::setVisiblePage(bool visible)
{
    if (parentPage) {
        parentPage->setVisible(visible);
        parentPageLabel->setVisible(visible);
    }
}

void
AddKnobDialogPrivate::setVisibleDefaultValues(bool visible,
                                              AddKnobDialogPrivate::DefaultValueType type,
                                              int dimensions)
{
    if (!visible) {
        defaultStr->setVisible(false);
        default0->setVisible(false);
        default1->setVisible(false);
        default2->setVisible(false);
        default3->setVisible(false);
        defaultValueLabel->setVisible(false);
        defaultBool->setVisible(false);
    } else {
        defaultValueLabel->setVisible(true);

        if ( (type == eDefaultValueTypeInt) || (type == eDefaultValueTypeDouble) ) {
            defaultStr->setVisible(false);
            defaultBool->setVisible(false);
            if (dimensions == 1) {
                default0->setVisible(true);
                default1->setVisible(false);
                default2->setVisible(false);
                default3->setVisible(false);
            } else if (dimensions == 2) {
                default0->setVisible(true);
                default1->setVisible(true);
                default2->setVisible(false);
                default3->setVisible(false);
            } else if (dimensions == 3) {
                default0->setVisible(true);
                default1->setVisible(true);
                default2->setVisible(true);
                default3->setVisible(false);
            } else if (dimensions == 4) {
                default0->setVisible(true);
                default1->setVisible(true);
                default2->setVisible(true);
                default3->setVisible(true);
            } else {
                assert(false);
            }
            if (type == eDefaultValueTypeDouble) {
                default0->setType(SpinBox::eSpinBoxTypeDouble);
                default1->setType(SpinBox::eSpinBoxTypeDouble);
                default2->setType(SpinBox::eSpinBoxTypeDouble);
                default3->setType(SpinBox::eSpinBoxTypeDouble);
            } else {
                default0->setType(SpinBox::eSpinBoxTypeInt);
                default1->setType(SpinBox::eSpinBoxTypeInt);
                default2->setType(SpinBox::eSpinBoxTypeInt);
                default3->setType(SpinBox::eSpinBoxTypeInt);
            }
        } else if (type == eDefaultValueTypeString) {
            defaultStr->setVisible(true);
            default0->setVisible(false);
            default1->setVisible(false);
            default2->setVisible(false);
            default3->setVisible(false);
            defaultBool->setVisible(false);
        } else {
            defaultStr->setVisible(false);
            default0->setVisible(false);
            default1->setVisible(false);
            default2->setVisible(false);
            default3->setVisible(false);
            defaultBool->setVisible(true);
        }
    }
} // AddKnobDialogPrivate::setVisibleDefaultValues

NATRON_NAMESPACE_EXIT

NATRON_NAMESPACE_USING
#include "moc_AddKnobDialog.cpp"<|MERGE_RESOLUTION|>--- conflicted
+++ resolved
@@ -214,13 +214,9 @@
 
     void setVisibleRichText(bool visible);
 
-<<<<<<< HEAD
+    void setVisibleUsePointInteract(bool visible);
+
     void setVisibleFileStuff(bool visible);
-=======
-    void setVisibleUsePointInteract(bool visible);
-
-    void setVisibleSequence(bool visible);
->>>>>>> 5ee27371
 
     void setVisibleMultiPath(bool visible);
 
@@ -1118,12 +1114,8 @@
         _imp->setVisibleViewerUi(true);
         _imp->setVisibleMultiPath(false);
         _imp->setVisibleRichText(false);
-<<<<<<< HEAD
+        _imp->setVisibleUsePointInteract(false);
         _imp->setVisibleFileStuff(false);
-=======
-        _imp->setVisibleUsePointInteract(false);
-        _imp->setVisibleSequence(false);
->>>>>>> 5ee27371
         _imp->setVisibleGrpAsTab(false);
         _imp->setVisibleParent(true);
         _imp->setVisibleDefaultValues(true, AddKnobDialogPrivate::eDefaultValueTypeInt, d);
@@ -1145,12 +1137,8 @@
         _imp->setVisibleViewerUi(true);
         _imp->setVisibleMultiPath(false);
         _imp->setVisibleRichText(false);
-<<<<<<< HEAD
+        _imp->setVisibleUsePointInteract(t == eParamDataTypeFloatingPoint2D);
         _imp->setVisibleFileStuff(false);
-=======
-        _imp->setVisibleUsePointInteract(t == eParamDataTypeFloatingPoint2D);
-        _imp->setVisibleSequence(false);
->>>>>>> 5ee27371
         _imp->setVisibleGrpAsTab(false);
         _imp->setVisibleParent(true);
         _imp->setVisibleDefaultValues(true, AddKnobDialogPrivate::eDefaultValueTypeDouble, d);
@@ -1168,12 +1156,8 @@
         _imp->setVisibleViewerUi(true);
         _imp->setVisibleMultiPath(false);
         _imp->setVisibleRichText(false);
-<<<<<<< HEAD
+        _imp->setVisibleUsePointInteract(false);
         _imp->setVisibleFileStuff(false);
-=======
-        _imp->setVisibleUsePointInteract(false);
-        _imp->setVisibleSequence(false);
->>>>>>> 5ee27371
         _imp->setVisibleGrpAsTab(false);
         _imp->setVisibleParent(true);
         _imp->setVisibleDefaultValues(true, AddKnobDialogPrivate::eDefaultValueTypeString, d);
@@ -1190,12 +1174,8 @@
         _imp->setVisibleViewerUi(true);
         _imp->setVisibleMultiPath(false);
         _imp->setVisibleRichText(false);
-<<<<<<< HEAD
+        _imp->setVisibleUsePointInteract(false);
         _imp->setVisibleFileStuff(false);
-=======
-        _imp->setVisibleUsePointInteract(false);
-        _imp->setVisibleSequence(false);
->>>>>>> 5ee27371
         _imp->setVisibleGrpAsTab(false);
         _imp->setVisibleParent(true);
         _imp->setVisibleDefaultValues(true, AddKnobDialogPrivate::eDefaultValueTypeBool, d);
@@ -1212,12 +1192,8 @@
         _imp->setVisibleViewerUi(true);
         _imp->setVisibleMultiPath(false);
         _imp->setVisibleRichText(false);
-<<<<<<< HEAD
+        _imp->setVisibleUsePointInteract(false);
         _imp->setVisibleFileStuff(false);
-=======
-        _imp->setVisibleUsePointInteract(false);
-        _imp->setVisibleSequence(false);
->>>>>>> 5ee27371
         _imp->setVisibleGrpAsTab(false);
         _imp->setVisibleParent(true);
         _imp->setVisibleDefaultValues(true, AddKnobDialogPrivate::eDefaultValueTypeString, d);
@@ -1234,12 +1210,8 @@
         _imp->setVisibleViewerUi(true);
         _imp->setVisibleMultiPath(false);
         _imp->setVisibleRichText(true);
-<<<<<<< HEAD
+        _imp->setVisibleUsePointInteract(false);
         _imp->setVisibleFileStuff(false);
-=======
-        _imp->setVisibleUsePointInteract(false);
-        _imp->setVisibleSequence(false);
->>>>>>> 5ee27371
         _imp->setVisibleGrpAsTab(false);
         _imp->setVisibleParent(true);
         _imp->setVisibleDefaultValues(true, AddKnobDialogPrivate::eDefaultValueTypeString, d);
@@ -1256,12 +1228,8 @@
         _imp->setVisibleViewerUi(true);
         _imp->setVisibleMultiPath(false);
         _imp->setVisibleRichText(false);
-<<<<<<< HEAD
+        _imp->setVisibleUsePointInteract(false);
         _imp->setVisibleFileStuff(true);
-=======
-        _imp->setVisibleUsePointInteract(false);
-        _imp->setVisibleSequence(true);
->>>>>>> 5ee27371
         _imp->setVisibleGrpAsTab(false);
         _imp->setVisibleParent(true);
         _imp->setVisibleDefaultValues(true, AddKnobDialogPrivate::eDefaultValueTypeString, d);
@@ -1278,12 +1246,8 @@
         _imp->setVisibleViewerUi(true);
         _imp->setVisibleMultiPath(true);
         _imp->setVisibleRichText(false);
-<<<<<<< HEAD
+        _imp->setVisibleUsePointInteract(false);
         _imp->setVisibleFileStuff(false);
-=======
-        _imp->setVisibleUsePointInteract(false);
-        _imp->setVisibleSequence(false);
->>>>>>> 5ee27371
         _imp->setVisibleGrpAsTab(false);
         _imp->setVisibleParent(true);
         _imp->setVisibleDefaultValues(true, AddKnobDialogPrivate::eDefaultValueTypeString, d);
@@ -1300,12 +1264,8 @@
         _imp->setVisibleViewerUi(false);
         _imp->setVisibleMultiPath(false);
         _imp->setVisibleRichText(false);
-<<<<<<< HEAD
+        _imp->setVisibleUsePointInteract(false);
         _imp->setVisibleFileStuff(false);
-=======
-        _imp->setVisibleUsePointInteract(false);
-        _imp->setVisibleSequence(false);
->>>>>>> 5ee27371
         _imp->setVisibleGrpAsTab(true);
         _imp->setVisibleParent(false);
         _imp->setVisibleDefaultValues(false, AddKnobDialogPrivate::eDefaultValueTypeInt, d);
@@ -1322,12 +1282,8 @@
         _imp->setVisibleViewerUi(false);
         _imp->setVisibleMultiPath(false);
         _imp->setVisibleRichText(false);
-<<<<<<< HEAD
+        _imp->setVisibleUsePointInteract(false);
         _imp->setVisibleFileStuff(false);
-=======
-        _imp->setVisibleUsePointInteract(false);
-        _imp->setVisibleSequence(false);
->>>>>>> 5ee27371
         _imp->setVisibleGrpAsTab(false);
         _imp->setVisibleParent(false);
         _imp->setVisibleDefaultValues(false, AddKnobDialogPrivate::eDefaultValueTypeInt, d);
@@ -1344,12 +1300,8 @@
         _imp->setVisibleViewerUi(true);
         _imp->setVisibleMultiPath(false);
         _imp->setVisibleRichText(false);
-<<<<<<< HEAD
+        _imp->setVisibleUsePointInteract(false);
         _imp->setVisibleFileStuff(false);
-=======
-        _imp->setVisibleUsePointInteract(false);
-        _imp->setVisibleSequence(false);
->>>>>>> 5ee27371
         _imp->setVisibleGrpAsTab(false);
         _imp->setVisibleParent(true);
         _imp->setVisibleDefaultValues(false, AddKnobDialogPrivate::eDefaultValueTypeInt, d);
@@ -1366,12 +1318,8 @@
         _imp->setVisibleViewerUi(false);
         _imp->setVisibleMultiPath(false);
         _imp->setVisibleRichText(false);
-<<<<<<< HEAD
+        _imp->setVisibleUsePointInteract(false);
         _imp->setVisibleFileStuff(false);
-=======
-        _imp->setVisibleUsePointInteract(false);
-        _imp->setVisibleSequence(false);
->>>>>>> 5ee27371
         _imp->setVisibleGrpAsTab(false);
         _imp->setVisibleParent(true);
         _imp->setVisibleDefaultValues(false, AddKnobDialogPrivate::eDefaultValueTypeInt, d);
@@ -1380,27 +1328,6 @@
         break;
     } // switch
 
-<<<<<<< HEAD
-=======
-    if (_imp->isKnobAlias) {
-        _imp->setVisibleToolTipEdit(true);
-        _imp->setVisibleAnimates(false);
-        _imp->setVisibleEvaluate(false);
-        _imp->setVisibleHide(false);
-        _imp->setVisibleMenuItems(false);
-        //_imp->setVisibleMinMax(false);
-        _imp->setVisibleStartNewLine(true);
-        _imp->setVisibleMultiLine(false);
-        _imp->setVisibleMultiPath(false);
-        _imp->setVisibleRichText(false);
-        _imp->setVisibleUsePointInteract(false);
-        _imp->setVisibleSequence(false);
-        _imp->setVisibleGrpAsTab(false);
-        _imp->setVisibleParent(true);
-        // _imp->setVisibleDefaultValues(false, AddKnobDialogPrivate::eDefaultValueTypeInt, d);
-        _imp->setVisiblePage(true);
-    }
->>>>>>> 5ee27371
 } // AddKnobDialog::onTypeCurrentIndexChanged
 
 AddKnobDialog::~AddKnobDialog()
@@ -1475,18 +1402,12 @@
     case AddKnobDialog::eParamDataTypeFloatingPoint2D:
     case AddKnobDialog::eParamDataTypeFloatingPoint3D: {
         //double
-<<<<<<< HEAD
         int dim = (int)t - 2;
         KnobDoublePtr k = panel->getHolder()->createKnob<KnobDouble>(name, dim);
-        setKnobMinMax<double>(k);
-=======
-        int dim = index - 2;
-        KnobDoublePtr k = AppManager::createKnob<KnobDouble>(panel->getHolder(), label, dim, false);
         if ( k->getDimension() == 2 && usePointInteract->isChecked() ) {
             k->setHasHostOverlayHandle(true);
         }
-        setKnobMinMax<double>( k.get() );
->>>>>>> 5ee27371
+        setKnobMinMax<double>(k);
         knob = k;
         break;
     }
@@ -2101,9 +2022,6 @@
 }
 
 void
-<<<<<<< HEAD
-AddKnobDialogPrivate::setVisibleFileStuff(bool visible)
-=======
 AddKnobDialogPrivate::setVisibleUsePointInteract(bool visible)
 {
     usePointInteractLabel->setVisible(visible);
@@ -2113,9 +2031,7 @@
     }
 }
 
-void
-AddKnobDialogPrivate::setVisibleSequence(bool visible)
->>>>>>> 5ee27371
+AddKnobDialogPrivate::setVisibleFileStuff(bool visible)
 {
     fileDialogSelectExisting->setVisible(visible);
     fileDialogSelectExistingLabel->setVisible(visible);
