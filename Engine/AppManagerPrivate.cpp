--- conflicted
+++ resolved
@@ -481,11 +481,7 @@
 
     hasInitializedOpenGLFunctions = true;
 
-<<<<<<< HEAD
-#ifdef DEBUG
-=======
 #ifdef GLAD_DEBUG
->>>>>>> 1760296f
     glad_set_pre_callback(pre_gl_call);
     glad_set_post_callback(post_gl_call);
 
