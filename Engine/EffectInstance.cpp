--- conflicted
+++ resolved
@@ -219,29 +219,6 @@
     ///just call renderRoI which will  do the cache look-up for us and render
     ///the image if it's missing from the cache.
     
-<<<<<<< HEAD
-    if (_imp->renderArgs.hasLocalData()) {
-        ///Re-use the data the render thread gave us
-        isSequentialRender = _imp->renderArgs.localData()._isSequentialRender;
-        isRenderUserInteraction = _imp->renderArgs.localData()._isRenderResponseToUserInteraction;
-        byPassCache = _imp->renderArgs.localData()._byPassCache;
-        currentEffectRenderWindow = _imp->renderArgs.localData()._roi;
-        mipMapLevel = _imp->renderArgs.localData()._mipMapLevel;
-    } else {
-        ///We have no choice but compute the RoI based on the assumption that the effect is currently
-        ///rendering the RoD. This is the best we can do.
-        /// We should never enter this case unless this function was called by a thread that
-        /// is NOT a render thread. (i.e: not controlled by Natron).
-        Natron::Status stat = n->getRegionOfDefinition(time,scale, &precomputedRoD,&isProjectFormat);
-        if(stat == Natron::StatFailed) {
-            return boost::shared_ptr<Natron::Image>();
-        }
-        currentEffectRenderWindow = precomputedRoD;
-        assert(scale.x == scale.y && 0. < scale.x && scale.x <= 1.);
-        mipMapLevel = Natron::Image::getLevelFromScale(scale.x);
-        currentEffectRenderWindow = currentEffectRenderWindow.downscalePowerOfTwoLargestEnclosed(mipMapLevel);
-    }
-=======
     RectI currentEffectRenderWindow = _imp->renderArgs.localData()._roi;
     RectI precomputedRoD;
     bool isSequentialRender = _imp->renderArgs.localData()._isSequentialRender;
@@ -249,7 +226,6 @@
     bool byPassCache = _imp->renderArgs.localData()._byPassCache;
     unsigned int mipMapLevel = _imp->renderArgs.localData()._mipMapLevel;;
     RoIMap inputsRoI = _imp->renderArgs.localData()._regionOfInterestResults;
->>>>>>> 360ad41f
     
     RoIMap::iterator found = inputsRoI.find(n);
     assert(found != inputsRoI.end());
