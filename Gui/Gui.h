--- conflicted
+++ resolved
@@ -595,12 +595,10 @@
 
 	void onPropertiesScrolled();
     
-<<<<<<< HEAD
     void onNextTabTriggered();
     
     void onCloseTabTriggered();
-=======
->>>>>>> 6a40adc1
+
 private:
 
     /**
