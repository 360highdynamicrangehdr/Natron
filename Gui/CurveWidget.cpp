--- conflicted
+++ resolved
@@ -655,13 +655,8 @@
     }
     double scalex = (right - left) / w;
     double scaley = (top - bottom) / h;
-<<<<<<< HEAD
-    _imp->textRenderer.renderText(x, y, scalex, scaley, text, color, font);
+    _imp->textRenderer.renderText(x, y, scalex, scaley, text, color, fonti, flags);
     glCheckError(GL_GPU);
-=======
-    _imp->textRenderer.renderText(x, y, scalex, scaley, text, color, font, flags);
-    glCheckError();
->>>>>>> 5a7357ed
 }
 
 void
