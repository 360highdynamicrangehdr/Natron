/* ***** BEGIN LICENSE BLOCK *****
 * This file is part of Natron <http://www.natron.fr/>,
 * Copyright (C) 2013-2017 INRIA and Alexandre Gauthier-Foichat
 *
 * Natron is free software: you can redistribute it and/or modify
 * it under the terms of the GNU General Public License as published by
 * the Free Software Foundation; either version 2 of the License, or
 * (at your option) any later version.
 *
 * Natron is distributed in the hope that it will be useful,
 * but WITHOUT ANY WARRANTY; without even the implied warranty of
 * MERCHANTABILITY or FITNESS FOR A PARTICULAR PURPOSE.  See the
 * GNU General Public License for more details.
 *
 * You should have received a copy of the GNU General Public License
 * along with Natron.  If not, see <http://www.gnu.org/licenses/gpl-2.0.html>
 * ***** END LICENSE BLOCK ***** */

// ***** BEGIN PYTHON BLOCK *****
// from <https://docs.python.org/3/c-api/intro.html#include-files>:
// "Since Python may define some pre-processor definitions which affect the standard headers on some systems, you must include Python.h before any standard headers are included."
#include <Python.h>
// ***** END PYTHON BLOCK *****

#include "RotoPaint.h"
#include "RotoPaintPrivate.h"

#include <sstream> // stringstream
#include <cassert>
#include <stdexcept>

#include "Serialization/BezierSerialization.h"
#include "Serialization/RotoStrokeItemSerialization.h"

#include "Engine/AppInstance.h"
#include "Engine/CreateNodeArgs.h"
#include "Engine/Image.h"
#include "Engine/Node.h"
#include "Engine/NodeGroup.h"
#include "Engine/NodeMetadata.h"
#include "Engine/MergingEnum.h"
#include "Engine/Bezier.h"
#include "Engine/BezierCP.h"
#include "Engine/KnobTypes.h"
#include "Engine/RotoStrokeItem.h"
#include "Engine/KnobTypes.h"
#include "Engine/RotoDrawableItem.h"
#include "Engine/RotoPoint.h"
#include "Engine/RotoUndoCommand.h"
#include "Engine/KnobItemsTableUndoCommand.h"
#include "Engine/RotoLayer.h"
#include "Engine/TimeLine.h"
#include "Engine/Transform.h"
#include "Engine/TrackerNodePrivate.h"
#include "Engine/TrackMarker.h"
#include "Engine/ViewIdx.h"
#include "Engine/ViewerInstance.h"

#include "Global/GLIncludes.h"
#include "Global/GlobalDefines.h"

#define kFilterImpulse "Impulse"
#define kFilterImpulseHint "(nearest neighbor / box) Use original values."
#define kFilterBox "Box"
#define kFilterBoxHint "Integrate the source image over the bounding box of the back-transformed pixel."
#define kFilterBilinear "Bilinear"
#define kFilterBilinearHint "(tent / triangle) Bilinear interpolation between original values."
#define kFilterCubic "Cubic"
#define kFilterCubicHint "(cubic spline) Some smoothing."
#define kFilterKeys "Keys"
#define kFilterKeysHint "(Catmull-Rom / Hermite spline) Some smoothing, plus minor sharpening (*)."
#define kFilterSimon "Simon"
#define kFilterSimonHint "Some smoothing, plus medium sharpening (*)."
#define kFilterRifman "Rifman"
#define kFilterRifmanHint "Some smoothing, plus significant sharpening (*)."
#define kFilterMitchell "Mitchell"
#define kFilterMitchellHint "Some smoothing, plus blurring to hide pixelation (*+)."
#define kFilterParzen "Parzen"
#define kFilterParzenHint "(cubic B-spline) Greatest smoothing of all filters (+)."
#define kFilterNotch "Notch"
#define kFilterNotchHint "Flat smoothing (which tends to hide moire' patterns) (+)."

//KnobPagePtr generalPage = AppManager::checkIfKnobExistsWithNameOrCreate<KnobPage>(effect, "generalPage", tr("General"));

#define kRotoPaintGeneralPageParam "generalPage"
#define kRotoPaintGeneralPageParamLabel "General"

#define kRotoPaintShapePageParam "shapePage"
#define kRotoPaintShapePageParamLabel "Shape"

#define kRotoPaintStrokePageParam "strokePage"
#define kRotoPaintStrokePageParamLabel "Stroke"

#define kRotoPaintClonePageParam "clonePage"
#define kRotoPaintClonePageParamLabel "Clone"

#define kRotoPaintTransformPageParam "transformPage"
#define kRotoPaintTransformPageParamLabel "Transform"

#define kRotoPaintMotionBlurPageParam "motionBlurPage"
#define kRotoPaintMotionBlurPageParamLabel "Motion-Blur"

#define ROTO_DEFAULT_OPACITY 1.
#define ROTO_DEFAULT_FEATHER 1.5
#define ROTO_DEFAULT_FEATHERFALLOFF 1.

#define kPremultNodeParamPremultChannel "premultChannel"


#define ROTOPAINT_VIEWER_UI_SECTIONS_SPACING_PX 5
#define NATRON_TRACKER_UI_BUTTONS_CATEGORIES_SPACING 10

NATRON_NAMESPACE_ENTER

static void addPluginShortcuts(const PluginPtr& plugin)
{


    // Viewer buttons
    plugin->addActionShortcut( PluginActionShortcut(kRotoUIParamAutoKeyingEnabled, kRotoUIParamAutoKeyingEnabledLabel, kRotoUIParamAutoKeyingEnabledHint) );
    plugin->addActionShortcut( PluginActionShortcut(kRotoUIParamFeatherLinkEnabled, kRotoUIParamFeatherLinkEnabledLabel, kRotoUIParamFeatherLinkEnabledHint) );
    plugin->addActionShortcut( PluginActionShortcut(kRotoUIParamDisplayFeather, kRotoUIParamDisplayFeatherLabel, kRotoUIParamDisplayFeatherHint) );
    plugin->addActionShortcut( PluginActionShortcut(kRotoUIParamStickySelectionEnabled, kRotoUIParamStickySelectionEnabledLabel, kRotoUIParamStickySelectionEnabledHint) );
    plugin->addActionShortcut( PluginActionShortcut(kRotoUIParamStickyBbox, kRotoUIParamStickyBboxLabel, kRotoUIParamStickyBboxHint) );
    plugin->addActionShortcut( PluginActionShortcut(kRotoUIParamRippleEdit, kRotoUIParamRippleEditLabel, kRotoUIParamRippleEditHint) );
    plugin->addActionShortcut( PluginActionShortcut(kRotoUIParamAddKeyFrame, kRotoUIParamAddKeyFrameLabel, kRotoUIParamAddKeyFrameHint) );
    plugin->addActionShortcut( PluginActionShortcut(kRotoUIParamRemoveKeyframe, kRotoUIParamRemoveKeyframeLabel, kRotoUIParamRemoveKeyframeHint) );
    plugin->addActionShortcut( PluginActionShortcut(kRotoUIParamShowTransform, kRotoUIParamShowTransformLabel, kRotoUIParamShowTransformHint, Key_T) );

    plugin->addActionShortcut( PluginActionShortcut(kRotoUIParamPressureOpacity, kRotoUIParamPressureOpacityLabel, kRotoUIParamPressureOpacityHint) );
    plugin->addActionShortcut( PluginActionShortcut(kRotoUIParamPressureSize, kRotoUIParamPressureSizeLabel, kRotoUIParamPressureSizeHint) );
    plugin->addActionShortcut( PluginActionShortcut(kRotoUIParamPressureHardness, kRotoUIParamPressureHardnessLabel, kRotoUIParamPressureHardnessHint) );
    plugin->addActionShortcut( PluginActionShortcut(kRotoUIParamBuildUp, kRotoUIParamBuildUpLabel, kRotoUIParamBuildUpHint) );
    plugin->addActionShortcut( PluginActionShortcut(kRotoUIParamResetCloneOffset, kRotoUIParamResetCloneOffsetLabel, kRotoUIParamResetCloneOffsetHint) );

#ifdef ROTOPAINT_ENABLE_PLANARTRACKER

    // Tracking
    plugin->addActionShortcut( PluginActionShortcut(kTrackerUIParamTrackBW, kTrackerUIParamTrackBWLabel, kTrackerUIParamTrackBWHint) );
    plugin->addActionShortcut( PluginActionShortcut(kTrackerUIParamTrackPrevious, kTrackerUIParamTrackPreviousLabel, kTrackerUIParamTrackPreviousHint) );
    plugin->addActionShortcut( PluginActionShortcut(kTrackerUIParamTrackNext, kTrackerUIParamTrackNextLabel, kTrackerUIParamTrackNextHint) );
    plugin->addActionShortcut( PluginActionShortcut(kTrackerUIParamStopTracking, kTrackerUIParamStopTrackingLabel, kTrackerUIParamStopTrackingHint, Key_Escape) );
    plugin->addActionShortcut( PluginActionShortcut(kTrackerUIParamTrackFW, kTrackerUIParamTrackFWLabel, kTrackerUIParamTrackFWHint) );
    plugin->addActionShortcut( PluginActionShortcut(kTrackerUIParamTrackRange, kTrackerUIParamTrackRangeLabel, kTrackerUIParamTrackRangeHint) );
    plugin->addActionShortcut( PluginActionShortcut(kTrackerUIParamClearAllAnimation, kTrackerUIParamClearAllAnimationLabel, kTrackerUIParamClearAllAnimationHint) );
    plugin->addActionShortcut( PluginActionShortcut(kTrackerUIParamClearAnimationBw, kTrackerUIParamClearAnimationBwLabel, kTrackerUIParamClearAnimationBwHint) );
    plugin->addActionShortcut( PluginActionShortcut(kTrackerUIParamClearAnimationFw, kTrackerUIParamClearAnimationFwLabel, kTrackerUIParamClearAnimationFwHint) );
    plugin->addActionShortcut( PluginActionShortcut(kRotoTrackingParamRefreshViewer, kRotoTrackingParamRefreshViewerLabel, kRotoTrackingParamRefreshViewerHint) );
    plugin->addActionShortcut( PluginActionShortcut(kRotoTrackingParamCenterViewer, kRotoTrackingParamCenterViewerLabel, kRotoTrackingParamCenterViewerHint) );
    plugin->addActionShortcut( PluginActionShortcut(kRotoTrackingParamShowCornerPinOverlay, kRotoTrackingParamShowCornerPinOverlayLabel, kRotoTrackingParamShowCornerPinOverlayHint) );
    plugin->addActionShortcut( PluginActionShortcut(kRotoTrackingParamShowPlanarSurfaceGrid, kRotoTrackingParamShowPlanarSurfaceGridLabel, kRotoTrackingParamShowPlanarSurfaceGridHint) );
    plugin->addActionShortcut( PluginActionShortcut(kRotoTrackingParamGoToReferenceFrame, kRotoTrackingParamGoToReferenceFrameLabel, kRotoTrackingParamGoToReferenceFrameHint) );
    plugin->addActionShortcut( PluginActionShortcut(kTrackerParamSetReferenceFrame, kTrackerParamSetReferenceFrameLabel, kTrackerParamSetReferenceFrameHint) );
    plugin->addActionShortcut( PluginActionShortcut(kRotoTrackingParamSetToInputRoD, kRotoTrackingParamSetToInputRoDLabel, kRotoTrackingParamSetToInputRoDHint) );

    plugin->addActionShortcut( PluginActionShortcut(kRotoTrackingParamGotoPreviousKeyFrame, kRotoTrackingParamGotoPreviousKeyFrameLabel, kRotoTrackingParamGotoPreviousKeyFrameHint) );
    plugin->addActionShortcut( PluginActionShortcut(kRotoTrackingParamGotoNextKeyFrame, kRotoTrackingParamGotoNextKeyFrameLabel, kRotoTrackingParamGotoNextKeyFrameHint) );
    plugin->addActionShortcut( PluginActionShortcut(kRotoTrackingParamSetKeyFrame, kRotoTrackingParamSetKeyFrameLabel, kRotoTrackingParamSetKeyFrameHint) );
    plugin->addActionShortcut( PluginActionShortcut(kRotoTrackingParamRemoveKeyFrame, kRotoTrackingParamRemoveKeyFrameLabel, kRotoTrackingParamRemoveKeyFrameHint) );
#endif // #ifdef ROTOPAINT_ENABLE_PLANARTRACKER

    // Toolbuttons
    plugin->addActionShortcut( PluginActionShortcut(kRotoUIParamSelectionToolButton, kRotoUIParamSelectionToolButtonLabel, "", Key_Q) );
    plugin->addActionShortcut( PluginActionShortcut(kRotoUIParamEditPointsToolButton, kRotoUIParamEditPointsToolButtonLabel, "", Key_D) );
    plugin->addActionShortcut( PluginActionShortcut(kRotoUIParamBezierEditionToolButton, kRotoUIParamBezierEditionToolButtonLabel, "", Key_V) );
    plugin->addActionShortcut( PluginActionShortcut(kRotoUIParamPaintBrushToolButton, kRotoUIParamPaintBrushToolButtonLabel, "", Key_N) );
    plugin->addActionShortcut( PluginActionShortcut(kRotoUIParamCloneBrushToolButton, kRotoUIParamCloneBrushToolButtonLabel, "", Key_C) );
    plugin->addActionShortcut( PluginActionShortcut(kRotoUIParamEffectBrushToolButton, kRotoUIParamEffectBrushToolButtonLabel, "", Key_X) );
    plugin->addActionShortcut( PluginActionShortcut(kRotoUIParamMergeBrushToolButton, kRotoUIParamMergeBrushToolButtonLabel, "", Key_E) );

    // Right click actions
    plugin->addActionShortcut( PluginActionShortcut(kRotoUIParamRightClickMenuActionRemoveItems, kRotoUIParamRightClickMenuActionRemoveItemsLabel, "", Key_BackSpace) );
    plugin->addActionShortcut( PluginActionShortcut(kRotoUIParamRightClickMenuActionCuspItems, kRotoUIParamRightClickMenuActionCuspItemsLabel, "", Key_Z, eKeyboardModifierShift) );
    plugin->addActionShortcut( PluginActionShortcut(kRotoUIParamRightClickMenuActionSmoothItems, kRotoUIParamRightClickMenuActionSmoothItemsLabel, "", Key_Z) );
    plugin->addActionShortcut( PluginActionShortcut(kRotoUIParamRightClickMenuActionRemoveItemsFeather, kRotoUIParamRightClickMenuActionRemoveItemsFeatherLabel, "", Key_E, eKeyboardModifierShift) );
    plugin->addActionShortcut( PluginActionShortcut(kRotoUIParamRightClickMenuActionNudgeLeft, kRotoUIParamRightClickMenuActionNudgeLeftLabel, "", Key_4) );
    plugin->addActionShortcut( PluginActionShortcut(kRotoUIParamRightClickMenuActionNudgeBottom, kRotoUIParamRightClickMenuActionNudgeBottomLabel, "", Key_2) );
    plugin->addActionShortcut( PluginActionShortcut(kRotoUIParamRightClickMenuActionNudgeTop, kRotoUIParamRightClickMenuActionNudgeTopLabel, "", Key_8) );
    plugin->addActionShortcut( PluginActionShortcut(kRotoUIParamRightClickMenuActionNudgeRight, kRotoUIParamRightClickMenuActionNudgeRightLabel, "", Key_6) );
    plugin->addActionShortcut( PluginActionShortcut(kRotoUIParamRightClickMenuActionSelectAll, kRotoUIParamRightClickMenuActionSelectAllLabel, "", Key_A, eKeyboardModifierControl) );
    plugin->addActionShortcut( PluginActionShortcut(kRotoUIParamRightClickMenuActionOpenClose, kRotoUIParamRightClickMenuActionOpenCloseLabel, "", Key_Return) );
    plugin->addActionShortcut( PluginActionShortcut(kRotoUIParamRightClickMenuActionLockShapes, kRotoUIParamRightClickMenuActionLockShapesLabel, "", Key_L, eKeyboardModifierShift) );
    plugin->addActionShortcut( PluginActionShortcut(kRotoUIParamRightClickMenuActionCreatePlanarTrack, kRotoUIParamRightClickMenuActionCreatePlanarTrackLabel, "") );

} // addPluginShortcuts

PluginPtr
RotoPaint::createPlugin()
{
    std::vector<std::string> grouping;
    grouping.push_back(PLUGIN_GROUP_PAINT);
    PluginPtr ret = Plugin::create((void*)RotoPaint::create, (void*)RotoPaint::createRenderClone, PLUGINID_NATRON_ROTOPAINT, "RotoPaint", 1, 0, grouping);

    QString desc = tr("RotoPaint is a vector based free-hand drawing node that helps for tasks such as rotoscoping, matting, etc...");
    ret->setProperty<std::string>(kNatronPluginPropDescription, desc.toStdString());
    ret->setProperty<int>(kNatronPluginPropRenderSafety, (int)eRenderSafetyFullySafe);
    ret->setProperty<std::string>(kNatronPluginPropIconFilePath, "Images/GroupingIcons/Set2/paint_grouping_2.png");
    ret->setProperty<int>(kNatronPluginPropShortcut, (int)Key_P);
    addPluginShortcuts(ret);
    return ret;
}

PluginPtr
RotoNode::createPlugin()
{
    std::vector<std::string> grouping;
    grouping.push_back(PLUGIN_GROUP_PAINT);
    PluginPtr ret = Plugin::create((void*)RotoNode::create, (void*)RotoNode::createRenderClone, PLUGINID_NATRON_ROTO, "Roto", 1, 0, grouping);

    QString desc = tr("Create masks and shapes.");
    ret->setProperty<std::string>(kNatronPluginPropDescription, desc.toStdString());
    ret->setProperty<int>(kNatronPluginPropRenderSafety, (int)eRenderSafetyFullySafe);
    ret->setProperty<std::string>(kNatronPluginPropIconFilePath, "Images/rotoNodeIcon.png");
    ret->setProperty<int>(kNatronPluginPropShortcut, (int)Key_O);
    addPluginShortcuts(ret);
    return ret;
}

PluginPtr
LayeredCompNode::createPlugin()
{
    std::vector<std::string> grouping;
    grouping.push_back(PLUGIN_GROUP_MERGE);
    PluginPtr ret = Plugin::create((void*)LayeredCompNode::create, (void*)LayeredCompNode::createRenderClone, PLUGINID_NATRON_LAYEREDCOMP, "LayeredComp", 1, 0, grouping);

    QString desc = tr("A node that emulates a layered composition.\n"
                      "Each item in the table is a layer that is blended with previous layers.\n"
                      "For each item you may select the node name that should be used as source "
                      "and optionnally the node name that should be used as a mask. These nodes "
                      "must be connected to the Source inputs and Mask inputs of the LayeredComp node itself.");
    ret->setProperty<std::string>(kNatronPluginPropDescription, desc.toStdString());
    ret->setProperty<int>(kNatronPluginPropRenderSafety, (int)eRenderSafetyFullySafe);
    ret->setProperty<std::string>(kNatronPluginPropIconFilePath, std::string("Images/") + std::string(PLUGIN_GROUP_MERGE_ICON_PATH));
    return ret;
}

RotoPaint::RotoPaint(const NodePtr& node,
                     RotoPaintTypeEnum type)
    : NodeGroup(node)
    , _imp( new RotoPaintPrivate(this, type) )
{
    _imp->ui = RotoPaintInteract::create(_imp.get());
}


RotoPaint::~RotoPaint()
{
    if (_imp->tracker) {
        _imp->tracker->quitTrackerThread_blocking(false);
    }

}

void
RotoPaint::initializeOverlayInteract()
{
    registerOverlay(eOverlayViewportTypeViewer, _imp->ui, std::map<std::string, std::string>());
}

bool
RotoPaint::isSubGraphPersistent() const
{
    return false;
}

bool
RotoPaint::isSubGraphUserVisible() const
{
#ifdef ROTO_PAINT_NODE_GRAPH_VISIBLE
    return true;
#else
    return false;
#endif
}

RotoPaint::RotoPaintTypeEnum
RotoPaint::getRotoPaintNodeType() const
{
    return _imp->nodeType;
}

bool
RotoPaint::isHostMaskingEnabled() const
{
    return _imp->nodeType != eRotoPaintTypeComp;
}

bool
RotoPaint::isHostMixingEnabled() const
{
    return _imp->nodeType != eRotoPaintTypeComp;
}

bool
RotoPaint::getCreateChannelSelectorKnob() const
{
    return false;
}

bool
RotoPaint::isHostChannelSelectorSupported(bool* defaultR,
                                          bool* defaultG,
                                          bool* defaultB,
                                          bool* defaultA) const
{
    //Use our own selectors, we don't want Natron to copy back channels
    *defaultR = true;
    *defaultG = true;
    *defaultB = true;
    *defaultA = true;

    return false;
}

bool
RotoNode::isHostChannelSelectorSupported(bool* defaultR,
                                         bool* defaultG,
                                         bool* defaultB,
                                         bool* defaultA) const
{
    *defaultR = false;
    *defaultG = false;
    *defaultB = false;
    *defaultA = true;

    return false;
}

NodePtr
RotoPaint::getPremultNode() const
{
    return _imp->premultNode.lock();
}


NodePtr
RotoPaint::getInternalInputNode(int index) const
{
    if (index < 0 || index >= (int)_imp->inputNodes.size()) {
        return NodePtr();
    }
    return _imp->inputNodes[index].lock();
}

bool
RotoPaint::getDefaultInput(bool connected, int* inputIndex) const
{
    EffectInstancePtr input0 = getInputMainInstance(0);
    if (!connected) {
        if (!input0) {
            *inputIndex = 0;
            return true;
        }
    } else {
        if (input0) {
            *inputIndex = 0;
            return true;
        }
    }
    return false;
}

void
RotoPaint::getEnabledChannelKnobs(KnobBoolPtr* r,KnobBoolPtr* g, KnobBoolPtr* b, KnobBoolPtr *a) const
{
    *r = _imp->enabledKnobs[0].lock();
    *g = _imp->enabledKnobs[1].lock();
    *b = _imp->enabledKnobs[2].lock();
    *a = _imp->enabledKnobs[3].lock();
}

void
RotoPaint::initLifeTimeKnobs(const KnobPagePtr& generalPage)
{
    EffectInstancePtr effect = EffectInstance::shared_from_this();
    RotoPaintItemLifeTimeTypeEnum defaultLifeTime = _imp->nodeType == eRotoPaintTypeRotoPaint ? eRotoPaintItemLifeTimeTypeSingle : eRotoPaintItemLifeTimeTypeAll;
    {
        KnobChoicePtr param = createKnob<KnobChoice>(kRotoDrawableItemLifeTimeParam);
        param->setLabel(tr(kRotoDrawableItemLifeTimeParamLabel));
        param->setHintToolTip( tr(kRotoDrawableItemLifeTimeParamHint) );
        param->setAddNewLine(false);
        param->setAnimationEnabled(false);
        {
            std::vector<ChoiceOption> choices;
            assert(choices.size() == eRotoPaintItemLifeTimeTypeAll);
            choices.push_back(ChoiceOption(kRotoDrawableItemLifeTimeAll, "",tr(kRotoDrawableItemLifeTimeAllHelp).toStdString() ));
            assert(choices.size() == eRotoPaintItemLifeTimeTypeSingle);
            choices.push_back(ChoiceOption(kRotoDrawableItemLifeTimeSingle, "", tr(kRotoDrawableItemLifeTimeSingleHelp).toStdString()));
            assert(choices.size() == eRotoPaintItemLifeTimeTypeFromStart);
            choices.push_back(ChoiceOption(kRotoDrawableItemLifeTimeFromStart, "", tr(kRotoDrawableItemLifeTimeFromStartHelp).toStdString()));
            assert(choices.size() == eRotoPaintItemLifeTimeTypeToEnd);
            choices.push_back(ChoiceOption(kRotoDrawableItemLifeTimeToEnd, "" ,tr(kRotoDrawableItemLifeTimeToEndHelp).toStdString()));
            assert(choices.size() == eRotoPaintItemLifeTimeTypeCustom);
            choices.push_back(ChoiceOption(kRotoDrawableItemLifeTimeCustom, "", tr(kRotoDrawableItemLifeTimeCustomHelp).toStdString()));
            param->populateChoices(choices);
        }
        // Default to single frame lifetime, otherwise default to
        param->setDefaultValue(defaultLifeTime, DimSpec(0));
        _imp->knobsTable->addPerItemKnobMaster(param);
        generalPage->addKnob(param);
        _imp->lifeTimeKnob = param;
    }

    {
        KnobIntPtr param = createKnob<KnobInt>(kRotoDrawableItemLifeTimeFrameParam);
        param->setLabel(tr(kRotoDrawableItemLifeTimeFrameParamLabel));
        param->setHintToolTip( tr(kRotoDrawableItemLifeTimeFrameParamHint) );
        param->setSecret(defaultLifeTime != eRotoPaintItemLifeTimeTypeFromStart && defaultLifeTime != eRotoPaintItemLifeTimeTypeToEnd);
        param->setAddNewLine(false);
        param->setAnimationEnabled(false);
        _imp->knobsTable->addPerItemKnobMaster(param);
        generalPage->addKnob(param);
        _imp->lifeTimeFrameKnob = param;
    }

    {
        KnobBoolPtr param = createKnob<KnobBool>(kRotoLifeTimeCustomRangeParam);
        param->setHintToolTip( tr(kRotoLifeTimeCustomRangeParamHint) );
        param->setLabel(tr(kRotoLifeTimeCustomRangeParamLabel));
        param->setAddNewLine(true);
        param->setAnimationEnabled(true);
        param->setSecret(defaultLifeTime != eRotoPaintItemLifeTimeTypeCustom);
        param->setDefaultValue(true);
        _imp->knobsTable->addPerItemKnobMaster(param);
        generalPage->addKnob(param);
        _imp->customRangeKnob = param;
    }

} // initLifeTimeKnobs

void
RotoPaint::initGeneralPageKnobs()
{
    EffectInstancePtr effect = shared_from_this();

    KnobPagePtr generalPage = getOrCreateKnob<KnobPage>(kRotoPaintGeneralPageParam);
    generalPage->setLabel(tr(kRotoPaintGeneralPageParamLabel));

    if (_imp->nodeType != eRotoPaintTypeComp) {
        {
            KnobDoublePtr param = createKnob<KnobDouble>(kRotoOpacityParam);
            param->setLabel(tr(kRotoOpacityParamLabel));
            param->setHintToolTip( tr(kRotoOpacityHint) );
            param->setRange(0., 1.);
            param->setDisplayRange(0., 1.);
            param->setDefaultValue(ROTO_DEFAULT_OPACITY, DimSpec(0));
            _imp->knobsTable->addPerItemKnobMaster(param);
            generalPage->addKnob(param);
        }

        {
            KnobColorPtr param = createKnob<KnobColor>(kRotoColorParam, 4);
            param->setLabel(tr(kRotoColorParamLabel));
            param->setHintToolTip( tr(kRotoColorHint) );
            std::vector<double> def(4, 1.);
            param->setDefaultValues(def, DimIdx(0));
            param->setDisplayRange(0., 1.);
            _imp->knobsTable->addPerItemKnobMaster(param);
            generalPage->addKnob(param);
        }
    }
    initLifeTimeKnobs(generalPage);

} // initGeneralPageKnobs

void
RotoPaint::initKnobsTableControls()
{

    {
        KnobButtonPtr param = createKnob<KnobButton>(kRotoAddGroupParam);
        param->setLabel(tr(kRotoAddGroupParamLabel));
        param->setHintToolTip( tr(kRotoAddGroupParamHint) );
        param->setIconLabel("Images/rotoPaintAddGroupIcon.png");
        param->setAddNewLine(false);
        param->setSpacingBetweenItems(5);
        _imp->addGroupButtonKnob = param;
        _imp->knobsTable->addTableControlKnob(param);
    }

    {
        KnobButtonPtr param = createKnob<KnobButton>(kRotoRemoveItemParam);
        param->setLabel(tr(kRotoRemoveItemParamLabel));
        param->setIconLabel("Images/rotoPaintRemoveItemIcon.png");
        param->setHintToolTip( tr(kRotoRemoveItemParamHint) );
#ifdef ROTOPAINT_ENABLE_PLANARTRACKER
        param->setAddNewLine(false);
#else
        param->setAddNewLine(true);
#endif
        param->setSpacingBetweenItems(5);
        _imp->removeItemButtonKnob = param;
        _imp->knobsTable->addTableControlKnob(param);
    }
#ifdef ROTOPAINT_ENABLE_PLANARTRACKER

    {
        KnobButtonPtr param = createKnob<KnobButton>(kRotoUIParamRightClickMenuActionCreatePlanarTrack);
        param->setLabel(tr(kRotoUIParamRightClickMenuActionCreatePlanarTrackLabel));
        param->setHintToolTip(tr(kRotoUIParamRightClickMenuActionCreatePlanarTrackHint));
        param->setEvaluateOnChange(false);
        param->setIconLabel("Images/addTrack.png");
        param->setInViewerContextCanHaveShortcut(true);
        param->setEnabled(false);
        _imp->knobsTable->addTableControlKnob(param);
        _imp->ui->createPlanarTrackAction = param;
    }
#endif
}

void
RotoPaint::initShapePageKnobs()
{
    EffectInstancePtr effect = shared_from_this();

    KnobPagePtr shapePage = getOrCreateKnob<KnobPage>(kRotoPaintShapePageParam);
    shapePage->setLabel(tr(kRotoPaintShapePageParamLabel));

    {
        KnobDoublePtr param = createKnob<KnobDouble>(kRotoFeatherParam);
        param->setLabel(tr(kRotoFeatherParamLabel));
        param->setHintToolTip( tr(kRotoFeatherHint) );
        //param->setRange(0, std::numeric_limits<double>::infinity());
        param->setDisplayRange(-100, 500);
        param->setDefaultValue(ROTO_DEFAULT_FEATHER);
        _imp->knobsTable->addPerItemKnobMaster(param);
        shapePage->addKnob(param);
    }

    {
        KnobDoublePtr param = createKnob<KnobDouble>(kRotoFeatherFallOffParam);
        param->setLabel(tr(kRotoFeatherFallOffParamLabel));
        param->setHintToolTip( tr(kRotoFeatherFallOffHint) );
        param->setRange(0.001, 5.);
        param->setDisplayRange(0.2, 5.);
        param->setDefaultValue(ROTO_DEFAULT_FEATHERFALLOFF);
        _imp->knobsTable->addPerItemKnobMaster(param);
        param->setAddNewLine(false);
        shapePage->addKnob(param);
    }


    {
        KnobChoicePtr param = createKnob<KnobChoice>(kRotoFeatherFallOffType);
        param->setLabel(tr(kRotoFeatherFallOffTypeLabel));
        param->setHintToolTip( tr(kRotoFeatherFallOffTypeHint) );
        {
            std::vector<ChoiceOption> entries;
            entries.push_back(ChoiceOption(kRotoFeatherFallOffTypeLinear, "", tr(kRotoFeatherFallOffTypeLinearHint).toStdString()));
            entries.push_back(ChoiceOption(kRotoFeatherFallOffTypePLinear, "", tr(kRotoFeatherFallOffTypePLinearHint).toStdString()));
            entries.push_back(ChoiceOption(kRotoFeatherFallOffTypeEaseIn, "", tr(kRotoFeatherFallOffTypeEaseInHint).toStdString()));
            entries.push_back(ChoiceOption(kRotoFeatherFallOffTypeEaseOut, "", tr(kRotoFeatherFallOffTypeEaseOutHint).toStdString()));
            entries.push_back(ChoiceOption(kRotoFeatherFallOffTypeSmooth, "", tr(kRotoFeatherFallOffTypeLinearHint).toStdString()));

            param->populateChoices(entries);
        }
        shapePage->addKnob(param);
        _imp->knobsTable->addPerItemKnobMaster(param);
    }

    {
        KnobBoolPtr param = createKnob<KnobBool>(kBezierParamFillShape);
        param->setLabel(tr(kBezierParamFillShapeLabel));
        param->setHintToolTip( tr(kBezierParamFillShapeHint) );
        param->setDefaultValue(true);
        _imp->knobsTable->addPerItemKnobMaster(param);
        shapePage->addKnob(param);
    }

} // initShapePageKnobs

void
RotoPaint::initStrokePageKnobs()
{
    EffectInstancePtr effect = shared_from_this();

    KnobPagePtr strokePage = getOrCreateKnob<KnobPage>(kRotoPaintStrokePageParam);
    strokePage->setLabel(tr(kRotoPaintStrokePageParamLabel));


    {
        KnobDoublePtr param = createKnob<KnobDouble>(kRotoBrushSizeParam);
        param->setLabel(tr(kRotoBrushSizeParamLabel));
        param->setHintToolTip( tr(kRotoBrushSizeParamHint) );
        param->setDefaultValue(25);
        param->setRange(1., 1000);
        _imp->knobsTable->addPerItemKnobMaster(param);
        strokePage->addKnob(param);
    }

    {
        KnobDoublePtr param = createKnob<KnobDouble>(kRotoBrushSpacingParam);
        param->setLabel(tr(kRotoBrushSpacingParamLabel));
        param->setHintToolTip( tr(kRotoBrushSpacingParamHint) );
        param->setDefaultValue(0.1);
        param->setRange(0., 1.);
        _imp->knobsTable->addPerItemKnobMaster(param);
        strokePage->addKnob(param);
    }

    {
        KnobDoublePtr param = createKnob<KnobDouble>(kRotoBrushHardnessParam);
        param->setLabel(tr(kRotoBrushHardnessParamLabel));
        param->setHintToolTip( tr(kRotoBrushHardnessParamHint) );
        param->setDefaultValue(0.2);
        param->setRange(0., 1.);
        _imp->knobsTable->addPerItemKnobMaster(param);
        strokePage->addKnob(param);
    }

    {
        KnobDoublePtr param = createKnob<KnobDouble>(kRotoBrushEffectParam);
        param->setLabel(tr(kRotoBrushEffectParamLabel));
        param->setHintToolTip( tr(kRotoBrushEffectParamHint) );
        param->setDefaultValue(15);
        param->setRange(0., 100.);
        _imp->knobsTable->addPerItemKnobMaster(param);
        strokePage->addKnob(param);
    }

    {
        KnobSeparatorPtr param = createKnob<KnobSeparator>(kRotoBrushPressureLabelParam);
        param->setLabel(tr(kRotoBrushPressureLabelParamLabel));
        param->setHintToolTip( tr(kRotoBrushPressureLabelParamHint) );
        _imp->knobsTable->addPerItemKnobMaster(param);
        strokePage->addKnob(param);
    }

    {
        KnobBoolPtr param = createKnob<KnobBool>(kRotoBrushPressureOpacityParam);
        param->setLabel(tr(kRotoBrushPressureOpacityParamLabel));
        param->setHintToolTip( tr(kRotoBrushPressureOpacityParamHint) );
        param->setAnimationEnabled(false);
        param->setDefaultValue(true);
        param->setAddNewLine(false);
        _imp->knobsTable->addPerItemKnobMaster(param);
        strokePage->addKnob(param);
    }

    {
        KnobBoolPtr param = createKnob<KnobBool>(kRotoBrushPressureSizeParam);
        param->setLabel(tr(kRotoBrushPressureSizeParamLabel));
        param->setHintToolTip( tr(kRotoBrushPressureSizeParamHint) );
        param->setAnimationEnabled(false);
        param->setDefaultValue(false);
        param->setAddNewLine(false);
        _imp->knobsTable->addPerItemKnobMaster(param);
        strokePage->addKnob(param);
    }

    {
        KnobBoolPtr param = createKnob<KnobBool>(kRotoBrushPressureHardnessParam);
        param->setLabel(tr(kRotoBrushPressureHardnessParamLabel));
        param->setHintToolTip( tr(kRotoBrushPressureHardnessParamHint) );
        param->setAnimationEnabled(false);
        param->setDefaultValue(false);
        param->setAddNewLine(true);
        _imp->knobsTable->addPerItemKnobMaster(param);
        strokePage->addKnob(param);
    }

    {
        KnobBoolPtr param = createKnob<KnobBool>(kRotoBrushBuildupParam);
        param->setLabel(tr(kRotoBrushBuildupParamLabel));
        param->setHintToolTip( tr(kRotoBrushBuildupParamHint) );
        param->setAnimationEnabled(false);
        param->setDefaultValue(false);
        param->setAddNewLine(true);
        _imp->knobsTable->addPerItemKnobMaster(param);
        strokePage->addKnob(param);
    }

    {
        KnobDoublePtr param = createKnob<KnobDouble>(kRotoBrushVisiblePortionParam, 2);
        param->setLabel(tr(kRotoBrushVisiblePortionParamLabel));
        param->setHintToolTip( tr(kRotoBrushVisiblePortionParamHint) );
        param->setDefaultValue(0, DimSpec(0));
        param->setDefaultValue(1, DimSpec(1));
        std::vector<double> mins, maxs;
        mins.push_back(0);
        mins.push_back(0);
        maxs.push_back(1);
        maxs.push_back(1);
        param->setRangeAcrossDimensions(mins, maxs);
        strokePage->addKnob(param);
        param->setDimensionName(DimIdx(0), tr("start").toStdString());
        param->setDimensionName(DimIdx(1), tr("end").toStdString());
        _imp->knobsTable->addPerItemKnobMaster(param);
    }
    
} // initStrokePageKnobs

void
RotoPaint::initTransformPageKnobs()
{
    EffectInstancePtr effect = shared_from_this();

    KnobPagePtr transformPage = getOrCreateKnob<KnobPage>(kRotoPaintTransformPageParam);
    transformPage->setLabel(tr(kRotoPaintTransformPageParamLabel));

    KnobDoublePtr translateKnob, scaleKnob, rotateKnob, skewXKnob, skewYKnob, centerKnob;
    KnobBoolPtr scaleUniformKnob;
    KnobChoicePtr skewOrderKnob;
    {
        KnobDoublePtr param = createKnob<KnobDouble>(kRotoDrawableItemTranslateParam, 2);
        param->setLabel(tr(kRotoDrawableItemTranslateParamLabel));
        param->setHintToolTip( tr(kRotoDrawableItemTranslateParamHint) );
        param->setIncrement(10);
        translateKnob = param;
        transformPage->addKnob(param);
        _imp->translateKnob = param;
        _imp->knobsTable->addPerItemKnobMaster(param);
    }

    {
        KnobDoublePtr param = createKnob<KnobDouble>(kRotoDrawableItemRotateParam);
        param->setLabel(tr(kRotoDrawableItemRotateParamLabel));
        param->setHintToolTip( tr(kRotoDrawableItemRotateParamHint) );
        param->setDisplayRange(-180, 180);
        rotateKnob = param;
        transformPage->addKnob(param);
        _imp->rotateKnob = param;
        _imp->knobsTable->addPerItemKnobMaster(param);
    }

    {
        KnobDoublePtr param = createKnob<KnobDouble>(kRotoDrawableItemScaleParam, 2);
        param->setLabel(tr(kRotoDrawableItemScaleParamLabel));
        param->setHintToolTip( tr(kRotoDrawableItemScaleParamHint) );
        param->setDefaultValue(1, DimSpec(0));
        param->setDefaultValue(1, DimSpec(1));
        param->setDisplayRange(0.1, 10., DimSpec(0));
        param->setDisplayRange(0.1, 10., DimSpec(1));
        param->setAddNewLine(false);
        scaleKnob = param;
        transformPage->addKnob(param);
        _imp->scaleKnob = param;
        _imp->knobsTable->addPerItemKnobMaster(param);
    }

    {
        KnobBoolPtr param = createKnob<KnobBool>(kRotoDrawableItemScaleUniformParam);
        param->setLabel(tr(kRotoDrawableItemScaleUniformParamLabel));
        param->setHintToolTip( tr(kRotoDrawableItemScaleUniformParamHint) );
        param->setDefaultValue(true);
        param->setAnimationEnabled(false);
        scaleUniformKnob = param;
        transformPage->addKnob(param);
        _imp->scaleUniformKnob = param;
        _imp->knobsTable->addPerItemKnobMaster(param);
    }

    {
        KnobDoublePtr param = createKnob<KnobDouble>(kRotoDrawableItemSkewXParam);
        param->setLabel(tr(kRotoDrawableItemSkewXParamLabel));
        param->setHintToolTip( tr(kRotoDrawableItemSkewXParamHint) );
        param->setDisplayRange(-1, 1);
        skewXKnob = param;
        transformPage->addKnob(param);
        _imp->skewXKnob = param;
        _imp->knobsTable->addPerItemKnobMaster(param);
    }
    {
        KnobDoublePtr param = createKnob<KnobDouble>(kRotoDrawableItemSkewYParam);
        param->setLabel(tr(kRotoDrawableItemSkewYParamLabel));
        param->setHintToolTip( tr(kRotoDrawableItemSkewYParamHint) );
        param->setDisplayRange(-1, 1);
        skewYKnob = param;
        transformPage->addKnob(param);
        _imp->skewYKnob = param;
        _imp->knobsTable->addPerItemKnobMaster(param);
    }

    {
        KnobChoicePtr param = createKnob<KnobChoice>(kRotoDrawableItemSkewOrderParam);
        param->setLabel(tr(kRotoDrawableItemSkewOrderParamLabel));
        param->setHintToolTip( tr(kRotoDrawableItemSkewOrderParamHint) );
        param->setDefaultValue(0);
        {
            std::vector<ChoiceOption> choices;
            choices.push_back(ChoiceOption("XY", "", ""));
            choices.push_back(ChoiceOption("YX", "", ""));
            param->populateChoices(choices);
        }
        param->setAnimationEnabled(false);
        skewOrderKnob = param;
        transformPage->addKnob(param);
        _imp->skewOrderKnob = param;
        _imp->knobsTable->addPerItemKnobMaster(param);
    }

    {
        KnobDoublePtr param = createKnob<KnobDouble>(kRotoDrawableItemCenterParam, 2);
        param->setLabel(tr(kRotoDrawableItemCenterParamLabel));
        param->setHintToolTip( tr(kRotoDrawableItemCenterParamHint) );
        param->setDefaultValuesAreNormalized(true);
        param->setAddNewLine(false);
        param->setDefaultValue(0.5, DimSpec(0));
        param->setDefaultValue(0.5, DimSpec(1));
        centerKnob = param;
        transformPage->addKnob(param);
        _imp->centerKnob = param;
        _imp->knobsTable->addPerItemKnobMaster(param);
    }

    {
        KnobButtonPtr param = createKnob<KnobButton>(kRotoResetCenterParam);
        param->setLabel(tr(kRotoResetCenterParamLabel));
        param->setHintToolTip( tr(kRotoResetCenterParamHint) );
        transformPage->addKnob(param);
        _imp->knobsTable->addPerItemKnobMaster(param);
        _imp->resetCenterKnob = param;
    }

    {
        KnobBoolPtr param = createKnob<KnobBool>(kRotoTransformInteractive);
        param->setLabel(tr(kRotoTransformInteractiveLabel));
        param->setHintToolTip(tr(kRotoTransformInteractiveHint));
        param->setDefaultValue(true);
        transformPage->addKnob(param);
    }

    {
        KnobDoublePtr param = createKnob<KnobDouble>(kRotoDrawableItemExtraMatrixParam, 9);
        param->setLabel(tr(kRotoDrawableItemExtraMatrixParamLabel));
        param->setHintToolTip( tr(kRotoDrawableItemExtraMatrixParamHint) );
        // Set to identity
        param->setDefaultValue(1, DimSpec(0));
        param->setDefaultValue(1, DimSpec(4));
        param->setDefaultValue(1, DimSpec(8));
        transformPage->addKnob(param);
        _imp->extraMatrixKnob = param;
        _imp->knobsTable->addPerItemKnobMaster(param);
    }

    {
        KnobButtonPtr param = createKnob<KnobButton>(kRotoResetTransformParam);
        param->setLabel(tr(kRotoResetTransformParamLabel));
        param->setHintToolTip( tr(kRotoResetTransformParamHint) );
        transformPage->addKnob(param);
        _imp->resetTransformKnob = param;
    }

    std::map<std::string, std::string> transformKnobs;
    transformKnobs["translate"] = kRotoDrawableItemTranslateParam;
    transformKnobs["scale"] = kRotoDrawableItemScaleParam;
    transformKnobs["scaleUniform"] = kRotoDrawableItemScaleUniformParam;
    transformKnobs["rotate"] = kRotoDrawableItemRotateParam;
    transformKnobs["center"] = kRotoDrawableItemCenterParam;
    transformKnobs["skewX"] = kRotoDrawableItemSkewXParam;
    transformKnobs["skewY"] = kRotoDrawableItemSkewYParam;
    transformKnobs["skewOrder"] = kRotoDrawableItemSkewOrderParam;

    
    boost::shared_ptr<TransformOverlayInteract> transformInteract(new TransformOverlayInteract());
    registerOverlay(eOverlayViewportTypeViewer, transformInteract, transformKnobs);
} // initTransformPageKnobs

void
RotoPaint::initCompNodeKnobs(const KnobPagePtr& page)
{
    EffectInstancePtr effect = shared_from_this();


    initLifeTimeKnobs(page);

    {
        KnobDoublePtr param = createKnob<KnobDouble>(kLayeredCompMixParam);
        param->setLabel(tr(kLayeredCompMixParamLabel));
        param->setHintToolTip( tr(kLayeredCompMixParamHint) );
        param->setRange(0., 1.);
        param->setDefaultValue(1.);
        _imp->knobsTable->addPerItemKnobMaster(param);
        page->addKnob(param);
        _imp->mixKnob = param;
    }
    {
        KnobButtonPtr param = createKnob<KnobButton>(kRotoAddLayerParam);
        param->setHintToolTip( tr(kRotoAddLayerParamHint) );
        param->setIconLabel("Images/rotoPaintAddLayerIcon.png");
        param->setLabel(tr(kRotoAddLayerParamLabel));
        param->setAddNewLine(false);
        _imp->addLayerButtonKnob = param;
        page->addKnob(param);
    }
    {
        KnobButtonPtr param = createKnob<KnobButton>(kRotoRemoveItemParam);
        param->setHintToolTip( tr(kRotoRemoveItemParamHint) );
        param->setIconLabel("Images/rotoPaintRemoveItemIcon.png");
        param->setLabel(tr(kRotoRemoveItemParamLabel));
        _imp->removeItemButtonKnob = param;
        page->addKnob(param);
    }

} // initCompNodeKnobs

void
RotoPaint::initClonePageKnobs()
{
    EffectInstancePtr effect = shared_from_this();

    KnobPagePtr clonePage = getOrCreateKnob<KnobPage>(kRotoPaintClonePageParam);
    clonePage->setLabel(tr(kRotoPaintClonePageParamLabel));
    {
        KnobChoicePtr param = createKnob<KnobChoice>(kRotoDrawableItemMergeAInputParam);
        param->setLabel(tr(kRotoDrawableItemMergeAInputParamLabel));
        param->setHintToolTip( tr(kRotoDrawableItemMergeAInputParamHint_RotoPaint) );
        param->setDefaultValue(1);
        clonePage->addKnob(param);
        _imp->mergeInputAChoiceKnob = param;
    }

    KnobDoublePtr cloneTranslateKnob, cloneRotateKnob, cloneScaleKnob, cloneSkewXKnob, cloneSkewYKnob, cloneCenterKnob;
    KnobBoolPtr cloneScaleUniformKnob;
    KnobChoicePtr cloneSkewOrderKnob;
    {
        KnobDoublePtr param = createKnob<KnobDouble>(kRotoBrushTranslateParam, 2);
        param->setLabel(tr(kRotoBrushTranslateParamLabel));
        param->setHintToolTip( tr(kRotoBrushTranslateParamHint) );
        param->setIncrement(10);
        cloneTranslateKnob = param;
        clonePage->addKnob(param);
        _imp->cloneTranslateKnob = param;
        _imp->knobsTable->addPerItemKnobMaster(param);
    }

    {
        KnobDoublePtr param = createKnob<KnobDouble>(kRotoBrushRotateParam);
        param->setLabel(tr(kRotoBrushRotateParamLabel));
        param->setHintToolTip( tr(kRotoBrushRotateParamHint) );
        param->setDisplayRange(-180, 180);
        cloneRotateKnob = param;
        clonePage->addKnob(param);
        _imp->cloneRotateKnob = param;
        _imp->knobsTable->addPerItemKnobMaster(param);
    }

    {
        KnobDoublePtr param = createKnob<KnobDouble>(kRotoBrushScaleParam, 2);
        param->setLabel(tr(kRotoBrushScaleParamLabel));
        param->setHintToolTip( tr(kRotoBrushScaleParamHint) );
        param->setDefaultValue(1, DimSpec(0));
        param->setDefaultValue(1, DimSpec(1));
        param->setDisplayRange(0.1, 10., DimSpec(0));
        param->setDisplayRange(0.1, 10., DimSpec(1));
        param->setAddNewLine(false);
        cloneScaleKnob = param;
        clonePage->addKnob(param);
        _imp->cloneScaleKnob = param;
        _imp->knobsTable->addPerItemKnobMaster(param);
    }

    {
        KnobBoolPtr param = createKnob<KnobBool>(kRotoBrushScaleUniformParam);
        param->setLabel(tr(kRotoBrushScaleUniformParamLabel));
        param->setHintToolTip( tr(kRotoBrushScaleUniformParamHint) );
        param->setDefaultValue(true);
        param->setAnimationEnabled(false);
        cloneScaleUniformKnob = param;
        clonePage->addKnob(param);
        _imp->cloneUniformKnob = param;
        _imp->knobsTable->addPerItemKnobMaster(param);
    }

    {
        KnobDoublePtr param = createKnob<KnobDouble>(kRotoBrushSkewXParam);
        param->setLabel(tr(kRotoBrushSkewXParamLabel));
        param->setHintToolTip( tr(kRotoBrushSkewXParamHint) );
        param->setDisplayRange(-1, 1, DimSpec(0));
        cloneSkewXKnob = param;
        clonePage->addKnob(param);
        _imp->cloneSkewXKnob = param;
        _imp->knobsTable->addPerItemKnobMaster(param);
    }

    {
        KnobDoublePtr param = createKnob<KnobDouble>(kRotoBrushSkewYParam);
        param->setLabel(tr(kRotoBrushSkewYParamLabel));
        param->setHintToolTip( tr(kRotoBrushSkewYParamHint) );
        param->setDisplayRange(-1, 1);
        cloneSkewYKnob = param;
        clonePage->addKnob(param);
        _imp->cloneSkewYKnob = param;
        _imp->knobsTable->addPerItemKnobMaster(param);
    }

    {
        KnobChoicePtr param = createKnob<KnobChoice>(kRotoBrushSkewOrderParam);
        param->setLabel(tr(kRotoBrushSkewOrderParamLabel));
        param->setHintToolTip( tr(kRotoBrushSkewOrderParamHint) );
        param->setDefaultValue(0);
        {
            std::vector<ChoiceOption> choices;
            choices.push_back(ChoiceOption("XY", "", ""));
            choices.push_back(ChoiceOption("YX", "", ""));
            param->populateChoices(choices);
        }
        param->setAnimationEnabled(false);
        cloneSkewOrderKnob = param;
        clonePage->addKnob(param);
        _imp->cloneSkewOrderKnob = param;
        _imp->knobsTable->addPerItemKnobMaster(param);
    }

    {
        KnobDoublePtr param = createKnob<KnobDouble>(kRotoBrushCenterParam, 2);
        param->setLabel(tr(kRotoBrushCenterParamLabel));
        param->setHintToolTip( tr(kRotoBrushCenterParamHint) );
        param->setDefaultValuesAreNormalized(true);
        param->setAddNewLine(false);
        param->setDefaultValue(0.5, DimSpec(0));
        param->setDefaultValue(0.5, DimSpec(1));
        cloneCenterKnob = param;
        clonePage->addKnob(param);
        _imp->cloneCenterKnob = param;
        _imp->knobsTable->addPerItemKnobMaster(param);
    }

    {
        KnobButtonPtr param = createKnob<KnobButton>(kRotoResetCloneCenterParam);
        param->setLabel(tr(kRotoResetCloneCenterParamLabel));
        param->setHintToolTip( tr(kRotoResetCloneCenterParamHint) );
        clonePage->addKnob(param);
        _imp->resetCloneCenterKnob = param;
    }

    {
        KnobButtonPtr param = createKnob<KnobButton>(kRotoResetCloneTransformParam);
        param->setLabel(tr(kRotoResetCloneTransformParamLabel));
        param->setHintToolTip( tr(kRotoResetCloneTransformParamHint) );
        clonePage->addKnob(param);
        _imp->resetCloneTransformKnob = param;

    }

    std::map<std::string, std::string> transformKnobs;
    transformKnobs["translate"] = kRotoBrushTranslateParam;
    transformKnobs["scale"] = kRotoBrushScaleParam;
    transformKnobs["scaleUniform"] = kRotoBrushScaleUniformParam;
    transformKnobs["rotate"] = kRotoBrushRotateParam;
    transformKnobs["center"] = kRotoBrushCenterParam;
    transformKnobs["skewX"] = kRotoBrushSkewXParam;
    transformKnobs["skewY"] = kRotoBrushSkewYParam;
    transformKnobs["skewOrder"] = kRotoBrushSkewOrderParam;


    boost::shared_ptr<TransformOverlayInteract> transformInteract(new TransformOverlayInteract());
    registerOverlay(eOverlayViewportTypeViewer, transformInteract, transformKnobs);


    {
        KnobChoicePtr param = createKnob<KnobChoice>(kRotoBrushFilterParam);
        param->setLabel(tr(kRotoBrushFilterParamLabel));
        param->setHintToolTip( tr(kRotoBrushFilterParamHint) );
        int defVal = 0;
        {
            std::vector<ChoiceOption> choices;
#pragma message WARN("TODO: better sync with OFX filter param")
            // must be kept in sync with ofxsFilter.h
            choices.push_back(ChoiceOption("impulse", kFilterImpulse, tr(kFilterImpulseHint).toStdString()));
            choices.push_back(ChoiceOption("box", kFilterBox, tr(kFilterBoxHint).toStdString()));
            choices.push_back(ChoiceOption("bilinear", kFilterBilinear, tr(kFilterBilinearHint).toStdString()));
            defVal = choices.size(); // cubic
            choices.push_back(ChoiceOption("cubic", kFilterCubic, tr(kFilterCubicHint).toStdString()));
            choices.push_back(ChoiceOption("keys", kFilterKeys, tr(kFilterKeysHint).toStdString()));
            choices.push_back(ChoiceOption("simon", kFilterSimon, tr(kFilterSimonHint).toStdString()));
            choices.push_back(ChoiceOption("rifman", kFilterRifman, tr(kFilterRifmanHint).toStdString()));
            choices.push_back(ChoiceOption("mitchell", kFilterMitchell, tr(kFilterMitchellHint).toStdString()));
            choices.push_back(ChoiceOption("parzen", kFilterParzen, tr(kFilterParzenHint).toStdString()));
            choices.push_back(ChoiceOption("notch", kFilterNotch, tr(kFilterNotchHint).toStdString()));

            param->populateChoices(choices);
        }
        param->setDefaultValue(defVal);
        param->setAddNewLine(false);
        clonePage->addKnob(param);
        _imp->knobsTable->addPerItemKnobMaster(param);
    }

    {
        KnobBoolPtr param = createKnob<KnobBool>(kRotoBrushBlackOutsideParam);
        param->setLabel(tr(kRotoBrushBlackOutsideParamLabel));
        param->setHintToolTip( tr(kRotoBrushBlackOutsideParamHint) );
        param->setDefaultValue(true);
        clonePage->addKnob(param);
        _imp->knobsTable->addPerItemKnobMaster(param);
    }

    {
        KnobIntPtr param = createKnob<KnobInt>(kRotoBrushTimeOffsetParam);
        param->setLabel(tr(kRotoBrushTimeOffsetParamLabel));
        param->setHintToolTip( tr(kRotoBrushTimeOffsetParamHint_Clone) );
        param->setDisplayRange(-100, 100);
        param->setAddNewLine(false);
        clonePage->addKnob(param);
        _imp->knobsTable->addPerItemKnobMaster(param);
    }

    {
        KnobChoicePtr param = createKnob<KnobChoice>(kRotoBrushTimeOffsetModeParam);
        param->setLabel(tr(kRotoBrushTimeOffsetModeParamLabel));
        param->setHintToolTip( tr(kRotoBrushTimeOffsetModeParamHint) );
        {
            std::vector<ChoiceOption> modes;
            modes.push_back(ChoiceOption("Relative", "", ""));
            modes.push_back(ChoiceOption("Absolute", "", ""));
            param->populateChoices(modes);
        }
        clonePage->addKnob(param);
        _imp->knobsTable->addPerItemKnobMaster(param);
    }
    
} // initClonePageKnobs

void
RotoPaint::initMotionBlurPageKnobs()
{
    EffectInstancePtr effect = shared_from_this();

    KnobPagePtr mbPage = getOrCreateKnob<KnobPage>(kRotoPaintMotionBlurPageParam);
    mbPage->setLabel(tr(kRotoPaintMotionBlurPageParamLabel));

    {
        KnobChoicePtr param = createKnob<KnobChoice>(kRotoMotionBlurModeParam);
        param->setLabel(tr(kRotoMotionBlurModeParamLabel));
        param->setHintToolTip( tr(kRotoMotionBlurModeParamHint) );
        param->setAnimationEnabled(false);
        {
            std::vector<ChoiceOption> entries;
            assert((int)entries.size() == eRotoMotionBlurModeNone);
            entries.push_back(ChoiceOption(kRotoMotionBlurModeNone, "", tr(kRotoMotionBlurModeNoneHint).toStdString()));
            assert((int)entries.size() == eRotoMotionBlurModePerShape);
            entries.push_back(ChoiceOption(kRotoMotionBlurModePerShape, "", tr(kRotoMotionBlurModePerShapeHint).toStdString()));
            assert((int)entries.size() == eRotoMotionBlurModeGlobal);
            entries.push_back(ChoiceOption(kRotoMotionBlurModeGlobal, "", tr(kRotoMotionBlurModeGlobalHint).toStdString()));
            param->populateChoices(entries);
        }
        mbPage->addKnob(param);
        _imp->motionBlurTypeKnob =  param;
    }

    {
        KnobIntPtr param = createKnob<KnobInt>(kRotoPerShapeMotionBlurParam);
        param->setLabel(tr(kRotoMotionBlurParamLabel));
        param->setHintToolTip( tr(kRotoMotionBlurParamHint) );
        param->setDefaultValue(1);
        param->setRange(1, INT_MAX);
        param->setDisplayRange(1, 10);
        mbPage->addKnob(param);
        _imp->knobsTable->addPerItemKnobMaster(param);
        _imp->motionBlurKnob = param;
    }

    {
        KnobDoublePtr param = createKnob<KnobDouble>(kRotoPerShapeShutterParam);
        param->setLabel(tr(kRotoShutterParamLabel));
        param->setHintToolTip( tr(kRotoShutterParamHint) );
        param->setDefaultValue(0.5);
        param->setRange(0, 2);
        param->setDisplayRange(0, 2);
        mbPage->addKnob(param);
        _imp->knobsTable->addPerItemKnobMaster(param);
        _imp->shutterKnob = param;
    }

    {
        KnobChoicePtr param = createKnob<KnobChoice>(kRotoPerShapeShutterOffsetTypeParam);
        param->setLabel(tr(kRotoShutterOffsetTypeParamLabel));
        param->setHintToolTip( tr(kRotoShutterOffsetTypeParamHint) );
        param->setDefaultValue(0);
        {
            std::vector<ChoiceOption> options;
#pragma message WARN("TODO: sync with ofxsShutter")
            options.push_back(ChoiceOption("centered", "Centered", tr(kRotoShutterOffsetCenteredHint).toStdString()));
            options.push_back(ChoiceOption("start", "Start", tr(kRotoShutterOffsetStartHint).toStdString()));
            options.push_back(ChoiceOption("end", "End", tr(kRotoShutterOffsetEndHint).toStdString()));
            options.push_back(ChoiceOption("custom", "Custom", tr(kRotoShutterOffsetCustomHint).toStdString()));

            param->populateChoices(options);
        }
        param->setAddNewLine(false);
        mbPage->addKnob(param);
        _imp->knobsTable->addPerItemKnobMaster(param);
        _imp->shutterTypeKnob = param;
    }

    {
        KnobDoublePtr param = createKnob<KnobDouble>(kRotoPerShapeShutterCustomOffsetParam);
        param->setLabel(tr(kRotoShutterCustomOffsetParamLabel));
        param->setHintToolTip( tr(kRotoShutterCustomOffsetParamHint) );
        param->setDefaultValue(0);
        mbPage->addKnob(param);
        _imp->knobsTable->addPerItemKnobMaster(param);
        _imp->customOffsetKnob = param;
    }

    {
        KnobIntPtr param = createKnob<KnobInt>(kRotoGlobalMotionBlurParam);
        param->setLabel(tr(kRotoMotionBlurParamLabel));
        param->setHintToolTip( tr(kRotoMotionBlurParamHint) );
        param->setDefaultValue(1);
        param->setRange(1, INT_MAX);
        param->setDisplayRange(1, 10);
        param->setSecret(true);
        mbPage->addKnob(param);
        _imp->globalMotionBlurKnob = param;
    }

    {
        KnobDoublePtr param = createKnob<KnobDouble>(kRotoGlobalShutterParam);
        param->setLabel(tr(kRotoShutterParamLabel));
        param->setHintToolTip( tr(kRotoShutterParamHint) );
        param->setDefaultValue(0.5);
        param->setRange(0, 2);
        param->setDisplayRange(0, 2);
        param->setSecret(true);
        mbPage->addKnob(param);
        _imp->globalShutterKnob = param;
    }

    {
        KnobChoicePtr param = createKnob<KnobChoice>(kRotoGlobalShutterOffsetTypeParam);
        param->setLabel(tr(kRotoShutterOffsetTypeParamLabel));
        param->setHintToolTip( tr(kRotoShutterOffsetTypeParamHint) );
        param->setDefaultValue(0);
        {
            std::vector<ChoiceOption> options;
#pragma message WARN("TODO: sync with ofxsShutter")
            options.push_back(ChoiceOption("centered", "Centered", tr(kRotoShutterOffsetCenteredHint).toStdString()));
            options.push_back(ChoiceOption("start", "Start", tr(kRotoShutterOffsetStartHint).toStdString()));
            options.push_back(ChoiceOption("end", "End", tr(kRotoShutterOffsetEndHint).toStdString()));
            options.push_back(ChoiceOption("custom", "Custom", tr(kRotoShutterOffsetCustomHint).toStdString()));

            param->populateChoices(options);
        }
        param->setAddNewLine(false);
        param->setSecret(true);
        mbPage->addKnob(param);
        _imp->globalShutterTypeKnob = param;
    }

    {
        KnobDoublePtr param = createKnob<KnobDouble>(kRotoGlobalShutterCustomOffsetParam);
        param->setLabel(tr(kRotoShutterCustomOffsetParamLabel));
        param->setHintToolTip( tr(kRotoShutterCustomOffsetParamHint) );
        param->setDefaultValue(0);
        param->setSecret(true);
        mbPage->addKnob(param);
        _imp->globalCustomOffsetKnob = param;
    }

    _imp->refreshMotionBlurKnobsVisibility();
} // void initMotionBlurPageKnobs();

#ifdef ROTOPAINT_ENABLE_PLANARTRACKER
void
RotoPaint::initTrackingPageKnobs()
{
    KnobPagePtr trackingPage = getOrCreateKnob<KnobPage>("trackingPage");
    trackingPage->setLabel(tr("Tracking"));
    _imp->trackingPage = trackingPage;

    {
        KnobBoolPtr param = createKnob<KnobBool>(kTrackerParamTrackRed);
        param->setLabel(tr(kTrackerParamTrackRedLabel));
        param->setHintToolTip( tr(kTrackerParamTrackRedHint) );
        param->setDefaultValue(true);
        param->setAnimationEnabled(false);
        param->setAddNewLine(false);
        param->setEvaluateOnChange(false);
        trackingPage->addKnob(param);
        _imp->enableTrackRed = param;
    }

    {
        KnobBoolPtr param = createKnob<KnobBool>(kTrackerParamTrackGreen);
        param->setLabel(tr(kTrackerParamTrackGreenLabel));
        param->setHintToolTip( tr(kTrackerParamTrackGreenHint) );
        param->setDefaultValue(true);
        param->setAnimationEnabled(false);
        param->setAddNewLine(false);
        param->setEvaluateOnChange(false);
        trackingPage->addKnob(param);
        _imp->enableTrackGreen = param;
    }

    {
        KnobBoolPtr param = createKnob<KnobBool>(kTrackerParamTrackBlue);
        param->setLabel(tr(kTrackerParamTrackBlueLabel));
        param->setHintToolTip( tr(kTrackerParamTrackBlueHint) );
        param->setDefaultValue(true);
        param->setAnimationEnabled(false);
        param->setEvaluateOnChange(false);
        trackingPage->addKnob(param);
        _imp->enableTrackBlue = param;
    }
    {
        KnobDoublePtr param = createKnob<KnobDouble>(kTrackerParamMaxError);
        param->setLabel(tr(kTrackerParamMaxErrorLabel));
        param->setHintToolTip( tr(kTrackerParamMaxErrorHint) );
        param->setAnimationEnabled(false);
        param->setRange(0., 1.);
        param->setDefaultValue(0.25);
        param->setEvaluateOnChange(false);
        trackingPage->addKnob(param);
        _imp->maxError = param;
    }
    {
        KnobIntPtr param = createKnob<KnobInt>(kTrackerParamMaximumIteration);
        param->setLabel(tr(kTrackerParamMaximumIterationLabel));
        param->setHintToolTip( tr(kTrackerParamMaximumIterationHint) );
        param->setAnimationEnabled(false);
        param->setRange(0, 150);
        param->setEvaluateOnChange(false);
        param->setDefaultValue(50);
        trackingPage->addKnob(param);
        _imp->maxIterations = param;
    }
    {
        KnobBoolPtr param = createKnob<KnobBool>(kTrackerParamBruteForcePreTrack);
        param->setLabel(tr(kTrackerParamBruteForcePreTrackLabel));
        param->setHintToolTip( tr(kTrackerParamBruteForcePreTrackHint) );
        param->setDefaultValue(true);
        param->setAnimationEnabled(false);
        param->setEvaluateOnChange(false);
        param->setAddNewLine(false);
        trackingPage->addKnob(param);
        _imp->bruteForcePreTrack = param;
    }
    {
        KnobBoolPtr param = createKnob<KnobBool>(kTrackerParamNormalizeIntensities);
        param->setLabel(tr(kTrackerParamNormalizeIntensitiesLabel));
        param->setHintToolTip( tr(kTrackerParamNormalizeIntensitiesHint) );
        param->setDefaultValue(false);
        param->setAnimationEnabled(false);
        param->setEvaluateOnChange(false);
        trackingPage->addKnob(param);
        _imp->useNormalizedIntensities = param;
    }
    {
        KnobDoublePtr param = createKnob<KnobDouble>(kTrackerParamPreBlurSigma);
        param->setLabel(tr(kTrackerParamPreBlurSigmaLabel));
        param->setHintToolTip( tr(kTrackerParamPreBlurSigmaHint) );
        param->setAnimationEnabled(false);
        param->setRange(0, 10.);
        param->setDefaultValue(0.9);
        param->setEvaluateOnChange(false);
        trackingPage->addKnob(param);
        _imp->preBlurSigma = param;
    }

    {
        KnobChoicePtr param = createKnob<KnobChoice>(kTrackerParamMotionModel);
        param->setLabel(tr(kTrackerParamMotionModelLabel));
        param->setHintToolTip( tr(kTrackerParamMotionModelHint) );
        {
            std::vector<ChoiceOption> choices;
            std::map<int, std::string> icons;
            TrackerNodePrivate::getMotionModelsAndHelps(true, &choices, &icons);
            param->populateChoices(choices);
            param->setIcons(icons);
        }
        param->setDefaultValue(5); // Perspective by default
        param->setAnimationEnabled(false);
        param->setEvaluateOnChange(false);
        _imp->knobsTable->addPerItemKnobMaster(param);
        _imp->motionModel = param;
        trackingPage->addKnob(param);
    }

    {
        KnobIntPtr param = createKnob<KnobInt>(kRotoTrackingParamReferenceFrame);
        param->setLabel(tr(kRotoTrackingParamReferenceFrameLabel));
        param->setHintToolTip( tr(kRotoTrackingParamReferenceFrameHint) );
        param->setAnimationEnabled(false);
        param->setDefaultValue(0);
        param->setEvaluateOnChange(false);
        _imp->knobsTable->addPerItemKnobMaster(param);
        trackingPage->addKnob(param);
        _imp->trackerReferenceFrame = param;
    }


    KnobGroupPtr cornerPinGroup = createKnob<KnobGroup>("planarSurfaceGroup");
    cornerPinGroup->setLabel(tr("Planar Surface"));
    cornerPinGroup->setDefaultValue(false);
    trackingPage->addKnob(cornerPinGroup);
    _imp->cornerPinGroup = cornerPinGroup;


    const char* offsetPointNames[4] = {kRotoTrackingParamOffsetPoint1, kRotoTrackingParamOffsetPoint2, kRotoTrackingParamOffsetPoint3, kRotoTrackingParamOffsetPoint4};
    const char* offsetPointLabels[4] = {kRotoTrackingParamOffsetPointLabel1, kRotoTrackingParamOffsetPointLabel2, kRotoTrackingParamOffsetPointLabel3, kRotoTrackingParamOffsetPointLabel4};
    const char* toPointNames[4] = {kRotoTrackingParamCornerPinPoint1, kRotoTrackingParamCornerPinPoint2, kRotoTrackingParamCornerPinPoint3, kRotoTrackingParamCornerPinPoint4};
    const char* toPointLabels[4] = {kRotoTrackingParamCornerPinPointLabel1, kRotoTrackingParamCornerPinPointLabel2, kRotoTrackingParamCornerPinPointLabel3, kRotoTrackingParamCornerPinPointLabel4};
    const Point pointDefault[4] = {{0,0}, {1,0}, {1,1}, {0,1}};

    for (int i = 0; i < 4; ++i) {
            KnobDoublePtr param = createKnob<KnobDouble>(toPointNames[i], 2);
            param->setLabel(tr(toPointLabels[i]));
            param->setDefaultValuesAreNormalized(true);
            param->setSpatial(true);
            param->setIncrement(1.);
            std::vector<double> def(2);
            def[0] = pointDefault[i].x;
            def[1] = pointDefault[i].y;
            cornerPinGroup->addKnob(param);
            param->setDefaultValues(def, DimIdx(0));
            _imp->knobsTable->addPerItemKnobMaster(param);
            _imp->toPoints[i] = param;

    }
    {
        KnobSeparatorPtr sep = createKnob<KnobSeparator>("cornerPinOffsetsSep");
        sep->setLabel(tr("Offsets"));
        cornerPinGroup->addKnob(sep);

    }
    for (int i = 0; i < 4; ++i) {
        KnobDoublePtr param = createKnob<KnobDouble>(offsetPointNames[i], 2);
        param->setLabel(tr(offsetPointLabels[i]));
        param->setDefaultValuesAreNormalized(true);
        param->setSpatial(true);
        param->setIncrement(1.);
        cornerPinGroup->addKnob(param);
        _imp->knobsTable->addPerItemKnobMaster(param);
        _imp->offsetPoints[i] = param;

    }
    {
        KnobButtonPtr param = createKnob<KnobButton>(kRotoTrackingParamSetToInputRoD);
        param->setLabel(tr(kRotoTrackingParamSetToInputRoDLabel));
        param->setHintToolTip( tr(kRotoTrackingParamSetToInputRoDHint) );
        param->setInViewerContextCanHaveShortcut(true);
        cornerPinGroup->addKnob(param);
        _imp->setFromPointsToInputRodButton = param;
    }

    {
        KnobButtonPtr param = createKnob<KnobButton>(kRotoTrackingParamRefreshPlanarTrackTransform);
        param->setLabel(tr(kRotoTrackingParamRefreshPlanarTrackTransformLabel));
        param->setHintToolTip( tr(kRotoTrackingParamRefreshPlanarTrackTransformHint) );
        trackingPage->addKnob(param);
        _imp->refreshCornerPinButton = param;
    }

    {
        KnobSeparatorPtr param = createKnob<KnobSeparator>(kTrackerParamExportDataSeparator);
        param->setLabel(tr(kTrackerParamExportDataSeparatorLabel));
        trackingPage->addKnob(param);
        _imp->exportDataSep = param;
    }
    {
        KnobChoicePtr param = createKnob<KnobChoice>(kRotoTrackingParamExportType);
        param->setLabel(tr(kRotoTrackingParamExportTypeLabel));
        param->setHintToolTip( tr(kRotoTrackingParamExportTypeHint) );
        {
            std::vector<ChoiceOption> choices;
            choices.push_back(ChoiceOption(kRotoTrackingParamExportTypeCornerPinMatchMove, std::string(), kRotoTrackingParamExportTypeCornerPinMatchMoveHint));
            choices.push_back(ChoiceOption(kRotoTrackingParamExportTypeCornerPinStabilize, std::string(), kRotoTrackingParamExportTypeCornerPinStabilizeHint));
            choices.push_back(ChoiceOption(kRotoTrackingParamExportTypeCornerPinTracker, std::string(), kRotoTrackingParamExportTypeCornerPinTrackerHint));
            param->populateChoices(choices);
        }
        param->setAddNewLine(false);
        param->setAnimationEnabled(false);
        param->setEvaluateOnChange(false);
        _imp->exportType = param;
        trackingPage->addKnob(param);

    }

    {
        KnobBoolPtr param = createKnob<KnobBool>(kTrackerParamExportLink);
        param->setLabel(tr(kTrackerParamExportLinkLabel));
        param->setHintToolTip( tr(kTrackerParamExportLinkHint) );
        param->setAnimationEnabled(false);
        param->setAddNewLine(false);
        param->setDefaultValue(true);
        trackingPage->addKnob(param);
        _imp->exportLink = param;
    }
    {
        KnobButtonPtr param = createKnob<KnobButton>(kTrackerParamExportButton);
        param->setLabel(tr(kTrackerParamExportButtonLabel));
        param->setHintToolTip( tr(kTrackerParamExportButtonHint) );
        param->setEnabled(false);
        trackingPage->addKnob(param);
        _imp->exportButton = param;
    }

    initializeTrackRangeDialogKnobs(trackingPage);
} // initTrackingPageKnobs

void
RotoPaint::initTrackingViewerKnobs(const KnobPagePtr &trackingPage)
{
    {
        KnobButtonPtr param = createKnob<KnobButton>(kTrackerUIParamTrackBW);
        param->setLabel(tr(kTrackerUIParamTrackBWLabel));
        param->setHintToolTip( tr(kTrackerUIParamTrackBWHint) );
        param->setEvaluateOnChange(false);
        param->setCheckable(true);
        param->setDefaultValue(false);
        param->setSecret(true);
        param->setInViewerContextCanHaveShortcut(true);
        param->setIconLabel("Images/trackBackwardOn.png", true);
        param->setIconLabel("Images/trackBackwardOff.png", false);
        trackingPage->addKnob(param);
        _imp->trackBwButton = param;
    }
    {
        KnobButtonPtr param = createKnob<KnobButton>(kTrackerUIParamTrackPrevious);
        param->setLabel(tr(kTrackerUIParamTrackPreviousLabel));
        param->setHintToolTip( tr(kTrackerUIParamTrackPreviousHint) );
        param->setEvaluateOnChange(false);
        param->setSecret(true);
        param->setInViewerContextCanHaveShortcut(true);
        param->setIconLabel("Images/trackPrev.png");
        trackingPage->addKnob(param);
        _imp->trackPrevButton = param;
    }

    {
        KnobButtonPtr param = createKnob<KnobButton>(kTrackerUIParamStopTracking );
        param->setLabel(tr(kTrackerUIParamStopTrackingLabel));
        param->setHintToolTip( tr(kTrackerUIParamStopTrackingHint) );
        param->setEvaluateOnChange(false);
        param->setSecret(true);
        param->setInViewerContextCanHaveShortcut(true);
        param->setIconLabel("Images/pauseDisabled.png");
        trackingPage->addKnob(param);
        _imp->stopTrackingButton = param;
    }

    {
        KnobButtonPtr param = createKnob<KnobButton>(kTrackerUIParamTrackNext);
        param->setLabel(tr(kTrackerUIParamTrackNextLabel));
        param->setHintToolTip( tr(kTrackerUIParamTrackNextHint) );
        param->setEvaluateOnChange(false);
        param->setSecret(true);
        param->setInViewerContextCanHaveShortcut(true);
        param->setIconLabel("Images/trackNext.png");
        trackingPage->addKnob(param);
        _imp->trackNextButton = param;
    }
    {
        KnobButtonPtr param = createKnob<KnobButton>(kTrackerUIParamTrackFW);
        param->setLabel(tr(kTrackerUIParamTrackFWLabel));
        param->setHintToolTip( tr(kTrackerUIParamTrackFWHint) );
        param->setEvaluateOnChange(false);
        param->setCheckable(true);
        param->setDefaultValue(false);
        param->setSecret(true);
        param->setInViewerContextCanHaveShortcut(true);
        param->setIconLabel("Images/trackForwardOn.png", true);
        param->setIconLabel("Images/trackForwardOff.png", false);
        trackingPage->addKnob(param);
        _imp->trackFwButton = param;
    }
    {
        KnobButtonPtr param = createKnob<KnobButton>(kTrackerUIParamTrackRange);
        param->setLabel(tr(kTrackerUIParamTrackRangeLabel));
        param->setHintToolTip( tr(kTrackerUIParamTrackRangeHint) );
        param->setEvaluateOnChange(false);
        param->setSecret(true);
        param->setInViewerContextCanHaveShortcut(true);
        param->setIconLabel("Images/trackRange.png");
        trackingPage->addKnob(param);
        _imp->trackRangeButton = param;
    }
    {
        KnobButtonPtr param = createKnob<KnobButton>(kTrackerUIParamClearAllAnimation);
        param->setLabel(tr(kTrackerUIParamClearAllAnimationLabel) );
        param->setHintToolTip( tr(kTrackerUIParamClearAllAnimationHint) );
        param->setEvaluateOnChange(false);
        param->setSecret(true);
        param->setInViewerContextCanHaveShortcut(true);
        param->setIconLabel("Images/clearAnimation.png");
        trackingPage->addKnob(param);
        _imp->clearAllAnimationButton = param;
    }
    {
        KnobButtonPtr param = createKnob<KnobButton>(kTrackerUIParamClearAnimationBw );
        param->setLabel(tr(kTrackerUIParamClearAnimationBwLabel));
        param->setHintToolTip( tr(kTrackerUIParamClearAnimationBwHint) );
        param->setEvaluateOnChange(false);
        param->setSecret(true);
        param->setInViewerContextCanHaveShortcut(true);
        param->setIconLabel("Images/clearAnimationBw.png");
        trackingPage->addKnob(param);
        _imp->clearBwAnimationButton = param;
    }
    {
        KnobButtonPtr param = createKnob<KnobButton>(kTrackerUIParamClearAnimationFw);
        param->setLabel(tr(kTrackerUIParamClearAnimationFwLabel) );
        param->setHintToolTip( tr(kTrackerUIParamClearAnimationFwHint) );
        param->setEvaluateOnChange(false);
        param->setSecret(true);
        param->setInViewerContextCanHaveShortcut(true);
        param->setIconLabel("Images/clearAnimationFw.png");
        trackingPage->addKnob(param);
        _imp->clearFwAnimationButton = param;
    }

    {
        KnobButtonPtr param = createKnob<KnobButton>(kTrackerUIParamRefreshViewer);
        param->setLabel(tr(kTrackerUIParamRefreshViewerLabel) );
        param->setHintToolTip( tr(kTrackerUIParamRefreshViewerHint) );
        param->setEvaluateOnChange(false);
        param->setCheckable(true);
        param->setDefaultValue(true);
        param->setSecret(true);
        param->setInViewerContextCanHaveShortcut(true);
        param->setIconLabel("Images/refreshActive.png", true);
        param->setIconLabel("Images/refresh.png", false);
        trackingPage->addKnob(param);
        _imp->updateViewerButton = param;
    }

    {
        KnobButtonPtr param = createKnob<KnobButton>(kTrackerUIParamCenterViewer);
        param->setLabel(tr(kTrackerUIParamCenterViewerLabel) );
        param->setHintToolTip( tr(kTrackerUIParamCenterViewerHint) );
        param->setEvaluateOnChange(false);
        param->setCheckable(true);
        param->setDefaultValue(false);
        param->setSecret(true);
        param->setInViewerContextCanHaveShortcut(true);
        param->setIconLabel("Images/centerOnTrack.png");
        trackingPage->addKnob(param);
        _imp->centerViewerButton = param;
    }
    {
        KnobButtonPtr param = createKnob<KnobButton>(kRotoTrackingParamShowPlanarSurfaceGrid);
        param->setLabel(tr(kRotoTrackingParamShowPlanarSurfaceGridLabel));
        param->setHintToolTip(tr(kRotoTrackingParamShowPlanarSurfaceGridHint));
        param->setDefaultValue(false);
        param->setCheckable(true);
        param->setInViewerContextCanHaveShortcut(true);
        //param->setIconLabel("Images/CornerPinIcon.png", true);
        //param->setIconLabel("Images/CornerPinIcon.png", false);
        param->setAddNewLine(false);
        addOverlaySlaveParam(param);
        trackingPage->addKnob(param);
        _imp->showPlaneGrid  = param;
    }

    {
        KnobButtonPtr param = createKnob<KnobButton>(kRotoTrackingParamShowCornerPinOverlay);
        param->setLabel(tr(kRotoTrackingParamShowCornerPinOverlay));
        param->setHintToolTip(tr(kRotoTrackingParamShowCornerPinOverlayHint));
        param->setDefaultValue(false);
        param->setCheckable(true);
        param->setInViewerContextCanHaveShortcut(true);
        addOverlaySlaveParam(param);
        param->setIconLabel("Images/CornerPinIcon.png", true);
        param->setIconLabel("Images/CornerPinIcon.png", false);
        param->setAddNewLine(false);
        trackingPage->addKnob(param);
        _imp->showCornerPinOverlay  = param;
    }

    {
        KnobButtonPtr param = createKnob<KnobButton>(kRotoTrackingParamGoToReferenceFrame);
        param->setLabel(tr(kRotoTrackingParamGoToReferenceFrameLabel) );
        param->setHintToolTip( tr(kRotoTrackingParamGoToReferenceFrameHint) );
        param->setEvaluateOnChange(false);
        param->setSecret(true);
        param->setInViewerContextCanHaveShortcut(true);
        //param->setIconLabel("Images/prevKF.png");
        trackingPage->addKnob(param);
        _imp->goToReferenceFrameKnob = param;
    }

    {
        KnobButtonPtr param = createKnob<KnobButton>(kTrackerParamSetReferenceFrame);
        param->setLabel(tr(kTrackerParamSetReferenceFrameLabel));
        param->setHintToolTip( tr(kTrackerParamSetReferenceFrameHint) );
        param->setEvaluateOnChange(false);
        param->setSecret(true);
        param->setInViewerContextCanHaveShortcut(true);
        trackingPage->addKnob(param);
        _imp->setReferenceFrameToCurrentFrameKnob = param;
    }

    {
        KnobButtonPtr param = createKnob<KnobButton>(kRotoTrackingParamGotoPreviousKeyFrame);
        param->setLabel(tr(kRotoTrackingParamGotoPreviousKeyFrameLabel) );
        param->setHintToolTip( tr(kRotoTrackingParamGotoPreviousKeyFrameHint) );
        param->setEvaluateOnChange(false);
        param->setSecret(true);
        param->setInViewerContextCanHaveShortcut(true);
        param->setIconLabel("Images/prevKF.png");
        trackingPage->addKnob(param);
        _imp->goToPreviousCornerPinKeyframeButton = param;
    }
    {
        KnobButtonPtr param = createKnob<KnobButton>(kRotoTrackingParamGotoNextKeyFrame);
        param->setLabel(tr(kRotoTrackingParamGotoNextKeyFrameLabel) );
        param->setHintToolTip( tr(kRotoTrackingParamGotoNextKeyFrameHint) );
        param->setEvaluateOnChange(false);
        param->setSecret(true);
        param->setInViewerContextCanHaveShortcut(true);
        param->setIconLabel("Images/nextKF.png");
        trackingPage->addKnob(param);
        _imp->goToNextCornerPinKeyframeButton = param;
    }
    {
        KnobButtonPtr param = createKnob<KnobButton>(kRotoTrackingParamSetKeyFrame);
        param->setLabel(tr(kRotoTrackingParamSetKeyFrameLabel) );
        param->setHintToolTip( tr(kRotoTrackingParamSetKeyFrameHint) );
        param->setEvaluateOnChange(false);
        param->setSecret(true);
        param->setInViewerContextCanHaveShortcut(true);
        param->setIconLabel("Images/addUserKey.png");
        trackingPage->addKnob(param);
        _imp->setCornerPinKeyframeButton = param;
    }
    {
        KnobButtonPtr param = createKnob<KnobButton>(kRotoTrackingParamRemoveKeyFrame);
        param->setLabel(tr(kRotoTrackingParamRemoveKeyFrameLabel) );
        param->setHintToolTip( tr(kRotoTrackingParamRemoveKeyFrameHint) );
        param->setEvaluateOnChange(false);
        param->setSecret(true);
        param->setInViewerContextCanHaveShortcut(true);
        param->setIconLabel("Images/removeUserKey.png");
        trackingPage->addKnob(param);
        _imp->removeCornerPinKeyframeButton = param;
    }

    _imp->refreshTrackingControlsVisiblity();

} // initTrackingViewerKnobs

void
RotoPaint::initializeTrackRangeDialogKnobs(const KnobPagePtr& trackingPage)
{

    // Track range dialog
    KnobGroupPtr dialog = createKnob<KnobGroup>(kTrackerUIParamTrackRangeDialog);
    dialog->setLabel(tr(kTrackerUIParamTrackRangeDialogLabel));
    dialog->setSecret(true);
    dialog->setEvaluateOnChange(false);
    dialog->setDefaultValue(false);
    dialog->setIsPersistent(false);
    dialog->setAsDialog(true);
    trackingPage->addKnob(dialog);
    _imp->trackRangeDialogGroup = dialog;

    {
        KnobIntPtr param = createKnob<KnobInt>(kTrackerUIParamTrackRangeDialogFirstFrame );
        param->setLabel(tr(kTrackerUIParamTrackRangeDialogFirstFrameLabel));
        param->setHintToolTip( tr(kTrackerUIParamTrackRangeDialogFirstFrameHint) );
        param->setEvaluateOnChange(false);
        param->setAnimationEnabled(false);
        param->setIsPersistent(false);
        param->setDefaultValue(INT_MIN);
        dialog->addKnob(param);
        _imp->trackRangeDialogFirstFrame = param;
    }

    {
        KnobIntPtr param = createKnob<KnobInt>(kTrackerUIParamTrackRangeDialogLastFrame);
        param->setLabel(tr(kTrackerUIParamTrackRangeDialogLastFrameLabel) );
        param->setHintToolTip( tr(kTrackerUIParamTrackRangeDialogLastFrameHint) );
        param->setEvaluateOnChange(false);
        param->setAnimationEnabled(false);
        param->setIsPersistent(false);
        param->setDefaultValue(INT_MIN);
        dialog->addKnob(param);
        _imp->trackRangeDialogLastFrame = param;
    }

    {
        KnobIntPtr param = createKnob<KnobInt>(kTrackerUIParamTrackRangeDialogStep);
        param->setLabel(tr(kTrackerUIParamTrackRangeDialogStepLabel) );
        param->setHintToolTip( tr(kTrackerUIParamTrackRangeDialogStepHint) );
        param->setEvaluateOnChange(false);
        param->setAnimationEnabled(false);
        param->setIsPersistent(false);
        param->setDefaultValue(INT_MIN);
        dialog->addKnob(param);
        _imp->trackRangeDialogStep = param;
    }

    {
        KnobButtonPtr param = createKnob<KnobButton>(kTrackerUIParamTrackRangeDialogOkButton);
        param->setLabel(tr(kTrackerUIParamTrackRangeDialogOkButtonLabel) );
        param->setHintToolTip( tr(kTrackerUIParamTrackRangeDialogOkButtonHint) );
        param->setAddNewLine(false);
        param->setEvaluateOnChange(false);
        param->setSpacingBetweenItems(3);
        param->setIsPersistent(false);
        dialog->addKnob(param);
        _imp->trackRangeDialogOkButton = param;
    }

    {
        KnobButtonPtr param = createKnob<KnobButton>(kTrackerUIParamTrackRangeDialogCancelButton);
        param->setLabel(tr(kTrackerUIParamTrackRangeDialogCancelButtonLabel) );
        param->setHintToolTip( tr(kTrackerUIParamTrackRangeDialogCancelButtonHint) );
        param->setEvaluateOnChange(false);
        dialog->addKnob(param);
        _imp->trackRangeDialogCancelButton = param;
    }
} // initializeTrackRangeDialogKnobs
#endif // #ifdef ROTOPAINT_ENABLE_PLANARTRACKER

void
RotoPaint::setupInitialSubGraphState()
{
    RotoPaintPtr thisShared = boost::dynamic_pointer_cast<RotoPaint>(shared_from_this());
    if (_imp->nodeType != eRotoPaintTypeComp) {
        for (int i = 0; i < ROTOPAINT_MAX_INPUTS_COUNT; ++i) {

            std::stringstream ss;
            if (i == 0) {
                ss << "Bg";
            }
            /*else if (i == ROTOPAINT_MASK_INPUT_INDEX) {
                ss << "Mask";
            }*/
             else {
                ss << "Bg" << i + 1;
            }
            {
                CreateNodeArgsPtr args(CreateNodeArgs::create(PLUGINID_NATRON_INPUT, thisShared));
                args->setProperty<bool>(kCreateNodeArgsPropVolatile, true);
#ifndef ROTO_PAINT_NODE_GRAPH_VISIBLE
                args->setProperty<bool>(kCreateNodeArgsPropNoNodeGUI, true);
#endif
                args->setProperty<std::string>(kCreateNodeArgsPropNodeInitialName, ss.str());
                args->addParamDefaultValue<bool>(kNatronGroupInputIsOptionalParamName, true);
                /*if (i == ROTOPAINT_MASK_INPUT_INDEX) {
                    args->addParamDefaultValue<bool>(kNatronGroupInputIsMaskParamName, true);

                }*/
                NodePtr input = getApp()->createNode(args);
                assert(input);
                _imp->inputNodes.push_back(input);
            }
        }
    } else {
        for (int i = 0; i < LAYERED_COMP_MAX_INPUTS_COUNT; ++i) {
            std::string inputName;
            bool isMask = false;
            {
                std::stringstream ss;
                if (i == 0) {
                    ss << "Bg";
                } else if (i < LAYERED_COMP_FIRST_MASK_INPUT_INDEX) {
                    ss << "Source";
                    if (i > 1) {
                        ss << i;
                    }
                } else {
                    isMask = true;
                    ss << "Mask";
                    if (i > LAYERED_COMP_FIRST_MASK_INPUT_INDEX) {
                        int nb = i - LAYERED_COMP_FIRST_MASK_INPUT_INDEX + 1;
                        ss << nb;
                    }
                }
                inputName = ss.str();
            }
            {
                CreateNodeArgsPtr args(CreateNodeArgs::create(PLUGINID_NATRON_INPUT, thisShared));
                args->setProperty<bool>(kCreateNodeArgsPropVolatile, true);
#ifndef ROTO_PAINT_NODE_GRAPH_VISIBLE
                args->setProperty<bool>(kCreateNodeArgsPropNoNodeGUI, true);
#endif
                args->setProperty<std::string>(kCreateNodeArgsPropNodeInitialName, inputName);
                args->addParamDefaultValue<bool>(kNatronGroupInputIsOptionalParamName, true);
                if (isMask) {
                    args->addParamDefaultValue<bool>(kNatronGroupInputIsMaskParamName, true);

                }
                NodePtr input = getApp()->createNode(args);
                assert(input);
                _imp->inputNodes.push_back(input);
            }
        }
    }
    NodePtr outputNode;
    {
        CreateNodeArgsPtr args(CreateNodeArgs::create(PLUGINID_NATRON_OUTPUT, thisShared));
        args->setProperty<bool>(kCreateNodeArgsPropVolatile, true);
#ifndef ROTO_PAINT_NODE_GRAPH_VISIBLE
        args->setProperty<bool>(kCreateNodeArgsPropNoNodeGUI, true);
#endif
        args->setProperty<std::string>(kCreateNodeArgsPropNodeInitialName, "Output");

        outputNode = getApp()->createNode(args);
        assert(outputNode);
    }
    NodePtr premultNode;
    NodePtr noopNode;
    if (_imp->nodeType == eRotoPaintTypeRoto || _imp->nodeType == eRotoPaintTypeRotoPaint) {

        CreateNodeArgsPtr args(CreateNodeArgs::create(PLUGINID_OFX_PREMULT, thisShared));
        args->setProperty<bool>(kCreateNodeArgsPropVolatile, true);
#ifndef ROTO_PAINT_NODE_GRAPH_VISIBLE
        args->setProperty<bool>(kCreateNodeArgsPropNoNodeGUI, true);
#endif
        // Set premult node to be identity by default
        /*args->addParamDefaultValue<bool>(kNatronOfxParamProcessR, false);
        args->addParamDefaultValue<bool>(kNatronOfxParamProcessG, false);
        args->addParamDefaultValue<bool>(kNatronOfxParamProcessB, false);*/
        args->addParamDefaultValue<bool>(kNatronOfxParamProcessA, false);
        args->setProperty<std::string>(kCreateNodeArgsPropNodeInitialName, "AlphaPremult");

        premultNode = getApp()->createNode(args);
        _imp->premultNode = premultNode;
        assert(premultNode);
        if (!premultNode) {
            throw std::runtime_error( tr("Rotopaint requires the plug-in %1 in order to work").arg( QLatin1String(PLUGINID_OFX_PREMULT) ).toStdString() );
        }

        if (_imp->premultKnob.lock()) {
            KnobBoolPtr disablePremultKnob = premultNode->getEffectInstance()->getDisabledKnob();
            try {
                disablePremultKnob->setExpression(DimSpec::all(), ViewSetSpec::all(), "not (thisGroup.premultiply)", eExpressionLanguageExprTk, false, true);
            } catch (...) {
                assert(false);
            }
        }
        KnobChoicePtr premultChannelKnob = toKnobChoice(premultNode->getKnobByName(kPremultNodeParamPremultChannel));
        assert(premultChannelKnob);
        premultChannelKnob->setActiveEntry(ChoiceOption("RotoMask.A"));

    }
    if (noopNode && premultNode) {
        noopNode->connectInput(premultNode, 0);
        premultNode->connectInput(noopNode, 0);
    }

    // Initialize default connections
    outputNode->connectInput(_imp->inputNodes[0].lock(), 0);
} // setupInitialSubGraphState

void
RotoPaint::initViewerUIKnobs(const KnobPagePtr& generalPage)
{
    RotoPaintPtr thisShared = boost::dynamic_pointer_cast<RotoPaint>(shared_from_this());
    KnobButtonPtr autoKeyingEnabled = createKnob<KnobButton>(kRotoUIParamAutoKeyingEnabled);
    autoKeyingEnabled->setLabel(tr(kRotoUIParamAutoKeyingEnabledLabel));
    autoKeyingEnabled->setHintToolTip( tr(kRotoUIParamAutoKeyingEnabledHint) );
    autoKeyingEnabled->setEvaluateOnChange(false);
    autoKeyingEnabled->setCheckable(true);
    autoKeyingEnabled->setDefaultValue(true);
    autoKeyingEnabled->setSecret(true);
    autoKeyingEnabled->setInViewerContextCanHaveShortcut(true);
    autoKeyingEnabled->setIconLabel("Images/autoKeyingEnabled.png", true);
    autoKeyingEnabled->setIconLabel("Images/autoKeyingDisabled.png", false);
    generalPage->addKnob(autoKeyingEnabled);
    _imp->ui->autoKeyingEnabledButton = autoKeyingEnabled;

    KnobButtonPtr featherLinkEnabled = createKnob<KnobButton>(kRotoUIParamFeatherLinkEnabled);
    featherLinkEnabled->setLabel(tr(kRotoUIParamFeatherLinkEnabledLabel));
    featherLinkEnabled->setCheckable(true);
    featherLinkEnabled->setEvaluateOnChange(false);
    featherLinkEnabled->setDefaultValue(true);
    featherLinkEnabled->setSecret(true);
    featherLinkEnabled->setInViewerContextCanHaveShortcut(true);
    featherLinkEnabled->setHintToolTip( tr(kRotoUIParamFeatherLinkEnabledHint) );
    featherLinkEnabled->setIconLabel("Images/featherLinkEnabled.png", true);
    featherLinkEnabled->setIconLabel("Images/featherLinkDisabled.png", false);
    generalPage->addKnob(featherLinkEnabled);
    _imp->ui->featherLinkEnabledButton = featherLinkEnabled;

    KnobButtonPtr displayFeatherEnabled = createKnob<KnobButton>(kRotoUIParamDisplayFeather);
    displayFeatherEnabled->setLabel(tr(kRotoUIParamDisplayFeatherLabel));
    displayFeatherEnabled->setHintToolTip( tr(kRotoUIParamDisplayFeatherHint) );
    displayFeatherEnabled->setEvaluateOnChange(false);
    displayFeatherEnabled->setCheckable(true);
    displayFeatherEnabled->setDefaultValue(true);
    displayFeatherEnabled->setSecret(true);
    displayFeatherEnabled->setInViewerContextCanHaveShortcut(true);
    addOverlaySlaveParam(displayFeatherEnabled);
    displayFeatherEnabled->setIconLabel("Images/featherEnabled.png", true);
    displayFeatherEnabled->setIconLabel("Images/featherDisabled.png", false);
    generalPage->addKnob(displayFeatherEnabled);
    _imp->ui->displayFeatherEnabledButton = displayFeatherEnabled;

    KnobButtonPtr stickySelection = createKnob<KnobButton>(kRotoUIParamStickySelectionEnabled);
    stickySelection->setLabel(tr(kRotoUIParamStickySelectionEnabledLabel));
    stickySelection->setHintToolTip( tr(kRotoUIParamStickySelectionEnabledHint) );
    stickySelection->setEvaluateOnChange(false);
    stickySelection->setCheckable(true);
    stickySelection->setDefaultValue(false);
    stickySelection->setSecret(true);
    stickySelection->setInViewerContextCanHaveShortcut(true);
    stickySelection->setIconLabel("Images/stickySelectionEnabled.png", true);
    stickySelection->setIconLabel("Images/stickySelectionDisabled.png", false);
    generalPage->addKnob(stickySelection);
    _imp->ui->stickySelectionEnabledButton = stickySelection;

    KnobButtonPtr bboxClickAnywhere = createKnob<KnobButton>(kRotoUIParamStickyBbox);
    bboxClickAnywhere->setLabel(tr(kRotoUIParamStickyBboxLabel));
    bboxClickAnywhere->setHintToolTip( tr(kRotoUIParamStickyBboxHint) );
    bboxClickAnywhere->setEvaluateOnChange(false);
    bboxClickAnywhere->setCheckable(true);
    bboxClickAnywhere->setDefaultValue(false);
    bboxClickAnywhere->setSecret(true);
    bboxClickAnywhere->setInViewerContextCanHaveShortcut(true);
    bboxClickAnywhere->setIconLabel("Images/viewer_roiEnabled.png", true);
    bboxClickAnywhere->setIconLabel("Images/viewer_roiDisabled.png", false);
    generalPage->addKnob(bboxClickAnywhere);
    _imp->ui->bboxClickAnywhereButton = bboxClickAnywhere;

    KnobButtonPtr rippleEditEnabled = createKnob<KnobButton>(kRotoUIParamRippleEdit);
    rippleEditEnabled->setLabel(tr(kRotoUIParamRippleEditLabel));
    rippleEditEnabled->setHintToolTip( tr(kRotoUIParamRippleEditHint) );
    rippleEditEnabled->setEvaluateOnChange(false);
    rippleEditEnabled->setCheckable(true);
    rippleEditEnabled->setDefaultValue(false);
    rippleEditEnabled->setSecret(true);
    rippleEditEnabled->setInViewerContextCanHaveShortcut(true);
    rippleEditEnabled->setIconLabel("Images/rippleEditEnabled.png", true);
    rippleEditEnabled->setIconLabel("Images/rippleEditDisabled.png", false);
    generalPage->addKnob(rippleEditEnabled);
    _imp->ui->rippleEditEnabledButton = rippleEditEnabled;

    KnobButtonPtr addKeyframe = createKnob<KnobButton>(kRotoUIParamAddKeyFrame);
    addKeyframe->setLabel(tr(kRotoUIParamAddKeyFrameLabel));
    addKeyframe->setEvaluateOnChange(false);
    addKeyframe->setHintToolTip( tr(kRotoUIParamAddKeyFrameHint) );
    addKeyframe->setSecret(true);
    addKeyframe->setInViewerContextCanHaveShortcut(true);
    addKeyframe->setIconLabel("Images/addKF.png");
    generalPage->addKnob(addKeyframe);
    _imp->ui->addKeyframeButton = addKeyframe;

    KnobButtonPtr removeKeyframe = createKnob<KnobButton>(kRotoUIParamRemoveKeyframe);
    removeKeyframe->setLabel(tr(kRotoUIParamRemoveKeyframeLabel));
    removeKeyframe->setHintToolTip( tr(kRotoUIParamRemoveKeyframeHint) );
    removeKeyframe->setEvaluateOnChange(false);
    removeKeyframe->setSecret(true);
    removeKeyframe->setInViewerContextCanHaveShortcut(true);
    removeKeyframe->setIconLabel("Images/removeKF.png");
    generalPage->addKnob(removeKeyframe);
    _imp->ui->removeKeyframeButton = removeKeyframe;

    KnobButtonPtr showTransform = createKnob<KnobButton>(kRotoUIParamShowTransform);
    showTransform->setLabel(tr(kRotoUIParamShowTransformLabel));
    showTransform->setHintToolTip( tr(kRotoUIParamShowTransformHint) );
    showTransform->setEvaluateOnChange(false);
    showTransform->setSecret(true);
    showTransform->setCheckable(true);
    showTransform->setDefaultValue(true);
    showTransform->setInViewerContextCanHaveShortcut(true);
    showTransform->setInViewerContextLayoutType(eViewerContextLayoutTypeAddNewLine);
    showTransform->setIconLabel("Images/rotoShowTransformOverlay.png", true);
    showTransform->setIconLabel("Images/rotoHideTransformOverlay.png", false);
    generalPage->addKnob(showTransform);
    addOverlaySlaveParam(showTransform);
    _imp->ui->showTransformHandle = showTransform;

    // RotoPaint

    KnobBoolPtr multiStroke = createKnob<KnobBool>(kRotoUIParamMultiStrokeEnabled);
    multiStroke->setLabel(tr(kRotoUIParamMultiStrokeEnabledLabel));
    multiStroke->setInViewerContextLabel( tr(kRotoUIParamMultiStrokeEnabledLabel) );
    multiStroke->setHintToolTip( tr(kRotoUIParamMultiStrokeEnabledHint) );
    multiStroke->setEvaluateOnChange(false);
    multiStroke->setDefaultValue(true);
    multiStroke->setSecret(true);
    generalPage->addKnob(multiStroke);
    _imp->ui->multiStrokeEnabled = multiStroke;

    KnobColorPtr colorWheel = createKnob<KnobColor>(kRotoUIParamColorWheel, 4);
    colorWheel->setLabel(tr(kRotoUIParamColorWheelLabel));
    colorWheel->setHintToolTip( tr(kRotoUIParamColorWheelHint) );
    colorWheel->setEvaluateOnChange(false);
    colorWheel->setDefaultValue(1., DimIdx(0));
    colorWheel->setDefaultValue(1., DimIdx(1));
    colorWheel->setDefaultValue(1., DimIdx(2));
    colorWheel->setDefaultValue(1., DimIdx(3));
    colorWheel->setSecret(true);
    generalPage->addKnob(colorWheel);
    _imp->ui->colorWheelButton = colorWheel;

    KnobChoicePtr blendingModes = createKnob<KnobChoice>(kRotoUIParamBlendingOp);
    blendingModes->setLabel(tr(kRotoUIParamBlendingOpLabel));
    blendingModes->setHintToolTip( tr(kRotoUIParamBlendingOpHint) );
    blendingModes->setEvaluateOnChange(false);
    blendingModes->setSecret(true);
    {
        std::vector<ChoiceOption> choices;
        Merge::getOperatorStrings(&choices);
        blendingModes->populateChoices(choices);
    }
    blendingModes->setDefaultValue( (int)eMergeOver );
    generalPage->addKnob(blendingModes);
    _imp->ui->compositingOperatorChoice = blendingModes;


    KnobDoublePtr opacityKnob = createKnob<KnobDouble>(kRotoUIParamOpacity);
    opacityKnob->setLabel(tr(kRotoUIParamOpacityLabel));
    opacityKnob->setInViewerContextLabel( tr(kRotoUIParamOpacityLabel) );
    opacityKnob->setHintToolTip( tr(kRotoUIParamOpacityHint) );
    opacityKnob->setEvaluateOnChange(false);
    opacityKnob->setSecret(true);
    opacityKnob->setDefaultValue(1.);
    opacityKnob->setRange(0., 1.);
    opacityKnob->disableSlider();
    generalPage->addKnob(opacityKnob);
    _imp->ui->opacitySpinbox = opacityKnob;

    KnobButtonPtr pressureOpacity = createKnob<KnobButton>(kRotoUIParamPressureOpacity);
    pressureOpacity->setLabel(tr(kRotoUIParamPressureOpacityLabel));
    pressureOpacity->setHintToolTip( tr(kRotoUIParamPressureOpacityHint) );
    pressureOpacity->setEvaluateOnChange(false);
    pressureOpacity->setCheckable(true);
    pressureOpacity->setDefaultValue(true);
    pressureOpacity->setSecret(true);
    pressureOpacity->setInViewerContextCanHaveShortcut(true);
    pressureOpacity->setIconLabel("Images/rotopaint_pressure_on.png", true);
    pressureOpacity->setIconLabel("Images/rotopaint_pressure_off.png", false);
    generalPage->addKnob(pressureOpacity);
    _imp->ui->pressureOpacityButton = pressureOpacity;

    KnobDoublePtr sizeKnob = createKnob<KnobDouble>(kRotoUIParamSize);
    sizeKnob->setLabel(tr(kRotoUIParamSizeLabel));
    sizeKnob->setInViewerContextLabel( tr(kRotoUIParamSizeLabel) );
    sizeKnob->setHintToolTip( tr(kRotoUIParamSizeHint) );
    sizeKnob->setEvaluateOnChange(false);
    sizeKnob->setSecret(true);
    sizeKnob->setDefaultValue(25.);
    sizeKnob->setRange(0., 1000.);
    sizeKnob->disableSlider();
    generalPage->addKnob(sizeKnob);
    _imp->ui->sizeSpinbox = sizeKnob;

    KnobButtonPtr pressureSize = createKnob<KnobButton>(kRotoUIParamPressureSize);
    pressureSize->setLabel(tr(kRotoUIParamPressureSizeLabel));
    pressureSize->setHintToolTip( tr(kRotoUIParamPressureSizeHint) );
    pressureSize->setEvaluateOnChange(false);
    pressureSize->setCheckable(true);
    pressureSize->setDefaultValue(false);
    pressureSize->setSecret(true);
    pressureSize->setInViewerContextCanHaveShortcut(true);
    pressureSize->setIconLabel("Images/rotopaint_pressure_on.png", true);
    pressureSize->setIconLabel("Images/rotopaint_pressure_off.png", false);
    generalPage->addKnob(pressureSize);
    _imp->ui->pressureSizeButton = pressureSize;

    KnobDoublePtr hardnessKnob = createKnob<KnobDouble>(kRotoUIParamHardness);
    hardnessKnob->setLabel(tr(kRotoUIParamHardnessLabel));
    hardnessKnob->setInViewerContextLabel( tr(kRotoUIParamHardnessLabel) );
    hardnessKnob->setHintToolTip( tr(kRotoUIParamHardnessHint) );
    hardnessKnob->setEvaluateOnChange(false);
    hardnessKnob->setSecret(true);
    hardnessKnob->setDefaultValue(.2);
    hardnessKnob->setRange(0., 1.);
    hardnessKnob->disableSlider();
    generalPage->addKnob(hardnessKnob);
    _imp->ui->hardnessSpinbox = hardnessKnob;

    KnobButtonPtr pressureHardness = createKnob<KnobButton>(kRotoUIParamPressureHardness);
    pressureHardness->setLabel(tr(kRotoUIParamPressureHardnessLabel));
    pressureHardness->setHintToolTip( tr(kRotoUIParamPressureHardnessHint) );
    pressureHardness->setEvaluateOnChange(false);
    pressureHardness->setCheckable(true);
    pressureHardness->setDefaultValue(false);
    pressureHardness->setSecret(true);
    pressureHardness->setInViewerContextCanHaveShortcut(true);
    pressureHardness->setIconLabel("Images/rotopaint_pressure_on.png", true);
    pressureHardness->setIconLabel("Images/rotopaint_pressure_off.png", false);
    generalPage->addKnob(pressureHardness);
    _imp->ui->pressureHardnessButton = pressureHardness;

    KnobButtonPtr buildUp = createKnob<KnobButton>(kRotoUIParamBuildUp);
    buildUp->setLabel(tr(kRotoUIParamBuildUpLabel));
    buildUp->setInViewerContextLabel( tr(kRotoUIParamBuildUpLabel) );
    buildUp->setHintToolTip( tr(kRotoUIParamBuildUpHint) );
    buildUp->setEvaluateOnChange(false);
    buildUp->setCheckable(true);
    buildUp->setDefaultValue(true);
    buildUp->setSecret(true);
    buildUp->setInViewerContextCanHaveShortcut(true);
    buildUp->setIconLabel("Images/rotopaint_buildup_on.png", true);
    buildUp->setIconLabel("Images/rotopaint_buildup_off.png", false);
    generalPage->addKnob(buildUp);
    _imp->ui->buildUpButton = buildUp;

    KnobDoublePtr effectStrength = createKnob<KnobDouble>(kRotoUIParamEffect);
    effectStrength->setLabel(tr(kRotoUIParamEffectLabel));
    effectStrength->setInViewerContextLabel( tr(kRotoUIParamEffectLabel) );
    effectStrength->setHintToolTip( tr(kRotoUIParamEffectHint) );
    effectStrength->setEvaluateOnChange(false);
    effectStrength->setSecret(true);
    effectStrength->setDefaultValue(15);
    effectStrength->setRange(0., 100.);
    effectStrength->disableSlider();
    generalPage->addKnob(effectStrength);
    _imp->ui->effectSpinBox = effectStrength;

    KnobIntPtr timeOffsetSb = createKnob<KnobInt>(kRotoUIParamTimeOffset);
    timeOffsetSb->setLabel(tr(kRotoUIParamTimeOffsetLabel));
    timeOffsetSb->setInViewerContextLabel( tr(kRotoUIParamTimeOffsetLabel) );
    timeOffsetSb->setHintToolTip( tr(kRotoUIParamTimeOffsetHint) );
    timeOffsetSb->setEvaluateOnChange(false);
    timeOffsetSb->setSecret(true);
    timeOffsetSb->setDefaultValue(0);
    timeOffsetSb->disableSlider();
    generalPage->addKnob(timeOffsetSb);
    _imp->ui->timeOffsetSpinBox = timeOffsetSb;

    KnobChoicePtr timeOffsetMode = createKnob<KnobChoice>(kRotoUIParamTimeOffsetMode);
    timeOffsetMode->setLabel(tr(kRotoUIParamTimeOffsetModeLabel));
    timeOffsetMode->setHintToolTip( tr(kRotoUIParamTimeOffsetModeHint) );
    timeOffsetMode->setEvaluateOnChange(false);
    timeOffsetMode->setSecret(true);
    {
        std::vector<ChoiceOption> choices;
        choices.push_back(ChoiceOption("Relative", "", tr("The time offset is a frame number in the source").toStdString()));
        choices.push_back(ChoiceOption("Absolute", "", tr("The time offset is a relative amount of frames relative to the current frame").toStdString()));
        timeOffsetMode->populateChoices(choices);
    }
    timeOffsetMode->setDefaultValue(0);
    generalPage->addKnob(timeOffsetMode);
    _imp->ui->timeOffsetModeChoice = timeOffsetMode;

    KnobChoicePtr sourceType = createKnob<KnobChoice>(kRotoUIParamSourceType);
    sourceType->setLabel(tr(kRotoUIParamSourceTypeLabel));
    sourceType->setHintToolTip( tr(kRotoUIParamSourceTypeHint) );
    sourceType->setEvaluateOnChange(false);
    sourceType->setSecret(true);
    {
        std::vector<ChoiceOption> choices;
        choices.push_back(ChoiceOption("foreground", "", ""));
        choices.push_back(ChoiceOption("background", "", ""));
        for (int i = 1; i < 10; ++i) {
            QString str = QString::fromUtf8("background") + QString::number(i + 1);
            choices.push_back( ChoiceOption(str.toStdString(), "", ""));
        }
        sourceType->populateChoices(choices);
    }
    sourceType->setDefaultValue(1);
    generalPage->addKnob(sourceType);
    _imp->ui->sourceTypeChoice = sourceType;


    KnobButtonPtr resetCloneOffset = createKnob<KnobButton>(kRotoUIParamResetCloneOffset);
    resetCloneOffset->setLabel(tr(kRotoUIParamResetCloneOffsetLabel));
    resetCloneOffset->setHintToolTip( tr(kRotoUIParamResetCloneOffsetHint) );
    resetCloneOffset->setEvaluateOnChange(false);
    resetCloneOffset->setSecret(true);
    resetCloneOffset->setInViewerContextCanHaveShortcut(true);
    resetCloneOffset->setInViewerContextLayoutType(eViewerContextLayoutTypeAddNewLine);
    generalPage->addKnob(resetCloneOffset);
    addOverlaySlaveParam(resetCloneOffset);
    _imp->ui->resetCloneOffsetButton = resetCloneOffset;


    // Roto
    addKnobToViewerUI(autoKeyingEnabled);
    addKnobToViewerUI(featherLinkEnabled);
    addKnobToViewerUI(displayFeatherEnabled);
    addKnobToViewerUI(stickySelection);
    addKnobToViewerUI(bboxClickAnywhere);
    addKnobToViewerUI(rippleEditEnabled);
    addKnobToViewerUI(addKeyframe);
    addKnobToViewerUI(removeKeyframe);
    addKnobToViewerUI(showTransform);

    // RotoPaint
    addKnobToViewerUI(multiStroke);
    multiStroke->setInViewerContextItemSpacing(ROTOPAINT_VIEWER_UI_SECTIONS_SPACING_PX);
    addKnobToViewerUI(colorWheel);
    colorWheel->setInViewerContextItemSpacing(ROTOPAINT_VIEWER_UI_SECTIONS_SPACING_PX);
    addKnobToViewerUI(blendingModes);
    blendingModes->setInViewerContextItemSpacing(ROTOPAINT_VIEWER_UI_SECTIONS_SPACING_PX);
    addKnobToViewerUI(opacityKnob);
    opacityKnob->setInViewerContextItemSpacing(1);
    addKnobToViewerUI(pressureOpacity);
    pressureOpacity->setInViewerContextItemSpacing(ROTOPAINT_VIEWER_UI_SECTIONS_SPACING_PX);
    addKnobToViewerUI(sizeKnob);
    sizeKnob->setInViewerContextItemSpacing(1);
    addKnobToViewerUI(pressureSize);
    pressureSize->setInViewerContextItemSpacing(ROTOPAINT_VIEWER_UI_SECTIONS_SPACING_PX);
    addKnobToViewerUI(hardnessKnob);
    hardnessKnob->setInViewerContextItemSpacing(1);
    addKnobToViewerUI(pressureHardness);
    pressureHardness->setInViewerContextItemSpacing(ROTOPAINT_VIEWER_UI_SECTIONS_SPACING_PX);
    addKnobToViewerUI(buildUp);
    buildUp->setInViewerContextItemSpacing(ROTOPAINT_VIEWER_UI_SECTIONS_SPACING_PX);
    addKnobToViewerUI(effectStrength);
    effectStrength->setInViewerContextItemSpacing(ROTOPAINT_VIEWER_UI_SECTIONS_SPACING_PX);
    addKnobToViewerUI(timeOffsetSb);
    timeOffsetSb->setInViewerContextItemSpacing(1);
    addKnobToViewerUI(timeOffsetMode);
    addKnobToViewerUI(sourceType);
    addKnobToViewerUI(resetCloneOffset);
    resetCloneOffset->setInViewerContextLayoutType(eViewerContextLayoutTypeAddNewLine);

#ifndef ROTOPAINT_ENABLE_PLANARTRACKER
    resetCloneOffset->setInViewerContextLayoutType(eViewerContextLayoutTypeStretchAfter);
#else
    // Tracking
    {
        addKnobToViewerUI(_imp->trackBwButton.lock());
        _imp->trackBwButton.lock()->setInViewerContextItemSpacing(0);
        addKnobToViewerUI(_imp->trackPrevButton.lock());
        _imp->trackPrevButton.lock()->setInViewerContextItemSpacing(0);
        addKnobToViewerUI(_imp->trackNextButton.lock());
        _imp->trackNextButton.lock()->setInViewerContextItemSpacing(0);
        addKnobToViewerUI(_imp->trackFwButton.lock());
        _imp->trackFwButton.lock()->setInViewerContextItemSpacing(NATRON_TRACKER_UI_BUTTONS_CATEGORIES_SPACING);
        addKnobToViewerUI(_imp->trackRangeButton.lock());
        _imp->trackRangeButton.lock()->setInViewerContextItemSpacing(NATRON_TRACKER_UI_BUTTONS_CATEGORIES_SPACING);
        addKnobToViewerUI(_imp->clearAllAnimationButton.lock());
        _imp->clearAllAnimationButton.lock()->setInViewerContextItemSpacing(0);
        addKnobToViewerUI(_imp->clearBwAnimationButton.lock());
        _imp->clearBwAnimationButton.lock()->setInViewerContextItemSpacing(0);
        addKnobToViewerUI(_imp->clearFwAnimationButton.lock());
        _imp->clearFwAnimationButton.lock()->setInViewerContextItemSpacing(NATRON_TRACKER_UI_BUTTONS_CATEGORIES_SPACING);
        addKnobToViewerUI(_imp->updateViewerButton.lock());
        _imp->updateViewerButton.lock()->setInViewerContextItemSpacing(0);
        addKnobToViewerUI(_imp->centerViewerButton.lock());
        _imp->centerViewerButton.lock()->setInViewerContextItemSpacing(0);
        addKnobToViewerUI(_imp->showCornerPinOverlay.lock());
        _imp->showCornerPinOverlay.lock()->setInViewerContextItemSpacing(0);
        addKnobToViewerUI(_imp->showPlaneGrid.lock());
        _imp->showPlaneGrid.lock()->setInViewerContextItemSpacing(NATRON_TRACKER_UI_BUTTONS_CATEGORIES_SPACING);
        addKnobToViewerUI(_imp->goToReferenceFrameKnob.lock());
        _imp->goToReferenceFrameKnob.lock()->setInViewerContextItemSpacing(0);
        addKnobToViewerUI(_imp->setReferenceFrameToCurrentFrameKnob.lock());
        _imp->setReferenceFrameToCurrentFrameKnob.lock()->setInViewerContextItemSpacing(0);
        addKnobToViewerUI(_imp->setFromPointsToInputRodButton.lock());
        _imp->setFromPointsToInputRodButton.lock()->setInViewerContextItemSpacing(NATRON_TRACKER_UI_BUTTONS_CATEGORIES_SPACING);
        addKnobToViewerUI(_imp->goToPreviousCornerPinKeyframeButton.lock());
        _imp->goToPreviousCornerPinKeyframeButton.lock()->setInViewerContextItemSpacing(0);
        addKnobToViewerUI(_imp->goToNextCornerPinKeyframeButton.lock());
        _imp->goToNextCornerPinKeyframeButton.lock()->setInViewerContextItemSpacing(0);
        addKnobToViewerUI(_imp->setCornerPinKeyframeButton.lock());
        _imp->setCornerPinKeyframeButton.lock()->setInViewerContextItemSpacing(0);
        addKnobToViewerUI(_imp->removeCornerPinKeyframeButton.lock());
        _imp->removeCornerPinKeyframeButton.lock()->setInViewerContextItemSpacing(NATRON_TRACKER_UI_BUTTONS_CATEGORIES_SPACING);
        addKnobToViewerUI(_imp->motionModel.lock());
        _imp->motionModel.lock()->setInViewerContextLayoutType(eViewerContextLayoutTypeStretchAfter);
    }
#endif // #ifdef ROTOPAINT_ENABLE_PLANARTRACKER

    KnobPagePtr toolbar = createKnob<KnobPage>(std::string(kRotoUIParamToolbar) );
    toolbar->setAsToolBar(true);
    toolbar->setEvaluateOnChange(false);
    toolbar->setSecret(true);
    _imp->ui->toolbarPage = toolbar;
    KnobGroupPtr selectionToolButton = createKnob<KnobGroup>(kRotoUIParamSelectionToolButton);
    selectionToolButton->setLabel(tr(kRotoUIParamSelectionToolButtonLabel));
    selectionToolButton->setAsToolButton(true);
    selectionToolButton->setEvaluateOnChange(false);
    selectionToolButton->setSecret(true);
    selectionToolButton->setInViewerContextCanHaveShortcut(true);
    selectionToolButton->setIsPersistent(false);
    toolbar->addKnob(selectionToolButton);
    _imp->ui->selectToolGroup = selectionToolButton;
    KnobGroupPtr editPointsToolButton = createKnob<KnobGroup>(kRotoUIParamEditPointsToolButton);
    editPointsToolButton->setLabel(tr(kRotoUIParamEditPointsToolButtonLabel));
    editPointsToolButton->setAsToolButton(true);
    editPointsToolButton->setEvaluateOnChange(false);
    editPointsToolButton->setSecret(true);
    editPointsToolButton->setInViewerContextCanHaveShortcut(true);
    editPointsToolButton->setIsPersistent(false);
    toolbar->addKnob(editPointsToolButton);
    _imp->ui->pointsEditionToolGroup = editPointsToolButton;
    KnobGroupPtr editBezierToolButton = createKnob<KnobGroup>(kRotoUIParamBezierEditionToolButton);
    editBezierToolButton->setLabel(tr(kRotoUIParamBezierEditionToolButtonLabel));
    editBezierToolButton->setAsToolButton(true);
    editBezierToolButton->setEvaluateOnChange(false);
    editBezierToolButton->setSecret(true);
    editBezierToolButton->setInViewerContextCanHaveShortcut(true);
    editBezierToolButton->setIsPersistent(false);
    toolbar->addKnob(editBezierToolButton);
    _imp->ui->bezierEditionToolGroup = editBezierToolButton;
    KnobGroupPtr paintToolButton = createKnob<KnobGroup>(kRotoUIParamPaintBrushToolButton);
    paintToolButton->setLabel(tr(kRotoUIParamPaintBrushToolButtonLabel));
    paintToolButton->setAsToolButton(true);
    paintToolButton->setEvaluateOnChange(false);
    paintToolButton->setSecret(true);
    paintToolButton->setInViewerContextCanHaveShortcut(true);
    paintToolButton->setIsPersistent(false);
    toolbar->addKnob(paintToolButton);
    _imp->ui->paintBrushToolGroup = paintToolButton;

    KnobGroupPtr cloneToolButton, effectToolButton, mergeToolButton;
    if (_imp->nodeType == eRotoPaintTypeRotoPaint) {
        cloneToolButton = createKnob<KnobGroup>(kRotoUIParamCloneBrushToolButton);
        cloneToolButton->setLabel(tr(kRotoUIParamCloneBrushToolButtonLabel));
        cloneToolButton->setAsToolButton(true);
        cloneToolButton->setEvaluateOnChange(false);
        cloneToolButton->setSecret(true);
        cloneToolButton->setInViewerContextCanHaveShortcut(true);
        cloneToolButton->setIsPersistent(false);
        toolbar->addKnob(cloneToolButton);
        _imp->ui->cloneBrushToolGroup = cloneToolButton;
        effectToolButton = createKnob<KnobGroup>(kRotoUIParamEffectBrushToolButton);
        effectToolButton->setLabel(tr(kRotoUIParamEffectBrushToolButtonLabel));
        effectToolButton->setAsToolButton(true);
        effectToolButton->setEvaluateOnChange(false);
        effectToolButton->setSecret(true);
        effectToolButton->setInViewerContextCanHaveShortcut(true);
        effectToolButton->setIsPersistent(false);
        toolbar->addKnob(effectToolButton);
        _imp->ui->effectBrushToolGroup = effectToolButton;
        mergeToolButton = createKnob<KnobGroup>(kRotoUIParamMergeBrushToolButton);
        mergeToolButton->setLabel(tr(kRotoUIParamMergeBrushToolButtonLabel));
        mergeToolButton->setAsToolButton(true);
        mergeToolButton->setEvaluateOnChange(false);
        mergeToolButton->setSecret(true);
        mergeToolButton->setInViewerContextCanHaveShortcut(true);
        mergeToolButton->setIsPersistent(false);
        toolbar->addKnob(mergeToolButton);
        _imp->ui->mergeBrushToolGroup = mergeToolButton;
    }


    {
        KnobButtonPtr tool = createKnob<KnobButton>(kRotoUIParamSelectAllToolButtonAction);
        tool->setLabel(tr(kRotoUIParamSelectAllToolButtonActionLabel));
        tool->setHintToolTip( tr(kRotoUIParamSelectAllToolButtonActionHint) );
        tool->setCheckable(true);
        tool->setDefaultValue(true);
        tool->setSecret(true);
        tool->setEvaluateOnChange(false);
        tool->setIconLabel("Images/cursor.png");
        tool->setIsPersistent(false);
        selectionToolButton->addKnob(tool);
        _imp->ui->selectAllAction = tool;
    }
    {
        KnobButtonPtr tool = createKnob<KnobButton>(kRotoUIParamSelectPointsToolButtonAction);
        tool->setLabel(tr(kRotoUIParamSelectPointsToolButtonActionLabel));
        tool->setHintToolTip( tr(kRotoUIParamSelectPointsToolButtonActionHint) );
        tool->setCheckable(true);
        tool->setDefaultValue(false);
        tool->setSecret(true);
        tool->setEvaluateOnChange(false);
        tool->setIconLabel("Images/selectPoints.png");
        tool->setIsPersistent(false);
        selectionToolButton->addKnob(tool);
        _imp->ui->selectPointsAction = tool;
    }
    {
        KnobButtonPtr tool = createKnob<KnobButton>(kRotoUIParamSelectShapesToolButtonAction);
        tool->setLabel(tr(kRotoUIParamSelectShapesToolButtonActionLabel));
        tool->setHintToolTip( tr(kRotoUIParamSelectShapesToolButtonActionHint) );
        tool->setCheckable(true);
        tool->setDefaultValue(false);
        tool->setSecret(true);
        tool->setEvaluateOnChange(false);
        tool->setIconLabel("Images/selectCurves.png");
        tool->setIsPersistent(false);
        selectionToolButton->addKnob(tool);
        _imp->ui->selectCurvesAction = tool;
    }
    {
        KnobButtonPtr tool = createKnob<KnobButton>(kRotoUIParamSelectFeatherPointsToolButtonAction);
        tool->setLabel(tr(kRotoUIParamSelectFeatherPointsToolButtonActionLabel));
        tool->setHintToolTip( tr(kRotoUIParamSelectFeatherPointsToolButtonActionHint) );
        tool->setCheckable(true);
        tool->setDefaultValue(false);
        tool->setSecret(true);
        tool->setEvaluateOnChange(false);
        tool->setIconLabel("Images/selectFeather.png");
        tool->setIsPersistent(false);
        selectionToolButton->addKnob(tool);
        _imp->ui->selectFeatherPointsAction = tool;
    }
    {
        KnobButtonPtr tool = createKnob<KnobButton>(kRotoUIParamAddPointsToolButtonAction);
        tool->setLabel(tr(kRotoUIParamAddPointsToolButtonActionLabel));
        tool->setHintToolTip( tr(kRotoUIParamAddPointsToolButtonActionHint) );
        tool->setCheckable(true);
        tool->setDefaultValue(true);
        tool->setSecret(true);
        tool->setEvaluateOnChange(false);
        tool->setIconLabel("Images/addPoints.png");
        tool->setIsPersistent(false);
        editPointsToolButton->addKnob(tool);
        _imp->ui->addPointsAction = tool;
    }
    {
        KnobButtonPtr tool = createKnob<KnobButton>(kRotoUIParamRemovePointsToolButtonAction);
        tool->setLabel(tr(kRotoUIParamRemovePointsToolButtonActionLabel));
        tool->setHintToolTip( tr(kRotoUIParamRemovePointsToolButtonAction) );
        tool->setCheckable(true);
        tool->setDefaultValue(false);
        tool->setSecret(true);
        tool->setEvaluateOnChange(false);
        tool->setIconLabel("Images/removePoints.png");
        tool->setIsPersistent(false);
        editPointsToolButton->addKnob(tool);
        _imp->ui->removePointsAction = tool;
    }
    {
        KnobButtonPtr tool = createKnob<KnobButton>(kRotoUIParamCuspPointsToolButtonAction);
        tool->setLabel(tr(kRotoUIParamCuspPointsToolButtonActionLabel));
        tool->setHintToolTip( tr(kRotoUIParamCuspPointsToolButtonActionHint) );
        tool->setCheckable(true);
        tool->setDefaultValue(false);
        tool->setSecret(true);
        tool->setEvaluateOnChange(false);
        tool->setIconLabel("Images/cuspPoints.png");
        tool->setIsPersistent(false);
        editPointsToolButton->addKnob(tool);
        _imp->ui->cuspPointsAction = tool;
    }
    {
        KnobButtonPtr tool = createKnob<KnobButton>(kRotoUIParamSmoothPointsToolButtonAction);
        tool->setLabel(tr(kRotoUIParamSmoothPointsToolButtonActionLabel));
        tool->setHintToolTip( tr(kRotoUIParamSmoothPointsToolButtonActionHint) );
        tool->setCheckable(true);
        tool->setDefaultValue(false);
        tool->setSecret(true);
        tool->setEvaluateOnChange(false);
        tool->setIconLabel("Images/smoothPoints.png");
        tool->setIsPersistent(false);
        editPointsToolButton->addKnob(tool);
        _imp->ui->smoothPointsAction = tool;
    }
    {
        KnobButtonPtr tool = createKnob<KnobButton>(kRotoUIParamOpenCloseCurveToolButtonAction);
        tool->setLabel(tr(kRotoUIParamOpenCloseCurveToolButtonActionLabel));
        tool->setHintToolTip( tr(kRotoUIParamOpenCloseCurveToolButtonActionHint) );
        tool->setCheckable(true);
        tool->setDefaultValue(false);
        tool->setSecret(true);
        tool->setEvaluateOnChange(false);
        tool->setIconLabel("Images/openCloseCurve.png");
        tool->setIsPersistent(false);
        editPointsToolButton->addKnob(tool);
        _imp->ui->openCloseCurveAction = tool;
    }

    {
        KnobButtonPtr tool = createKnob<KnobButton>(kRotoUIParamRemoveFeatherToolButtonAction);
        tool->setLabel(tr(kRotoUIParamRemoveFeatherToolButtonActionLabel));
        tool->setHintToolTip( tr(kRotoUIParamRemoveFeatherToolButtonActionHint) );
        tool->setCheckable(true);
        tool->setDefaultValue(false);
        tool->setSecret(true);
        tool->setEvaluateOnChange(false);
        tool->setIconLabel("Images/removeFeather.png");
        tool->setIsPersistent(false);
        editPointsToolButton->addKnob(tool);
        _imp->ui->removeFeatherAction = tool;
    }

    {
        KnobButtonPtr tool = createKnob<KnobButton>(kRotoUIParamDrawBezierToolButtonAction);
        tool->setLabel(tr(kRotoUIParamDrawBezierToolButtonActionLabel));
        tool->setHintToolTip( tr(kRotoUIParamDrawBezierToolButtonActionHint) );
        tool->setCheckable(true);
        tool->setDefaultValue(true);
        tool->setSecret(true);
        tool->setEvaluateOnChange(false);
        tool->setIconLabel("Images/bezier32.png");
        tool->setIsPersistent(false);
        editBezierToolButton->addKnob(tool);
        _imp->ui->drawBezierAction = tool;
    }

    {
        KnobButtonPtr tool = createKnob<KnobButton>(kRotoUIParamDrawEllipseToolButtonAction);
        tool->setLabel(tr(kRotoUIParamDrawEllipseToolButtonActionLabel));
        tool->setHintToolTip( tr(kRotoUIParamDrawEllipseToolButtonActionHint) );
        tool->setCheckable(true);
        tool->setDefaultValue(false);
        tool->setSecret(true);
        tool->setEvaluateOnChange(false);
        tool->setIconLabel("Images/ellipse.png");
        tool->setIsPersistent(false);
        editBezierToolButton->addKnob(tool);
        _imp->ui->drawEllipseAction = tool;
    }

    {
        KnobButtonPtr tool = createKnob<KnobButton>(kRotoUIParamDrawRectangleToolButtonAction);
        tool->setLabel(tr(kRotoUIParamDrawRectangleToolButtonActionLabel));
        tool->setHintToolTip( tr(kRotoUIParamDrawRectangleToolButtonActionHint) );
        tool->setCheckable(true);
        tool->setDefaultValue(false);
        tool->setSecret(true);
        tool->setEvaluateOnChange(false);
        tool->setIconLabel("Images/rectangle.png");
        tool->setIsPersistent(false);
        editBezierToolButton->addKnob(tool);
        _imp->ui->drawRectangleAction = tool;
    }
    {
        KnobButtonPtr tool = createKnob<KnobButton>(kRotoUIParamDrawBrushToolButtonAction);
        tool->setLabel(tr(kRotoUIParamDrawBrushToolButtonActionLabel));
        tool->setHintToolTip( tr(kRotoUIParamDrawBrushToolButtonActionHint) );
        tool->setCheckable(true);
        tool->setDefaultValue(true);
        tool->setSecret(true);
        tool->setEvaluateOnChange(false);
        tool->setIconLabel("Images/rotopaint_solid.png");
        tool->setIsPersistent(false);
        paintToolButton->addKnob(tool);
        _imp->ui->brushAction = tool;
    }
    {
        KnobButtonPtr tool = createKnob<KnobButton>(kRotoUIParamPencilToolButtonAction);
        tool->setLabel(tr(kRotoUIParamPencilToolButtonActionLabel));
        tool->setHintToolTip( tr(kRotoUIParamPencilToolButtonAction) );
        tool->setCheckable(true);
        tool->setDefaultValue(false);
        tool->setSecret(true);
        tool->setEvaluateOnChange(false);
        tool->setIconLabel("Images/rotoToolPencil.png");
        tool->setIsPersistent(false);
        paintToolButton->addKnob(tool);
        _imp->ui->pencilAction = tool;
    }

    {
        KnobButtonPtr tool = createKnob<KnobButton>(kRotoUIParamEraserToolButtonAction);
        tool->setLabel(tr(kRotoUIParamEraserToolButtonActionLabel));
        tool->setHintToolTip( tr(kRotoUIParamEraserToolButtonActionHint) );
        tool->setCheckable(true);
        tool->setDefaultValue(false);
        tool->setSecret(true);
        tool->setEvaluateOnChange(false);
        tool->setIconLabel("Images/rotopaint_eraser.png");
        tool->setIsPersistent(false);
        paintToolButton->addKnob(tool);
        _imp->ui->eraserAction = tool;
    }
    if (_imp->nodeType == eRotoPaintTypeRotoPaint) {
        {
            KnobButtonPtr tool = createKnob<KnobButton>(kRotoUIParamCloneToolButtonAction);
            tool->setLabel(tr(kRotoUIParamCloneToolButtonActionLabel));
            tool->setHintToolTip( tr(kRotoUIParamCloneToolButtonActionHint) );
            tool->setCheckable(true);
            tool->setDefaultValue(true);
            tool->setSecret(true);
            tool->setEvaluateOnChange(false);
            tool->setIconLabel("Images/rotopaint_clone.png");
            tool->setIsPersistent(false);
            cloneToolButton->addKnob(tool);
            _imp->ui->cloneAction = tool;
        }
        {
            KnobButtonPtr tool = createKnob<KnobButton>(kRotoUIParamRevealToolButtonAction);
            tool->setLabel(tr(kRotoUIParamRevealToolButtonActionLabel));
            tool->setHintToolTip( tr(kRotoUIParamRevealToolButtonActionHint) );
            tool->setCheckable(true);
            tool->setDefaultValue(false);
            tool->setSecret(true);
            tool->setEvaluateOnChange(false);
            tool->setIconLabel("Images/rotopaint_reveal.png");
            tool->setIsPersistent(false);
            cloneToolButton->addKnob(tool);
            _imp->ui->revealAction = tool;
        }


        {
            KnobButtonPtr tool = createKnob<KnobButton>(kRotoUIParamBlurToolButtonAction);
            tool->setLabel(tr(kRotoUIParamBlurToolButtonActionLabel));
            tool->setHintToolTip( tr(kRotoUIParamBlurToolButtonActionHint) );
            tool->setCheckable(true);
            tool->setDefaultValue(true);
            tool->setSecret(true);
            tool->setEvaluateOnChange(false);
            tool->setIconLabel("Images/rotopaint_blur.png");
            tool->setIsPersistent(false);
            effectToolButton->addKnob(tool);
            _imp->ui->blurAction = tool;
        }
        {
            KnobButtonPtr tool = createKnob<KnobButton>(kRotoUIParamSmearToolButtonAction);
            tool->setLabel(tr(kRotoUIParamSmearToolButtonActionLabel));
            tool->setHintToolTip( tr(kRotoUIParamSmearToolButtonActionHint) );
            tool->setCheckable(true);
            tool->setDefaultValue(false);
            tool->setSecret(true);
            tool->setEvaluateOnChange(false);
            tool->setIconLabel("Images/rotopaint_smear.png");
            tool->setIsPersistent(false);
            effectToolButton->addKnob(tool);
            _imp->ui->smearAction = tool;
        }
        {
            KnobButtonPtr tool = createKnob<KnobButton>(kRotoUIParamDodgeToolButtonAction);
            tool->setLabel(tr(kRotoUIParamDodgeToolButtonActionLabel));
            tool->setHintToolTip( tr(kRotoUIParamDodgeToolButtonActionHint) );
            tool->setCheckable(true);
            tool->setDefaultValue(true);
            tool->setSecret(true);
            tool->setEvaluateOnChange(false);
            tool->setIconLabel("Images/rotopaint_dodge.png");
            tool->setIsPersistent(false);
            mergeToolButton->addKnob(tool);
            _imp->ui->dodgeAction = tool;
        }
        {
            KnobButtonPtr tool = createKnob<KnobButton>(kRotoUIParamBurnToolButtonAction);
            tool->setLabel(tr(kRotoUIParamBurnToolButtonActionLabel));
            tool->setHintToolTip( tr(kRotoUIParamBurnToolButtonActionHint) );
            tool->setCheckable(true);
            tool->setDefaultValue(false);
            tool->setSecret(true);
            tool->setEvaluateOnChange(false);
            tool->setIconLabel("Images/rotopaint_burn.png");
            tool->setIsPersistent(false);
            mergeToolButton->addKnob(tool);
            _imp->ui->burnAction = tool;
        }
    } // if (_imp->isPaintByDefault) {

    // Right click menu
    KnobChoicePtr rightClickMenu = createKnob<KnobChoice>(std::string(kRotoUIParamRightClickMenu) );
    rightClickMenu->setSecret(true);
    rightClickMenu->setEvaluateOnChange(false);
    generalPage->addKnob(rightClickMenu);
    _imp->ui->rightClickMenuKnob = rightClickMenu;
    {
        KnobButtonPtr action = createKnob<KnobButton>(kRotoUIParamRightClickMenuActionRemoveItems);
        action->setLabel(tr(kRotoUIParamRightClickMenuActionRemoveItemsLabel));
        action->setSecret(true);
        action->setEvaluateOnChange(false);
        action->setInViewerContextCanHaveShortcut(true);
        addOverlaySlaveParam(action);
        generalPage->addKnob(action);
        _imp->ui->removeItemsMenuAction = action;
    }
    {
        KnobButtonPtr action = createKnob<KnobButton>(kRotoUIParamRightClickMenuActionCuspItems);
        action->setLabel(tr(kRotoUIParamRightClickMenuActionCuspItemsLabel));
        action->setEvaluateOnChange(false);
        action->setSecret(true);
        action->setInViewerContextCanHaveShortcut(true);
        addOverlaySlaveParam(action);
        generalPage->addKnob(action);
        _imp->ui->cuspItemMenuAction = action;
    }
    {
        KnobButtonPtr action = createKnob<KnobButton>(kRotoUIParamRightClickMenuActionSmoothItems);
        action->setLabel(tr(kRotoUIParamRightClickMenuActionSmoothItemsLabel));
        action->setSecret(true);
        action->setEvaluateOnChange(false);
        action->setInViewerContextCanHaveShortcut(true);
        addOverlaySlaveParam(action);
        generalPage->addKnob(action);
        _imp->ui->smoothItemMenuAction = action;
    }
    {
        KnobButtonPtr action = createKnob<KnobButton>(kRotoUIParamRightClickMenuActionRemoveItemsFeather);
        action->setLabel(tr(kRotoUIParamRightClickMenuActionRemoveItemsFeatherLabel));
        action->setSecret(true);
        action->setEvaluateOnChange(false);
        action->setInViewerContextCanHaveShortcut(true);
        addOverlaySlaveParam(action);
        generalPage->addKnob(action);
        _imp->ui->removeItemFeatherMenuAction = action;
    }
    {
        KnobButtonPtr action = createKnob<KnobButton>(kRotoUIParamRightClickMenuActionNudgeBottom);
        action->setLabel(tr(kRotoUIParamRightClickMenuActionNudgeBottomLabel));
        action->setSecret(true);
        action->setEvaluateOnChange(false);
        action->setInViewerContextCanHaveShortcut(true);
        addOverlaySlaveParam(action);
        generalPage->addKnob(action);
        _imp->ui->nudgeBottomMenuAction = action;
    }
    {
        KnobButtonPtr action = createKnob<KnobButton>(kRotoUIParamRightClickMenuActionNudgeLeft);
        action->setLabel(tr(kRotoUIParamRightClickMenuActionNudgeLeftLabel));
        action->setSecret(true);
        action->setEvaluateOnChange(false);
        action->setInViewerContextCanHaveShortcut(true);
        addOverlaySlaveParam(action);
        generalPage->addKnob(action);
        _imp->ui->nudgeLeftMenuAction = action;
    }
    {
        KnobButtonPtr action = createKnob<KnobButton>(kRotoUIParamRightClickMenuActionNudgeTop);
        action->setLabel(tr(kRotoUIParamRightClickMenuActionNudgeTopLabel));
        action->setSecret(true);
        action->setEvaluateOnChange(false);
        action->setInViewerContextCanHaveShortcut(true);
        addOverlaySlaveParam(action);
        generalPage->addKnob(action);
        _imp->ui->nudgeTopMenuAction = action;
    }
    {
        KnobButtonPtr action = createKnob<KnobButton>(kRotoUIParamRightClickMenuActionNudgeRight);
        action->setLabel(tr(kRotoUIParamRightClickMenuActionNudgeRightLabel));
        action->setSecret(true);
        action->setEvaluateOnChange(false);
        action->setInViewerContextCanHaveShortcut(true);
        addOverlaySlaveParam(action);
        generalPage->addKnob(action);
        _imp->ui->nudgeRightMenuAction = action;
    }
    {
        KnobButtonPtr action = createKnob<KnobButton>(kRotoUIParamRightClickMenuActionSelectAll);
        action->setLabel(tr(kRotoUIParamRightClickMenuActionSelectAllLabel));
        action->setSecret(true);
        action->setEvaluateOnChange(false);
        action->setInViewerContextCanHaveShortcut(true);
        generalPage->addKnob(action);
        _imp->ui->selectAllMenuAction = action;
    }
    {
        KnobButtonPtr action = createKnob<KnobButton>(kRotoUIParamRightClickMenuActionOpenClose);
        action->setLabel(tr(kRotoUIParamRightClickMenuActionOpenCloseLabel));
        action->setSecret(true);
        action->setEvaluateOnChange(false);
        action->setInViewerContextCanHaveShortcut(true);
        addOverlaySlaveParam(action);
        generalPage->addKnob(action);
        _imp->ui->openCloseMenuAction = action;
    }
    {
        KnobButtonPtr action = createKnob<KnobButton>(kRotoUIParamRightClickMenuActionLockShapes);
        action->setLabel(tr(kRotoUIParamRightClickMenuActionLockShapesLabel));
        action->setSecret(true);
        action->setEvaluateOnChange(false);
        action->setInViewerContextCanHaveShortcut(true);
        addOverlaySlaveParam(action);
        generalPage->addKnob(action);
        _imp->ui->lockShapeMenuAction = action;
    }

    KnobButtonPtr defaultAction;
    KnobGroupPtr defaultRole;
    if (_imp->nodeType == eRotoPaintTypeRotoPaint) {
        defaultAction = _imp->ui->brushAction.lock();
        defaultRole = _imp->ui->paintBrushToolGroup.lock();
    } else {
        defaultAction = _imp->ui->drawBezierAction.lock();
        defaultRole = _imp->ui->bezierEditionToolGroup.lock();
    }
    _imp->ui->setCurrentTool(defaultAction);
    _imp->ui->onRoleChangedInternal(defaultRole);
    _imp->ui->onToolChangedInternal(defaultAction);
} // initViewerUIKnobs

KnobChoicePtr
RotoPaint::getOutputComponentsKnob() const
{
    return _imp->outputComponentsKnob.lock();
}

void
RotoPaint::initializeKnobs()
{
    BlockTreeRefreshRAII preventTreeRefresh(_imp.get());

    RotoPaintPtr thisShared = toRotoPaint(shared_from_this());

    _imp->knobsTable.reset(new RotoPaintKnobItemsTable(_imp.get(), KnobItemsTable::eKnobItemsTableTypeTree));
    _imp->knobsTable->setUserKeyframesWidgetsEnabled(_imp->nodeType != eRotoPaintTypeComp);
    _imp->knobsTable->setIconsPath(NATRON_IMAGES_PATH);

    QObject::connect( _imp->knobsTable.get(), SIGNAL(selectionChanged(std::list<KnobTableItemPtr>,std::list<KnobTableItemPtr>,TableChangeReasonEnum)), this, SLOT(onModelSelectionChanged(std::list<KnobTableItemPtr>,std::list<KnobTableItemPtr>,TableChangeReasonEnum)) );

    KnobPagePtr generalPage = getOrCreateKnob<KnobPage>(kRotoPaintGeneralPageParam);
    generalPage->setLabel(tr(kRotoPaintGeneralPageParamLabel));
    assert(generalPage);

    if (_imp->nodeType == eRotoPaintTypeComp) {
        initCompNodeKnobs(generalPage);
    } else {
        initGeneralPageKnobs();
        initShapePageKnobs();
        initStrokePageKnobs();
        initTransformPageKnobs();
        initClonePageKnobs();
        initMotionBlurPageKnobs();
#ifdef ROTOPAINT_ENABLE_PLANARTRACKER
        initTrackingPageKnobs();
#endif
        initKnobsTableControls();
    }

    setItemsTable(_imp->knobsTable, KnobHolder::eKnobItemsTablePositionBottomOfAllPages, std::string());



    if (_imp->nodeType != eRotoPaintTypeComp) {

#ifdef ROTOPAINT_ENABLE_PLANARTRACKER
        _imp->tracker.reset(new TrackerHelper(_imp));
        QObject::connect( _imp->tracker.get(), SIGNAL(trackingFinished()), this, SLOT(onTrackingEnded()) );
        QObject::connect( _imp->tracker.get(), SIGNAL(trackingStarted(int)), this, SLOT(onTrackingStarted(int)) );


        _imp->planarTrackInteract.reset(new PlanarTrackerInteract(_imp.get()));
        registerOverlay(eOverlayViewportTypeViewer, _imp->planarTrackInteract, std::map<std::string, std::string>());
#endif

        // The mix knob is per-item
        {
            KnobDoublePtr mixKnob = getOrCreateHostMixKnob(generalPage);
            _imp->knobsTable->addPerItemKnobMaster(mixKnob);
        }

        KnobSeparatorPtr sep = createKnob<KnobSeparator>("outputSeparator");
        sep->setLabel(tr("Output"));
        generalPage->addKnob(sep);
    }


    std::string channelNames[4] = {"doRed", "doGreen", "doBlue", "doAlpha"};
    std::string channelLabels[4] = {"R", "G", "B", "A"};
    bool defaultValues[4];
    bool channelSelectorSupported = isHostChannelSelectorSupported(&defaultValues[0], &defaultValues[1], &defaultValues[2], &defaultValues[3]);
    Q_UNUSED(channelSelectorSupported);

    for (int i = 0; i < 4; ++i) {
        KnobBoolPtr enabled =  createKnob<KnobBool>(channelNames[i]);
        enabled->setLabel(channelLabels[i]);
        enabled->setAnimationEnabled(false);
        enabled->setAddNewLine(i == 3);
        enabled->setDefaultValue(defaultValues[i]);
        enabled->setHintToolTip( tr("Enable drawing onto this channel") );
        if (_imp->nodeType == eRotoPaintTypeComp) {
            // For comp node, insert checkboxes on top
            generalPage->insertKnob(i, enabled);
        } else {
            generalPage->addKnob(enabled);
        }
        _imp->enabledKnobs[i] = enabled;
    }


    if (_imp->nodeType != eRotoPaintTypeComp) {
        {
            KnobBoolPtr premultKnob = createKnob<KnobBool>("premultiply");
            premultKnob->setLabel(tr("Premultiply"));
            premultKnob->setHintToolTip( tr("When checked, the red, green and blue channels of the output are premultiplied by the alpha channel.\n"
                                            "This will result in the pixels outside of the shapes and paint strokes being black and transparent.\n"
                                            "This should only be used if all the inputs are Opaque or UnPremultiplied, and only the Alpha channel "
                                            "is selected to be drawn by this node.") );
            premultKnob->setDefaultValue(false);
            premultKnob->setAnimationEnabled(false);
            _imp->premultKnob = premultKnob;
            generalPage->addKnob(premultKnob);
        }
        {
            KnobChoicePtr param = createKnob<KnobChoice>(kRotoOutputComponentsParam);
            param->setLabel(tr(kRotoOutputComponentsParamLabel));
            param->setHintToolTip(tr(kRotoOutputComponentsParamHint));
            std::vector<ChoiceOption> options;
            options.push_back(ChoiceOption("RGBA"));
            options.push_back(ChoiceOption("RGB"));
            options.push_back(ChoiceOption("XY"));
            options.push_back(ChoiceOption("Alpha"));
            param->populateChoices(options);
            param->setAnimationEnabled(false);
            generalPage->addKnob(param);
            param->setDefaultValue(_imp->nodeType == eRotoPaintTypeRoto ? 3 : 0);
            _imp->outputComponentsKnob = param;
        }
    }
    
    if (_imp->nodeType != eRotoPaintTypeComp) {
#ifdef ROTOPAINT_ENABLE_PLANARTRACKER
        initTrackingViewerKnobs(_imp->trackingPage.lock());
#endif
        initViewerUIKnobs(generalPage);
    }

    if (_imp->nodeType != eRotoPaintTypeComp) {
        _imp->knobsTable->setColumnText(0, tr("Label").toStdString());
        _imp->knobsTable->setColumnIcon(1, "visible.png");
        _imp->knobsTable->setColumnTooltip(1, kParamRotoItemEnabledHint);
        _imp->knobsTable->setColumnIcon(2, "locked.png");
        _imp->knobsTable->setColumnTooltip(2, kParamRotoItemLockedHint);
        _imp->knobsTable->setColumnIcon(3, "roto_merge.png");
        _imp->knobsTable->setColumnTooltip(3, kRotoCompOperatorHint);
        _imp->knobsTable->setColumnIcon(4, "colorwheel_overlay.png");
        _imp->knobsTable->setColumnTooltip(4, kRotoOverlayColorHint);
        _imp->knobsTable->setColumnIcon(5, "colorwheel.png");
        _imp->knobsTable->setColumnTooltip(5, kRotoColorHint);
        (void)getOrCreateBaseLayer();
    } else {
        _imp->knobsTable->setColumnText(0, tr("Label").toStdString());
        _imp->knobsTable->setColumnIcon(1, "visible.png");
        _imp->knobsTable->setColumnTooltip(1, kParamRotoItemEnabledHint);
        _imp->knobsTable->setColumnIcon(2, "soloOff.png");
        _imp->knobsTable->setColumnTooltip(2, kParamRotoItemSoloHint);
        _imp->knobsTable->setColumnIcon(3, "roto_merge.png");
        _imp->knobsTable->setColumnTooltip(3, kRotoCompOperatorHint);
        _imp->knobsTable->setColumnIcon(4, "mix.png");
        _imp->knobsTable->setColumnTooltip(4, kLayeredCompMixParamHint);
        _imp->knobsTable->setColumnIcon(5, "lifetime.png");
        _imp->knobsTable->setColumnTooltip(5, kRotoDrawableItemLifeTimeParamHint);
        _imp->knobsTable->setColumnIcon(6, "timeOffset.png");
        _imp->knobsTable->setColumnTooltip(6, kRotoBrushTimeOffsetParamHint_Comp);
        _imp->knobsTable->setColumnIcon(7, "source.png");
        _imp->knobsTable->setColumnTooltip(7, kRotoDrawableItemMergeAInputParamHint_CompNode);
        _imp->knobsTable->setColumnIcon(8, "uninverted.png");
        _imp->knobsTable->setColumnTooltip(8, kRotoInvertedHint);
        _imp->knobsTable->setColumnIcon(9, "maskOff.png");
        _imp->knobsTable->setColumnTooltip(9, kRotoDrawableItemMergeMaskParamHint);
    }

    _imp->refreshSourceKnobs();


} // RotoPaint::initializeKnobs

void
RotoPaint::fetchRenderCloneKnobs()
{
    EffectInstance::fetchRenderCloneKnobs();
    _imp->motionBlurTypeKnob = toKnobChoice(getKnobByName(kRotoMotionBlurModeParam));
    _imp->globalMotionBlurKnob = toKnobInt(getKnobByName(kRotoGlobalMotionBlurParam));
    _imp->globalShutterKnob = toKnobDouble(getKnobByName(kRotoGlobalShutterParam));
    _imp->globalShutterTypeKnob = toKnobChoice(getKnobByName(kRotoGlobalShutterOffsetTypeParam));
    _imp->globalCustomOffsetKnob = toKnobDouble(getKnobByName(kRotoGlobalShutterCustomOffsetParam));

} // fetchRenderCloneKnobs


void
RotoPaint::onKnobsLoaded()
{

    // When loading a roto node, always switch to selection mode by default
    KnobButtonPtr defaultAction = _imp->ui->selectAllAction.lock();
    KnobGroupPtr defaultRole = _imp->ui->selectToolGroup.lock();;

    if (defaultAction && defaultRole) {
        _imp->ui->setCurrentTool(defaultAction);
        _imp->ui->onRoleChangedInternal(defaultRole);
        _imp->ui->onToolChangedInternal(defaultAction);

    }

    _imp->refreshMotionBlurKnobsVisibility();

    _imp->refreshSourceKnobs();

    // Refresh solo items
    std::list<RotoDrawableItemPtr> allItems;
    _imp->knobsTable->getRotoPaintItemsByRenderOrder();
    for (std::list<RotoDrawableItemPtr>::const_iterator it = allItems.begin(); it != allItems.end(); ++it) {
        if ((*it)->getSoloKnob()->getValue()) {
            _imp->soloItems.insert(*it);
        }
    }
#ifdef ROTOPAINT_ENABLE_PLANARTRACKER
    if (_imp->trackBwButton.lock()) {
        _imp->refreshTrackingControlsVisiblity();
    }
#endif

}

bool
RotoPaint::knobChanged(const KnobIPtr& k,
                       ValueChangedReasonEnum reason,
                       ViewSetSpec view,
                       TimeValue time)
{
    (void)reason;
    if (!k) {
        return false;
    }
    ViewIdx view_i(0);
    if (view.isViewIdx()) {
        view_i = ViewIdx(view);
    }

    bool ret = true;
    KnobIPtr kShared = k->shared_from_this();
    KnobButtonPtr isBtn = toKnobButton(kShared);
    KnobGroupPtr isGrp = toKnobGroup(kShared);
    if ( isBtn && _imp->ui->onToolChangedInternal(isBtn) ) {
        return true;
    } else if ( isGrp && _imp->ui->onRoleChangedInternal(isGrp) ) {
        return true;
    } else if ( k == _imp->ui->colorWheelButton.lock() ) {
        _imp->ui->onBreakMultiStrokeTriggered();
    } else if ( k == _imp->ui->pressureOpacityButton.lock() ) {
        _imp->ui->onBreakMultiStrokeTriggered();
    } else if ( k == _imp->ui->pressureSizeButton.lock() ) {
        _imp->ui->onBreakMultiStrokeTriggered();
    } else if ( k == _imp->ui->hardnessSpinbox.lock() ) {
        _imp->ui->onBreakMultiStrokeTriggered();
    } else if ( k == _imp->ui->buildUpButton.lock() ) {
        _imp->ui->onBreakMultiStrokeTriggered();
    } else if ( k == _imp->ui->resetCloneOffsetButton.lock() ) {
        _imp->ui->onBreakMultiStrokeTriggered();
        _imp->ui->cloneOffset.first = _imp->ui->cloneOffset.second = 0;
    } else if ( k == _imp->ui->addKeyframeButton.lock() ) {
        std::list<KnobTableItemPtr> selection = _imp->knobsTable->getSelectedItems();
        for (std::list<KnobTableItemPtr>::const_iterator it = selection.begin(); it != selection.end(); ++it) {
            BezierPtr isBezier = toBezier(*it);
            if (!isBezier) {
                continue;
            }
            isBezier->setKeyFrame(time, view, 0);
            isBezier->invalidateCacheHashAndEvaluate(true, false);
        }

    } else if ( k == _imp->ui->removeKeyframeButton.lock() ) {
        SelectedItems selection = _imp->knobsTable->getSelectedDrawableItems();
        for (SelectedItems::const_iterator it = selection.begin(); it != selection.end(); ++it) {
            BezierPtr isBezier = toBezier(*it);
            if (!isBezier) {
                continue;
            }
            isBezier->deleteValueAtTime(time, view, DimSpec(0), eValueChangedReasonUserEdited);
        }
    } else if ( k == _imp->ui->removeItemsMenuAction.lock() ) {
        ///if control points are selected, delete them, otherwise delete the selected beziers
        if ( !_imp->ui->selectedCps.empty() ) {
            pushUndoCommand( new RemovePointUndoCommand(_imp->ui, _imp->ui->selectedCps, view_i) );
        } else {
            std::list<KnobTableItemPtr> selection = _imp->knobsTable->getSelectedItems();
            if (selection.empty()) {
                return false;
            } else {
                pushUndoCommand( new RemoveItemsCommand(selection) );
            }
        }
    } else if ( k == _imp->ui->smoothItemMenuAction.lock() ) {
        if ( !_imp->ui->smoothSelectedCurve(time, view_i) ) {
            return false;
        }
    } else if ( k == _imp->ui->cuspItemMenuAction.lock() ) {
        if ( !_imp->ui->cuspSelectedCurve(time, view_i) ) {
            return false;
        }
    } else if ( k == _imp->ui->removeItemFeatherMenuAction.lock() ) {
        if ( !_imp->ui->removeFeatherForSelectedCurve(view_i) ) {
            return false;
        }
    } else if ( k == _imp->ui->nudgeLeftMenuAction.lock() ) {
        if ( !_imp->ui->moveSelectedCpsWithKeyArrows(-1, 0, time, view_i) ) {
            return false;
        }
    } else if ( k == _imp->ui->nudgeRightMenuAction.lock() ) {
        if ( !_imp->ui->moveSelectedCpsWithKeyArrows(1, 0, time, view_i) ) {
            return false;
        }
    } else if ( k == _imp->ui->nudgeBottomMenuAction.lock() ) {
        if ( !_imp->ui->moveSelectedCpsWithKeyArrows(0, -1, time, view_i) ) {
            return false;
        }
    } else if ( k == _imp->ui->nudgeTopMenuAction.lock() ) {
        if ( !_imp->ui->moveSelectedCpsWithKeyArrows(0, 1, time, view_i) ) {
            return false;
        }
    } else if ( k == _imp->ui->selectAllMenuAction.lock() ) {
        _imp->ui->iSelectingwithCtrlA = true;
        ///if no bezier are selected, select all beziers
        SelectedItems selection = _imp->knobsTable->getSelectedDrawableItems();

        if ( selection.empty() ) {
            _imp->knobsTable->beginEditSelection();
            std::vector<KnobTableItemPtr> allItems = _imp->knobsTable->getAllItems();
            for (std::size_t i = 0; i < allItems.size(); ++i) {
                KnobHolderPtr item = allItems[i];
                RotoItemPtr rotoItem = toRotoItem(item);
                assert(rotoItem);
                if (rotoItem->isLockedRecursive()) {
                    continue;
                }
                _imp->knobsTable->addToSelection(allItems[i], eTableChangeReasonInternal);

            }
            _imp->knobsTable->endEditSelection(eTableChangeReasonInternal);
        } else {
            ///select all the control points of all selected beziers
            _imp->ui->selectedCps.clear();
            for (SelectedItems::iterator it = selection.begin(); it != selection.end(); ++it) {
                BezierPtr isBezier = toBezier(*it);
                if (!isBezier || isBezier->isLockedRecursive()) {
                    continue;
                }
                std::list<BezierCPPtr > cps = isBezier->getControlPoints(view_i);
                std::list<BezierCPPtr > fps = isBezier->getFeatherPoints(view_i);
                assert( cps.size() == fps.size() );

                std::list<BezierCPPtr >::const_iterator cpIT = cps.begin();
                for (std::list<BezierCPPtr >::const_iterator fpIT = fps.begin(); fpIT != fps.end(); ++fpIT, ++cpIT) {
                    _imp->ui->selectedCps.push_back( std::make_pair(*cpIT, *fpIT) );
                }
            }
            _imp->ui->computeSelectedCpsBBOX();
        }
    } else if ( k == _imp->ui->openCloseMenuAction.lock() ) {
        if ( ( (_imp->ui->selectedTool == eRotoToolDrawBezier) || (_imp->ui->selectedTool == eRotoToolOpenBezier) ) && _imp->ui->builtBezier && !_imp->ui->builtBezier->isCurveFinished(ViewIdx(0)) ) {
            pushUndoCommand( new OpenCloseUndoCommand(_imp->ui, _imp->ui->builtBezier, view_i) );

            _imp->ui->builtBezier.reset();
            _imp->ui->selectedCps.clear();
            _imp->ui->setCurrentTool( _imp->ui->selectAllAction.lock() );
        }
    } else if ( k == _imp->ui->lockShapeMenuAction.lock() ) {
        _imp->ui->lockSelectedCurves();
    } else if (k == _imp->lifeTimeKnob.lock()) {
        RotoPaintItemLifeTimeTypeEnum lifetime = (RotoPaintItemLifeTimeTypeEnum)_imp->lifeTimeKnob.lock()->getValue();
        _imp->customRangeKnob.lock()->setSecret(lifetime != eRotoPaintItemLifeTimeTypeCustom);
        KnobIntPtr frame = _imp->lifeTimeFrameKnob.lock();
        frame->setSecret(lifetime == eRotoPaintItemLifeTimeTypeCustom || lifetime == eRotoPaintItemLifeTimeTypeAll);
        if (lifetime != eRotoPaintItemLifeTimeTypeCustom) {
            frame->setValue(time);
        }
    } else if ( k == _imp->resetCenterKnob.lock() ) {
        _imp->resetTransformCenter();
    } else if ( k == _imp->resetCloneCenterKnob.lock() ) {
        _imp->resetCloneTransformCenter();
    } else if ( k == _imp->resetTransformKnob.lock() ) {
        _imp->resetTransform();
    } else if ( k == _imp->resetCloneTransformKnob.lock() ) {
        _imp->resetCloneTransform();
    } else if ( k == _imp->motionBlurTypeKnob.lock() ) {
        _imp->refreshMotionBlurKnobsVisibility();
        refreshRotoPaintTree();

    } else if ( k == _imp->removeItemButtonKnob.lock()) {
        std::list<KnobTableItemPtr> selection = _imp->knobsTable->getSelectedItems();
        if (selection.empty()) {
            return false;
        } else {
            pushUndoCommand( new RemoveItemsCommand(selection) );
        }
    } else if ( k == _imp->addGroupButtonKnob.lock()) {
        RotoLayerPtr item = addLayer();
        pushUndoCommand(new AddItemsCommand(item));
    } else if ( k == _imp->addLayerButtonKnob.lock()) {
        CompNodeItemPtr item = makeCompNodeItem();
        pushUndoCommand(new AddItemsCommand(item));
    } else if (k == _imp->ui->showTransformHandle.lock()) {
        _imp->refreshRegisteredOverlays();
    }
#ifdef ROTOPAINT_ENABLE_PLANARTRACKER
    else if (k == _imp->setReferenceFrameToCurrentFrameKnob.lock()) {
        _imp->onSetReferenceFrameClicked();
    } else if ( k == _imp->trackRangeDialogOkButton.lock() ) {
        _imp->onTrackRangeOkClicked();
    } else if ( k == _imp->trackRangeDialogCancelButton.lock() ) {
        _imp->trackRangeDialogGroup.lock()->setValue(false);
    } else if ( k == _imp->setFromPointsToInputRodButton.lock() ) {
        _imp->setFromPointsToInputRod();
        _imp->updateCornerPinFromMatrixAtAllTrack_threaded();
    } else if ( ( k == _imp->stopTrackingButton.lock() ) && (reason == eValueChangedReasonUserEdited) ) {
        _imp->onStopButtonClicked();
    } else if ( ( k == _imp->trackBwButton.lock() ) && (reason == eValueChangedReasonUserEdited) ) {
        _imp->onTrackBwClicked();
    } else if ( ( k == _imp->trackPrevButton.lock() ) && (reason == eValueChangedReasonUserEdited) ) {
        _imp->onTrackPrevClicked();
    } else if ( ( k == _imp->trackFwButton.lock() ) && (reason == eValueChangedReasonUserEdited) ) {
        _imp->onTrackFwClicked();
    } else if ( ( k == _imp->trackNextButton.lock() ) && (reason == eValueChangedReasonUserEdited) ) {
        _imp->onTrackNextClicked();
    } else if ( ( k == _imp->trackRangeButton.lock() ) && (reason == eValueChangedReasonUserEdited) ) {
        _imp->onTrackRangeClicked();
    } else if ( ( k == _imp->clearAllAnimationButton.lock() ) && (reason == eValueChangedReasonUserEdited) ) {
        _imp->onClearAllAnimationClicked();
    } else if ( ( k == _imp->clearBwAnimationButton.lock() ) && (reason == eValueChangedReasonUserEdited) ) {
        _imp->onClearBwAnimationClicked();
    } else if ( ( k == _imp->clearFwAnimationButton.lock() ) && (reason == eValueChangedReasonUserEdited) ) {
        _imp->onClearFwAnimationClicked();
    } else if ( k == _imp->exportButton.lock() ) {
        _imp->exportTrackDataFromExportOptions();
    } else if (reason == eValueChangedReasonUserEdited && k == _imp->toPoints[0].lock()) {
        _imp->onCornerPinPointChangedByUser(time, 0);
    } else if (reason == eValueChangedReasonUserEdited && k == _imp->toPoints[1].lock()) {
        _imp->onCornerPinPointChangedByUser(time, 1);
    } else if (reason == eValueChangedReasonUserEdited && k == _imp->toPoints[2].lock()) {
        _imp->onCornerPinPointChangedByUser(time, 2);
    } else if (reason == eValueChangedReasonUserEdited && k == _imp->toPoints[3].lock()) {
        _imp->onCornerPinPointChangedByUser(time, 3);
    } else if (k == _imp->refreshCornerPinButton.lock()) {
        _imp->updateCornerPinFromMatrixAtAllTrack_threaded();
    } else if ( k == _imp->ui->createPlanarTrackAction.lock() ) {
        _imp->createPlanarTrackForSelectedShapes();
    } else if (k == _imp->goToReferenceFrameKnob.lock()) {
        _imp->onGotoReferenceFrameButtonClicked();
    } else if (k == _imp->goToPreviousCornerPinKeyframeButton.lock()) {
        _imp->onGotoPreviousCornerPinKeyframeButtonClicked();
    } else if (k == _imp->goToNextCornerPinKeyframeButton.lock()) {
        _imp->onGotoNextCornerPinKeyframeButtonClicked();
    } else if (k == _imp->removeCornerPinKeyframeButton.lock()) {
        _imp->onRemoveCornerPinKeyframeButtonClicked();
    } else if (k == _imp->setCornerPinKeyframeButton.lock()) {
        _imp->onSetCornerPinKeyframeButtonClicked();
    }
#endif
    else {
        ret = false;
    }

    return ret;
} // RotoPaint::knobChanged

void
RotoPaintPrivate::refreshMotionBlurKnobsVisibility()
{
    if (!motionBlurTypeKnob.lock()) {
        return;
    }
    RotoMotionBlurModeEnum mbType = (RotoMotionBlurModeEnum)motionBlurTypeKnob.lock()->getValue();
    motionBlurKnob.lock()->setSecret(mbType != eRotoMotionBlurModePerShape);
    shutterKnob.lock()->setSecret(mbType != eRotoMotionBlurModePerShape);
    shutterTypeKnob.lock()->setSecret(mbType != eRotoMotionBlurModePerShape);
    customOffsetKnob.lock()->setSecret(mbType != eRotoMotionBlurModePerShape);

    globalMotionBlurKnob.lock()->setSecret(mbType != eRotoMotionBlurModeGlobal);
    globalShutterKnob.lock()->setSecret(mbType != eRotoMotionBlurModeGlobal);
    globalShutterTypeKnob.lock()->setSecret(mbType != eRotoMotionBlurModeGlobal);
    globalCustomOffsetKnob.lock()->setSecret(mbType != eRotoMotionBlurModeGlobal);
}

void
RotoPaint::refreshExtraStateAfterTimeChanged(bool isPlayback,
                                             TimeValue time)
{
    NodeGroup::refreshExtraStateAfterTimeChanged(isPlayback, time);
    if (time != _imp->ui->strokeBeingPaintedTimelineFrame) {
        if ( (_imp->ui->selectedTool == eRotoToolBlur) ||
            ( _imp->ui->selectedTool == eRotoToolBurn) ||
            ( _imp->ui->selectedTool == eRotoToolDodge) ||
            ( _imp->ui->selectedTool == eRotoToolClone) ||
            ( _imp->ui->selectedTool == eRotoToolEraserBrush) ||
            ( _imp->ui->selectedTool == eRotoToolSolidBrush) ||
            ( _imp->ui->selectedTool == eRotoToolReveal) ||
            ( _imp->ui->selectedTool == eRotoToolSmear) ||
            ( _imp->ui->selectedTool == eRotoToolSharpen) ) {
            _imp->ui->onBreakMultiStrokeTriggered();
        }
    }
    _imp->ui->computeSelectedCpsBBOX();
}

void
RotoPaint::onInputChanged(int inputNb)
{


    _imp->refreshSourceKnobs();

    refreshRotoPaintTree();
    
    NodeGroup::onInputChanged(inputNb);
}


static void
getRotoItemsByRenderOrderInternal(std::list< RotoDrawableItemPtr > * curves,
                                  const KnobTableItemPtr& item,
                                  TimeValue time, ViewIdx view,
                                  bool onlyActives)
{
    RotoDrawableItemPtr isDrawable = boost::dynamic_pointer_cast<RotoDrawableItem>(item);
    if (isDrawable) {
         if ( !onlyActives || isDrawable->isActivated(time, view) ) {
             curves->push_front(isDrawable);
         }
    }

    std::vector<KnobTableItemPtr> children = item->getChildren();

    for (std::vector<KnobTableItemPtr>::const_iterator it = children.begin(); it != children.end(); ++it) {
        getRotoItemsByRenderOrderInternal(curves, *it, time, view, onlyActives);
    }
}

std::list< RotoDrawableItemPtr >
RotoPaintKnobItemsTable::getActivatedRotoPaintItemsByRenderOrder(TimeValue time, ViewIdx view) const
{
    std::list< RotoDrawableItemPtr > ret;
    std::vector<KnobTableItemPtr> topLevelItems = getTopLevelItems();

    // Roto should have only a single top level layer
    if (topLevelItems.size() == 0) {
        return ret;
    }
    for (std::vector<KnobTableItemPtr>::const_iterator it = topLevelItems.begin(); it!=topLevelItems.end(); ++it) {
        getRotoItemsByRenderOrderInternal(&ret, *it, time, view, true);
    }
    return ret;
}

std::list< RotoDrawableItemPtr >
RotoPaintKnobItemsTable::getRotoPaintItemsByRenderOrder() const
{
    std::list< RotoDrawableItemPtr > ret;
    std::vector<KnobTableItemPtr> topLevelItems;

#ifdef ROTOPAINT_ENABLE_PLANARTRACKER
    // When tracking, the RotoPaint tree only uses the shapes in the selected planar track group
    if (_imp->activePlanarTrack) {
        topLevelItems.push_back(_imp->activePlanarTrack);
    } else {
        topLevelItems = getTopLevelItems();
    }
#else
    topLevelItems = getTopLevelItems();
#endif

    // Roto should have only a single top level layer
    if (topLevelItems.size() == 0) {
        return ret;
    }
    for (std::vector<KnobTableItemPtr>::const_iterator it = topLevelItems.begin(); it!=topLevelItems.end(); ++it) {
        getRotoItemsByRenderOrderInternal(&ret, *it, TimeValue(), ViewIdx(), false);
    }
    return ret;
}

SelectedItems
RotoPaintKnobItemsTable::getSelectedDrawableItems() const
{
    SelectedItems drawables;
    std::list<KnobTableItemPtr> selection = getSelectedItems();
    for (std::list<KnobTableItemPtr>::const_iterator it = selection.begin(); it != selection.end(); ++it) {
        RotoDrawableItemPtr drawable = boost::dynamic_pointer_cast<RotoDrawableItem>(*it);
        if (drawable) {
            drawables.push_back(drawable);
        }
    }
    return drawables;
}

#ifdef ROTOPAINT_ENABLE_PLANARTRACKER
PlanarTrackLayerPtr
RotoPaintKnobItemsTable::getSelectedPlanarTrack(bool alsoLookForParentIfShapeSelected) const
{
    std::list<KnobTableItemPtr> selection = getSelectedItems();
    std::list<PlanarTrackLayerPtr> planarTracks;
    std::list<RotoDrawableItemPtr> selectedDrawables;
    for (std::list<KnobTableItemPtr>::const_iterator it = selection.begin(); it != selection.end(); ++it) {
        PlanarTrackLayerPtr track = toPlanarTrackLayer(*it);
        if (track) {
            planarTracks.push_back(track);
        }
        RotoDrawableItemPtr isDrawable = boost::dynamic_pointer_cast<RotoDrawableItem>(*it);
        if (isDrawable) {
            selectedDrawables.push_back(isDrawable);
        }
    }

    if (alsoLookForParentIfShapeSelected && planarTracks.empty() && selectedDrawables.size() == 1) {
        // If no planar track is selected, check if there's a single shape selected if it's parent is a planar track
        PlanarTrackLayerPtr track = toPlanarTrackLayer(selectedDrawables.front()->getParent());
        if (track) {
            planarTracks.push_back(track);
        }
    }

    // Tracking can only be done for a single planar track at once, so only select one
    if (planarTracks.size() == 1) {
        return planarTracks.front();
    } else {
        return PlanarTrackLayerPtr();
    }
}
#endif // #ifdef ROTOPAINT_ENABLE_PLANARTRACKER

void
RotoPaintKnobItemsTable::fromSerialization(const SERIALIZATION_NAMESPACE::SerializationObjectBase & obj)
{
    BlockTreeRefreshRAII preventTreeRefresh(_imp);
    KnobItemsTable::fromSerialization(obj);
    _imp->publicInterface->refreshRotoPaintTree();
}


void
RotoPaintKnobItemsTable::onModelReset()
{
    /*if (_imp->nodeType != RotoPaint::eRotoPaintTypeComp) {
        _imp->createBaseLayer();
    }*/
}


void
RotoPaintPrivate::resetTransformsCenter(bool doClone,
                                   bool doTransform)
{
    TimeValue time(publicInterface->getApp()->getTimeLine()->currentFrame());
    ViewIdx view(0);
    RectD bbox;
    {
        bool bboxSet = false;
        SelectedItems selection = knobsTable->getSelectedDrawableItems();
        if (selection.empty()) {
            selection = knobsTable->getRotoPaintItemsByRenderOrder();
        }
        for (SelectedItems::const_iterator it = selection.begin(); it!=selection.end(); ++it) {
            RotoDrawableItemPtr drawable = boost::dynamic_pointer_cast<RotoDrawableItem>(*it);
            if (!drawable) {
                continue;
            }
            RectD thisShapeBox = drawable->getBoundingBox(time, view);
            if (thisShapeBox.isNull()) {
                continue;
            }
            if (!bboxSet) {
                bbox = thisShapeBox;
            } else {
                bbox.merge(thisShapeBox);
            }
        }
    }
    std::vector<double> values(2);
    values[0] = (bbox.x1 + bbox.x2) / 2.;
    values[1] = (bbox.y1 + bbox.y2) / 2.;
    
    //getItemsRegionOfDefinition(knobsTable->getSelectedItems(), time, ViewIdx(0), &bbox);
    if (doTransform) {
        KnobDoublePtr center = centerKnob.lock();
        ScopedChanges_RAII changes(center.get());
        center->removeAnimation(ViewSetSpec::all(), DimSpec::all(), eValueChangedReasonUserEdited);
        center->setValueAcrossDimensions(values);
    }
    if (doClone) {
        KnobDoublePtr centerKnob = cloneCenterKnob.lock();
        ScopedChanges_RAII changes(centerKnob.get());
        centerKnob->removeAnimation(ViewSetSpec::all(), DimSpec::all(), eValueChangedReasonUserEdited);
        centerKnob->setValueAcrossDimensions(values);
    }
}

void
RotoPaintPrivate::resetTransformCenter()
{
    resetTransformsCenter(false, true);
}

void
RotoPaintPrivate::resetCloneTransformCenter()
{
    resetTransformsCenter(true, false);
}

void
RotoPaintPrivate::resetTransformInternal(const KnobDoublePtr& translate,
                                    const KnobDoublePtr& scale,
                                    const KnobDoublePtr& center,
                                    const KnobDoublePtr& rotate,
                                    const KnobDoublePtr& skewX,
                                    const KnobDoublePtr& skewY,
                                    const KnobBoolPtr& scaleUniform,
                                    const KnobChoicePtr& skewOrder,
                                    const KnobDoublePtr& extraMatrix)
{
    std::list<KnobIPtr> knobs;

    knobs.push_back(translate);
    knobs.push_back(scale);
    knobs.push_back(center);
    knobs.push_back(rotate);
    knobs.push_back(skewX);
    knobs.push_back(skewY);
    knobs.push_back(scaleUniform);
    knobs.push_back(skewOrder);
    if (extraMatrix) {
        knobs.push_back(extraMatrix);
    }
    bool wasEnabled = translate->isEnabled();
    for (std::list<KnobIPtr>::iterator it = knobs.begin(); it != knobs.end(); ++it) {
        (*it)->resetToDefaultValue(DimSpec::all(), ViewSetSpec::all());
        (*it)->setEnabled(wasEnabled);
    }
}

void
RotoPaintPrivate::resetTransform()
{
    KnobDoublePtr translate = translateKnob.lock();
    KnobDoublePtr center = centerKnob.lock();
    KnobDoublePtr scale = scaleKnob.lock();
    KnobDoublePtr rotate = rotateKnob.lock();
    KnobBoolPtr uniform = scaleUniformKnob.lock();
    KnobDoublePtr skewX = skewXKnob.lock();
    KnobDoublePtr skewY = skewYKnob.lock();
    KnobChoicePtr skewOrder = skewOrderKnob.lock();
    KnobDoublePtr extraMatrix = extraMatrixKnob.lock();

    resetTransformInternal(translate, scale, center, rotate, skewX, skewY, uniform, skewOrder, extraMatrix);
}

void
RotoPaintPrivate::resetCloneTransform()
{
    KnobDoublePtr translate = cloneTranslateKnob.lock();
    KnobDoublePtr center = cloneCenterKnob.lock();
    KnobDoublePtr scale = cloneScaleKnob.lock();
    KnobDoublePtr rotate = cloneRotateKnob.lock();
    KnobBoolPtr uniform = cloneUniformKnob.lock();
    KnobDoublePtr skewX = cloneSkewXKnob.lock();
    KnobDoublePtr skewY = cloneSkewYKnob.lock();
    KnobChoicePtr skewOrder = cloneSkewOrderKnob.lock();

    resetTransformInternal( translate, scale, center, rotate, skewX, skewY, uniform, skewOrder, KnobDoublePtr() );
}

void
RotoPaint::onBreakMultiStrokeTriggered()
{
    _imp->ui->onBreakMultiStrokeTriggered();
}

void
RotoPaint::onEnableOpenGLKnobValueChanged(bool /*activated*/)
{
    _imp->ui->onBreakMultiStrokeTriggered();
}

void
RotoPaint::onModelSelectionChanged(std::list<KnobTableItemPtr> /*addedToSelection*/, std::list<KnobTableItemPtr> /*removedFromSelection*/, TableChangeReasonEnum /*reason*/)
{
#ifdef ROTOPAINT_ENABLE_PLANARTRACKER

    // Refresh the "Create Planar-Track" button enabledness
    KnobButtonPtr createTrackAction = _imp->ui->createPlanarTrackAction.lock();
    if (createTrackAction) {
        SelectedItems selection = _imp->knobsTable->getSelectedDrawableItems();
        createTrackAction->setEnabled(selection.size() > 0);
    }

    // Refresh the tracking controls enabledness
    if (_imp->trackingPage.lock()) {
        _imp->refreshTrackingControlsEnabledness();
    }
#endif

    _imp->ui->redraw();
}


KnobTableItemPtr
RotoPaintKnobItemsTable::createItemFromSerialization(const SERIALIZATION_NAMESPACE::KnobTableItemSerializationPtr& data)
{
    SERIALIZATION_NAMESPACE::BezierSerializationPtr isBezier = boost::dynamic_pointer_cast<SERIALIZATION_NAMESPACE::BezierSerialization>(data);
    if (isBezier) {
        BezierPtr ret(new Bezier(_imp->knobsTable, std::string(), isBezier->_isOpenBezier));
        ret->initializeKnobsPublic();
        ret->fromSerialization(*isBezier);
        return ret;
    }
    SERIALIZATION_NAMESPACE::RotoStrokeItemSerializationPtr isStroke = boost::dynamic_pointer_cast<SERIALIZATION_NAMESPACE::RotoStrokeItemSerialization>(data);
    if (isStroke) {
        RotoStrokeItemPtr ret(new RotoStrokeItem(RotoStrokeItem::strokeTypeFromSerializationString(isStroke->verbatimTag), _imp->knobsTable));
        ret->initializeKnobsPublic();
        ret->fromSerialization(*isStroke);
        return ret;
    }

    // By default, assume this is a layer
    if (data->verbatimTag == kSerializationRotoGroupTag) {
        RotoLayerPtr ret(new RotoLayer(_imp->knobsTable));
        ret->initializeKnobsPublic();
        ret->fromSerialization(*data);
        return ret;
    } else if (data->verbatimTag == kSerializationRotoPlanarTrackGroupTag) {
#ifdef ROTOPAINT_ENABLE_PLANARTRACKER
        PlanarTrackLayerPtr ret(new PlanarTrackLayer(_imp->knobsTable));
        ret->initializeKnobsPublic();
        ret->fromSerialization(*data);
        return ret;
#endif
    } else if (data->verbatimTag == kSerializationCompLayerTag) {
        CompNodeItemPtr ret(new CompNodeItem(_imp->knobsTable));
        ret->initializeKnobsPublic();
        ret->fromSerialization(*data);
        return ret;
    }
    return KnobTableItemPtr();
    
}


SERIALIZATION_NAMESPACE::KnobTableItemSerializationPtr
RotoPaintKnobItemsTable::createSerializationFromItem(const KnobTableItemPtr& item)
{
    RotoLayerPtr isLayer = toRotoLayer(item);
    BezierPtr isBezier = toBezier(item);
    RotoStrokeItemPtr isStroke = toRotoStrokeItem(item);
    CompNodeItemPtr compItem = toCompNodeItem(item);
    if (isLayer || compItem) {
        SERIALIZATION_NAMESPACE::KnobTableItemSerializationPtr ret(new SERIALIZATION_NAMESPACE::KnobTableItemSerialization);
        item->toSerialization(ret.get());
        return ret;
    } else if (isBezier) {
        SERIALIZATION_NAMESPACE::BezierSerializationPtr ret(new SERIALIZATION_NAMESPACE::BezierSerialization(isBezier->isOpenBezier()));
        isBezier->toSerialization(ret.get());
        return ret;
    } else if (isStroke) {
        SERIALIZATION_NAMESPACE::RotoStrokeItemSerializationPtr ret(new SERIALIZATION_NAMESPACE::RotoStrokeItemSerialization);
        isStroke->toSerialization(ret.get());
        return ret;
    }
    return KnobItemsTable::createSerializationFromItem(item);
}

bool
RotoPaintPrivate::isRotoPaintTreeConcatenatableInternal(const std::list<RotoDrawableItemPtr >& items,  int* blendingMode) const
{
    // Iterate over items, if they all have the same compositing operator, concatenate. Concatenation only works for Solids or Comp items. If a comp item has a mask or mix is animated or different than 1, we cannot concatenate
    bool operatorSet = false;
    int comp_i = -1;

    for (std::list<RotoDrawableItemPtr >::const_iterator it = items.begin(); it != items.end(); ++it) {

        MergingFunctionEnum op = (MergingFunctionEnum)(*it)->getOperatorKnob()->getValue();

        // Can only concatenate with over
        if (op != eMergeOver) {
            return false;
        }

        if (!operatorSet) {
            operatorSet = true;
            comp_i = op;
        } else {
            if (op != comp_i) {
                // 2 items have a different compositing operator
                return false;
            }
        }

        // Now check the global activated/solo switches
        if (!(*it)->isGloballyActivated()) {
            return false;
        }

        RotoStrokeType type = (*it)->getBrushType();

        // Other item types cannot concatenate since they use a custom mask on their Merge node.
        if (type != eRotoStrokeTypeSolid && type != eRotoStrokeTypeEraser && type != eRotoStrokeTypeComp) {
            return false;
        }


        // If the comp item has a mask on the merge node or a mix != 1, forget concatenating
        if (type == eRotoStrokeTypeComp) {
            if ((*it)->getMergeMaskChoiceKnob()->getValue() > 0) {
                return false;
            }
            KnobDoublePtr mixKnob = (*it)->getMixKnob();
            if (mixKnob->hasAnimation() || mixKnob->getValue() != 1.) {
                return false;
            }

        }

        
    }
    if (operatorSet) {
        *blendingMode = comp_i;

        return true;
    }

    return false;
} // isRotoPaintTreeConcatenatableInternal

bool
RotoPaint::isRotoPaintTreeConcatenatable() const
{
    std::list<RotoDrawableItemPtr > items = _imp->knobsTable->getRotoPaintItemsByRenderOrder();
    int bop;
    return _imp->isRotoPaintTreeConcatenatableInternal(items, &bop);
}


static void setOperationKnob(const NodePtr& node, int blendingOperator)
{
    KnobIPtr mergeOperatorKnob = node->getKnobByName(kMergeOFXParamOperation);
    KnobChoicePtr mergeOp = toKnobChoice( mergeOperatorKnob );
    if (mergeOp) {
        mergeOp->setValue(blendingOperator);
    }
}

NodePtr
RotoPaintPrivate::getOrCreateGlobalTimeBlurNode()
{
    if (globalTimeBlurNode) {
        return globalTimeBlurNode;
    }
    NodePtr node = publicInterface->getNode();
    RotoPaintPtr rotoPaintEffect = toRotoPaint(node->getEffectInstance());

    CreateNodeArgsPtr args(CreateNodeArgs::create( PLUGINID_OFX_TIMEBLUR, rotoPaintEffect ));
    args->setProperty<bool>(kCreateNodeArgsPropVolatile, true);
#ifndef ROTO_PAINT_NODE_GRAPH_VISIBLE
    args->setProperty<bool>(kCreateNodeArgsPropNoNodeGUI, true);
#endif
    args->setProperty<bool>(kCreateNodeArgsPropAllowNonUserCreatablePlugins, true);
    args->setProperty<std::string>(kCreateNodeArgsPropNodeInitialName, "GlobalMotionBlur");
    globalTimeBlurNode = node->getApp()->createNode(args);
    assert(globalTimeBlurNode);
    if (!globalTimeBlurNode) {
        throw std::runtime_error(publicInterface->tr("Rotopaint requires the plug-in %1 in order to work").arg(QLatin1String(PLUGINID_OFX_TIMEBLUR)).toStdString());
    }

    KnobIPtr divisionsKnob = globalTimeBlurNode->getKnobByName(kTimeBlurParamDivisions);
    KnobIPtr shutterKnob = globalTimeBlurNode->getKnobByName(kTimeBlurParamShutter);
    KnobIPtr shutterTypeKnob = globalTimeBlurNode->getKnobByName(kTimeBlurParamShutterOffset);
    KnobIPtr shutterCustomOffsetKnob = globalTimeBlurNode->getKnobByName(kTimeBlurParamCustomOffset);
    KnobBoolPtr disabledKnob = globalTimeBlurNode->getEffectInstance()->getDisabledKnob();

    assert(disabledKnob && divisionsKnob && shutterKnob && shutterTypeKnob && shutterCustomOffsetKnob);
    if (rotoPaintEffect->getMotionBlurTypeKnob()) {
        // The global time blur is disabled if the motion blur is set to per-shape
        std::string expression = "thisGroup.motionBlurMode != 2";
        try {
            disabledKnob->setExpression(DimSpec(0), ViewSetSpec(0), expression, eExpressionLanguageExprTk, false, true);
        } catch (...) {
            assert(false);
        }
    }
    divisionsKnob->linkTo(globalMotionBlurKnob.lock());
    shutterKnob->linkTo(globalShutterKnob.lock());
    shutterTypeKnob->linkTo(globalShutterTypeKnob.lock());
    shutterCustomOffsetKnob->linkTo(globalCustomOffsetKnob.lock());
    return globalTimeBlurNode;
}

NodePtr
RotoPaintPrivate::getOrCreateGlobalMergeNode(int blendingOperator, int *availableInputIndex)
{
    {
        QMutexLocker k(&globalMergeNodesMutex);
        for (NodesList::iterator it = globalMergeNodes.begin(); it != globalMergeNodes.end(); ++it) {
            const std::vector<NodeWPtr > &inputs = (*it)->getInputs();

            // Merge node goes like this: B, A, Mask, A2, A3, A4 ...
            assert( inputs.size() >= 3 && (*it)->getEffectInstance()->isInputMask(2) );
            if ( !inputs[1].lock() ) {
                *availableInputIndex = 1;
                if (blendingOperator != -1) {
                    setOperationKnob(*it, blendingOperator);
                }
                return *it;
            }

            //Leave the B empty to connect the next merge node
            for (std::size_t i = 3; i < inputs.size(); ++i) {
                if ( !inputs[i].lock() ) {
                    *availableInputIndex = (int)i;
                    if (blendingOperator != -1) {
                        setOperationKnob(*it, blendingOperator);
                    }
                    return *it;
                }
            }
        }
    }


    NodePtr node = publicInterface->getNode();
    RotoPaintPtr rotoPaintEffect = toRotoPaint(node->getEffectInstance());


    //We must create a new merge node
    QString fixedNamePrefix = QString::fromUtf8( node->getScriptName_mt_safe().c_str() );

    fixedNamePrefix.append( QLatin1Char('_') );
    fixedNamePrefix.append( QString::fromUtf8("globalMerge") );
    fixedNamePrefix.append( QLatin1Char('_') );

    const std::string mergePluginID = rotoPaintEffect->getRotoPaintNodeType() == RotoPaint::eRotoPaintTypeComp ? PLUGINID_OFX_MERGE : PLUGINID_OFX_ROTOMERGE;
    CreateNodeArgsPtr args(CreateNodeArgs::create( mergePluginID,  rotoPaintEffect ));
#ifndef ROTO_PAINT_NODE_GRAPH_VISIBLE
    args->setProperty<bool>(kCreateNodeArgsPropNoNodeGUI, true);
#endif
    args->setProperty<bool>(kCreateNodeArgsPropVolatile, true);
    args->setProperty<bool>(kCreateNodeArgsPropAllowNonUserCreatablePlugins, true);
    args->setProperty<std::string>(kCreateNodeArgsPropNodeInitialName, fixedNamePrefix.toStdString());

    NodePtr mergeNode = node->getApp()->createNode(args);
    if (!mergeNode) {
        return mergeNode;
    }

    {
        // Link OpenGL enabled knob to the one on the Rotopaint so the user can control if GPU rendering is used in the roto internal node graph
        KnobChoicePtr glRenderKnob = mergeNode->getEffectInstance()->getOrCreateOpenGLEnabledKnob();
        if (glRenderKnob) {
            KnobChoicePtr rotoPaintGLRenderKnob = publicInterface->getOrCreateOpenGLEnabledKnob();
            assert(rotoPaintGLRenderKnob);
            bool ok = glRenderKnob->linkTo(rotoPaintGLRenderKnob);
            assert(ok);
            (void)ok;
        }

    }
    *availableInputIndex = 1;
    if (blendingOperator != -1) {
        setOperationKnob(mergeNode, blendingOperator);
    }

    {
        // Link the RGBA enabled checkbox of the Rotopaint to the merge output RGBA
        KnobBoolPtr rotoPaintRGBA[4];
        KnobBoolPtr mergeRGBA[4];
        rotoPaintEffect->getEnabledChannelKnobs(&rotoPaintRGBA[0], &rotoPaintRGBA[1], &rotoPaintRGBA[2], &rotoPaintRGBA[3]);
        mergeRGBA[0] = toKnobBool(mergeNode->getKnobByName(kMergeParamOutputChannelsR));
        mergeRGBA[1] = toKnobBool(mergeNode->getKnobByName(kMergeParamOutputChannelsG));
        mergeRGBA[2] = toKnobBool(mergeNode->getKnobByName(kMergeParamOutputChannelsB));
        mergeRGBA[3] = toKnobBool(mergeNode->getKnobByName(kMergeParamOutputChannelsA));
        for (int i = 0; i < 4; ++i) {
            bool ok = mergeRGBA[i]->linkTo(rotoPaintRGBA[i]);
            assert(ok);
            (void)ok;
        }

        // Link mix
        KnobIPtr rotoPaintMix;
        if (nodeType != RotoPaint::eRotoPaintTypeComp) {
            rotoPaintMix = rotoPaintEffect->getOrCreateHostMixKnob(rotoPaintEffect->getOrCreateMainPage());
            KnobIPtr mergeMix = mergeNode->getKnobByName(kMergeOFXParamMix);
            bool ok = mergeMix->linkTo(rotoPaintMix);
            assert(ok);
            (void)ok;
        }


    }


    QMutexLocker k(&globalMergeNodesMutex);
    globalMergeNodes.push_back(mergeNode);
    
    return mergeNode;
} // getOrCreateGlobalMergeNode

void
RotoPaintPrivate::connectRotoPaintBottomTreeToItems(bool /*canConcatenate*/,
                                                    const RotoPaintPtr& /*rotoPaintEffect*/,
                                                    const NodePtr& premultNode,
                                                    const NodePtr& globalTimeBlurNode,
                                                    const NodePtr& treeOutputNode,
                                                    const NodePtr& mergeNode)
{
    // If there's a premultNode node (Roto/RotoPaint but not LayeredComp) connect the Output node of the tree to the premultNode node
    // otherwise connect it directly to the Merge node (LayeredComp)
    NodePtr treeOutputNodeInput = premultNode ? premultNode : mergeNode;
    treeOutputNode->swapInput(treeOutputNodeInput, 0);

    // If there's a Premult node, connect it to the global TimeBlur node (if global motion-blur is enabled)
    // otherwise conneet it directly to the merge Node
    if (premultNode) {
        if (globalTimeBlurNode) {
            premultNode->swapInput(globalTimeBlurNode, 0);
            globalTimeBlurNode->swapInput(mergeNode, 0);
        } else {
            premultNode->swapInput(mergeNode, 0);
        }
    }

}

void
RotoPaint::refreshRotoPaintTree()
{
    // Rebuild the internal tree of the RotoPaint node group from items and parameters.

    if (_imp->treeRefreshBlocked) {
        return;
    }


    // Get the items by render order. In the GUI they appear from bottom to top.
    std::list<RotoDrawableItemPtr > items = _imp->knobsTable->getRotoPaintItemsByRenderOrder();

    // Check if the tree can be concatenated into a single merge node
    int blendingOperator = -1;
    bool canConcatenate = _imp->isRotoPaintTreeConcatenatableInternal(items, &blendingOperator);
    NodePtr globalMerge;
    int globalMergeIndex = -1;


    {
        NodesList mergeNodes;
        {
            QMutexLocker k(&_imp->globalMergeNodesMutex);
            mergeNodes = _imp->globalMergeNodes;
        }

        // Ensure that all global merge nodes are disconnected so that items don't have output references
        // to the global merge nodes.
        for (NodesList::iterator it = mergeNodes.begin(); it != mergeNodes.end(); ++it) {
            (*it)->beginInputEdition();
            int maxInputs = (*it)->getMaxInputCount();
            for (int i = 0; i < maxInputs; ++i) {
                (*it)->disconnectInput(i);
            }
            (*it)->endInputEdition(false /*triggerRender*/);
        }
    }

    

    // Get the first global merge node.
    globalMerge = _imp->getOrCreateGlobalMergeNode(blendingOperator, &globalMergeIndex);


    RotoPaintPtr rotoPaintEffect = toRotoPaint(getNode()->getEffectInstance());
    assert(rotoPaintEffect);

    // If concatenation enabled, connect the B input of the global Merge to the RotoPaint
    // background input node.
    if (canConcatenate) {
        NodePtr rotopaintNodeInput = rotoPaintEffect->getInternalInputNode(0);
        if (rotopaintNodeInput) {
            globalMerge->swapInput(rotopaintNodeInput, 0);
        }
    }

    // Refresh each item separately
    // Also place items in the node-graph
    Point nodePosition = {0.,0.};
    Point mergeNodeBeginPos = {0, 300};

    std::list<RotoDrawableItemPtr >::const_iterator prev = items.end();
    --prev;
    for (std::list<RotoDrawableItemPtr >::const_iterator it = items.begin(); it != items.end(); ++it) {

        if (prev == items.end()) {
            prev = items.begin();
        } else {
            ++prev;
        }
        RotoDrawableItemPtr previousItem;
        if (prev != items.end()) {
            previousItem = *prev;
        }
        (*it)->refreshNodesConnections(previousItem);
        (*it)->refreshNodesPositions(nodePosition.x, nodePosition.y);

        // Place each item tree on the right
        nodePosition.x += 200;

        if (canConcatenate) {

            // If we concatenate the tree, connect the global merge Ax input to the effect

            NodePtr mergeInputA = (*it)->getMergeNode()->getInput(1);
            if (mergeInputA) {
                //qDebug() << "Connecting" << (*it)->getScriptName().c_str() << "to input" << globalMergeIndex <<
                //"(" << globalMerge->getInputLabel(globalMergeIndex).c_str() << ")" << "of" << globalMerge->getScriptName().c_str();
                globalMerge->swapInput(mergeInputA, globalMergeIndex);

                // If the global merge node has all its A inputs connected, create a new one, otherwise get the next A input.
                NodePtr nextMerge = _imp->getOrCreateGlobalMergeNode(blendingOperator, &globalMergeIndex);
                if (nextMerge != globalMerge) {

                    // Place the global merge below at the average of all nodes used
                    mergeNodeBeginPos.x = (nodePosition.x + mergeNodeBeginPos.x) / 2.;
                    globalMerge->setPosition(mergeNodeBeginPos.x, mergeNodeBeginPos.y);

                    mergeNodeBeginPos.y -= 200;

                    // If we made a new merge node, connect the B input of the new merge to the previous global merge.
                    assert( !nextMerge->getInput(0) );
                    nextMerge->connectInput(globalMerge, 0);
                    globalMerge = nextMerge;
                }
            }
        }

    }

    // Refresh the last global merge position
    {
        mergeNodeBeginPos.x = (nodePosition.x + mergeNodeBeginPos.x) / 2.;
        globalMerge->setPosition(mergeNodeBeginPos.x, mergeNodeBeginPos.y);
    }

    // At this point all items have their tree OK, now just connect the bottom of the tree
    // to the first item merge node.

    // Default to noop node as bottom of the tree (if any)
    KnobChoicePtr mbTypeKnob = _imp->motionBlurTypeKnob.lock();
    RotoMotionBlurModeEnum mbType = eRotoMotionBlurModeNone;
    if (mbTypeKnob) {
        mbType = (RotoMotionBlurModeEnum)mbTypeKnob->getValue();
    }
    NodePtr timeBlurNode = _imp->getOrCreateGlobalTimeBlurNode();
    if (mbType != eRotoMotionBlurModeGlobal) {
        timeBlurNode->disconnectInput(0);
    }
    mergeNodeBeginPos.y += 150;
    timeBlurNode->setPosition(mergeNodeBeginPos.x, mergeNodeBeginPos.y);

    NodePtr premultNode = rotoPaintEffect->getPremultNode();
    if (premultNode) {
        mergeNodeBeginPos.y += 150;
        premultNode->setPosition(mergeNodeBeginPos.x, mergeNodeBeginPos.y);
    }

    NodePtr treeOutputNode = rotoPaintEffect->getOutputNode();
    if (!treeOutputNode) {
        // should not happen
        return;
    }

    mergeNodeBeginPos.y += 150;
    treeOutputNode->setPosition(mergeNodeBeginPos.x - 100, mergeNodeBeginPos.y);

    // Also refresh the position of inputs nodes
    {
        std::vector<NodePtr> inputs(_imp->inputNodes.size());
        double totalInputsWidth = 0;
        for (std::size_t i = 0; i < _imp->inputNodes.size(); ++i) {
            NodePtr inputNode = _imp->inputNodes[i].lock();
            inputs[i] = inputNode;
            if (!inputNode) {
                continue;
            }
            double w,h;
            inputNode->getSize(&w, &h);
            totalInputsWidth += w;
            if (i < _imp->inputNodes.size() - 1) {
                totalInputsWidth += 200;
            }
        }
        Point inputPos = {nodePosition.x / 2. - totalInputsWidth / 2., nodePosition.y - 500};
        for (std::size_t i = 0; i < inputs.size(); ++i) {
            NodePtr inputNode = inputs[i];
            if (!inputNode) {
                continue;
            }
            inputNode->setPosition(inputPos.x, inputPos.y);
            inputPos.x += 200;
        }
    }


    if (canConcatenate) {
        // Connect the bottom of the tree to the last global merge node.
        _imp->connectRotoPaintBottomTreeToItems(canConcatenate, rotoPaintEffect, premultNode,  timeBlurNode, treeOutputNode, _imp->globalMergeNodes.back());
    } else {

        if (!items.empty()) {
            // Connect the bottom of the tree to the last item merge node.
            _imp->connectRotoPaintBottomTreeToItems(canConcatenate, rotoPaintEffect, premultNode, timeBlurNode, treeOutputNode, items.back()->getMergeNode());
        } else {
            // Connect output to Input, the RotoPaint is pass-through
            treeOutputNode->swapInput(rotoPaintEffect->getInternalInputNode(0), 0);
        }
    }

    if (premultNode) {
        // Make sure the premult node has its RGB checkbox checked
        ScopedChanges_RAII changes(premultNode->getEffectInstance().get());
        KnobBoolPtr process[3];
        process[0] = toKnobBool(premultNode->getKnobByName(kNatronOfxParamProcessR));
        process[1] = toKnobBool(premultNode->getKnobByName(kNatronOfxParamProcessG));
        process[2] = toKnobBool(premultNode->getKnobByName(kNatronOfxParamProcessB));
        for (int i = 0; i < 3; ++i) {
            assert(process[i]);
            process[i]->setValue(true);
        }
        
    }
    
    
} // RotoPaint::refreshRotoPaintTree



///Must be done here because at the time of the constructor, the shared_ptr doesn't exist yet but
///addLayer() needs it to get a shared ptr to this
void
RotoPaintPrivate::createBaseLayer()
{
    ////Add the base layer
    RotoLayerPtr base = publicInterface->addLayerInternal();
    knobsTable->removeFromSelection(base, eTableChangeReasonInternal);
}

RotoLayerPtr
RotoPaint::getOrCreateBaseLayer()
{
    if (_imp->knobsTable->getNumTopLevelItems() == 0) {
        return addLayer();
    } else {
        return toRotoLayer(_imp->knobsTable->getTopLevelItem(0));
    }
}

RotoLayerPtr
RotoPaint::addLayerInternal()
{

    // If there's a selected layer, add it to it
    RotoLayerPtr parentLayer;
    parentLayer = toRotoLayer(_imp->knobsTable->findDeepestSelectedItemContainer());

    // Otherwise use the base layer
    if (!parentLayer) {
        parentLayer = toRotoLayer(_imp->knobsTable->getTopLevelItem(0));
    }

    RotoLayerPtr item(new RotoLayer(_imp->knobsTable));
    _imp->knobsTable->addItem(item, parentLayer, eTableChangeReasonInternal);

    return item;
} // ddLayerInternal

RotoLayerPtr
RotoPaint::addLayer()
{
    return addLayerInternal();
}

RotoLayerPtr
RotoPaint::getLayerForNewItem() 
{
    RotoLayerPtr parentLayer;
    parentLayer = toRotoLayer(_imp->knobsTable->findDeepestSelectedItemContainer());

    // Otherwise use the base layer
    if (!parentLayer) {
        parentLayer = toRotoLayer(_imp->knobsTable->getTopLevelItem(0));
    }

    // Otherwise create the base layer
    if (!parentLayer) {
        parentLayer = addLayer();
    }
    return parentLayer;
}

CompNodeItemPtr
RotoPaint::makeCompNodeItem()
{
    CompNodeItemPtr item(new CompNodeItem(_imp->knobsTable));
    _imp->knobsTable->insertItem(0, item, RotoLayerPtr(), eTableChangeReasonInternal);

    _imp->knobsTable->beginEditSelection();
    _imp->knobsTable->clearSelection(eTableChangeReasonInternal);
    _imp->knobsTable->addToSelection(item, eTableChangeReasonInternal);
    _imp->knobsTable->endEditSelection(eTableChangeReasonInternal);
    return item;
}


BezierPtr
RotoPaint::makeBezier(double x,
                        double y,
                        const std::string & baseName,
                        TimeValue time,
                        bool isOpenBezier)
{

    RotoLayerPtr parentLayer = getLayerForNewItem();
    BezierPtr curve( new Bezier(_imp->knobsTable, baseName,  isOpenBezier) );
    _imp->knobsTable->insertItem(0, curve, parentLayer, eTableChangeReasonInternal);

    _imp->knobsTable->beginEditSelection();
    _imp->knobsTable->clearSelection(eTableChangeReasonInternal);
    _imp->knobsTable->addToSelection(curve, eTableChangeReasonInternal);
    _imp->knobsTable->endEditSelection(eTableChangeReasonInternal);

    if ( curve->isAutoKeyingEnabled() ) {
        curve->setKeyFrame(time, ViewIdx(0), 0);
    }
    curve->addControlPoint(x, y, time, ViewIdx(0));

    return curve;
} // makeBezier

RotoStrokeItemPtr
RotoPaint::makeStroke(RotoStrokeType type,
                        bool clearSel)
{
    RotoLayerPtr parentLayer = getLayerForNewItem();
    RotoStrokeItemPtr curve( new RotoStrokeItem(type, _imp->knobsTable) );
    _imp->knobsTable->insertItem(0, curve, parentLayer, eTableChangeReasonInternal);

    if (clearSel) {
        _imp->knobsTable->beginEditSelection();
        _imp->knobsTable->clearSelection(eTableChangeReasonInternal);
        _imp->knobsTable->addToSelection(curve, eTableChangeReasonInternal);
        _imp->knobsTable->endEditSelection(eTableChangeReasonInternal);
    }

    return curve;
}

BezierPtr
RotoPaint::makeEllipse(double x,
                         double y,
                         double diameter,
                         bool fromCenter,
                         TimeValue time)
{
    double half = diameter / 2.;
    BezierPtr curve = makeBezier(x, fromCenter ? y - half : y, tr(kRotoEllipseBaseName).toStdString(), time, false);

    if (fromCenter) {
        curve->addControlPoint(x + half, y, time, ViewIdx(0));
        curve->addControlPoint(x, y + half, time, ViewIdx(0));
        curve->addControlPoint(x - half, y, time, ViewIdx(0));
    } else {
        curve->addControlPoint(x + diameter, y - diameter, time, ViewIdx(0));
        curve->addControlPoint(x, y - diameter, time, ViewIdx(0));
        curve->addControlPoint(x - diameter, y - diameter, time, ViewIdx(0));
    }

    BezierCPPtr top = curve->getControlPointAtIndex(0, ViewIdx(0));
    BezierCPPtr right = curve->getControlPointAtIndex(1, ViewIdx(0));
    BezierCPPtr bottom = curve->getControlPointAtIndex(2, ViewIdx(0));
    BezierCPPtr left = curve->getControlPointAtIndex(3, ViewIdx(0));
    double topX, topY, rightX, rightY, btmX, btmY, leftX, leftY;
    top->getPositionAtTime(time, &topX, &topY);
    right->getPositionAtTime(time,  &rightX, &rightY);
    bottom->getPositionAtTime(time,  &btmX, &btmY);
    left->getPositionAtTime(time,  &leftX, &leftY);

    curve->setLeftBezierPoint(0, time, ViewIdx(0), (leftX + topX) / 2., topY);
    curve->setRightBezierPoint(0, time, ViewIdx(0),(rightX + topX) / 2., topY);

    curve->setLeftBezierPoint(1, time, ViewIdx(0), rightX, (rightY + topY) / 2.);
    curve->setRightBezierPoint(1, time, ViewIdx(0),rightX, (rightY + btmY) / 2.);

    curve->setLeftBezierPoint(2, time,  ViewIdx(0),(rightX + btmX) / 2., btmY);
    curve->setRightBezierPoint(2, time, ViewIdx(0),(leftX + btmX) / 2., btmY);

    curve->setLeftBezierPoint(3, time, ViewIdx(0),  leftX, (btmY + leftY) / 2.);
    curve->setRightBezierPoint(3, time, ViewIdx(0),leftX, (topY + leftY) / 2.);
    curve->setCurveFinished(true, ViewIdx(0));

    return curve;
}

BezierPtr
RotoPaint::makeSquare(double x,
                        double y,
                        double initialSize,
                        TimeValue time)
{
    BezierPtr curve = makeBezier(x, y, kRotoRectangleBaseName, time, false);

    curve->addControlPoint(x + initialSize, y, time, ViewIdx(0));
    curve->addControlPoint(x + initialSize, y - initialSize, time, ViewIdx(0));
    curve->addControlPoint(x, y - initialSize, time, ViewIdx(0));
    curve->setCurveFinished(true, ViewIdx(0));
    
    return curve;
}

KnobChoicePtr
RotoPaint::getMergeAInputChoiceKnob() const
{
    return _imp->mergeInputAChoiceKnob.lock();
}

KnobChoicePtr
RotoPaint::getMotionBlurTypeKnob() const
{
    return _imp->motionBlurTypeKnob.lock();
}

KnobDoublePtr
RotoPaint::getMixKnob() const
{
    return _imp->mixKnob.lock();
}

void
RotoPaint::refreshSourceKnobs(const RotoDrawableItemPtr& item)
{
    std::vector<ChoiceOption> inputAChoices, maskChoices;
    getMergeChoices(&inputAChoices, &maskChoices);
    {
        KnobChoicePtr itemSourceKnob = item->getMergeInputAChoiceKnob();
        if (itemSourceKnob) {
            itemSourceKnob->populateChoices(inputAChoices);
        }
    }
    {
        KnobChoicePtr maskSourceKnob = item->getMergeMaskChoiceKnob();
        if (maskSourceKnob) {
            maskSourceKnob->populateChoices(maskChoices);
        }
    }
}

void
RotoPaint::getMergeChoices(std::vector<ChoiceOption>* inputAChoices, std::vector<ChoiceOption>* maskChoices) const
{
    ChoiceOption noneChoice("None", tr("None").toStdString(), "");
    maskChoices->push_back(noneChoice);
    if (_imp->nodeType != RotoPaint::eRotoPaintTypeComp) {
        inputAChoices->push_back(ChoiceOption("Foreground", tr("Foreground").toStdString(), ""));
    } else {
        inputAChoices->push_back(noneChoice);
    }
    for (int i = 1; i < LAYERED_COMP_MAX_INPUTS_COUNT; ++i) {
        NodePtr input = getNode()->getRealInput(i);
        if (!input) {
            continue;
        }
        QObject::connect(input.get(), SIGNAL(labelChanged(QString,QString)), this, SLOT(onSourceNodeLabelChanged(QString,QString)), Qt::UniqueConnection);
        const std::string& inputLabel = input->getLabel();
        ChoiceOption opt(QString::number(i).toStdString(), inputLabel, "");
        bool isMask = i >= LAYERED_COMP_FIRST_MASK_INPUT_INDEX;
        if (!isMask) {
            inputAChoices->push_back(opt);
        } else {
            maskChoices->push_back(opt);
        }
    }
}



void
RotoPaintPrivate::refreshSourceKnobs()
{

    std::vector<ChoiceOption> inputAChoices, maskChoices;
    publicInterface->getMergeChoices(&inputAChoices, &maskChoices);


    KnobChoicePtr inputAKnob = mergeInputAChoiceKnob.lock();
    if (inputAKnob) {
        inputAKnob->populateChoices(inputAChoices);
    }


    // Refresh all items menus aswell
    std::list< RotoDrawableItemPtr > drawables = knobsTable->getRotoPaintItemsByRenderOrder();
    for (std::list< RotoDrawableItemPtr > ::const_iterator it = drawables.begin(); it != drawables.end(); ++it) {
        {
            KnobChoicePtr itemSourceKnob = (*it)->getMergeInputAChoiceKnob();
            if (itemSourceKnob) {
                itemSourceKnob->populateChoices(inputAChoices);
            }
        }
        {
            KnobChoicePtr maskSourceKnob = (*it)->getMergeMaskChoiceKnob();
            if (maskSourceKnob) {
                maskSourceKnob->populateChoices(maskChoices);
            }
        }
    }
} // refreshSourceKnobs

void
RotoPaint::onSourceNodeLabelChanged(const QString& /*oldLabel*/, const QString& /*newLabel*/)
{

    _imp->refreshSourceKnobs();
}

void
RotoPaint::addSoloItem(const RotoDrawableItemPtr& item)
{
    QMutexLocker k(&_imp->soloItemsMutex);
    _imp->soloItems.insert(item);
}

bool
RotoPaint::isAmongstSoloItems(const RotoDrawableItemPtr& item) const
{
    QMutexLocker k(&_imp->soloItemsMutex);
    if (_imp->soloItems.empty()) {
        return true;
    }
    std::set<RotoDrawableItemWPtr>::const_iterator found = _imp->soloItems.find(item);
    return found != _imp->soloItems.end();
}

void
RotoPaint::removeSoloItem(const RotoDrawableItemPtr& item)
{
    QMutexLocker k(&_imp->soloItemsMutex);
    std::set<RotoDrawableItemWPtr>::iterator found = _imp->soloItems.find(item);
    if (found == _imp->soloItems.end()) {
        return;
    }
    _imp->soloItems.erase(found);
}

std::list< RotoDrawableItemPtr >
RotoPaint::getRotoPaintItemsByRenderOrder() const
{
    return _imp->knobsTable->getRotoPaintItemsByRenderOrder();
}

<<<<<<< HEAD
std::list< RotoDrawableItemPtr >
RotoPaint::getActivatedRotoPaintItemsByRenderOrder(TimeValue time, ViewIdx view) const
{
    return _imp->knobsTable->getActivatedRotoPaintItemsByRenderOrder(time, view);
}


NATRON_NAMESPACE_EXIT;
NATRON_NAMESPACE_USING;
=======
NATRON_NAMESPACE_EXIT
NATRON_NAMESPACE_USING
>>>>>>> fe3f94e2
#include "moc_RotoPaint.cpp"
<|MERGE_RESOLUTION|>--- conflicted
+++ resolved
@@ -189,7 +189,7 @@
 {
     std::vector<std::string> grouping;
     grouping.push_back(PLUGIN_GROUP_PAINT);
-    PluginPtr ret = Plugin::create((void*)RotoPaint::create, (void*)RotoPaint::createRenderClone, PLUGINID_NATRON_ROTOPAINT, "RotoPaint", 1, 0, grouping);
+    PluginPtr ret = Plugin::create(RotoPaint::create, RotoPaint::createRenderClone, PLUGINID_NATRON_ROTOPAINT, "RotoPaint", 1, 0, grouping);
 
     QString desc = tr("RotoPaint is a vector based free-hand drawing node that helps for tasks such as rotoscoping, matting, etc...");
     ret->setProperty<std::string>(kNatronPluginPropDescription, desc.toStdString());
@@ -205,7 +205,7 @@
 {
     std::vector<std::string> grouping;
     grouping.push_back(PLUGIN_GROUP_PAINT);
-    PluginPtr ret = Plugin::create((void*)RotoNode::create, (void*)RotoNode::createRenderClone, PLUGINID_NATRON_ROTO, "Roto", 1, 0, grouping);
+    PluginPtr ret = Plugin::create(RotoNode::create, RotoNode::createRenderClone, PLUGINID_NATRON_ROTO, "Roto", 1, 0, grouping);
 
     QString desc = tr("Create masks and shapes.");
     ret->setProperty<std::string>(kNatronPluginPropDescription, desc.toStdString());
@@ -221,7 +221,7 @@
 {
     std::vector<std::string> grouping;
     grouping.push_back(PLUGIN_GROUP_MERGE);
-    PluginPtr ret = Plugin::create((void*)LayeredCompNode::create, (void*)LayeredCompNode::createRenderClone, PLUGINID_NATRON_LAYEREDCOMP, "LayeredComp", 1, 0, grouping);
+    PluginPtr ret = Plugin::create(LayeredCompNode::create, LayeredCompNode::createRenderClone, PLUGINID_NATRON_LAYEREDCOMP, "LayeredComp", 1, 0, grouping);
 
     QString desc = tr("A node that emulates a layered composition.\n"
                       "Each item in the table is a layer that is blended with previous layers.\n"
@@ -4492,7 +4492,7 @@
     return _imp->knobsTable->getRotoPaintItemsByRenderOrder();
 }
 
-<<<<<<< HEAD
+
 std::list< RotoDrawableItemPtr >
 RotoPaint::getActivatedRotoPaintItemsByRenderOrder(TimeValue time, ViewIdx view) const
 {
@@ -4500,10 +4500,8 @@
 }
 
 
-NATRON_NAMESPACE_EXIT;
+NATRON_NAMESPACE_EXIT
+
+
 NATRON_NAMESPACE_USING;
-=======
-NATRON_NAMESPACE_EXIT
-NATRON_NAMESPACE_USING
->>>>>>> fe3f94e2
 #include "moc_RotoPaint.cpp"
