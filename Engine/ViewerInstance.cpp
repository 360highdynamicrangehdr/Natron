--- conflicted
+++ resolved
@@ -868,27 +868,15 @@
                 }
             }
         } else {
-<<<<<<< HEAD
-            tile.rect.set(outArgs->params->roi);
-            tile.rectRounded = outArgs->params->roi;
-            tile.rect.closestPo2 = 1 << mipmapLevel;
-            tile.rect.par = outArgs->params->pixelAspectRatio;
-            tile.bytesCount = tile.rect.area() * 4;
-            if (outArgs->params->depth == eImageBitDepthFloat) {
-                tile.bytesCount *= sizeof(float);
-=======
             if (!outArgs->params->roi.isNull()) {
                 tile.rect.set(outArgs->params->roi);
                 tile.rectRounded = outArgs->params->roi;
                 tile.rect.closestPo2 = 1 << mipmapLevel;
                 tile.rect.par = outArgs->params->pixelAspectRatio;
                 tile.bytesCount = tile.rect.area() * 4;
-                assert(tile.bytesCount > 0);
                 if (outArgs->params->depth == eImageBitDepthFloat) {
                     tile.bytesCount *= sizeof(float);
                 }
-                outArgs->params->tiles.push_back(tile);
->>>>>>> 97b4ad43
             }
         }
 
