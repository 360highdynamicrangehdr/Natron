<<<<<<< HEAD
Natron [![Build Status](https://api.travis-ci.org/MrKepzie/Natron.png?branch=workshop)](https://travis-ci.org/MrKepzie/Natron)
=======
Natron
>>>>>>> dfe91c12
======

Natron is an Open-Source (MPLv2 license) video compositing software, similar in functionality to Adobe After Effects or Nuke by The Foundry.

It is portable and cross-platform (Linux, OS X, Microsoft Windows).

The project home page is http://natron.inria.fr

<<<<<<< HEAD
The project source code repository is https://github.com/MrKepzie/Natron

Features
--------

- Support for many free and open-source OpenFX plugins: 
 * [TuttleOFX](https://sites.google.com/site/tuttleofx/)
 * [OpenFX-IO](https://github.com/MrKepzie/openfx-io) to read anything else
   than standard 8-bits images
 * [OpenFX-Misc](https://github.com/devernay/openfx-misc)
 * [OpenFX-Yadif deinterlacer](https://github.com/devernay/openfx-yadif)
 * [OpenFX-Vegas SDK samples](https://github.com/devernay/openfx-vegas)
 * [OpenFX samples](https://github.com/devernay/openfx) (in the Support and Examples directories)

- Support for commercial OpenFX plugins:
 * [Furnace by The Foundry](http://www.thefoundry.co.uk/products/furnace/)
 * [KeyLight by The Foundry](http://www.thefoundry.co.uk/products/plugins/keylight/)
 * [GenArts Sapphire](http://www.genarts.com/software/sapphire/overview)
 * [Other GenArts products](http://www.genarts.com/software/other-vfx-products)
 * And probably many more. Please tell us if you successfully tested other commercial plugins.

- OpenFX: Currently almost all features of OpenFX v1.3 are supported
  (see Documentation/ofxActionsSupported.rtf and
  Documentation/ofxPropSupported.rtf in the source distribution)
- A minimum of OpenGL 1.5 is required, hence most graphics cards should be supported, 
platforms not supporting GLSL are also supported
=======
Features
--------

- Support for many open-source and commercial OpenFX plugins: 

 * https://github.com/devernay/openfx-misc
 * https://sites.google.com/site/tuttleofx/
 * http://www.thefoundry.co.uk/products/furnace/
 * http://www.genarts.com/software/sapphire/overview
 * and many more...

- OpenFX: Currently almost all features of OpenFX v1.3 are supported
- Linux/OSX/Windows support.
- Platforms not supporting GLSL are also supported
>>>>>>> dfe91c12
- Fast Viewer interaction with no delay 
- Overlays interaction on the viewer
- Fast playback engine: possibility to run 32bit floating point 4K sequences at 60+ fps
- Multi-rendering (simultaneously) is possible as well as  several viewers running playback simultaneously
- It is possible to separate on any number of screens the graphical user interface so that each viewer/graph editor belongs to one screen
- Several projects can be opened simultaneously in separate windows
- Auto-save support.
- Project format written in XML and easily editable by human.
- The project saves also the layout of the application.
- Command line tool for execution of project files. The command line version is executable from ssh on a computer without any display.
- Animation support and possibility to change it with a curve editor

<<<<<<< HEAD
Requirements
------------

A machine running one of the supported operating systems (Linux, OS X,
Microsoft Windows), and a 32-bits x86 or 64-bits x86-64 processor.

If your OpenGL version is not supported or does not implement the
required extensions, you will get an error when launching Natron for
the first time.

The system must support one of these OpenGL configurations:
- OpenGL 2.0
- OpenGL 1.5 with the extensions `GL_ARB_texture_non_power_of_two`
  `GL_ARB_shader_objects` `GL_ARB_vertex_buffer_object`
  `GL_ARB_pixel_buffer_object`

Planned features
----------------

=======
Planned features
----------------

>>>>>>> dfe91c12
### High priority

- Real-time histograms,vectorscope,waveforms [All source code already exists,it's just a matter of hours to implement them]
- Graphical user interface colours customisation
- Proxy mode(i.e: downscaling of the input images to render faster)

### Features planned for next major version

- Dopesheet
- Progress report on the viewer (it is already implemented)
- Multi-view (http://imagine.enpc.fr/~moulonp/openMVG/) support.
- Meta-data support as well as per-plugin meta-data support by the node-graph
- Rotopainting node

### Features planned for future versions

- OpenGL rendering support to make processing nodes even faster
- 3D models viewer + renderer (using libQGLViewer)
- And many more features that are in the list but that I can't think off the top of my head!

Contributing
------------

We coordinate development through the [GitHub issue
tracker](https://github.com/MrKepzie/Natron/issues).

The main development branch is called
["workshop"](https://github.com/MrKepzie/Natron/tree/workshop).
The master branch contains the last known stable version.

Feel free to
report bugs, discuss tasks, or pick up work there. If you want to make
changes, please fork, edit, and [send us a pull
request](https://github.com/MrKepzie/Natron/pull/new/workshop),
preferably on the ["workshop"](https://github.com/MrKepzie/Natron/tree/workshop)
branch.

There's a `.git-hooks` directory in the root. This contains a `pre-commit`
hook that verifies code styling before accepting changes. You can add this to
your local repository's `.git/hooks/` directory like:

    $ cd Natron
<<<<<<< HEAD
    $ mkdir .git/hooks
=======
>>>>>>> dfe91c12
    $ ln -s ../../.git-hooks/pre-commit .git/hooks/pre-commit

Pull requests that don't match the project code style are still likely to be
accepted after manually formatting and amending your changeset. The formatting
tool (`astyle`) is completely automated; please try to use it.<|MERGE_RESOLUTION|>--- conflicted
+++ resolved
@@ -1,9 +1,6 @@
-<<<<<<< HEAD
+
 Natron [![Build Status](https://api.travis-ci.org/MrKepzie/Natron.png?branch=workshop)](https://travis-ci.org/MrKepzie/Natron)
-=======
-Natron
->>>>>>> dfe91c12
-======
+
 
 Natron is an Open-Source (MPLv2 license) video compositing software, similar in functionality to Adobe After Effects or Nuke by The Foundry.
 
@@ -11,7 +8,7 @@
 
 The project home page is http://natron.inria.fr
 
-<<<<<<< HEAD
+
 The project source code repository is https://github.com/MrKepzie/Natron
 
 Features
@@ -38,22 +35,7 @@
   Documentation/ofxPropSupported.rtf in the source distribution)
 - A minimum of OpenGL 1.5 is required, hence most graphics cards should be supported, 
 platforms not supporting GLSL are also supported
-=======
-Features
---------
 
-- Support for many open-source and commercial OpenFX plugins: 
-
- * https://github.com/devernay/openfx-misc
- * https://sites.google.com/site/tuttleofx/
- * http://www.thefoundry.co.uk/products/furnace/
- * http://www.genarts.com/software/sapphire/overview
- * and many more...
-
-- OpenFX: Currently almost all features of OpenFX v1.3 are supported
-- Linux/OSX/Windows support.
-- Platforms not supporting GLSL are also supported
->>>>>>> dfe91c12
 - Fast Viewer interaction with no delay 
 - Overlays interaction on the viewer
 - Fast playback engine: possibility to run 32bit floating point 4K sequences at 60+ fps
@@ -66,7 +48,7 @@
 - Command line tool for execution of project files. The command line version is executable from ssh on a computer without any display.
 - Animation support and possibility to change it with a curve editor
 
-<<<<<<< HEAD
+
 Requirements
 ------------
 
@@ -83,14 +65,10 @@
   `GL_ARB_shader_objects` `GL_ARB_vertex_buffer_object`
   `GL_ARB_pixel_buffer_object`
 
+
 Planned features
 ----------------
 
-=======
-Planned features
-----------------
-
->>>>>>> dfe91c12
 ### High priority
 
 - Real-time histograms,vectorscope,waveforms [All source code already exists,it's just a matter of hours to implement them]
@@ -114,6 +92,7 @@
 Contributing
 ------------
 
+
 We coordinate development through the [GitHub issue
 tracker](https://github.com/MrKepzie/Natron/issues).
 
@@ -133,11 +112,9 @@
 your local repository's `.git/hooks/` directory like:
 
     $ cd Natron
-<<<<<<< HEAD
     $ mkdir .git/hooks
-=======
->>>>>>> dfe91c12
     $ ln -s ../../.git-hooks/pre-commit .git/hooks/pre-commit
+
 
 Pull requests that don't match the project code style are still likely to be
 accepted after manually formatting and amending your changeset. The formatting
