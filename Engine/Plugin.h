--- conflicted
+++ resolved
@@ -156,7 +156,7 @@
 #define kNatronPluginPropPyPlugIsPythonScript "NatronPluginPropPyPlugIsPythonScript"
 
 /**
- * @brief x1 bool property (optional) indicating for a PyPlug if this is a toolset or not. 
+ * @brief x1 bool property (optional) indicating for a PyPlug if this is a toolset or not.
  * Toolsets are always encoded in Python.
  * Default value - Empty
  **/
@@ -234,7 +234,7 @@
 #define kNatronPluginPropViewAware "NatronPluginPropViewAware"
 
 /**
- * @brief x1 ViewInvarianceLevel property (optional) indicating for a plug-in that has the property kNatronPluginPropViewAware set to 
+ * @brief x1 ViewInvarianceLevel property (optional) indicating for a plug-in that has the property kNatronPluginPropViewAware set to
  * true whether images vary depending on the view.
  * Default value - eViewInvarianceAllViewsVariant
  **/
@@ -385,60 +385,18 @@
 
     // the node ID is the same as name for menu items and the pluginID if this is a leaf
     QString getTreeNodeID() const;
-    
+
 };
 
 // Identify a preset for a node
 struct PluginPresetDescriptor
 {
-<<<<<<< HEAD
     QString presetFilePath;
     QString presetLabel;
     QString presetIconFile;
     Key symbol;
     KeyboardModifiers modifiers;
 };
-=======
-    LibraryBinary* _binary;
-    QString _resourcesPath; // Path to the resources (images etc..) of the plug-in, or empty if statically linked  (expected to be found in resources)
-    QString _id;
-    QString _label;
-    QString _iconFilePath;
-    QStringList _groupIconFilePath;
-    QStringList _grouping;
-    QString _labelWithoutSuffix;
-    QString _pythonModule;
-    OFX::Host::ImageEffect::ImageEffectPlugin* _ofxPlugin;
-    OFX::Host::ImageEffect::Descriptor* _ofxDescriptor;
-    QMutex* _lock;
-    int _majorVersion;
-    int _minorVersion;
-    ContextEnum _ofxContext;
-    mutable bool _hasShortcutSet; //< to speed up the keypress event of Nodegraph, this is used to find out quickly whether it has a shortcut or not.
-    bool _isReader, _isWriter;
-
-    //Deprecated are by default Disabled in the Preferences.
-    bool _isDeprecated;
-
-    //Is not visible by the user, just for internal use
-    bool _isInternalOnly;
-
-    //When the plug-in is a PyPlug, if this is set to true, the script will not be embedded into a group
-    bool _toolSetScript;
-    mutable bool _activated;
-
-    /*
-       These are shortcuts that the plug-in registered
-     */
-    std::list<PluginActionShortcut> _shortcuts;
-    bool _renderScaleEnabled;
-    bool _multiThreadingEnabled;
-    bool _openglActivated;
-
-    PluginOpenGLRenderSupport _openglRenderSupport;
-
-public:
->>>>>>> 09c81512
 
 /**
  * @brief A Natron plug-in that can be instantiated in nodes
@@ -489,7 +447,7 @@
     EffectDescriptionPtr _effectDescription;
 
 private:
-    
+
     virtual void initializeProperties() const OVERRIDE FINAL;
 
     Plugin();
