//  Natron
/* This Source Code Form is subject to the terms of the Mozilla Public
 * License, v. 2.0. If a copy of the MPL was not distributed with this
 * file, You can obtain one at http://mozilla.org/MPL/2.0/. */
/*
 * Created by Alexandre GAUTHIER-FOICHAT on 6/1/2012.
 * contact: immarespond at gmail dot com
 *
 */

#include "GuiAppInstance.h"

#include <QDir>
#include <QMutex>
#include <QCoreApplication>

#include "Gui/GuiApplicationManager.h"
#include "Gui/Gui.h"
#include "Gui/NodeGraph.h"
#include "Gui/NodeGui.h"
#include "Gui/MultiInstancePanel.h"
#include "Gui/NodeBackDropSerialization.h"
#include "Gui/ViewerTab.h"
#include "Gui/ViewerGL.h"

#include "Engine/Project.h"
#include "Engine/EffectInstance.h"
#include "Engine/Node.h"
<<<<<<< HEAD
#include "Engine/NodeGroup.h"
=======
#include "Engine/Plugin.h"
>>>>>>> b20f4fdb
#include "Engine/ProcessHandler.h"
#include "Engine/Settings.h"
#include "Engine/DiskCacheNode.h"
#include "Engine/KnobFile.h"
#include "Engine/ViewerInstance.h"
using namespace Natron;

struct GuiAppInstancePrivate
{
    Gui* _gui; //< ptr to the Gui interface

    std::list< boost::shared_ptr<ProcessHandler> > _activeBgProcesses;
    QMutex _activeBgProcessesMutex;
    bool _isClosing;

    //////////////
    ////This one is a little tricky:
    ////If the GUI is showing a dialog, then when the exec loop of the dialog returns, it will
    ////immediately process events that were triggered meanwhile. That means that if the dialog
    ////is popped after a request made inside a plugin action, then it may trigger another action
    ////like, say, overlay focus gain on the viewer. If this boolean is true we then don't do any
    ////check on the recursion level of actions. This is a limitation of using the main "qt" thread
    ////as the main "action" thread.
    bool _showingDialog;
    mutable QMutex _showingDialogMutex;

    boost::shared_ptr<FileDialogPreviewProvider> _previewProvider;

    GuiAppInstancePrivate()
        : _gui(NULL)
          , _activeBgProcesses()
          , _activeBgProcessesMutex()
          , _isClosing(false)
          , _showingDialog(false)
          , _showingDialogMutex()
          , _previewProvider(new FileDialogPreviewProvider)
    {
    }
    
    void findOrCreateToolButtonRecursive(const boost::shared_ptr<PluginGroupNode>& n);
};

GuiAppInstance::GuiAppInstance(int appID)
    : AppInstance(appID)
      , _imp(new GuiAppInstancePrivate)

{
}

void
GuiAppInstance::resetPreviewProvider()
{
    deletePreviewProvider();
    _imp->_previewProvider.reset(new FileDialogPreviewProvider);
}

void
GuiAppInstance::deletePreviewProvider()
{
    /**
     Kill the nodes used to make the previews in the file dialogs
     **/
    if (_imp->_previewProvider) {
        if (_imp->_previewProvider->viewerNode) {
            _imp->_gui->removeViewerTab(_imp->_previewProvider->viewerUI, true, true);
            boost::shared_ptr<Natron::Node> node = _imp->_previewProvider->viewerNode->getNode();
            ViewerInstance* liveInstance = dynamic_cast<ViewerInstance*>(node->getLiveInstance());
            assert(liveInstance);
            node->deactivate(std::list< Natron::Node* > (),false,false,true,false);
            liveInstance->invalidateUiContext();
            node->removeReferences();
            _imp->_previewProvider->viewerNode->deleteReferences();
        }
        
        for (std::map<std::string,boost::shared_ptr<NodeGui> >::iterator it = _imp->_previewProvider->readerNodes.begin();
             it != _imp->_previewProvider->readerNodes.end(); ++it) {
            it->second->getNode()->removeReferences();
            it->second->deleteReferences();
        }
        _imp->_previewProvider->readerNodes.clear();
        
        _imp->_previewProvider.reset();
    }
}

void
GuiAppInstance::aboutToQuit()
{
    
    deletePreviewProvider();
    _imp->_isClosing = true;
    _imp->_gui->close();
    _imp->_gui->setParent(NULL);
}

GuiAppInstance::~GuiAppInstance()
{
    ///process events before closing gui
    QCoreApplication::processEvents();

    ///clear nodes prematurely so that any thread running is stopped
    getProject()->clearNodes(false);

    QCoreApplication::processEvents();
//#ifndef __NATRON_WIN32__
    _imp->_gui->getNodeGraph()->discardGuiPointer();
    _imp->_gui->deleteLater();
    _imp->_gui = 0;
    _imp.reset();
//#endif
    QCoreApplication::processEvents();
}

bool
GuiAppInstance::isClosing() const
{
    return !_imp || _imp->_isClosing;
}

void
GuiAppInstancePrivate::findOrCreateToolButtonRecursive(const boost::shared_ptr<PluginGroupNode>& n)
{
    _gui->findOrCreateToolButton(n);
    const std::list<boost::shared_ptr<PluginGroupNode> >& children = n->getChildren();
    for (std::list<boost::shared_ptr<PluginGroupNode> >::const_iterator it = children.begin(); it != children.end(); ++it) {
        findOrCreateToolButtonRecursive(*it);
    }
}

void
GuiAppInstance::load(const QString & projectName,
                     const std::list<AppInstance::RenderRequest>& /*writersWork*/)
{
    appPTR->setLoadingStatus( tr("Creating user interface...") );
    _imp->_gui = new Gui(this);
    _imp->_gui->createGui();


    ///if the app is interactive, build the plugins toolbuttons from the groups we extracted off the plugins.
    const std::list<boost::shared_ptr<PluginGroupNode> > & _toolButtons = appPTR->getTopLevelPluginsToolButtons();
    for (std::list<boost::shared_ptr<PluginGroupNode>  >::const_iterator it = _toolButtons.begin(); it != _toolButtons.end(); ++it) {
        _imp->findOrCreateToolButtonRecursive(*it);
    }
    Q_EMIT pluginsPopulated();

    ///show the gui
    _imp->_gui->show();


    QObject::connect(getProject().get(), SIGNAL(formatChanged(Format)), this, SLOT(projectFormatChanged(Format)));
    
    if ( (getAppID() == 0) && appPTR->getCurrentSettings()->isCheckForUpdatesEnabled() ) {
        appPTR->setLoadingStatus( tr("Checking if updates are available...") );
        ///Before loading autosave check for a new version
        checkForNewVersion();
    }

    /// Create auto-save dir if it does not exists
    QDir dir = Natron::Project::autoSavesDir();
    dir.mkpath(".");


    if (getAppID() == 0) {
        appPTR->getCurrentSettings()->doOCIOStartupCheckIfNeeded();
        
        if (!appPTR->isShorcutVersionUpToDate()) {
            Natron::StandardButtonEnum reply = questionDialog(tr("Shortcuts").toStdString(),
                                                              tr("Default shortcuts for " NATRON_APPLICATION_NAME " have changed, "
                                                                 "would you like to set them to their defaults ? "
                                                                 "Clicking no will keep the old shortcuts hence if a new shortcut has been "
                                                                 "set to something else than an empty shortcut you won't benefit of it.").toStdString(),
                                                              false,
                                                              Natron::StandardButtons(Natron::eStandardButtonYes | Natron::eStandardButtonNo),
                                                              Natron::eStandardButtonNo);
            if (reply == Natron::eStandardButtonYes) {
                appPTR->restoreDefaultShortcuts();
            }
        }
    }
    
    /// If this is the first instance of the software, try to load an autosave
    if ( (getAppID() == 0) && projectName.isEmpty() ) {
        if ( getProject()->findAndTryLoadAutoSave() ) {
            ///if we successfully loaded an autosave ignore the specified project in the launch args.
            return;
        }
    }
    
   

    if ( projectName.isEmpty() ) {
        ///if the user didn't specify a projects name in the launch args just create a viewer node.
        createNode( CreateNodeArgs(PLUGINID_NATRON_VIEWER,
                                   "",
                                   -1,-1,
                                   -1,
                                   true,
                                   INT_MIN,INT_MIN,
                                   true,
                                   true,
                                   QString(),
                                   CreateNodeArgs::DefaultValuesList(),
                                   getProject()) );
    } else {
        ///Otherwise just load the project specified.
        QFileInfo info(projectName);
        QString name = info.fileName();
        QString path = info.path();
        path += QDir::separator();
        appPTR->setLoadingStatus(tr("Loading project: ") + path + name);
        getProject()->loadProject(path,name);
        ///remove any file open event that might have occured
        appPTR->setFileToOpen("");
    }
} // load

void
GuiAppInstance::createNodeGui(const boost::shared_ptr<Natron::Node> &node,
                              const boost::shared_ptr<Natron::Node>& parentMultiInstance,
                              bool loadRequest,
                              bool autoConnect,
                              double xPosHint,
                              double yPosHint,
                              bool pushUndoRedoCommand)
{
    
    boost::shared_ptr<NodeCollection> group = node->getGroup();
    NodeGraphI* graph_i = group->getNodeGraph();
    assert(graph_i);
    NodeGraph* graph = dynamic_cast<NodeGraph*>(graph_i);
    assert(graph);
    
    std::list<boost::shared_ptr<NodeGui> >  selectedNodes = graph->getSelectedNodes();

    boost::shared_ptr<NodeGui> nodegui = _imp->_gui->createNodeGUI(node,loadRequest,xPosHint,yPosHint,pushUndoRedoCommand,autoConnect);

    assert(nodegui);
    if ( parentMultiInstance && nodegui) {
        nodegui->hideGui();


        boost::shared_ptr<NodeGuiI> parentNodeGui_i = parentMultiInstance->getNodeGui();
        assert(parentNodeGui_i);
        nodegui->setParentMultiInstance(boost::dynamic_pointer_cast<NodeGui>(parentNodeGui_i));
    }

    ///It needs to be here because we rely on the _nodeMapping member
    bool isViewer = dynamic_cast<ViewerInstance*>(node->getLiveInstance());
    if (isViewer) {
        _imp->_gui->createViewerGui(node);
    }

    ///must be done after the viewer gui has been created
    if ( node->isRotoNode() ) {
        _imp->_gui->createNewRotoInterface( nodegui.get() );
    }

    if ( node->isTrackerNode() && !parentMultiInstance ) {
        _imp->_gui->createNewTrackerInterface( nodegui.get() );
    }

    NodeGroup* isGroup = dynamic_cast<NodeGroup*>(node->getLiveInstance());
    if (isGroup) {
        _imp->_gui->createGroupGui(node);
    }
    
    ///Don't initialize inputs if it is a multi-instance child since it is not part of  the graph
    if ( !parentMultiInstance) {
        nodegui->initializeInputs();
    }
    
    nodegui->initializeKnobs();

    if (!loadRequest) {
        nodegui->beginEditKnobs();
    }

    ///must be called after initializeKnobs as it populates the node's knobs in the curve editor;
    _imp->_gui->addNodeGuiToCurveEditor(nodegui);


<<<<<<< HEAD
    if ( !loadRequest && !parentMultiInstance ) {
        if ( (selectedNodes.size() == 1) && autoConnect ) {
            for (std::list<boost::shared_ptr<NodeGui> >::const_iterator it = selectedNodes.begin(); it!=selectedNodes.end(); ++it) {
                if (*it != nodegui) {
                    group->autoConnectNodes((*it)->getNode(), node);
                    break;
                }
            }
        }
=======
    if ( !loadRequest && multiInstanceParentName.empty() ) {
//        if ( (selectedNodes.size() == 1) && autoConnect ) {
//            for (std::list<boost::shared_ptr<NodeGui> >::const_iterator it = selectedNodes.begin(); it!=selectedNodes.end(); ++it) {
//                if (*it != nodegui) {
//                    getProject()->autoConnectNodes((*it)->getNode(), node);
//                    break;
//                }
//            }
//        }
>>>>>>> b20f4fdb
        
        ///we make sure we can have a clean preview.
        node->computePreviewImage( getTimeLine()->currentFrame() );

    }
    if (!loadRequest && !isViewer) {
        triggerAutoSave();
    }
} // createNodeGui

std::string
GuiAppInstance::openImageFileDialog()
{
    return _imp->_gui->openImageSequenceDialog();
}

std::string
GuiAppInstance::saveImageFileDialog()
{
    return _imp->_gui->saveImageSequenceDialog();
}

Gui*
GuiAppInstance::getGui() const
{
    return _imp->_gui;
}

bool
GuiAppInstance::shouldRefreshPreview() const
{
    return !_imp->_gui->isUserScrubbingTimeline();
}


void
GuiAppInstance::deleteNode(const boost::shared_ptr<NodeGui> & n)
{
    if ( !isClosing() ) {
        boost::shared_ptr<Natron::Node> internalNode = n->getNode();
        if (internalNode) {
            getProject()->removeNode(internalNode);
            internalNode->removeReferences();
        }
    }
}

void
GuiAppInstance::errorDialog(const std::string & title,
                            const std::string & message,
                            bool useHtml) const
{
    if (appPTR->isSplashcreenVisible()) {
        appPTR->hideSplashScreen();
    }
    {
        QMutexLocker l(&_imp->_showingDialogMutex);
        _imp->_showingDialog = true;
    }
    _imp->_gui->errorDialog(title, message, useHtml);
    {
        QMutexLocker l(&_imp->_showingDialogMutex);
        _imp->_showingDialog = false;
    }
}

void
GuiAppInstance::errorDialog(const std::string & title,const std::string & message,bool* stopAsking, bool useHtml) const
{
    if (appPTR->isSplashcreenVisible()) {
        appPTR->hideSplashScreen();
    }
    {
        QMutexLocker l(&_imp->_showingDialogMutex);
        _imp->_showingDialog = true;
    }
    _imp->_gui->errorDialog(title, message, stopAsking, useHtml);
    {
        QMutexLocker l(&_imp->_showingDialogMutex);
        _imp->_showingDialog = false;
    }
}

void
GuiAppInstance::warningDialog(const std::string & title,
                              const std::string & message,
                              bool useHtml) const
{
    if (appPTR->isSplashcreenVisible()) {
        appPTR->hideSplashScreen();
    }
    {
        QMutexLocker l(&_imp->_showingDialogMutex);
        _imp->_showingDialog = true;
    }
    _imp->_gui->warningDialog(title, message, useHtml);
    {
        QMutexLocker l(&_imp->_showingDialogMutex);
        _imp->_showingDialog = false;
    }
}

void
GuiAppInstance::warningDialog(const std::string & title,
                              const std::string & message,
                              bool* stopAsking,
                              bool useHtml) const
{
    if (appPTR->isSplashcreenVisible()) {
        appPTR->hideSplashScreen();
    }
    {
        QMutexLocker l(&_imp->_showingDialogMutex);
        _imp->_showingDialog = true;
    }
    _imp->_gui->warningDialog(title, message, stopAsking, useHtml);
    {
        QMutexLocker l(&_imp->_showingDialogMutex);
        _imp->_showingDialog = false;
    }
}

void
GuiAppInstance::informationDialog(const std::string & title,
                                  const std::string & message,
                                  bool useHtml) const
{
    if (appPTR->isSplashcreenVisible()) {
        appPTR->hideSplashScreen();
    }
    {
        QMutexLocker l(&_imp->_showingDialogMutex);
        _imp->_showingDialog = true;
    }
    _imp->_gui->informationDialog(title, message, useHtml);
    {
        QMutexLocker l(&_imp->_showingDialogMutex);
        _imp->_showingDialog = false;
    }
}

void
GuiAppInstance::informationDialog(const std::string & title,
                                  const std::string & message,
                                  bool* stopAsking,
                                  bool useHtml) const
{
    if (appPTR->isSplashcreenVisible()) {
        appPTR->hideSplashScreen();
    }
    {
        QMutexLocker l(&_imp->_showingDialogMutex);
        _imp->_showingDialog = true;
    }
    _imp->_gui->informationDialog(title, message, stopAsking, useHtml);
    {
        QMutexLocker l(&_imp->_showingDialogMutex);
        _imp->_showingDialog = false;
    }
}

Natron::StandardButtonEnum
GuiAppInstance::questionDialog(const std::string & title,
                               const std::string & message,
                               bool useHtml,
                               Natron::StandardButtons buttons,
                               Natron::StandardButtonEnum defaultButton) const
{
    if (appPTR->isSplashcreenVisible()) {
        appPTR->hideSplashScreen();
    }
    {
        QMutexLocker l(&_imp->_showingDialogMutex);
        _imp->_showingDialog = true;
    }
    Natron::StandardButtonEnum ret =  _imp->_gui->questionDialog(title, message,useHtml, buttons,defaultButton);
    {
        QMutexLocker l(&_imp->_showingDialogMutex);
        _imp->_showingDialog = false;
    }

    return ret;
}

Natron::StandardButtonEnum
GuiAppInstance::questionDialog(const std::string & title,
                               const std::string & message,
                               bool useHtml,
                               Natron::StandardButtons buttons,
                               Natron::StandardButtonEnum defaultButton,
                               bool* stopAsking)
{
    if (appPTR->isSplashcreenVisible()) {
        appPTR->hideSplashScreen();
    }
    {
        QMutexLocker l(&_imp->_showingDialogMutex);
        _imp->_showingDialog = true;
    }
    Natron::StandardButtonEnum ret =  _imp->_gui->questionDialog(title, message,useHtml, buttons,defaultButton,stopAsking);
    {
        QMutexLocker l(&_imp->_showingDialogMutex);
        _imp->_showingDialog = false;
    }
    
    return ret;
}

bool
GuiAppInstance::isShowingDialog() const
{
    QMutexLocker l(&_imp->_showingDialogMutex);

    return _imp->_showingDialog;
}

void
GuiAppInstance::loadProjectGui(boost::archive::xml_iarchive & archive) const
{
    _imp->_gui->loadProjectGui(archive);
}

void
GuiAppInstance::saveProjectGui(boost::archive::xml_oarchive & archive)
{
    _imp->_gui->saveProjectGui(archive);
}

void
GuiAppInstance::setupViewersForViews(int viewsCount)
{
    _imp->_gui->updateViewersViewsMenu(viewsCount);
}

void
GuiAppInstance::setViewersCurrentView(int view)
{
    _imp->_gui->setViewersCurrentView(view);
}

void
GuiAppInstance::startRenderingFullSequence(const AppInstance::RenderWork& w,bool renderInSeparateProcess,const QString& savePath)
{
   


    ///validate the frame range to render
    int firstFrame,lastFrame;
    if (w.firstFrame == INT_MIN || w.lastFrame == INT_MAX) {
        w.writer->getFrameRange_public(w.writer->getHash(),&firstFrame, &lastFrame, true);
        //if firstframe and lastframe are infinite clamp them to the timeline bounds
        if (firstFrame == INT_MIN) {
            firstFrame = getTimeLine()->firstFrame();
        }
        if (lastFrame == INT_MAX) {
            lastFrame = getTimeLine()->lastFrame();
        }
        if (firstFrame > lastFrame) {
            Natron::errorDialog( w.writer->getNode()->getName_mt_safe(),
                                tr("First frame in the sequence is greater than the last frame").toStdString(), false );
            
            return;
        }
    } else {
        firstFrame = w.firstFrame;
        lastFrame = w.lastFrame;
    }
    
    ///get the output file knob to get the name of the sequence
    QString outputFileSequence;
    
    DiskCacheNode* isDiskCache = dynamic_cast<DiskCacheNode*>(w.writer);
    if (isDiskCache) {
        outputFileSequence = isDiskCache->getName_mt_safe().c_str();
    } else {
        boost::shared_ptr<KnobI> fileKnob = w.writer->getKnobByName(kOfxImageEffectFileParamName);
        if (fileKnob) {
            Knob<std::string>* isString = dynamic_cast<Knob<std::string>*>(fileKnob.get());
            assert(isString);
            outputFileSequence = isString->getValue().c_str();
        }
    }
    

    if ( renderInSeparateProcess ) {
        try {
            boost::shared_ptr<ProcessHandler> process( new ProcessHandler(this,savePath,w.writer) );
            QObject::connect( process.get(), SIGNAL( processFinished(int) ), this, SLOT( onProcessFinished() ) );
            notifyRenderProcessHandlerStarted(outputFileSequence,firstFrame,lastFrame,process);
            process->startProcess();

            {
                QMutexLocker l(&_imp->_activeBgProcessesMutex);
                _imp->_activeBgProcesses.push_back(process);
            }
        } catch (const std::exception & e) {
            Natron::errorDialog( w.writer->getName(), tr("Error while starting rendering").toStdString() + ": " + e.what(), false );
        } catch (...) {
            Natron::errorDialog( w.writer->getName(), tr("Error while starting rendering").toStdString(),false  );
        }
    } else {
        _imp->_gui->onWriterRenderStarted(outputFileSequence, firstFrame, lastFrame, w.writer);
        w.writer->renderFullSequence(NULL,firstFrame,lastFrame);
    }
} // startRenderingFullSequence

void
GuiAppInstance::onProcessFinished()
{
    ProcessHandler* proc = qobject_cast<ProcessHandler*>( sender() );

    if (proc) {
        QMutexLocker l(&_imp->_activeBgProcessesMutex);
        for (std::list< boost::shared_ptr<ProcessHandler> >::iterator it = _imp->_activeBgProcesses.begin(); it != _imp->_activeBgProcesses.end(); ++it) {
            if ( (*it).get() == proc ) {
                _imp->_activeBgProcesses.erase(it);

                return;
            }
        }
    }
}


void
GuiAppInstance::notifyRenderProcessHandlerStarted(const QString & sequenceName,
                                                  int firstFrame,
                                                  int lastFrame,
                                                  const boost::shared_ptr<ProcessHandler> & process)
{
    _imp->_gui->onProcessHandlerStarted(sequenceName,firstFrame,lastFrame,process);
}

void
GuiAppInstance::setUndoRedoStackLimit(int limit)
{
    _imp->_gui->setUndoRedoStackLimit(limit);
}

void
GuiAppInstance::startProgress(KnobHolder* effect,
                              const std::string & message,
                              bool canCancel)
{
    {
        QMutexLocker l(&_imp->_showingDialogMutex);
        _imp->_showingDialog = true;
    }

    _imp->_gui->startProgress(effect, message, canCancel);
}

void
GuiAppInstance::endProgress(KnobHolder* effect)
{
    _imp->_gui->endProgress(effect);
    {
        QMutexLocker l(&_imp->_showingDialogMutex);
        _imp->_showingDialog = false;
    }
}

bool
GuiAppInstance::progressUpdate(KnobHolder* effect,
                               double t)
{
    bool ret =  _imp->_gui->progressUpdate(effect, t);

    if (!ret) {
        {
            QMutexLocker l(&_imp->_showingDialogMutex);
            _imp->_showingDialog = false;
        }
    }

    return ret;
}

void
GuiAppInstance::onMaxPanelsOpenedChanged(int maxPanels)
{
    _imp->_gui->onMaxVisibleDockablePanelChanged(maxPanels);
}

void
GuiAppInstance::createBackDrop()
{
    ///This function is not used when loading a project, rather we use the one directly in Gui (@see ProjectGui::load)
    _imp->_gui->createBackDrop( false,NodeBackDropSerialization() );
}



void
GuiAppInstance::connectViewersToViewerCache()
{
    _imp->_gui->connectViewersToViewerCache();
}

void
GuiAppInstance::disconnectViewersFromViewerCache()
{
    _imp->_gui->disconnectViewersFromViewerCache();
}


boost::shared_ptr<FileDialogPreviewProvider>
GuiAppInstance::getPreviewProvider() const
{
    return _imp->_previewProvider;
}

void
GuiAppInstance::projectFormatChanged(const Format& /*f*/)
{
    if (_imp->_previewProvider && _imp->_previewProvider->viewerNode && _imp->_previewProvider->viewerUI) {
        _imp->_previewProvider->viewerUI->getInternalNode()->renderCurrentFrame(true);
    }
}

bool
GuiAppInstance::isGuiFrozen() const
{
    return _imp->_gui->isGUIFrozen();
}


void
GuiAppInstance::clearViewersLastRenderedTexture()
{
    std::list<ViewerTab*> tabs = _imp->_gui->getViewersList_mt_safe();
    for (std::list<ViewerTab*>::const_iterator it = tabs.begin(); it!=tabs.end(); ++it) {
        (*it)->getViewer()->clearLastRenderedTexture();
    }
}

void
GuiAppInstance::redrawAllViewers()
{
    _imp->_gui->redrawAllViewers();
}

void
GuiAppInstance::toggleAutoHideGraphInputs()
{
    _imp->_gui->toggleAutoHideGraphInputs();
}<|MERGE_RESOLUTION|>--- conflicted
+++ resolved
@@ -26,11 +26,8 @@
 #include "Engine/Project.h"
 #include "Engine/EffectInstance.h"
 #include "Engine/Node.h"
-<<<<<<< HEAD
 #include "Engine/NodeGroup.h"
-=======
 #include "Engine/Plugin.h"
->>>>>>> b20f4fdb
 #include "Engine/ProcessHandler.h"
 #include "Engine/Settings.h"
 #include "Engine/DiskCacheNode.h"
@@ -310,34 +307,11 @@
 
     ///must be called after initializeKnobs as it populates the node's knobs in the curve editor;
     _imp->_gui->addNodeGuiToCurveEditor(nodegui);
-
-
-<<<<<<< HEAD
-    if ( !loadRequest && !parentMultiInstance ) {
-        if ( (selectedNodes.size() == 1) && autoConnect ) {
-            for (std::list<boost::shared_ptr<NodeGui> >::const_iterator it = selectedNodes.begin(); it!=selectedNodes.end(); ++it) {
-                if (*it != nodegui) {
-                    group->autoConnectNodes((*it)->getNode(), node);
-                    break;
-                }
-            }
-        }
-=======
-    if ( !loadRequest && multiInstanceParentName.empty() ) {
-//        if ( (selectedNodes.size() == 1) && autoConnect ) {
-//            for (std::list<boost::shared_ptr<NodeGui> >::const_iterator it = selectedNodes.begin(); it!=selectedNodes.end(); ++it) {
-//                if (*it != nodegui) {
-//                    getProject()->autoConnectNodes((*it)->getNode(), node);
-//                    break;
-//                }
-//            }
-//        }
->>>>>>> b20f4fdb
-        
-        ///we make sure we can have a clean preview.
-        node->computePreviewImage( getTimeLine()->currentFrame() );
-
-    }
+    
+    ///we make sure we can have a clean preview.
+    node->computePreviewImage( getTimeLine()->currentFrame() );
+    
+    
     if (!loadRequest && !isViewer) {
         triggerAutoSave();
     }
