/* ***** BEGIN LICENSE BLOCK *****
 * This file is part of Natron <http://www.natron.fr/>,
 * Copyright (C) 2016 INRIA and Alexandre Gauthier-Foichat
 *
 * Natron is free software: you can redistribute it and/or modify
 * it under the terms of the GNU General Public License as published by
 * the Free Software Foundation; either version 2 of the License, or
 * (at your option) any later version.
 *
 * Natron is distributed in the hope that it will be useful,
 * but WITHOUT ANY WARRANTY; without even the implied warranty of
 * MERCHANTABILITY or FITNESS FOR A PARTICULAR PURPOSE.  See the
 * GNU General Public License for more details.
 *
 * You should have received a copy of the GNU General Public License
 * along with Natron.  If not, see <http://www.gnu.org/licenses/gpl-2.0.html>
 * ***** END LICENSE BLOCK ***** */

// ***** BEGIN PYTHON BLOCK *****
// from <https://docs.python.org/3/c-api/intro.html#include-files>:
// "Since Python may define some pre-processor definitions which affect the standard headers on some systems, you must include Python.h before any standard headers are included."
#include <Python.h>
// ***** END PYTHON BLOCK *****

#include "NodeGui.h"

#include <cassert>
#include <algorithm> // min, max
#include <stdexcept>

#include <boost/scoped_array.hpp>

CLANG_DIAG_OFF(deprecated)
CLANG_DIAG_OFF(uninitialized)
#include <QLayout>
#include <QAction>
#include <QtCore/QThread>
#include <QFontMetrics>
#include <QTextBlockFormat>
#include <QTextCursor>
#include <QGridLayout>
#include <QCursor>
#include <QtCore/QFile>
#include <QApplication>
CLANG_DIAG_ON(deprecated)
CLANG_DIAG_ON(uninitialized)

#include <ofxNatron.h>

#include "Global/StrUtils.h"

#include "Engine/Backdrop.h"
#include "Engine/Image.h"
#include "Engine/CreateNodeArgs.h"
#include "Engine/Knob.h"
#include "Engine/MergingEnum.h"
#include "Engine/Image.h"
#include "Engine/Node.h"
#include "Engine/NodeGroup.h"
#include "Engine/GroupInput.h"
#include "Engine/GroupOutput.h"
#include "Engine/OfxEffectInstance.h"
#include "Engine/OfxImageEffectInstance.h"
#include "Engine/PyNode.h"
#include "Engine/PyParameter.h"
#include "Engine/Plugin.h"
#include "Engine/Project.h"
#include "Engine/RotoLayer.h"
#include "Engine/Settings.h"
#include "Engine/Utils.h" // convertFromPlainText
#include "Engine/ViewerInstance.h"
#include "Engine/ViewerNode.h"

#include "Gui/ActionShortcuts.h"
#include "Gui/BackdropGui.h"
#include "Gui/Button.h"
#include "Gui/HostOverlay.h"
#include "Gui/DockablePanel.h"
#include "Gui/AnimationModuleEditor.h"
#include "Gui/Edge.h"
#include "Gui/Gui.h"
#include "Gui/GuiAppInstance.h"
#include "Gui/GuiApplicationManager.h"
#include "Gui/GuiDefines.h"
#include "Gui/KnobGui.h"
#include "Gui/KnobGuiString.h"
#include "Gui/QtEnumConvert.h"
#include "Gui/Label.h"
#include "Gui/LineEdit.h"
#include "Gui/Menu.h"
#include "Gui/NodeGraph.h"
#include "Gui/NodeGraphUndoRedo.h"
#include "Gui/NodeGraphTextItem.h"
#include "Gui/NodeGraphRectItem.h"
#include "Gui/NodeSettingsPanel.h"
#include "Gui/PreviewThread.h"
#include "Gui/PythonPanels.h"
#include "Gui/SequenceFileDialog.h"
#include "Gui/SequenceFileDialog.h"
#include "Gui/SpinBox.h"
#include "Gui/ViewerGL.h"
#include "Gui/ViewerTab.h"

#include "Serialization/NodeSerialization.h"
#include "Serialization/NodeClipBoard.h"

#define NATRON_STATE_INDICATOR_OFFSET 5

#define NATRON_EDGE_DROP_TOLERANCE 15

#define NATRON_MAGNETIC_GRID_GRIP_TOLERANCE 20

#define NATRON_MAGNETIC_GRID_RELEASE_DISTANCE 30

#define NATRON_ELLIPSE_WARN_DIAMETER 10


#define NATRON_PLUGIN_ICON_SIZE 20
#define PLUGIN_ICON_OFFSET 2

NATRON_NAMESPACE_ENTER;

using std::make_pair;

#ifndef M_PI
#define M_PI        3.14159265358979323846264338327950288   /* pi             */
#define M_PI_2      1.57079632679489661923132169163975144   /* pi/2           */
#endif

static void
replaceLineBreaksWithHtmlParagraph(QString &txt)
{
    txt.replace( QString::fromUtf8("\n"), QString::fromUtf8("<br >") );
}

static void
getPixmapForMergeOperator(const QString& op,
                          QPixmap* pix)
{
    std::string opstd = op.toStdString();

    for (int i = 0; i <= (int)eMergeXOR; ++i) {
        std::string opStr = Merge::getOperatorString( (MergingFunctionEnum)i );
        if (opStr == opstd) {
            PixmapEnum pixEnum = Merge::getOperatorPixmap( (MergingFunctionEnum)i );
            appPTR->getIcon(pixEnum, TO_DPIX(NATRON_PLUGIN_ICON_SIZE), pix);

            return;
        }
    }
}

NodeGui::NodeGui(QGraphicsItem *parent)
    : QObject()
    , QGraphicsItem(parent)
    , _graph(NULL)
    , _internalNode()
    , _settingNameFromGui(false)
    , _panelOpenedBeforeDeactivate(false)
    , _pluginIcon(NULL)
    , _pluginIconFrame(NULL)
    , _presetIcon(NULL)
    , _nameItem(NULL)
    , _nameFrame(NULL)
    , _resizeHandle(NULL)
    , _boundingBox(NULL)
    , _previewPixmap(NULL)
    , _previewDataMutex()
    , _previewData( NATRON_PREVIEW_HEIGHT * NATRON_PREVIEW_WIDTH * sizeof(unsigned int) )
    , _previewW(NATRON_PREVIEW_WIDTH)
    , _previewH(NATRON_PREVIEW_HEIGHT)
    , _persistentMessage(NULL)
    , _stateIndicator(NULL)
    , _mergeHintActive(false)
    , _streamIssuesWarning()
    , _disabledTopLeftBtmRight(NULL)
    , _disabledBtmLeftTopRight(NULL)
    , _inputEdges()
    , _outputEdge(NULL)
    , _settingsPanel(NULL)
    , _mainInstancePanel(NULL)
    , _panelCreated(false)
    , _clonedColor()
    , _wasBeginEditCalled(false)
    , _slaveMasterLink()
    , _masterNodeGui()
    , _knobsLinks()
    , _expressionIndicator()
    , _magnecEnabled()
    , _magnecDistance()
    , _updateDistanceSinceLastMagnec()
    , _distanceSinceLastMagnec()
    , _magnecStartingPos()
    , _parentMultiInstance()
    , _hostOverlay()
    , _undoStack( new QUndoStack() )
    , _overlayLocked(false)
    , _availableViewsIndicator()
    , _passThroughIndicator()
    , identityStateSet(false)
{
}

NodeGui::~NodeGui()
{
}

void
NodeGui::initialize(NodeGraph* dag,
                    const NodePtr & internalNode,
                    const CreateNodeArgs& args)
{
    _internalNode = internalNode;
    assert(internalNode);
    _graph = dag;

    NodeGuiPtr thisAsShared = shared_from_this();

    internalNode->setNodeGuiPointer(thisAsShared);

    QObject::connect( internalNode.get(), SIGNAL(labelChanged(QString)), this, SLOT(onInternalNameChanged(QString)) );
    QObject::connect( internalNode.get(), SIGNAL(refreshEdgesGUI()), this, SLOT(refreshEdges()) );
    QObject::connect( internalNode.get(), SIGNAL(knobsInitialized()), this, SLOT(initializeKnobs()) );
    QObject::connect( internalNode.get(), SIGNAL(inputsInitialized()), this, SLOT(initializeInputs()) );
    QObject::connect( internalNode.get(), SIGNAL(previewImageChanged(double)), this, SLOT(updatePreviewImage(double)) );
    QObject::connect( internalNode.get(), SIGNAL(previewRefreshRequested(double)), this, SLOT(forceComputePreview(double)) );
    QObject::connect( internalNode.get(), SIGNAL(deactivated(bool)), this, SLOT(deactivate(bool)) );
    QObject::connect( internalNode.get(), SIGNAL(activated(bool)), this, SLOT(activate(bool)) );
    QObject::connect( internalNode.get(), SIGNAL(inputChanged(int)), this, SLOT(connectEdge(int)) );
    QObject::connect( internalNode.get(), SIGNAL(persistentMessageChanged()), this, SLOT(onPersistentMessageChanged()) );
    QObject::connect( internalNode.get(), SIGNAL(allKnobsSlaved(bool)), this, SLOT(onAllKnobsSlaved(bool)) );
    QObject::connect( internalNode.get(), SIGNAL(knobsLinksChanged()), this, SLOT(onKnobsLinksChanged()) );
    QObject::connect( internalNode.get(), SIGNAL(outputsChanged()), this, SLOT(refreshOutputEdgeVisibility()) );
    QObject::connect( internalNode.get(), SIGNAL(previewKnobToggled()), this, SLOT(onPreviewKnobToggled()) );
    QObject::connect( internalNode.get(), SIGNAL(disabledKnobToggled(bool)), this, SLOT(onDisabledKnobToggled(bool)) );
    QObject::connect( internalNode.get(), SIGNAL(streamWarningsChanged()), this, SLOT(onStreamWarningsChanged()) );
    QObject::connect( internalNode.get(), SIGNAL(nodeExtraLabelChanged()), this, SLOT(refreshNodeText()) );
    QObject::connect( internalNode.get(), SIGNAL(nodePresetsChanged()), this, SLOT(onNodePresetsChanged()) );
    QObject::connect( internalNode.get(), SIGNAL(outputLayerChanged()), this, SLOT(onOutputLayerChanged()) );
    QObject::connect( internalNode.get(), SIGNAL(enabledChannelCheckboxChanged()), this, SLOT(onOutputLayerChanged()) );
    QObject::connect( internalNode.get(), SIGNAL(hideInputsKnobChanged(bool)), this, SLOT(onHideInputsKnobValueChanged(bool)) );
    QObject::connect( internalNode.get(), SIGNAL(availableViewsChanged()), this, SLOT(onAvailableViewsChanged()) );
    QObject::connect( internalNode.get(), SIGNAL(rightClickMenuKnobPopulated()), this, SLOT(onRightClickMenuKnobPopulated()) );
    QObject::connect( internalNode.get(), SIGNAL(inputEdgeLabelChanged(int, QString)), this, SLOT(onInputLabelChanged(int,QString)) );
    QObject::connect( internalNode.get(), SIGNAL(inputVisibilityChanged(int)), this, SLOT(onInputVisibilityChanged(int)) );
    QObject::connect( this, SIGNAL(previewImageComputed()), this, SLOT(onPreviewImageComputed()) );
    QObject::connect( internalNode.get(), SIGNAL(labelChanged(QString)), dag->getGui(), SLOT(onNodeNameChanged(QString)) );
    setCacheMode(DeviceCoordinateCache);


    OutputEffectInstancePtr isOutput = toOutputEffectInstance( internalNode->getEffectInstance() );
    if (isOutput) {
        QObject::connect ( isOutput->getRenderEngine().get(), SIGNAL(refreshAllKnobs()), _graph, SLOT(refreshAllKnobsGui()) );
    }

    ViewerNodePtr isViewerNode = internalNode->isEffectViewerNode();


    double x,y;
    internalNode->getPosition(&x, &y);
    createGui();
    refreshPosition(x, y, true);

    // For the tracker node, it needs the panel created by default for the tracks panel (is it still needed?)
    {
        const bool panelAlwaysCreatedByDefault = internalNode->getEffectInstance()->isBuiltinTrackerNode();
        bool isTopLevelNodeBeingCreated = internalNode->getApp()->isTopLevelNodeBeingCreated(internalNode);
        SERIALIZATION_NAMESPACE::NodeSerializationPtr serialization = args.getProperty<SERIALIZATION_NAMESPACE::NodeSerializationPtr >(kCreateNodeArgsPropNodeSerialization);
        bool panelOpened = isViewerNode ? false : args.getProperty<bool>(kCreateNodeArgsPropSettingsOpened);
        if (panelAlwaysCreatedByDefault ||
            (!serialization && panelOpened && isTopLevelNodeBeingCreated) ) {
            ensurePanelCreated();
        }
    }


    if ( internalNode->makePreviewByDefault() ) {
        ///It calls resize
        togglePreview_internal(false);
    } else {
        double x,y;
        internalNode->getPosition(&x ,&y);
        refreshPosition(x, y);
        int w, h;
        getInitialSize(&w, &h);
        resize(w, h);
    }


    _clonedColor.setRgb(200, 70, 100);


    ///Make the output edge
    EffectInstancePtr iseffect = internalNode->getEffectInstance();
    Backdrop* isBd = dynamic_cast<Backdrop*>( iseffect.get() );
    if ( !isBd && !internalNode->isOutputNode() ) {
        _outputEdge = new Edge( thisAsShared, parentItem() );
    }

    restoreStateAfterCreation();


    getNode()->initializeHostOverlays();

    initializeInputs();

    if (_undoStack) {
        getDagGui()->getGui()->registerNewUndoStack( _undoStack.get() );
    }

    // For a viewer, it creates its own viewer knobs in createViewerGui
    if (isViewerNode) {
        getDagGui()->getGui()->createViewerGui(thisAsShared);
    } else {
        // Must be done after the viewer gui has been created
        getDagGui()->getGui()->createNodeViewerInterface(thisAsShared);

    }

} // initialize

void
NodeGui::setColorFromGrouping()
{
    NodePtr internalNode = getNode();
    if (!internalNode) {
        return;
    }
    double r, g, b;
    internalNode->getDefaultColor(&r, &g, &b);
    QColor color;
    color.setRgbF( Image::clamp<double>(r, 0., 1.),
                   Image::clamp<double>(g, 0., 1.),
                   Image::clamp<double>(b, 0., 1.) );
    setCurrentColor(color);
}

void
NodeGui::restoreStateAfterCreation()
{
    NodePtr internalNode = getNode();
    if (!internalNode) {
        return;
    }
    ///Refresh the disabled knob

    setColorFromGrouping();
    KnobBoolPtr disabledknob = internalNode->getDisabledKnob();
    if ( disabledknob && disabledknob->getValue() ) {
        onDisabledKnobToggled(true);
    }

    refreshNodeText();


    ///Refresh the name in the line edit
    onInternalNameChanged( QString::fromUtf8( internalNode->getLabel().c_str() ) );
    onOutputLayerChanged();
    internalNode->refreshIdentityState();
    onPersistentMessageChanged();

    if (internalNode->getMasterNode()) {
        onAllKnobsSlaved(true);
    }
    onKnobsLinksChanged();
}

void
NodeGui::ensurePanelCreated()
{
    if (_panelCreated) {
        return;
    }
    _panelCreated = true;
    Gui* gui = getDagGui()->getGui();
    QVBoxLayout* propsLayout = gui->getPropertiesLayout();
    assert(propsLayout);
    NodeGuiPtr thisShared = shared_from_this();
    _settingsPanel = createPanel(propsLayout, thisShared);

    initializeKnobs();
    beginEditKnobs();

    if (_settingsPanel) {


        {
            // Connect slots from the extra label to refresh the font when it changes
            KnobStringPtr extraLabelKnob = getNode()->getExtraLabelKnob();
            if (extraLabelKnob) {
                KnobGuiIPtr extraLabelKnobUI = extraLabelKnob->getKnobGuiPointer();
                if (extraLabelKnobUI) {
                    KnobGuiPtr knobUi = boost::dynamic_pointer_cast<KnobGui>(extraLabelKnobUI);
                    boost::shared_ptr<KnobGuiString> knobString = boost::dynamic_pointer_cast<KnobGuiString>(knobUi->getWidgetsForView(ViewIdx(0)));
                    if (knobString) {
                        QObject::connect( knobString.get(), SIGNAL(fontPropertyChanged()), this, SLOT(refreshNodeText()) );

                    }
                }
            }
        }

        QObject::connect( _settingsPanel, SIGNAL(nameChanged(QString)), this, SLOT(setName(QString)) );
        QObject::connect( _settingsPanel, SIGNAL(closeChanged(bool)), this, SLOT(onSettingsPanelClosed(bool)) );
        QObject::connect( _settingsPanel, SIGNAL(colorChanged(QColor)), this, SLOT(onSettingsPanelColorChanged(QColor)) );

        _graph->getGui()->setNodeViewerInterface(thisShared);
    }

    gui->addNodeGuiToAnimationModuleEditor(thisShared);

    //Ensure panel for all children if multi-instance


    const std::list<ViewerTab*>& viewers = getDagGui()->getGui()->getViewersList();
    for (std::list<ViewerTab*>::const_iterator it = viewers.begin(); it != viewers.end(); ++it) {
        (*it)->getViewer()->updatePersistentMessage();
    }
} // NodeGui::ensurePanelCreated

void
NodeGui::onSettingsPanelClosed(bool closed)
{
    QString message;
    int type;

    getNode()->getPersistentMessage(&message, &type);

    if ( !message.isEmpty() ) {
        const std::list<ViewerTab*>& viewers = getDagGui()->getGui()->getViewersList();
        for (std::list<ViewerTab*>::const_iterator it = viewers.begin(); it != viewers.end(); ++it) {
            (*it)->getViewer()->updatePersistentMessage();
        }
    }
    Q_EMIT settingsPanelClosed(closed);
}

NodeSettingsPanel*
NodeGui::createPanel(QVBoxLayout* container,
                     const NodeGuiPtr& thisAsShared)
{
    NodeSettingsPanel* panel = 0;
    NodePtr node = getNode();

    if ( node->getEffectInstance()->getMakeSettingsPanel() ) {
        assert(container);
        panel = new NodeSettingsPanel(_graph->getGui(), thisAsShared, container, container->parentWidget() );

        if (panel) {
            if (!node->getApp()->isTopLevelNodeBeingCreated(node)) {
                panel->setClosed(true);
            } else {
                _graph->getGui()->addVisibleDockablePanel(panel);
            }
        }
    }

    return panel;
}

void
NodeGui::getSizeWithPreview(int *w,
                            int *h) const
{
    getInitialSize(w, h);
    *w = *w -  (TO_DPIX(NODE_WIDTH) / 2.) + TO_DPIX(NATRON_PREVIEW_WIDTH);
    *h = *h + TO_DPIY(NATRON_PREVIEW_HEIGHT) + 10;
}

void
NodeGui::getInitialSize(int *w,
                        int *h) const
{
    PluginPtr plugin = getNode()->getPlugin();
    if (!plugin) {
        *w = *h = 0;
        return;
    }
    QString resourcesPath = QString::fromUtf8(plugin->getProperty<std::string>(kNatronPluginPropResourcesPath).c_str());
    StrUtils::ensureLastPathSeparator(resourcesPath);
    resourcesPath +=  QString::fromUtf8(plugin->getProperty<std::string>(kNatronPluginPropIconFilePath).c_str());

    if ( !resourcesPath.isEmpty() && QFile::exists(resourcesPath) && appPTR->getCurrentSettings()->isPluginIconActivatedOnNodeGraph() ) {
        *w = TO_DPIX(NODE_WIDTH) + TO_DPIX(NATRON_PLUGIN_ICON_SIZE) + TO_DPIX(PLUGIN_ICON_OFFSET) * 2;
    } else {
        *w = TO_DPIX(NODE_WIDTH);
    }
    *h = TO_DPIY(NODE_HEIGHT);
}

void
NodeGui::createGui()
{
    int depth = getBaseDepth();

    setZValue(depth);
    NodePtr node = getNode();

    int cornerRadiusPx;
    if (node->isEffectStubNode()) {
        cornerRadiusPx = TO_DPIX(9);
    } else {
        cornerRadiusPx = 0;
    }
    _boundingBox = new NodeGraphRectItem(this, cornerRadiusPx);
    _boundingBox->setZValue(depth);

    if ( mustFrameName() ) {
        _nameFrame = new QGraphicsRectItem(this);
        _nameFrame->setZValue(depth + 1);
    }

    if ( mustAddResizeHandle() ) {
        _resizeHandle = new QGraphicsPolygonItem(this);
        _resizeHandle->setZValue(depth + 1);
    }

    PluginPtr plugin = node->getPlugin();
    
    QString iconFilePath = QString::fromUtf8(plugin->getProperty<std::string>(kNatronPluginPropResourcesPath).c_str());
    StrUtils::ensureLastPathSeparator(iconFilePath);
    iconFilePath +=  QString::fromUtf8(plugin->getProperty<std::string>(kNatronPluginPropIconFilePath).c_str());


    BackdropGuiPtr isBd = toBackdropGui( shared_from_this() );
    {

        _pluginIcon = new NodeGraphPixmapItem(getDagGui(), this);
        _pluginIcon->setZValue(depth + 1);
        _pluginIconFrame = new QGraphicsRectItem(this);
        _pluginIconFrame->setZValue(depth);
        int r, g, b;
        appPTR->getCurrentSettings()->getPluginIconFrameColor(&r, &g, &b);
        _pluginIconFrame->setBrush( QColor(r, g, b) );


        int size = TO_DPIX(NATRON_PLUGIN_ICON_SIZE);
        QPixmap pix;
        pix.load(iconFilePath);
        if (!pix.isNull()) {
            if (std::max( pix.width(), pix.height() ) != size) {
                pix = pix.scaled(size, size, Qt::KeepAspectRatio, Qt::SmoothTransformation);
            }
            _pluginIcon->setPixmap(pix);
        } else {
            _pluginIcon->hide();
        }
        
    }
    
    _presetIcon = new NodeGraphPixmapItem(getDagGui(), this);
    _presetIcon->setZValue(depth + 1);
    _presetIcon->hide();


    _nameItem = new NodeGraphTextItem(getDagGui(), this, false);
    _nameItem->setPlainText( QString::fromUtf8( node->getLabel().c_str() ) );
    _nameItem->setDefaultTextColor( QColor(0, 0, 0, 255) );
    //_nameItem->setFont( QFont(appFont,appFontSize) );
    _nameItem->setZValue(depth + 1);

    _persistentMessage = new NodeGraphSimpleTextItem(getDagGui(), this, false);
    _persistentMessage->setZValue(depth + 3);
    QFont f = _persistentMessage->font();
    f.setPixelSize(25);
    bool antialias = appPTR->getCurrentSettings()->isNodeGraphAntiAliasingEnabled();
    if (!antialias) {
        f.setStyleStrategy(QFont::NoAntialias);
    }
    _persistentMessage->setFont(f);
    _persistentMessage->hide();

    _stateIndicator = new NodeGraphRectItem(this, cornerRadiusPx);
    _stateIndicator->setZValue(depth - 1);
    _stateIndicator->hide();

    QRectF bbox = boundingRect();
    QGradientStops bitDepthGrad;
    bitDepthGrad.push_back( qMakePair( 0., QColor(Qt::white) ) );
    bitDepthGrad.push_back( qMakePair( 0.3, QColor(Qt::yellow) ) );
    bitDepthGrad.push_back( qMakePair( 1., QColor(243, 137, 0) ) );

    double ellipseDiam = TO_DPIX(NATRON_ELLIPSE_WARN_DIAMETER);

    _streamIssuesWarning.reset( new NodeGuiIndicator(getDagGui(), depth + 2, QString::fromUtf8("C"), QPointF( bbox.x() + bbox.width() / 2, bbox.y() ),
                                                     ellipseDiam, ellipseDiam,
                                                     bitDepthGrad, QColor(0, 0, 0, 255), this) );
    _streamIssuesWarning->setActive(false);


    QGradientStops exprGrad;
    exprGrad.push_back( qMakePair( 0., QColor(Qt::white) ) );
    exprGrad.push_back( qMakePair( 0.3, QColor(Qt::green) ) );
    exprGrad.push_back( qMakePair( 1., QColor(69, 96, 63) ) );
    _expressionIndicator.reset( new NodeGuiIndicator(getDagGui(), depth + 2, QString::fromUtf8("E"), bbox.topRight(), ellipseDiam, ellipseDiam, exprGrad, QColor(255, 255, 255), this) );
    _expressionIndicator->setToolTip( NATRON_NAMESPACE::convertFromPlainText(tr("This node has one or several expression(s) involving values of parameters of other "
                                                                        "nodes in the project. Hover the mouse on the green connections to see what are the effective links."), NATRON_NAMESPACE::WhiteSpaceNormal) );
    _expressionIndicator->setActive(false);

    QGradientStops animGrad;
    animGrad.push_back( qMakePair( 0., QColor(Qt::white) ) );
    animGrad.push_back( qMakePair( 0.3, QColor(Qt::red) ) );
    animGrad.push_back( qMakePair( 1., QColor(192, 64, 64) ) );
    _animationIndicator.reset(new NodeGuiIndicator(getDagGui(), depth + 2, QString::fromUtf8("A"), bbox.topRight(), ellipseDiam, ellipseDiam, animGrad, QColor(255, 255, 255), this) );
    _animationIndicator->setToolTip( NATRON_NAMESPACE::convertFromPlainText(tr("This node has one or several parameters with an animation"), NATRON_NAMESPACE::WhiteSpaceNormal) );
    _animationIndicator->setActive(false);


    _availableViewsIndicator.reset( new NodeGuiIndicator(getDagGui(), depth + 2, QString::fromUtf8("V"), bbox.topLeft(), ellipseDiam, ellipseDiam, exprGrad, QColor(255, 255, 255), this) );
    _availableViewsIndicator->setActive(false);

    onAvailableViewsChanged();

    GroupInputPtr isGrpInput = node->isEffectGroupInput();
    GroupOutputPtr isGrpOutput = toGroupOutput( node->getEffectInstance() );

    if (!isGrpInput && !isGrpOutput) {
        QGradientStops ptGrad;
        ptGrad.push_back( qMakePair( 0., QColor(0, 0, 255) ) );
        ptGrad.push_back( qMakePair( 0.5, QColor(0, 50, 200) ) );
        ptGrad.push_back( qMakePair( 1., QColor(0, 100, 150) ) );
        _passThroughIndicator.reset( new NodeGuiIndicator(getDagGui(), depth + 2, QString::fromUtf8("P"), bbox.topRight(), ellipseDiam, ellipseDiam, ptGrad, QColor(255, 255, 255), this) );
        _passThroughIndicator->setActive(false);
    }

    _disabledBtmLeftTopRight = new QGraphicsLineItem(this);
    _disabledBtmLeftTopRight->setZValue(depth + 1);
    _disabledBtmLeftTopRight->hide();
    _disabledTopLeftBtmRight = new QGraphicsLineItem(this);
    _disabledTopLeftBtmRight->hide();
    _disabledTopLeftBtmRight->setZValue(depth + 1);
} // NodeGui::createGui

void
NodeGui::onSettingsPanelColorChanged(const QColor & color)
{
    getNode()->onNodeUIColorChanged(color.redF(), color.greenF(), color.blueF());

    Q_EMIT colorChanged(color);

    refreshCurrentBrush();
}

void
NodeGui::beginEditKnobs()
{
    _wasBeginEditCalled = true;
    getNode()->beginEditKnobs();
}

void
NodeGui::togglePreview_internal(bool refreshPreview)
{
    if ( !canMakePreview() ) {
        return;
    }
    if ( getNode()->isPreviewEnabled() ) {
        ensurePreviewCreated();
        if (refreshPreview) {
            getNode()->computePreviewImage( _graph->getGui()->getApp()->getTimeLine()->currentFrame() );
        }
    } else {
        if (_previewPixmap) {
            _previewPixmap->setVisible(false);
        }
        int w, h;
        getInitialSize(&w, &h);
        resize(w, h);
    }
}

void
NodeGui::ensurePreviewCreated()
{
    if (!_previewPixmap) {
        QImage prev(NATRON_PREVIEW_WIDTH, NATRON_PREVIEW_HEIGHT, QImage::Format_ARGB32);
        prev.fill(Qt::black);
        QPixmap prev_pixmap = QPixmap::fromImage(prev);
        _previewPixmap = new NodeGraphPixmapItem(getDagGui(), this);
        //Scale the widget according to the DPI of the screen otherwise the pixmap will cover exactly as many pixels
        //as there are in the image
        _previewPixmap->setTransform(QTransform::fromScale( appPTR->getLogicalDPIXRATIO(), appPTR->getLogicalDPIYRATIO() ), true);
        _previewPixmap->setPixmap(prev_pixmap);
        _previewPixmap->setZValue(getBaseDepth() + 1);
    }
    QSize size = getSize();
    int w, h;
    getSizeWithPreview(&w, &h);
    if ( (size.width() < w) ||
         ( size.height() < h) ) {
        resize(w, h);
        _previewPixmap->stackBefore(_nameItem);
    }
}

void
NodeGui::onPreviewKnobToggled()
{
    togglePreview_internal();
}

void
NodeGui::togglePreview()
{
    getNode()->togglePreview();
    togglePreview_internal();
}

void
NodeGui::removeUndoStack()
{
    if (_graph && _graph->getGui() && _undoStack) {
        _graph->getGui()->removeUndoStack( _undoStack.get() );
    }
}

void
NodeGui::discardGraphPointer()
{
    _graph = 0;
}

void
NodeGui::removeSettingsPanel()
{
    //called by DockablePanel when it is deleted by Qt's parenting scheme
    _settingsPanel = NULL;
}

void
NodeGui::refreshSize()
{
    QRectF bbox = boundingRect();

    KnobStringPtr extraLabelKnob = getNode()->getExtraLabelKnob();
    QString label;
    if (extraLabelKnob) {
        label = QString::fromUtf8(extraLabelKnob->getValue().c_str());
    }
    resize( bbox.width(), bbox.height(), false, !label.isEmpty() );
}

int
NodeGui::getFrameNameHeight() const
{
    if ( mustFrameName() ) {
        return _nameFrame->boundingRect().height();
    } else {
        return boundingRect().height();
    }
}

bool
NodeGui::isNearbyNameFrame(const QPointF& pos) const
{
    if ( !mustFrameName() ) {
        return _boundingBox->boundingRect().contains(pos);
    } else {
        QRectF headerBbox = _nameFrame->boundingRect();
        headerBbox.adjust(-5, -5, 5, 5);

        return headerBbox.contains(pos);
    }
}

bool
NodeGui::isNearbyResizeHandle(const QPointF& pos) const
{
    if ( !mustAddResizeHandle() ) {
        return false;
    }

    QPolygonF resizePoly = _resizeHandle->polygon();

    return resizePoly.containsPoint(pos, Qt::OddEvenFill);
}

void
NodeGui::adjustSizeToContent(int* /*w*/,
                             int *h,
                             bool adjustToTextSize)
{
    QRectF labelBbox = _nameItem->boundingRect();

    if (adjustToTextSize) {
        if ( _previewPixmap && _previewPixmap->isVisible() ) {
            int pw, ph;
            getSizeWithPreview(&pw, &ph);
            *h = ph;
        } else {
            *h = labelBbox.height() * 1.2;
        }
    } else {
        *h = std::max( (double)*h, labelBbox.height() * 1.2 );
    }
    if (_pluginIcon && _pluginIcon->isVisible() && _presetIcon && _presetIcon->isVisible()) {
        int iconsHeight = _pluginIcon->boundingRect().height() + _presetIcon->boundingRect().height();
        *h = std::max(*h, iconsHeight);
    }
}

int
NodeGui::getPluginIconWidth() const
{
    return _pluginIcon  && _pluginIcon->isVisible() ? TO_DPIX(NATRON_PLUGIN_ICON_SIZE + PLUGIN_ICON_OFFSET * 2) : 0;
}

double
NodeGui::refreshPreviewAndLabelPosition(const QRectF& bbox)
{
    const QRectF labelBbox = _nameItem->boundingRect();
    const double labelHeight = labelBbox.height();
    int prevW, prevH;
    {
        QMutexLocker k(&_previewDataMutex);
        prevW = _previewW;
        prevH = _previewH;
    }

    if ( !_previewPixmap || !_previewPixmap->isVisible() ) {
        prevW = 0;
        prevH = 0;
    }
    const double textPlusPixHeight = std::min( (double)prevH + 5. + labelHeight, bbox.height() - 5 );
    const int iconWidth = getPluginIconWidth();

    if (_previewPixmap) {
        double pixX = bbox.x() + iconWidth;
        double remainingSpace = bbox.width() - pixX;
        pixX = pixX + remainingSpace / 2. - prevW / 2.;
        double pixY = bbox.y() + bbox.height() / 2 - textPlusPixHeight / 2;
        _previewPixmap->setPos(pixX, pixY);
    }

    double height = bbox.height();

    {
        int nameWidth = labelBbox.width();
        double textX = bbox.x() + iconWidth +  ( (bbox.width() - iconWidth) / 2 ) - (nameWidth / 2);
        //double textY = topLeft.y() + labelHeight * 0.1;
        double textY;
        if ( mustFrameName() ) {
            double frameHeight = 1.5 * labelHeight;
            QRectF nameFrameBox(bbox.x(), bbox.y(), bbox.width(), frameHeight);
            _nameFrame->setRect(nameFrameBox);
            height = std::max( (double)bbox.height(), nameFrameBox.height() );
            textY = bbox.y() + frameHeight / 2 -  labelHeight / 2;
        } else {
            if ( _previewPixmap && _previewPixmap->isVisible() ) {
                textY = bbox.y() + height / 2 - textPlusPixHeight / 2 + prevH;
            } else {
                textY = bbox.y() + height / 2 - labelHeight / 2;
            }
        }

        _nameItem->setPos(textX, textY);
    }

    return height;
} // NodeGui::refreshPreviewAndLabelPosition

void
NodeGui::resize(int width,
                int height,
                bool forceSize,
                bool adjustToTextSize)
{
    if ( !canResize() ) {
        return;
    }

    const bool hasPluginIcon = _pluginIcon && _pluginIcon->isVisible();

    adjustSizeToContent(&width, &height, adjustToTextSize);
    const int iconWidth = getPluginIconWidth();

    getNode()->onNodeUISizeChanged(width, height);

    const QPointF topLeft = mapFromParent( pos() );
    const QPointF bottomRight(topLeft.x() + width, topLeft.y() + height);
    const QPointF bottomLeft = topLeft + QPointF(0, height);
    const QPointF topRight = topLeft + QPointF(width, 0);

    QRectF bbox(topLeft.x(), topLeft.y(), width, height);

    _boundingBox->setRect(bbox);

    int iconSize = TO_DPIY(NATRON_PLUGIN_ICON_SIZE);
    int iconOffsetX = TO_DPIX(PLUGIN_ICON_OFFSET);
    if (hasPluginIcon) {
        _pluginIcon->setX(topLeft.x() + iconOffsetX);
        int iconsYOffset = _presetIcon  && _presetIcon->isVisible() ? (height - 2 * iconSize) / 3. : (height - iconSize) / 2.;
        _pluginIcon->setY(topLeft.y() + iconsYOffset);
        _pluginIconFrame->setRect(topLeft.x(), topLeft.y(), iconWidth, height);
    }

    if ( _presetIcon  && _presetIcon->isVisible() ) {
        int iconsYOffset =  (height - 2 * iconSize) / 3.;
        _presetIcon->setX(topLeft.x() + iconOffsetX);
        _presetIcon->setY(topLeft.y() + iconsYOffset * 2 + iconSize);
    }

    QFont f(appFont, appFontSize);
    QFontMetrics metrics(f, 0);

    height = refreshPreviewAndLabelPosition(bbox);


    if ( mustAddResizeHandle() ) {
        QPolygonF poly;
        poly.push_back( QPointF( bottomRight.x() - TO_DPIX(20), bottomRight.y() ) );
        poly.push_back(bottomRight);
        poly.push_back( QPointF( bottomRight.x(), bottomRight.y() - TO_DPIY(20) ) );
        _resizeHandle->setPolygon(poly);
    }

    QString persistentMessage = _persistentMessage->text();
    f.setPixelSize(25);
    metrics = QFontMetrics(f, 0);
    int pMWidth = metrics.width(persistentMessage);
    int midNodeX = topLeft.x() + iconWidth + (width - iconWidth) / 2;
    QPointF bitDepthPos(midNodeX, 0);
    _streamIssuesWarning->refreshPosition(bitDepthPos);

    if (_expressionIndicator) {
        _expressionIndicator->refreshPosition(topRight);
    }
    if (_animationIndicator) {
        _animationIndicator->refreshPosition(bottomLeft);
    }
    if (_availableViewsIndicator) {
        _availableViewsIndicator->refreshPosition(topLeft);
    }
    if (_passThroughIndicator) {
        _passThroughIndicator->refreshPosition(bottomRight);
    }

    int indicatorOffset = TO_DPIX(NATRON_STATE_INDICATOR_OFFSET);
    _persistentMessage->setPos(midNodeX - (pMWidth / 2), topLeft.y() + height / 2 - metrics.height() / 2);
    _stateIndicator->setRect(topLeft.x() - indicatorOffset, topLeft.y() - indicatorOffset,
                             width + indicatorOffset * 2, height + indicatorOffset * 2);

    _disabledBtmLeftTopRight->setLine( QLineF( bbox.bottomLeft(), bbox.topRight() ) );
    _disabledTopLeftBtmRight->setLine( QLineF( bbox.topLeft(), bbox.bottomRight() ) );

    resizeExtraContent(width, height, forceSize);

    refreshPosition( pos().x(), pos().y(), true );
} // NodeGui::resize

void
NodeGui::refreshPositionEnd(double x,
                            double y)
{
    setPos(x, y);
    if (_graph) {
        QRectF bbox = mapRectToScene( boundingRect() );
        const NodesGuiList & allNodes = _graph->getAllActiveNodes();

        for (NodesGuiList::const_iterator it = allNodes.begin(); it != allNodes.end(); ++it) {
            if ( (*it)->isVisible() && (it->get() != this) && (*it)->intersects(bbox) ) {
                setAboveItem((*it).get());
            }
        }
    }
    refreshEdges();
    NodePtr node = getNode();
    if (node) {
        node->onNodeUIPositionChanged(x,y);
        const NodesWList & outputs = node->getOutputs();

        for (NodesWList::const_iterator it = outputs.begin(); it != outputs.end(); ++it) {
            NodePtr output = it->lock();
            if (output) {
                output->doRefreshEdgesGUI();
            }
        }
    }
    Q_EMIT positionChanged(x, y);
}

void
NodeGui::refreshPosition(double x,
                         double y,
                         bool skipMagnet,
                         const QPointF & mouseScenePos)
{
    NodePtr node = getNode();
    if (!node) {
        return;
    }
    if (appPTR->getCurrentSettings()->isSnapToNodeEnabled() && !skipMagnet) {
        QSize size = getSize();
        ///handle magnetic grid
        QPointF middlePos(x + size.width() / 2, y + size.height() / 2);


        if ( _magnecEnabled.x() || _magnecEnabled.y() ) {
            if ( _magnecEnabled.x() ) {
                _magnecDistance.rx() += ( x - _magnecStartingPos.x() );
                if ( std::abs( _magnecDistance.x() ) >= TO_DPIX(NATRON_MAGNETIC_GRID_RELEASE_DISTANCE) ) {
                    _magnecEnabled.rx() = 0;
                    _updateDistanceSinceLastMagnec.rx() = 1;
                    _distanceSinceLastMagnec.rx() = 0;
                }
            }
            if ( _magnecEnabled.y() ) {
                _magnecDistance.ry() += ( y - _magnecStartingPos.y() );
                if ( std::abs( _magnecDistance.y() ) >= TO_DPIY(NATRON_MAGNETIC_GRID_RELEASE_DISTANCE) ) {
                    _magnecEnabled.ry() = 0;
                    _updateDistanceSinceLastMagnec.ry() = 1;
                    _distanceSinceLastMagnec.ry() = 0;
                }
            }


            if ( !_magnecEnabled.x() && !_magnecEnabled.y() ) {
                ///When releasing the grip, make sure to follow the mouse
                QPointF newPos = ( mapToParent( mapFromScene(mouseScenePos) ) );
                newPos.rx() -= size.width() / 2;
                newPos.ry() -= size.height() / 2;
                refreshPositionEnd( newPos.x(), newPos.y() );

                return;
            } else if ( _magnecEnabled.x() && !_magnecEnabled.y() ) {
                x = pos().x();
            } else if ( !_magnecEnabled.x() && _magnecEnabled.y() ) {
                y = pos().y();
            } else {
                return;
            }
        }

        bool continueMagnet = true;
        if (_updateDistanceSinceLastMagnec.rx() == 1) {
            _distanceSinceLastMagnec.rx() = x - _magnecStartingPos.x();
            if ( std::abs( _distanceSinceLastMagnec.x() ) > ( TO_DPIX(NATRON_MAGNETIC_GRID_GRIP_TOLERANCE) ) ) {
                _updateDistanceSinceLastMagnec.rx() = 0;
            } else {
                continueMagnet = false;
            }
        }
        if (_updateDistanceSinceLastMagnec.ry() == 1) {
            _distanceSinceLastMagnec.ry() = y - _magnecStartingPos.y();
            if ( std::abs( _distanceSinceLastMagnec.y() ) > ( TO_DPIY(NATRON_MAGNETIC_GRID_GRIP_TOLERANCE) ) ) {
                _updateDistanceSinceLastMagnec.ry() = 0;
            } else {
                continueMagnet = false;
            }
        }


        if ( ( !_magnecEnabled.x() || !_magnecEnabled.y() ) && continueMagnet ) {
            for (InputEdges::iterator it = _inputEdges.begin(); it != _inputEdges.end(); ++it) {
                ///For each input try to find if the magnet should be enabled
                NodeGuiPtr inputSource = (*it)->getSource();
                if (inputSource) {
                    QSize inputSize = inputSource->getSize();
                    QPointF inputScenePos = inputSource->scenePos();
                    QPointF inputPos = inputScenePos + QPointF(inputSize.width() / 2, inputSize.height() / 2);
                    QPointF mapped = mapToParent( mapFromScene(inputPos) );
                    if ( !contains(mapped) ) {
                        if ( !_magnecEnabled.x() && ( ( mapped.x() >= ( middlePos.x() - TO_DPIX(NATRON_MAGNETIC_GRID_GRIP_TOLERANCE) ) ) &&
                                                      ( mapped.x() <= ( middlePos.x() + TO_DPIX(NATRON_MAGNETIC_GRID_GRIP_TOLERANCE) ) ) ) ) {
                            _magnecEnabled.rx() = 1;
                            _magnecDistance.rx() = 0;
                            x = mapped.x() - size.width() / 2;
                            _magnecStartingPos.setX(x);
                        } else if ( !_magnecEnabled.y() && ( ( mapped.y() >= ( middlePos.y() - TO_DPIX(NATRON_MAGNETIC_GRID_GRIP_TOLERANCE) ) ) &&
                                                             ( mapped.y() <= ( middlePos.y() + TO_DPIX(NATRON_MAGNETIC_GRID_GRIP_TOLERANCE) ) ) ) ) {
                            _magnecEnabled.ry() = 1;
                            _magnecDistance.ry() = 0;
                            y = mapped.y() - size.height() / 2;
                            _magnecStartingPos.setY(y);
                        }
                    }
                }
            }

            if ( ( !_magnecEnabled.x() || !_magnecEnabled.y() ) ) {
<<<<<<< HEAD
                ///check now the outputs
                const NodesWList & outputs = getNode()->getOutputs();
=======
                ///check now the output
                const NodesWList & outputs = node->getGuiOutputs();
>>>>>>> 594d8dff
                for (NodesWList::const_iterator it = outputs.begin(); it != outputs.end(); ++it) {
                    NodePtr output = it->lock();
                    if (!output) {
                        continue;
                    }
                    NodeGuiIPtr node_gui_i = output->getNodeGui();
                    if (!node_gui_i) {
                        continue;
                    }
                    NodeGui* node = dynamic_cast<NodeGui*>( node_gui_i.get() );
                    assert(node);
                    if (!node) {
                        return;
                    }
                    QSize outputSize = node->getSize();
                    QPointF nodeScenePos = node->scenePos();
                    QPointF outputPos = nodeScenePos  + QPointF(outputSize.width() / 2, outputSize.height() / 2);
                    QPointF mapped = mapToParent( mapFromScene(outputPos) );
                    if ( !contains(mapped) ) {
                        if ( !_magnecEnabled.x() && ( ( mapped.x() >= ( middlePos.x() - TO_DPIX(NATRON_MAGNETIC_GRID_GRIP_TOLERANCE) ) ) &&
                                                      ( mapped.x() <= ( middlePos.x() + TO_DPIX(NATRON_MAGNETIC_GRID_GRIP_TOLERANCE) ) ) ) ) {
                            _magnecEnabled.rx() = 1;
                            _magnecDistance.rx() = 0;
                            x = mapped.x() - size.width() / 2;
                            _magnecStartingPos.setX(x);
                        } else if ( !_magnecEnabled.y() && ( ( mapped.y() >= ( middlePos.y() - TO_DPIY(NATRON_MAGNETIC_GRID_GRIP_TOLERANCE) ) ) &&
                                                             ( mapped.y() <= ( middlePos.y() + TO_DPIY(NATRON_MAGNETIC_GRID_GRIP_TOLERANCE) ) ) ) ) {
                            _magnecEnabled.ry() = 1;
                            _magnecDistance.ry() = 0;
                            y = mapped.y() - size.height() / 2;
                            _magnecStartingPos.setY(y);
                        }
                    }
                }
            }
        }
    }

    refreshPositionEnd(x, y);
} // refreshPosition

void
NodeGui::setAboveItem(QGraphicsItem* item)
{
    if ( !isVisible() || toBackdropGui( shared_from_this() ) || dynamic_cast<BackdropGui*>(item) ) {
        return;
    }
    item->stackBefore(this);
    for (InputEdges::iterator it = _inputEdges.begin(); it != _inputEdges.end(); ++it) {
        NodeGuiPtr inputSource = (*it)->getSource();
        if (inputSource.get() != item) {
            item->stackBefore( (*it) );
        }
    }
    if (_outputEdge) {
        item->stackBefore(_outputEdge);
    }
}

void
NodeGui::changePosition(double dx,
                        double dy)
{
    QPointF p = pos();

    refreshPosition(p.x() + dx, p.y() + dy, true);
}

void
NodeGui::refreshDashedStateOfEdges()
{
    ViewerNodePtr viewer = getNode()->isEffectViewerNode();

    if (viewer) {


        NodePtr aInput = viewer->getCurrentAInput();
        NodePtr bInput = viewer->getCurrentBInput();

        int nbInputsConnected = 0;

        for (U32 i = 0; i < _inputEdges.size(); ++i) {
            NodeGuiPtr sourceGui = _inputEdges[i]->getSource();
            NodePtr sourceInternal;
            if (sourceGui) {
                sourceInternal = sourceGui->getNode();
            }
            if ( sourceInternal && (( sourceInternal == aInput ) || ( sourceInternal == bInput )) ) {
                _inputEdges[i]->setDashed(false);
            } else {
                _inputEdges[i]->setDashed(true);
            }
            if ( _inputEdges[i]->getSource() ) {
                ++nbInputsConnected;
            }
        }
        if ( (nbInputsConnected == 0) && !_inputEdges.empty() ) {
            if (_inputEdges[0]) {
                _inputEdges[0]->setDashed(false);
            }
        }
    }
}

void
NodeGui::refreshEdges()
{
    const std::vector<NodeWPtr > & nodeInputs = getNode()->getInputs();

    if ( _inputEdges.size() != nodeInputs.size() ) {
        return;
    }

    for (U32 i = 0; i < _inputEdges.size(); ++i) {
        assert( i < nodeInputs.size() );
        assert(_inputEdges[i]);

        NodePtr input = nodeInputs[i].lock();
        if (input) {
            NodeGuiIPtr nodeInputGui_i = input->getNodeGui();
            if (!nodeInputGui_i) {
                continue;
            }
            NodeGuiPtr node = boost::dynamic_pointer_cast<NodeGui>(nodeInputGui_i);
            if (_inputEdges[i]->getSource() != node) {
                _inputEdges[i]->setSource(node);
            } else {
                _inputEdges[i]->initLine();
            }
        } else {
            _inputEdges[i]->initLine();
        }
    }
    if (_outputEdge) {
        _outputEdge->initLine();
    }
}

void
NodeGui::refreshKnobLinks()
{
    for (KnobGuiLinks::iterator it = _knobsLinks.begin(); it != _knobsLinks.end(); ++it) {
        it->second.arrow->refreshPosition();
    }
    if (_slaveMasterLink) {
        _slaveMasterLink->refreshPosition();
    }
}

void
NodeGui::markInputNull(Edge* e)
{
    for (U32 i = 0; i < _inputEdges.size(); ++i) {
        if (_inputEdges[i] == e) {
            _inputEdges[i] = 0;
        }
    }
}

void
NodeGui::updatePreviewImage(double time)
{
    NodePtr node = getNode();

    if ( isVisible() && node->isPreviewEnabled() && node->isActivated() && node->getApp()->getProject()->isAutoPreviewEnabled() ) {
        if ( (node->getScriptName().find(NATRON_FILE_DIALOG_PREVIEW_READER_NAME) != std::string::npos) ||
             ( node->getScriptName().find(NATRON_FILE_DIALOG_PREVIEW_VIEWER_NAME) != std::string::npos) ) {
            return;
        }

        ensurePreviewCreated();

        NodeGuiPtr thisShared = shared_from_this();
        assert(thisShared);
        appPTR->appendTaskToPreviewThread(thisShared, time);
    }
}

void
NodeGui::forceComputePreview(double time)
{
    NodePtr node = getNode();

    if ( !node || !node->isActivated() ) {
        return;
    }
    if ( isVisible() && node->isPreviewEnabled() && !node->getApp()->getProject()->isLoadingProject() ) {
        if ( (node->getScriptName().find(NATRON_FILE_DIALOG_PREVIEW_READER_NAME) != std::string::npos) ||
             ( node->getScriptName().find(NATRON_FILE_DIALOG_PREVIEW_VIEWER_NAME) != std::string::npos) ) {
            return;
        }

        ensurePreviewCreated();
        NodeGuiPtr thisShared = shared_from_this();
        assert(thisShared);
        appPTR->appendTaskToPreviewThread(thisShared, time);
    }
}

void
NodeGui::onPreviewImageComputed()
{
    assert( QThread::currentThread() == qApp->thread() );
    assert(_previewPixmap);
    if ( !_previewPixmap->isVisible() ) {
        _previewPixmap->setVisible(true);
    }

    {
        QMutexLocker k(&_previewDataMutex);
        QImage img(reinterpret_cast<const uchar*>( &_previewData.front() ), _previewW, _previewH, QImage::Format_ARGB32_Premultiplied);
        QPixmap pix = QPixmap::fromImage(img);
        _previewPixmap->setPixmap(pix);
    }
    const QPointF topLeft = mapFromParent( pos() );
    double width, height;
    NodePtr internalNode = getNode();
    if (internalNode) {
        internalNode->getSize(&width, &height);
        QRectF bbox(topLeft.x(), topLeft.y(), width, height);
        refreshPreviewAndLabelPosition(bbox);
    }
}

void
NodeGui::copyPreviewImageBuffer(const std::vector<unsigned int>& data,
                                int width,
                                int height)
{
    {
        QMutexLocker k(&_previewDataMutex);
        _previewData = data;
        _previewW = width;
        _previewH = height;
    }
    Q_EMIT previewImageComputed();
}

void
NodeGui::initializeInputsForInspector()
{
    NodePtr node = getNode();

    assert(node);

    // Count mask inputs first
    std::vector<bool> masksInputs(_inputEdges.size());
    int nMasksInputs = 0;
    for (std::size_t i = 0; i < _inputEdges.size(); ++i) {
        masksInputs[i] = node->getEffectInstance()->isInputMask(i);
        if (masksInputs[i]) {
            ++nMasksInputs;
        }
    }



    ///If the node is a viewer, display 1 input and another one aside and hide all others.
    ///If the node is something else (switch, merge) show 2 inputs and another one aside an hide all others.

    bool isViewer = node->isEffectViewerNode() != 0;
    int maxInitiallyOnTopVisibleInputs = isViewer ? 1 : 2;
    double angleBetweenInputs = M_PI / (maxInitiallyOnTopVisibleInputs + 1);
    double angle =  angleBetweenInputs;

    double angleBetweenMasks = 0.;
    double maskAngle = 0.;
    if (nMasksInputs > 1) {
        angleBetweenMasks = M_PI / (double)(nMasksInputs + 1);
        maskAngle = -M_PI_2 + angleBetweenMasks;
    }


    for (std::size_t i = 0; i < _inputEdges.size(); ++i) {
        if (masksInputs[i]) {
            _inputEdges[i]->setAngle(maskAngle);
            maskAngle += angleBetweenMasks;
        } else {
            if ( ( (int)i < maxInitiallyOnTopVisibleInputs ) ) {
                _inputEdges[i]->setAngle(angle);
                angle += angleBetweenInputs;
            } else {
                _inputEdges[i]->setAngle(M_PI);
            }
        }


        if ( !_inputEdges[i]->hasSource() ) {
            _inputEdges[i]->initLine();
        }
    }

    refreshEdgesVisility();
}

void
NodeGui::initializeInputs()
{
    ///Also refresh the output position
    if (_outputEdge) {
        _outputEdge->initLine();
    }
    refreshOutputEdgeVisibility();

    NodePtr node = getNode();

    ///The actual numbers of inputs of the internal node
    const std::vector<NodeWPtr >& inputs = node->getInputs();

    ///Delete all  inputs that may exist
    for (InputEdges::iterator it = _inputEdges.begin(); it != _inputEdges.end(); ++it) {
        delete *it;
    }
    _inputEdges.clear();


    ///Make new edge for all non existing inputs
    NodeGuiPtr thisShared = shared_from_this();
    int inputsCount = 0;
    int emptyInputsCount = 0;
    for (U32 i = 0; i < inputs.size(); ++i) {
        Edge* edge = new Edge( i, 0., thisShared, parentItem() );
        if ( !isVisible() ) {
            edge->setActive(false);
            edge->hide();
        }

        NodePtr input = inputs[i].lock();
        if (input) {
            NodeGuiIPtr gui_i = input->getNodeGui();
            if (gui_i) {
                NodeGuiPtr gui = boost::dynamic_pointer_cast<NodeGui>(gui_i);
                assert(gui);
                edge->setSource(gui);
            }
        }
        if ( !node->getEffectInstance()->isInputMask(i) ) {
            if (!input) {
                ++emptyInputsCount;
            }
            ++inputsCount;
        }
        _inputEdges.push_back(edge);
    }


    refreshDashedStateOfEdges();

    if (node->isEntitledForInspectorInputsStyle()) {
        initializeInputsForInspector();
    } else {
        double piDividedbyX = M_PI / (inputsCount + 1);
        double angle =  piDividedbyX;
        int maskIndex = 0;
        for (U32 i = 0; i < _inputEdges.size(); ++i) {
            double edgeAngle;
            bool incrAngle = true;
            if ( node->getEffectInstance()->isInputMask(i) ) {
                if (maskIndex == 0) {
                    edgeAngle = 0;
                    incrAngle = false;
                    ++maskIndex;
                } else if (maskIndex == 1) {
                    edgeAngle = M_PI;
                    incrAngle = false;
                    ++maskIndex;
                } else {
                    edgeAngle = angle;
                }
            } else {
                edgeAngle = angle;
            }
            _inputEdges[i]->setAngle(edgeAngle);
            if (incrAngle) {
                angle += piDividedbyX;
            }
            if ( !_inputEdges[i]->hasSource() ) {
                _inputEdges[i]->initLine();
            }
        }

    }
} // initializeInputs

bool
NodeGui::contains(const QPointF &point) const
{
    QRectF bbox = boundingRect();

    bbox.adjust(-5, -5, 5, 5);

    return bbox.contains(point);
}

bool
NodeGui::intersects(const QRectF & rect) const
{
    QRectF mapped = mapRectFromScene(rect);

    return boundingRect().intersects(mapped);
}

QPainterPath
NodeGui::shape() const
{
    return _boundingBox->shape();
}

QRectF
NodeGui::boundingRect() const
{
    QTransform t;
    QRectF bbox = _boundingBox->boundingRect();
    QPointF center = bbox.center();

    t.translate( center.x(), center.y() );
    t.scale( scale(), scale() );
    t.translate( -center.x(), -center.y() );

    return t.mapRect(bbox);
}

void
NodeGui::refreshEdgesVisility()
{
    QPointF mousePos = mapFromScene( _graph->mapToScene( _graph->mapFromGlobal( QCursor::pos() ) ) );
    bool hovered = contains(mousePos);

    refreshEdgesVisibilityInternal(hovered);
}

void
NodeGui::refreshEdgesVisility(bool hovered)
{
    refreshEdgesVisibilityInternal(hovered);
}

void
NodeGui::refreshEdgesVisibilityInternal(bool hovered)
{
    NodePtr node = getNode();
    if (!node) {
        return;
    }
    std::vector<bool> edgesVisibility( _inputEdges.size() );

    for (std::size_t i = 0; i < _inputEdges.size(); ++i) {
        edgesVisibility[i] = _inputEdges[i]->computeVisibility(hovered);
    }


    if (node->isEntitledForInspectorInputsStyle()) {
        bool isViewer = node->isEffectViewerNode() != 0;
        int maxInitiallyOnTopVisibleInputs = isViewer ? 1 : 2;
        bool inputAsideDisplayed = false;

        /*
         * If optional inputs are displayed, only show one input on th left side of the node
         */
        for (int i = maxInitiallyOnTopVisibleInputs; i < (int)_inputEdges.size(); ++i) {
            if ( !edgesVisibility[i] || _inputEdges[i]->isMask() ) {
                continue;
            }
            if (!inputAsideDisplayed) {
                if ( !_inputEdges[i]->getSource() ) {
                    inputAsideDisplayed = true;
                }
            } else {
                if ( !_inputEdges[i]->getSource() ) {
                    edgesVisibility[i] = false;
                }
            }
        }
    }

    bool hasChanged = false;
    for (std::size_t i = 0; i < _inputEdges.size(); ++i) {
        if (_inputEdges[i]->isVisible() != edgesVisibility[i]) {
            _inputEdges[i]->setVisible(edgesVisibility[i]);
            hasChanged = true;
        }
    }
    if (hasChanged) {
        update();
    }
}

QRectF
NodeGui::boundingRectWithEdges() const
{
    QRectF ret;
    QRectF bbox = boundingRect();

    ret = mapToScene(bbox).boundingRect();
    for (InputEdges::const_iterator it = _inputEdges.begin(); it != _inputEdges.end(); ++it) {
        if ( !(*it)->hasSource() ) {
            ret = ret.united( (*it)->mapToScene( (*it)->boundingRect() ).boundingRect() );
        }
    }

    return ret;
}

bool
NodeGui::isNearby(QPointF &point)
{
    QPointF p = mapFromScene(point);
    QRectF bbox = boundingRect();
    QRectF r( bbox.x() - TO_DPIX(NATRON_EDGE_DROP_TOLERANCE), bbox.y() - TO_DPIY(NATRON_EDGE_DROP_TOLERANCE),
              bbox.width() + TO_DPIX(NATRON_EDGE_DROP_TOLERANCE), bbox.height() + TO_DPIY(NATRON_EDGE_DROP_TOLERANCE) );

    return r.contains(p);
}

Edge*
NodeGui::firstAvailableEdge()
{
    for (U32 i = 0; i < _inputEdges.size(); ++i) {
        Edge* a = _inputEdges[i];
        if ( !a->hasSource() ) {
            if ( getNode()->getEffectInstance()->isInputOptional(i) ) {
                continue;
            }
        }

        return a;
    }

    return NULL;
}

void
NodeGui::applyBrush(const QBrush & brush)
{
    _boundingBox->setBrush(brush);
    if ( mustFrameName() ) {
        _nameFrame->setBrush(brush);
    }
    if ( mustAddResizeHandle() ) {
        _resizeHandle->setBrush(brush);
    }
}

void
NodeGui::refreshCurrentBrush()
{
    if (_slaveMasterLink) {
        applyBrush(_clonedColor);
    } else {
        applyBrush(getCurrentColor());
    }
}


void
NodeGui::setUserSelected(bool b)
{
    NodePtr node = getNode();
    if (!node) {
        return;
    }
    node->onNodeUISelectionChanged(b);
    if (_settingsPanel) {
        _settingsPanel->setSelected(b);
        _settingsPanel->update();
        if ( b && isSettingsPanelVisible() ) {
            NodeGuiPtr thisShared = shared_from_this();
            _graph->getGui()->setNodeViewerInterface(thisShared);
        }
    }

    refreshEdgesVisility();
    refreshStateIndicator();
}

bool
NodeGui::getIsSelected() const
{
    NodePtr node = getNode();
    if (!node) {
        return false;
    }
    return node->getNodeIsSelected();
}

Edge*
NodeGui::findConnectedEdge(NodeGui* parent)
{
    for (U32 i = 0; i < _inputEdges.size(); ++i) {
        Edge* e = _inputEdges[i];

        if ( e && (e->getSource().get() == parent) ) {
            return e;
        }
    }

    return NULL;
}

bool
NodeGui::connectEdge(int edgeNumber)
{
    const std::vector<NodeWPtr > & inputs = getNode()->getInputs();

    if ( (edgeNumber < 0) || ( edgeNumber >= (int)inputs.size() ) || ( _inputEdges.size() != inputs.size() ) ) {
        return false;
    }

    NodeGuiPtr src;
    NodePtr input = inputs[edgeNumber].lock();
    if (input) {
        NodeGuiIPtr ngi = input->getNodeGui();
        src = boost::dynamic_pointer_cast<NodeGui>(ngi);
    }

    _inputEdges[edgeNumber]->setSource(src);

    NodePtr node = getNode();
    assert(node);
    if (node->isEntitledForInspectorInputsStyle()) {
        initializeInputsForInspector();
    }

    refreshEdgesVisility();

    return true;
}

Edge*
NodeGui::hasEdgeNearbyPoint(const QPointF & pt)
{
    for (InputEdges::const_iterator it = _inputEdges.begin(); it != _inputEdges.end(); ++it) {
        if ( (*it) && (*it)->contains( (*it)->mapFromScene(pt) ) ) {
            return (*it);
        }
    }
    if ( _outputEdge && _outputEdge->contains( _outputEdge->mapFromScene(pt) ) ) {
        return _outputEdge;
    }

    return NULL;
}

Edge*
NodeGui::hasBendPointNearbyPoint(const QPointF & pt)
{
    for (InputEdges::const_iterator it = _inputEdges.begin(); it != _inputEdges.end(); ++it) {
        if ( (*it) && (*it)->hasSource() && (*it)->isBendPointVisible() ) {
            if ( (*it)->isNearbyBendPoint(pt) ) {
                return (*it);
            }
        }
    }

    return NULL;
}

Edge*
NodeGui::hasEdgeNearbyRect(const QRectF & rect)
{
    ///try with all 4 corners

    QLineF rectEdges[4] =
    {
        QLineF( rect.topLeft(), rect.topRight() ),
        QLineF( rect.topRight(), rect.bottomRight() ),
        QLineF( rect.bottomRight(), rect.bottomLeft() ),
        QLineF( rect.bottomLeft(), rect.topLeft() )
    };
    QPointF intersection;
    QPointF middleRect = rect.center();
    Edge* closest = 0;
    double closestSquareDist = 0;

    for (InputEdges::const_iterator it = _inputEdges.begin(); it != _inputEdges.end(); ++it) {
        QLineF edgeLine = (*it)->line();
        edgeLine.setP1( (*it)->mapToScene( edgeLine.p1() ) );
        edgeLine.setP2( (*it)->mapToScene( edgeLine.p2() ) );
        for (int j = 0; j < 4; ++j) {
            if (edgeLine.intersect(rectEdges[j], &intersection) == QLineF::BoundedIntersection) {
                if (!closest) {
                    closest = *it;
                    closestSquareDist = ( intersection.x() - middleRect.x() ) * ( intersection.x() - middleRect.x() )
                                        + ( intersection.y() - middleRect.y() ) * ( intersection.y() - middleRect.y() );
                } else {
                    double dist = ( intersection.x() - middleRect.x() ) * ( intersection.x() - middleRect.x() )
                                  + ( intersection.y() - middleRect.y() ) * ( intersection.y() - middleRect.y() );
                    if (dist < closestSquareDist) {
                        closestSquareDist = dist;
                        closest = *it;
                    }
                }
                break;
            }
        }
    }
    if (closest) {
        return closest;
    }

    if (_outputEdge) {
        if ( _outputEdge->isVisible() ) {
            QLineF edgeLine = _outputEdge->line();
            edgeLine.setP1( (_outputEdge)->mapToScene( edgeLine.p1() ) );
            edgeLine.setP2( (_outputEdge)->mapToScene( edgeLine.p2() ) );
            for (int j = 0; j < 4; ++j) {
                if (edgeLine.intersect(rectEdges[j], &intersection) == QLineF::BoundedIntersection) {
                    return _outputEdge;
                }
            }
        }
    }

    return NULL;
} // hasEdgeNearbyRect

void
NodeGui::showGui()
{
    show();
    setActive(true);
    NodePtr node = getNode();
    for (U32 i = 0; i < _inputEdges.size(); ++i) {
        _graph->scene()->addItem(_inputEdges[i]);
        _inputEdges[i]->setParentItem( parentItem() );
        _inputEdges[i]->setActive(true);

    }
    if (_outputEdge) {
        _graph->scene()->addItem(_outputEdge);
        _outputEdge->setParentItem( parentItem() );
        _outputEdge->setActive(true);
    }
    refreshEdges();
    const NodesWList & outputs = node->getOutputs();
    for (NodesWList::const_iterator it = outputs.begin(); it != outputs.end(); ++it) {
        NodePtr output = it->lock();
        if (output) {
            output->doRefreshEdgesGUI();
        }
    }
    ViewerNodePtr viewer = node->isEffectViewerNode();
    if (viewer) {
        _graph->getGui()->activateViewerTab(viewer);
    } else {
        if (_panelOpenedBeforeDeactivate) {
            setVisibleSettingsPanel(true);
        }
        NodeGuiPtr thisShared = shared_from_this();
        _graph->getGui()->setNodeViewerInterface(thisShared);

        OfxEffectInstancePtr ofxNode = toOfxEffectInstance( node->getEffectInstance() );
        if (ofxNode) {
            ofxNode->effectInstance()->beginInstanceEditAction();
        }
    }

    if (_slaveMasterLink) {
        if ( !node->getMasterNode() ) {
            onAllKnobsSlaved(false);
        } else {
            _slaveMasterLink->show();
        }
    }
    for (KnobGuiLinks::iterator it = _knobsLinks.begin(); it != _knobsLinks.end(); ++it) {
        it->second.arrow->show();
    }
} // NodeGui::showGui

void
NodeGui::activate(bool triggerRender)
{
    ///first activate all child instance if any
    NodePtr node = getNode();

    showGui();

    _graph->restoreFromTrash( shared_from_this() );

    if (triggerRender) {
        std::list<ViewerInstancePtr> viewers;
        getNode()->hasViewersConnected(&viewers);
        for (std::list<ViewerInstancePtr>::iterator it = viewers.begin(); it != viewers.end(); ++it) {
            (*it)->renderCurrentFrame(true);
        }
    }
}

void
NodeGui::hideGui()
{
    if ( !_graph || !_graph->getGui() ) {
        return;
    }
    hide();
    setActive(false);
    for (InputEdges::const_iterator it = _inputEdges.begin(); it != _inputEdges.end(); ++it) {
        if ( (*it)->scene() ) {
            (*it)->scene()->removeItem( (*it) );
        }
        (*it)->setActive(false);
        (*it)->setSource( NodeGuiPtr() );
    }
    if (_outputEdge) {
        if ( _outputEdge->scene() ) {
            _outputEdge->scene()->removeItem(_outputEdge);
        }
        _outputEdge->setActive(false);
    }

    if (_slaveMasterLink) {
        _slaveMasterLink->hide();
    }
    for (KnobGuiLinks::iterator it = _knobsLinks.begin(); it != _knobsLinks.end(); ++it) {
        it->second.arrow->hide();
    }
    NodePtr node = getNode();
    ViewerNodePtr isViewer = node->isEffectViewerNode();
    if (isViewer) {
        ViewerGL* viewerGui = dynamic_cast<ViewerGL*>( isViewer->getUiContext() );
        if (viewerGui) {
            viewerGui->clearLastRenderedTexture();
            _graph->getGui()->deactivateViewerTab(isViewer);
        }
    }
    {
        _panelOpenedBeforeDeactivate = isSettingsPanelVisible();
        if (_panelOpenedBeforeDeactivate) {
            setVisibleSettingsPanel(false);
        }
        
        NodeGuiPtr thisShared = shared_from_this();
        _graph->getGui()->removeNodeViewerInterface(thisShared, false);
    }
    {
        NodeGroupPtr isGrp = node->isEffectNodeGroup();
        if ( isGrp && isGrp->isSubGraphUserVisible() ) {
            NodeGraphI* graph_i = isGrp->getNodeGraph();
            assert(graph_i);
            NodeGraph* graph = dynamic_cast<NodeGraph*>(graph_i);
            assert(graph);
            if (graph) {
                _graph->getGui()->removeGroupGui(graph, false);
            }
        }
    }
} // hideGui

void
NodeGui::deactivate(bool triggerRender)
{
    ///first deactivate all child instance if any
    NodePtr node = getNode();

    hideGui();

    OfxEffectInstancePtr ofxNode = !node ? OfxEffectInstancePtr() : toOfxEffectInstance( node->getEffectInstance() );
    if (ofxNode) {
        ofxNode->effectInstance()->endInstanceEditAction();
    }
    if (_graph) {
        _graph->moveToTrash( shared_from_this() );
        if ( _graph->getGui() ) {
            _graph->getGui()->getAnimationModuleEditor()->removeNode( shared_from_this() );
        }
    }

    if (triggerRender) {
        std::list<ViewerInstancePtr> viewers;
        getNode()->hasViewersConnected(&viewers);
        for (std::list<ViewerInstancePtr>::iterator it = viewers.begin(); it != viewers.end(); ++it) {
            (*it)->renderCurrentFrame(true);
        }
    }
}

void
NodeGui::initializeKnobs()
{
    if (_settingsPanel) {
        _settingsPanel->initializeKnobs();

        // If the node holding this settings panel is in a group, and the group is not editable, make it disabled
        NodeCollectionPtr collec = getNode()->getGroup();
        NodeGroupPtr isGroup = toNodeGroup(collec);
        if (isGroup) {
            if ( !isGroup->isSubGraphEditedByUser() ) {
                setEnabled(false);
            }
        }
    }
}

void
NodeGui::setVisibleSettingsPanel(bool b)
{
    if (!_panelCreated) {
        ensurePanelCreated();
    }
    if (_settingsPanel) {
        _settingsPanel->setClosed(!b);
    }
}

bool
NodeGui::isSettingsPanelVisible() const
{
    if (_settingsPanel) {
        return !_settingsPanel->isClosed();
    } else {
        return false;
    }
}

bool
NodeGui::isSettingsPanelMinimized() const
{
    return _settingsPanel ? _settingsPanel->isMinimized() : false;
}

void
NodeGui::onPersistentMessageChanged()
{
    //keep type in synch with this enum:
    //enum MessageTypeEnum{eMessageTypeInfo = 0,eMessageTypeError = 1,eMessageTypeWarning = 2,eMessageTypeQuestion = 3};

    ///don't do anything if the last persistent message is the same
    if ( !_persistentMessage || !_stateIndicator || !_graph || !_graph->getGui() ) {
        return;
    }

    QString message;
    int type;
    getNode()->getPersistentMessage(&message, &type);

    _persistentMessage->setVisible( !message.isEmpty() );

    if ( message.isEmpty() ) {
        setToolTip( QString() );
    } else {
        if (type == 1) {
            _persistentMessage->setText( tr("ERROR") );
            QColor errColor(128, 0, 0, 255);
            _persistentMessage->setBrush(errColor);
        } else if (type == 2) {
            _persistentMessage->setText( tr("WARNING") );
            QColor warColor(180, 180, 0, 255);
            _persistentMessage->setBrush(warColor);
        } else {
            return;
        }

        setToolTip(message);

        refreshSize();
    }
    refreshStateIndicator();

    const std::list<ViewerTab*>& viewers = getDagGui()->getGui()->getViewersList();
    for (std::list<ViewerTab*>::const_iterator it = viewers.begin(); it != viewers.end(); ++it) {
        (*it)->getViewer()->updatePersistentMessage();
    }
}

QVBoxLayout*
NodeGui::getDockContainer() const
{
    return _settingsPanel->getContainer();
}

void
NodeGui::paint(QPainter* /*painter*/,
               const QStyleOptionGraphicsItem* /*options*/,
               QWidget* /*parent*/)
{
    //nothing special
}

const std::list<std::pair<KnobIWPtr, KnobGuiPtr> > &
NodeGui::getKnobs() const
{
    assert(_settingsPanel);
    if (_mainInstancePanel) {
        return _mainInstancePanel->getKnobsMapping();
    }

    return _settingsPanel->getKnobsMapping();
}



boost::shared_ptr<QUndoStack>
NodeGui::getUndoStack() const
{
    return _undoStack;
}

void
NodeGui::refreshStateIndicator()
{
    if (!_stateIndicator) {
        return;
    }
    QString message;
    int type;
    if ( !getNode() ) {
        return;
    }
    getNode()->getPersistentMessage(&message, &type);

    bool showIndicator = true;
    int value = getNode()->getIsNodeRenderingCounter();
    if (value >= 1) {
        _stateIndicator->setBrush(Qt::yellow);
    } else if (_mergeHintActive) {
        _stateIndicator->setBrush(Qt::green);
    } else if ( getIsSelected() ) {
        _stateIndicator->setBrush(Qt::white);
    } else if ( !message.isEmpty() && ( (type == 1) || (type == 2) ) ) {
        if (type == 1) {
            _stateIndicator->setBrush( QColor(128, 0, 0, 255) ); //< error
        } else if (type == 2) {
            _stateIndicator->setBrush( QColor(80, 180, 0, 255) ); //< warning
        }
    } else {
        showIndicator = false;
    }

    if ( showIndicator && !_stateIndicator->isVisible() ) {
        _stateIndicator->show();
    } else if ( !showIndicator && _stateIndicator->isVisible() ) {
        _stateIndicator->hide();
    } else {
        update();
    }
}

void
NodeGui::setMergeHintActive(bool active)
{
    if (active == _mergeHintActive) {
        return;
    }
    _mergeHintActive = active;
    refreshStateIndicator();
}

void
NodeGui::refreshRenderingIndicator()
{
    NodePtr node = getNode();

    if (!node) {
        return;
    }
    EffectInstancePtr effect = node->getEffectInstance();
    if (!effect) {
        return;
    }
    refreshStateIndicator();
    for (std::size_t i = 0; i < _inputEdges.size(); ++i) {
        int value = getNode()->getIsInputNRenderingCounter(i);
        if (value >= 1) {
            _inputEdges[i]->turnOnRenderingColor();
        } else {
            _inputEdges[i]->turnOffRenderingColor();
        }
    }
    ViewerNodePtr isViewer = toViewerNode(effect);
    if (isViewer) {
        ViewerGL* hasUI = dynamic_cast<ViewerGL*>( isViewer->getUiContext() );
        if (hasUI) {
            hasUI->getViewerTab()->refreshViewerRenderingState();
        }
    }
}

void
NodeGui::moveBelowPositionRecursively(const QRectF & r)
{
    QRectF sceneRect = mapToScene( boundingRect() ).boundingRect();

    if ( r.intersects(sceneRect) ) {
        changePosition(0, r.height() + NodeGui::DEFAULT_OFFSET_BETWEEN_NODES);
        const NodesWList & outputs = getNode()->getOutputs();
        for (NodesWList::const_iterator it = outputs.begin(); it != outputs.end(); ++it) {
            NodePtr output = it->lock();
            if (!output) {
                continue;
            }
            NodeGuiIPtr outputGuiI = output->getNodeGui();
            if (!outputGuiI) {
                continue;
            }
            NodeGui* gui = dynamic_cast<NodeGui*>( outputGuiI.get() );
            assert(gui);
            sceneRect = mapToScene( boundingRect() ).boundingRect();
            gui->moveBelowPositionRecursively(sceneRect);
        }
    }
}

void
NodeGui::moveAbovePositionRecursively(const QRectF & r)
{
    QRectF sceneRect = mapToScene( boundingRect() ).boundingRect();

    if ( r.intersects(sceneRect) ) {
        changePosition(0, -r.height() - NodeGui::DEFAULT_OFFSET_BETWEEN_NODES);
        for (U32 i = 0; i < _inputEdges.size(); ++i) {
            if ( _inputEdges[i]->hasSource() ) {
                sceneRect = mapToScene( boundingRect() ).boundingRect();
                _inputEdges[i]->getSource()->moveAbovePositionRecursively(sceneRect);
            }
        }
    }
}

void
NodeGui::centerGraphOnIt()
{
    _graph->centerOnItem(this);
}

void
NodeGui::onAllKnobsSlaved(bool b)
{
    NodePtr node = getNode();

    if (b) {
        NodePtr masterNode = node->getMasterNode();
        assert(masterNode);
        NodeGuiIPtr masterNodeGui_i = masterNode->getNodeGui();
        assert(masterNodeGui_i);
        NodeGuiPtr masterNodeGui = boost::dynamic_pointer_cast<NodeGui>(masterNodeGui_i);
        _masterNodeGui = masterNodeGui;
        assert(!_slaveMasterLink);

        if ( masterNode->getGroup() == node->getGroup() ) {
            _slaveMasterLink.reset(new LinkArrow( masterNodeGui, shared_from_this(), parentItem() ));
            _slaveMasterLink->setColor( QColor(200, 100, 100) );
            _slaveMasterLink->setArrowHeadColor( QColor(243, 137, 20) );
            _slaveMasterLink->setWidth(3);
        }
        if ( !node->isNodeDisabled() ) {
            if ( !isSelected() ) {
                applyBrush(_clonedColor);
            }
        }
    } else {
        if (_slaveMasterLink) {
            _slaveMasterLink.reset();
        }
        _masterNodeGui.reset();
        if ( !node->isNodeDisabled() ) {
            if ( !isSelected() ) {
                applyBrush(getCurrentColor());
            }
        }
    }

    // Also refresh links
    onKnobsLinksChanged();
    
    update();
}

static QString
makeLinkString(const NodePtr& masterNode,
               const KnobIPtr& master,
               const NodePtr& slaveNode,
               const KnobIPtr& slave)
{
    QString tt = QString::fromUtf8("<p>");

    tt.append( QString::fromUtf8( masterNode->getLabel().c_str() ) );
    tt.append( QLatin1Char('.') );
    tt.append( QString::fromUtf8( master->getName().c_str() ) );


    tt.append( QString::fromUtf8(" (master) ") );

    tt.append( QString::fromUtf8("------->") );

    tt.append( QString::fromUtf8( slaveNode->getLabel().c_str() ) );
    tt.append( QString::fromUtf8(".") );
    tt.append( QString::fromUtf8( slave->getName().c_str() ) );


    tt.append( QString::fromUtf8(" (slave)</p>") );

    return tt;
}

void
NodeGui::onKnobExpressionChanged(const KnobGui* knob)
{
    KnobIPtr internalKnob = knob->getKnob();

    // Find the knob
    for (KnobGuiLinks::iterator it = _knobsLinks.begin(); it != _knobsLinks.end(); ++it) {

        for (std::list<LinkedKnob>::iterator it2 = it->second.knobs.begin(); it2 != it->second.knobs.end(); ++it2) {
            KnobIPtr slave = it2->slave.lock();
            if (slave != internalKnob) {
                continue;
            }

            // Ok found, now refresh the valid flag

            int ndims = slave->getNDimensions();
            std::list<ViewIdx> views = slave->getViewsList();

            int invalid = false;
            for (std::list<ViewIdx>::const_iterator it3 = views.begin(); it3 != views.end(); ++it3) {
                for (int i = 0; i < ndims; ++i) {
                    if ( !slave->getExpression(DimIdx(i), *it3).empty() && !slave->isExpressionValid(DimIdx(i), *it3, 0) ) {
                        invalid = true;
                        break;
                    }
                }
            }
            it2->linkInValid = invalid;

            // Now cycle through all links against the node, if there are all invalids, hide the link
            bool hasAtLeastOneLinkValid = false;
            for (std::list<LinkedKnob>::iterator it3 = it->second.knobs.begin(); it3 != it->second.knobs.end(); ++it3) {
                if (!it3->linkInValid) {
                    hasAtLeastOneLinkValid = true;
                    break;
                }
            }
            it->second.arrow->setVisible(hasAtLeastOneLinkValid);

            return;
        }

    }
}

void
NodeGui::onKnobsLinksChanged()
{
    if (!_expressionIndicator) {
        return;
    }
    NodePtr node = getNode();

    typedef std::list<Node::KnobLink> InternalLinks;
    InternalLinks links;
    node->getKnobsLinks(links);

    // When the node is cloned, don't consider links
    NodePtr nodeIsCloned = node->getMasterNode();

    ///1st pass: remove the no longer needed links
    KnobGuiLinks newLinks;
    if (nodeIsCloned) {
        links.clear();
    } else {
        for (KnobGuiLinks::iterator it = _knobsLinks.begin(); it != _knobsLinks.end(); ++it) {
            bool found = false;
            for (InternalLinks::iterator it2 = links.begin(); it2 != links.end(); ++it2) {
                if ( it2->masterNode.lock() == it->first.lock() ) {
                    found = true;
                    break;
                }
            }
            if (!found) {
                delete it->second.arrow;
            } else {
                newLinks.insert(*it);
            }
        }
    }
    _knobsLinks = newLinks;

    ///2nd pass: create the new links

    NodeGuiPtr thisShared = shared_from_this();

    int nbVisibleLinks = 0;
    for (InternalLinks::iterator it = links.begin(); it != links.end(); ++it) {
        if (it->masterKnob.lock()->getIsSecret() || it->slaveKnob.lock()->getIsSecret()) {
            continue;
        }

        ++nbVisibleLinks;

        NodePtr masterNode = it->masterNode.lock();
        KnobGuiLinks::iterator foundGuiLink = masterNode ? _knobsLinks.find(it->masterNode) : _knobsLinks.end();
        if ( foundGuiLink != _knobsLinks.end() ) {
            //We already have a link to the master node
            std::list<LinkedKnob>::iterator found = foundGuiLink->second.knobs.end();

            for (std::list<LinkedKnob>::iterator it2 = foundGuiLink->second.knobs.begin(); it2 != foundGuiLink->second.knobs.end(); ++it2) {
                if ( ( it2->slave.lock() == it->slaveKnob.lock() ) && ( it2->slave.lock() == it->masterKnob.lock() ) ) {
                    found = it2;
                    break;
                }
            }
            if ( found == foundGuiLink->second.knobs.end() ) {
                ///There's no link for this knob, add info to the tooltip of the link arrow
                LinkedKnob k;
                k.slave = it->slaveKnob;
                k.master = it->masterKnob;
                k.linkInValid = false;
                foundGuiLink->second.knobs.push_back(k);
                QString fullToolTip;
                for (std::list<LinkedKnob>::iterator it2 = foundGuiLink->second.knobs.begin(); it2 != foundGuiLink->second.knobs.end(); ++it2) {
                    QString tt = makeLinkString( masterNode, it2->master.lock(), node, it2->slave.lock() );
                    fullToolTip.append(tt);
                }
            }
        } else {
            ///There's no link to the master node yet
            if ( masterNode && (masterNode->getNodeGui().get() != this) && ( masterNode->getGroup() == getNode()->getGroup() ) ) {
                NodeGuiIPtr master_i = masterNode->getNodeGui();
                NodeGuiPtr master = boost::dynamic_pointer_cast<NodeGui>(master_i);
                assert(master);

                LinkArrow* arrow = new LinkArrow( master, thisShared, parentItem() );
                arrow->setWidth(2);
                arrow->setColor( QColor(143, 201, 103) );
                arrow->setArrowHeadColor( QColor(200, 255, 200) );

                QString tt = makeLinkString( masterNode, it->masterKnob.lock(), node, it->slaveKnob.lock() );
                arrow->setToolTip(tt);
                if ( !getDagGui()->areKnobLinksVisible() ) {
                    arrow->setVisible(false);
                }
                LinkedDim& guilink = _knobsLinks[it->masterNode];
                guilink.arrow = arrow;
                LinkedKnob k;
                k.slave = it->slaveKnob;
                k.master = it->masterKnob;
                k.linkInValid = false;
                guilink.knobs.push_back(k);
            }
        }
    }

    if (nbVisibleLinks > 0) {
        if ( !_expressionIndicator->isActive() ) {
            _expressionIndicator->setActive(true);
        }
    } else {
        if ( _expressionIndicator->isActive() ) {
            _expressionIndicator->setActive(false);
        }
    }
} // onKnobsLinksChanged

void
NodeGui::refreshOutputEdgeVisibility()
{
    if (_outputEdge) {
        if ( getNode()->getOutputs().empty() ) {
            if ( !_outputEdge->isVisible() ) {
                _outputEdge->setActive(true);
                _outputEdge->show();
            }
        } else {
            if ( _outputEdge->isVisible() ) {
                _outputEdge->setActive(false);
                _outputEdge->hide();
            }
        }
    }
}

void
NodeGui::destroyGui()
{
    Gui* guiObj = getDagGui()->getGui();

    if (!guiObj) {
        return;
    }

    //Remove undo stack
    removeUndoStack();


    NodeGuiPtr thisShared = shared_from_this();

    {
        ///Remove from the nodegraph containers
        _graph->deleteNodePermanantly(thisShared);
    }

    //Remove viewer UI
    guiObj->removeNodeViewerInterface(thisShared, true);


    //Remove from animation module
    guiObj->getAnimationModuleEditor()->removeNode( shared_from_this() );


    //Remove nodegraph if group
    NodePtr internalNode = _internalNode.lock();
    if ( internalNode && internalNode->getEffectInstance() ) {
        NodeGroupPtr isGrp = internalNode->isEffectNodeGroup();
        if (isGrp) {
            NodeGraphI* graph_i = isGrp->getNodeGraph();
            if (graph_i) {
                NodeGraph* graph = dynamic_cast<NodeGraph*>(graph_i);
                assert(graph);
                if (graph) {
                    guiObj->removeGroupGui(graph, true);
                }
            }
        }
    }


    // remove from clipboard if existing
    if (internalNode) {
        ///remove the node from the clipboard if it is
        SERIALIZATION_NAMESPACE::NodeClipBoard &cb = appPTR->getNodeClipBoard();
        for (SERIALIZATION_NAMESPACE::NodeSerializationList::iterator it = cb.nodes.begin();
             it != cb.nodes.end(); ++it) {
            if ( (*it)->_nodeScriptName == internalNode->getScriptName()  && (*it)->_groupFullyQualifiedScriptName == internalNode->getContainerGroupFullyQualifiedName()) {
                cb.nodes.erase(it);
                break;
            }
        }
    }

    //Delete edges
    for (InputEdges::const_iterator it = _inputEdges.begin(); it != _inputEdges.end(); ++it) {
        QGraphicsScene* scene = (*it)->scene();
        if (scene) {
            scene->removeItem( (*it) );
        }
        (*it)->setParentItem(0);
        delete *it;
    }
    _inputEdges.clear();

    if (_outputEdge) {
        QGraphicsScene* scene = _outputEdge->scene();
        if (scene) {
            scene->removeItem(_outputEdge);
        }
        _outputEdge->setParentItem(0);
        delete _outputEdge;
        _outputEdge = 0;
    }

    //Delete settings panel
    delete _settingsPanel;
    _settingsPanel = 0;
} // NodeGui::destroyGui

QSize
NodeGui::getSize() const
{
    if ( QThread::currentThread() == qApp->thread() ) {
        QRectF bbox = boundingRect();

        return QSize( bbox.width(), bbox.height() );
    } else {
        double w,h;
        getNode()->getSize(&w, &h);
        return QSize(w,h);
    }
}

void
NodeGui::setSize(double w,
                 double h)
{
    resize(w, h);
}

void
NodeGui::onDisabledKnobToggled(bool disabled)
{
    if (!_nameItem) {
        return;
    }

    NodePtr node = getNode();

    int firstFrame, lastFrame;
    bool lifetimeEnabled = node->isLifetimeActivated(&firstFrame, &lastFrame);
    int curFrame = node->getApp()->getTimeLine()->currentFrame();
    bool enabled = ( !lifetimeEnabled || (curFrame >= firstFrame && curFrame <= lastFrame) ) && !disabled;

    _disabledTopLeftBtmRight->setVisible(!enabled);
    _disabledBtmLeftTopRight->setVisible(!enabled);
    update();
}

void
NodeGui::onStreamWarningsChanged()
{
    if (!_streamIssuesWarning) {
        return;
    }

    std::map<Node::StreamWarningEnum, QString> warnings;
    getNode()->getStreamWarnings(&warnings);
    if ( warnings.empty() ) {
        _streamIssuesWarning->setActive(false);

        return;
    }
    QString tooltip;
    for (std::map<Node::StreamWarningEnum, QString>::iterator it = warnings.begin(); it != warnings.end(); ++it) {
        if ( it->second.isEmpty() ) {
            continue;
        }
        QString tt = QString::fromUtf8("<p><b>") + tr("Stream issue:") + QString::fromUtf8("</b></p>");
        tt += NATRON_NAMESPACE::convertFromPlainText(it->second.trimmed(), NATRON_NAMESPACE::WhiteSpaceNormal);
        tooltip += tt;
    }
    setToolTip(tooltip);
    _streamIssuesWarning->setToolTip(tooltip);
    _streamIssuesWarning->setActive( !tooltip.isEmpty() );
}

////////////////////////////////////////// NodeGuiIndicator ////////////////////////////////////////////////////////

struct NodeGuiIndicatorPrivate
{
    QGraphicsEllipseItem* ellipse;
    QGraphicsSimpleTextItem* textItem;
    QGradientStops gradStops;

    NodeGuiIndicatorPrivate(NodeGraph* graph,
                            int depth,
                            const QString & text,
                            const QPointF & topLeft,
                            int width,
                            int height,
                            const QGradientStops & gradient,
                            const QColor & textColor,
                            QGraphicsItem* parent)
        : ellipse(NULL)
        , textItem(NULL)
        , gradStops(gradient)
    {
        ellipse = new QGraphicsEllipseItem(parent);
        int ellipseRad = width / 2;
        QPoint ellipsePos(topLeft.x() + (width / 2) - ellipseRad, -ellipseRad);
        QRectF ellipseRect(ellipsePos.x(), ellipsePos.y(), width, height);
        ellipse->setRect(ellipseRect);
        ellipse->setZValue(depth);

        QPointF ellipseCenter = ellipseRect.center();
        QRadialGradient radialGrad(ellipseCenter, ellipseRad);
        radialGrad.setStops(gradStops);
        ellipse->setBrush(radialGrad);


        textItem = new NodeGraphSimpleTextItem(graph, parent, false);
        textItem->setText(text);


        QPointF sceneCenter = ellipse->mapToScene( ellipse->mapFromParent(ellipseCenter) );
        QRectF textBr = textItem->mapToScene( textItem->boundingRect() ).boundingRect();
        sceneCenter.ry() -= (textBr.height() / 2.);
        sceneCenter.rx() -= (textBr.width() / 2.);
        QPointF textPos = textItem->mapToParent( textItem->mapFromScene(sceneCenter) );
        textItem->setPos(textPos);


        textItem->setBrush(textColor);
        textItem->setZValue(depth);
#if QT_VERSION < 0x050000
        textItem->scale(0.8, 0.8);
#else
        textItem->setScale(0.8);
#endif
    }
};

NodeGuiIndicator::NodeGuiIndicator(NodeGraph* graph,
                                   int depth,
                                   const QString & text,
                                   const QPointF & topLeft,
                                   int width,
                                   int height,
                                   const QGradientStops & gradient,
                                   const QColor & textColor,
                                   QGraphicsItem* parent)
    : _imp( new NodeGuiIndicatorPrivate(graph, depth, text, topLeft, width, height, gradient, textColor, parent) )
{
}

NodeGuiIndicator::~NodeGuiIndicator()
{
}

void
NodeGuiIndicator::setToolTip(const QString & tooltip)
{
    _imp->ellipse->setToolTip(tooltip);
}

void
NodeGuiIndicator::setActive(bool active)
{
    _imp->ellipse->setActive(active);
    _imp->textItem->setActive(active);
    _imp->ellipse->setVisible(active);
    _imp->textItem->setVisible(active);
}

bool
NodeGuiIndicator::isActive() const
{
    return _imp->ellipse->isVisible();
}

void
NodeGuiIndicator::refreshPosition(const QPointF & center)
{
    QRectF r = _imp->ellipse->rect();
    int ellipseRad = r.width() / 2;
    QPoint ellipsePos(center.x() - ellipseRad, center.y() - ellipseRad);
    QRectF ellipseRect( ellipsePos.x(), ellipsePos.y(), r.width(), r.height() );

    _imp->ellipse->setRect(ellipseRect);

    QRadialGradient radialGrad(ellipseRect.center(), ellipseRad);
    radialGrad.setStops(_imp->gradStops);
    _imp->ellipse->setBrush(radialGrad);
    QPointF ellipseCenter = ellipseRect.center();
    QPointF sceneCenter = _imp->ellipse->mapToScene( _imp->ellipse->mapFromParent(ellipseCenter) );
    QRectF textBr = _imp->textItem->mapToScene( _imp->textItem->boundingRect() ).boundingRect();
    sceneCenter.ry() -= (textBr.height() / 2.);
    sceneCenter.rx() -= (textBr.width() / 2.);
    QPointF textPos = _imp->textItem->mapToParent( _imp->textItem->mapFromScene(sceneCenter) );
    _imp->textItem->setPos(textPos);
}

///////////////////

void
NodeGui::setScale_natron(double scale)
{
    setScale(scale);
    for (InputEdges::iterator it = _inputEdges.begin(); it != _inputEdges.end(); ++it) {
        (*it)->setScale(scale);
    }

    if (_outputEdge) {
        _outputEdge->setScale(scale);
    }
    refreshEdges();
    const NodesWList & outputs = getNode()->getOutputs();
    for (NodesWList::const_iterator it = outputs.begin(); it != outputs.end(); ++it) {
        NodePtr output = it->lock();
        if (output) {
            output->doRefreshEdgesGUI();
        }
    }
    update();
}

void
NodeGui::removeHighlightOnAllEdges()
{
    for (InputEdges::iterator it = _inputEdges.begin(); it != _inputEdges.end(); ++it) {
        (*it)->setUseHighlight(false);
    }
    if (_outputEdge) {
        _outputEdge->setUseHighlight(false);
    }
}

Edge*
NodeGui::getInputArrow(int inputNb) const
{
    if (inputNb == -1) {
        return _outputEdge;
    }
    if ( inputNb >= (int)_inputEdges.size() ) {
        return 0;
    }

    return _inputEdges[inputNb];
}

Edge*
NodeGui::getOutputArrow() const
{
    return _outputEdge;
}


void
NodeGui::onOutputLayerChanged()
{
    NodePtr internalNode = getNode();
    if (!internalNode) {
        return;
    }

    QString extraLayerStr;
    KnobBoolPtr processAllKnob = internalNode->getProcessAllLayersKnob();
    bool processAll = false;
    if (processAllKnob && processAllKnob->hasModifications()) {
        processAll = processAllKnob->getValue();
        if (processAll) {
            //extraLayerStr.append( QString::fromUtf8("<br>") );
            extraLayerStr += tr("(All)");
        }
    }
    KnobChoicePtr layerKnob = internalNode->getLayerChoiceKnob(-1);
    ImageComponents outputLayer;
    {
        bool isAll;
        internalNode->getSelectedLayer(-1, 0, &isAll, &outputLayer);
    }
    if (!processAll && outputLayer.getNumComponents() > 0) {
        if (!outputLayer.isColorPlane()) {
            if (!extraLayerStr.isEmpty()) {
                extraLayerStr.append( QString::fromUtf8("<br>") );
            }
            extraLayerStr.push_back( QLatin1Char('(') );
            extraLayerStr.append( QString::fromUtf8( outputLayer.getLayerName().c_str() ) );
            extraLayerStr.push_back( QLatin1Char(')') );
        }
    }

    // Enable to display RGBA checkbox state on the node. Currently not working good enough because e.g a blur by default is RGB and not A
    // but the plug-in automatically sets the A checked which displays it... needs some fine tuning
#if 0
    KnobBoolPtr enabledKnob[4];
    bool hasChannelChanged = false;
    for (int i = 0; i < 4; ++i) {
        enabledKnob[i] = internalNode->getProcessChannelKnob(i);
        if (!enabledKnob[i]) {
            break;
        }
        hasChannelChanged |= enabledKnob[i]->hasModifications();
    }

    if (hasChannelChanged && outputLayer.getNumComponents() > 0) {
        if (!extraLayerStr.isEmpty()) {
            extraLayerStr.append( QString::fromUtf8("<br>") );
        }
        extraLayerStr.push_back( QLatin1Char('(') );

        const std::vector<std::string>& channelNames = outputLayer.getComponentsNames();
        for (int i = 0; i < 4; ++i) {
            if (enabledKnob[i]->getIsSecret()) {
                continue;
            }

            assert(i < (int)channelNames.size());
            if (i >= (int)channelNames.size()) {
                continue;
            }
            bool enabled = enabledKnob[i]->getValue();
            if (enabled) {
                extraLayerStr.append( QString::fromUtf8( channelNames[i].c_str() ) );
            }

        }
        extraLayerStr.push_back( QLatin1Char(')') );

    }
#endif



    if (extraLayerStr == _channelsExtraLabel) {
        return;
    }
    _channelsExtraLabel = extraLayerStr;
    refreshNodeText();
}


void
NodeGui::refreshNodeText()
{
    if ( !_graph->getGui() || !_nameItem) {
        return;
    }
    NodePtr node = getNode();

    KnobStringPtr extraLabelKnob;
    extraLabelKnob = node->getExtraLabelKnob();
    KnobStringPtr subLabelKnob = node->getOFXSubLabelKnob();


    QString subLabelContent;
    if (subLabelKnob) {
        subLabelContent = QString::fromUtf8(subLabelKnob->getValue().c_str());
    }

    PluginPtr plugin = node->getPlugin();

    QString presetsLabel = QString::fromUtf8(node->getCurrentNodePresets().c_str());
    bool presetsIconSet = false;

    // For the merge node, set its operator icon
    if (plugin->getPluginID() == PLUGINID_OFX_MERGE) {
        assert(_presetIcon);
        if (_presetIcon) {
            QPixmap pix;
            getPixmapForMergeOperator(subLabelContent, &pix);
            if ( pix.isNull() ) {
                _presetIcon->setVisible(false);
            } else {
                _presetIcon->setVisible(true);
                _presetIcon->setPixmap(pix);
                presetsIconSet = true;
            }
        }
        if (!presetsIconSet) {
            subLabelContent.prepend(QLatin1String("("));
            subLabelContent.append(QLatin1String(")"));
        }
    } else {

        if (presetsLabel.isEmpty()) {
            if (_presetIcon) {
                _presetIcon->setVisible(false);
            }
        } else {
            const std::vector<PluginPresetDescriptor>& presetDesc = plugin->getPresetFiles();
            for (std::size_t i = 0; i < presetDesc.size(); ++i) {
                if (presetDesc[i].presetLabel == presetsLabel) {
                    QPixmap pix;
                    Gui::getPresetIcon(presetDesc[i].presetFilePath, presetDesc[i].presetIconFile, TO_DPIX(NATRON_PLUGIN_ICON_SIZE), &pix);
                    
                    if (!pix.isNull() && _presetIcon) {
                        _presetIcon->setVisible(true);
                        _presetIcon->setPixmap(pix);
                        presetsIconSet = true;
                    }
                    break;
                }
                
            }
        }

    }

    QString userAddedText;
    if (extraLabelKnob) {
        userAddedText = QString::fromUtf8(extraLabelKnob->getValue().c_str());
    }
    QString nodeLabel = QString::fromUtf8(node->getLabel().c_str());

    QString finalText;
    finalText += nodeLabel;

    if (!presetsIconSet && !presetsLabel.isEmpty()) {
        finalText += QLatin1Char('\n');
        finalText += QLatin1Char('(');
        finalText += presetsLabel;
        finalText += QLatin1Char(')');
    }
    if (!subLabelContent.isEmpty()) {
        finalText += QLatin1Char('\n');
        finalText += subLabelContent;
    }
    if (!_channelsExtraLabel.isEmpty()) {
        finalText += QLatin1Char('\n');
        finalText += _channelsExtraLabel;

    }
    if (!userAddedText.isEmpty()) {
        finalText += QLatin1Char('\n');
        finalText += userAddedText;
    }

    replaceLineBreaksWithHtmlParagraph(finalText);

    finalText.prepend(QString::fromUtf8("<div align=\"center\">"));
    finalText.append(QString::fromUtf8("</div>"));

    QString oldText = _nameItem->toHtml();
    if (finalText == oldText) {
        // Nothing changed
        return;
    }

    QFont f;
    QColor color;
    if (extraLabelKnob)  {
        // Get the font from the label knob
        f.setFamily(QString::fromUtf8(extraLabelKnob->getFontFamily().c_str()));
        f.setPointSize(extraLabelKnob->getFontSize());
        f.setItalic(extraLabelKnob->getItalicActivated());
        f.setBold(extraLabelKnob->getBoldActivated());
        double r,g,b;
        extraLabelKnob->getFontColor(&r, &g, &b);
        color.setRgbF(Image::clamp(r, 0., 1.), Image::clamp(g, 0., 1.), Image::clamp(b, 0., 1.));
    } else {
        f = QApplication::font();
        color = Qt::black;
    }
    bool antialias = appPTR->getCurrentSettings()->isNodeGraphAntiAliasingEnabled();
    if (!antialias) {
        f.setStyleStrategy(QFont::NoAntialias);
    }
    _nameItem->setDefaultTextColor(color);
    _nameItem->setFont(f);
    _nameItem->setHtml(finalText);
    _nameItem->adjustSize();


    QRectF bbox = boundingRect();
    resize( bbox.width(), bbox.height(), false, !userAddedText.isEmpty() );


}

QColor
NodeGui::getCurrentColor() const
{
    double r,g,b;
    getNode()->getColor(&r,&g,&b);
    QColor c;
    c.setRgbF(Image::clamp(r, 0.,1.),
               Image::clamp(g, 0.,1.),
               Image::clamp(b, 0.,1.));

    return c;
}

void
NodeGui::setCurrentColor(const QColor & c)
{
    onSettingsPanelColorChanged(c);
    if (_settingsPanel) {
        _settingsPanel->setCurrentColor(c);
    }
}

void
NodeGui::setOverlayColor(double r, double g, double b)
{
    QColor c;
    c.fromRgbF(Image::clamp(r, 0.,1.),
               Image::clamp(g, 0.,1.),
               Image::clamp(b, 0.,1.));
    setOverlayColor(c);
}

void
NodeGui::setOverlayColor(const QColor& c)
{
    if (_settingsPanel) {
        _settingsPanel->setOverlayColor(c);
    }
}

void
NodeGui::onSwitchInputActionTriggered()
{
    NodePtr node = getNode();

    if (node->getMaxInputCount() >= 2) {
        node->switchInput0And1();
        std::list<ViewerInstancePtr> viewers;
        node->hasViewersConnected(&viewers);
        for (std::list<ViewerInstancePtr>::iterator it = viewers.begin(); it != viewers.end(); ++it) {
            (*it)->renderCurrentFrame(true);
        }
        update();
        node->getApp()->triggerAutoSave();
    }
}

///////////////////

TextItem::TextItem(QGraphicsItem* parent )
    : QGraphicsTextItem(parent)
    , _alignement(Qt::AlignCenter)
{
    init();
}

TextItem::TextItem(const QString & text,
                   QGraphicsItem* parent)
    : QGraphicsTextItem(text, parent)
    , _alignement(Qt::AlignCenter)
{
    init();
}

void
TextItem::setAlignment(Qt::Alignment alignment)
{
    _alignement = alignment;
    QTextBlockFormat format;
    format.setAlignment(alignment);
    QTextCursor cursor = textCursor();      // save cursor position
    int position = textCursor().position();
    cursor.select(QTextCursor::Document);
    cursor.mergeBlockFormat(format);
    cursor.clearSelection();
    cursor.setPosition(position);           // restore cursor position
    setTextCursor(cursor);
}

int
TextItem::type() const
{
    return Type;
}

void
TextItem::updateGeometry(int,
                         int,
                         int)
{
    updateGeometry();
}

void
TextItem::updateGeometry()
{
    QPointF topRightPrev = boundingRect().topRight();

    setTextWidth(-1);
    setTextWidth( boundingRect().width() );
    setAlignment(_alignement);
    QPointF topRight = boundingRect().topRight();

    if (_alignement & Qt::AlignRight) {
        setPos( pos() + (topRightPrev - topRight) );
    }
}

void
TextItem::init()
{
    updateGeometry();
    connect( document(), SIGNAL(contentsChange(int,int,int)),
             this, SLOT(updateGeometry(int,int,int)) );
}

void
NodeGui::refreshKnobsAfterTimeChange(bool onlyTimeEvaluationKnobs,
                                     SequenceTime time)
{
    NodePtr node = getNode();

    if ( ( _settingsPanel && !_settingsPanel->isClosed() ) ) {
        if (onlyTimeEvaluationKnobs) {
            node->getEffectInstance()->refreshAfterTimeChangeOnlyKnobsWithTimeEvaluation(time);
        } else {
            node->getEffectInstance()->refreshAfterTimeChange(false, time);
        }
    }
}

void
NodeGui::onSettingsPanelClosedChanged(bool closed)
{
    if (!_settingsPanel) {
        return;
    }

    DockablePanel* panel = dynamic_cast<DockablePanel*>( sender() );
    assert(panel);
    if (panel == _settingsPanel) {
        ///if it is a multiinstance, notify the multi instance panel

        if (!closed) {
            NodePtr node = getNode();
            SequenceTime time = node->getApp()->getTimeLine()->currentFrame();
            node->getEffectInstance()->refreshAfterTimeChange(false, time);
        }

    }
}

KnobItemsTableGuiPtr
NodeGui::getKnobItemsTable() const
{
    if (!_settingsPanel) {
        return KnobItemsTableGuiPtr();
    }
    return _settingsPanel->getKnobItemsTable();
}

void
NodeGui::setParentMultiInstance(const NodeGuiPtr & node)
{
    _parentMultiInstance = node;
}

void
NodeGui::setKnobLinksVisible(bool visible)
{
    for (KnobGuiLinks::iterator it = _knobsLinks.begin(); it != _knobsLinks.end(); ++it) {
        it->second.arrow->setVisible(visible);
    }
}

void
NodeGui::onParentMultiInstancePositionChanged(int x,
                                              int y)
{
    refreshPosition(x, y, true);
}

void
NodeGui::onInternalNameChanged(const QString & s)
{
    if (_settingNameFromGui) {
        return;
    }

    refreshNodeText();

    if (_settingsPanel) {
        _settingsPanel->setName(s);
    }
    scene()->update();
}

void
NodeGui::setName(const QString & newName)
{
    std::string stdName = newName.toStdString();

    stdName = NATRON_PYTHON_NAMESPACE::makeNameScriptFriendly(stdName);


    std::string oldScriptName = getNode()->getScriptName();
    try {
        getNode()->setScriptName(stdName);
    } catch (const std::exception& e) {
        //Dialogs::errorDialog(tr("Rename").toStdString(), tr("Could not set node script-name to ").toStdString() + stdName + ": " + e.what());
        //return;
    }

    _settingNameFromGui = true;
    getNode()->setLabel( newName.toStdString() );
    _settingNameFromGui = false;

    onInternalNameChanged(newName);
}

void
NodeGui::setPosition(double x,
                     double y)
{
    refreshPosition(x, y, true);
}

void
NodeGui::getPosition(double *x,
                     double* y) const
{
    return getNode()->getPosition(x, y);
}

void
NodeGui::getSize(double* w,
                 double* h) const
{
    return getNode()->getSize(w, h);
}


void
NodeGui::getColor(double* r,
                  double *g,
                  double* b) const
{
    QColor c = getCurrentColor();

    *r = c.redF();
    *g = c.greenF();
    *b = c.blueF();
}

void
NodeGui::setColor(double r,
                  double g,
                  double b)
{
    QColor c;

    c.setRgbF(r, g, b);
    setCurrentColor(c);
}

void
NodeGui::addDefaultInteract(const HostOverlayKnobsPtr& knobs)
{
    assert( QThread::currentThread() == qApp->thread() );
    if (!_hostOverlay) {
        _hostOverlay.reset( new HostOverlay( shared_from_this() ) );
    }

    if ( _hostOverlay->addInteract(knobs) ) {
        getDagGui()->getGui()->redrawAllViewers();
    }
}

boost::shared_ptr<HostOverlay>
NodeGui::getHostOverlay() const
{
    return _hostOverlay;
}

bool
NodeGui::hasHostOverlay() const
{
    if (_hostOverlay) {
        return true;
    }

    return false;
}

void
NodeGui::setCurrentViewportForHostOverlays(OverlaySupport* viewPort)
{
    if (_hostOverlay) {
        _hostOverlay->setCallingViewport(viewPort);
    }
}

void
NodeGui::drawHostOverlay(double time,
                         const RenderScale& renderScale,
                         ViewIdx view)
{
    if (_hostOverlay) {
        NatronOverlayInteractSupport::OGLContextSaver s( _hostOverlay->getLastCallingViewport() );
        _hostOverlay->draw(time, renderScale, view);
    }
}

bool
NodeGui::onOverlayPenDownDefault(double time,
                                 const RenderScale& renderScale,
                                 ViewIdx view,
                                 const QPointF & viewportPos,
                                 const QPointF & pos,
                                 double pressure)
{
    if (_hostOverlay) {
        return _hostOverlay->penDown(time, renderScale, view, pos, viewportPos.toPoint(), pressure);
    }

    return false;
}

bool
NodeGui::onOverlayPenDoubleClickedDefault(double time,
                                          const RenderScale& renderScale,
                                          ViewIdx view,
                                          const QPointF & viewportPos,
                                          const QPointF & pos)
{
    if (_hostOverlay) {
        return _hostOverlay->penDoubleClicked( time, renderScale, view, pos, viewportPos.toPoint() );
    }

    return false;
}

bool
NodeGui::onOverlayPenMotionDefault(double time,
                                   const RenderScale& renderScale,
                                   ViewIdx view,
                                   const QPointF & viewportPos,
                                   const QPointF & pos,
                                   double pressure)
{
    if (_hostOverlay) {
        return _hostOverlay->penMotion(time, renderScale, view, pos, viewportPos.toPoint(), pressure);
    }

    return false;
}

bool
NodeGui::onOverlayPenUpDefault(double time,
                               const RenderScale& renderScale,
                               ViewIdx view,
                               const QPointF & viewportPos,
                               const QPointF & pos,
                               double pressure)
{
    if (_hostOverlay) {
        return _hostOverlay->penUp(time, renderScale, view, pos, viewportPos.toPoint(), pressure);
    }

    return false;
}

bool
NodeGui::onOverlayKeyDownDefault(double time,
                                 const RenderScale& renderScale,
                                 ViewIdx view,
                                 Key key,
                                 KeyboardModifiers /*modifiers*/)
{
    if (_hostOverlay) {
        QByteArray keyStr;

        return _hostOverlay->keyDown( time, renderScale, view, (int)key, keyStr.data() );
    }

    return false;
}

bool
NodeGui::onOverlayKeyUpDefault(double time,
                               const RenderScale& renderScale,
                               ViewIdx view,
                               Key key,
                               KeyboardModifiers /*modifiers*/)
{
    if (_hostOverlay) {
        QByteArray keyStr;

        return _hostOverlay->keyUp( time, renderScale, view, (int)key, keyStr.data() );
    }

    return false;
}

bool
NodeGui::onOverlayKeyRepeatDefault(double time,
                                   const RenderScale& renderScale,
                                   ViewIdx view,
                                   Key key,
                                   KeyboardModifiers /*modifiers*/)
{
    if (_hostOverlay) {
        QByteArray keyStr;

        return _hostOverlay->keyRepeat( time, renderScale, view, (int)key, keyStr.data() );
    }

    return false;
}

bool
NodeGui::onOverlayFocusGainedDefault(double time,
                                     const RenderScale& renderScale,
                                     ViewIdx view)
{
    if (_hostOverlay) {
        QByteArray keyStr;

        return _hostOverlay->gainFocus(time, renderScale, view);
    }

    return false;
}

bool
NodeGui::onOverlayFocusLostDefault(double time,
                                   const RenderScale& renderScale,
                                   ViewIdx view)
{
    if (_hostOverlay) {
        QByteArray keyStr;

        return _hostOverlay->loseFocus(time, renderScale, view);
    }

    return false;
}

bool
NodeGui::hasHostOverlayForParam(const KnobIConstPtr& param)
{
    if (_hostOverlay) {
        return _hostOverlay->hasHostOverlayForParam(param);
    }

    return false;
}

void
NodeGui::removePositionHostOverlay(const KnobIPtr& knob)
{
    if (_hostOverlay) {
        _hostOverlay->removePositionHostOverlay(knob);
        if ( _hostOverlay->isEmpty() ) {
            _hostOverlay.reset();
        }
    }
}

void
NodeGui::setOverlayLocked(bool locked)
{
    QMutexLocker k(&_overlayLockedMutex);
    _overlayLocked = locked;
}

bool
NodeGui::isOverlayLocked() const
{
    QMutexLocker k(&_overlayLockedMutex);
    return _overlayLocked;
}

void
NodeGui::onAvailableViewsChanged()
{
    const std::vector<std::string>& views = getNode()->getCreatedViews();

    if ( views.empty() || (views.size() == 1) ) {
        if ( _availableViewsIndicator->isActive() ) {
            _availableViewsIndicator->setActive(false);
        }

        return;
    }

    const std::vector<std::string>& projectViews = getDagGui()->getGui()->getApp()->getProject()->getProjectViewNames();
    QStringList qProjectViews;
    for (std::size_t i = 0; i < projectViews.size(); ++i) {
        qProjectViews.push_back( QString::fromUtf8( projectViews[i].c_str() ) );
    }

    QString toolTip;
    toolTip.append( tr("The following views are available in this node:") );
    toolTip.append( QString::fromUtf8(" ") );
    for (std::size_t i = 0; i < views.size(); ++i) {
        ///Try to find a match in the project views to have the same case sensitivity
        QString qView = QString::fromUtf8( views[i].c_str() );
        for (QStringList::Iterator it = qProjectViews.begin(); it != qProjectViews.end(); ++it) {
            if ( ( it->size() == qView.size() ) && it->startsWith(qView, Qt::CaseInsensitive) ) {
                qView = *it;
                break;
            }
        }
        toolTip.append(qView);
        if (i < views.size() - 1) {
            toolTip.push_back( QLatin1Char(',') );
        }
    }
    _availableViewsIndicator->setToolTip(toolTip);
    _availableViewsIndicator->setActive(true);
}

void
NodeGui::refreshAnimationIcon()
{
    if (!_animationIndicator) {
        return;
    }
    bool hasAnimation = false;
    const KnobsVec& knobs = getNode()->getKnobs();
    for (KnobsVec::const_iterator it = knobs.begin(); it!=knobs.end() ;++it) {
        hasAnimation |= (*it)->hasAnimation();
        if (hasAnimation) {
            break;
        }
    }
    _animationIndicator->setActive(hasAnimation);

}

void
NodeGui::onIdentityStateChanged(int inputNb)
{
    refreshAnimationIcon();
    if (!_passThroughIndicator) {
        return;
    }
    NodePtr ptInput;
    NodePtr node = getNode();
    bool disabled = node->isNodeDisabled();
    int firstFrame, lastFrame;
    bool lifetimeEnabled = node->isLifetimeActivated(&firstFrame, &lastFrame);
    int curFrame = node->getApp()->getTimeLine()->currentFrame();
    bool enabled = ( !lifetimeEnabled || (curFrame >= firstFrame && curFrame <= lastFrame) ) && !disabled;
    if (enabled) {
        if ( _disabledBtmLeftTopRight->isVisible() ) {
            _disabledBtmLeftTopRight->setVisible(false);
        }
        if ( _disabledTopLeftBtmRight->isVisible() ) {
            _disabledTopLeftBtmRight->setVisible(false);
        }
    } else {
        if ( !_disabledBtmLeftTopRight->isVisible() ) {
            _disabledBtmLeftTopRight->setVisible(true);
        }
        if ( !_disabledTopLeftBtmRight->isVisible() ) {
            _disabledTopLeftBtmRight->setVisible(true);
        }
    }

    if (inputNb >= 0) {
        ptInput = node->getInput(inputNb);
    }
    NodePtr prevIdentityInput = _identityInput.lock();
    if ( identityStateSet && ( ( ptInput && (ptInput == prevIdentityInput) ) ||
                               (!ptInput && !prevIdentityInput) ) ) {
        return;
    }

    identityStateSet = true;
    _identityInput = ptInput;


    _passThroughIndicator->setActive(ptInput.get() != 0);
    if (ptInput) {
        QString tooltip = tr("This node is a pass-through and produces the same results as %1.").arg( QString::fromUtf8( ptInput->getLabel().c_str() ) );
        _passThroughIndicator->setToolTip(tooltip);
        for (std::size_t i = 0; i < _inputEdges.size(); ++i) {
            if ( (int)i != inputNb ) {
                _inputEdges[i]->setDashed(true);
            } else {
                _inputEdges[i]->setDashed(false);
            }
        }
    } else {
        for (std::size_t i = 0; i < _inputEdges.size(); ++i) {
            _inputEdges[i]->setDashed( node->getEffectInstance()->isInputMask(i) );
        }
    }
    getDagGui()->update();
} // NodeGui::onIdentityStateChanged

void
NodeGui::onHideInputsKnobValueChanged(bool /*hidden*/)
{
    refreshEdgesVisility();
}

class NodeUndoRedoCommand
    : public QUndoCommand
{
    boost::shared_ptr<UndoCommand> _command;

public:

    NodeUndoRedoCommand(const UndoCommandPtr& command)
        : QUndoCommand()
        , _command(command)
    {
        setText( QString::fromUtf8( command->getText().c_str() ) );
    }

    virtual ~NodeUndoRedoCommand()
    {
    }

    virtual void redo() OVERRIDE FINAL
    {
        _command->redo();
    }

    virtual void undo() OVERRIDE FINAL
    {
        _command->undo();
    }

    virtual int id() const OVERRIDE FINAL WARN_UNUSED_RETURN
    {
        return kNodeUndoChangeCommandCompressionID;
    }

    virtual bool mergeWith(const QUndoCommand* other) OVERRIDE FINAL WARN_UNUSED_RETURN
    {
        const NodeUndoRedoCommand* o = dynamic_cast<const NodeUndoRedoCommand*>(other);

        if (!o) {
            return false;
        }

        return _command->mergeWith(o->_command);
    }
};

void
NodeGui::pushUndoCommand(const UndoCommandPtr& command)
{
    NodeSettingsPanel* panel = getSettingPanel();

    if (!panel) {
        command->redo();
    } else {
        panel->pushUndoCommand( new NodeUndoRedoCommand(command) );
    }
}

void
NodeGui::setCurrentCursor(CursorEnum defaultCursor)
{
    NodePtr node = getNode();

    if (!node) {
        return;
    }
    OverlaySupport* overlayInteract = node->getEffectInstance()->getCurrentViewportForOverlays();
    if (!overlayInteract) {
        return;
    }
    ViewerGL* isViewer = dynamic_cast<ViewerGL*>(overlayInteract);
    if (!isViewer) {
        return;
    }

    if (defaultCursor == eCursorDefault) {
        isViewer->unsetCursor();
    }
    Qt::CursorShape qtCursor;
    bool ok = QtEnumConvert::toQtCursor(defaultCursor, &qtCursor);
    if (!ok) {
        return;
    }
    isViewer->setCursor(qtCursor);
}

bool
NodeGui::setCurrentCursor(const QString& customCursorFilePath)
{
    NodePtr node = getNode();

    if (!node) {
        return false;
    }
    OverlaySupport* overlayInteract = node->getEffectInstance()->getCurrentViewportForOverlays();
    if (!overlayInteract) {
        return false;
    }
    ViewerGL* isViewer = dynamic_cast<ViewerGL*>(overlayInteract);
    if (!isViewer) {
        return false;
    }
    if ( customCursorFilePath.isEmpty() ) {
        return false;
    }

    QString cursorFilePath = customCursorFilePath;

    if ( !QFile::exists(customCursorFilePath) ) {
        QString resourcesPath = QString::fromUtf8( getNode()->getPluginResourcesPath().c_str() );
        if ( !resourcesPath.endsWith( QLatin1Char('/') ) ) {
            resourcesPath += QLatin1Char('/');
        }
        cursorFilePath.prepend(resourcesPath);
    }

    if ( !QFile::exists(cursorFilePath) ) {
        return false;
    }

    QPixmap pix(cursorFilePath);
    if ( pix.isNull() ) {
        return false;
    }
    QCursor c(pix);
    isViewer->setCursor(c);

    return true;
}

class GroupKnobDialog
    : public NATRON_PYTHON_NAMESPACE::PyModalDialog
{
public:


    GroupKnobDialog(Gui* gui,
                    const KnobGroupConstPtr& group);

    virtual ~GroupKnobDialog()
    {
    }
};

GroupKnobDialog::GroupKnobDialog(Gui* gui,
                                 const KnobGroupConstPtr& group)
    : NATRON_PYTHON_NAMESPACE::PyModalDialog(gui, eStandardButtonNoButton)
{
    setWindowTitle( QString::fromUtf8( group->getLabel().c_str() ) );
    KnobPagePtr page = AppManager::createKnob<KnobPage>(getKnobsHolder(), tr("Page"));
    KnobsVec children = group->getChildren();
    for (std::size_t i = 0; i < children.size(); ++i) {
        KnobIPtr duplicate = children[i]->createDuplicateOnHolder(getKnobsHolder(), page, KnobGroupPtr(), i, true, children[i]->getName(), children[i]->getLabel(), children[i]->getHintToolTip(), false, true);
        duplicate->setAddNewLine( children[i]->isNewLineActivated() );
    }

    refreshUserParamsGUI();
}

void
NodeGui::showGroupKnobAsDialog(const KnobGroupPtr& group)
{
    assert( QThread::currentThread() == qApp->thread() );
    assert(group);
    bool showDialog = group->getValue();
    if (showDialog) {
        assert(!_activeNodeCustomModalDialog);
        {
            boost::shared_ptr<GroupKnobDialog> dialog( new GroupKnobDialog(getDagGui()->getGui(), group) );
            _activeNodeCustomModalDialog = dialog;
            dialog->move( QCursor::pos() );
            QDialog::DialogCode code = (QDialog::DialogCode)dialog->exec();
            Q_UNUSED(code);
            // Notify dialog closed
            group->setValue(false, ViewSetSpec::all(), DimIdx(0), eValueChangedReasonUserEdited, 0);
        }
        _activeNodeCustomModalDialog.reset();
    } else {
        _activeNodeCustomModalDialog->close();
        _activeNodeCustomModalDialog.reset();
    }
}

static void populateMenuRecursive(const KnobChoicePtr& choiceKnob, const NodePtr& node, const NodeGui* self, Menu* m)
{
    std::vector<std::string> entries = choiceKnob->getEntries();
    if ( entries.empty() ) {
        return;
    }

    for (std::vector<std::string>::iterator it = entries.begin(); it != entries.end(); ++it) {
        KnobIPtr knob = node->getKnobByName(*it);
        if (!knob) {
            // Plug-in specified invalid knob name in the menu
            continue;
        }
        KnobButtonPtr button = toKnobButton(knob);
        KnobChoicePtr isChoice = toKnobChoice(knob);
        if (isChoice) {
            Menu* subMenu = new Menu(m);
            subMenu->setTitle(QString::fromUtf8(isChoice->getLabel().c_str()));
            QAction* menuAction = subMenu->menuAction();
            m->addAction(menuAction);
            populateMenuRecursive(isChoice, node, self, subMenu);
            continue;
        }
        if (!button) {
            // Plug-in must only use buttons inside menu
            continue;
        }
        bool checkable = button->getIsCheckable();
        ActionWithShortcut* action = new ActionWithShortcut(node->getOriginalPlugin()->getPluginShortcutGroup(),
                                                            button->getName(),
                                                            button->getLabel(),
                                                            m);
        if (checkable) {
            action->setCheckable(true);
            action->setChecked( button->getValue() );
        }
        QObject::connect( action, SIGNAL(triggered()), self, SLOT(onRightClickActionTriggered()) );
        m->addAction(action);
    }

}

void
NodeGui::onRightClickMenuKnobPopulated()
{
    NodePtr node = getNode();

    if (!node) {
        return;
    }
    OverlaySupport* overlayInteract = node->getEffectInstance()->getCurrentViewportForOverlays();
    if (!overlayInteract) {
        return;
    }
    ViewerGL* isViewer = dynamic_cast<ViewerGL*>(overlayInteract);
    if (!isViewer) {
        return;
    }

    KnobIPtr rightClickKnob = node->getKnobByName(kNatronOfxParamRightClickMenu);
    if (!rightClickKnob) {
        return;
    }
    KnobChoicePtr isChoice = toKnobChoice( rightClickKnob );
    if (!isChoice) {
        return;
    }
    Menu m(isViewer);
    populateMenuRecursive(isChoice, node, this, &m);
    m.exec( QCursor::pos() );
} // NodeGui::onRightClickMenuKnobPopulated

void
NodeGui::onRightClickActionTriggered()
{
    ActionWithShortcut* action = dynamic_cast<ActionWithShortcut*>( sender() );

    if (!action) {
        return;
    }
    const std::vector<std::pair<QString, QKeySequence> >& shortcuts = action->getShortcuts();
    assert( !shortcuts.empty() );
    std::string knobName = shortcuts.front().first.toStdString();
    KnobIPtr knob = getNode()->getKnobByName(knobName);
    if (!knob) {
        // Plug-in specified invalid knob name in the menu
        return;
    }
    KnobButtonPtr button = toKnobButton(knob);
    if (!button) {
        // Plug-in must only use buttons inside menu
        return;
    }
    if ( button->getIsCheckable() ) {
        button->setValue( !button->getValue() );
    } else {
        button->trigger();
    }
}

void
NodeGui::onInputLabelChanged(int inputNb,const QString& label)
{
    if (inputNb < 0 || inputNb >= (int)_inputEdges.size()) {
        return;
    }
    assert(_inputEdges[inputNb]);
    if (_inputEdges[inputNb]) {
        _inputEdges[inputNb]->setLabel(label);
    }
}

void
NodeGui::onInputVisibilityChanged(int /*inputNb*/)
{
    refreshEdgesVisility();
}



void
NodeGui::onKnobKeyFramesChanged(const KnobIPtr& knob, const std::list<double>& keysAdded, const std::list<double>& keysRemoved)
{

    KnobKeyFramesData& data = _knobsWithKeyframesDisplayed[knob];

    for (std::list<double>::const_iterator it = keysAdded.begin(); it!=keysAdded.end(); ++it) {
        data.keyframes.insert((int)*it);
    }
    for (std::list<double>::const_iterator it = keysRemoved.begin(); it!=keysRemoved.end(); ++it) {
        std::set<int>::iterator found = data.keyframes.find((int)*it);
        if (found != data.keyframes.end()) {
            data.keyframes.erase(found);
        }
    }

    if (_settingsPanel && !_settingsPanel->isClosed()) {
        getDagGui()->getGui()->refreshTimelineGuiKeyframes();
    }
}

void
NodeGui::onKnobSecretChanged(const KnobIPtr& knob, bool /*isSecret*/)
{
    // If the knob has keyframes, we must redraw the timeline
    KnobsKeyFramesDataMap::iterator foundKnob = _knobsWithKeyframesDisplayed.find(knob);
    if (foundKnob != _knobsWithKeyframesDisplayed.end()) {
        getDagGui()->getGui()->refreshTimelineGuiKeyframes();
    }

}

void
NodeGui::getAllVisibleKnobsKeyframes(TimeLineKeysSet* keys) const
{
    for (KnobsKeyFramesDataMap::const_iterator it = _knobsWithKeyframesDisplayed.begin(); it!= _knobsWithKeyframesDisplayed.end(); ++it) {
        KnobIPtr knob = it->first.lock();
        if (!knob) {
            continue;
        }
        if (knob->getIsSecret()) {
            continue;
        }
        for (std::set<int>::const_iterator it2 = it->second.userKeyframes.begin(); it2 != it->second.userKeyframes.end(); ++it2) {
            TimeLineKey k(*it2);
            k.isUserKey = true;
            insertTimelineKey(k, keys);
        }
        for (std::set<int>::const_iterator it2 = it->second.keyframes.begin(); it2 != it->second.keyframes.end(); ++it2) {
            TimeLineKey k(*it2);
            k.isUserKey = false;
            insertTimelineKey(k, keys);
        }
    }
}

void
NodeGui::onNodePresetsChanged()
{

    NodePtr internalNode = getNode();
    if (!internalNode) {
        return;
    }
    PluginPtr plugin = internalNode->getPlugin();
    if (!plugin) {
        return;
    }
    setColorFromGrouping();
    if ( getSettingPanel() ) {
        getSettingPanel()->setPluginIDAndVersion(plugin->getPluginLabel(),
                                                 plugin->getPluginID(),
                                                 plugin->getProperty<std::string>(kNatronPluginPropDescription),
                                                 plugin->getMajorVersion(),
                                                 plugin->getMinorVersion());
    }

    QPixmap pixmap;
    if (appPTR->getCurrentSettings()->isPluginIconActivatedOnNodeGraph()) {

        QString pluginIconFilePath = QString::fromUtf8(plugin->getProperty<std::string>(kNatronPluginPropResourcesPath).c_str());
        StrUtils::ensureLastPathSeparator(pluginIconFilePath);
        pluginIconFilePath +=  QString::fromUtf8(plugin->getProperty<std::string>(kNatronPluginPropIconFilePath).c_str());

        if (QFile::exists(pluginIconFilePath)) {
            QPixmap pixmap(pluginIconFilePath);

            if ( !pixmap.isNull() ) {
                int size = TO_DPIX(NATRON_PLUGIN_ICON_SIZE);
                if (std::max( pixmap.width(), pixmap.height() ) != size) {
                    pixmap = pixmap.scaled(size, size, Qt::KeepAspectRatio, Qt::SmoothTransformation);
                }
                if ( getSettingPanel() ) {
                    getSettingPanel()->setPluginIcon(pixmap);
                }


                if (_pluginIcon) {
                    _pluginIcon->setPixmap(pixmap);
                    if ( !_pluginIcon->isVisible() ) {
                        _pluginIcon->show();
                        _pluginIconFrame->show();
                    }

                    double w, h;
                    getSize(&w, &h);
                    w = TO_DPIX(NODE_WIDTH) + TO_DPIX(NATRON_PLUGIN_ICON_SIZE) + TO_DPIX(PLUGIN_ICON_OFFSET) * 2;
                    resize(w, h);
                    
                    double x, y;
                    getPosition(&x, &y);
                    x -= TO_DPIX(NATRON_PLUGIN_ICON_SIZE) / 2. + TO_DPIX(PLUGIN_ICON_OFFSET);
                    setPosition(x, y);
                }
            }
        }
    }
}


NATRON_NAMESPACE_EXIT;

NATRON_NAMESPACE_USING;
#include "moc_NodeGui.cpp"<|MERGE_RESOLUTION|>--- conflicted
+++ resolved
@@ -1078,13 +1078,8 @@
             }
 
             if ( ( !_magnecEnabled.x() || !_magnecEnabled.y() ) ) {
-<<<<<<< HEAD
                 ///check now the outputs
-                const NodesWList & outputs = getNode()->getOutputs();
-=======
-                ///check now the output
-                const NodesWList & outputs = node->getGuiOutputs();
->>>>>>> 594d8dff
+                const NodesWList & outputs = node->getOutputs();
                 for (NodesWList::const_iterator it = outputs.begin(); it != outputs.end(); ++it) {
                     NodePtr output = it->lock();
                     if (!output) {
