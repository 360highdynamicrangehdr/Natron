
// default includes
#include "Global/Macros.h"
CLANG_DIAG_OFF(mismatched-tags)
GCC_DIAG_OFF(unused-parameter)
GCC_DIAG_OFF(missing-field-initializers)
GCC_DIAG_OFF(missing-declarations)
GCC_DIAG_OFF(uninitialized)
GCC_DIAG_UNUSED_LOCAL_TYPEDEFS_OFF
#include <shiboken.h> // produces many warnings
#include <pysidesignal.h>
#include <pysideproperty.h>
#include <pyside.h>
#include <typeresolver.h>
#include <typeinfo>
#include "natronengine_python.h"

#include "choiceparam_wrapper.h"

// Extra includes
NATRON_NAMESPACE_USING NATRON_PYTHON_NAMESPACE_USING
#include <PyAppInstance.h>
#include <PyItemsTable.h>
#include <PyNode.h>
#include <PyParameter.h>
#include <list>
#include <utility>


// Native ---------------------------------------------------------

void ChoiceParamWrapper::pysideInitQtMetaTypes()
{
}

ChoiceParamWrapper::~ChoiceParamWrapper()
{
    SbkObject* wrapper = Shiboken::BindingManager::instance().retrieveWrapper(this);
    Shiboken::Object::destroy(wrapper, this);
}

// Target ---------------------------------------------------------

extern "C" {
static PyObject* Sbk_ChoiceParamFunc_addAsDependencyOf(PyObject* self, PyObject* args)
{
    ChoiceParamWrapper* cppSelf = 0;
    SBK_UNUSED(cppSelf)
    if (!Shiboken::Object::isValid(self))
        return 0;
    cppSelf = (ChoiceParamWrapper*)((::ChoiceParam*)Shiboken::Conversions::cppPointer(SbkNatronEngineTypes[SBK_CHOICEPARAM_IDX], (SbkObject*)self));
    PyObject* pyResult = 0;
    int overloadId = -1;
    PythonToCppFunc pythonToCpp[] = { 0, 0, 0, 0, 0 };
    SBK_UNUSED(pythonToCpp)
    int numArgs = PyTuple_GET_SIZE(args);
    PyObject* pyArgs[] = {0, 0, 0, 0, 0};

    // invalid argument lengths


    if (!PyArg_UnpackTuple(args, "addAsDependencyOf", 5, 5, &(pyArgs[0]), &(pyArgs[1]), &(pyArgs[2]), &(pyArgs[3]), &(pyArgs[4])))
        return 0;


    // Overloaded function decisor
    // 0: addAsDependencyOf(Param*,int,int,QString,QString)
    if (numArgs == 5
        && (pythonToCpp[0] = Shiboken::Conversions::isPythonToCppPointerConvertible((SbkObjectType*)SbkNatronEngineTypes[SBK_PARAM_IDX], (pyArgs[0])))
        && (pythonToCpp[1] = Shiboken::Conversions::isPythonToCppConvertible(Shiboken::Conversions::PrimitiveTypeConverter<int>(), (pyArgs[1])))
        && (pythonToCpp[2] = Shiboken::Conversions::isPythonToCppConvertible(Shiboken::Conversions::PrimitiveTypeConverter<int>(), (pyArgs[2])))
        && (pythonToCpp[3] = Shiboken::Conversions::isPythonToCppConvertible(SbkPySide_QtCoreTypeConverters[SBK_QSTRING_IDX], (pyArgs[3])))
        && (pythonToCpp[4] = Shiboken::Conversions::isPythonToCppConvertible(SbkPySide_QtCoreTypeConverters[SBK_QSTRING_IDX], (pyArgs[4])))) {
        overloadId = 0; // addAsDependencyOf(Param*,int,int,QString,QString)
    }

    // Function signature not found.
    if (overloadId == -1) goto Sbk_ChoiceParamFunc_addAsDependencyOf_TypeError;

    // Call function/method
    {
        if (!Shiboken::Object::isValid(pyArgs[0]))
            return 0;
        ::Param* cppArg0;
        pythonToCpp[0](pyArgs[0], &cppArg0);
        int cppArg1;
        pythonToCpp[1](pyArgs[1], &cppArg1);
        int cppArg2;
        pythonToCpp[2](pyArgs[2], &cppArg2);
        ::QString cppArg3 = ::QString();
        pythonToCpp[3](pyArgs[3], &cppArg3);
        ::QString cppArg4 = ::QString();
        pythonToCpp[4](pyArgs[4], &cppArg4);

        if (!PyErr_Occurred()) {
            // addAsDependencyOf(Param*,int,int,QString,QString)
            int cppResult = cppSelf->addAsDependencyOf(cppArg0, cppArg1, cppArg2, cppArg3, cppArg4);
            pyResult = Shiboken::Conversions::copyToPython(Shiboken::Conversions::PrimitiveTypeConverter<int>(), &cppResult);
        }
    }

    if (PyErr_Occurred() || !pyResult) {
        Py_XDECREF(pyResult);
        return 0;
    }
    return pyResult;

    Sbk_ChoiceParamFunc_addAsDependencyOf_TypeError:
        const char* overloads[] = {"NatronEngine.Param, int, int, unicode, unicode", 0};
        Shiboken::setErrorAboutWrongArguments(args, "NatronEngine.ChoiceParam.addAsDependencyOf", overloads);
        return 0;
}

static PyObject* Sbk_ChoiceParamFunc_addOption(PyObject* self, PyObject* args)
{
    ChoiceParamWrapper* cppSelf = 0;
    SBK_UNUSED(cppSelf)
    if (!Shiboken::Object::isValid(self))
        return 0;
    cppSelf = (ChoiceParamWrapper*)((::ChoiceParam*)Shiboken::Conversions::cppPointer(SbkNatronEngineTypes[SBK_CHOICEPARAM_IDX], (SbkObject*)self));
    int overloadId = -1;
    PythonToCppFunc pythonToCpp[] = { 0, 0, 0 };
    SBK_UNUSED(pythonToCpp)
    int numArgs = PyTuple_GET_SIZE(args);
    PyObject* pyArgs[] = {0, 0, 0};

    // invalid argument lengths


    if (!PyArg_UnpackTuple(args, "addOption", 3, 3, &(pyArgs[0]), &(pyArgs[1]), &(pyArgs[2])))
        return 0;


    // Overloaded function decisor
    // 0: addOption(QString,QString,QString)
    if (numArgs == 3
        && (pythonToCpp[0] = Shiboken::Conversions::isPythonToCppConvertible(SbkPySide_QtCoreTypeConverters[SBK_QSTRING_IDX], (pyArgs[0])))
        && (pythonToCpp[1] = Shiboken::Conversions::isPythonToCppConvertible(SbkPySide_QtCoreTypeConverters[SBK_QSTRING_IDX], (pyArgs[1])))
        && (pythonToCpp[2] = Shiboken::Conversions::isPythonToCppConvertible(SbkPySide_QtCoreTypeConverters[SBK_QSTRING_IDX], (pyArgs[2])))) {
        overloadId = 0; // addOption(QString,QString,QString)
    }

    // Function signature not found.
    if (overloadId == -1) goto Sbk_ChoiceParamFunc_addOption_TypeError;

    // Call function/method
    {
        ::QString cppArg0 = ::QString();
        pythonToCpp[0](pyArgs[0], &cppArg0);
        ::QString cppArg1 = ::QString();
        pythonToCpp[1](pyArgs[1], &cppArg1);
        ::QString cppArg2 = ::QString();
        pythonToCpp[2](pyArgs[2], &cppArg2);

        if (!PyErr_Occurred()) {
            // addOption(QString,QString,QString)
            cppSelf->addOption(cppArg0, cppArg1, cppArg2);
        }
    }

    if (PyErr_Occurred()) {
        return 0;
    }
    Py_RETURN_NONE;

    Sbk_ChoiceParamFunc_addOption_TypeError:
        const char* overloads[] = {"unicode, unicode, unicode", 0};
        Shiboken::setErrorAboutWrongArguments(args, "NatronEngine.ChoiceParam.addOption", overloads);
        return 0;
}

static PyObject* Sbk_ChoiceParamFunc_get(PyObject* self, PyObject* args, PyObject* kwds)
{
    ChoiceParamWrapper* cppSelf = 0;
    SBK_UNUSED(cppSelf)
    if (!Shiboken::Object::isValid(self))
        return 0;
    cppSelf = (ChoiceParamWrapper*)((::ChoiceParam*)Shiboken::Conversions::cppPointer(SbkNatronEngineTypes[SBK_CHOICEPARAM_IDX], (SbkObject*)self));
    PyObject* pyResult = 0;
    int overloadId = -1;
    PythonToCppFunc pythonToCpp[] = { 0, 0 };
    SBK_UNUSED(pythonToCpp)
    int numNamedArgs = (kwds ? PyDict_Size(kwds) : 0);
    int numArgs = PyTuple_GET_SIZE(args);
    PyObject* pyArgs[] = {0, 0};

    // invalid argument lengths
    if (numArgs + numNamedArgs > 2) {
        PyErr_SetString(PyExc_TypeError, "NatronEngine.ChoiceParam.get(): too many arguments");
        return 0;
    }

    if (!PyArg_ParseTuple(args, "|OO:get", &(pyArgs[0]), &(pyArgs[1])))
        return 0;


    // Overloaded function decisor
    // 0: get(QString)const
    // 1: get(double,QString)const
    if (numArgs == 0) {
        overloadId = 0; // get(QString)const
    } else if ((pythonToCpp[0] = Shiboken::Conversions::isPythonToCppConvertible(Shiboken::Conversions::PrimitiveTypeConverter<double>(), (pyArgs[0])))) {
        if (numArgs == 1) {
            overloadId = 1; // get(double,QString)const
        } else if ((pythonToCpp[1] = Shiboken::Conversions::isPythonToCppConvertible(SbkPySide_QtCoreTypeConverters[SBK_QSTRING_IDX], (pyArgs[1])))) {
            overloadId = 1; // get(double,QString)const
        }
    } else if ((pythonToCpp[0] = Shiboken::Conversions::isPythonToCppConvertible(SbkPySide_QtCoreTypeConverters[SBK_QSTRING_IDX], (pyArgs[0])))) {
        overloadId = 0; // get(QString)const
    }

    // Function signature not found.
    if (overloadId == -1) goto Sbk_ChoiceParamFunc_get_TypeError;

    // Call function/method
    switch (overloadId) {
        case 0: // get(const QString & view) const
        {
            if (kwds) {
                PyObject* value = PyDict_GetItemString(kwds, "view");
                if (value && pyArgs[0]) {
                    PyErr_SetString(PyExc_TypeError, "NatronEngine.ChoiceParam.get(): got multiple values for keyword argument 'view'.");
                    return 0;
                } else if (value) {
                    pyArgs[0] = value;
                    if (!(pythonToCpp[0] = Shiboken::Conversions::isPythonToCppConvertible(SbkPySide_QtCoreTypeConverters[SBK_QSTRING_IDX], (pyArgs[0]))))
                        goto Sbk_ChoiceParamFunc_get_TypeError;
                }
            }
            ::QString cppArg0 = QLatin1String("Main");
            if (pythonToCpp[0]) pythonToCpp[0](pyArgs[0], &cppArg0);

            if (!PyErr_Occurred()) {
                // get(QString)const
                int cppResult = const_cast<const ::ChoiceParamWrapper*>(cppSelf)->get(cppArg0);
                pyResult = Shiboken::Conversions::copyToPython(Shiboken::Conversions::PrimitiveTypeConverter<int>(), &cppResult);
            }
            break;
        }
        case 1: // get(double frame, const QString & view) const
        {
            if (kwds) {
                PyObject* value = PyDict_GetItemString(kwds, "view");
                if (value && pyArgs[1]) {
                    PyErr_SetString(PyExc_TypeError, "NatronEngine.ChoiceParam.get(): got multiple values for keyword argument 'view'.");
                    return 0;
                } else if (value) {
                    pyArgs[1] = value;
                    if (!(pythonToCpp[1] = Shiboken::Conversions::isPythonToCppConvertible(SbkPySide_QtCoreTypeConverters[SBK_QSTRING_IDX], (pyArgs[1]))))
                        goto Sbk_ChoiceParamFunc_get_TypeError;
                }
            }
            double cppArg0;
            pythonToCpp[0](pyArgs[0], &cppArg0);
            ::QString cppArg1 = QLatin1String("Main");
            if (pythonToCpp[1]) pythonToCpp[1](pyArgs[1], &cppArg1);

            if (!PyErr_Occurred()) {
                // get(double,QString)const
                int cppResult = const_cast<const ::ChoiceParamWrapper*>(cppSelf)->get(cppArg0, cppArg1);
                pyResult = Shiboken::Conversions::copyToPython(Shiboken::Conversions::PrimitiveTypeConverter<int>(), &cppResult);
            }
            break;
        }
    }

    if (PyErr_Occurred() || !pyResult) {
        Py_XDECREF(pyResult);
        return 0;
    }
    return pyResult;

    Sbk_ChoiceParamFunc_get_TypeError:
        const char* overloads[] = {"unicode = QLatin1String(\"Main\")", "float, unicode = QLatin1String(\"Main\")", 0};
        Shiboken::setErrorAboutWrongArguments(args, "NatronEngine.ChoiceParam.get", overloads);
        return 0;
}

static PyObject* Sbk_ChoiceParamFunc_getActiveOption(PyObject* self, PyObject* args, PyObject* kwds)
{
    ChoiceParamWrapper* cppSelf = 0;
    SBK_UNUSED(cppSelf)
    if (!Shiboken::Object::isValid(self))
        return 0;
    cppSelf = (ChoiceParamWrapper*)((::ChoiceParam*)Shiboken::Conversions::cppPointer(SbkNatronEngineTypes[SBK_CHOICEPARAM_IDX], (SbkObject*)self));
    PyObject* pyResult = 0;
    int overloadId = -1;
    PythonToCppFunc pythonToCpp[] = { 0 };
    SBK_UNUSED(pythonToCpp)
    int numNamedArgs = (kwds ? PyDict_Size(kwds) : 0);
    int numArgs = PyTuple_GET_SIZE(args);
    PyObject* pyArgs[] = {0};

    // invalid argument lengths
    if (numArgs + numNamedArgs > 1) {
        PyErr_SetString(PyExc_TypeError, "NatronEngine.ChoiceParam.getActiveOption(): too many arguments");
        return 0;
    }

    if (!PyArg_ParseTuple(args, "|O:getActiveOption", &(pyArgs[0])))
        return 0;


    // Overloaded function decisor
    // 0: getActiveOption(QString*,QString*,QString*,QString)const
    if (numArgs == 0) {
        overloadId = 0; // getActiveOption(QString*,QString*,QString*,QString)const
    } else if ((pythonToCpp[0] = Shiboken::Conversions::isPythonToCppConvertible(SbkPySide_QtCoreTypeConverters[SBK_QSTRING_IDX], (pyArgs[0])))) {
        overloadId = 0; // getActiveOption(QString*,QString*,QString*,QString)const
    }

    // Function signature not found.
    if (overloadId == -1) goto Sbk_ChoiceParamFunc_getActiveOption_TypeError;

    // Call function/method
    {
        if (kwds) {
            PyObject* value = PyDict_GetItemString(kwds, "view");
            if (value && pyArgs[0]) {
                PyErr_SetString(PyExc_TypeError, "NatronEngine.ChoiceParam.getActiveOption(): got multiple values for keyword argument 'view'.");
                return 0;
            } else if (value) {
                pyArgs[0] = value;
                if (!(pythonToCpp[0] = Shiboken::Conversions::isPythonToCppConvertible(SbkPySide_QtCoreTypeConverters[SBK_QSTRING_IDX], (pyArgs[0]))))
                    goto Sbk_ChoiceParamFunc_getActiveOption_TypeError;
            }
        }
        ::QString cppArg0 = QLatin1String("Main");
        if (pythonToCpp[0]) pythonToCpp[0](pyArgs[0], &cppArg0);

        if (!PyErr_Occurred()) {
            // getActiveOption(QString*,QString*,QString*,QString)const
            // Begin code injection

            QString optionID, optionLabel, optionHint;
            cppSelf->getActiveOption(&optionID,&optionLabel, &optionHint, cppArg0);
            pyResult = PyTuple_New(3);
            PyTuple_SET_ITEM(pyResult, 0, Shiboken::Conversions::copyToPython(SbkPySide_QtCoreTypeConverters[SBK_QSTRING_IDX], &optionID));
            PyTuple_SET_ITEM(pyResult, 1, Shiboken::Conversions::copyToPython(SbkPySide_QtCoreTypeConverters[SBK_QSTRING_IDX], &optionLabel));
            PyTuple_SET_ITEM(pyResult, 2, Shiboken::Conversions::copyToPython(SbkPySide_QtCoreTypeConverters[SBK_QSTRING_IDX], &optionHint));
            return pyResult;

            // End of code injection


        }
    }

    if (PyErr_Occurred() || !pyResult) {
        Py_XDECREF(pyResult);
        return 0;
    }
    return pyResult;

    Sbk_ChoiceParamFunc_getActiveOption_TypeError:
        const char* overloads[] = {"PySide.QtCore.QString, PySide.QtCore.QString, PySide.QtCore.QString, unicode = QLatin1String(\"Main\")", 0};
        Shiboken::setErrorAboutWrongArguments(args, "NatronEngine.ChoiceParam.getActiveOption", overloads);
        return 0;
}

static PyObject* Sbk_ChoiceParamFunc_getDefaultValue(PyObject* self)
{
    ChoiceParamWrapper* cppSelf = 0;
    SBK_UNUSED(cppSelf)
    if (!Shiboken::Object::isValid(self))
        return 0;
    cppSelf = (ChoiceParamWrapper*)((::ChoiceParam*)Shiboken::Conversions::cppPointer(SbkNatronEngineTypes[SBK_CHOICEPARAM_IDX], (SbkObject*)self));
    PyObject* pyResult = 0;

    // Call function/method
    {

        if (!PyErr_Occurred()) {
            // getDefaultValue()const
            int cppResult = const_cast<const ::ChoiceParamWrapper*>(cppSelf)->getDefaultValue();
            pyResult = Shiboken::Conversions::copyToPython(Shiboken::Conversions::PrimitiveTypeConverter<int>(), &cppResult);
        }
    }

    if (PyErr_Occurred() || !pyResult) {
        Py_XDECREF(pyResult);
        return 0;
    }
    return pyResult;
}

static PyObject* Sbk_ChoiceParamFunc_getNumOptions(PyObject* self)
{
    ChoiceParamWrapper* cppSelf = 0;
    SBK_UNUSED(cppSelf)
    if (!Shiboken::Object::isValid(self))
        return 0;
    cppSelf = (ChoiceParamWrapper*)((::ChoiceParam*)Shiboken::Conversions::cppPointer(SbkNatronEngineTypes[SBK_CHOICEPARAM_IDX], (SbkObject*)self));
    PyObject* pyResult = 0;

    // Call function/method
    {

        if (!PyErr_Occurred()) {
            // getNumOptions()const
            int cppResult = const_cast<const ::ChoiceParamWrapper*>(cppSelf)->getNumOptions();
            pyResult = Shiboken::Conversions::copyToPython(Shiboken::Conversions::PrimitiveTypeConverter<int>(), &cppResult);
        }
    }

    if (PyErr_Occurred() || !pyResult) {
        Py_XDECREF(pyResult);
        return 0;
    }
    return pyResult;
}

static PyObject* Sbk_ChoiceParamFunc_getOption(PyObject* self, PyObject* pyArg)
{
    ChoiceParamWrapper* cppSelf = 0;
    SBK_UNUSED(cppSelf)
    if (!Shiboken::Object::isValid(self))
        return 0;
    cppSelf = (ChoiceParamWrapper*)((::ChoiceParam*)Shiboken::Conversions::cppPointer(SbkNatronEngineTypes[SBK_CHOICEPARAM_IDX], (SbkObject*)self));
    PyObject* pyResult = 0;
    int overloadId = -1;
    PythonToCppFunc pythonToCpp;
    SBK_UNUSED(pythonToCpp)

    // Overloaded function decisor
    // 0: getOption(int,QString*,QString*,QString*)const
    if ((pythonToCpp = Shiboken::Conversions::isPythonToCppConvertible(Shiboken::Conversions::PrimitiveTypeConverter<int>(), (pyArg)))) {
        overloadId = 0; // getOption(int,QString*,QString*,QString*)const
    }

    // Function signature not found.
    if (overloadId == -1) goto Sbk_ChoiceParamFunc_getOption_TypeError;

    // Call function/method
    {
        int cppArg0;
        pythonToCpp(pyArg, &cppArg0);

        if (!PyErr_Occurred()) {
            // getOption(int,QString*,QString*,QString*)const
            // Begin code injection

            QString optionID, optionLabel, optionHint;
            bool ok = cppSelf->getOption(cppArg0, &optionID,&optionLabel, &optionHint);
            pyResult = PyTuple_New(4);
            PyTuple_SET_ITEM(pyResult, 0, Shiboken::Conversions::copyToPython(Shiboken::Conversions::PrimitiveTypeConverter<bool>(), &ok));
            PyTuple_SET_ITEM(pyResult, 1, Shiboken::Conversions::copyToPython(SbkPySide_QtCoreTypeConverters[SBK_QSTRING_IDX], &optionID));
            PyTuple_SET_ITEM(pyResult, 2, Shiboken::Conversions::copyToPython(SbkPySide_QtCoreTypeConverters[SBK_QSTRING_IDX], &optionLabel));
            PyTuple_SET_ITEM(pyResult, 3, Shiboken::Conversions::copyToPython(SbkPySide_QtCoreTypeConverters[SBK_QSTRING_IDX], &optionHint));
            return pyResult;

            // End of code injection


        }
    }

    if (PyErr_Occurred() || !pyResult) {
        Py_XDECREF(pyResult);
        return 0;
    }
    return pyResult;

    Sbk_ChoiceParamFunc_getOption_TypeError:
        const char* overloads[] = {"int, PySide.QtCore.QString, PySide.QtCore.QString, PySide.QtCore.QString", 0};
        Shiboken::setErrorAboutWrongArguments(pyArg, "NatronEngine.ChoiceParam.getOption", overloads);
        return 0;
}

static PyObject* Sbk_ChoiceParamFunc_getOptions(PyObject* self, PyObject* args)
{
    ChoiceParamWrapper* cppSelf = 0;
    SBK_UNUSED(cppSelf)
    if (!Shiboken::Object::isValid(self))
        return 0;
    cppSelf = (ChoiceParamWrapper*)((::ChoiceParam*)Shiboken::Conversions::cppPointer(SbkNatronEngineTypes[SBK_CHOICEPARAM_IDX], (SbkObject*)self));
    int overloadId = -1;
    PythonToCppFunc pythonToCpp[] = { 0, 0, 0 };
    SBK_UNUSED(pythonToCpp)
    int numArgs = PyTuple_GET_SIZE(args);
    PyObject* pyArgs[] = {0, 0, 0};

    // invalid argument lengths


    if (!PyArg_UnpackTuple(args, "getOptions", 3, 3, &(pyArgs[0]), &(pyArgs[1]), &(pyArgs[2])))
        return 0;


    // Overloaded function decisor
    // 0: getOptions(std::list<QString>*,std::list<QString>*,std::list<QString>*)const
    if (numArgs == 3
        && (pythonToCpp[0] = Shiboken::Conversions::isPythonToCppConvertible(SbkNatronEngineTypeConverters[SBK_NATRONENGINE_STD_LIST_QSTRING_IDX], (pyArgs[0])))
        && (pythonToCpp[1] = Shiboken::Conversions::isPythonToCppConvertible(SbkNatronEngineTypeConverters[SBK_NATRONENGINE_STD_LIST_QSTRING_IDX], (pyArgs[1])))
        && (pythonToCpp[2] = Shiboken::Conversions::isPythonToCppConvertible(SbkNatronEngineTypeConverters[SBK_NATRONENGINE_STD_LIST_QSTRING_IDX], (pyArgs[2])))) {
        overloadId = 0; // getOptions(std::list<QString>*,std::list<QString>*,std::list<QString>*)const
    }

    // Function signature not found.
    if (overloadId == -1) goto Sbk_ChoiceParamFunc_getOptions_TypeError;

    // Call function/method
    {
        ::std::list<QString >* cppArg0;
        pythonToCpp[0](pyArgs[0], &cppArg0);
        ::std::list<QString >* cppArg1;
        pythonToCpp[1](pyArgs[1], &cppArg1);
        ::std::list<QString >* cppArg2;
        pythonToCpp[2](pyArgs[2], &cppArg2);

        if (!PyErr_Occurred()) {
            // getOptions(std::list<QString>*,std::list<QString>*,std::list<QString>*)const
            const_cast<const ::ChoiceParamWrapper*>(cppSelf)->getOptions(cppArg0, cppArg1, cppArg2);
        }
    }

    if (PyErr_Occurred()) {
        return 0;
    }
    Py_RETURN_NONE;

    Sbk_ChoiceParamFunc_getOptions_TypeError:
        const char* overloads[] = {"list, list, list", 0};
        Shiboken::setErrorAboutWrongArguments(args, "NatronEngine.ChoiceParam.getOptions", overloads);
        return 0;
}

static PyObject* Sbk_ChoiceParamFunc_getValue(PyObject* self, PyObject* args, PyObject* kwds)
{
    ChoiceParamWrapper* cppSelf = 0;
    SBK_UNUSED(cppSelf)
    if (!Shiboken::Object::isValid(self))
        return 0;
    cppSelf = (ChoiceParamWrapper*)((::ChoiceParam*)Shiboken::Conversions::cppPointer(SbkNatronEngineTypes[SBK_CHOICEPARAM_IDX], (SbkObject*)self));
    PyObject* pyResult = 0;
    int overloadId = -1;
    PythonToCppFunc pythonToCpp[] = { 0 };
    SBK_UNUSED(pythonToCpp)
    int numNamedArgs = (kwds ? PyDict_Size(kwds) : 0);
    int numArgs = PyTuple_GET_SIZE(args);
    PyObject* pyArgs[] = {0};

    // invalid argument lengths
    if (numArgs + numNamedArgs > 1) {
        PyErr_SetString(PyExc_TypeError, "NatronEngine.ChoiceParam.getValue(): too many arguments");
        return 0;
    }

    if (!PyArg_ParseTuple(args, "|O:getValue", &(pyArgs[0])))
        return 0;


    // Overloaded function decisor
    // 0: getValue(QString)const
    if (numArgs == 0) {
        overloadId = 0; // getValue(QString)const
    } else if ((pythonToCpp[0] = Shiboken::Conversions::isPythonToCppConvertible(SbkPySide_QtCoreTypeConverters[SBK_QSTRING_IDX], (pyArgs[0])))) {
        overloadId = 0; // getValue(QString)const
    }

    // Function signature not found.
    if (overloadId == -1) goto Sbk_ChoiceParamFunc_getValue_TypeError;

    // Call function/method
    {
        if (kwds) {
            PyObject* value = PyDict_GetItemString(kwds, "view");
            if (value && pyArgs[0]) {
                PyErr_SetString(PyExc_TypeError, "NatronEngine.ChoiceParam.getValue(): got multiple values for keyword argument 'view'.");
                return 0;
            } else if (value) {
                pyArgs[0] = value;
                if (!(pythonToCpp[0] = Shiboken::Conversions::isPythonToCppConvertible(SbkPySide_QtCoreTypeConverters[SBK_QSTRING_IDX], (pyArgs[0]))))
                    goto Sbk_ChoiceParamFunc_getValue_TypeError;
            }
        }
        ::QString cppArg0 = QLatin1String("Main");
        if (pythonToCpp[0]) pythonToCpp[0](pyArgs[0], &cppArg0);

        if (!PyErr_Occurred()) {
            // getValue(QString)const
            int cppResult = const_cast<const ::ChoiceParamWrapper*>(cppSelf)->getValue(cppArg0);
            pyResult = Shiboken::Conversions::copyToPython(Shiboken::Conversions::PrimitiveTypeConverter<int>(), &cppResult);
        }
    }

    if (PyErr_Occurred() || !pyResult) {
        Py_XDECREF(pyResult);
        return 0;
    }
    return pyResult;

    Sbk_ChoiceParamFunc_getValue_TypeError:
        const char* overloads[] = {"unicode = QLatin1String(\"Main\")", 0};
        Shiboken::setErrorAboutWrongArguments(args, "NatronEngine.ChoiceParam.getValue", overloads);
        return 0;
}

static PyObject* Sbk_ChoiceParamFunc_getValueAtTime(PyObject* self, PyObject* args, PyObject* kwds)
{
    ChoiceParamWrapper* cppSelf = 0;
    SBK_UNUSED(cppSelf)
    if (!Shiboken::Object::isValid(self))
        return 0;
    cppSelf = (ChoiceParamWrapper*)((::ChoiceParam*)Shiboken::Conversions::cppPointer(SbkNatronEngineTypes[SBK_CHOICEPARAM_IDX], (SbkObject*)self));
    PyObject* pyResult = 0;
    int overloadId = -1;
    PythonToCppFunc pythonToCpp[] = { 0, 0 };
    SBK_UNUSED(pythonToCpp)
    int numNamedArgs = (kwds ? PyDict_Size(kwds) : 0);
    int numArgs = PyTuple_GET_SIZE(args);
    PyObject* pyArgs[] = {0, 0};

    // invalid argument lengths
    if (numArgs + numNamedArgs > 2) {
        PyErr_SetString(PyExc_TypeError, "NatronEngine.ChoiceParam.getValueAtTime(): too many arguments");
        return 0;
    } else if (numArgs < 1) {
        PyErr_SetString(PyExc_TypeError, "NatronEngine.ChoiceParam.getValueAtTime(): not enough arguments");
        return 0;
    }

    if (!PyArg_ParseTuple(args, "|OO:getValueAtTime", &(pyArgs[0]), &(pyArgs[1])))
        return 0;


    // Overloaded function decisor
    // 0: getValueAtTime(double,QString)const
    if ((pythonToCpp[0] = Shiboken::Conversions::isPythonToCppConvertible(Shiboken::Conversions::PrimitiveTypeConverter<double>(), (pyArgs[0])))) {
        if (numArgs == 1) {
            overloadId = 0; // getValueAtTime(double,QString)const
        } else if ((pythonToCpp[1] = Shiboken::Conversions::isPythonToCppConvertible(SbkPySide_QtCoreTypeConverters[SBK_QSTRING_IDX], (pyArgs[1])))) {
            overloadId = 0; // getValueAtTime(double,QString)const
        }
    }

    // Function signature not found.
    if (overloadId == -1) goto Sbk_ChoiceParamFunc_getValueAtTime_TypeError;

    // Call function/method
    {
        if (kwds) {
            PyObject* value = PyDict_GetItemString(kwds, "view");
            if (value && pyArgs[1]) {
                PyErr_SetString(PyExc_TypeError, "NatronEngine.ChoiceParam.getValueAtTime(): got multiple values for keyword argument 'view'.");
                return 0;
            } else if (value) {
                pyArgs[1] = value;
                if (!(pythonToCpp[1] = Shiboken::Conversions::isPythonToCppConvertible(SbkPySide_QtCoreTypeConverters[SBK_QSTRING_IDX], (pyArgs[1]))))
                    goto Sbk_ChoiceParamFunc_getValueAtTime_TypeError;
            }
        }
        double cppArg0;
        pythonToCpp[0](pyArgs[0], &cppArg0);
        ::QString cppArg1 = QLatin1String("Main");
        if (pythonToCpp[1]) pythonToCpp[1](pyArgs[1], &cppArg1);

        if (!PyErr_Occurred()) {
            // getValueAtTime(double,QString)const
            int cppResult = const_cast<const ::ChoiceParamWrapper*>(cppSelf)->getValueAtTime(cppArg0, cppArg1);
            pyResult = Shiboken::Conversions::copyToPython(Shiboken::Conversions::PrimitiveTypeConverter<int>(), &cppResult);
        }
    }

    if (PyErr_Occurred() || !pyResult) {
        Py_XDECREF(pyResult);
        return 0;
    }
    return pyResult;

    Sbk_ChoiceParamFunc_getValueAtTime_TypeError:
        const char* overloads[] = {"float, unicode = QLatin1String(\"Main\")", 0};
        Shiboken::setErrorAboutWrongArguments(args, "NatronEngine.ChoiceParam.getValueAtTime", overloads);
        return 0;
}

static PyObject* Sbk_ChoiceParamFunc_restoreDefaultValue(PyObject* self, PyObject* args, PyObject* kwds)
{
    ChoiceParamWrapper* cppSelf = 0;
    SBK_UNUSED(cppSelf)
    if (!Shiboken::Object::isValid(self))
        return 0;
    cppSelf = (ChoiceParamWrapper*)((::ChoiceParam*)Shiboken::Conversions::cppPointer(SbkNatronEngineTypes[SBK_CHOICEPARAM_IDX], (SbkObject*)self));
    int overloadId = -1;
    PythonToCppFunc pythonToCpp[] = { 0 };
    SBK_UNUSED(pythonToCpp)
    int numNamedArgs = (kwds ? PyDict_Size(kwds) : 0);
    int numArgs = PyTuple_GET_SIZE(args);
    PyObject* pyArgs[] = {0};

    // invalid argument lengths
    if (numArgs + numNamedArgs > 1) {
        PyErr_SetString(PyExc_TypeError, "NatronEngine.ChoiceParam.restoreDefaultValue(): too many arguments");
        return 0;
    }

    if (!PyArg_ParseTuple(args, "|O:restoreDefaultValue", &(pyArgs[0])))
        return 0;


    // Overloaded function decisor
    // 0: restoreDefaultValue(QString)
    if (numArgs == 0) {
        overloadId = 0; // restoreDefaultValue(QString)
    } else if ((pythonToCpp[0] = Shiboken::Conversions::isPythonToCppConvertible(SbkPySide_QtCoreTypeConverters[SBK_QSTRING_IDX], (pyArgs[0])))) {
        overloadId = 0; // restoreDefaultValue(QString)
    }

    // Function signature not found.
    if (overloadId == -1) goto Sbk_ChoiceParamFunc_restoreDefaultValue_TypeError;

    // Call function/method
    {
        if (kwds) {
            PyObject* value = PyDict_GetItemString(kwds, "view");
            if (value && pyArgs[0]) {
                PyErr_SetString(PyExc_TypeError, "NatronEngine.ChoiceParam.restoreDefaultValue(): got multiple values for keyword argument 'view'.");
                return 0;
            } else if (value) {
                pyArgs[0] = value;
                if (!(pythonToCpp[0] = Shiboken::Conversions::isPythonToCppConvertible(SbkPySide_QtCoreTypeConverters[SBK_QSTRING_IDX], (pyArgs[0]))))
                    goto Sbk_ChoiceParamFunc_restoreDefaultValue_TypeError;
            }
        }
        ::QString cppArg0 = QLatin1String("All");
        if (pythonToCpp[0]) pythonToCpp[0](pyArgs[0], &cppArg0);

        if (!PyErr_Occurred()) {
            // restoreDefaultValue(QString)
            cppSelf->restoreDefaultValue(cppArg0);
        }
    }

    if (PyErr_Occurred()) {
        return 0;
    }
    Py_RETURN_NONE;

    Sbk_ChoiceParamFunc_restoreDefaultValue_TypeError:
        const char* overloads[] = {"unicode = QLatin1String(\"All\")", 0};
        Shiboken::setErrorAboutWrongArguments(args, "NatronEngine.ChoiceParam.restoreDefaultValue", overloads);
        return 0;
}

static PyObject* Sbk_ChoiceParamFunc_set(PyObject* self, PyObject* args, PyObject* kwds)
{
    ChoiceParamWrapper* cppSelf = 0;
    SBK_UNUSED(cppSelf)
    if (!Shiboken::Object::isValid(self))
        return 0;
    cppSelf = (ChoiceParamWrapper*)((::ChoiceParam*)Shiboken::Conversions::cppPointer(SbkNatronEngineTypes[SBK_CHOICEPARAM_IDX], (SbkObject*)self));
    int overloadId = -1;
    PythonToCppFunc pythonToCpp[] = { 0, 0, 0 };
    SBK_UNUSED(pythonToCpp)
    int numNamedArgs = (kwds ? PyDict_Size(kwds) : 0);
    int numArgs = PyTuple_GET_SIZE(args);
    PyObject* pyArgs[] = {0, 0, 0};

    // invalid argument lengths
    if (numArgs + numNamedArgs > 3) {
        PyErr_SetString(PyExc_TypeError, "NatronEngine.ChoiceParam.set(): too many arguments");
        return 0;
    } else if (numArgs < 1) {
        PyErr_SetString(PyExc_TypeError, "NatronEngine.ChoiceParam.set(): not enough arguments");
        return 0;
    }

    if (!PyArg_ParseTuple(args, "|OOO:set", &(pyArgs[0]), &(pyArgs[1]), &(pyArgs[2])))
        return 0;


    // Overloaded function decisor
    // 0: set(QString,QString)
    // 1: set(int,QString)
    // 2: set(int,double,QString)
    if ((pythonToCpp[0] = Shiboken::Conversions::isPythonToCppConvertible(Shiboken::Conversions::PrimitiveTypeConverter<int>(), (pyArgs[0])))) {
        if (numArgs == 1) {
            overloadId = 1; // set(int,QString)
        } else if ((pythonToCpp[1] = Shiboken::Conversions::isPythonToCppConvertible(Shiboken::Conversions::PrimitiveTypeConverter<double>(), (pyArgs[1])))) {
            if (numArgs == 2) {
                overloadId = 2; // set(int,double,QString)
            } else if ((pythonToCpp[2] = Shiboken::Conversions::isPythonToCppConvertible(SbkPySide_QtCoreTypeConverters[SBK_QSTRING_IDX], (pyArgs[2])))) {
                overloadId = 2; // set(int,double,QString)
            }
        } else if ((pythonToCpp[1] = Shiboken::Conversions::isPythonToCppConvertible(SbkPySide_QtCoreTypeConverters[SBK_QSTRING_IDX], (pyArgs[1])))) {
            overloadId = 1; // set(int,QString)
        }
    } else if ((pythonToCpp[0] = Shiboken::Conversions::isPythonToCppConvertible(SbkPySide_QtCoreTypeConverters[SBK_QSTRING_IDX], (pyArgs[0])))) {
        if (numArgs == 1) {
            overloadId = 0; // set(QString,QString)
        } else if ((pythonToCpp[1] = Shiboken::Conversions::isPythonToCppConvertible(SbkPySide_QtCoreTypeConverters[SBK_QSTRING_IDX], (pyArgs[1])))) {
            overloadId = 0; // set(QString,QString)
        }
    }

    // Function signature not found.
    if (overloadId == -1) goto Sbk_ChoiceParamFunc_set_TypeError;

    // Call function/method
    switch (overloadId) {
        case 0: // set(const QString & label, const QString & view)
        {
            if (kwds) {
                PyObject* value = PyDict_GetItemString(kwds, "view");
                if (value && pyArgs[1]) {
                    PyErr_SetString(PyExc_TypeError, "NatronEngine.ChoiceParam.set(): got multiple values for keyword argument 'view'.");
                    return 0;
                } else if (value) {
                    pyArgs[1] = value;
                    if (!(pythonToCpp[1] = Shiboken::Conversions::isPythonToCppConvertible(SbkPySide_QtCoreTypeConverters[SBK_QSTRING_IDX], (pyArgs[1]))))
                        goto Sbk_ChoiceParamFunc_set_TypeError;
                }
            }
            ::QString cppArg0 = ::QString();
            pythonToCpp[0](pyArgs[0], &cppArg0);
            ::QString cppArg1 = QLatin1String("All");
            if (pythonToCpp[1]) pythonToCpp[1](pyArgs[1], &cppArg1);

            if (!PyErr_Occurred()) {
                // set(QString,QString)
                cppSelf->set(cppArg0, cppArg1);
            }
            break;
        }
        case 1: // set(int x, const QString & view)
        {
            if (kwds) {
                PyObject* value = PyDict_GetItemString(kwds, "view");
                if (value && pyArgs[1]) {
                    PyErr_SetString(PyExc_TypeError, "NatronEngine.ChoiceParam.set(): got multiple values for keyword argument 'view'.");
                    return 0;
                } else if (value) {
                    pyArgs[1] = value;
                    if (!(pythonToCpp[1] = Shiboken::Conversions::isPythonToCppConvertible(SbkPySide_QtCoreTypeConverters[SBK_QSTRING_IDX], (pyArgs[1]))))
                        goto Sbk_ChoiceParamFunc_set_TypeError;
                }
            }
            int cppArg0;
            pythonToCpp[0](pyArgs[0], &cppArg0);
            ::QString cppArg1 = QLatin1String("All");
            if (pythonToCpp[1]) pythonToCpp[1](pyArgs[1], &cppArg1);

            if (!PyErr_Occurred()) {
                // set(int,QString)
                cppSelf->set(cppArg0, cppArg1);
            }
            break;
        }
        case 2: // set(int x, double frame, const QString & view)
        {
            if (kwds) {
                PyObject* value = PyDict_GetItemString(kwds, "view");
                if (value && pyArgs[2]) {
                    PyErr_SetString(PyExc_TypeError, "NatronEngine.ChoiceParam.set(): got multiple values for keyword argument 'view'.");
                    return 0;
                } else if (value) {
                    pyArgs[2] = value;
                    if (!(pythonToCpp[2] = Shiboken::Conversions::isPythonToCppConvertible(SbkPySide_QtCoreTypeConverters[SBK_QSTRING_IDX], (pyArgs[2]))))
                        goto Sbk_ChoiceParamFunc_set_TypeError;
                }
            }
            int cppArg0;
            pythonToCpp[0](pyArgs[0], &cppArg0);
            double cppArg1;
            pythonToCpp[1](pyArgs[1], &cppArg1);
            ::QString cppArg2 = QLatin1String("All");
            if (pythonToCpp[2]) pythonToCpp[2](pyArgs[2], &cppArg2);

            if (!PyErr_Occurred()) {
                // set(int,double,QString)
                cppSelf->set(cppArg0, cppArg1, cppArg2);
            }
            break;
        }
    }

    if (PyErr_Occurred()) {
        return 0;
    }
    Py_RETURN_NONE;

    Sbk_ChoiceParamFunc_set_TypeError:
        const char* overloads[] = {"unicode, unicode = QLatin1String(\"All\")", "int, unicode = QLatin1String(\"All\")", "int, float, unicode = QLatin1String(\"All\")", 0};
        Shiboken::setErrorAboutWrongArguments(args, "NatronEngine.ChoiceParam.set", overloads);
        return 0;
}

static PyObject* Sbk_ChoiceParamFunc_setDefaultValue(PyObject* self, PyObject* pyArg)
{
    ChoiceParamWrapper* cppSelf = 0;
    SBK_UNUSED(cppSelf)
    if (!Shiboken::Object::isValid(self))
        return 0;
    cppSelf = (ChoiceParamWrapper*)((::ChoiceParam*)Shiboken::Conversions::cppPointer(SbkNatronEngineTypes[SBK_CHOICEPARAM_IDX], (SbkObject*)self));
    int overloadId = -1;
    PythonToCppFunc pythonToCpp;
    SBK_UNUSED(pythonToCpp)

    // Overloaded function decisor
    // 0: setDefaultValue(QString)
    // 1: setDefaultValue(int)
    if ((pythonToCpp = Shiboken::Conversions::isPythonToCppConvertible(Shiboken::Conversions::PrimitiveTypeConverter<int>(), (pyArg)))) {
        overloadId = 1; // setDefaultValue(int)
    } else if ((pythonToCpp = Shiboken::Conversions::isPythonToCppConvertible(SbkPySide_QtCoreTypeConverters[SBK_QSTRING_IDX], (pyArg)))) {
        overloadId = 0; // setDefaultValue(QString)
    }

    // Function signature not found.
    if (overloadId == -1) goto Sbk_ChoiceParamFunc_setDefaultValue_TypeError;

    // Call function/method
    switch (overloadId) {
        case 0: // setDefaultValue(const QString & value)
        {
            ::QString cppArg0 = ::QString();
            pythonToCpp(pyArg, &cppArg0);

            if (!PyErr_Occurred()) {
                // setDefaultValue(QString)
                cppSelf->setDefaultValue(cppArg0);
            }
            break;
        }
        case 1: // setDefaultValue(int value)
        {
            int cppArg0;
            pythonToCpp(pyArg, &cppArg0);

            if (!PyErr_Occurred()) {
                // setDefaultValue(int)
                cppSelf->setDefaultValue(cppArg0);
            }
            break;
        }
    }

    if (PyErr_Occurred()) {
        return 0;
    }
    Py_RETURN_NONE;

    Sbk_ChoiceParamFunc_setDefaultValue_TypeError:
        const char* overloads[] = {"unicode", "int", 0};
        Shiboken::setErrorAboutWrongArguments(pyArg, "NatronEngine.ChoiceParam.setDefaultValue", overloads);
        return 0;
}

static PyObject* Sbk_ChoiceParamFunc_setOptions(PyObject* self, PyObject* pyArg)
{
    ChoiceParamWrapper* cppSelf = 0;
    SBK_UNUSED(cppSelf)
    if (!Shiboken::Object::isValid(self))
        return 0;
    cppSelf = (ChoiceParamWrapper*)((::ChoiceParam*)Shiboken::Conversions::cppPointer(SbkNatronEngineTypes[SBK_CHOICEPARAM_IDX], (SbkObject*)self));
    int overloadId = -1;
    PythonToCppFunc pythonToCpp;
    SBK_UNUSED(pythonToCpp)

    // Overloaded function decisor
    // 0: setOptions(std::list<QString>,std::list<QString>,std::list<QString>)
    // 1: setOptions(std::list<std::pair<QString,QString> >)
    if ((pythonToCpp = Shiboken::Conversions::isPythonToCppConvertible(SbkNatronEngineTypeConverters[SBK_NATRONENGINE_STD_LIST_STD_PAIR_QSTRING_QSTRING_IDX], (pyArg)))) {
        overloadId = 1; // setOptions(std::list<std::pair<QString,QString> >)
    } else if (PySequence_Check(pyArg)) {
        overloadId = 0; // setOptions(std::list<QString>,std::list<QString>,std::list<QString>)
    }

    // Function signature not found.
    if (overloadId == -1) goto Sbk_ChoiceParamFunc_setOptions_TypeError;

    // Call function/method
    switch (overloadId) {
        case 0: // setOptions(const std::list<QString > & optionIDs, const std::list<QString > & optionLabels, const std::list<QString > & optionHelps)
        {

            if (!PyErr_Occurred()) {
                // setOptions(std::list<QString>,std::list<QString>,std::list<QString>)
                // Begin code injection


                if (!PyList_Check(pyArg)) {
                    PyErr_SetString(PyExc_ValueError, "Argument must be a list of tuples");
                    return 0;
                }

                int listSize = PyList_Size(pyArg);
                if (listSize == 0) {
                    PyErr_SetString(PyExc_ValueError, "Argument must be a list of tuples");
                    return 0;
                }

                std::list<QString> optionIDs, optionLabels, optionHelps;
                for (int i = 0; i < listSize; ++i) {
                    PyObject* obj = PyList_GetItem(pyArg, i);
                    if (!PyTuple_Check(obj)) {
                        PyErr_SetString(PyExc_ValueError, "Argument must be a list of tuples");
                        return 0;
                    }
                    int tupleSize = PyTuple_Size(obj);
                    if (tupleSize != 3) {
                        PyErr_SetString(PyExc_ValueError, "Each option must be a tuple of 3 strings");
                        return 0;
                    }
                    PyObject* pyOptionId = PyTuple_GetItem(obj, 0);
                    PyObject* pyOptionLabel = PyTuple_GetItem(obj, 1);
                    PyObject* pyOptionHnt = PyTuple_GetItem(obj, 2);
                    ::QString optionId = ::QString();
                    Shiboken::Conversions::pythonToCppCopy(SbkPySide_QtCoreTypeConverters[SBK_QSTRING_IDX], pyOptionId, &(optionId));
                    ::QString optionLabel = ::QString();
                    Shiboken::Conversions::pythonToCppCopy(SbkPySide_QtCoreTypeConverters[SBK_QSTRING_IDX], pyOptionLabel, &(optionLabel));
                    ::QString optionHint = ::QString();
                    Shiboken::Conversions::pythonToCppCopy(SbkPySide_QtCoreTypeConverters[SBK_QSTRING_IDX], pyOptionHnt, &(optionHint));
                    optionIDs.push_back(optionId);
                    optionLabels.push_back(optionLabel);
                    optionHelps.push_back(optionHint);
                }

                cppSelf->setOptions(optionIDs, optionLabels, optionHelps);


                // End of code injection


            }
            break;
        }
        case 1: // setOptions(const std::list<std::pair<QString, QString > > & options)
        {
            ::std::list<std::pair<QString, QString > > cppArg0;
            pythonToCpp(pyArg, &cppArg0);

            if (!PyErr_Occurred()) {
                // setOptions(std::list<std::pair<QString,QString> >)
                cppSelf->setOptions(cppArg0);
            }
            break;
        }
    }

    if (PyErr_Occurred()) {
        return 0;
    }
    Py_RETURN_NONE;

    Sbk_ChoiceParamFunc_setOptions_TypeError:
        const char* overloads[] = {"list, list, list", "list", 0};
        Shiboken::setErrorAboutWrongArguments(pyArg, "NatronEngine.ChoiceParam.setOptions", overloads);
        return 0;
}

static PyObject* Sbk_ChoiceParamFunc_setValue(PyObject* self, PyObject* args, PyObject* kwds)
{
    ChoiceParamWrapper* cppSelf = 0;
    SBK_UNUSED(cppSelf)
    if (!Shiboken::Object::isValid(self))
        return 0;
    cppSelf = (ChoiceParamWrapper*)((::ChoiceParam*)Shiboken::Conversions::cppPointer(SbkNatronEngineTypes[SBK_CHOICEPARAM_IDX], (SbkObject*)self));
    int overloadId = -1;
    PythonToCppFunc pythonToCpp[] = { 0, 0 };
    SBK_UNUSED(pythonToCpp)
    int numNamedArgs = (kwds ? PyDict_Size(kwds) : 0);
    int numArgs = PyTuple_GET_SIZE(args);
    PyObject* pyArgs[] = {0, 0};

    // invalid argument lengths
    if (numArgs + numNamedArgs > 2) {
        PyErr_SetString(PyExc_TypeError, "NatronEngine.ChoiceParam.setValue(): too many arguments");
        return 0;
    } else if (numArgs < 1) {
        PyErr_SetString(PyExc_TypeError, "NatronEngine.ChoiceParam.setValue(): not enough arguments");
        return 0;
    }

    if (!PyArg_ParseTuple(args, "|OO:setValue", &(pyArgs[0]), &(pyArgs[1])))
        return 0;


    // Overloaded function decisor
<<<<<<< HEAD
    // 0: setValue(int,QString)
    if ((pythonToCpp[0] = Shiboken::Conversions::isPythonToCppConvertible(Shiboken::Conversions::PrimitiveTypeConverter<int>(), (pyArgs[0])))) {
        if (numArgs == 1) {
            overloadId = 0; // setValue(int,QString)
        } else if ((pythonToCpp[1] = Shiboken::Conversions::isPythonToCppConvertible(SbkPySide_QtCoreTypeConverters[SBK_QSTRING_IDX], (pyArgs[1])))) {
            overloadId = 0; // setValue(int,QString)
        }
=======
    // 0: setValue(QString)
    // 1: setValue(int)
    if ((pythonToCpp = Shiboken::Conversions::isPythonToCppConvertible(Shiboken::Conversions::PrimitiveTypeConverter<int>(), (pyArg)))) {
        overloadId = 1; // setValue(int)
    } else if ((pythonToCpp = Shiboken::Conversions::isPythonToCppConvertible(SbkPySide_QtCoreTypeConverters[SBK_QSTRING_IDX], (pyArg)))) {
        overloadId = 0; // setValue(QString)
>>>>>>> cd798f34
    }

    // Function signature not found.
    if (overloadId == -1) goto Sbk_ChoiceParamFunc_setValue_TypeError;

    // Call function/method
<<<<<<< HEAD
    {
        if (kwds) {
            PyObject* value = PyDict_GetItemString(kwds, "view");
            if (value && pyArgs[1]) {
                PyErr_SetString(PyExc_TypeError, "NatronEngine.ChoiceParam.setValue(): got multiple values for keyword argument 'view'.");
                return 0;
            } else if (value) {
                pyArgs[1] = value;
                if (!(pythonToCpp[1] = Shiboken::Conversions::isPythonToCppConvertible(SbkPySide_QtCoreTypeConverters[SBK_QSTRING_IDX], (pyArgs[1]))))
                    goto Sbk_ChoiceParamFunc_setValue_TypeError;
            }
        }
        int cppArg0;
        pythonToCpp[0](pyArgs[0], &cppArg0);
        ::QString cppArg1 = QLatin1String("All");
        if (pythonToCpp[1]) pythonToCpp[1](pyArgs[1], &cppArg1);

        if (!PyErr_Occurred()) {
            // setValue(int,QString)
            cppSelf->setValue(cppArg0, cppArg1);
=======
    switch (overloadId) {
        case 0: // setValue(const QString & label)
        {
            ::QString cppArg0 = ::QString();
            pythonToCpp(pyArg, &cppArg0);

            if (!PyErr_Occurred()) {
                // setValue(QString)
                cppSelf->setValue(cppArg0);
            }
            break;
        }
        case 1: // setValue(int value)
        {
            int cppArg0;
            pythonToCpp(pyArg, &cppArg0);

            if (!PyErr_Occurred()) {
                // setValue(int)
                cppSelf->setValue(cppArg0);
            }
            break;
>>>>>>> cd798f34
        }
    }

    if (PyErr_Occurred()) {
        return 0;
    }
    Py_RETURN_NONE;

    Sbk_ChoiceParamFunc_setValue_TypeError:
<<<<<<< HEAD
        const char* overloads[] = {"int, unicode = QLatin1String(\"All\")", 0};
        Shiboken::setErrorAboutWrongArguments(args, "NatronEngine.ChoiceParam.setValue", overloads);
=======
        const char* overloads[] = {"unicode", "int", 0};
        Shiboken::setErrorAboutWrongArguments(pyArg, "NatronEngine.ChoiceParam.setValue", overloads);
>>>>>>> cd798f34
        return 0;
}

static PyObject* Sbk_ChoiceParamFunc_setValueAtTime(PyObject* self, PyObject* args, PyObject* kwds)
{
    ChoiceParamWrapper* cppSelf = 0;
    SBK_UNUSED(cppSelf)
    if (!Shiboken::Object::isValid(self))
        return 0;
    cppSelf = (ChoiceParamWrapper*)((::ChoiceParam*)Shiboken::Conversions::cppPointer(SbkNatronEngineTypes[SBK_CHOICEPARAM_IDX], (SbkObject*)self));
    int overloadId = -1;
    PythonToCppFunc pythonToCpp[] = { 0, 0, 0 };
    SBK_UNUSED(pythonToCpp)
    int numNamedArgs = (kwds ? PyDict_Size(kwds) : 0);
    int numArgs = PyTuple_GET_SIZE(args);
    PyObject* pyArgs[] = {0, 0, 0};

    // invalid argument lengths
    if (numArgs + numNamedArgs > 3) {
        PyErr_SetString(PyExc_TypeError, "NatronEngine.ChoiceParam.setValueAtTime(): too many arguments");
        return 0;
    } else if (numArgs < 2) {
        PyErr_SetString(PyExc_TypeError, "NatronEngine.ChoiceParam.setValueAtTime(): not enough arguments");
        return 0;
    }

    if (!PyArg_ParseTuple(args, "|OOO:setValueAtTime", &(pyArgs[0]), &(pyArgs[1]), &(pyArgs[2])))
        return 0;


    // Overloaded function decisor
    // 0: setValueAtTime(int,double,QString)
    if (numArgs >= 2
        && (pythonToCpp[0] = Shiboken::Conversions::isPythonToCppConvertible(Shiboken::Conversions::PrimitiveTypeConverter<int>(), (pyArgs[0])))
        && (pythonToCpp[1] = Shiboken::Conversions::isPythonToCppConvertible(Shiboken::Conversions::PrimitiveTypeConverter<double>(), (pyArgs[1])))) {
        if (numArgs == 2) {
            overloadId = 0; // setValueAtTime(int,double,QString)
        } else if ((pythonToCpp[2] = Shiboken::Conversions::isPythonToCppConvertible(SbkPySide_QtCoreTypeConverters[SBK_QSTRING_IDX], (pyArgs[2])))) {
            overloadId = 0; // setValueAtTime(int,double,QString)
        }
    }

    // Function signature not found.
    if (overloadId == -1) goto Sbk_ChoiceParamFunc_setValueAtTime_TypeError;

    // Call function/method
    {
        if (kwds) {
            PyObject* value = PyDict_GetItemString(kwds, "view");
            if (value && pyArgs[2]) {
                PyErr_SetString(PyExc_TypeError, "NatronEngine.ChoiceParam.setValueAtTime(): got multiple values for keyword argument 'view'.");
                return 0;
            } else if (value) {
                pyArgs[2] = value;
                if (!(pythonToCpp[2] = Shiboken::Conversions::isPythonToCppConvertible(SbkPySide_QtCoreTypeConverters[SBK_QSTRING_IDX], (pyArgs[2]))))
                    goto Sbk_ChoiceParamFunc_setValueAtTime_TypeError;
            }
        }
        int cppArg0;
        pythonToCpp[0](pyArgs[0], &cppArg0);
        double cppArg1;
        pythonToCpp[1](pyArgs[1], &cppArg1);
        ::QString cppArg2 = QLatin1String("All");
        if (pythonToCpp[2]) pythonToCpp[2](pyArgs[2], &cppArg2);

        if (!PyErr_Occurred()) {
            // setValueAtTime(int,double,QString)
            cppSelf->setValueAtTime(cppArg0, cppArg1, cppArg2);
        }
    }

    if (PyErr_Occurred()) {
        return 0;
    }
    Py_RETURN_NONE;

    Sbk_ChoiceParamFunc_setValueAtTime_TypeError:
        const char* overloads[] = {"int, float, unicode = QLatin1String(\"All\")", 0};
        Shiboken::setErrorAboutWrongArguments(args, "NatronEngine.ChoiceParam.setValueAtTime", overloads);
        return 0;
}

static PyMethodDef Sbk_ChoiceParam_methods[] = {
    {"addAsDependencyOf", (PyCFunction)Sbk_ChoiceParamFunc_addAsDependencyOf, METH_VARARGS},
    {"addOption", (PyCFunction)Sbk_ChoiceParamFunc_addOption, METH_VARARGS},
    {"get", (PyCFunction)Sbk_ChoiceParamFunc_get, METH_VARARGS|METH_KEYWORDS},
    {"getActiveOption", (PyCFunction)Sbk_ChoiceParamFunc_getActiveOption, METH_VARARGS|METH_KEYWORDS},
    {"getDefaultValue", (PyCFunction)Sbk_ChoiceParamFunc_getDefaultValue, METH_NOARGS},
    {"getNumOptions", (PyCFunction)Sbk_ChoiceParamFunc_getNumOptions, METH_NOARGS},
    {"getOption", (PyCFunction)Sbk_ChoiceParamFunc_getOption, METH_O},
    {"getOptions", (PyCFunction)Sbk_ChoiceParamFunc_getOptions, METH_VARARGS},
    {"getValue", (PyCFunction)Sbk_ChoiceParamFunc_getValue, METH_VARARGS|METH_KEYWORDS},
    {"getValueAtTime", (PyCFunction)Sbk_ChoiceParamFunc_getValueAtTime, METH_VARARGS|METH_KEYWORDS},
    {"restoreDefaultValue", (PyCFunction)Sbk_ChoiceParamFunc_restoreDefaultValue, METH_VARARGS|METH_KEYWORDS},
    {"set", (PyCFunction)Sbk_ChoiceParamFunc_set, METH_VARARGS|METH_KEYWORDS},
    {"setDefaultValue", (PyCFunction)Sbk_ChoiceParamFunc_setDefaultValue, METH_O},
    {"setOptions", (PyCFunction)Sbk_ChoiceParamFunc_setOptions, METH_O},
    {"setValue", (PyCFunction)Sbk_ChoiceParamFunc_setValue, METH_VARARGS|METH_KEYWORDS},
    {"setValueAtTime", (PyCFunction)Sbk_ChoiceParamFunc_setValueAtTime, METH_VARARGS|METH_KEYWORDS},

    {0} // Sentinel
};

} // extern "C"

static int Sbk_ChoiceParam_traverse(PyObject* self, visitproc visit, void* arg)
{
    return reinterpret_cast<PyTypeObject*>(&SbkObject_Type)->tp_traverse(self, visit, arg);
}
static int Sbk_ChoiceParam_clear(PyObject* self)
{
    return reinterpret_cast<PyTypeObject*>(&SbkObject_Type)->tp_clear(self);
}
// Class Definition -----------------------------------------------
extern "C" {
static SbkObjectType Sbk_ChoiceParam_Type = { { {
    PyVarObject_HEAD_INIT(&SbkObjectType_Type, 0)
    /*tp_name*/             "NatronEngine.ChoiceParam",
    /*tp_basicsize*/        sizeof(SbkObject),
    /*tp_itemsize*/         0,
    /*tp_dealloc*/          &SbkDeallocWrapper,
    /*tp_print*/            0,
    /*tp_getattr*/          0,
    /*tp_setattr*/          0,
    /*tp_compare*/          0,
    /*tp_repr*/             0,
    /*tp_as_number*/        0,
    /*tp_as_sequence*/      0,
    /*tp_as_mapping*/       0,
    /*tp_hash*/             0,
    /*tp_call*/             0,
    /*tp_str*/              0,
    /*tp_getattro*/         0,
    /*tp_setattro*/         0,
    /*tp_as_buffer*/        0,
    /*tp_flags*/            Py_TPFLAGS_DEFAULT|Py_TPFLAGS_CHECKTYPES|Py_TPFLAGS_HAVE_GC,
    /*tp_doc*/              0,
    /*tp_traverse*/         Sbk_ChoiceParam_traverse,
    /*tp_clear*/            Sbk_ChoiceParam_clear,
    /*tp_richcompare*/      0,
    /*tp_weaklistoffset*/   0,
    /*tp_iter*/             0,
    /*tp_iternext*/         0,
    /*tp_methods*/          Sbk_ChoiceParam_methods,
    /*tp_members*/          0,
    /*tp_getset*/           0,
    /*tp_base*/             0,
    /*tp_dict*/             0,
    /*tp_descr_get*/        0,
    /*tp_descr_set*/        0,
    /*tp_dictoffset*/       0,
    /*tp_init*/             0,
    /*tp_alloc*/            0,
    /*tp_new*/              0,
    /*tp_free*/             0,
    /*tp_is_gc*/            0,
    /*tp_bases*/            0,
    /*tp_mro*/              0,
    /*tp_cache*/            0,
    /*tp_subclasses*/       0,
    /*tp_weaklist*/         0
}, },
    /*priv_data*/           0
};
} //extern

static void* Sbk_ChoiceParam_typeDiscovery(void* cptr, SbkObjectType* instanceType)
{
    if (instanceType == reinterpret_cast<SbkObjectType*>(Shiboken::SbkType< ::Param >()))
        return dynamic_cast< ::ChoiceParam*>(reinterpret_cast< ::Param*>(cptr));
    return 0;
}


// Type conversion functions.

// Python to C++ pointer conversion - returns the C++ object of the Python wrapper (keeps object identity).
static void ChoiceParam_PythonToCpp_ChoiceParam_PTR(PyObject* pyIn, void* cppOut) {
    Shiboken::Conversions::pythonToCppPointer(&Sbk_ChoiceParam_Type, pyIn, cppOut);
}
static PythonToCppFunc is_ChoiceParam_PythonToCpp_ChoiceParam_PTR_Convertible(PyObject* pyIn) {
    if (pyIn == Py_None)
        return Shiboken::Conversions::nonePythonToCppNullPtr;
    if (PyObject_TypeCheck(pyIn, (PyTypeObject*)&Sbk_ChoiceParam_Type))
        return ChoiceParam_PythonToCpp_ChoiceParam_PTR;
    return 0;
}

// C++ to Python pointer conversion - tries to find the Python wrapper for the C++ object (keeps object identity).
static PyObject* ChoiceParam_PTR_CppToPython_ChoiceParam(const void* cppIn) {
    PyObject* pyOut = (PyObject*)Shiboken::BindingManager::instance().retrieveWrapper(cppIn);
    if (pyOut) {
        Py_INCREF(pyOut);
        return pyOut;
    }
    const char* typeName = typeid(*((::ChoiceParam*)cppIn)).name();
    return Shiboken::Object::newObject(&Sbk_ChoiceParam_Type, const_cast<void*>(cppIn), false, false, typeName);
}

void init_ChoiceParam(PyObject* module)
{
    SbkNatronEngineTypes[SBK_CHOICEPARAM_IDX] = reinterpret_cast<PyTypeObject*>(&Sbk_ChoiceParam_Type);

    if (!Shiboken::ObjectType::introduceWrapperType(module, "ChoiceParam", "ChoiceParam*",
        &Sbk_ChoiceParam_Type, &Shiboken::callCppDestructor< ::ChoiceParam >, (SbkObjectType*)SbkNatronEngineTypes[SBK_ANIMATEDPARAM_IDX])) {
        return;
    }

    // Register Converter
    SbkConverter* converter = Shiboken::Conversions::createConverter(&Sbk_ChoiceParam_Type,
        ChoiceParam_PythonToCpp_ChoiceParam_PTR,
        is_ChoiceParam_PythonToCpp_ChoiceParam_PTR_Convertible,
        ChoiceParam_PTR_CppToPython_ChoiceParam);

    Shiboken::Conversions::registerConverterName(converter, "ChoiceParam");
    Shiboken::Conversions::registerConverterName(converter, "ChoiceParam*");
    Shiboken::Conversions::registerConverterName(converter, "ChoiceParam&");
    Shiboken::Conversions::registerConverterName(converter, typeid(::ChoiceParam).name());
    Shiboken::Conversions::registerConverterName(converter, typeid(::ChoiceParamWrapper).name());


    Shiboken::ObjectType::setTypeDiscoveryFunctionV2(&Sbk_ChoiceParam_Type, &Sbk_ChoiceParam_typeDiscovery);


    ChoiceParamWrapper::pysideInitQtMetaTypes();
}<|MERGE_RESOLUTION|>--- conflicted
+++ resolved
@@ -1076,73 +1076,74 @@
 
 
     // Overloaded function decisor
-<<<<<<< HEAD
-    // 0: setValue(int,QString)
+    // 0: setValue(QString,QString)
+    // 1: setValue(int,QString)
     if ((pythonToCpp[0] = Shiboken::Conversions::isPythonToCppConvertible(Shiboken::Conversions::PrimitiveTypeConverter<int>(), (pyArgs[0])))) {
         if (numArgs == 1) {
-            overloadId = 0; // setValue(int,QString)
+            overloadId = 1; // setValue(int,QString)
         } else if ((pythonToCpp[1] = Shiboken::Conversions::isPythonToCppConvertible(SbkPySide_QtCoreTypeConverters[SBK_QSTRING_IDX], (pyArgs[1])))) {
-            overloadId = 0; // setValue(int,QString)
-        }
-=======
-    // 0: setValue(QString)
-    // 1: setValue(int)
-    if ((pythonToCpp = Shiboken::Conversions::isPythonToCppConvertible(Shiboken::Conversions::PrimitiveTypeConverter<int>(), (pyArg)))) {
-        overloadId = 1; // setValue(int)
-    } else if ((pythonToCpp = Shiboken::Conversions::isPythonToCppConvertible(SbkPySide_QtCoreTypeConverters[SBK_QSTRING_IDX], (pyArg)))) {
-        overloadId = 0; // setValue(QString)
->>>>>>> cd798f34
+            overloadId = 1; // setValue(int,QString)
+        }
+    } else if ((pythonToCpp[0] = Shiboken::Conversions::isPythonToCppConvertible(SbkPySide_QtCoreTypeConverters[SBK_QSTRING_IDX], (pyArgs[0])))) {
+        if (numArgs == 1) {
+            overloadId = 0; // setValue(QString,QString)
+        } else if ((pythonToCpp[1] = Shiboken::Conversions::isPythonToCppConvertible(SbkPySide_QtCoreTypeConverters[SBK_QSTRING_IDX], (pyArgs[1])))) {
+            overloadId = 0; // setValue(QString,QString)
+        }
     }
 
     // Function signature not found.
     if (overloadId == -1) goto Sbk_ChoiceParamFunc_setValue_TypeError;
 
     // Call function/method
-<<<<<<< HEAD
-    {
-        if (kwds) {
-            PyObject* value = PyDict_GetItemString(kwds, "view");
-            if (value && pyArgs[1]) {
-                PyErr_SetString(PyExc_TypeError, "NatronEngine.ChoiceParam.setValue(): got multiple values for keyword argument 'view'.");
-                return 0;
-            } else if (value) {
-                pyArgs[1] = value;
-                if (!(pythonToCpp[1] = Shiboken::Conversions::isPythonToCppConvertible(SbkPySide_QtCoreTypeConverters[SBK_QSTRING_IDX], (pyArgs[1]))))
-                    goto Sbk_ChoiceParamFunc_setValue_TypeError;
-            }
-        }
-        int cppArg0;
-        pythonToCpp[0](pyArgs[0], &cppArg0);
-        ::QString cppArg1 = QLatin1String("All");
-        if (pythonToCpp[1]) pythonToCpp[1](pyArgs[1], &cppArg1);
-
-        if (!PyErr_Occurred()) {
-            // setValue(int,QString)
-            cppSelf->setValue(cppArg0, cppArg1);
-=======
     switch (overloadId) {
-        case 0: // setValue(const QString & label)
+        case 0: // setValue(const QString & label, const QString & view)
         {
+            if (kwds) {
+                PyObject* value = PyDict_GetItemString(kwds, "view");
+                if (value && pyArgs[1]) {
+                    PyErr_SetString(PyExc_TypeError, "NatronEngine.ChoiceParam.setValue(): got multiple values for keyword argument 'view'.");
+                    return 0;
+                } else if (value) {
+                    pyArgs[1] = value;
+                    if (!(pythonToCpp[1] = Shiboken::Conversions::isPythonToCppConvertible(SbkPySide_QtCoreTypeConverters[SBK_QSTRING_IDX], (pyArgs[1]))))
+                        goto Sbk_ChoiceParamFunc_setValue_TypeError;
+                }
+            }
             ::QString cppArg0 = ::QString();
-            pythonToCpp(pyArg, &cppArg0);
+            pythonToCpp[0](pyArgs[0], &cppArg0);
+            ::QString cppArg1 = QLatin1String("All");
+            if (pythonToCpp[1]) pythonToCpp[1](pyArgs[1], &cppArg1);
 
             if (!PyErr_Occurred()) {
-                // setValue(QString)
-                cppSelf->setValue(cppArg0);
+                // setValue(QString,QString)
+                cppSelf->setValue(cppArg0, cppArg1);
             }
             break;
         }
-        case 1: // setValue(int value)
+        case 1: // setValue(int value, const QString & view)
         {
+            if (kwds) {
+                PyObject* value = PyDict_GetItemString(kwds, "view");
+                if (value && pyArgs[1]) {
+                    PyErr_SetString(PyExc_TypeError, "NatronEngine.ChoiceParam.setValue(): got multiple values for keyword argument 'view'.");
+                    return 0;
+                } else if (value) {
+                    pyArgs[1] = value;
+                    if (!(pythonToCpp[1] = Shiboken::Conversions::isPythonToCppConvertible(SbkPySide_QtCoreTypeConverters[SBK_QSTRING_IDX], (pyArgs[1]))))
+                        goto Sbk_ChoiceParamFunc_setValue_TypeError;
+                }
+            }
             int cppArg0;
-            pythonToCpp(pyArg, &cppArg0);
+            pythonToCpp[0](pyArgs[0], &cppArg0);
+            ::QString cppArg1 = QLatin1String("All");
+            if (pythonToCpp[1]) pythonToCpp[1](pyArgs[1], &cppArg1);
 
             if (!PyErr_Occurred()) {
-                // setValue(int)
-                cppSelf->setValue(cppArg0);
+                // setValue(int,QString)
+                cppSelf->setValue(cppArg0, cppArg1);
             }
             break;
->>>>>>> cd798f34
         }
     }
 
@@ -1152,13 +1153,8 @@
     Py_RETURN_NONE;
 
     Sbk_ChoiceParamFunc_setValue_TypeError:
-<<<<<<< HEAD
-        const char* overloads[] = {"int, unicode = QLatin1String(\"All\")", 0};
+        const char* overloads[] = {"unicode, unicode = QLatin1String(\"All\")", "int, unicode = QLatin1String(\"All\")", 0};
         Shiboken::setErrorAboutWrongArguments(args, "NatronEngine.ChoiceParam.setValue", overloads);
-=======
-        const char* overloads[] = {"unicode", "int", 0};
-        Shiboken::setErrorAboutWrongArguments(pyArg, "NatronEngine.ChoiceParam.setValue", overloads);
->>>>>>> cd798f34
         return 0;
 }
 
