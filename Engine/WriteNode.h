--- conflicted
+++ resolved
@@ -52,12 +52,7 @@
 #define kNatronWriteParamReadBackLabel "Read back file"
 #define kNatronWriteParamReadBackHint "When checked, the output of this node comes from reading the written file instead of the input node"
 
-<<<<<<< HEAD
-=======
 #define kNatronWriteParamStartRender "startRender"
-
-NATRON_NAMESPACE_ENTER
->>>>>>> 093bd896
 
 /**
  * @brief A wrapper around all OpenFX Writers nodes so that to the user they all appear under a single Write node that has a dynamic
