/* ***** BEGIN LICENSE BLOCK *****
 * This file is part of Natron <http://www.natron.fr/>,
 * Copyright (C) 2016 INRIA and Alexandre Gauthier-Foichat
 *
 * Natron is free software: you can redistribute it and/or modify
 * it under the terms of the GNU General Public License as published by
 * the Free Software Foundation; either version 2 of the License, or
 * (at your option) any later version.
 *
 * Natron is distributed in the hope that it will be useful,
 * but WITHOUT ANY WARRANTY; without even the implied warranty of
 * MERCHANTABILITY or FITNESS FOR A PARTICULAR PURPOSE.  See the
 * GNU General Public License for more details.
 *
 * You should have received a copy of the GNU General Public License
 * along with Natron.  If not, see <http://www.gnu.org/licenses/gpl-2.0.html>
 * ***** END LICENSE BLOCK ***** */

// ***** BEGIN PYTHON BLOCK *****
// from <https://docs.python.org/3/c-api/intro.html#include-files>:
// "Since Python may define some pre-processor definitions which affect the standard headers on some systems, you must include Python.h before any standard headers are included."
#include <Python.h>
// ***** END PYTHON BLOCK *****

#include "KnobWidgetDnD.h"

CLANG_DIAG_OFF(deprecated)
CLANG_DIAG_OFF(uninitialized)
#include <QDrag>
#include <QtCore/QMimeData>
#include <QPainter>
#include <QDragEnterEvent>
#include <QDragLeaveEvent>
#include <QDragMoveEvent>
#include <QDropEvent>
#include <QImage>
#include <QWidget>
#include <QApplication>
CLANG_DIAG_ON(deprecated)
CLANG_DIAG_ON(uninitialized)

#include "Engine/Knob.h"
#include "Engine/NodeGroup.h"
#include "Engine/Node.h"
#include "Engine/Image.h"
#include "Engine/Project.h"
#include "Engine/Settings.h"

#include "Gui/KnobGui.h"
#include "Gui/KnobUndoCommand.h"
#include "Gui/GuiAppInstance.h"
#include "Gui/Gui.h"
#include "Gui/GuiApplicationManager.h"
#include "Gui/GuiMacros.h"


NATRON_NAMESPACE_ENTER;


struct KnobWidgetDnDPrivate
{
    Q_DECLARE_TR_FUNCTIONS(KnobWidgetDnd)

public:
    KnobGuiWPtr knob;
    DimSpec dimension;
    ViewSetSpec view;
    QPoint dragPos;
    bool dragging;
    QWidget* widget;
    bool userInputSinceFocusIn;


    KnobWidgetDnDPrivate(const KnobGuiPtr& knob,
                         DimSpec dimension,
                         ViewSetSpec view,
                         QWidget* widget)
    : knob(knob)
    , dimension(dimension)
    , view(view)
    , dragPos()
    , dragging(false)
    , widget(widget)
    , userInputSinceFocusIn(false)
    {
        assert(widget);
    }

    bool canDrop(bool warn, bool setCursor) const;

    KnobGuiPtr getKnob() const
    {
        return knob.lock();
    }
};

KnobWidgetDnD::KnobWidgetDnD(const KnobGuiPtr& knob,
                             DimSpec dimension,
                             ViewSetSpec view,
                             QWidget* widget)
    : _imp( new KnobWidgetDnDPrivate(knob, dimension, view, widget) )
{
    widget->setMouseTracking(true);
    widget->setAcceptDrops(true);
}

KnobWidgetDnD::~KnobWidgetDnD()
{
}

QWidget*
KnobWidgetDnD::getWidget() const
{
    return _imp->widget;
}

bool
KnobWidgetDnD::mousePress(QMouseEvent* e)
{
    _imp->userInputSinceFocusIn = true;
    KnobGuiPtr guiKnob = _imp->getKnob();
    if (!guiKnob) {
        return false;
    }
    KnobIPtr internalKnob = guiKnob->getKnob();
    if (!internalKnob) {
        return false;
    }
    DimSpec dragDim;
    ViewSetSpec dragView;
    internalKnob->convertDimViewArgAccordingToKnobState(_imp->dimension, _imp->view, &dragDim, &dragView);

<<<<<<< HEAD
    if (guiKnob->getGui()) {
        guiKnob->getGui()->setCurrentKnobWidgetFocus(shared_from_this());
    }

    if (dragDim.isAll()) {
        dragDim = DimSpec(0);
    }

    if (dragView.isAll()) {
        dragView = ViewSetSpec(0);
    }
    if ( buttonDownIsLeft(e) && ( modCASIsControl(e) || modCASIsControlShift(e) ) && ( internalKnob->isEnabled(DimIdx(dragDim), ViewIdx(dragView)) || internalKnob->isSlave(DimIdx(dragDim), ViewIdx(dragView)) ) ) {
=======
    dragDim = dragDim == -1 ? 0 : dragDim;
    if ( buttonDownIsLeft(e) && ( modCASIsControl(e) || modCASIsControlShift(e) ) && ( internalKnob->isEnabled(dragDim) || internalKnob->isSlave(dragDim) ) ) {
>>>>>>> 594d8dff
        _imp->dragPos = e->pos();
        _imp->dragging = true;

        return true;
    }

    return false;
}

void
KnobWidgetDnD::keyPress(QKeyEvent* e)
{

    KnobGuiPtr guiKnob = _imp->getKnob();
    if (!guiKnob) {
        return;
    }

    //_imp->userInputSinceFocusIn = true;
    if ( modCASIsControl(e) ) {
        _imp->widget->setCursor( appPTR->getLinkToCursor() );
    } else if ( modCASIsControlShift(e) ) {
        _imp->widget->setCursor( appPTR->getLinkToMultCursor() );
    } else {
        _imp->widget->unsetCursor();
    }
}

void
KnobWidgetDnD::keyRelease(QKeyEvent* e)
{
    if ( (e->key() == Qt::Key_Control) || (e->key() == Qt::Key_Shift) ) {
        _imp->widget->unsetCursor();
    }
}

bool
KnobWidgetDnD::mouseMove(QMouseEvent* e)
{
    if ( modCASIsControl(e) ) {
        _imp->widget->setCursor( appPTR->getLinkToCursor() );
    } else if ( modCASIsControlShift(e) ) {
        _imp->widget->setCursor( appPTR->getLinkToMultCursor() );
    } else {
        _imp->widget->unsetCursor();
    }
    if (_imp->dragging) {
        // If the left button isn't pressed anymore then return
        if ( !buttonDownIsLeft(e) ) {
            return false;
        }
        // If the distance is too small then return
        if ( (e->pos() - _imp->dragPos).manhattanLength() < QApplication::startDragDistance() ) {
            return false;
        }

        startDrag();
    }

    return false;
}

void
KnobWidgetDnD::mouseRelease(QMouseEvent* /*e*/)
{
    _imp->dragging = false;
    _imp->widget->unsetCursor();
}

void
KnobWidgetDnD::startDrag()
{
    QDrag* drag = new QDrag(_imp->widget);
    QMimeData* mimeData = new QMimeData;

    mimeData->setData( QString::fromUtf8(KNOB_DND_MIME_DATA_KEY), QByteArray() );
    drag->setMimeData(mimeData);

    KnobGuiPtr guiKnob = _imp->getKnob();
    KnobIPtr internalKnob = guiKnob->getKnob();
    if (!internalKnob) {
        return;
    }

    DimSpec dragDim;
    ViewSetSpec dragView;
    internalKnob->convertDimViewArgAccordingToKnobState(_imp->dimension, _imp->view, &dragDim, &dragView);

    guiKnob->getGui()->getApp()->setKnobDnDData(drag, internalKnob, dragDim, dragView);

    QFont font = _imp->widget->font();
    font.setBold(true);
    QFontMetrics fmetrics(font, 0);
    Qt::KeyboardModifiers mods = QApplication::keyboardModifiers();
    bool isExprMult = ( mods & (Qt::ControlModifier | Qt::AltModifier | Qt::ShiftModifier) ) == (Qt::ControlModifier | Qt::ShiftModifier);
    QString textFirstLine;
    if (isExprMult) {
        textFirstLine = tr("Linking (expression):");
    } else {
        textFirstLine = tr("Linking (hard-link) from:");
    }


    QString knobLine;
    EffectInstancePtr isEffect = toEffectInstance( internalKnob->getHolder() );
    if (isEffect) {
        knobLine.append( QString::fromUtf8( isEffect->getNode()->getFullyQualifiedName().c_str() ) );
        knobLine += QLatin1Char('.');
    }
    knobLine += QString::fromUtf8( internalKnob->getName().c_str() );

    if (dragView.isAll()) {
        knobLine += tr(" (all views)");
    } else if (dragDim.isAll()) {
        knobLine += tr(" (all dimensions)");
    } else {
        knobLine += QLatin1Char('.');
        knobLine += QString::fromUtf8( internalKnob->getDimensionName(DimIdx(dragDim)).c_str() );
    }


    if (isExprMult) {
        knobLine += QString::fromUtf8(" * curve(frame, dimension)");
    }

    QString textThirdLine;
    if (dragDim.isAll()) {
        textThirdLine = tr("Drag it to the label of another parameter of the same type");
    } else {
        textThirdLine = tr("Drag it to a dimension of another parameter of the same type");
    }

    int textWidth = std::max( std::max( fmetrics.width(textFirstLine), fmetrics.width(knobLine) ), fmetrics.width(textThirdLine) );
    QImage dragImg(textWidth, (fmetrics.height() + 5) * 3, QImage::Format_ARGB32);
    dragImg.fill( QColor(0, 0, 0, 200) );
    QPainter p(&dragImg);
    double tR, tG, tB;
    appPTR->getCurrentSettings()->getTextColor(&tR, &tG, &tB);
    QColor textColor;
    textColor.setRgbF( Image::clamp(tR, 0., 1.), Image::clamp(tG, 0., 1.), Image::clamp(tB, 0., 1.) );
    p.setPen(textColor);
    p.setFont(font);
    p.drawText(QPointF(0, dragImg.height() - 2.5), textThirdLine);
    p.drawText(QPointF(0, dragImg.height() - fmetrics.height() - 5), knobLine);
    p.drawText(QPointF(0, dragImg.height() - fmetrics.height() * 2 - 10), textFirstLine);

    drag->setPixmap( QPixmap::fromImage(dragImg) );
    drag->exec();
} // KnobWidgetDnD::startDrag

bool
KnobWidgetDnD::dragEnter(QDragEnterEvent* e)
{
    if (e->source() == _imp->widget) {
        return false;
    }
    QStringList formats = e->mimeData()->formats();
    if ( formats.contains( QString::fromUtf8(KNOB_DND_MIME_DATA_KEY) ) && _imp->canDrop(false, true) ) {
        e->acceptProposedAction();

        return true;
    }

    return false;
}

bool
KnobWidgetDnD::dragMove(QDragMoveEvent* e)
{
    if (e->source() == _imp->widget) {
        return false;
    }
    QStringList formats = e->mimeData()->formats();
    if ( formats.contains( QString::fromUtf8(KNOB_DND_MIME_DATA_KEY) ) && _imp->canDrop(false, true) ) {
        e->acceptProposedAction();

        return true;
    }

    return false;
}

bool
KnobWidgetDnDPrivate::canDrop(bool warn,
                              bool setCursor) const
{
    KnobIPtr source;
    KnobGuiPtr guiKnob = knob.lock();
    if (!guiKnob) {
        return false;
    }
    KnobIPtr thisKnob = guiKnob->getKnob();
    if (!thisKnob) {
        return false;
    }
    DimSpec targetDim;
    ViewSetSpec targetView;
    thisKnob->convertDimViewArgAccordingToKnobState(dimension, view, &targetDim, &targetView);

    bool isEnabled = targetDim.isAll() ? thisKnob->isEnabled(DimIdx(0), targetView.isAll() ? ViewIdx(0) : ViewIdx(targetView)) : thisKnob->isEnabled(DimIdx(targetDim), targetView.isAll() ? ViewIdx(0) : ViewIdx(targetView));
    if (!isEnabled) {
        return false;
    }
    DimSpec srcDim;
    ViewSetSpec srcView;
    QDrag* drag;
    guiKnob->getGui()->getApp()->getKnobDnDData(&drag, &source, &srcDim, &srcView);


    bool ret = true;
    if (source) {
        ret = guiKnob->canPasteKnob(source, eKnobClipBoardTypeCopyLink, srcDim, srcView, targetDim, view, warn);
    } else {
        ret = false;
    }
    if (setCursor) {
        if (ret) {
            drag->setDragCursor(QPixmap(), Qt::LinkAction);
        } else {
        }
    }

    return ret;
} // KnobWidgetDnDPrivate::canDrop

bool
KnobWidgetDnD::drop(QDropEvent* e)
{
    e->accept();
    QStringList formats = e->mimeData()->formats();

    if ( formats.contains( QString::fromUtf8(KNOB_DND_MIME_DATA_KEY) ) && _imp->canDrop(true, false) ) {
        KnobGuiPtr guiKnob = _imp->getKnob();
        KnobIPtr source;
        KnobIPtr thisKnob = guiKnob->getKnob();
        DimSpec srcDim;
        ViewSetSpec srcView;
        QDrag* drag;
        guiKnob->getGui()->getApp()->getKnobDnDData(&drag, &source, &srcDim, &srcView);

        // Clear clipboard
        guiKnob->getGui()->getApp()->setKnobDnDData(0, KnobIPtr(), DimSpec::all(), ViewIdx(0));
        if ( source && (source != thisKnob) ) {

            DimSpec targetDim;
            ViewSetSpec targetView;
            thisKnob->convertDimViewArgAccordingToKnobState(_imp->dimension, _imp->view, &targetDim, &targetView);

            Qt::KeyboardModifiers mods = QApplication::keyboardModifiers();
            KnobClipBoardType type = eKnobClipBoardTypeCopyLink;
            if ( ( mods & (Qt::ControlModifier | Qt::AltModifier | Qt::ShiftModifier) ) == (Qt::ControlModifier | Qt::ShiftModifier) ) {
                type = eKnobClipBoardTypeCopyExpressionMultCurveLink;
            } else if ((mods & (Qt::ControlModifier | Qt::AltModifier | Qt::ShiftModifier) ) == (Qt::ControlModifier)) {
                type = eKnobClipBoardTypeCopyLink;
            } else {
                return false;
            }
            return guiKnob->pasteKnob(source, type, srcDim, srcView, targetDim, targetView);
        }

        e->acceptProposedAction();
    }

    return false;
} // KnobWidgetDnD::drop

bool
KnobWidgetDnD::mouseWheel(QWheelEvent* /*e*/)
{
    if (_imp->userInputSinceFocusIn) {
        return true;
    }

    return false;
}

void
KnobWidgetDnD::mouseEnter(QEvent* /*e*/)
{
    KnobGuiPtr knob = _imp->knob.lock();

    if (!knob) {
        return;
    }
    KnobIPtr internalKnob = knob->getKnob();
    DimSpec targetDim;
    ViewSetSpec targetView;
    internalKnob->convertDimViewArgAccordingToKnobState(_imp->dimension, _imp->view, &targetDim, &targetView);

    bool isEnabled = targetDim.isAll() ? internalKnob->isEnabled(DimIdx(0), targetView.isAll() ? ViewIdx(0) : ViewIdx(targetView)) : internalKnob->isEnabled(DimIdx(targetDim), targetView.isAll() ? ViewIdx(0) : ViewIdx(targetView));

    if (Gui::isFocusStealingPossible() && _imp->widget->isEnabled() && isEnabled) {
        _imp->widget->setFocus();
    }
}

void
KnobWidgetDnD::mouseLeave(QEvent* /*e*/)
{
    if (_imp->widget->hasFocus() && !_imp->userInputSinceFocusIn) {
        KnobGuiPtr knob = _imp->knob.lock();

        if (!knob) {
            return;
        }

        _imp->widget->clearFocus();
    }
}

void
KnobWidgetDnD::focusIn()
{
    _imp->userInputSinceFocusIn = false;
}

void
KnobWidgetDnD::focusOut()
{
    _imp->userInputSinceFocusIn = false;
}

NATRON_NAMESPACE_EXIT;<|MERGE_RESOLUTION|>--- conflicted
+++ resolved
@@ -130,10 +130,6 @@
     ViewSetSpec dragView;
     internalKnob->convertDimViewArgAccordingToKnobState(_imp->dimension, _imp->view, &dragDim, &dragView);
 
-<<<<<<< HEAD
-    if (guiKnob->getGui()) {
-        guiKnob->getGui()->setCurrentKnobWidgetFocus(shared_from_this());
-    }
 
     if (dragDim.isAll()) {
         dragDim = DimSpec(0);
@@ -143,10 +139,7 @@
         dragView = ViewSetSpec(0);
     }
     if ( buttonDownIsLeft(e) && ( modCASIsControl(e) || modCASIsControlShift(e) ) && ( internalKnob->isEnabled(DimIdx(dragDim), ViewIdx(dragView)) || internalKnob->isSlave(DimIdx(dragDim), ViewIdx(dragView)) ) ) {
-=======
-    dragDim = dragDim == -1 ? 0 : dragDim;
-    if ( buttonDownIsLeft(e) && ( modCASIsControl(e) || modCASIsControlShift(e) ) && ( internalKnob->isEnabled(dragDim) || internalKnob->isSlave(dragDim) ) ) {
->>>>>>> 594d8dff
+
         _imp->dragPos = e->pos();
         _imp->dragging = true;
 
