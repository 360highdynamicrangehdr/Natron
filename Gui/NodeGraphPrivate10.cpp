<<<<<<< HEAD
    /* ***** BEGIN LICENSE BLOCK *****
 * This file is part of Natron <http://www.natron.fr/>,
=======
/* ***** BEGIN LICENSE BLOCK *****
 * This file is part of Natron <http://natrongithub.github.io/>,
>>>>>>> a0979feb
 * Copyright (C) 2013-2018 INRIA and Alexandre Gauthier-Foichat
 *
 * Natron is free software: you can redistribute it and/or modify
 * it under the terms of the GNU General Public License as published by
 * the Free Software Foundation; either version 2 of the License, or
 * (at your option) any later version.
 *
 * Natron is distributed in the hope that it will be useful,
 * but WITHOUT ANY WARRANTY; without even the implied warranty of
 * MERCHANTABILITY or FITNESS FOR A PARTICULAR PURPOSE.  See the
 * GNU General Public License for more details.
 *
 * You should have received a copy of the GNU General Public License
 * along with Natron.  If not, see <http://www.gnu.org/licenses/gpl-2.0.html>
 * ***** END LICENSE BLOCK ***** */

// ***** BEGIN PYTHON BLOCK *****
// from <https://docs.python.org/3/c-api/intro.html#include-files>:
// "Since Python may define some pre-processor definitions which affect the standard headers on some systems, you must include Python.h before any standard headers are included."
#include <Python.h>
// ***** END PYTHON BLOCK *****

#include "NodeGraphPrivate.h"
#include "NodeGraph.h"

#include <stdexcept>
#include <sstream> // stringstream

#include <QDebug>

#include "Engine/CreateNodeArgs.h"
#include "Engine/KnobTypes.h"
#include "Engine/Node.h"
#include "Engine/NodeGroup.h"
#include "Engine/Project.h"
#include "Engine/RotoLayer.h"

#include "Gui/BackdropGui.h"
#include "Gui/DotGui.h"
#include "Gui/Edge.h"
#include "Gui/Gui.h"
#include "Gui/GuiAppInstance.h"
#include "Gui/GuiApplicationManager.h" // appPTR
#include "Gui/NodeGui.h"

#include "Serialization/NodeClipBoard.h"
#include "Serialization/NodeSerialization.h"


NATRON_NAMESPACE_ENTER


void
NodeGraphPrivate::pasteNodesInternal(const std::list<std::pair<NodePtr, SERIALIZATION_NAMESPACE::NodeSerializationPtr> >& originalNodes,
                                     const QPointF& newCentroidScenePos,
                                     PasteNodesFlags flags)
{
    if (originalNodes.empty()) {
        return;
    }

    if (flags & ePasteNodesFlagRelativeToCentroid) {

        assert(newCentroidScenePos.x() != INT_MIN && newCentroidScenePos.x() != INT_MAX &&
               newCentroidScenePos.y() != INT_MIN && newCentroidScenePos.y() != INT_MAX);

        // Compute the centroid of the selected node so that we can place duplicates exactly at the same position relative to new centroid
        double xmax = INT_MIN;
        double xmin = INT_MAX;
        double ymin = INT_MAX;
        double ymax = INT_MIN;


        for (std::list<std::pair<NodePtr, SERIALIZATION_NAMESPACE::NodeSerializationPtr> >::const_iterator it = originalNodes.begin();
             it != originalNodes.end(); ++it) {

            if (it->second->_nodePositionCoords[0] == INT_MIN || it->second->_nodePositionCoords[1] == INT_MIN) {
                continue;
            }
            
            if ( (it->second->_nodePositionCoords[0] + it->second->_nodeSize[0]) > xmax ) {
                xmax = it->second->_nodePositionCoords[0];
            }
            if (it->second->_nodePositionCoords[0] < xmin) {
                xmin = it->second->_nodePositionCoords[0];
            }
            if ( (it->second->_nodePositionCoords[1] + it->second->_nodeSize[1]) > ymax ) {
                ymax = it->second->_nodePositionCoords[1];
            }
            if (it->second->_nodePositionCoords[1] < ymin) {
                ymin = it->second->_nodePositionCoords[1];
            }
        }

        // Adjust the serialization of all nodes so that it contains the new position relative to the centroid
        QPointF originalCentroidScenePos((xmin + xmax) / 2., (ymin + ymax) / 2.);


        for (std::list<std::pair<NodePtr, SERIALIZATION_NAMESPACE::NodeSerializationPtr> >::const_iterator it = originalNodes.begin();
             it != originalNodes.end(); ++it) {

            // If the position was not serialized, do not attempt to position the node.
            if (it->second->_nodePositionCoords[0] == INT_MIN || it->second->_nodePositionCoords[1] == INT_MIN) {
                continue;
            }

            QPointF originalNodePos(it->second->_nodePositionCoords[0], it->second->_nodePositionCoords[1]);

            // Compute the distance from the original
            QPointF offset = originalNodePos - originalCentroidScenePos;

            // New pos is relative to the centroid with the same delta
            QPointF newPos = newCentroidScenePos + offset;

            it->second->_nodePositionCoords[0] = newPos.x();
            it->second->_nodePositionCoords[1] = newPos.y();
        }
    }

    SERIALIZATION_NAMESPACE::NodeSerializationList serializationList;
    for (std::list<std::pair<NodePtr, SERIALIZATION_NAMESPACE::NodeSerializationPtr> >::const_iterator it = originalNodes.begin();
         it != originalNodes.end(); ++it) {
        serializationList.push_back(it->second);
    }

    
    // Create nodes
    NodesList createdNodes;
    group.lock()->createNodesFromSerialization(serializationList, NodeCollection::eCreateNodesFromSerializationFlagsNone, &createdNodes);

    // Link the created node to the original node if needed
    if (flags & ePasteNodesFlagCloneNodes) {
        assert(createdNodes.size() == serializationList.size());
        std::list<std::pair<NodePtr, SERIALIZATION_NAMESPACE::NodeSerializationPtr> >::const_iterator itOrig = originalNodes.begin();
        for (NodesList::const_iterator it = createdNodes.begin(); it!=createdNodes.end(); ++it, ++itOrig) {
            const NodePtr& createdNode = *it;
            if (!createdNode) {
                continue;
            }
            NodePtr originalNode = itOrig->first;
            if (!originalNode) {
                continue;
            }
            
            createdNode->linkToNode(originalNode);

        }
    }

    // Add an undo command if we need to
    if (flags & ePasteNodesFlagUseUndoCommand) {
        if (!createdNodes.empty()) {
            _publicInterface->pushUndoCommand( new AddMultipleNodesCommand(_publicInterface, createdNodes) );
        }
    }
} // pasteNodesInternal



void
NodeGraphPrivate::getNodeSet(const NodesGuiList& nodeList, std::set<NodeGuiPtr>& nodeSet)
{
    for (NodesGuiList::const_iterator it = nodeList.begin(); it != nodeList.end(); ++it) {
        if (*it && nodeSet.find(*it) == nodeSet.end()) {
            nodeSet.insert(*it);
            BackdropGui* isBd = dynamic_cast<BackdropGui*>( it->get() );
            if (isBd) {
                NodesGuiList nodesWithin = _publicInterface->getNodesWithinBackdrop(*it);
                getNodeSet(nodesWithin, nodeSet);
            }
        }
    }
}

void
NodeGraphPrivate::toggleSelectedNodesEnabled()
{
    std::set<NodeGuiPtr> nodeSet;

    // first, put all selected nodes, including those within backdrop, in nodeSet
    NodesGuiList selection;
    for (NodesGuiWList::const_iterator it = _selection.begin(); it != _selection.end(); ++it) {
        selection.push_back(it->lock());
    }
    getNodeSet(selection, nodeSet);

    NodesGuiList disabledNodes;
    NodesGuiList allNodes;
    for (std::set<NodeGuiPtr>::const_iterator it = nodeSet.begin(); it != nodeSet.end(); ++it) {
        KnobBoolPtr k = (*it)->getNode()->getEffectInstance()->getDisabledKnob();
        if (!k) {
            continue;
        }
        allNodes.push_back(*it);
        if ( k->getValue() ) {
            disabledNodes.push_back(*it);
        }
    }
    ///if some nodes are disabled , enable them before

    if ( disabledNodes.size() == allNodes.size() ) {
        _publicInterface->pushUndoCommand( new EnableNodesCommand(allNodes) );
    } else if (disabledNodes.size() > 0) {
        _publicInterface->pushUndoCommand( new EnableNodesCommand(disabledNodes) );
    } else {
        _publicInterface->pushUndoCommand( new DisableNodesCommand(allNodes) );
    }
}

NATRON_NAMESPACE_EXIT<|MERGE_RESOLUTION|>--- conflicted
+++ resolved
@@ -1,10 +1,5 @@
-<<<<<<< HEAD
-    /* ***** BEGIN LICENSE BLOCK *****
- * This file is part of Natron <http://www.natron.fr/>,
-=======
 /* ***** BEGIN LICENSE BLOCK *****
- * This file is part of Natron <http://natrongithub.github.io/>,
->>>>>>> a0979feb
+ * This file is part of Natron <https://natrongithub.github.io/>,
  * Copyright (C) 2013-2018 INRIA and Alexandre Gauthier-Foichat
  *
  * Natron is free software: you can redistribute it and/or modify
