--- conflicted
+++ resolved
@@ -217,19 +217,16 @@
     refreshAfterTimeChange(time); //refresh project knobs
     for (U32 i = 0; i < _imp->currentNodes.size(); ++i) {     
         //refresh all knobs
-<<<<<<< HEAD
-        if(_imp->_currentNodes[i]->pluginID() == "Viewer"){
-            viewers.push_back(dynamic_cast<ViewerInstance*>(_imp->_currentNodes[i]->getLiveInstance()));
-        }
-        _imp->_currentNodes[i]->getLiveInstance()->refreshAfterTimeChange(time);
-=======
+        if(_imp->currentNodes[i]->pluginID() == "Viewer"){
+            viewers.push_back(dynamic_cast<ViewerInstance*>(_imp->currentNodes[i]->getLiveInstance()));
+        }
         _imp->currentNodes[i]->getLiveInstance()->refreshAfterTimeChange(time);
->>>>>>> b57db26e
+
     }
     endProjectWideValueChanges(Natron::TIME_CHANGED,this);
 
     for(U32 i = 0; i < viewers.size();++i){
-        if(viewers[i] != _imp->_lastTimelineSeekCaller){
+        if(viewers[i] != _imp->lastTimelineSeekCaller){
             viewers[i]->refreshAndContinueRender();
         }
     }
@@ -299,13 +296,8 @@
         if(reason == Natron::USER_EDITED){
             getApp()->triggerAutoSave();
         }
-<<<<<<< HEAD
         if(reason != Natron::OTHER_REASON && reason != Natron::TIME_CHANGED){
-            caller->evaluate(NULL,_imp->_isSignificantChange);
-=======
-        if(reason != Natron::OTHER_REASON){
             caller->evaluate(NULL,_imp->isSignificantChange);
->>>>>>> b57db26e
         }
     }
 }
