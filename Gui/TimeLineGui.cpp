--- conflicted
+++ resolved
@@ -1018,13 +1018,12 @@
     if (e->orientation() != Qt::Vertical) {
         return;
     }
-<<<<<<< HEAD
 
 
     const double par_min = 0.0001;
     const double par_max = 10000.;
 
-    double scaleFactor = std::pow( NATRON_WHEEL_ZOOM_PER_DELTA, e->delta() );
+    double scaleFactor = std::pow( NATRON_WHEEL_ZOOM_PER_DELTA, e->delta() ); // no need to use ipow() here, because the result is not cast to int
 
     QPointF zoomCenter = _imp->zoomCtx.toZoomCoordinates( e->x(), e->y() );
 
@@ -1037,14 +1036,6 @@
     } else if (par > par_max) {
         par = par_max;
         scaleFactor = par / _imp->zoomCtx.factor();
-=======
-    const double scaleFactor = std::pow( NATRON_WHEEL_ZOOM_PER_DELTA, e->delta() ); // no need to use ipow() here, because the result is not cast to int
-    double newZoomFactor = _imp->tlZoomCtx.zoomFactor * scaleFactor;
-    if (newZoomFactor <= 0.01) { // 1 pixel for 100 frames
-        newZoomFactor = 0.01;
-    } else if (newZoomFactor > 100.) { // 100 pixels per frame seems reasonable, see also DopeSheetView::wheelEvent()
-        newZoomFactor = 100.;
->>>>>>> 5229f498
     }
 
 
