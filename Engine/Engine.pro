--- conflicted
+++ resolved
@@ -206,18 +206,6 @@
     ../Global/MemoryInfo.h \
     ../Global/QtCompat.h \
     ../libs/SequenceParsing/SequenceParsing.h \
-<<<<<<< HEAD
-    NatronEngine/natronengine_python.h \
-    NatronEngine/natron_wrapper.h \
-    NatronEngine/app_wrapper.h \
-    NatronEngine/effect_wrapper.h \
-    NatronEngine/intparam_wrapper.h \
-    NatronEngine/param_wrapper.h \
-    NatronEngine/doubleparam_wrapper.h
-
-OTHER_FILES += \
-    typesystem_engine.xml
-=======
     ../libs/OpenFX/include/ofxCore.h \
     ../libs/OpenFX/include/ofxDialog.h \
     ../libs/OpenFX/include/ofxImageEffect.h \
@@ -239,5 +227,15 @@
     ../libs/OpenFX/include/nuke/fnOfxExtensions.h \
     ../libs/OpenFX/include/nuke/fnPublicOfxExtensions.h \
     ../libs/OpenFX/include/tuttle/ofxReadWrite.h \
-    ../libs/OpenFX_extensions/ofxhParametricParam.h
->>>>>>> 5c1c2b06
+    ../libs/OpenFX_extensions/ofxhParametricParam.h \
+    NatronEngine/natronengine_python.h \
+    NatronEngine/natron_wrapper.h \
+    NatronEngine/app_wrapper.h \
+    NatronEngine/effect_wrapper.h \
+    NatronEngine/intparam_wrapper.h \
+    NatronEngine/param_wrapper.h \
+    NatronEngine/doubleparam_wrapper.h
+
+
+OTHER_FILES += \
+    typesystem_engine.xml
