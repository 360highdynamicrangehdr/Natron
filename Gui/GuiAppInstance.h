//  Natron
/* This Source Code Form is subject to the terms of the Mozilla Public
 * License, v. 2.0. If a copy of the MPL was not distributed with this
 * file, You can obtain one at http://mozilla.org/MPL/2.0/. */
/*
 * Created by Alexandre GAUTHIER-FOICHAT on 6/1/2012.
 * contact: immarespond at gmail dot com
 *
 */

#ifndef GUIAPPINSTANCE_H
#define GUIAPPINSTANCE_H

// from <https://docs.python.org/3/c-api/intro.html#include-files>:
// "Since Python may define some pre-processor definitions which affect the standard headers on some systems, you must include Python.h before any standard headers are included."
#include <Python.h>

#include <map>

#include "Engine/AppInstance.h"

#include "Global/Macros.h"

class NodeGui;

class Gui;
class ViewerTab;
class Format;
class KnobHolder;
/**
 * @brief This little struct contains what enables file dialogs to show previews.
 * It is shared by all dialogs so that we don't have to recreate the nodes everytimes
 **/
struct FileDialogPreviewProvider
{
    ViewerTab* viewerUI;
    boost::shared_ptr<Natron::Node> viewerNodeInternal;
    boost::shared_ptr<NodeGui> viewerNode;
    std::map<std::string,std::pair< boost::shared_ptr<Natron::Node>, boost::shared_ptr<NodeGui> > > readerNodes;
    
    FileDialogPreviewProvider()
    : viewerUI(0)
    , viewerNodeInternal()
    , viewerNode()
    , readerNodes()
    {}
};


struct GuiAppInstancePrivate;
class GuiAppInstance
    : public AppInstance
{
    Q_OBJECT

public:

    GuiAppInstance(int appID);

    virtual ~GuiAppInstance();

    void resetPreviewProvider();
private:
    
    
    void deletePreviewProvider();
    
public:
    
    virtual void aboutToQuit() OVERRIDE FINAL;
    virtual void load(const QString & projectName = QString(),
                      const std::list<RenderRequest> &writersWork = std::list<AppInstance::RenderRequest>()) OVERRIDE FINAL;
    Gui* getGui() const WARN_UNUSED_RETURN;

    /**
     * @brief Remove the node n from the mapping in GuiAppInstance and from the project so the pointer is no longer
     * referenced anywhere. This function is called on nodes that were already deleted by the user but were kept into
     * the undo/redo stack. That means this node is no longer references by any other node and can be safely deleted.
     * The first thing this function does is to assert that the node n is not active.
     **/
    void deleteNode(const boost::shared_ptr<NodeGui> & n);
    //////////

    virtual bool shouldRefreshPreview() const OVERRIDE FINAL;
    virtual void errorDialog(const std::string & title,const std::string & message, bool useHtml) const OVERRIDE FINAL;
    virtual void errorDialog(const std::string & title,const std::string & message,bool* stopAsking,bool useHtml) const OVERRIDE FINAL;
    virtual void warningDialog(const std::string & title,const std::string & message,bool useHtml) const OVERRIDE FINAL;
    virtual void warningDialog(const std::string & title,const std::string & message,bool* stopAsking,bool useHtml) const OVERRIDE FINAL;
    virtual void informationDialog(const std::string & title,const std::string & message,bool useHtml) const OVERRIDE FINAL;
    virtual void informationDialog(const std::string & title,const std::string & message,bool* stopAsking,bool useHtml) const OVERRIDE FINAL;
    virtual Natron::StandardButtonEnum questionDialog(const std::string & title,
                                                      const std::string & message,
                                                      bool useHtml,
                                                      Natron::StandardButtons buttons = Natron::StandardButtons(Natron::eStandardButtonYes | Natron::eStandardButtonNo),
                                                      Natron::StandardButtonEnum defaultButton = Natron::eStandardButtonNoButton) const OVERRIDE FINAL WARN_UNUSED_RETURN;
    
    virtual Natron::StandardButtonEnum questionDialog(const std::string & title,
                                                      const std::string & message,
                                                      bool useHtml,
                                                      Natron::StandardButtons buttons,
                                                      Natron::StandardButtonEnum defaultButton,
                                                      bool* stopAsking) OVERRIDE FINAL WARN_UNUSED_RETURN;
    
    virtual void loadProjectGui(boost::archive::xml_iarchive & archive) const OVERRIDE FINAL;
    virtual void saveProjectGui(boost::archive::xml_oarchive & archive) OVERRIDE FINAL;
    virtual void notifyRenderProcessHandlerStarted(const QString & sequenceName,
                                                   int firstFrame,int lastFrame,
                                                   const boost::shared_ptr<ProcessHandler> & process) OVERRIDE FINAL;
    virtual void setupViewersForViews(int viewsCount) OVERRIDE FINAL;

    void setViewersCurrentView(int view);

    void setUndoRedoStackLimit(int limit);

    bool isClosing() const;
    
    virtual bool isGuiFrozen() const OVERRIDE FINAL;

    virtual bool isShowingDialog() const OVERRIDE FINAL;
    virtual void startProgress(KnobHolder* effect,const std::string & message,bool canCancel = true) OVERRIDE FINAL;
    virtual void endProgress(KnobHolder* effect) OVERRIDE FINAL;
    virtual bool progressUpdate(KnobHolder* effect,double t) OVERRIDE FINAL;
    virtual void onMaxPanelsOpenedChanged(int maxPanels) OVERRIDE FINAL;
    virtual void connectViewersToViewerCache() OVERRIDE FINAL;
    virtual void disconnectViewersFromViewerCache() OVERRIDE FINAL;


    boost::shared_ptr<FileDialogPreviewProvider> getPreviewProvider() const;

    virtual std::string openImageFileDialog() OVERRIDE FINAL;
    virtual std::string saveImageFileDialog() OVERRIDE FINAL;

    virtual void startRenderingFullSequence(const AppInstance::RenderWork& w,bool renderInSeparateProcess,const QString& savePath) OVERRIDE FINAL;

    virtual void clearViewersLastRenderedTexture() OVERRIDE FINAL;
    
    virtual void appendToScriptEditor(const std::string& str) OVERRIDE FINAL;
    
<<<<<<< HEAD
public Q_SLOTS:

    virtual void toggleAutoHideGraphInputs() OVERRIDE FINAL;
=======
    virtual void setLastViewerUsingTimeline(const boost::shared_ptr<Natron::Node>& node) OVERRIDE FINAL;
    
    virtual ViewerInstance* getLastViewerUsingTimeline() const OVERRIDE FINAL;
    
    void discardLastViewerUsingTimeline();
    
public slots:
>>>>>>> 6a40adc1
    
    virtual void redrawAllViewers() OVERRIDE FINAL;

    void onProcessFinished();

    void projectFormatChanged(const Format& f);
private:

    virtual void createNodeGui(const boost::shared_ptr<Natron::Node> &node,
                               const boost::shared_ptr<Natron::Node>&  parentMultiInstance,
                               bool loadRequest,
                               bool autoConnect,
                               double xPosHint,double yPosHint,
                               bool pushUndoRedoCommand) OVERRIDE FINAL;
    

    boost::scoped_ptr<GuiAppInstancePrivate> _imp;
};

#endif // GUIAPPINSTANCE_H<|MERGE_RESOLUTION|>--- conflicted
+++ resolved
@@ -136,19 +136,16 @@
     
     virtual void appendToScriptEditor(const std::string& str) OVERRIDE FINAL;
     
-<<<<<<< HEAD
-public Q_SLOTS:
 
     virtual void toggleAutoHideGraphInputs() OVERRIDE FINAL;
-=======
     virtual void setLastViewerUsingTimeline(const boost::shared_ptr<Natron::Node>& node) OVERRIDE FINAL;
     
     virtual ViewerInstance* getLastViewerUsingTimeline() const OVERRIDE FINAL;
     
     void discardLastViewerUsingTimeline();
     
-public slots:
->>>>>>> 6a40adc1
+public Q_SLOTS:
+
     
     virtual void redrawAllViewers() OVERRIDE FINAL;
 
