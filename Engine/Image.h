--- conflicted
+++ resolved
@@ -60,7 +60,7 @@
  * and more details. At the very least the bounds must be specified.
  *
  * If the image fails to create, an std::bad_alloc exception will be thrown.
- * 
+ *
  * The image may use the cache to recover underlying tiles that were already computed. To specify whether this Image
  * should interact with the cache or not you may use the CacheAccessModeEnum.
  * By default an image does not use the cache.
@@ -69,7 +69,7 @@
  * to the cache so that other threads may re-use it.
  *
  * Since tiled mono-channel format may not be ideal for most processing formats, you may create a temporary image that takes in
- * parameter another image that itself is mono-channel and tiled. 
+ * parameter another image that itself is mono-channel and tiled.
  * When the temporary image is destroyed, it will update the other mirror image, which in turn when destroyed will update the cache.
  *
  **/
@@ -145,7 +145,7 @@
         //
         // Default - eImageBufferLayoutRGBAPackedFullRect
         ImageBufferLayoutEnum bufferFormat;
-        
+
         // The scale of the image: This is the scale of the render: for a proxy render, this should be (1,1)
         // and for a proxy render, the scale to convert from the full format to proxy format
         //
@@ -200,7 +200,7 @@
 public:
 
     /**
-     * @brief Make an image with the given storage parameters. 
+     * @brief Make an image with the given storage parameters.
      * This may fail, in which case a NULL image is returned.
      **/
     static ImagePtr create(const InitStorageArgs& args);
@@ -290,16 +290,11 @@
 
     };
 
-<<<<<<< HEAD
     /**
      * @brief This enum controls the behavior when copying a single channel image
      * to a multiple channel image.
      **/
     enum MonoToPackedConversionEnum
-=======
-    ///Overridden from BufferableObject
-    virtual std::size_t sizeInRAM() const OVERRIDE FINAL
->>>>>>> 09c81512
     {
         // The mono channel will be copied to the channel given by conversionChannel
         // Other channels will be filled with a constant that is 0
@@ -413,7 +408,7 @@
      * @param y The y coordinate where to return channel pointers
      * @param bounds The bounds of the buffers pointed to by ptrs
      * @param outPtrs Pointers in output to the RGBA buffers at the (x,y) pixel
-     * @param pixelStride The number of steps to increment to a pointer in outPtrs to go to the next pixel. 
+     * @param pixelStride The number of steps to increment to a pointer in outPtrs to go to the next pixel.
      * This is in PIX unit.
      **/
     template <typename PIX, int nComps>
@@ -579,19 +574,14 @@
     ActionRetCodeEnum fillZero(const RectI& roi);
 
     /**
-<<<<<<< HEAD
      * @brief Short for fill(getBounds(), 0,0,0,0)
-=======
-     * @brief Copies the content of the portion defined by roi of the other image pixels into this image.
-     * The internal bitmap will be copied as well
->>>>>>> 09c81512
      **/
     ActionRetCodeEnum fillBoundsZero();
 
     /**
      * @brief Ensures the image bounds can contain the given roi.
      * If it does not, a temporary image is created to the union of
-     * the existing bounds and the passed RoI. 
+     * the existing bounds and the passed RoI.
      * Data is copied over to the temporary image and then swaped with this image.
      * In output of this function, the image bounds contain at least the RoI.
      *
@@ -611,7 +601,7 @@
 
 
     /**
-     * @brief Downscales by pow(2, downscaleLevels) a portion of this image and returns a new image with 
+     * @brief Downscales by pow(2, downscaleLevels) a portion of this image and returns a new image with
      * the downscaled data.
      * If downscaleLevels is 0, this will return this image.
      * The new image in output if created will have a packed RGBA full rect format.
@@ -688,7 +678,7 @@
 private:
 
     friend struct ImagePrivate;
-    
+
     boost::scoped_ptr<ImagePrivate> _imp;
 };
 
