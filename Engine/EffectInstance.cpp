/* ***** BEGIN LICENSE BLOCK *****
 * This file is part of Natron <http://www.natron.fr/>,
 * Copyright (C) 2013-2017 INRIA and Alexandre Gauthier-Foichat
 *
 * Natron is free software: you can redistribute it and/or modify
 * it under the terms of the GNU General Public License as published by
 * the Free Software Foundation; either version 2 of the License, or
 * (at your option) any later version.
 *
 * Natron is distributed in the hope that it will be useful,
 * but WITHOUT ANY WARRANTY; without even the implied warranty of
 * MERCHANTABILITY or FITNESS FOR A PARTICULAR PURPOSE.  See the
 * GNU General Public License for more details.
 *
 * You should have received a copy of the GNU General Public License
 * along with Natron.  If not, see <http://www.gnu.org/licenses/gpl-2.0.html>
 * ***** END LICENSE BLOCK ***** */

// ***** BEGIN PYTHON BLOCK *****
// from <https://docs.python.org/3/c-api/intro.html#include-files>:
// "Since Python may define some pre-processor definitions which affect the standard headers on some systems, you must include Python.h before any standard headers are included."
#include <Python.h>
// ***** END PYTHON BLOCK *****

#include "EffectInstance.h"
#include "EffectInstancePrivate.h"

#include <map>
#include <sstream> // stringstream
#include <algorithm> // min, max
#include <fstream>
#include <bitset>
#include <cassert>
#include <stdexcept>
#include <sstream> // stringstream

#if !defined(SBK_RUN) && !defined(Q_MOC_RUN)
GCC_DIAG_UNUSED_LOCAL_TYPEDEFS_OFF
// /usr/local/include/boost/bind/arg.hpp:37:9: warning: unused typedef 'boost_static_assert_typedef_37' [-Wunused-local-typedef]
#include <boost/bind.hpp>
#include <boost/algorithm/string/predicate.hpp>
#include <boost/scoped_ptr.hpp>
GCC_DIAG_UNUSED_LOCAL_TYPEDEFS_ON
#endif

#include <QtCore/QReadWriteLock>
#include <QtCore/QCoreApplication>
#include <QtConcurrentMap> // QtCore on Qt4, QtConcurrent on Qt5
#include <QtConcurrentRun> // QtCore on Qt4, QtConcurrent on Qt5

#include "Global/QtCompat.h"

#include "Engine/AppInstance.h"
#include "Engine/AppManager.h"
#include "Engine/EffectOpenGLContextData.h"
#include "Engine/Cache.h"
#include "Engine/EffectInstanceActionResults.h"
#include "Engine/EffectInstanceTLSData.h"
#include "Engine/Image.h"
#include "Engine/Hash64.h"
#include "Engine/KnobFile.h"
#include "Engine/KnobTypes.h"
#include "Engine/Log.h"
#include "Engine/MemoryInfo.h" // printAsRAM
#include "Engine/Node.h"
#include "Engine/OfxEffectInstance.h"
#include "Engine/OfxOverlayInteract.h"
#include "Engine/OfxImageEffectInstance.h"
#include "Engine/GPUContextPool.h"
#include "Engine/OSGLContext.h"
#include "Engine/OutputSchedulerThread.h"
#include "Engine/PluginMemory.h"
#include "Engine/Project.h"
#include "Engine/RenderStats.h"
#include "Engine/RotoDrawableItem.h"
#include "Engine/RotoStrokeItem.h"
#include "Engine/RenderValuesCache.h"
#include "Engine/ReadNode.h"
#include "Engine/Settings.h"
#include "Engine/Timer.h"
#include "Engine/TreeRender.h"
#include "Engine/TreeRenderNodeArgs.h"
#include "Engine/Transform.h"
#include "Engine/UndoCommand.h"
#include "Engine/ViewIdx.h"
#include "Engine/ViewerInstance.h"


NATRON_NAMESPACE_ENTER;


EffectInstance::EffectInstance(const NodePtr& node)
    : NamedKnobHolder( node ? node->getApp() : AppInstancePtr() )
    , _node(node)
    , _imp( new Implementation(this) )
{
  
}

EffectInstance::EffectInstance(const EffectInstance& other)
    : NamedKnobHolder(other)
    , _node( other.getNode() )
    , _imp( new Implementation(*other._imp) )
{
    _imp->_publicInterface = this;
}

EffectInstance::~EffectInstance()
{
}

RenderEngine*
EffectInstance::createRenderEngine()
{
    return new RenderEngine(getNode());
}

void
EffectInstance::getTimeViewParametersDependingOnFrameViewVariance(TimeValue time, ViewIdx view, const TreeRenderNodeArgsPtr& render, TimeValue* timeOut, ViewIdx* viewOut)
{
    bool frameVarying = isFrameVarying(render);

    // If the node is frame varying, append the time to its hash.
    // Do so as well if it is view varying
    if (frameVarying) {
        // Make sure the time is rounded to the image equality epsilon to account for double precision if we want to reproduce the
        // same hash
        *timeOut = roundImageTimeToEpsilon(time);
    } else {
        *timeOut = TimeValue(0);
    }

    if (isViewInvariant() == eViewInvarianceAllViewsVariant) {
        *viewOut = view;
    } else {
        *viewOut = ViewIdx(0);
    }
}

void
EffectInstance::appendToHash(const ComputeHashArgs& args, Hash64* hash)
{
    NodePtr node = getNode();

    // Append the plug-in ID in case for there is a coincidence of all parameter values (and ordering!) between 2 plug-ins
    Hash64::appendQString(QString::fromUtf8(node->getPluginID().c_str()), hash);

    // Also append the project knobs to the hash. Their hash will only change when the project properties have been invalidated
    U64 projectHash = getApp()->getProject()->computeHash(args);
    hash->append(projectHash);

    // Append all knobs hash
    KnobHolder::appendToHash(args, hash);

    GetFramesNeededResultsPtr framesNeededResults;


    // Append input hash for each frames needed.
    if (args.hashType != HashableObject::eComputeHashTypeTimeViewVariant) {
        // We don't need to be frame varying for the hash, just append the hash of the inputs at the current time
        int nInputs = getMaxInputCount();
        for (int i = 0; i < nInputs; ++i) {
            EffectInstancePtr input = getInput(i);
            if (!input) {
                hash->append(0);
            } else {
                ComputeHashArgs inputArgs = args;
                if (args.render) {
                    inputArgs.render = args.render->getInputRenderArgs(i);
                }
                U64 inputHash = input->computeHash(inputArgs);
                hash->append(inputHash);
            }
        }
    } else {
        // We must add the input hash at the frames needed because a node may depend on a value at a different frame


        ActionRetCodeEnum stat = getFramesNeeded_public(args.time, args.view, args.render, &framesNeededResults);

        FramesNeededMap framesNeeded;
        if (!isFailureRetCode(stat)) {
            framesNeededResults->getFramesNeeded(&framesNeeded);
        }
        for (FramesNeededMap::const_iterator it = framesNeeded.begin(); it != framesNeeded.end(); ++it) {

            EffectInstancePtr inputEffect = resolveInputEffectForFrameNeeded(it->first, 0);
            if (!inputEffect) {
                continue;
            }

            // If during a render we must also find the render args for the input node
            TreeRenderNodeArgsPtr inputRenderArgs;
            if (args.render) {
                inputRenderArgs = args.render->getInputRenderArgs(it->first);
            }

            // For all views requested in input
            for (FrameRangesMap::const_iterator viewIt = it->second.begin(); viewIt != it->second.end(); ++viewIt) {

                // For all ranges in this view
                for (U32 range = 0; range < viewIt->second.size(); ++range) {

                    // For all frames in the range
                    for (double f = viewIt->second[range].min; f <= viewIt->second[range].max; f += 1.) {

                        ComputeHashArgs inputArgs = args;
                        if (args.render) {
                            inputArgs.render = args.render->getInputRenderArgs(it->first);
                        }
                        inputArgs.time = TimeValue(f);
                        inputArgs.view = viewIt->first;
                        U64 inputHash = inputEffect->computeHash(inputArgs);
                        
                        // Append the input hash
                        hash->append(inputHash);
                    }
                }
                
            }
        }
    } // args.hashType != HashableObject::eComputeHashTypeTimeViewVariant

    // Also append the disabled state of the node. This is useful because the knob disabled itself is not enough: if the node is not disabled
    // but inside a disabled group, it is considered disabled but yet has the same hash than when not disabled.
    bool disabled = node->isNodeDisabledForFrame(args.time, args.view);
    hash->append(disabled);

    hash->computeHash();

    U64 hashValue = hash->value();

    // If we used getFramesNeeded, cache it now if possible
    if (framesNeededResults) {
        GetFramesNeededKeyPtr cacheKey;

        {
            TimeValue timeKey;
            ViewIdx viewKey;
            getTimeViewParametersDependingOnFrameViewVariance(args.time, args.view, args.render, &timeKey, &viewKey);
            cacheKey.reset(new GetFramesNeededKey(hashValue, timeKey, viewKey, getNode()->getPluginID()));
        }

        CacheEntryLockerPtr cacheAccess = appPTR->getCache()->get(framesNeededResults);
        
        CacheEntryLocker::CacheEntryStatusEnum cacheStatus = cacheAccess->getStatus();
        if (cacheStatus == CacheEntryLocker::eCacheEntryStatusMustCompute) {
            cacheAccess->insertInCache();
        }
    }

    if (args.render) {
        switch (args.hashType) {
            case HashableObject::eComputeHashTypeTimeViewVariant: {
                FrameViewRequestPtr fvRequest;
                bool created = args.render->getOrCreateFrameViewRequest(args.time, args.view, &fvRequest);
                (void)created;
                assert(fvRequest);
                fvRequest->setHash(hashValue);
            }   break;
            case HashableObject::eComputeHashTypeTimeViewInvariant:
                args.render->setTimeViewInvariantHash(hashValue);
                break;
            case HashableObject::eComputeHashTypeOnlyMetadataSlaves:
                args.render->setTimeInvariantMetadataHash(hashValue);
                break;
        }
    }

} // appendToHash

bool
EffectInstance::invalidateHashCacheImplementation(const bool recurse, std::set<HashableObject*>* invalidatedObjects)
{
    // Clear hash on this node
    if (!HashableObject::invalidateHashCacheInternal(invalidatedObjects)) {
        return false;
    }


    // For a group, also invalidate the hash of all its nodes
    NodeGroup* isGroup = dynamic_cast<NodeGroup*>(this);
    if (isGroup) {
        NodesList groupNodes = isGroup->getNodes();
        for (NodesList::const_iterator it = groupNodes.begin(); it!=groupNodes.end(); ++it) {
            EffectInstancePtr subNodeEffect = (*it)->getEffectInstance();
            if (!subNodeEffect) {
                continue;
            }
            // Do not recurse on outputs, since we iterate on all nodes in the group
            subNodeEffect->invalidateHashCacheImplementation(false /*recurse*/, invalidatedObjects);
        }
    }

    if (recurse) {
        NodesList outputs;
        getNode()->getOutputsWithGroupRedirection(outputs);
        for (NodesList::const_iterator it = outputs.begin(); it != outputs.end(); ++it) {
            (*it)->getEffectInstance()->invalidateHashCacheImplementation(recurse, invalidatedObjects);
        }
    }
    return true;
} // invalidateHashCacheImplementation

bool
EffectInstance::invalidateHashCacheInternal(std::set<HashableObject*>* invalidatedObjects)
{
    return invalidateHashCacheImplementation(true /*recurse*/, invalidatedObjects);
}



#ifdef DEBUG
void
EffectInstance::checkCanSetValueAndWarn() const
{
    EffectInstanceTLSDataPtr tls = _imp->tlsData->getTLSData();

    if (!tls) {
        return;
    }

    if (tls->isDuringActionThatCannotSetValue()) {
        qDebug() << getScriptName_mt_safe().c_str() << ": setValue()/setValueAtTime() was called during an action that is not allowed to call this function.";
    }
}

#endif //DEBUG


bool
EffectInstance::shouldCacheOutput(bool isFrameVaryingOrAnimated,
                                  const TreeRenderNodeArgsPtr& render,
                                  int visitsCount) const
{
    if (visitsCount > 1) {
        // The node is referenced multiple times by getFramesNeeded of downstream nodes, cache it
        return true;
    }

    NodePtr node = getNode();

    std::list<NodeWPtr> outputs = node->getOutputs();
    std::size_t nOutputNodes = outputs.size();

    if (nOutputNodes == 0) {
        // outputs == 0, never cache, unless explicitly set or rotopaint internal node
        RotoDrawableItemPtr attachedStroke = node->getAttachedRotoItem();

        return node->isForceCachingEnabled() || appPTR->isAggressiveCachingEnabled() ||
        ( attachedStroke && attachedStroke->getModel()->getNode()->isSettingsPanelVisible() );

    } else if (nOutputNodes > 1) {
        return true;
    }

    NodePtr output = outputs.front().lock();

    if (!isFrameVaryingOrAnimated) {
        // This image never changes, cache it once.
        return true;
    }
    if ( output->isSettingsPanelVisible() ) {
        // Output node has panel opened, meaning the user is likely to be heavily editing
        // that output node, hence requesting this node a lot. Cache it.
        return true;
    }
    if ( doesTemporalClipAccess() ) {
        // Very heavy to compute since many frames are fetched upstream. Cache it.
        return true;
    }
    if ( !render->getCurrentTilesSupport() ) {
        // No tiles, image is going to be produced fully, cache it to prevent multiple access
        // with different RoIs
        return true;
    }
    if ( node->isForceCachingEnabled() ) {
        // Users wants it cached
        return true;
    }

    NodeGroupPtr parentIsGroup = toNodeGroup( node->getGroup() );
    if ( parentIsGroup && parentIsGroup->getNode()->isForceCachingEnabled() && (parentIsGroup->getOutputNodeInput() == node) ) {
        // If the parent node is a group and it has its force caching enabled, cache the output of the Group Output's node input.
        return true;
    }

    if ( appPTR->isAggressiveCachingEnabled() ) {
        ///Users wants all nodes cached
        return true;
    }

    if ( node->isPreviewEnabled() && !appPTR->isBackground() ) {
        // The node has a preview, meaning the image will be computed several times between previews & actual renders. Cache it.
        return true;
    }

    if ( node->isDuringPaintStrokeCreation() ) {
        // When painting we must always cache
        return true;
    }

    RotoDrawableItemPtr attachedStroke = node->getAttachedRotoItem();
    if ( attachedStroke && attachedStroke->getModel()->getNode()->isSettingsPanelVisible() ) {
        // Internal RotoPaint tree and the Roto node has its settings panel opened, cache it.
        return true;
    }

    return false;
} // shouldCacheOutput

const std::string &
EffectInstance::getScriptName() const
{
    return getNode()->getScriptName();
}

std::string
EffectInstance::getScriptName_mt_safe() const
{
    return getNode()->getScriptName_mt_safe();
}

int
EffectInstance::getRenderViewsCount() const
{
    return getApp()->getProject()->getProjectViewsCount();
}

bool
EffectInstance::hasOutputConnected() const
{
    return getNode()->hasOutputConnected();
}

EffectInstancePtr
EffectInstance::getInput(int n) const
{
    NodePtr inputNode = getNode()->getInput(n);

    if (inputNode) {
        return inputNode->getEffectInstance();
    }

    return EffectInstancePtr();
}

std::string
EffectInstance::getInputLabel(int inputNb) const
{
    std::string out;

    out.append( 1, (char)(inputNb + 65) );

    return out;
}

std::string
EffectInstance::getInputHint(int /*inputNb*/) const
{
    return std::string();
}

bool
EffectInstance::resolveRoIForGetImage(const GetImageInArgs& inArgs,
                                      TimeValue inputTime,
                                      RectD* roiCanonical,
                                      RenderRoITypeEnum* type)
{

    *type = eRenderRoITypeKnownFrame;

    TreeRenderNodeArgsPtr inputRenderArgs = inArgs.renderArgs->getInputRenderArgs(inArgs.inputNb);
    assert(inputRenderArgs);
    if (!inputRenderArgs) {
        // Serious bug, all inputs should always have a render object.
        return false;
    }

    // Is there a request that was filed with getFramesNeeded on this input at the given time/view ?
    FrameViewRequestPtr requestPass;
    bool createdRequestPass = inputRenderArgs->getOrCreateFrameViewRequest(inputTime, inArgs.inputView, &requestPass);
    bool frameWasRequestedWithGetFramesNeeded = false;
    if (!createdRequestPass) {
        EffectInstancePtr thisShared = shared_from_this();
        frameWasRequestedWithGetFramesNeeded = requestPass->wasFrameViewRequestedByEffect(thisShared);
    }


    if (frameWasRequestedWithGetFramesNeeded) {
        // The frame was requested by getFramesNeeded: the RoI contains at least the RoI of this effect and maybe
        // also the RoI from other branches requesting this frame/view, thus we may have a chance to render the effect
        // a single time.
        *roiCanonical = requestPass->getCurrentRoI();
        return true;
    }



    // This node did not request anything on the input in getFramesNeeded action: it did a raw call to fetchImage without advertising us.
    //
    // Either the user passed an optional bounds parameter or we have to compute the RoI using getRegionsOfInterest.
    // We must call getRegionOfInterest on the time and view of the current action of this effect.

#ifdef DEBUG
    qDebug() << QThread::currentThread() << getScriptName_mt_safe().c_str() << "getImage on input" << inArgs.inputNb << "at time" << inArgs.inputTime << "and view" << inArgs.inputView <<
    ": The frame was not requested properly in the getFramesNeeded action. This is a bug either in this plug-in or a plug-in downstream (which should also have this warning displayed)";
#endif

<<<<<<< HEAD
    *type = eRenderRoITypeUnknownFrame;
=======
ImagePtr
EffectInstance::getImage(int inputNb,
                         const double time,
                         const RenderScale & scale,
                         const ViewIdx view,
                         const RectD *optionalBoundsParam, //!< optional region in canonical coordinates
                         const ImagePlaneDesc* layer,
                         const bool mapToClipPrefs,
                         const bool dontUpscale,
                         const StorageModeEnum returnStorage,
                         const ImageBitDepthEnum* /*textureDepth*/, // < ignore requested texture depth because internally we use 32bit fp textures, so we offer the highest possible quality anyway.
                         RectI* roiPixel,
                         boost::shared_ptr<Transform::Matrix3x3>* transform)
{
    if (time != time) {
        // time is NaN
        return ImagePtr();
    }
>>>>>>> 8128e21d


    // Use the provided image bounds if any
    if (inArgs.optionalBounds) {
        *roiCanonical = * inArgs.optionalBounds;
        return true;
    }

    // We have to retrieve the time and view of the current action in the TLS since it was not passed in parameter.
    RectD thisEffectRenderWindowCanonical;

    {

        EffectInstanceTLSDataPtr tls = _imp->tlsData->getTLSData();
        assert(tls);


<<<<<<< HEAD
        // To call getRegionsOfInterest we need to pass a render window, but
        // we don't know this effect current render window.
        // Either we are in the render action and we can retrieve the render action current render window or we have
        // to assume the current render window is the full RoD.
        RectD thisEffectRoD;
        {

            GetRegionOfDefinitionResultsPtr results;
            ActionRetCodeEnum stat = getRegionOfDefinition_public(inArgs.currentTime, inArgs.currentScale, inArgs.currentView, inArgs.renderArgs, &results);
            if (isFailureRetCode(stat)) {
#ifdef DEBUG
                qDebug() << QThread::currentThread() << getScriptName_mt_safe().c_str() << "getImage on input" << inArgs.inputNb << "failing because getRegionOfDefinition failed";
#endif
                return false;
            }
            thisEffectRoD = results->getRoD();
            if (thisEffectRoD.isNull()) {
#ifdef DEBUG
                qDebug() << QThread::currentThread() << getScriptName_mt_safe().c_str() << "getImage on input" << inArgs.inputNb << "failing because the region of definition of this effect is NULL";
#endif
                return false;
            }
        }

        RectI thisEffectRenderWindowPixels;
        bool gotRenderActionTLSData = tls->getCurrentRenderActionArgs(0, 0, 0, &thisEffectRenderWindowPixels, 0);
        if (gotRenderActionTLSData) {
            double thisEffectOutputPar = getAspectRatio(inArgs.renderArgs, -1);
            thisEffectRenderWindowPixels.toCanonical(inArgs.currentScale, thisEffectOutputPar, thisEffectRoD, &thisEffectRenderWindowCanonical);
        } else {
            thisEffectRenderWindowCanonical = thisEffectRoD;
=======
    ///This is the actual layer that we are fetching in input
    ImagePlaneDesc maskComps;
    if ( !isMaskEnabled(inputNb) ) {
        return ImagePtr();
    }

    ///If this is a mask, fetch the image from the effect indicated by the mask channel
    if (isMask) {
        if (!useRotoInput) {
            std::list<ImagePlaneDesc> availableLayers;
            getAvailableLayers(time, view, inputNb, &availableLayers);

            channelForMask = getMaskChannel(inputNb, availableLayers, &maskComps);
        } else {
            channelForMask = 3; // default to alpha channel
            maskComps = ImagePlaneDesc::getAlphaComponents();
>>>>>>> 8128e21d
        }
    }


    // Get the roi for the current render window

    RoIMap inputRoisMap;
    ActionRetCodeEnum stat = getRegionsOfInterest_public(inArgs.currentTime, inArgs.currentScale, thisEffectRenderWindowCanonical, inArgs.currentView, inArgs.renderArgs, &inputRoisMap);
    if (isFailureRetCode(stat)) {
#ifdef DEBUG
        qDebug() << QThread::currentThread() << getScriptName_mt_safe().c_str() << "getImage on input" << inArgs.inputNb << "failing because getRegionsOfInterest failed";
#endif
        return false;
    }

    RoIMap::iterator foundInputEffectRoI = inputRoisMap.find(inArgs.inputNb);
    if (foundInputEffectRoI != inputRoisMap.end()) {
        *roiCanonical = foundInputEffectRoI->second;
        return true;
    }

    return false;
} // resolveRoIForGetImage

EffectInstance::GetImageInArgs::GetImageInArgs()
: inputNb(0)
, inputTime(0)
, inputView(0)
, inputProxyScale(1.)
, inputMipMapLevel(0)
, currentScale(1.)
, currentTime(0)
, currentView(0)
, optionalBounds(0)
, layers(0)
, renderBackend(0)
, renderArgs()
{

}

EffectInstance::GetImageInArgs::GetImageInArgs(const RenderActionArgs& args)
: inputNb(0)
, inputTime(args.time)
, inputView(args.view)
, inputProxyScale(args.renderArgs->getParentRender()->getProxyScale())
, inputMipMapLevel(args.renderArgs->getParentRender()->getMipMapLevel())
, currentScale(args.renderScale)
, currentTime(args.time)
, currentView(args.view)
, optionalBounds(0)
, layers(0)
, renderBackend(&args.backendType)
, renderArgs(args.renderArgs)
{

}

bool
EffectInstance::getImagePlanes(const GetImageInArgs& inArgs, GetImageOutArgs* outArgs)
{
    if (inArgs.inputTime != inArgs.inputTime) {
        // time is NaN
#ifdef DEBUG
        qDebug() << QThread::currentThread() << getScriptName_mt_safe().c_str() << "getImage on input" << inArgs.inputNb << "failing because time is NaN";
#endif
        return false;
    }

    int channelForMask = -1;
    EffectInstancePtr inputEffect= resolveInputEffectForFrameNeeded(inArgs.inputNb, &channelForMask);

    if (!inputEffect) {
        // Disconnected input
        // No need to display a warning, the effect can perfectly call this function even if it did not check isConnected() before
        //qDebug() << QThread::currentThread() << getScriptName_mt_safe().c_str() << "getImage on input" << inputNb << "failing because the input is not connected";
        return false;
    }

    // If this effect is not continuous, no need to ask for a floating point time upstream
    TimeValue inputTime = inArgs.inputTime;
    {
        int roundedTime = std::floor(inputTime + 0.5);
        if (roundedTime != inputTime && !inputEffect->canRenderContinuously(inArgs.renderArgs)) {
            inputTime = TimeValue(roundedTime);
        }
    }

<<<<<<< HEAD
=======
    ///Both the result of getRegionsOfInterest and optionalBounds are in canonical coordinates, we have to convert in both cases
    ///Convert to pixel coordinates
    const double par = getAspectRatio(inputNb);
    ImageBitDepthEnum depth = getBitDepth(inputNb);
    ImagePlaneDesc components;
    ImagePlaneDesc clipPrefComps, clipPrefMappedComps;
    getMetadataComponents(inputNb, &clipPrefComps, &clipPrefMappedComps);
>>>>>>> 8128e21d

    std::list<ImagePlaneDesc> componentsToRender;
    if (inArgs.layers) {
        componentsToRender = *inArgs.layers;
    } else {
        GetComponentsResultsPtr results;
        ActionRetCodeEnum stat = getLayersProducedAndNeeded_public(inArgs.currentTime, inArgs.currentView, inArgs.renderArgs, &results);
        if (isFailureRetCode(stat)) {
#ifdef DEBUG
            qDebug() << QThread::currentThread() << getScriptName_mt_safe().c_str() << "getImage on input" << inArgs.inputNb << "failing because the get components action failed";
#endif
            return false;
        }
        assert(results);

        std::map<int, std::list<ImagePlaneDesc> > neededInputLayers;
        std::list<ImagePlaneDesc> producedLayers, availableLayers;
        int passThroughInputNb;
        TimeValue passThroughTime;
        ViewIdx passThroughView;
        std::bitset<4> processChannels;
        bool processAll;
        results->getResults(&neededInputLayers, &producedLayers, &availableLayers, &passThroughInputNb, &passThroughTime, &passThroughView, &processChannels, &processAll);

        std::map<int, std::list<ImagePlaneDesc> >::const_iterator foundInput = neededInputLayers.find(inArgs.inputNb);
        if (foundInput == neededInputLayers.end()) {
#ifdef DEBUG
            qDebug() << QThread::currentThread() << getScriptName_mt_safe().c_str() << "getImage on input" << inArgs.inputNb << "failing because the get components action did not specify any componentns to fetch";
#endif
            return false;
        }
        componentsToRender = foundInput->second;
    }


    if (!inArgs.renderArgs) {

        // We were not during a render, create one and render the tree upstream.
        TreeRender::CtorArgsPtr rargs(new TreeRender::CtorArgs());
        rargs->time = inputTime;
        rargs->view = inArgs.inputView;
        rargs->treeRoot = inputEffect->getNode();
        rargs->canonicalRoI = inArgs.optionalBounds;
        rargs->proxyScale = inArgs.inputProxyScale;
        rargs->mipMapLevel = inArgs.inputMipMapLevel;
        rargs->layers = &componentsToRender;
        rargs->draftMode = false;
        rargs->playback = false;
        rargs->byPassCache = false;

        TreeRenderPtr renderObject = TreeRender::create(rargs);
        ActionRetCodeEnum status = renderObject->launchRender(&outArgs->imagePlanes);
        if (isFailureRetCode(status) || outArgs->imagePlanes.empty()) {
            return false;
        }
        return true;
    }

    assert(inArgs.renderArgs);
    TreeRenderNodeArgsPtr inputRenderArgs = inArgs.renderArgs->getInputRenderArgs(inArgs.inputNb);
    assert(inputRenderArgs);

    // Ok now we are during a render. The effect may be in any action called on a render thread:
    // getDistortion, render, getRegionOfDefinition...
    //
    // Determine if the frame is "known" (i.e: it was requested from getFramesNeeded) or not.
    //
    // For a known frame we know the exact final RoI to ask for on the effect and we can guarantee
    // that the effect will be rendered once. We cache the resulting image only during the render of this node
    // frame, then we can throw it away.
    //
    // For an unknown frame, we don't know if the frame will be asked for another time hence we lock
    // it in the cache throughout the lifetime of the render.
    RectD roiCanonical;
    RenderRoITypeEnum renderType;
    if (!resolveRoIForGetImage(inArgs, inputTime, &roiCanonical, &renderType)) {
        return false;
    }

    RenderScale inputCombinedScale = inArgs.inputProxyScale;
    {
        double mipMapScale = Image::getScaleFromMipMapLevel(inArgs.inputMipMapLevel);
        inputCombinedScale.x *= mipMapScale;
        inputCombinedScale.y *= mipMapScale;
    }

    // Clip the RoI to the input effect RoD
    {
        GetRegionOfDefinitionResultsPtr rodResults;
        ActionRetCodeEnum stat = inputEffect->getRegionOfDefinition_public(inputTime, inputCombinedScale, inArgs.inputView, inputRenderArgs, &rodResults);
        if (isFailureRetCode(stat)) {
            return false;
        }
        const RectD& inputRod = rodResults->getRoD();

        // If the plug-in RoD is null, there's nothing to render.
        if (inputRod.isNull()) {
            return false;
        }

        // Intersect the RoI to the input RoD
        if (!roiCanonical.intersect(inputRod, &roiCanonical)) {
            return false;
        }
<<<<<<< HEAD
=======

        return inputImg;
    }


    /// The node is connected.
    assert(inputEffect);

    std::list<ImagePlaneDesc> requestedComps;
    requestedComps.push_back(isMask ? maskComps : components);
    std::map<ImagePlaneDesc, ImagePtr> inputImages;
    RenderRoIRetCode retCode = inputEffect->renderRoI(RenderRoIArgs(time,
                                                                    scale,
                                                                    renderMappedMipMapLevel,
                                                                    view,
                                                                    byPassCache,
                                                                    pixelRoI,
                                                                    RectD(),
                                                                    requestedComps,
                                                                    depth,
                                                                    true,
                                                                    this,
                                                                    returnStorage,
                                                                    thisEffectRenderTime,
                                                                    inputImagesThreadLocal), &inputImages);

    if ( inputImages.empty() || (retCode != eRenderRoIRetCodeOk) ) {
        return ImagePtr();
>>>>>>> 8128e21d
    }


    if (roiCanonical.isNull()) {
        // No RoI
#ifdef DEBUG
        qDebug() << QThread::currentThread() << getScriptName_mt_safe().c_str() << "getImage on input" << inArgs.inputNb << "failing because the region to render on the input is empty";
#endif
        return false;
    }



    // Retrieve an image with the format given by this node preferences
    const double par = getAspectRatio(inArgs.renderArgs, inArgs.inputNb);

    // Convert the roi to pixel coordinates
    RectI pixelRoI;
    roiCanonical.toPixelEnclosing(inputCombinedScale, par, &pixelRoI);


    // Get the request of this effect current action
    FrameViewRequestPtr thisFrameViewRequest = inArgs.renderArgs->getFrameViewRequest(inArgs.currentTime, inArgs.currentView);
    // We have to have a request because we were called in an action that was part of a render. If it crashes here this is a bug
    assert(thisFrameViewRequest);
    if (!thisFrameViewRequest) {
        return false;
    }



    std::map<ImagePlaneDesc, ImagePtr> inputRenderedPlanes;


<<<<<<< HEAD
    // Look for any pre-rendered result for this frame-view. If not rendered already then call renderRoI
    // renderRoI may find stuff in the cache and not render anyway
    {
        std::list<ImagePlaneDesc> planesLeftToRender;
        thisFrameViewRequest->getPreRenderedInputs(inArgs.inputNb, inputTime, inArgs.inputView, pixelRoI, componentsToRender, &inputRenderedPlanes, &planesLeftToRender, &outArgs->distortionStack);
        componentsToRender = planesLeftToRender;
=======
#ifdef DEBUG
    ///Check that the rendered image contains what we requested.
    if ( !mapToClipPrefs && ( ( !isMask && (inputImg->getComponents() != components) ) || ( isMask && (inputImg->getComponents() != maskComps) ) ) ) {
        ImagePlaneDesc cc;
        if (isMask) {
            cc = maskComps;
        } else {
            cc = components;
        }
        qDebug() << "WARNING:" << getNode()->getScriptName_mt_safe().c_str() << "requested" << cc.getChannelsLabel().c_str() << "but" << inputEffect->getScriptName_mt_safe().c_str() << "returned an image with"
                 << inputImg->getComponents().getChannelsLabel().c_str();
>>>>>>> 8128e21d
    }
    
    if (!componentsToRender.empty()) {

        EffectInstancePtr thisShared = shared_from_this();
        RenderRoIResults inputRenderResults;
        boost::scoped_ptr<RenderRoIArgs> rargs(new RenderRoIArgs(inputTime,
                                                                 inArgs.inputView,
                                                                 pixelRoI,
                                                                 inArgs.inputProxyScale,
                                                                 inArgs.inputMipMapLevel,
                                                                 componentsToRender,
                                                                 inputRenderArgs));
        if (renderType == eRenderRoITypeUnknownFrame) {
            // Disable GPU rendering for an unknown frame since we don't know how long it should stay around.
            rargs->allowGPURendering = false;
        }
        rargs->canReturnDeprecatedTransform3x3 = inArgs.renderArgs->getCurrentTransformationSupport_deprecated();
        rargs->canReturnDistortionFunc = inArgs.renderArgs->getCurrentDistortSupport();

        ActionRetCodeEnum retCode = inputEffect->renderRoI(*rargs, &inputRenderResults);

        if (isFailureRetCode(retCode) || inputRenderResults.outputPlanes.empty()) {
            return false;
        }

        inputRenderedPlanes.insert(inputRenderResults.outputPlanes.begin(), inputRenderResults.outputPlanes.end());
        outArgs->distortionStack = inputRenderResults.distortionStack;

    }


    // Return in output the region that was asked to the input
    outArgs->roiPixel = pixelRoI;

    ImageBufferLayoutEnum thisEffectSupportedImageLayout = getPreferredBufferLayout();

    const bool supportsMultiPlane = isMultiPlanar();

    for (std::map<ImagePlaneDesc, ImagePtr>::iterator it = inputRenderedPlanes.begin(); it != inputRenderedPlanes.end(); ++it) {

        if ( !pixelRoI.intersects( it->second->getBounds() ) ) {
            // The RoI requested does not intersect with the bounds of the input image computed, return a NULL image.
#ifdef DEBUG
            qDebug() << QThread::currentThread() << getScriptName_mt_safe().c_str() << "getImage on input" << inArgs.inputNb << "failing because the RoI requested does not intersect the bounds of the input image fetched. This is a bug, please investigate!";
#endif
            return ImagePtr();
        }

        assert(it->second->getProxyScale().x == inArgs.inputProxyScale.x && it->second->getProxyScale().y == inArgs.inputProxyScale.y);
        assert(it->second->getMipMapLevel() == inArgs.inputMipMapLevel);


        bool mustConvertImage = false;
        StorageModeEnum storage = it->second->getStorageMode();
        StorageModeEnum preferredStorage = storage;
        if (inArgs.renderBackend) {
            switch (*inArgs.renderBackend) {
                case eRenderBackendTypeOpenGL: {
                    preferredStorage = eStorageModeGLTex;
                    if (storage != eStorageModeGLTex) {
                        mustConvertImage = true;
                    }
                }   break;
                case eRenderBackendTypeCPU:
                case eRenderBackendTypeOSMesa:
                    preferredStorage = eStorageModeRAM;
                    if (storage == eStorageModeGLTex) {
                        mustConvertImage = true;
                    }
                    break;
            }
        }

        ImageBufferLayoutEnum imageLayout = it->second->getBufferFormat();
        if (imageLayout != thisEffectSupportedImageLayout) {
            mustConvertImage = true;
        }

        ImagePlaneDesc preferredLayer = it->second->getLayer();

        // If this node does not support multi-plane or the image is the color plane,
        // map it to this node preferred color plane
        if (it->second->getLayer().isColorPlane() || !supportsMultiPlane) {
            ImagePlaneDesc plane, pairedPlane;
            getMetadataComponents(inArgs.renderArgs, inArgs.inputNb, &plane, &pairedPlane);
            if (it->second->getLayer() != plane) {
                mustConvertImage = true;
                preferredLayer = plane;
            }
        }
        ImageBitDepthEnum thisBitDepth = getBitDepth(inArgs.renderArgs, inArgs.inputNb);
        // Map bit-depth
        if (thisBitDepth != it->second->getBitDepth()) {
            mustConvertImage = true;
        }

        ImagePtr convertedImage = it->second;
        if (mustConvertImage) {

            Image::InitStorageArgs initArgs;
            {
                initArgs.bounds = pixelRoI;
                initArgs.proxyScale = it->second->getProxyScale();
                initArgs.mipMapLevel = it->second->getMipMapLevel();
                initArgs.layer = preferredLayer;
                initArgs.bitdepth = thisBitDepth;
                initArgs.bufferFormat = thisEffectSupportedImageLayout;
                initArgs.storage = preferredStorage;
                initArgs.renderArgs = inArgs.renderArgs;
                initArgs.glContext = inArgs.renderArgs->getParentRender()->getGPUOpenGLContext();
            }
            
            convertedImage = Image::create(initArgs);

            Image::CopyPixelsArgs copyArgs;
            {
                copyArgs.roi = initArgs.bounds;
                copyArgs.conversionChannel = channelForMask;
                copyArgs.srcColorspace = getApp()->getDefaultColorSpaceForBitDepth(it->second->getBitDepth());
                copyArgs.dstColorspace = getApp()->getDefaultColorSpaceForBitDepth(thisBitDepth);
                copyArgs.monoConversion = Image::eMonoToPackedConversionCopyToChannelAndFillOthers;
            }
            convertedImage->copyPixels(*it->second, copyArgs);

        } // mustConvertImage

        outArgs->imagePlanes[preferredLayer] = convertedImage;

    } // for each plane requested

    // Hold a pointer to the rendered results until this effect render is finished: subsequent calls to getImagePlanes for this frame/view
    // should return these pointers immediately.
    // This will overwrite previous pointers if there was any since we converted the images.
    thisFrameViewRequest->appendPreRenderedInputs(inArgs.inputNb, inputTime, inArgs.inputView, outArgs->imagePlanes, outArgs->distortionStack);
    
    assert(!outArgs->imagePlanes.empty());
    return true;
} // getImagePlanes

TimeValue
EffectInstance::getCurrentTime_TLS() const
{
    EffectInstanceTLSDataPtr tls = _imp->tlsData->getTLSData();
    if (!tls) {
        return KnobHolder::getCurrentTime_TLS();
    }

    TimeValue ret;
    if (tls->getCurrentActionArgs(&ret, 0, 0)) {
        return ret;
    } else {
        TreeRenderNodeArgsPtr render = tls->getRenderArgs();
        if (render) {
            return render->getTime();
        } else {
            return KnobHolder::getCurrentTime_TLS();
        }
    }
}

ViewIdx
EffectInstance::getCurrentView_TLS() const
{
    EffectInstanceTLSDataPtr tls = _imp->tlsData->getTLSData();
    if (!tls) {
        return KnobHolder::getCurrentView_TLS();
    }

    ViewIdx ret;
    if (tls->getCurrentActionArgs(0, &ret, 0)) {
        return ret;
    } else {
        TreeRenderNodeArgsPtr render = tls->getRenderArgs();
        if (render) {
            return render->getView();
        } else {
            return KnobHolder::getCurrentView_TLS();
        }
    }
}

RenderValuesCachePtr
EffectInstance::getRenderValuesCache_TLS(TimeValue* currentTime, ViewIdx* currentView) const
{
    EffectInstanceTLSDataPtr tls = _imp->tlsData->getTLSData();
    if (!tls) {
        return RenderValuesCachePtr();
    }

    const TreeRenderNodeArgsPtr& render = tls->getRenderArgs();
    if (!render) {
        return RenderValuesCachePtr();
    }
    if (currentTime || currentView) {
        if (!tls->getCurrentActionArgs(currentTime, currentView, 0)) {
            if (currentTime) {
                *currentTime = render->getTime();
            }
            if (currentView) {
                *currentView = render->getView();
            }

        }
    }
    return render->getRenderValuesCache();


}

void
EffectInstance::setCurrentRender_TLS(const TreeRenderNodeArgsPtr& render)
{
    EffectInstanceTLSDataPtr tls = _imp->tlsData->getOrCreateTLSData();
    assert(!tls->getRenderArgs());
    tls->setRenderArgs(render);
}

TreeRenderNodeArgsPtr
EffectInstance::getCurrentRender_TLS() const
{
    EffectInstanceTLSDataPtr tls = _imp->tlsData->getTLSData();
    if (!tls) {
        return TreeRenderNodeArgsPtr();
    }
    return tls->getRenderArgs();
}

EffectInstanceTLSDataPtr
EffectInstance::getTLSObject() const
{
    return _imp->tlsData->getTLSData();
}

EffectInstance::NotifyRenderingStarted_RAII::NotifyRenderingStarted_RAII(Node* node)
    : _node(node)
    , _didGroupEmit(false)
{
    _didEmit = node->notifyRenderingStarted();

    // If the node is in a group, notify also the group
    NodeCollectionPtr group = node->getGroup();
    if (group) {
        NodeGroupPtr isGroupNode = toNodeGroup(group);
        if (isGroupNode) {
            _didGroupEmit = isGroupNode->getNode()->notifyRenderingStarted();
        }
    }
}

EffectInstance::NotifyRenderingStarted_RAII::~NotifyRenderingStarted_RAII()
{
    if (_didEmit) {
        _node->notifyRenderingEnded();
    }
    if (_didGroupEmit) {
        NodeCollectionPtr group = _node->getGroup();
        if (group) {
            NodeGroupPtr isGroupNode = toNodeGroup(group);
            if (isGroupNode) {
                isGroupNode->getNode()->notifyRenderingEnded();
            }
        }
    }
}

EffectInstance::NotifyInputNRenderingStarted_RAII::NotifyInputNRenderingStarted_RAII(Node* node,
                                                                                     int inputNumber)
    : _node(node)
    , _inputNumber(inputNumber)
{
    _didEmit = node->notifyInputNIsRendering(inputNumber);
}

EffectInstance::NotifyInputNRenderingStarted_RAII::~NotifyInputNRenderingStarted_RAII()
{
    if (_didEmit) {
        _node->notifyInputNIsFinishedRendering(_inputNumber);
    }
}


void
EffectInstance::evaluate(bool isSignificant,
                         bool refreshMetadatas)
{

    NodePtr node = getNode();

    if ( refreshMetadatas && node && node->isNodeCreated() ) {
        
        // Force a re-compute of the meta-data if needed
        onMetadataChanged_recursive_public();
    }

    if (isSignificant) {
        getApp()->triggerAutoSave();
    }

    node->refreshIdentityState();


    TimeValue time = getTimelineCurrentTime();

    // Get the connected viewers downstream and re-render or redraw them.
    if (isSignificant) {
        getApp()->renderAllViewers();
    } else {
        getApp()->redrawAllViewers();
    }

    // If significant, also refresh previews downstream
    if (isSignificant) {
        node->refreshPreviewsRecursivelyDownstream(time);
    }
} // evaluate

bool
EffectInstance::message(MessageTypeEnum type,
                        const std::string & content) const
{
    return getNode()->message(type, content);
}

void
EffectInstance::setPersistentMessage(MessageTypeEnum type,
                                     const std::string & content)
{
    getNode()->setPersistentMessage(type, content);
}

bool
EffectInstance::hasPersistentMessage()
{
    return getNode()->hasPersistentMessage();
}

void
EffectInstance::clearPersistentMessage(bool recurse)
{
    NodePtr node = getNode();

    if (node) {
        node->clearPersistentMessage(recurse);
    }
}

int
EffectInstance::getInputNumber(const EffectInstancePtr& inputEffect) const
{
<<<<<<< HEAD
    for (int i = 0; i < getMaxInputCount(); ++i) {
        if (getInput(i) == inputEffect) {
            return i;
=======
    assert(image->getStorageMode() != eStorageModeGLTex);

    boost::shared_ptr<ImageParams> params( new ImageParams( *image->getParams() ) );
    CacheEntryStorageInfo& info = params->getStorageInfo();
    info.mode = eStorageModeGLTex;
    info.textureTarget = GL_TEXTURE_2D;

    RectI bounds = image->getBounds();
    OSGLContextPtr context = getThreadLocalOpenGLContext();
    assert(context);
    if (!context) {
        throw std::runtime_error("No OpenGL context attached");
    }

    GLuint pboID = context->getPBOId();
    assert(pboID != 0);
    glEnable(GL_TEXTURE_2D);
    // bind PBO to update texture source
    glBindBufferARB(GL_PIXEL_UNPACK_BUFFER_ARB, pboID);

    std::size_t dataSize = bounds.area() * 4 * info.dataTypeSize;

    // Note that glMapBufferARB() causes sync issue.
    // If GPU is working with this buffer, glMapBufferARB() will wait(stall)
    // until GPU to finish its job. To avoid waiting (idle), you can call
    // first glBufferDataARB() with NULL pointer before glMapBufferARB().
    // If you do that, the previous data in PBO will be discarded and
    // glMapBufferARB() returns a new allocated pointer immediately
    // even if GPU is still working with the previous data.
    glBufferDataARB(GL_PIXEL_UNPACK_BUFFER_ARB, dataSize, 0, GL_DYNAMIC_DRAW_ARB);

    bool useTmpImage = image->getComponentsCount() != 4;
    ImagePtr tmpImg;
    if (useTmpImage) {
        tmpImg.reset( new Image( ImagePlaneDesc::getRGBAComponents(), image->getRoD(), bounds, 0, image->getPixelAspectRatio(), image->getBitDepth(), image->getPremultiplication(), image->getFieldingOrder(), false, eStorageModeRAM) );
        tmpImg->setKey(image->getKey());
        if (tmpImg->getComponents() == image->getComponents()) {
            tmpImg->pasteFrom(*image, bounds);
        } else {
            image->convertToFormat(bounds, eViewerColorSpaceLinear, eViewerColorSpaceLinear, -1, false, false, tmpImg.get());
>>>>>>> 8128e21d
        }
    }

    return -1;
}


void
<<<<<<< HEAD
EffectInstance::setOutputFilesForWriter(const std::string & pattern)
=======
EffectInstance::getImageFromCacheAndConvertIfNeeded(bool /*useCache*/,
                                                    StorageModeEnum storage,
                                                    StorageModeEnum returnStorage,
                                                    const ImageKey & key,
                                                    unsigned int mipMapLevel,
                                                    const RectI* boundsParam,
                                                    const RectD* rodParam,
                                                    const RectI& roi,
                                                    ImageBitDepthEnum bitdepth,
                                                    const ImagePlaneDesc & components,
                                                    const EffectInstance::InputImagesMap & inputImages,
                                                    const boost::shared_ptr<RenderStats> & stats,
                                                    const boost::shared_ptr<OSGLContextAttacher>& glContextAttacher,
                                                    boost::shared_ptr<Image>* image)
>>>>>>> 8128e21d
{
    if ( !isWriter() ) {
        return;
    }

    const KnobsVec & knobs = getKnobs();
    for (U32 i = 0; i < knobs.size(); ++i) {
        KnobFilePtr fk = toKnobFile(knobs[i]);
        if ( fk && fk->getName() == kOfxImageEffectFileParamName ) {
            fk->setValue(pattern);
            break;
        }

    }
}

<<<<<<< HEAD
PluginMemoryPtr
EffectInstance::newMemoryInstance(size_t nBytes)
{
    PluginMemoryPtr ret( new PluginMemory( shared_from_this() ) ); 

    PluginMemAllocateMemoryArgs args(nBytes);
    ret->allocateMemory(args);
    return ret;
}

=======
    if (isCached) {
        ///A ptr to a higher resolution of the image or an image with different comps/bitdepth
        ImagePtr imageToConvert;

        for (ImageList::iterator it = cachedImages.begin(); it != cachedImages.end(); ++it) {
            unsigned int imgMMlevel = (*it)->getMipMapLevel();
            const ImagePlaneDesc & imgComps = (*it)->getComponents();
            ImageBitDepthEnum imgDepth = (*it)->getBitDepth();

            if ( (*it)->getParams()->isRodProjectFormat() ) {
                ////If the image was cached with a RoD dependent on the project format, but the project format changed,
                ////just discard this entry
                Format projectFormat;
                getApp()->getProject()->getProjectDefaultFormat(&projectFormat);
                RectD canonicalProject = projectFormat.toCanonicalFormat();
                if ( canonicalProject != (*it)->getRoD() ) {
                    appPTR->removeFromNodeCache(*it);
                    continue;
                }
            }

            ///Throw away images that are not even what the node want to render
            /*if ( ( imgComps.isColorPlane() && nodePrefComps.isColorPlane() && (imgComps != nodePrefComps) ) || (imgDepth != nodePrefDepth) ) {
                appPTR->removeFromNodeCache(*it);
                continue;
            }*/

            bool convertible = (imgComps.isColorPlane() && components.isColorPlane()) || (imgComps == components);
            if ( (imgMMlevel == mipMapLevel) && convertible &&
                 ( getSizeOfForBitDepth(imgDepth) >= getSizeOfForBitDepth(bitdepth) ) /* && imgComps == components && imgDepth == bitdepth*/ ) {
                ///We found  a matching image

                *image = *it;
                break;
            } else {
                if ( (imgMMlevel >= mipMapLevel) || !convertible ||
                     ( getSizeOfForBitDepth(imgDepth) < getSizeOfForBitDepth(bitdepth) ) ) {
                    ///Either smaller resolution or not enough components or bit-depth is not as deep, don't use the image
                    continue;
                }

                assert(imgMMlevel < mipMapLevel);

                if (!imageToConvert) {
                    imageToConvert = *it;
                } else {
                    ///We found an image which scale is closer to the requested mipmap level we want, use it instead
                    if ( imgMMlevel > imageToConvert->getMipMapLevel() ) {
                        imageToConvert = *it;
                    }
                }
            }
        } //end for

        if (imageToConvert && !*image) {
            ///Ensure the image is allocated
            (imageToConvert)->allocateMemory();


            if (imageToConvert->getMipMapLevel() != mipMapLevel) {
                boost::shared_ptr<ImageParams> oldParams = imageToConvert->getParams();

                assert(imageToConvert->getMipMapLevel() < mipMapLevel);

                //This is the bounds of the upscaled image
                RectI imgToConvertBounds = imageToConvert->getBounds();

                //The rodParam might be different of oldParams->getRoD() simply because the RoD is dependent on the mipmap level
                const RectD & rod = rodParam ? *rodParam : oldParams->getRoD();


                //RectD imgToConvertCanonical;
                //imgToConvertBounds.toCanonical(imageToConvert->getMipMapLevel(), imageToConvert->getPixelAspectRatio(), rod, &imgToConvertCanonical);
                RectI downscaledBounds;
                rod.toPixelEnclosing(mipMapLevel, imageToConvert->getPixelAspectRatio(), &downscaledBounds);
                //imgToConvertCanonical.toPixelEnclosing(imageToConvert->getMipMapLevel(), imageToConvert->getPixelAspectRatio(), &imgToConvertBounds);
                //imgToConvertCanonical.toPixelEnclosing(mipMapLevel, imageToConvert->getPixelAspectRatio(), &downscaledBounds);

                if (boundsParam) {
                    downscaledBounds.merge(*boundsParam);
                }

                //RectI pixelRoD;
                //rod.toPixelEnclosing(mipMapLevel, oldParams->getPixelAspectRatio(), &pixelRoD);
                //downscaledBounds.intersect(pixelRoD, &downscaledBounds);

                boost::shared_ptr<ImageParams> imageParams = Image::makeParams(rod,
                                                                               downscaledBounds,
                                                                               oldParams->getPixelAspectRatio(),
                                                                               mipMapLevel,
                                                                               oldParams->isRodProjectFormat(),
                                                                               oldParams->getComponents(),
                                                                               oldParams->getBitDepth(),
                                                                               oldParams->getPremultiplication(),
                                                                               oldParams->getFieldingOrder(),
                                                                               eStorageModeRAM);


                imageParams->setMipMapLevel(mipMapLevel);


                boost::shared_ptr<Image> img;
                getOrCreateFromCacheInternal(key, imageParams, imageToConvert->usesBitMap(), &img);
                if (!img) {
                    return;
                }


                /*
                   Since the RoDs of the 2 mipmaplevels are different, their bounds do not match exactly as po2
                   To determine which portion we downscale, we downscale the initial image bounds to the mipmap level
                   of the downscale image, clip it against the bounds of the downscale image, re-upscale it to the
                   original mipmap level and ensure that it lies into the original image bounds
                 */
                int downscaleLevels = img->getMipMapLevel() - imageToConvert->getMipMapLevel();
                RectI dstRoi = imgToConvertBounds.downscalePowerOfTwoSmallestEnclosing(downscaleLevels);
                dstRoi.intersect(downscaledBounds, &dstRoi);
                dstRoi = dstRoi.upscalePowerOfTwo(downscaleLevels);
                dstRoi.intersect(imgToConvertBounds, &dstRoi);

                if (imgToConvertBounds.area() > 1) {
                    imageToConvert->downscaleMipMap( rod,
                                                     dstRoi,
                                                     imageToConvert->getMipMapLevel(), img->getMipMapLevel(),
                                                     imageToConvert->usesBitMap(),
                                                     img.get() );
                } else {
                    img->pasteFrom(*imageToConvert, imgToConvertBounds);
                }

                imageToConvert = img;
            }

            if (storage == eStorageModeGLTex) {

                // When using the GPU, we dont want to retrieve partially rendered image because rendering the portion
                // needed then reading it back to put it in the CPU image would take much more effort than just computing
                // the GPU image.
                std::list<RectI> restToRender;
                imageToConvert->getRestToRender(roi, restToRender);
                if ( restToRender.empty() ) {
                    if (returnStorage == eStorageModeGLTex) {
                        assert(glContextAttacher);
                        glContextAttacher->attach();
                        *image = convertRAMImageToOpenGLTexture(imageToConvert);
                    } else {
                        assert(returnStorage == eStorageModeRAM && (imageToConvert->getStorageMode() == eStorageModeRAM || imageToConvert->getStorageMode() == eStorageModeDisk));
                        // If renderRoI must return a RAM image, don't convert it back again!
                        *image = imageToConvert;
                    }
                }
            } else {
                *image = imageToConvert;
            }
            //assert(imageToConvert->getBounds().contains(bounds));
            if ( stats && stats->isInDepthProfilingEnabled() ) {
                stats->addCacheInfosForNode(getNode(), false, true);
            }
        } else if (*image) { //  else if (imageToConvert && !*image)
            ///Ensure the image is allocated
            if ( (*image)->getStorageMode() != eStorageModeGLTex ) {
                (*image)->allocateMemory();

                if (storage == eStorageModeGLTex) {

                    // When using the GPU, we dont want to retrieve partially rendered image because rendering the portion
                    // needed then reading it back to put it in the CPU image would take much more effort than just computing
                    // the GPU image.
                    std::list<RectI> restToRender;
                    (*image)->getRestToRender(roi, restToRender);
                    if ( restToRender.empty() ) {
                        // If renderRoI must return a RAM image, don't convert it back again!
                        if (returnStorage == eStorageModeGLTex) {
                            assert(glContextAttacher);
                            glContextAttacher->attach();
                            *image = convertRAMImageToOpenGLTexture(*image);
                        }
                    } else {
                        image->reset();
                        return;
                    }
                }
            }

            if ( stats && stats->isInDepthProfilingEnabled() ) {
                stats->addCacheInfosForNode(getNode(), false, false);
            }
        } else {
            if ( stats && stats->isInDepthProfilingEnabled() ) {
                stats->addCacheInfosForNode(getNode(), true, false);
            }
        }
    } // isCached
} // EffectInstance::getImageFromCacheAndConvertIfNeeded

void
EffectInstance::tryConcatenateTransforms(double time,
                                         ViewIdx view,
                                         const RenderScale & scale,
                                         InputMatrixMap* inputTransforms)
{
    bool canTransform = getNode()->getCurrentCanTransform();

    //An effect might not be able to concatenate transforms but can still apply a transform (e.g CornerPinMasked)
    std::list<int> inputHoldingTransforms;
    bool canApplyTransform = getInputsHoldingTransform(&inputHoldingTransforms);

    assert(inputHoldingTransforms.empty() || canApplyTransform);

    Transform::Matrix3x3 thisNodeTransform;
    EffectInstPtr inputToTransform;
    bool getTransformSucceeded = false;

    if (canTransform) {
        /*
         * If getting the transform does not succeed, then this effect is treated as any other ones.
         */
        StatusEnum stat = getTransform_public(time, scale, view, &inputToTransform, &thisNodeTransform);
        if (stat == eStatusOK) {
            getTransformSucceeded = true;
        }
    }


    if ( (canTransform && getTransformSucceeded) || ( !canTransform && canApplyTransform && !inputHoldingTransforms.empty() ) ) {
        for (std::list<int>::iterator it = inputHoldingTransforms.begin(); it != inputHoldingTransforms.end(); ++it) {
            EffectInstPtr input = getInput(*it);
            if (!input) {
                continue;
            }
            std::list<Transform::Matrix3x3> matricesByOrder; // from downstream to upstream
            InputMatrix im;
            im.newInputEffect = input;
            im.newInputNbToFetchFrom = *it;


            // recursion upstream
            bool inputCanTransform = false;
            bool inputIsDisabled  =  input->getNode()->isNodeDisabled();

            if (!inputIsDisabled) {
                inputCanTransform = input->getNode()->getCurrentCanTransform();
            }


            while ( input && (inputCanTransform || inputIsDisabled) ) {
                //input is either disabled, or identity or can concatenate a transform too
                if (inputIsDisabled) {
                    int prefInput;
                    input = input->getNearestNonDisabled();
                    prefInput = input ? input->getNode()->getPreferredInput() : -1;
                    if (prefInput == -1) {
                        break;
                    }

                    if (input) {
                        im.newInputNbToFetchFrom = prefInput;
                        im.newInputEffect = input;
                    }
                } else if (inputCanTransform) {
                    Transform::Matrix3x3 m;
                    inputToTransform.reset();
                    StatusEnum stat = input->getTransform_public(time, scale, view, &inputToTransform, &m);
                    if (stat == eStatusOK) {
                        matricesByOrder.push_back(m);
                        if (inputToTransform) {
                            im.newInputNbToFetchFrom = input->getInputNumber( inputToTransform.get() );
                            im.newInputEffect = input;
                            input = inputToTransform;
                        }
                    } else {
                        break;
                    }
                } else {
                    assert(false);
                }

                if (input) {
                    inputIsDisabled = input->getNode()->isNodeDisabled();
                    if (!inputIsDisabled) {
                        inputCanTransform = input->getNode()->getCurrentCanTransform();
                    }
                }
            }

            if ( input && !matricesByOrder.empty() ) {
                assert(im.newInputEffect);

                ///Now actually concatenate matrices together
                im.cat.reset(new Transform::Matrix3x3);
                std::list<Transform::Matrix3x3>::iterator it2 = matricesByOrder.begin();
                *im.cat = *it2;
                ++it2;
                while ( it2 != matricesByOrder.end() ) {
                    *im.cat = Transform::matMul(*im.cat, *it2);
                    ++it2;
                }

                inputTransforms->insert( std::make_pair(*it, im) );
            }
        } //  for (std::list<int>::iterator it = inputHoldingTransforms.begin(); it != inputHoldingTransforms.end(); ++it)
    } // if ((canTransform && getTransformSucceeded) || (canApplyTransform && !inputHoldingTransforms.empty()))
} // EffectInstance::tryConcatenateTransforms

bool
EffectInstance::allocateImagePlane(const ImageKey & key,
                                   const RectD & rod,
                                   const RectI & downscaleImageBounds,
                                   const RectI & fullScaleImageBounds,
                                   bool isProjectFormat,
                                   const ImagePlaneDesc & components,
                                   ImageBitDepthEnum depth,
                                   ImagePremultiplicationEnum premult,
                                   ImageFieldingOrderEnum fielding,
                                   double par,
                                   unsigned int mipmapLevel,
                                   bool renderFullScaleThenDownscale,
                                   StorageModeEnum storage,
                                   bool createInCache,
                                   boost::shared_ptr<Image>* fullScaleImage,
                                   boost::shared_ptr<Image>* downscaleImage)
{
    //If we're rendering full scale and with input images at full scale, don't cache the downscale image since it is cheap to
    //recreate, instead cache the full-scale image
    if (renderFullScaleThenDownscale) {
        downscaleImage->reset( new Image(components, rod, downscaleImageBounds, mipmapLevel, par, depth, premult, fielding, true) );
        boost::shared_ptr<ImageParams> upscaledImageParams = Image::makeParams(rod,
                                                                               fullScaleImageBounds,
                                                                               par,
                                                                               0,
                                                                               isProjectFormat,
                                                                               components,
                                                                               depth,
                                                                               premult,
                                                                               fielding,
                                                                               storage,
                                                                               GL_TEXTURE_2D);
        //The upscaled image will be rendered with input images at full def, it is then the best possibly rendered image so cache it!

        fullScaleImage->reset();
        getOrCreateFromCacheInternal(key, upscaledImageParams, createInCache, fullScaleImage);

        if (!*fullScaleImage) {
            return false;
        }
    } else {
        ///Cache the image with the requested components instead of the remapped ones
        boost::shared_ptr<ImageParams> cachedImgParams = Image::makeParams(rod,
                                                                           downscaleImageBounds,
                                                                           par,
                                                                           mipmapLevel,
                                                                           isProjectFormat,
                                                                           components,
                                                                           depth,
                                                                           premult,
                                                                           fielding,
                                                                           storage,
                                                                           GL_TEXTURE_2D);

        //Take the lock after getting the image from the cache or while allocating it
        ///to make sure a thread will not attempt to write to the image while its being allocated.
        ///When calling allocateMemory() on the image, the cache already has the lock since it added it
        ///so taking this lock now ensures the image will be allocated completetly

        getOrCreateFromCacheInternal(key, cachedImgParams, createInCache, downscaleImage);
        if (!*downscaleImage) {
            return false;
        }
        *fullScaleImage = *downscaleImage;
    }

    return true;
} // EffectInstance::allocateImagePlane

void
EffectInstance::transformInputRois(const EffectInstance* self,
                                   const boost::shared_ptr<InputMatrixMap> & inputTransforms,
                                   double par,
                                   const RenderScale & scale,
                                   RoIMap* inputsRoi,
                                   std::map<int, EffectInstPtr>* reroutesMap)
{
    if (!inputTransforms) {
        return;
    }
    //Transform the RoIs by the inverse of the transform matrix (which is in pixel coordinates)
    for (InputMatrixMap::const_iterator it = inputTransforms->begin(); it != inputTransforms->end(); ++it) {
        RectD transformedRenderWindow;
        EffectInstPtr effectInTransformInput = self->getInput(it->first);
        assert(effectInTransformInput);


        RoIMap::iterator foundRoI = inputsRoi->find(effectInTransformInput);
        if ( foundRoI == inputsRoi->end() ) {
            //There might be no RoI because it was null
            continue;
        }

        // invert it
        Transform::Matrix3x3 invertTransform;
        double det = Transform::matDeterminant(*it->second.cat);
        if (det != 0.) {
            invertTransform = Transform::matInverse(*it->second.cat, det);
        }

        Transform::Matrix3x3 canonicalToPixel = Transform::matCanonicalToPixel(par, scale.x,
                                                                               scale.y, false);
        Transform::Matrix3x3 pixelToCanonical = Transform::matPixelToCanonical(par,  scale.x,
                                                                               scale.y, false);

        invertTransform = Transform::matMul(Transform::matMul(pixelToCanonical, invertTransform), canonicalToPixel);
        Transform::transformRegionFromRoD(foundRoI->second, invertTransform, transformedRenderWindow);

        //Replace the original RoI by the transformed RoI
        inputsRoi->erase(foundRoI);
        inputsRoi->insert( std::make_pair(it->second.newInputEffect->getInput(it->second.newInputNbToFetchFrom), transformedRenderWindow) );
        reroutesMap->insert( std::make_pair(it->first, it->second.newInputEffect) );
    }
}

EffectInstance::RenderRoIRetCode
EffectInstance::renderInputImagesForRoI(const FrameViewRequest* request,
                                        bool useTransforms,
                                        StorageModeEnum renderStorageMode,
                                        double time,
                                        ViewIdx view,
                                        const RectD & rod,
                                        const RectD & canonicalRenderWindow,
                                        const boost::shared_ptr<InputMatrixMap>& inputTransforms,
                                        unsigned int mipMapLevel,
                                        const RenderScale & renderMappedScale,
                                        bool useScaleOneInputImages,
                                        bool byPassCache,
                                        const FramesNeededMap & framesNeeded,
                                        const EffectInstance::ComponentsNeededMap & neededComps,
                                        EffectInstance::InputImagesMap *inputImages,
                                        RoIMap* inputsRoi)
{
    if (!request) {
        getRegionsOfInterest_public(time, renderMappedScale, rod, canonicalRenderWindow, view, inputsRoi);
    }
#ifdef DEBUG
    if ( !inputsRoi->empty() && framesNeeded.empty() && !isReader() && !isRotoPaintNode() ) {
        qDebug() << getNode()->getScriptName_mt_safe().c_str() << ": getRegionsOfInterestAction returned 1 or multiple input RoI(s) but returned "
                 << "an empty list with getFramesNeededAction";
    }
#endif


    return treeRecurseFunctor(true,
                              getNode(),
                              framesNeeded,
                              *inputsRoi,
                              inputTransforms,
                              useTransforms,
                              renderStorageMode,
                              mipMapLevel,
                              time,
                              view,
                              NodePtr(),
                              0,
                              inputImages,
                              &neededComps,
                              useScaleOneInputImages,
                              byPassCache);
}

EffectInstance::RenderingFunctorRetEnum
EffectInstance::Implementation::tiledRenderingFunctor(EffectInstance::Implementation::TiledRenderingFunctorArgs & args,
                                                      const RectToRender & specificData,
                                                      QThread* callingThread)
{
    ///Make the thread-storage live as long as the render action is called if we're in a newly launched thread in eRenderSafetyFullySafeFrame mode
    QThread* curThread = QThread::currentThread();

    if (callingThread != curThread) {
        ///We are in the case of host frame threading, see kOfxImageEffectPluginPropHostFrameThreading
        ///We know that in the renderAction, TLS will be needed, so we do a deep copy of the TLS from the caller thread
        ///to this thread
        appPTR->getAppTLS()->copyTLS(callingThread, curThread);
    }


    EffectInstance::RenderingFunctorRetEnum ret = tiledRenderingFunctor(specificData,
                                                                        args.renderFullScaleThenDownscale,
                                                                        args.isSequentialRender,
                                                                        args.isRenderResponseToUserInteraction,
                                                                        args.firstFrame,
                                                                        args.lastFrame,
                                                                        args.preferredInput,
                                                                        args.mipMapLevel,
                                                                        args.renderMappedMipMapLevel,
                                                                        args.rod,
                                                                        args.time,
                                                                        args.view,
                                                                        args.par,
                                                                        args.byPassCache,
                                                                        args.outputClipPrefDepth,
                                                                        args.outputClipPrefsComps,
                                                                        args.compsNeeded,
                                                                        args.processChannels,
                                                                        args.planes);

    //Exit of the host frame threading thread
    appPTR->getAppTLS()->cleanupTLSForThread();

    return ret;
}

EffectInstance::RenderingFunctorRetEnum
EffectInstance::Implementation::tiledRenderingFunctor(const RectToRender & rectToRender,
                                                      const bool renderFullScaleThenDownscale,
                                                      const bool isSequentialRender,
                                                      const bool isRenderResponseToUserInteraction,
                                                      const int firstFrame,
                                                      const int lastFrame,
                                                      const int preferredInput,
                                                      const unsigned int mipMapLevel,
                                                      const unsigned int renderMappedMipMapLevel,
                                                      const RectD & rod,
                                                      const double time,
                                                      const ViewIdx view,
                                                      const double par,
                                                      const bool byPassCache,
                                                      const ImageBitDepthEnum outputClipPrefDepth,
                                                      const ImagePlaneDesc & outputClipPrefsComps,
                                                      const boost::shared_ptr<ComponentsNeededMap> & compsNeeded,
                                                      const std::bitset<4>& processChannels,
                                                      const boost::shared_ptr<ImagePlanesToRender> & planes) // when MT, planes is a copy so there's is no data race
{
    ///There cannot be the same thread running 2 concurrent instances of renderRoI on the same effect.
#ifdef DEBUG
    {
        EffectDataTLSPtr tls = tlsData->getTLSData();
        assert(!tls || !tls->currentRenderArgs.validArgs);
    }
#endif
    EffectDataTLSPtr tls = tlsData->getOrCreateTLSData();

    assert( !rectToRender.rect.isNull() );

    /*
     * renderMappedRectToRender is in the mapped mipmap level, i.e the expected mipmap level of the render action of the plug-in
     */
    RectI renderMappedRectToRender = rectToRender.rect;

    /*
     * downscaledRectToRender is in the mipMapLevel
     */
    RectI downscaledRectToRender = renderMappedRectToRender;


    ///Upscale the RoI to a region in the full scale image so it is in canonical coordinates
    RectD canonicalRectToRender;
    renderMappedRectToRender.toCanonical(renderMappedMipMapLevel, par, rod, &canonicalRectToRender);
    if (renderFullScaleThenDownscale) {
        assert(mipMapLevel > 0 && renderMappedMipMapLevel != mipMapLevel);
        canonicalRectToRender.toPixelEnclosing(mipMapLevel, par, &downscaledRectToRender);
    }

    const EffectInstance::PlaneToRender & firstPlaneToRender = planes->planes.begin()->second;
    // at this point, it may be unnecessary to call render because it was done a long time ago => check the bitmap here!
# ifndef NDEBUG
    RectI renderBounds = firstPlaneToRender.renderMappedImage->getBounds();
    assert(renderBounds.x1 <= renderMappedRectToRender.x1 && renderMappedRectToRender.x2 <= renderBounds.x2 &&
           renderBounds.y1 <= renderMappedRectToRender.y1 && renderMappedRectToRender.y2 <= renderBounds.y2);
# endif

    bool isBeingRenderedElseWhere = false;
    ///At this point if we're in eRenderSafetyFullySafeFrame mode, we are a thread that might have been launched way after
    ///the time renderRectToRender was computed. We recompute it to update the portion to render.
    ///Note that if it is bigger than the initial rectangle, we don't render the bigger rectangle since we cannot
    ///now make the preliminaries call to handle that region (getRoI etc...) so just stick with the old rect to render

    // check the bitmap!
    bool bitmapMarkedForRendering = false;
    const boost::shared_ptr<ParallelRenderArgs>& frameArgs = tls->frameArgs.back();
    if (frameArgs->tilesSupported) {
        if (renderFullScaleThenDownscale) {
            // We cannot be rendering using OpenGL in this case
            assert(!planes->useOpenGL);

            RectI initialRenderRect = renderMappedRectToRender;

#if NATRON_ENABLE_TRIMAP
            if ( frameArgs->isCurrentFrameRenderNotAbortable() ) {
                bitmapMarkedForRendering = true;
                renderMappedRectToRender = firstPlaneToRender.renderMappedImage->getMinimalRectAndMarkForRendering_trimap(renderMappedRectToRender, &isBeingRenderedElseWhere);
            } else {
                renderMappedRectToRender = firstPlaneToRender.renderMappedImage->getMinimalRect(renderMappedRectToRender);
            }
#else
            renderMappedRectToRender = renderMappedImage->getMinimalRect(renderMappedRectToRender);
#endif

            ///If the new rect after getMinimalRect is bigger (maybe because another thread as grown the image)
            ///we stick to what was requested
            if ( !initialRenderRect.contains(renderMappedRectToRender) ) {
                renderMappedRectToRender = initialRenderRect;
            }

            RectD canonicalReducedRectToRender;
            renderMappedRectToRender.toCanonical(renderMappedMipMapLevel, par, rod, &canonicalReducedRectToRender);
            canonicalReducedRectToRender.toPixelEnclosing(mipMapLevel, par, &downscaledRectToRender);


            assert( renderMappedRectToRender.isNull() ||
                    (renderBounds.x1 <= renderMappedRectToRender.x1 && renderMappedRectToRender.x2 <= renderBounds.x2 && renderBounds.y1 <= renderMappedRectToRender.y1 && renderMappedRectToRender.y2 <= renderBounds.y2) );
        } else {
            //The downscaled image is cached, read bitmap from it
#if NATRON_ENABLE_TRIMAP
            RectI rectToRenderMinimal;
            if ( frameArgs->isCurrentFrameRenderNotAbortable() ) {
                bitmapMarkedForRendering = true;
                rectToRenderMinimal = firstPlaneToRender.downscaleImage->getMinimalRectAndMarkForRendering_trimap(renderMappedRectToRender, &isBeingRenderedElseWhere);
            } else {
                rectToRenderMinimal = firstPlaneToRender.downscaleImage->getMinimalRect(renderMappedRectToRender);
            }
#else
            const RectI rectToRenderMinimal = downscaledImage->getMinimalRect(renderMappedRectToRender);
#endif

            assert( renderMappedRectToRender.isNull() ||
                    (renderBounds.x1 <= rectToRenderMinimal.x1 && rectToRenderMinimal.x2 <= renderBounds.x2 && renderBounds.y1 <= rectToRenderMinimal.y1 && rectToRenderMinimal.y2 <= renderBounds.y2) );


            ///If the new rect after getMinimalRect is bigger (maybe because another thread as grown the image)
            ///we stick to what was requested
            if ( !renderMappedRectToRender.contains(rectToRenderMinimal) ) {
                renderMappedRectToRender = rectToRenderMinimal;
            }
            downscaledRectToRender = renderMappedRectToRender;
        }
    } // tilesSupported
      ///It might have been already rendered now
    if ( renderMappedRectToRender.isNull() ) {
        return isBeingRenderedElseWhere ? eRenderingFunctorRetTakeImageLock : eRenderingFunctorRetOK;
    }


    ///This RAII struct controls the lifetime of the validArgs Flag in tls->currentRenderArgs
    Implementation::ScopedRenderArgs scopedArgs(tls,
                                                rod,
                                                renderMappedRectToRender,
                                                time,
                                                view,
                                                rectToRender.isIdentity,
                                                rectToRender.identityTime,
                                                rectToRender.identityInput,
                                                compsNeeded,
                                                rectToRender.imgs,
                                                rectToRender.inputRois,
                                                firstFrame,
                                                lastFrame,
                                                planes->useOpenGL);
    ImagePtr originalInputImage, maskImage;
    ImagePremultiplicationEnum originalImagePremultiplication;
    EffectInstance::InputImagesMap::const_iterator foundPrefInput = rectToRender.imgs.find(preferredInput);
    EffectInstance::InputImagesMap::const_iterator foundMaskInput = rectToRender.imgs.end();

    if ( _publicInterface->isHostMaskingEnabled() ) {
        foundMaskInput = rectToRender.imgs.find(_publicInterface->getMaxInputCount() - 1);
    }
    if ( ( foundPrefInput != rectToRender.imgs.end() ) && !foundPrefInput->second.empty() ) {
        originalInputImage = foundPrefInput->second.front();
    }
    std::map<int, ImagePremultiplicationEnum>::const_iterator foundPrefPremult = planes->inputPremult.find(preferredInput);
    if ( ( foundPrefPremult != planes->inputPremult.end() ) && originalInputImage ) {
        originalImagePremultiplication = foundPrefPremult->second;
    } else {
        originalImagePremultiplication = eImagePremultiplicationOpaque;
    }


    if ( ( foundMaskInput != rectToRender.imgs.end() ) && !foundMaskInput->second.empty() ) {
        maskImage = foundMaskInput->second.front();
    }

#ifndef NDEBUG
    RenderScale scale( Image::getScaleFromMipMapLevel(mipMapLevel) );
    // check the dimensions of all input and output images
    const RectD & dstRodCanonical = firstPlaneToRender.renderMappedImage->getRoD();
    RectI dstBounds;
    dstRodCanonical.toPixelEnclosing(firstPlaneToRender.renderMappedImage->getMipMapLevel(), par, &dstBounds); // compute dstRod at level 0
    RectI dstRealBounds = firstPlaneToRender.renderMappedImage->getBounds();
    if (!frameArgs->tilesSupported) {
        assert(dstRealBounds.x1 == dstBounds.x1);
        assert(dstRealBounds.x2 == dstBounds.x2);
        assert(dstRealBounds.y1 == dstBounds.y1);
        assert(dstRealBounds.y2 == dstBounds.y2);
    }

    for (InputImagesMap::const_iterator it = rectToRender.imgs.begin();
         it != rectToRender.imgs.end();
         ++it) {
        for (ImageList::const_iterator it2 = it->second.begin(); it2 != it->second.end(); ++it2) {
            const RectD & srcRodCanonical = (*it2)->getRoD();
            RectI srcBounds;
            srcRodCanonical.toPixelEnclosing( (*it2)->getMipMapLevel(), (*it2)->getPixelAspectRatio(), &srcBounds ); // compute srcRod at level 0

            if (!frameArgs->tilesSupported) {
                // http://openfx.sourceforge.net/Documentation/1.3/ofxProgrammingReference.html#kOfxImageEffectPropSupportsTiles
                //  If a clip or plugin does not support tiled images, then the host should supply full RoD images to the effect whenever it fetches one.

                /*
                 * The following asserts do not hold true: In the following graph example: Viewer-->Writer-->Blur-->Read
                 * The Writer does not support tiles. However Blur produces 2 distinct RoD depending on the render mipmap level
                 * If a Blur image was produced at mipmaplevel 0, and then we render in the Viewer with a mipmap level of 1, the
                 * Blur will actually retrieve the image from the cache and downscale it rather than recompute it.
                 * Since the Writer does not support tiles, the Blur image is the full image and not a tile, which can be veryfied by
                 *
                 * blurCachedImage->getRod().toPixelEnclosing(blurCachedImage->getMipMapLevel(), blurCachedImage->getPixelAspectRatio(), &bounds)
                 *
                 * Since the Blur RoD changed (the RoD at mmlevel 0 is different than the ROD at mmlevel 1),
                 * the resulting bounds of the downscaled image are not necessarily exactly result of the new downscaled RoD to the enclosing pixel
                 * bounds, i.e: the bounds of the downscaled image may be contained in the bounds computed
                 * by the line of code above (replacing blurCachedImage by the downscaledBlurCachedImage).
                 */
                /*
                   assert(srcRealBounds.x1 == srcBounds.x1);
                   assert(srcRealBounds.x2 == srcBounds.x2);
                   assert(srcRealBounds.y1 == srcBounds.y1);
                   assert(srcRealBounds.y2 == srcBounds.y2);*/
            }
            if ( !_publicInterface->supportsMultiResolution() ) {
                // http://openfx.sourceforge.net/Documentation/1.3/ofxProgrammingReference.html#kOfxImageEffectPropSupportsMultiResolution
                //   Multiple resolution images mean...
                //    input and output images can be of any size
                //    input and output images can be offset from the origin
                // Commented-out: Some Furnace plug-ins from The Foundry (e.g F_Steadiness) are not supporting multi-resolution but actually produce an output
                // with a RoD different from the input
                /*/assert(srcBounds.x1 == 0);
                   assert(srcBounds.y1 == 0);
                   assert(srcBounds.x1 == dstBounds.x1);
                   assert(srcBounds.x2 == dstBounds.x2);
                   assert(srcBounds.y1 == dstBounds.y1);
                   assert(srcBounds.y2 == dstBounds.y2);*/
            }
        } // end for
    } //end for

    if (_publicInterface->supportsRenderScaleMaybe() == eSupportsNo) {
        assert(firstPlaneToRender.renderMappedImage->getMipMapLevel() == 0);
        assert(renderMappedMipMapLevel == 0);
    }
#     endif // DEBUG

    RenderingFunctorRetEnum handlerRet =  renderHandler(tls,
                                                        mipMapLevel,
                                                        renderFullScaleThenDownscale,
                                                        isSequentialRender,
                                                        isRenderResponseToUserInteraction,
                                                        renderMappedRectToRender,
                                                        downscaledRectToRender,
                                                        byPassCache,
                                                        bitmapMarkedForRendering,
                                                        outputClipPrefDepth,
                                                        outputClipPrefsComps,
                                                        processChannels,
                                                        originalInputImage,
                                                        maskImage,
                                                        originalImagePremultiplication,
                                                        *planes);
    if (handlerRet == eRenderingFunctorRetOK) {
        if (isBeingRenderedElseWhere) {
            return eRenderingFunctorRetTakeImageLock;
        } else {
            return eRenderingFunctorRetOK;
        }
    } else {
        return handlerRet;
    }
} // EffectInstance::tiledRenderingFunctor

EffectInstance::RenderingFunctorRetEnum
EffectInstance::Implementation::renderHandler(const EffectDataTLSPtr& tls,
                                              const unsigned int mipMapLevel,
                                              const bool renderFullScaleThenDownscale,
                                              const bool isSequentialRender,
                                              const bool isRenderResponseToUserInteraction,
                                              const RectI & renderMappedRectToRender,
                                              const RectI & downscaledRectToRender,
                                              const bool byPassCache,
                                              const bool bitmapMarkedForRendering,
                                              const ImageBitDepthEnum outputClipPrefDepth,
                                              const ImagePlaneDesc & outputClipPrefsComps,
                                              const std::bitset<4>& processChannels,
                                              const boost::shared_ptr<Image> & originalInputImage,
                                              const boost::shared_ptr<Image> & maskImage,
                                              const ImagePremultiplicationEnum originalImagePremultiplication,
                                              ImagePlanesToRender & planes)
{
    boost::shared_ptr<TimeLapse> timeRecorder;
    const boost::shared_ptr<ParallelRenderArgs>& frameArgs = tls->frameArgs.back();

    if (frameArgs->stats) {
        timeRecorder.reset( new TimeLapse() );
    }

    const EffectInstance::PlaneToRender & firstPlane = planes.planes.begin()->second;
    const double time = tls->currentRenderArgs.time;
    const ViewIdx view = tls->currentRenderArgs.view;

    // at this point, it may be unnecessary to call render because it was done a long time ago => check the bitmap here!
# ifndef NDEBUG
    RectI renderBounds = firstPlane.renderMappedImage->getBounds();
    assert(renderBounds.x1 <= renderMappedRectToRender.x1 && renderMappedRectToRender.x2 <= renderBounds.x2 &&
           renderBounds.y1 <= renderMappedRectToRender.y1 && renderMappedRectToRender.y2 <= renderBounds.y2);
# endif

    RenderActionArgs actionArgs;
    actionArgs.byPassCache = byPassCache;
    actionArgs.processChannels = processChannels;
    actionArgs.mappedScale.x = actionArgs.mappedScale.y = Image::getScaleFromMipMapLevel( firstPlane.renderMappedImage->getMipMapLevel() );
    assert( !( (_publicInterface->supportsRenderScaleMaybe() == eSupportsNo) && !(actionArgs.mappedScale.x == 1. && actionArgs.mappedScale.y == 1.) ) );
    actionArgs.originalScale.x = Image::getScaleFromMipMapLevel(mipMapLevel);
    actionArgs.originalScale.y = actionArgs.originalScale.x;
    actionArgs.draftMode = frameArgs->draftMode;
    actionArgs.useOpenGL = planes.useOpenGL;

    std::list<std::pair<ImagePlaneDesc, ImagePtr> > tmpPlanes;
    bool multiPlanar = _publicInterface->isMultiPlanar();

    actionArgs.roi = renderMappedRectToRender;


    // Setup the context when rendering using OpenGL
    OSGLContextPtr glContext;
    boost::scoped_ptr<OSGLContextAttacher> glContextAttacher;
    if (planes.useOpenGL) {
        // Setup the viewport and the framebuffer
        glContext = frameArgs->openGLContext.lock();
        AbortableRenderInfoPtr abortInfo = frameArgs->abortInfo.lock();
        assert(abortInfo);
        assert(glContext);

        // Ensure the context is current
        glContextAttacher.reset( new OSGLContextAttacher(glContext, abortInfo
#ifdef DEBUG
                                                         , frameArgs->time
#endif
                                                         ) );
        glContextAttacher->attach();


        GLuint fboID = glContext->getFBOId();
        glBindFramebuffer(GL_FRAMEBUFFER, fboID);
        glCheckError();
    }


    if (tls->currentRenderArgs.isIdentity) {
        std::list<ImagePlaneDesc> comps;

        for (std::map<ImagePlaneDesc, EffectInstance::PlaneToRender>::iterator it = planes.planes.begin(); it != planes.planes.end(); ++it) {
            //If color plane, request the preferred comp of the identity input
            if ( tls->currentRenderArgs.identityInput && it->second.renderMappedImage->getComponents().isColorPlane() ) {
                ImagePlaneDesc prefInputComps, prefInputCompsPaired;
                tls->currentRenderArgs.identityInput->getMetadataComponents(-1, &prefInputComps, &prefInputCompsPaired);
                comps.push_back(prefInputComps);
            } else {
                comps.push_back( it->second.renderMappedImage->getComponents() );
            }
        }
        assert( !comps.empty() );
        std::map<ImagePlaneDesc, ImagePtr> identityPlanes;
        boost::scoped_ptr<EffectInstance::RenderRoIArgs> renderArgs( new EffectInstance::RenderRoIArgs(tls->currentRenderArgs.identityTime,
                                                                                                       actionArgs.originalScale,
                                                                                                       mipMapLevel,
                                                                                                       view,
                                                                                                       false,
                                                                                                       downscaledRectToRender,
                                                                                                       RectD(),
                                                                                                       comps,
                                                                                                       outputClipPrefDepth,
                                                                                                       false,
                                                                                                       _publicInterface,
                                                                                                       planes.useOpenGL ? eStorageModeGLTex : eStorageModeRAM,
                                                                                                       time) );
        if (!tls->currentRenderArgs.identityInput) {
            for (std::map<ImagePlaneDesc, EffectInstance::PlaneToRender>::iterator it = planes.planes.begin(); it != planes.planes.end(); ++it) {
                it->second.renderMappedImage->fillZero(renderMappedRectToRender, glContext);
                it->second.renderMappedImage->markForRendered(renderMappedRectToRender);

                if ( frameArgs->stats && frameArgs->stats->isInDepthProfilingEnabled() ) {
                    frameArgs->stats->addRenderInfosForNode( _publicInterface->getNode(),  NodePtr(), it->first.getChannelsLabel(), renderMappedRectToRender, timeRecorder->getTimeSinceCreation() );
                }
            }

            return eRenderingFunctorRetOK;
        } else {
            EffectInstance::RenderRoIRetCode renderOk;
            renderOk = tls->currentRenderArgs.identityInput->renderRoI(*renderArgs, &identityPlanes);
            if (renderOk == eRenderRoIRetCodeAborted) {
                return eRenderingFunctorRetAborted;
            } else if (renderOk == eRenderRoIRetCodeFailed) {
                return eRenderingFunctorRetFailed;
            } else if ( identityPlanes.empty() ) {
                for (std::map<ImagePlaneDesc, EffectInstance::PlaneToRender>::iterator it = planes.planes.begin(); it != planes.planes.end(); ++it) {
                    it->second.renderMappedImage->fillZero(renderMappedRectToRender, glContext);
                    it->second.renderMappedImage->markForRendered(renderMappedRectToRender);

                    if ( frameArgs->stats && frameArgs->stats->isInDepthProfilingEnabled() ) {
                        frameArgs->stats->addRenderInfosForNode( _publicInterface->getNode(),  tls->currentRenderArgs.identityInput->getNode(), it->first.getChannelsLabel(), renderMappedRectToRender, timeRecorder->getTimeSinceCreation() );
                    }
                }

                return eRenderingFunctorRetOK;
            } else {
                assert( identityPlanes.size() == planes.planes.size() );

                std::map<ImagePlaneDesc, ImagePtr>::iterator idIt = identityPlanes.begin();
                for (std::map<ImagePlaneDesc, EffectInstance::PlaneToRender>::iterator it = planes.planes.begin(); it != planes.planes.end(); ++it, ++idIt) {
                    if ( renderFullScaleThenDownscale && ( idIt->second->getMipMapLevel() > it->second.fullscaleImage->getMipMapLevel() ) ) {
                        // We cannot be rendering using OpenGL in this case
                        assert(!planes.useOpenGL);


                        if ( !idIt->second->getBounds().contains(renderMappedRectToRender) ) {
                            ///Fill the RoI with 0's as the identity input image might have bounds contained into the RoI
                            it->second.fullscaleImage->fillZero(renderMappedRectToRender, glContext);
                        }

                        ///Convert format first if needed
                        ImagePtr sourceImage;
                        if ( ( it->second.fullscaleImage->getComponents() != idIt->second->getComponents() ) || ( it->second.fullscaleImage->getBitDepth() != idIt->second->getBitDepth() ) ) {
                            sourceImage.reset( new Image(it->second.fullscaleImage->getComponents(),
                                                         idIt->second->getRoD(),
                                                         idIt->second->getBounds(),
                                                         idIt->second->getMipMapLevel(),
                                                         idIt->second->getPixelAspectRatio(),
                                                         it->second.fullscaleImage->getBitDepth(),
                                                         idIt->second->getPremultiplication(),
                                                         idIt->second->getFieldingOrder(),
                                                         false) );

                            ViewerColorSpaceEnum colorspace = _publicInterface->getApp()->getDefaultColorSpaceForBitDepth( idIt->second->getBitDepth() );
                            ViewerColorSpaceEnum dstColorspace = _publicInterface->getApp()->getDefaultColorSpaceForBitDepth( it->second.fullscaleImage->getBitDepth() );
                            idIt->second->convertToFormat( idIt->second->getBounds(), colorspace, dstColorspace, 3, false, false, sourceImage.get() );
                        } else {
                            sourceImage = idIt->second;
                        }

                        ///then upscale
                        const RectD & rod = sourceImage->getRoD();
                        RectI bounds;
                        rod.toPixelEnclosing(it->second.renderMappedImage->getMipMapLevel(), it->second.renderMappedImage->getPixelAspectRatio(), &bounds);
                        ImagePtr inputPlane( new Image(it->first,
                                                       rod,
                                                       bounds,
                                                       it->second.renderMappedImage->getMipMapLevel(),
                                                       it->second.renderMappedImage->getPixelAspectRatio(),
                                                       it->second.renderMappedImage->getBitDepth(),
                                                       it->second.renderMappedImage->getPremultiplication(),
                                                       it->second.renderMappedImage->getFieldingOrder(),
                                                       false) );
                        sourceImage->upscaleMipMap( sourceImage->getBounds(), sourceImage->getMipMapLevel(), inputPlane->getMipMapLevel(), inputPlane.get() );
                        it->second.fullscaleImage->pasteFrom(*inputPlane, renderMappedRectToRender, false);
                        it->second.fullscaleImage->markForRendered(renderMappedRectToRender);
                    } else {
                        if ( !idIt->second->getBounds().contains(downscaledRectToRender) ) {
                            ///Fill the RoI with 0's as the identity input image might have bounds contained into the RoI
                            it->second.downscaleImage->fillZero(downscaledRectToRender, glContext);
                        }

                        ///Convert format if needed or copy
                        if ( ( it->second.downscaleImage->getComponents() != idIt->second->getComponents() ) || ( it->second.downscaleImage->getBitDepth() != idIt->second->getBitDepth() ) ) {
                            ViewerColorSpaceEnum colorspace = _publicInterface->getApp()->getDefaultColorSpaceForBitDepth( idIt->second->getBitDepth() );
                            ViewerColorSpaceEnum dstColorspace = _publicInterface->getApp()->getDefaultColorSpaceForBitDepth( it->second.fullscaleImage->getBitDepth() );
                            RectI convertWindow;
                            idIt->second->getBounds().intersect(downscaledRectToRender, &convertWindow);
                            idIt->second->convertToFormat( convertWindow, colorspace, dstColorspace, 3, false, false, it->second.downscaleImage.get() );
                        } else {
                            it->second.downscaleImage->pasteFrom(*(idIt->second), downscaledRectToRender, false, glContext);
                        }
                        it->second.downscaleImage->markForRendered(downscaledRectToRender);
                    }

                    if ( frameArgs->stats && frameArgs->stats->isInDepthProfilingEnabled() ) {
                        frameArgs->stats->addRenderInfosForNode( _publicInterface->getNode(),  tls->currentRenderArgs.identityInput->getNode(), it->first.getChannelsLabel(), renderMappedRectToRender, timeRecorder->getTimeSinceCreation() );
                    }
                }

                return eRenderingFunctorRetOK;
            } // if (renderOk == eRenderRoIRetCodeAborted) {
        }  //  if (!identityInput) {
    } // if (identity) {

    tls->currentRenderArgs.outputPlanes = planes.planes;
    for (std::map<ImagePlaneDesc, EffectInstance::PlaneToRender>::iterator it = tls->currentRenderArgs.outputPlanes.begin(); it != tls->currentRenderArgs.outputPlanes.end(); ++it) {
        /*
         * When using the cache, allocate a local temporary buffer onto which the plug-in will render, and then safely
         * copy this buffer to the shared (among threads) image.
         * This is also needed if the plug-in does not support the number of components of the renderMappedImage
         */
        ImagePlaneDesc prefComp;
        if (multiPlanar) {
            prefComp = _publicInterface->getNode()->findClosestSupportedComponents( -1, it->second.renderMappedImage->getComponents() );
        } else {
            prefComp = outputClipPrefsComps;
        }

        // OpenGL render never use the cache and bitmaps, all images are local to a render.
        if ( ( it->second.renderMappedImage->usesBitMap() || ( prefComp != it->second.renderMappedImage->getComponents() ) ||
               ( outputClipPrefDepth != it->second.renderMappedImage->getBitDepth() ) ) && !_publicInterface->isPaintingOverItselfEnabled() && !planes.useOpenGL ) {
            it->second.tmpImage.reset( new Image(prefComp,
                                                 it->second.renderMappedImage->getRoD(),
                                                 actionArgs.roi,
                                                 it->second.renderMappedImage->getMipMapLevel(),
                                                 it->second.renderMappedImage->getPixelAspectRatio(),
                                                 outputClipPrefDepth,
                                                 it->second.renderMappedImage->getPremultiplication(),
                                                 it->second.renderMappedImage->getFieldingOrder(),
                                                 false) ); //< no bitmap
        } else {
            it->second.tmpImage = it->second.renderMappedImage;
        }
        tmpPlanes.push_back( std::make_pair(it->second.renderMappedImage->getComponents(), it->second.tmpImage) );
    }


#if NATRON_ENABLE_TRIMAP
    if ( !bitmapMarkedForRendering && frameArgs->isCurrentFrameRenderNotAbortable() ) {
        for (std::map<ImagePlaneDesc, EffectInstance::PlaneToRender>::iterator it = tls->currentRenderArgs.outputPlanes.begin(); it != tls->currentRenderArgs.outputPlanes.end(); ++it) {
            it->second.renderMappedImage->markForRendering(renderMappedRectToRender);
        }
    }
#endif


    /// Render in the temporary image


    actionArgs.time = time;
    actionArgs.view = view;
    actionArgs.isSequentialRender = isSequentialRender;
    actionArgs.isRenderResponseToUserInteraction = isRenderResponseToUserInteraction;
    actionArgs.inputImages = tls->currentRenderArgs.inputImages;

    std::list< std::list<std::pair<ImagePlaneDesc, ImagePtr> > > planesLists;
    if (!multiPlanar) {
        for (std::list<std::pair<ImagePlaneDesc, ImagePtr> >::iterator it = tmpPlanes.begin(); it != tmpPlanes.end(); ++it) {
            std::list<std::pair<ImagePlaneDesc, ImagePtr> > tmp;
            tmp.push_back(*it);
            planesLists.push_back(tmp);
        }
    } else {
        planesLists.push_back(tmpPlanes);
    }

    bool renderAborted = false;
    std::map<ImagePlaneDesc, EffectInstance::PlaneToRender> outputPlanes;
    for (std::list<std::list<std::pair<ImagePlaneDesc, ImagePtr> > >::iterator it = planesLists.begin(); it != planesLists.end(); ++it) {
        if (!multiPlanar) {
            assert( !it->empty() );
            tls->currentRenderArgs.outputPlaneBeingRendered = it->front().first;
        }
        actionArgs.outputPlanes = *it;

        int textureTarget = 0;
        if (planes.useOpenGL) {
            actionArgs.glContextData = planes.glContextData;

            // Effects that render multiple planes at once are NOT supported by the OpenGL render suite
            // We only bind to the framebuffer color attachment 0 the "main" output image plane
            assert(actionArgs.outputPlanes.size() == 1);

            const ImagePtr& mainImagePlane = actionArgs.outputPlanes.front().second;
            assert(mainImagePlane->getStorageMode() == eStorageModeGLTex);
            textureTarget = mainImagePlane->getGLTextureTarget();
            glEnable(textureTarget);
            glActiveTexture(GL_TEXTURE0);
            glBindTexture( textureTarget, mainImagePlane->getGLTextureID() );
            glCheckError();
            glFramebufferTexture2D(GL_FRAMEBUFFER, GL_COLOR_ATTACHMENT0, textureTarget, mainImagePlane->getGLTextureID(), 0 /*LoD*/);
            glCheckError();
            glCheckFramebufferError();

            // setup the output viewport
            RectI imageBounds = mainImagePlane->getBounds();
            glViewport( actionArgs.roi.x1 - imageBounds.x1, actionArgs.roi.y1 - imageBounds.y1, actionArgs.roi.width(), actionArgs.roi.height() );

            glMatrixMode(GL_PROJECTION);
            glLoadIdentity();
            glOrtho(actionArgs.roi.x1, actionArgs.roi.x2, actionArgs.roi.y1, actionArgs.roi.y2, -1, 1);
            glMatrixMode(GL_MODELVIEW);
            glLoadIdentity();


            glCheckError();

            // Enable scissor to make the plug-in doesn't render outside of the viewport...
            glEnable(GL_SCISSOR_TEST);
            glScissor( actionArgs.roi.x1 - imageBounds.x1, actionArgs.roi.y1 - imageBounds.y1, actionArgs.roi.width(), actionArgs.roi.height() );

            if (_publicInterface->getNode()->isGLFinishRequiredBeforeRender()) {
                // Ensure that previous asynchronous operations are done (e.g: glTexImage2D) some plug-ins seem to require it (Hitfilm Ignite plugin-s)
                glFinish();
            }
        }

        StatusEnum st = _publicInterface->render_public(actionArgs);

        if (planes.useOpenGL) {
            glDisable(GL_SCISSOR_TEST);
            glCheckError();
            glActiveTexture(GL_TEXTURE0);
            glBindTexture(textureTarget, 0);
            glCheckError();
            glBindFramebuffer(GL_FRAMEBUFFER, 0);
            glCheckError();
        }

        renderAborted = _publicInterface->aborted();

        /*
         * Since new planes can have been allocated on the fly by allocateImagePlaneAndSetInThreadLocalStorage(), refresh
         * the planes map from the thread local storage once the render action is finished
         */
        if ( it == planesLists.begin() ) {
            outputPlanes = tls->currentRenderArgs.outputPlanes;
            assert( !outputPlanes.empty() );
        }

        if ( (st != eStatusOK) || renderAborted ) {
#if NATRON_ENABLE_TRIMAP
            if ( frameArgs->isCurrentFrameRenderNotAbortable() ) {
                /*
                   At this point, another thread might have already gotten this image from the cache and could end-up
                   using it while it has still pixels marked to PIXEL_UNAVAILABLE, hence clear the bitmap
                 */
                for (std::map<ImagePlaneDesc, EffectInstance::PlaneToRender>::const_iterator it = outputPlanes.begin(); it != outputPlanes.end(); ++it) {
                    it->second.renderMappedImage->clearBitmap(renderMappedRectToRender);
                }
            }
#endif
            switch (st) {
            case eStatusFailed:

                return eRenderingFunctorRetFailed;
            case eStatusOutOfMemory:

                return eRenderingFunctorRetOutOfGPUMemory;
            case eStatusOK:
            default:

                return eRenderingFunctorRetAborted;
            }
        } // if (st != eStatusOK || renderAborted) {
    } // for (std::list<std::list<std::pair<ImagePlaneDesc,ImagePtr> > >::iterator it = planesLists.begin(); it != planesLists.end(); ++it)

    assert(!renderAborted);

    bool unPremultIfNeeded = planes.outputPremult == eImagePremultiplicationPremultiplied;
    bool useMaskMix = _publicInterface->isHostMaskingEnabled() || _publicInterface->isHostMixingEnabled();
    double mix = useMaskMix ? _publicInterface->getNode()->getHostMixingValue(time, view) : 1.;
    bool doMask = useMaskMix ? _publicInterface->getNode()->isMaskEnabled(_publicInterface->getMaxInputCount() - 1) : false;

    //Check for NaNs, copy to output image and mark for rendered
    for (std::map<ImagePlaneDesc, EffectInstance::PlaneToRender>::const_iterator it = outputPlanes.begin(); it != outputPlanes.end(); ++it) {
        bool unPremultRequired = unPremultIfNeeded && it->second.tmpImage->getComponentsCount() == 4 && it->second.renderMappedImage->getComponentsCount() == 3;

        if ( frameArgs->doNansHandling && it->second.tmpImage->checkForNaNs(actionArgs.roi) ) {
            QString warning = QString::fromUtf8( _publicInterface->getNode()->getScriptName_mt_safe().c_str() );
            warning.append( QString::fromUtf8(": ") );
            warning.append( tr("rendered rectangle (") );
            warning.append( QString::number(actionArgs.roi.x1) );
            warning.append( QChar::fromLatin1(',') );
            warning.append( QString::number(actionArgs.roi.y1) );
            warning.append( QString::fromUtf8(")-(") );
            warning.append( QString::number(actionArgs.roi.x2) );
            warning.append( QChar::fromLatin1(',') );
            warning.append( QString::number(actionArgs.roi.y2) );
            warning.append( QString::fromUtf8(") ") );
            warning.append( tr("contains NaN values. They have been converted to 1.") );
            _publicInterface->setPersistentMessage( eMessageTypeWarning, warning.toStdString() );
        }
        if (it->second.isAllocatedOnTheFly) {
            ///Plane allocated on the fly only have a temp image if using the cache and it is defined over the render window only
            if (it->second.tmpImage != it->second.renderMappedImage) {
                // We cannot be rendering using OpenGL in this case
                assert(!planes.useOpenGL);

                assert(it->second.tmpImage->getBounds() == actionArgs.roi);

                if ( ( it->second.renderMappedImage->getComponents() != it->second.tmpImage->getComponents() ) ||
                     ( it->second.renderMappedImage->getBitDepth() != it->second.tmpImage->getBitDepth() ) ) {
                    it->second.tmpImage->convertToFormat( it->second.tmpImage->getBounds(),
                                                          _publicInterface->getApp()->getDefaultColorSpaceForBitDepth( it->second.tmpImage->getBitDepth() ),
                                                          _publicInterface->getApp()->getDefaultColorSpaceForBitDepth( it->second.renderMappedImage->getBitDepth() ),
                                                          -1, false, unPremultRequired, it->second.renderMappedImage.get() );
                } else {
                    it->second.renderMappedImage->pasteFrom(*(it->second.tmpImage), it->second.tmpImage->getBounds(), false);
                }
            }
            it->second.renderMappedImage->markForRendered(actionArgs.roi);
        } else {
            if (renderFullScaleThenDownscale) {
                // We cannot be rendering using OpenGL in this case
                assert(!planes.useOpenGL);

                ///copy the rectangle rendered in the full scale image to the downscaled output
                assert(mipMapLevel != 0);

                assert(it->second.fullscaleImage != it->second.downscaleImage && it->second.renderMappedImage == it->second.fullscaleImage);

                ImagePtr mappedOriginalInputImage = originalInputImage;

                if ( originalInputImage && (originalInputImage->getMipMapLevel() != 0) ) {
                    bool mustCopyUnprocessedChannels = it->second.tmpImage->canCallCopyUnProcessedChannels(processChannels);
                    if (mustCopyUnprocessedChannels || useMaskMix) {
                        ///there is some processing to be done by copyUnProcessedChannels or applyMaskMix
                        ///but originalInputImage is not in the correct mipMapLevel, upscale it
                        assert(originalInputImage->getMipMapLevel() > it->second.tmpImage->getMipMapLevel() &&
                               originalInputImage->getMipMapLevel() == mipMapLevel);
                        ImagePtr tmp( new Image(it->second.tmpImage->getComponents(),
                                                it->second.tmpImage->getRoD(),
                                                renderMappedRectToRender,
                                                0,
                                                it->second.tmpImage->getPixelAspectRatio(),
                                                it->second.tmpImage->getBitDepth(),
                                                it->second.tmpImage->getPremultiplication(),
                                                it->second.tmpImage->getFieldingOrder(),
                                                false) );
                        originalInputImage->upscaleMipMap( downscaledRectToRender, originalInputImage->getMipMapLevel(), 0, tmp.get() );
                        mappedOriginalInputImage = tmp;
                    }
                }

                if (mappedOriginalInputImage) {
                    it->second.tmpImage->copyUnProcessedChannels(renderMappedRectToRender, planes.outputPremult, originalImagePremultiplication, processChannels, mappedOriginalInputImage, true);
                    if (useMaskMix) {
                        it->second.tmpImage->applyMaskMix(renderMappedRectToRender, maskImage.get(), mappedOriginalInputImage.get(), doMask, false, mix);
                    }
                }
                if ( ( it->second.fullscaleImage->getComponents() != it->second.tmpImage->getComponents() ) ||
                     ( it->second.fullscaleImage->getBitDepth() != it->second.tmpImage->getBitDepth() ) ) {
                    /*
                     * BitDepth/Components conversion required as well as downscaling, do conversion to a tmp buffer
                     */
                    ImagePtr tmp( new Image(it->second.fullscaleImage->getComponents(),
                                            it->second.tmpImage->getRoD(),
                                            renderMappedRectToRender,
                                            mipMapLevel,
                                            it->second.tmpImage->getPixelAspectRatio(),
                                            it->second.fullscaleImage->getBitDepth(),
                                            it->second.fullscaleImage->getPremultiplication(),
                                            it->second.fullscaleImage->getFieldingOrder(),
                                            false) );

                    it->second.tmpImage->convertToFormat( renderMappedRectToRender,
                                                          _publicInterface->getApp()->getDefaultColorSpaceForBitDepth( it->second.tmpImage->getBitDepth() ),
                                                          _publicInterface->getApp()->getDefaultColorSpaceForBitDepth( it->second.fullscaleImage->getBitDepth() ),
                                                          -1, false, unPremultRequired, tmp.get() );
                    tmp->downscaleMipMap( it->second.tmpImage->getRoD(),
                                          renderMappedRectToRender, 0, mipMapLevel, false, it->second.downscaleImage.get() );
                    it->second.fullscaleImage->pasteFrom(*tmp, renderMappedRectToRender, false);
                } else {
                    /*
                     *  Downscaling required only
                     */
                    it->second.tmpImage->downscaleMipMap( it->second.tmpImage->getRoD(),
                                                          actionArgs.roi, 0, mipMapLevel, false, it->second.downscaleImage.get() );
                    it->second.fullscaleImage->pasteFrom(*(it->second.tmpImage), renderMappedRectToRender, false);
                }


                it->second.fullscaleImage->markForRendered(renderMappedRectToRender);
            } else { // if (renderFullScaleThenDownscale) {
                ///Copy the rectangle rendered in the downscaled image
                if (it->second.tmpImage != it->second.downscaleImage) {
                    // We cannot be rendering using OpenGL in this case
                    assert(!planes.useOpenGL);

                    if ( ( it->second.downscaleImage->getComponents() != it->second.tmpImage->getComponents() ) ||
                         ( it->second.downscaleImage->getBitDepth() != it->second.tmpImage->getBitDepth() ) ) {
                        /*
                         * BitDepth/Components conversion required
                         */


                        it->second.tmpImage->convertToFormat( it->second.tmpImage->getBounds(),
                                                              _publicInterface->getApp()->getDefaultColorSpaceForBitDepth( it->second.tmpImage->getBitDepth() ),
                                                              _publicInterface->getApp()->getDefaultColorSpaceForBitDepth( it->second.downscaleImage->getBitDepth() ),
                                                              -1, false, unPremultRequired, it->second.downscaleImage.get() );
                    } else {
                        /*
                         * No conversion required, copy to output
                         */

                        it->second.downscaleImage->pasteFrom(*(it->second.tmpImage), it->second.downscaleImage->getBounds(), false);
                    }
                }

                it->second.downscaleImage->copyUnProcessedChannels(actionArgs.roi, planes.outputPremult, originalImagePremultiplication, processChannels, originalInputImage, true, glContext);
                if (useMaskMix) {
                    it->second.downscaleImage->applyMaskMix(actionArgs.roi, maskImage.get(), originalInputImage.get(), doMask, false, mix, glContext);
                }
                it->second.downscaleImage->markForRendered(downscaledRectToRender);
            } // if (renderFullScaleThenDownscale) {
        } // if (it->second.isAllocatedOnTheFly) {

        if ( frameArgs->stats && frameArgs->stats->isInDepthProfilingEnabled() ) {
            frameArgs->stats->addRenderInfosForNode( _publicInterface->getNode(),  NodePtr(), it->first.getChannelsLabel(), renderMappedRectToRender, timeRecorder->getTimeSinceCreation() );
        }
    } // for (std::map<ImagePlaneDesc,PlaneToRender>::const_iterator it = outputPlanes.begin(); it != outputPlanes.end(); ++it) {


    return eRenderingFunctorRetOK;
} // tiledRenderingFunctor

ImagePtr
EffectInstance::allocateImagePlaneAndSetInThreadLocalStorage(const ImagePlaneDesc & plane)
{
    /*
     * The idea here is that we may have asked the plug-in to render say motion.forward, but it can only render both fotward
     * and backward at a time.
     * So it needs to allocate motion.backward and store it in the cache for efficiency.
     * Note that when calling this, the plug-in is already in the render action, hence in case of Host frame threading,
     * this function will be called as many times as there were thread used by the host frame threading.
     * For all other planes, there was a local temporary image, shared among all threads for the calls to render.
     * Since we may be in a thread of the host frame threading, only allocate a temporary image of the size of the rectangle
     * to render and mark that we're a plane allocated on the fly so that the tiledRenderingFunctor can know this is a plane
     * to handle specifically.
     */
    EffectDataTLSPtr tls = _imp->tlsData->getTLSData();

    if (!tls || !tls->currentRenderArgs.validArgs) {
        return ImagePtr();
    }

    assert( !tls->currentRenderArgs.outputPlanes.empty() );

    const EffectInstance::PlaneToRender & firstPlane = tls->currentRenderArgs.outputPlanes.begin()->second;
    bool useCache = firstPlane.fullscaleImage->usesBitMap() || firstPlane.downscaleImage->usesBitMap();
    if ( boost::starts_with(getNode()->getPluginID(), "uk.co.thefoundry.furnace") ) {
        //Furnace plug-ins are bugged and do not render properly both planes, just wipe the image.
        useCache = false;
    }
    const ImagePtr & img = firstPlane.fullscaleImage->usesBitMap() ? firstPlane.fullscaleImage : firstPlane.downscaleImage;
    boost::shared_ptr<ImageParams> params = img->getParams();
    EffectInstance::PlaneToRender p;
    bool ok = allocateImagePlane(img->getKey(),
                                 tls->currentRenderArgs.rod,
                                 tls->currentRenderArgs.renderWindowPixel,
                                 tls->currentRenderArgs.renderWindowPixel,
                                 false /*isProjectFormat*/,
                                 plane,
                                 img->getBitDepth(),
                                 img->getPremultiplication(),
                                 img->getFieldingOrder(),
                                 img->getPixelAspectRatio(),
                                 img->getMipMapLevel(),
                                 false,
                                 img->getParams()->getStorageInfo().mode,
                                 useCache,
                                 &p.fullscaleImage,
                                 &p.downscaleImage);
    if (!ok) {
        return ImagePtr();
    } else {
        p.renderMappedImage = p.downscaleImage;
        p.isAllocatedOnTheFly = true;

        /*
         * Allocate a temporary image for rendering only if using cache
         */
        if (useCache) {
            p.tmpImage.reset( new Image(p.renderMappedImage->getComponents(),
                                        p.renderMappedImage->getRoD(),
                                        tls->currentRenderArgs.renderWindowPixel,
                                        p.renderMappedImage->getMipMapLevel(),
                                        p.renderMappedImage->getPixelAspectRatio(),
                                        p.renderMappedImage->getBitDepth(),
                                        p.renderMappedImage->getPremultiplication(),
                                        p.renderMappedImage->getFieldingOrder(),
                                        false /*useBitmap*/,
                                        img->getParams()->getStorageInfo().mode) );
        } else {
            p.tmpImage = p.renderMappedImage;
        }
        tls->currentRenderArgs.outputPlanes.insert( std::make_pair(plane, p) );

        return p.downscaleImage;
    }
} // allocateImagePlaneAndSetInThreadLocalStorage

void
EffectInstance::openImageFileKnob()
{
    const std::vector< KnobPtr > & knobs = getKnobs();

    for (U32 i = 0; i < knobs.size(); ++i) {
        if ( knobs[i]->typeName() == KnobFile::typeNameStatic() ) {
            boost::shared_ptr<KnobFile> fk = boost::dynamic_pointer_cast<KnobFile>(knobs[i]);
            assert(fk);
            if ( fk->isInputImageFile() ) {
                std::string file = fk->getValue();
                if ( file.empty() ) {
                    fk->open_file();
                }
                break;
            }
        } else if ( knobs[i]->typeName() == KnobOutputFile::typeNameStatic() ) {
            boost::shared_ptr<KnobOutputFile> fk = boost::dynamic_pointer_cast<KnobOutputFile>(knobs[i]);
            assert(fk);
            if ( fk->isOutputImageFile() ) {
                std::string file = fk->getValue();
                if ( file.empty() ) {
                    fk->open_file();
                }
                break;
            }
        }
    }
}

void
EffectInstance::onSignificantEvaluateAboutToBeCalled(KnobI* knob)
{
    //We changed, abort any ongoing current render to refresh them with a newer version
    abortAnyEvaluation();

    NodePtr node = getNode();
    if ( !node->isNodeCreated() ) {
        return;
    }

    bool isMT = QThread::currentThread() == qApp->thread();

    if ( isMT && ( !knob || knob->getEvaluateOnChange() ) ) {
        getApp()->triggerAutoSave();
    }


    if (isMT) {
        node->refreshIdentityState();

        //Increments the knobs age following a change
        node->incrementKnobsAge();
    }
}

void
EffectInstance::evaluate(bool isSignificant,
                         bool refreshMetadatas)
{
    NodePtr node = getNode();

    if ( refreshMetadatas && node->isNodeCreated() ) {
        refreshMetaDatas_public(true);
    }

    /*
       We always have to trigger a render because this might be a tree not connected via a link to the knob who changed
       but just an expression

       if (reason == eValueChangedReasonSlaveRefresh) {
        //do not trigger a render, the master will do it already
        return;
       }*/


    double time = getCurrentTime();
    std::list<ViewerInstance* > viewers;
    node->hasViewersConnected(&viewers);
    for (std::list<ViewerInstance* >::iterator it = viewers.begin();
         it != viewers.end();
         ++it) {
        if (isSignificant) {
            (*it)->renderCurrentFrame(true);
        } else {
            (*it)->redrawViewer();
        }
    }
    if (isSignificant) {
        node->refreshPreviewsRecursivelyDownstream(time);
    }
} // evaluate

bool
EffectInstance::message(MessageTypeEnum type,
                        const std::string & content) const
{
    return getNode()->message(type, content);
}

void
EffectInstance::setPersistentMessage(MessageTypeEnum type,
                                     const std::string & content)
{
    getNode()->setPersistentMessage(type, content);
}

bool
EffectInstance::hasPersistentMessage()
{
    return getNode()->hasPersistentMessage();
}

void
EffectInstance::clearPersistentMessage(bool recurse)
{
    NodePtr node = getNode();

    if (node) {
        node->clearPersistentMessage(recurse);
    }
}

int
EffectInstance::getInputNumber(const EffectInstance* inputEffect) const
{
    for (int i = 0; i < getMaxInputCount(); ++i) {
        if (getInput(i).get() == inputEffect) {
            return i;
        }
    }

    return -1;
}

/**
 * @brief Does this effect supports rendering at a different scale than 1 ?
 * There is no OFX property for this purpose. The only solution found for OFX is that if a isIdentity
 * with renderscale != 1 fails, the host retries with renderscale = 1 (and upscaled images).
 * If the renderScale support was not set, this throws an exception.
 **/
bool
EffectInstance::supportsRenderScale() const
{
    if (_imp->supportsRenderScale == eSupportsMaybe) {
        qDebug() << "EffectInstance::supportsRenderScale should be set before calling supportsRenderScale(), or use supportsRenderScaleMaybe() instead";
        throw std::runtime_error("supportsRenderScale not set");
    }

    return _imp->supportsRenderScale == eSupportsYes;
}

EffectInstance::SupportsEnum
EffectInstance::supportsRenderScaleMaybe() const
{
    QMutexLocker l(&_imp->supportsRenderScaleMutex);

    return _imp->supportsRenderScale;
}

/// should be set during effect initialization, but may also be set by the first getRegionOfDefinition that succeeds
void
EffectInstance::setSupportsRenderScaleMaybe(EffectInstance::SupportsEnum s) const
{
    {
        QMutexLocker l(&_imp->supportsRenderScaleMutex);

        _imp->supportsRenderScale = s;
    }
    NodePtr node = getNode();

    if (node) {
        node->onSetSupportRenderScaleMaybeSet( (int)s );
    }
}

void
EffectInstance::setOutputFilesForWriter(const std::string & pattern)
{
    if ( !isWriter() ) {
        return;
    }

    const KnobsVec & knobs = getKnobs();
    for (U32 i = 0; i < knobs.size(); ++i) {
        if ( knobs[i]->typeName() == KnobOutputFile::typeNameStatic() ) {
            boost::shared_ptr<KnobOutputFile> fk = boost::dynamic_pointer_cast<KnobOutputFile>(knobs[i]);
            assert(fk);
            if ( fk->isOutputImageFile() ) {
                fk->setValue(pattern);
                break;
            }
        }
    }
}

PluginMemoryPtr
EffectInstance::newMemoryInstance(size_t nBytes)
{
    PluginMemoryPtr ret( new PluginMemory( shared_from_this() ) ); //< hack to get "this" as a shared ptr

    addPluginMemoryPointer(ret);
    bool wasntLocked = ret->alloc(nBytes);

    assert(wasntLocked);
    Q_UNUSED(wasntLocked);

    return ret;
}

void
EffectInstance::addPluginMemoryPointer(const PluginMemoryPtr& mem)
{
    QMutexLocker l(&_imp->pluginMemoryChunksMutex);

    _imp->pluginMemoryChunks.push_back(mem);
}

void
EffectInstance::removePluginMemoryPointer(const PluginMemory* mem)
{
    std::list<boost::shared_ptr<PluginMemory> > safeCopy;

    {
        QMutexLocker l(&_imp->pluginMemoryChunksMutex);
        // make a copy of the list so that elements don't get deleted while the mutex is held

        for (std::list<boost::weak_ptr<PluginMemory> >::iterator it = _imp->pluginMemoryChunks.begin(); it != _imp->pluginMemoryChunks.end(); ++it) {
            PluginMemoryPtr p = it->lock();
            if (!p) {
                continue;
            }
            safeCopy.push_back(p);
            if (p.get() == mem) {
                _imp->pluginMemoryChunks.erase(it);

                return;
            }
        }
    }
}

void
EffectInstance::registerPluginMemory(size_t nBytes)
{
    getNode()->registerPluginMemory(nBytes);
}

void
EffectInstance::unregisterPluginMemory(size_t nBytes)
{
    getNode()->unregisterPluginMemory(nBytes);
}

void
EffectInstance::onAllKnobsSlaved(bool isSlave,
                                 KnobHolder* master)
{
    getNode()->onAllKnobsSlaved(isSlave, master);
}

void
EffectInstance::onKnobSlaved(const KnobPtr& slave,
                             const KnobPtr& master,
                             int dimension,
                             bool isSlave)
{
    getNode()->onKnobSlaved(slave, master, dimension, isSlave);
}

void
EffectInstance::setCurrentViewportForOverlays_public(OverlaySupport* viewport)
{
    assert( QThread::currentThread() == qApp->thread() );
    getNode()->setCurrentViewportForHostOverlays(viewport);
    _imp->overlaysViewport = viewport;
    setCurrentViewportForOverlays(viewport);
}

OverlaySupport*
EffectInstance::getCurrentViewportForOverlays() const
{
    assert( QThread::currentThread() == qApp->thread() );

    return _imp->overlaysViewport;
}

void
EffectInstance::setDoingInteractAction(bool doing)
{
    _imp->setDuringInteractAction(doing);
}

void
EffectInstance::drawOverlay_public(double time,
                                   const RenderScale & renderScale,
                                   ViewIdx view)
{
    ///cannot be run in another thread
    assert( QThread::currentThread() == qApp->thread() );
    if ( !hasOverlay() && !getNode()->hasHostOverlay() ) {
        return;
    }

    RECURSIVE_ACTION();

    RenderScale actualScale;
    if ( !canHandleRenderScaleForOverlays() ) {
        actualScale.x = actualScale.y = 1.;
    } else {
        actualScale = renderScale;
    }

    _imp->setDuringInteractAction(true);
    bool drawHostOverlay = shouldDrawHostOverlay();
    drawOverlay(time, actualScale, view);
    if (drawHostOverlay) {
        getNode()->drawHostOverlay(time, actualScale, view);
    }
    _imp->setDuringInteractAction(false);
}

bool
EffectInstance::onOverlayPenDown_public(double time,
                                        const RenderScale & renderScale,
                                        ViewIdx view,
                                        const QPointF & viewportPos,
                                        const QPointF & pos,
                                        double pressure,
                                        double timestamp,
                                        PenType pen)
{
    ///cannot be run in another thread
    assert( QThread::currentThread() == qApp->thread() );
    if ( !hasOverlay()  && !getNode()->hasHostOverlay() ) {
        return false;
    }

    RenderScale actualScale;
    if ( !canHandleRenderScaleForOverlays() ) {
        actualScale.x = actualScale.y = 1.;
    } else {
        actualScale = renderScale;
    }

    bool ret;
    {
        NON_RECURSIVE_ACTION();
        _imp->setDuringInteractAction(true);
        bool drawHostOverlay = shouldDrawHostOverlay();
        if (!shouldPreferPluginOverlayOverHostOverlay()) {
            ret = drawHostOverlay ? getNode()->onOverlayPenDownDefault(time, actualScale, view, viewportPos, pos, pressure) : false;
            if (!ret) {
                ret |= onOverlayPenDown(time, actualScale, view, viewportPos, pos, pressure, timestamp, pen);
            }
        } else {
            ret = onOverlayPenDown(time, actualScale, view, viewportPos, pos, pressure, timestamp, pen);
            if (!ret && drawHostOverlay) {
                ret |= getNode()->onOverlayPenDownDefault(time, actualScale, view, viewportPos, pos, pressure);
            }
        }

        _imp->setDuringInteractAction(false);
    }
    checkIfRenderNeeded();

    return ret;
}

bool
EffectInstance::onOverlayPenDoubleClicked_public(double time,
                                                 const RenderScale & renderScale,
                                                 ViewIdx view,
                                                 const QPointF & viewportPos,
                                                 const QPointF & pos)
{
    ///cannot be run in another thread
    assert( QThread::currentThread() == qApp->thread() );
    if ( !hasOverlay()  && !getNode()->hasHostOverlay() ) {
        return false;
    }

    RenderScale actualScale;
    if ( !canHandleRenderScaleForOverlays() ) {
        actualScale.x = actualScale.y = 1.;
    } else {
        actualScale = renderScale;
    }

    bool ret;
    {
        NON_RECURSIVE_ACTION();
        _imp->setDuringInteractAction(true);
        bool drawHostOverlay = shouldDrawHostOverlay();
        if (!shouldPreferPluginOverlayOverHostOverlay()) {
            ret = drawHostOverlay ? getNode()->onOverlayPenDoubleClickedDefault(time, actualScale, view, viewportPos, pos) : false;
            if (!ret) {
                ret |= onOverlayPenDoubleClicked(time, actualScale, view, viewportPos, pos);
            }
        } else {
            ret = onOverlayPenDoubleClicked(time, actualScale, view, viewportPos, pos);
            if (!ret && drawHostOverlay) {
                ret |= getNode()->onOverlayPenDoubleClickedDefault(time, actualScale, view, viewportPos, pos);
            }
        }

        _imp->setDuringInteractAction(false);
    }
    checkIfRenderNeeded();

    return ret;
}

bool
EffectInstance::onOverlayPenMotion_public(double time,
                                          const RenderScale & renderScale,
                                          ViewIdx view,
                                          const QPointF & viewportPos,
                                          const QPointF & pos,
                                          double pressure,
                                          double timestamp)
{
    ///cannot be run in another thread
    assert( QThread::currentThread() == qApp->thread() );
    if ( !hasOverlay()  && !getNode()->hasHostOverlay() ) {
        return false;
    }

    RenderScale actualScale;
    if ( !canHandleRenderScaleForOverlays() ) {
        actualScale.x = actualScale.y = 1.;
    } else {
        actualScale = renderScale;
    }


    NON_RECURSIVE_ACTION();
    _imp->setDuringInteractAction(true);
    bool ret;
    bool drawHostOverlay = shouldDrawHostOverlay();
    if (!shouldPreferPluginOverlayOverHostOverlay()) {
        ret = drawHostOverlay ? getNode()->onOverlayPenMotionDefault(time, actualScale, view, viewportPos, pos, pressure) : false;
        if (!ret) {
            ret |= onOverlayPenMotion(time, actualScale, view, viewportPos, pos, pressure, timestamp);
        }
    } else {
        ret = onOverlayPenMotion(time, actualScale, view, viewportPos, pos, pressure, timestamp);
        if (!ret && drawHostOverlay) {
            ret |= getNode()->onOverlayPenMotionDefault(time, actualScale, view, viewportPos, pos, pressure);
        }
    }

    _imp->setDuringInteractAction(false);
    //Don't chek if render is needed on pen motion, wait for the pen up

    //checkIfRenderNeeded();
    return ret;
}

bool
EffectInstance::onOverlayPenUp_public(double time,
                                      const RenderScale & renderScale,
                                      ViewIdx view,
                                      const QPointF & viewportPos,
                                      const QPointF & pos,
                                      double pressure,
                                      double timestamp)
{
    ///cannot be run in another thread
    assert( QThread::currentThread() == qApp->thread() );
    if ( !hasOverlay()  && !getNode()->hasHostOverlay() ) {
        return false;
    }

    RenderScale actualScale;
    if ( !canHandleRenderScaleForOverlays() ) {
        actualScale.x = actualScale.y = 1.;
    } else {
        actualScale = renderScale;
    }

    bool ret;
    {
        NON_RECURSIVE_ACTION();
        _imp->setDuringInteractAction(true);
        bool drawHostOverlay = shouldDrawHostOverlay();
        if (!shouldPreferPluginOverlayOverHostOverlay()) {
            ret = drawHostOverlay ? getNode()->onOverlayPenUpDefault(time, actualScale, view, viewportPos, pos, pressure) : false;
            if (!ret) {
                ret |= onOverlayPenUp(time, actualScale, view, viewportPos, pos, pressure, timestamp);
            }
        } else {
            ret = onOverlayPenUp(time, actualScale, view, viewportPos, pos, pressure, timestamp);
            if (!ret && drawHostOverlay) {
                ret |= getNode()->onOverlayPenUpDefault(time, actualScale, view, viewportPos, pos, pressure);
            }
        }

        _imp->setDuringInteractAction(false);
    }
    checkIfRenderNeeded();

    return ret;
}

bool
EffectInstance::onOverlayKeyDown_public(double time,
                                        const RenderScale & renderScale,
                                        ViewIdx view,
                                        Key key,
                                        KeyboardModifiers modifiers)
{
    ///cannot be run in another thread
    assert( QThread::currentThread() == qApp->thread() );
    if ( !hasOverlay()  && !getNode()->hasHostOverlay() ) {
        return false;
    }

    RenderScale actualScale;
    if ( !canHandleRenderScaleForOverlays() ) {
        actualScale.x = actualScale.y = 1.;
    } else {
        actualScale = renderScale;
    }


    bool ret;
    {
        NON_RECURSIVE_ACTION();
        _imp->setDuringInteractAction(true);
        ret = onOverlayKeyDown(time, actualScale, view, key, modifiers);
        if (!ret && shouldDrawHostOverlay()) {
            ret |= getNode()->onOverlayKeyDownDefault(time, actualScale, view, key, modifiers);
        }
        _imp->setDuringInteractAction(false);
    }
    checkIfRenderNeeded();

    return ret;
}

bool
EffectInstance::onOverlayKeyUp_public(double time,
                                      const RenderScale & renderScale,
                                      ViewIdx view,
                                      Key key,
                                      KeyboardModifiers modifiers)
{
    ///cannot be run in another thread
    assert( QThread::currentThread() == qApp->thread() );
    if ( !hasOverlay()  && !getNode()->hasHostOverlay() ) {
        return false;
    }

    RenderScale actualScale;
    if ( !canHandleRenderScaleForOverlays() ) {
        actualScale.x = actualScale.y = 1.;
    } else {
        actualScale = renderScale;
    }

    bool ret;
    {
        NON_RECURSIVE_ACTION();

        _imp->setDuringInteractAction(true);
        ret = onOverlayKeyUp(time, actualScale, view, key, modifiers);
        if (!ret && shouldDrawHostOverlay()) {
            ret |= getNode()->onOverlayKeyUpDefault(time, actualScale, view, key, modifiers);
        }
        _imp->setDuringInteractAction(false);
    }
    checkIfRenderNeeded();

    return ret;
}

bool
EffectInstance::onOverlayKeyRepeat_public(double time,
                                          const RenderScale & renderScale,
                                          ViewIdx view,
                                          Key key,
                                          KeyboardModifiers modifiers)
{
    ///cannot be run in another thread
    assert( QThread::currentThread() == qApp->thread() );
    if ( !hasOverlay()  && !getNode()->hasHostOverlay() ) {
        return false;
    }

    RenderScale actualScale;
    if ( !canHandleRenderScaleForOverlays() ) {
        actualScale.x = actualScale.y = 1.;
    } else {
        actualScale = renderScale;
    }

    bool ret;
    {
        NON_RECURSIVE_ACTION();
        _imp->setDuringInteractAction(true);
        ret = onOverlayKeyRepeat(time, actualScale, view, key, modifiers);
        if (!ret && shouldDrawHostOverlay()) {
            ret |= getNode()->onOverlayKeyRepeatDefault(time, actualScale, view, key, modifiers);
        }
        _imp->setDuringInteractAction(false);
    }
    checkIfRenderNeeded();

    return ret;
}

bool
EffectInstance::onOverlayFocusGained_public(double time,
                                            const RenderScale & renderScale,
                                            ViewIdx view)
{
    ///cannot be run in another thread
    assert( QThread::currentThread() == qApp->thread() );
    if ( !hasOverlay() && !getNode()->hasHostOverlay() ) {
        return false;
    }

    RenderScale actualScale;
    if ( !canHandleRenderScaleForOverlays() ) {
        actualScale.x = actualScale.y = 1.;
    } else {
        actualScale = renderScale;
    }

    bool ret;
    {
        NON_RECURSIVE_ACTION();
        _imp->setDuringInteractAction(true);
        ret = onOverlayFocusGained(time, actualScale, view);
        if (shouldDrawHostOverlay()) {
            ret |= getNode()->onOverlayFocusGainedDefault(time, actualScale, view);
        }

        _imp->setDuringInteractAction(false);
    }
    checkIfRenderNeeded();

    return ret;
}

bool
EffectInstance::onOverlayFocusLost_public(double time,
                                          const RenderScale & renderScale,
                                          ViewIdx view)
{
    ///cannot be run in another thread
    assert( QThread::currentThread() == qApp->thread() );
    if ( !hasOverlay() && !getNode()->hasHostOverlay() ) {
        return false;
    }

    RenderScale actualScale;
    if ( !canHandleRenderScaleForOverlays() ) {
        actualScale.x = actualScale.y = 1.;
    } else {
        actualScale = renderScale;
    }


    bool ret;
    {
        NON_RECURSIVE_ACTION();
        _imp->setDuringInteractAction(true);
        ret = onOverlayFocusLost(time, actualScale, view);
        if (shouldDrawHostOverlay()) {
            ret |= getNode()->onOverlayFocusLostDefault(time, actualScale, view);
        }

        _imp->setDuringInteractAction(false);
    }
    checkIfRenderNeeded();

    return ret;
}

>>>>>>> 8128e21d
void
EffectInstance::setInteractColourPicker_public(const OfxRGBAColourD& color, bool setColor, bool hasColor)
{
    const KnobsVec& knobs = getKnobs();
    for (KnobsVec::const_iterator it2 = knobs.begin(); it2 != knobs.end(); ++it2) {
<<<<<<< HEAD
        const KnobIPtr& k = *it2;
        if (!k) {
            continue;
=======
        const KnobPtr& k = *it2;
        if (!k) {
            continue;
        }
        boost::shared_ptr<OfxParamOverlayInteract> interact = k->getCustomInteract();
        if (!interact) {
            continue;
        }

        if (!interact->isColorPickerRequired()) {
            continue;
        }
        if (!hasColor) {
            interact->setHasColorPicker(false);
        } else {
            if (setColor) {
                interact->setLastColorPickerColor(color);
            }
            interact->setHasColorPicker(true);
        }

        k->redraw();
    }

    setInteractColourPicker(color, setColor, hasColor);

}

bool
EffectInstance::isDoingInteractAction() const
{
    QReadLocker l(&_imp->duringInteractActionMutex);

    return _imp->duringInteractAction;
}

StatusEnum
EffectInstance::render_public(const RenderActionArgs & args)
{
    NON_RECURSIVE_ACTION();
    REPORT_CURRENT_THREAD_ACTION( kOfxImageEffectActionRender, getNode() );

    return render(args);
}

StatusEnum
EffectInstance::getTransform_public(double time,
                                    const RenderScale & renderScale,
                                    ViewIdx view,
                                    EffectInstPtr* inputToTransform,
                                    Transform::Matrix3x3* transform)
{
    RECURSIVE_ACTION();
    //assert( getNode()->getCurrentCanTransform() ); // called in every case for overlays

    return getTransform(time, renderScale, view, inputToTransform, transform);
}

bool
EffectInstance::isIdentity_public(bool useIdentityCache, // only set to true when calling for the whole image (not for a subrect)
                                  U64 hash,
                                  double time,
                                  const RenderScale & scale,
                                  const RectI & renderWindow,
                                  ViewIdx view,
                                  double* inputTime,
                                  ViewIdx* inputView,
                                  int* inputNb)
{
    assert( !( (supportsRenderScaleMaybe() == eSupportsNo) && !(scale.x == 1. && scale.y == 1.) ) );

    if (useIdentityCache) {
        double timeF = 0.;
        bool foundInCache = _imp->actionsCache->getIdentityResult(hash, time, view, inputNb, inputView, &timeF);
        if (foundInCache) {
            *inputTime = timeF;

            return *inputNb >= 0 || *inputNb == -2;
        }
    }


    ///EDIT: We now allow isIdentity to be called recursively.
    RECURSIVE_ACTION();


    bool ret = false;
    boost::shared_ptr<RotoDrawableItem> rotoItem = getNode()->getAttachedRotoItem();
    if ( ( rotoItem && !rotoItem->isActivated(time) ) || getNode()->isNodeDisabled() || !getNode()->hasAtLeastOneChannelToProcess() ) {
        ret = true;
        *inputNb = getNode()->getPreferredInput();
        *inputTime = time;
        *inputView = view;
    } else if ( appPTR->isBackground() && (dynamic_cast<DiskCacheNode*>(this) != NULL) ) {
        ret = true;
        *inputNb = 0;
        *inputTime = time;
        *inputView = view;
    } else {
        /// Don't call isIdentity if plugin is sequential only.
        if (getSequentialPreference() != eSequentialPreferenceOnlySequential) {
            try {
                *inputView = view;
                ret = isIdentity(time, scale, renderWindow, view, inputTime, inputView, inputNb);
            } catch (...) {
                throw;
            }
        }
    }
    if (!ret) {
        *inputNb = -1;
        *inputTime = time;
        *inputView = view;
    }

    if (useIdentityCache) {
        _imp->actionsCache->setIdentityResult(hash, time, view, *inputNb, *inputView, *inputTime);
    }

    return ret;
} // EffectInstance::isIdentity_public

void
EffectInstance::onInputChanged(int /*inputNo*/)
{
}

StatusEnum
EffectInstance::getRegionOfDefinitionFromCache(U64 hash,
                                               double time,
                                               const RenderScale & scale,
                                               ViewIdx view,
                                               RectD* rod,
                                               bool* isProjectFormat)
{
    unsigned int mipMapLevel = Image::getLevelFromScale(scale.x);
    bool foundInCache = _imp->actionsCache->getRoDResult(hash, time, view, mipMapLevel, rod);

    if (foundInCache) {
        if (isProjectFormat) {
            *isProjectFormat = false;
        }
        if ( rod->isNull() ) {
            return eStatusFailed;
        }

        return eStatusOK;
    }

    return eStatusFailed;
}

StatusEnum
EffectInstance::getRegionOfDefinition_public(U64 hash,
                                             double time,
                                             const RenderScale & scale,
                                             ViewIdx view,
                                             RectD* rod,
                                             bool* isProjectFormat)
{
    if ( !isEffectCreated() ) {
        return eStatusFailed;
    }

    unsigned int mipMapLevel = Image::getLevelFromScale(scale.x);
    bool foundInCache = _imp->actionsCache->getRoDResult(hash, time, view, mipMapLevel, rod);
    if (foundInCache) {
        if (isProjectFormat) {
            *isProjectFormat = false;
        }
        if ( rod->isNull() ) {
            return eStatusFailed;
        }

        return eStatusOK;
    } else {
        ///If this is running on a render thread, attempt to find the RoD in the thread local storage.

        if ( QThread::currentThread() != qApp->thread() ) {
            EffectDataTLSPtr tls = _imp->tlsData->getTLSData();
            if (tls && tls->currentRenderArgs.validArgs) {
                *rod = tls->currentRenderArgs.rod;
                if (isProjectFormat) {
                    *isProjectFormat = false;
                }

                return eStatusOK;
            }
        }

        if ( getNode()->isNodeDisabled() ) {
            NodePtr preferredInput = getNode()->getPreferredInputNode();
            if (!preferredInput) {
                return eStatusFailed;
            }

            return preferredInput->getEffectInstance()->getRegionOfDefinition_public(preferredInput->getEffectInstance()->getRenderHash(), time, scale, view, rod, isProjectFormat);
        }

        StatusEnum ret;
        RenderScale scaleOne(1.);
        {
            RECURSIVE_ACTION();


            ret = getRegionOfDefinition(hash, time, supportsRenderScaleMaybe() == eSupportsNo ? scaleOne : scale, view, rod);

            if ( (ret != eStatusOK) && (ret != eStatusReplyDefault) ) {
                // rod is not valid
                //if (!isDuringStrokeCreation) {
                _imp->actionsCache->invalidateAll(hash);
                _imp->actionsCache->setRoDResult( hash, time, view, mipMapLevel, RectD() );

                // }
                return ret;
            }

            if ( rod->isNull() ) {
                // RoD is empty, which means output is black and transparent
                _imp->actionsCache->setRoDResult( hash, time, view, mipMapLevel, RectD() );

                return ret;
            }

            assert( (ret == eStatusOK || ret == eStatusReplyDefault) && (rod->x1 <= rod->x2 && rod->y1 <= rod->y2) );
        }
        bool isProject = ifInfiniteApplyHeuristic(hash, time, scale, view, rod);
        if (isProjectFormat) {
            *isProjectFormat = isProject;
        }
        assert(rod->x1 <= rod->x2 && rod->y1 <= rod->y2);

        //if (!isDuringStrokeCreation) {
        _imp->actionsCache->setRoDResult(hash, time, view,  mipMapLevel, *rod);

        //}
        return ret;
    }
} // EffectInstance::getRegionOfDefinition_public

void
EffectInstance::getRegionsOfInterest_public(double time,
                                            const RenderScale & scale,
                                            const RectD & outputRoD, //!< effect RoD in canonical coordinates
                                            const RectD & renderWindow, //!< the region to be rendered in the output image, in Canonical Coordinates
                                            ViewIdx view,
                                            RoIMap* ret)
{
    NON_RECURSIVE_ACTION();
    assert(outputRoD.x2 >= outputRoD.x1 && outputRoD.y2 >= outputRoD.y1);
    assert(renderWindow.x2 >= renderWindow.x1 && renderWindow.y2 >= renderWindow.y1);

    getRegionsOfInterest(time, scale, outputRoD, renderWindow, view, ret);
}

FramesNeededMap
EffectInstance::getFramesNeeded_public(U64 hash,
                                       double time,
                                       ViewIdx view,
                                       unsigned int mipMapLevel)
{
    NON_RECURSIVE_ACTION();
    FramesNeededMap framesNeeded;
    bool foundInCache = _imp->actionsCache->getFramesNeededResult(hash, time, view, mipMapLevel, &framesNeeded);
    if (foundInCache) {
        return framesNeeded;
    }

    try {
        framesNeeded = getFramesNeeded(time, view);
    } catch (std::exception &e) {
        if ( !hasPersistentMessage() ) { // plugin may already have set a message
            setPersistentMessage( eMessageTypeError, e.what() );
        }
    }

    _imp->actionsCache->setFramesNeededResult(hash, time, view, mipMapLevel, framesNeeded);

    return framesNeeded;
}

void
EffectInstance::getFrameRange_public(U64 hash,
                                     double *first,
                                     double *last,
                                     bool bypasscache)
{
    double fFirst = 0., fLast = 0.;
    bool foundInCache = false;

    if (!bypasscache) {
        foundInCache = _imp->actionsCache->getTimeDomainResult(hash, &fFirst, &fLast);
    }
    if (foundInCache) {
        *first = std::floor(fFirst + 0.5);
        *last = std::floor(fLast + 0.5);
    } else {
        ///If this is running on a render thread, attempt to find the info in the thread local storage.
        if ( QThread::currentThread() != qApp->thread() ) {
            EffectDataTLSPtr tls = _imp->tlsData->getTLSData();
            if (tls && tls->currentRenderArgs.validArgs) {
                *first = tls->currentRenderArgs.firstFrame;
                *last = tls->currentRenderArgs.lastFrame;

                return;
            }
        }

        NON_RECURSIVE_ACTION();
        getFrameRange(first, last);
        _imp->actionsCache->setTimeDomainResult(hash, *first, *last);
    }
}

StatusEnum
EffectInstance::beginSequenceRender_public(double first,
                                           double last,
                                           double step,
                                           bool interactive,
                                           const RenderScale & scale,
                                           bool isSequentialRender,
                                           bool isRenderResponseToUserInteraction,
                                           bool draftMode,
                                           ViewIdx view,
                                           bool isOpenGLRender,
                                           const EffectInstance::OpenGLContextEffectDataPtr& glContextData)
{
    NON_RECURSIVE_ACTION();
    REPORT_CURRENT_THREAD_ACTION( kOfxImageEffectActionBeginSequenceRender, getNode() );
    EffectDataTLSPtr tls = _imp->tlsData->getOrCreateTLSData();
    assert(tls);
    ++tls->beginEndRenderCount;

    return beginSequenceRender(first, last, step, interactive, scale,
                               isSequentialRender, isRenderResponseToUserInteraction, draftMode, view, isOpenGLRender, glContextData);
}

StatusEnum
EffectInstance::endSequenceRender_public(double first,
                                         double last,
                                         double step,
                                         bool interactive,
                                         const RenderScale & scale,
                                         bool isSequentialRender,
                                         bool isRenderResponseToUserInteraction,
                                         bool draftMode,
                                         ViewIdx view,
                                         bool isOpenGLRender,
                                         const EffectInstance::OpenGLContextEffectDataPtr& glContextData)
{
    NON_RECURSIVE_ACTION();
    REPORT_CURRENT_THREAD_ACTION( kOfxImageEffectActionEndSequenceRender, getNode() );
    EffectDataTLSPtr tls = _imp->tlsData->getOrCreateTLSData();
    assert(tls);
    --tls->beginEndRenderCount;
    assert(tls->beginEndRenderCount >= 0);

    return endSequenceRender(first, last, step, interactive, scale, isSequentialRender, isRenderResponseToUserInteraction, draftMode, view, isOpenGLRender, glContextData);
}

EffectInstPtr
EffectInstance::getOrCreateRenderInstance()
{
    QMutexLocker k(&_imp->renderClonesMutex);
    if (!_imp->isDoingInstanceSafeRender) {
        // The main instance is not rendering, use it
        _imp->isDoingInstanceSafeRender = true;
        return shared_from_this();
    }
    // Ok get a clone
    if (!_imp->renderClonesPool.empty()) {
        EffectInstPtr ret =  _imp->renderClonesPool.front();
        _imp->renderClonesPool.pop_front();
        ret->_imp->isDoingInstanceSafeRender = true;
        return ret;
    }

    EffectInstPtr clone = createRenderClone();
    if (!clone) {
        // We have no way but to use this node since the effect does not support render clones
        _imp->isDoingInstanceSafeRender = true;
        return shared_from_this();
    }
    clone->_imp->isDoingInstanceSafeRender = true;
    return clone;
}

void
EffectInstance::clearRenderInstances()
{
    QMutexLocker k(&_imp->renderClonesMutex);
    _imp->renderClonesPool.clear();
}

void
EffectInstance::releaseRenderInstance(const EffectInstPtr& instance)
{
    if (!instance) {
        return;
    }
    QMutexLocker k(&_imp->renderClonesMutex);
    instance->_imp->isDoingInstanceSafeRender = false;
    if (instance.get() == this) {
        return;
    }

    // Make this instance available again
    _imp->renderClonesPool.push_back(instance);
}

/**
 * @brief This function calls the impementation specific attachOpenGLContext()
 **/
StatusEnum
EffectInstance::attachOpenGLContext_public(const OSGLContextPtr& glContext,
                                           EffectInstance::OpenGLContextEffectDataPtr* data)
{
    NON_RECURSIVE_ACTION();
    bool concurrentGLRender = supportsConcurrentOpenGLRenders();
    boost::scoped_ptr<QMutexLocker> locker;
    if (concurrentGLRender) {
        locker.reset( new QMutexLocker(&_imp->attachedContextsMutex) );
    } else {
        _imp->attachedContextsMutex.lock();
    }

    std::map<boost::weak_ptr<OSGLContext>, EffectInstance::OpenGLContextEffectDataPtr>::iterator found = _imp->attachedContexts.find(glContext);
    if ( found != _imp->attachedContexts.end() ) {
        // The context is already attached
        *data = found->second;

        return eStatusOK;
    }


    StatusEnum ret = attachOpenGLContext(data);

    if ( (ret == eStatusOK) || (ret == eStatusReplyDefault) ) {
        if (!concurrentGLRender) {
            (*data)->setHasTakenLock(true);
        }
        _imp->attachedContexts.insert( std::make_pair(glContext, *data) );
    } else {
        _imp->attachedContextsMutex.unlock();
    }

    // Take the lock until dettach is called for plug-ins that do not support concurrent GL renders
    return ret;
}

void
EffectInstance::dettachAllOpenGLContexts()
{
    QMutexLocker locker(&_imp->attachedContextsMutex);

    for (std::map<boost::weak_ptr<OSGLContext>, EffectInstance::OpenGLContextEffectDataPtr>::iterator it = _imp->attachedContexts.begin(); it != _imp->attachedContexts.end(); ++it) {
        OSGLContextPtr context = it->first.lock();
        if (!context) {
            continue;
        }
        context->setContextCurrentNoRender();
        if (it->second.use_count() == 1) {
            // If no render is using it, dettach the context
            dettachOpenGLContext(it->second);
        }
    }
    if ( !_imp->attachedContexts.empty() ) {
        OSGLContext::unsetCurrentContextNoRender();
    }
    _imp->attachedContexts.clear();
}

/**
 * @brief This function calls the impementation specific dettachOpenGLContext()
 **/
StatusEnum
EffectInstance::dettachOpenGLContext_public(const OSGLContextPtr& glContext, const EffectInstance::OpenGLContextEffectDataPtr& data)
{
    NON_RECURSIVE_ACTION();
    bool concurrentGLRender = supportsConcurrentOpenGLRenders();
    boost::scoped_ptr<QMutexLocker> locker;
    if (concurrentGLRender) {
        locker.reset( new QMutexLocker(&_imp->attachedContextsMutex) );
    }


    bool mustUnlock = data->getHasTakenLock();
    std::map<boost::weak_ptr<OSGLContext>, EffectInstance::OpenGLContextEffectDataPtr>::iterator found = _imp->attachedContexts.find(glContext);
    if ( found != _imp->attachedContexts.end() ) {
        _imp->attachedContexts.erase(found);
    }

    StatusEnum ret = dettachOpenGLContext(data);
    if (mustUnlock) {
        _imp->attachedContextsMutex.unlock();
    }

    return ret;
}

bool
EffectInstance::isSupportedComponent(int inputNb,
                                     const ImagePlaneDesc & comp) const
{
    return getNode()->isSupportedComponent(inputNb, comp);
}

ImageBitDepthEnum
EffectInstance::getBestSupportedBitDepth() const
{
    return getNode()->getBestSupportedBitDepth();
}

bool
EffectInstance::isSupportedBitDepth(ImageBitDepthEnum depth) const
{
    return getNode()->isSupportedBitDepth(depth);
}

ImagePlaneDesc
EffectInstance::findClosestSupportedComponents(int inputNb,
                                               const ImagePlaneDesc & comp) const
{
    return getNode()->findClosestSupportedComponents(inputNb, comp);
}

void
EffectInstance::clearActionsCache()
{
    _imp->actionsCache->clearAll();
}



/**
 * @brief Add the layers from the inputList to the toList if they do not already exist in the list.
 * For the color plane, if it already existed in toList it is replaced by the value in inputList
 **/
static void mergeLayersList(const std::list<ImagePlaneDesc>& inputList,
                            std::list<ImagePlaneDesc>* toList)
{
    for (std::list<ImagePlaneDesc>::const_iterator it = inputList.begin(); it != inputList.end(); ++it) {

        std::list<ImagePlaneDesc>::iterator foundMatch = ImagePlaneDesc::findEquivalentLayer(*it, toList->begin(), toList->end());

        // If we found the color plane, replace it by this color plane which may have changed (e.g: input was Color.RGB but this node Color.RGBA)
        if (foundMatch != toList->end()) {
            toList->erase(foundMatch);
        }
        toList->push_back(*it);

    } // for each input components
} // mergeLayersList

/**
 * @brief Remove any layer from the toRemove list from toList.
 **/
static void removeFromLayersList(const std::list<ImagePlaneDesc>& toRemove,
                                 std::list<ImagePlaneDesc>* toList)
{
    for (std::list<ImagePlaneDesc>::const_iterator it = toRemove.begin(); it != toRemove.end(); ++it) {
        std::list<ImagePlaneDesc>::iterator foundMatch = ImagePlaneDesc::findEquivalentLayer<std::list<ImagePlaneDesc>::iterator>(*it, toList->begin(), toList->end());
        if (foundMatch != toList->end()) {
            toList->erase(foundMatch);
        }
    } // for each input components

} // removeFromLayersList

void
EffectInstance::getComponentsNeededAndProduced(double time,
                                               ViewIdx view,
                                               EffectInstance::ComponentsNeededMap* comps,
                                               double* passThroughTime,
                                               int* passThroughView,
                                               int* passThroughInputNb)
{
    bool processAllRequested;
    std::bitset<4> processChannels;
    std::list<ImagePlaneDesc> passThroughPlanes;
    getComponentsNeededDefault(time, view, comps, &passThroughPlanes,  &processAllRequested, passThroughTime, passThroughView, &processChannels, passThroughInputNb);

}

void
EffectInstance::getComponentsNeededDefault(double time, ViewIdx view,
                                           EffectInstance::ComponentsNeededMap* comps,
                                           std::list<ImagePlaneDesc>* passThroughPlanes,
                                           bool* processAllRequested,
                                           double* passThroughTime,
                                           int* passThroughView,
                                           std::bitset<4> *processChannels,
                                           int* passThroughInputNb)
{
    *passThroughTime = time;
    *passThroughView = view;
    *passThroughInputNb = getNode()->getPreferredInput();
    *processAllRequested = false;

    {
        std::list<ImagePlaneDesc> upstreamAvailableLayers;
        if (*passThroughInputNb != -1) {
            getAvailableLayers(time, view, *passThroughInputNb, &upstreamAvailableLayers);
        }

        // upstreamAvailableLayers now contain all available planes in input of this node
        *passThroughPlanes = upstreamAvailableLayers;

    }

 
    // Get the output needed components
    {

        std::vector<ImagePlaneDesc> clipPrefsAllComps;

        // The clipPrefsComps is the number of components desired by the plug-in in the
        // getTimeInvariantMetadatas action (getClipPreferences for OpenFX) mapped to the
        // color-plane.
        //
        // There's a special case for a plug-in that requests a 2 component image:
        // OpenFX does not support 2-component images by default. 2 types of plug-in
        // may request such images:
        // - non multi-planar effect that supports 2 component images, added with the Natron OpenFX extensions
        // - multi-planar effect that supports The Foundry Furnace plug-in suite: the value returned is either
        // disparity components or a motion vector components.
        //
        ImagePlaneDesc metadataPlane, metadataPairedPlane;
        getMetadataComponents(-1, &metadataPlane, &metadataPairedPlane);
        // Some plug-ins, such as The Foundry Furnace set the meta-data to disparity/motion vector, requiring
        // both planes to be computed at once (Forward/Backard for motion vector) (Left/Right for Disparity)
        if (metadataPlane.getNumComponents() > 0) {
            clipPrefsAllComps.push_back(metadataPlane);
        }
        if (metadataPairedPlane.getNumComponents() > 0) {
            clipPrefsAllComps.push_back(metadataPairedPlane);
        }
        if (clipPrefsAllComps.empty()) {
            // If metada are not set yet, at least append RGBA
            clipPrefsAllComps.push_back(ImagePlaneDesc::getRGBAComponents());
        }

        // Natron adds for all non multi-planar effects a default layer selector to emulate
        // multi-plane even if the plug-in is not aware of it. When calling getImagePlanes(), the
        // plug-in will receive this user-selected plane, mapped to the number of components indicated
        // by the plug-in in getTimeInvariantMetadatas
        ImagePlaneDesc layer;
        bool gotUserSelectedPlane;
        {
            // In output, the available layers are those pass-through the input + project layers +
            // layers produced by this node
            std::list<ImagePlaneDesc> availableLayersInOutput = *passThroughPlanes;
            availableLayersInOutput.insert(availableLayersInOutput.end(), clipPrefsAllComps.begin(), clipPrefsAllComps.end());

            {
                std::list<ImagePlaneDesc> projectLayers = getApp()->getProject()->getProjectDefaultLayers();
                mergeLayersList(projectLayers, &availableLayersInOutput);
            }

            {
                std::list<ImagePlaneDesc> userCreatedLayers;
                getNode()->getUserCreatedComponents(&userCreatedLayers);
                mergeLayersList(userCreatedLayers, &availableLayersInOutput);
            }

            gotUserSelectedPlane = getNode()->getSelectedLayer(-1, availableLayersInOutput, processChannels, processAllRequested, &layer);
        }

        // If the user did not select any components or the layer is the color-plane, fallback on
        // meta-data color plane
        if (layer.getNumComponents() == 0 || layer.isColorPlane()) {
            gotUserSelectedPlane = false;
        }

        std::list<ImagePlaneDesc> &componentsSet = (*comps)[-1];

        if (gotUserSelectedPlane) {
            componentsSet.push_back(layer);
        } else {
            componentsSet.insert( componentsSet.end(), clipPrefsAllComps.begin(), clipPrefsAllComps.end() );
        }

    }

    // For each input get their needed components
    int maxInput = getMaxInputCount();
    for (int i = 0; i < maxInput; ++i) {

        std::list<ImagePlaneDesc> upstreamAvailableLayers;
        getAvailableLayers(time, view, i, &upstreamAvailableLayers);


        std::list<ImagePlaneDesc> &componentsSet = (*comps)[i];

        // Get the selected layer from the source channels menu
        std::bitset<4> inputProcChannels;
        ImagePlaneDesc layer;
        bool isAll;
        bool ok = getNode()->getSelectedLayer(i, upstreamAvailableLayers, &inputProcChannels, &isAll, &layer);

        // When color plane or all choice then request the default metadata components
        if (isAll || layer.isColorPlane()) {
            ok = false;
        }

        // For a mask get its selected channel
        ImagePlaneDesc maskComp;
        int channelMask = getNode()->getMaskChannel(i, upstreamAvailableLayers, &maskComp);


        std::vector<ImagePlaneDesc> clipPrefsAllComps;
        {
            ImagePlaneDesc metadataPlane, metadataPairedPlane;
            getMetadataComponents(i, &metadataPlane, &metadataPairedPlane);

            // Some plug-ins, such as The Foundry Furnace set the meta-data to disparity/motion vector, requiring
            // both planes to be computed at once (Forward/Backard for motion vector) (Left/Right for Disparity)
            if (metadataPlane.getNumComponents() > 0) {
                clipPrefsAllComps.push_back(metadataPlane);
            }
            if (metadataPairedPlane.getNumComponents() > 0) {
                clipPrefsAllComps.push_back(metadataPairedPlane);
            }
            if (clipPrefsAllComps.empty()) {
                // If metada are not set yet, at least append RGBA
                clipPrefsAllComps.push_back(ImagePlaneDesc::getRGBAComponents());
            }
        }

        if ( (channelMask != -1) && (maskComp.getNumComponents() > 0) ) {

            // If this is a mask, ask for the selected mask layer
            componentsSet.push_back(maskComp);

        } else if (ok && layer.getNumComponents() > 0) {
            componentsSet.push_back(layer);
        } else {
            //Use regular clip preferences
            componentsSet.insert( componentsSet.end(), clipPrefsAllComps.begin(), clipPrefsAllComps.end() );
        }
        
    } // for each input
}

void
EffectInstance::getComponentsNeededAndProduced_public(U64 hash,
                                                      double time,
                                                      ViewIdx view,
                                                      EffectInstance::ComponentsNeededMap* comps,
                                                      std::list<ImagePlaneDesc>* passThroughPlanes,
                                                      bool* processAllRequested,
                                                      double* passThroughTime,
                                                      int* passThroughView,
                                                      std::bitset<4> *processChannels,
                                                      int* passThroughInputNb)

{
    RECURSIVE_ACTION();

    {
        ViewIdx ptView;
        bool foundInCache = _imp->actionsCache->getComponentsNeededResults(hash, time, view, comps, processChannels, processAllRequested, passThroughPlanes, passThroughInputNb, &ptView, passThroughTime);
        if (foundInCache) {
            *passThroughView = ptView;
            return;
        }
    }
    

    if ( !isMultiPlanar() ) {
        getComponentsNeededDefault(time, view, comps, passThroughPlanes, processAllRequested, passThroughTime, passThroughView, processChannels, passThroughInputNb);
        _imp->actionsCache->setComponentsNeededResults(hash, time, view, *comps, *processChannels, *processAllRequested, *passThroughPlanes, *passThroughInputNb, ViewIdx(*passThroughView), *passThroughTime);
        return;
    }


    // call the getClipComponents action

    getComponentsNeededAndProduced(time, view, comps, passThroughTime, passThroughView, passThroughInputNb);


    // upstreamAvailableLayers now contain all available planes in input of this node
    // Remove from this list all layers produced from this node to get the pass-through planes list
    std::list<ImagePlaneDesc>& outputLayers = (*comps)[-1];

    // Ensure the plug-in made the metadata plane available.
    {
        std::list<ImagePlaneDesc> metadataPlanes;
        ImagePlaneDesc metadataPlane, metadataPairedPlane;
        getMetadataComponents(-1, &metadataPlane, &metadataPairedPlane);
        if (metadataPairedPlane.getNumComponents() > 0) {
            metadataPlanes.push_back(metadataPairedPlane);
        }
        if (metadataPlane.getNumComponents() > 0) {
            metadataPlanes.push_back(metadataPlane);
        }
        mergeLayersList(metadataPlanes, &outputLayers);
    }


    // If the plug-in does not block upstream planes, recurse up-stream on the pass-through input to get available components.
    PassThroughEnum passThrough = isPassThroughForNonRenderedPlanes();
    if (*passThroughInputNb != -1 && ( (passThrough == ePassThroughPassThroughNonRenderedPlanes) ||
        ( passThrough == ePassThroughRenderAllRequestedPlanes)) ) {

        std::list<ImagePlaneDesc> upstreamAvailableLayers;
        getAvailableLayers(time, view, *passThroughInputNb, &upstreamAvailableLayers);


        removeFromLayersList(outputLayers, &upstreamAvailableLayers);

        *passThroughPlanes = upstreamAvailableLayers;

    } // if pass-through for planes



    for (int i = 0; i < 4; ++i) {
        (*processChannels)[i] = getNode()->getProcessChannel(i);
    }
    
    *processAllRequested = false;

    _imp->actionsCache->setComponentsNeededResults(hash, time, view, *comps, *processChannels, *processAllRequested, *passThroughPlanes, *passThroughInputNb, ViewIdx(*passThroughView), *passThroughTime);

} // EffectInstance::getComponentsNeededAndProduced_public


void
EffectInstance::getAvailableLayers(double time, ViewIdx view, int inputNb, std::list<ImagePlaneDesc>* availableLayers)
{

    EffectInstPtr effect;
    if (inputNb >= 0) {
        effect = getInput(inputNb);
    } else {
        effect = shared_from_this();
    }
    if (!effect) {
        return;
    }


    std::list<ImagePlaneDesc> passThroughLayers;
    {


        EffectInstance::ComponentsNeededMap comps;
        double passThroughTime;
        int passThroughView;
        int passThroughInputNb;
        std::bitset<4> processChannels;
        bool processAll;
        effect->getComponentsNeededAndProduced_public(getRenderHash(), time, view, &comps, &passThroughLayers, &processAll, &passThroughTime, &passThroughView, &processChannels, &passThroughInputNb);

        // Merge pass-through planes produced + pass-through available planes and make it as the pass-through planes for this node
        // if they are not produced by this node
        std::list<ImagePlaneDesc>& outputLayers = (comps)[-1];
        mergeLayersList(outputLayers, &passThroughLayers);
    }

    // Ensure the color layer is always the first one available in the list
    for (std::list<ImagePlaneDesc>::iterator it = passThroughLayers.begin(); it != passThroughLayers.end(); ++it) {
        if (it->isColorPlane()) {
            availableLayers->push_front(*it);
            passThroughLayers.erase(it);
            break;
        }
    }

    // In output, also make available the default project layers and the user created components
    if (inputNb == -1) {

        std::list<ImagePlaneDesc> projectLayers = getApp()->getProject()->getProjectDefaultLayers();
        mergeLayersList(projectLayers, availableLayers);
    }

    mergeLayersList(passThroughLayers, availableLayers);

    if (inputNb == -1) {
        std::list<ImagePlaneDesc> userCreatedLayers;
        getNode()->getUserCreatedComponents(&userCreatedLayers);
        mergeLayersList(userCreatedLayers, availableLayers);
    }
    
} // getAvailableLayers

bool
EffectInstance::getCreateChannelSelectorKnob() const
{
    return ( !isMultiPlanar() && !isReader() && !isWriter() && !isTrackerNodePlugin() &&
             !boost::starts_with(getPluginID(), "uk.co.thefoundry.furnace") );
}

int
EffectInstance::getMaskChannel(int inputNb, const std::list<ImagePlaneDesc>& availableLayers, ImagePlaneDesc* comps) const
{
    return getNode()->getMaskChannel(inputNb, availableLayers, comps);
}

bool
EffectInstance::isMaskEnabled(int inputNb) const
{
    return getNode()->isMaskEnabled(inputNb);
}

bool
EffectInstance::onKnobValueChanged(KnobI* /*k*/,
                                   ValueChangedReasonEnum /*reason*/,
                                   double /*time*/,
                                   ViewSpec /*view*/,
                                   bool /*originatedFromMainThread*/)
{
    return false;
}

bool
EffectInstance::getThreadLocalRenderedPlanes(std::map<ImagePlaneDesc, EffectInstance::PlaneToRender> *outputPlanes,
                                             ImagePlaneDesc* planeBeingRendered,
                                             RectI* renderWindow) const
{
    EffectDataTLSPtr tls = _imp->tlsData->getTLSData();

    if (tls && tls->currentRenderArgs.validArgs) {
        assert( !tls->currentRenderArgs.outputPlanes.empty() );
        *planeBeingRendered = tls->currentRenderArgs.outputPlaneBeingRendered;
        *outputPlanes = tls->currentRenderArgs.outputPlanes;
        *renderWindow = tls->currentRenderArgs.renderWindowPixel;

        return true;
    }

    return false;
}

bool
EffectInstance::getThreadLocalNeededComponents(boost::shared_ptr<ComponentsNeededMap>* neededComps) const
{
    EffectDataTLSPtr tls = _imp->tlsData->getTLSData();

    if (tls && tls->currentRenderArgs.validArgs) {
        assert( !tls->currentRenderArgs.outputPlanes.empty() );
        *neededComps = tls->currentRenderArgs.compsNeeded;

        return true;
    }

    return false;
}

void
EffectInstance::updateThreadLocalRenderTime(double time)
{
    if ( QThread::currentThread() != qApp->thread() ) {
        EffectDataTLSPtr tls = _imp->tlsData->getTLSData();
        if (tls && tls->currentRenderArgs.validArgs) {
            tls->currentRenderArgs.time = time;
        }
    }
}

bool
EffectInstance::isDuringPaintStrokeCreationThreadLocal() const
{
    EffectDataTLSPtr tls = _imp->tlsData->getTLSData();

    if ( tls && !tls->frameArgs.empty() ) {
        return tls->frameArgs.back()->isDuringPaintStrokeCreation;
    }

    return getNode()->isDuringPaintStrokeCreation();
}

void
EffectInstance::redrawOverlayInteract()
{
    if ( isDoingInteractAction() ) {
        getApp()->queueRedrawForAllViewers();
    } else {
        getApp()->redrawAllViewers();
    }
}

RenderScale
EffectInstance::getOverlayInteractRenderScale() const
{
    RenderScale renderScale(1.);

    if (isDoingInteractAction() && _imp->overlaysViewport) {
        unsigned int mmLevel = _imp->overlaysViewport->getCurrentRenderScale();
        renderScale.x = renderScale.y = 1 << mmLevel;
    }

    return renderScale;
}

void
EffectInstance::pushUndoCommand(UndoCommand* command)
{
    UndoCommandPtr ptr(command);

    getNode()->pushUndoCommand(ptr);
}

void
EffectInstance::pushUndoCommand(const UndoCommandPtr& command)
{
    getNode()->pushUndoCommand(command);
}

bool
EffectInstance::setCurrentCursor(CursorEnum defaultCursor)
{
    if ( !isDoingInteractAction() ) {
        return false;
    }
    getNode()->setCurrentCursor(defaultCursor);

    return true;
}

bool
EffectInstance::setCurrentCursor(const QString& customCursorFilePath)
{
    if ( !isDoingInteractAction() ) {
        return false;
    }

    return getNode()->setCurrentCursor(customCursorFilePath);
}

void
EffectInstance::addOverlaySlaveParam(const boost::shared_ptr<KnobI>& knob)
{
    _imp->overlaySlaves.push_back(knob);
}

bool
EffectInstance::isOverlaySlaveParam(const KnobI* knob) const
{
    for (std::list<boost::weak_ptr<KnobI> >::const_iterator it = _imp->overlaySlaves.begin(); it != _imp->overlaySlaves.end(); ++it) {
        boost::shared_ptr<KnobI> k = it->lock();
        if (!k) {
            continue;
        }
        if (k.get() == knob) {
            return true;
        }
    }

    return false;
}

bool
EffectInstance::onKnobValueChanged_public(KnobI* k,
                                          ValueChangedReasonEnum reason,
                                          double time,
                                          ViewSpec view,
                                          bool originatedFromMainThread)
{
    NodePtr node = getNode();

    ///If the param changed is a button and the node is disabled don't do anything which might
    ///trigger an analysis
    if ( (reason == eValueChangedReasonUserEdited) && dynamic_cast<KnobButton*>(k) && node->isNodeDisabled() ) {
        return false;
    }

    // for image readers, image writers, and video writers, frame range must be updated before kOfxActionInstanceChanged is called on kOfxImageEffectFileParamName
    bool mustCallOnFileNameParameterChanged = false;
    if ( (reason != eValueChangedReasonTimeChanged) && ( isReader() || isWriter() ) && (k->getName() == kOfxImageEffectFileParamName) ) {
        node->computeFrameRangeForReader(k);
        mustCallOnFileNameParameterChanged = true;
    }

    bool ret = false;

    // assert(!(view.isAll() || view.isCurrent())); // not yet implemented
    const ViewIdx viewIdx( ( view.isAll() || view.isCurrent() ) ? 0 : view );
    bool wasFormatKnobCaught = node->handleFormatKnob(k);
    KnobHelper* kh = dynamic_cast<KnobHelper*>(k);
    assert(kh);
    if (kh && kh->isDeclaredByPlugin() && !wasFormatKnobCaught) {
        ////We set the thread storage render args so that if the instance changed action
        ////tries to call getImage it can render with good parameters.
        boost::shared_ptr<ParallelRenderArgsSetter> setter;
        if (reason != eValueChangedReasonTimeChanged) {
            AbortableRenderInfoPtr abortInfo = AbortableRenderInfo::create(false, 0);
            const bool isRenderUserInteraction = true;
            const bool isSequentialRender = false;
            AbortableThread* isAbortable = dynamic_cast<AbortableThread*>( QThread::currentThread() );
            if (isAbortable) {
                isAbortable->setAbortInfo( isRenderUserInteraction, abortInfo, node->getEffectInstance() );
            }
            setter.reset( new ParallelRenderArgsSetter( time,
                                                        viewIdx, //view
                                                        isRenderUserInteraction, // isRenderUserInteraction
                                                        isSequentialRender, // isSequential
                                                        abortInfo, // abortInfo
                                                        node, // treeRoot
                                                        0, //texture index
                                                        getApp()->getTimeLine().get(),
                                                        NodePtr(), // activeRotoPaintNode
                                                        true, // isAnalysis
                                                        false, // draftMode
                                                        boost::shared_ptr<RenderStats>() ) );
        }
        {
            RECURSIVE_ACTION();
            REPORT_CURRENT_THREAD_ACTION( kOfxActionInstanceChanged, getNode() );
            // Map to a plug-in known reason
            if (reason == eValueChangedReasonNatronGuiEdited) {
                reason = eValueChangedReasonUserEdited;
            } 
            ret |= knobChanged(k, reason, view, time, originatedFromMainThread);
        }
    }

    // for video readers, frame range must be updated after kOfxActionInstanceChanged is called on kOfxImageEffectFileParamName
    if (mustCallOnFileNameParameterChanged) {
        node->onFileNameParameterChanged(k);
    }

    if ( kh && ( QThread::currentThread() == qApp->thread() ) &&
         originatedFromMainThread && ( reason != eValueChangedReasonTimeChanged) ) {
        ///Run the following only in the main-thread
        if ( hasOverlay() && node->shouldDrawOverlay() && !node->hasHostOverlayForParam(k) ) {
            // Some plugins (e.g. by digital film tools) forget to set kOfxInteractPropSlaveToParam.
            // Most hosts trigger a redraw if the plugin has an active overlay.
            incrementRedrawNeededCounter();

            if ( !isDequeueingValuesSet() && (getRecursionLevel() == 0) && checkIfOverlayRedrawNeeded() ) {
                redrawOverlayInteract();
            }
        }
        if (isOverlaySlaveParam(kh)) {
            kh->redraw();
        }
    }

    ret |= node->onEffectKnobValueChanged(k, reason);

    //Don't call the python callback if the reason is time changed
    if (reason == eValueChangedReasonTimeChanged) {
        return false;
    }

    ///If there's a knobChanged Python callback, run it
    std::string pythonCB = getNode()->getKnobChangedCallback();

    if ( !pythonCB.empty() ) {
        bool userEdited = reason == eValueChangedReasonNatronGuiEdited ||
                          reason == eValueChangedReasonUserEdited;
        _imp->runChangedParamCallback(k, userEdited, pythonCB);
    }

    ///Refresh the dynamic properties that can be changed during the instanceChanged action
    node->refreshDynamicProperties();

    ///Clear input images pointers that were stored in getImage() for the main-thread.
    ///This is safe to do so because if this is called while in render() it won't clear the input images
    ///pointers for the render thread. This is helpful for analysis effects which call getImage() on the main-thread
    ///and whose render() function is never called.
    _imp->clearInputImagePointers();

    // If there are any render clones, kill them as the plug-in might have changed internally
    clearRenderInstances();

    return ret;
} // onKnobValueChanged_public

void
EffectInstance::clearLastRenderedImage()
{
}

void
EffectInstance::aboutToRestoreDefaultValues()
{
    ///Invalidate the cache by incrementing the age
    NodePtr node = getNode();

    node->incrementKnobsAge();

    if ( node->areKeyframesVisibleOnTimeline() ) {
        node->hideKeyframesFromTimeline(true);
    }
}

/**
 * @brief Returns a pointer to the first non disabled upstream node.
 * When cycling through the tree, we prefer non optional inputs and we span inputs
 * from last to first.
 **/
EffectInstPtr
EffectInstance::getNearestNonDisabled() const
{
    NodePtr node = getNode();

    if ( !node->isNodeDisabled() ) {
        return node->getEffectInstance();
    } else {
        ///Test all inputs recursively, going from last to first, preferring non optional inputs.
        std::list<EffectInstPtr> nonOptionalInputs;
        std::list<EffectInstPtr> optionalInputs;
        bool useInputA = appPTR->getCurrentSettings()->isMergeAutoConnectingToAInput();

        ///Find an input named A
        std::string inputNameToFind, otherName;
        if (useInputA) {
            inputNameToFind = "A";
            otherName = "B";
        } else {
            inputNameToFind = "B";
            otherName = "A";
        }
        int foundOther = -1;
        int maxinputs = getMaxInputCount();
        for (int i = 0; i < maxinputs; ++i) {
            std::string inputLabel = getInputLabel(i);
            if (inputLabel == inputNameToFind) {
                EffectInstPtr inp = getInput(i);
                if (inp) {
                    nonOptionalInputs.push_front(inp);
                    break;
                }
            } else if (inputLabel == otherName) {
                foundOther = i;
            }
        }

        if ( (foundOther != -1) && nonOptionalInputs.empty() ) {
            EffectInstPtr inp = getInput(foundOther);
            if (inp) {
                nonOptionalInputs.push_front(inp);
            }
        }

        ///If we found A or B so far, cycle through them
        for (std::list<EffectInstPtr> ::iterator it = nonOptionalInputs.begin(); it != nonOptionalInputs.end(); ++it) {
            EffectInstPtr inputRet = (*it)->getNearestNonDisabled();
            if (inputRet) {
                return inputRet;
            }
        }


        ///We cycle in reverse by default. It should be a setting of the application.
        ///In this case it will return input B instead of input A of a merge for example.
        for (int i = 0; i < maxinputs; ++i) {
            EffectInstPtr inp = getInput(i);
            bool optional = isInputOptional(i);
            if (inp) {
                if (optional) {
                    optionalInputs.push_back(inp);
                } else {
                    nonOptionalInputs.push_back(inp);
                }
            }
        }

        ///Cycle through all non optional inputs first
        for (std::list<EffectInstPtr> ::iterator it = nonOptionalInputs.begin(); it != nonOptionalInputs.end(); ++it) {
            EffectInstPtr inputRet = (*it)->getNearestNonDisabled();
            if (inputRet) {
                return inputRet;
            }
        }

        ///Cycle through optional inputs...
        for (std::list<EffectInstPtr> ::iterator it = optionalInputs.begin(); it != optionalInputs.end(); ++it) {
            EffectInstPtr inputRet = (*it)->getNearestNonDisabled();
            if (inputRet) {
                return inputRet;
            }
        }

        ///We didn't find anything upstream, return
        return node->getEffectInstance();
    }
} // EffectInstance::getNearestNonDisabled

EffectInstPtr
EffectInstance::getNearestNonDisabledPrevious(int* inputNb)
{
    assert( getNode()->isNodeDisabled() );

    ///Test all inputs recursively, going from last to first, preferring non optional inputs.
    std::list<EffectInstPtr> nonOptionalInputs;
    std::list<EffectInstPtr> optionalInputs;
    int localPreferredInput = -1;
    bool useInputA = appPTR->getCurrentSettings()->isMergeAutoConnectingToAInput();
    ///Find an input named A
    std::string inputNameToFind, otherName;
    if (useInputA) {
        inputNameToFind = "A";
        otherName = "B";
    } else {
        inputNameToFind = "B";
        otherName = "A";
    }
    int foundOther = -1;
    int maxinputs = getMaxInputCount();
    for (int i = 0; i < maxinputs; ++i) {
        std::string inputLabel = getInputLabel(i);
        if (inputLabel == inputNameToFind) {
            EffectInstPtr inp = getInput(i);
            if (inp) {
                nonOptionalInputs.push_front(inp);
                localPreferredInput = i;
                break;
            }
        } else if (inputLabel == otherName) {
            foundOther = i;
        }
    }

    if ( (foundOther != -1) && nonOptionalInputs.empty() ) {
        EffectInstPtr inp = getInput(foundOther);
        if (inp) {
            nonOptionalInputs.push_front(inp);
            localPreferredInput = foundOther;
        }
    }

    ///If we found A or B so far, cycle through them
    for (std::list<EffectInstPtr> ::iterator it = nonOptionalInputs.begin(); it != nonOptionalInputs.end(); ++it) {
        if ( (*it)->getNode()->isNodeDisabled() ) {
            EffectInstPtr inputRet = (*it)->getNearestNonDisabledPrevious(inputNb);
            if (inputRet) {
                return inputRet;
            }
        }
    }


    ///We cycle in reverse by default. It should be a setting of the application.
    ///In this case it will return input B instead of input A of a merge for example.
    for (int i = 0; i < maxinputs; ++i) {
        EffectInstPtr inp = getInput(i);
        bool optional = isInputOptional(i);
        if (inp) {
            if (optional) {
                if (localPreferredInput == -1) {
                    localPreferredInput = i;
                }
                optionalInputs.push_back(inp);
            } else {
                if (localPreferredInput == -1) {
                    localPreferredInput = i;
                }
                nonOptionalInputs.push_back(inp);
            }
        }
    }


    ///Cycle through all non optional inputs first
    for (std::list<EffectInstPtr> ::iterator it = nonOptionalInputs.begin(); it != nonOptionalInputs.end(); ++it) {
        if ( (*it)->getNode()->isNodeDisabled() ) {
            EffectInstPtr inputRet = (*it)->getNearestNonDisabledPrevious(inputNb);
            if (inputRet) {
                return inputRet;
            }
        }
    }

    ///Cycle through optional inputs...
    for (std::list<EffectInstPtr> ::iterator it = optionalInputs.begin(); it != optionalInputs.end(); ++it) {
        if ( (*it)->getNode()->isNodeDisabled() ) {
            EffectInstPtr inputRet = (*it)->getNearestNonDisabledPrevious(inputNb);
            if (inputRet) {
                return inputRet;
            }
        }
    }

    *inputNb = localPreferredInput;

    return shared_from_this();
} // EffectInstance::getNearestNonDisabledPrevious

EffectInstPtr
EffectInstance::getNearestNonIdentity(double time)
{
    U64 hash = getRenderHash();
    RenderScale scale(1.);
    Format frmt;

    getApp()->getProject()->getProjectDefaultFormat(&frmt);

    double inputTimeIdentity;
    int inputNbIdentity;
    ViewIdx inputView;
    if ( !isIdentity_public(true, hash, time, scale, frmt, ViewIdx(0), &inputTimeIdentity, &inputView, &inputNbIdentity) ) {
        return shared_from_this();
    } else {
        if (inputNbIdentity < 0) {
            return shared_from_this();
        }
        EffectInstPtr effect = getInput(inputNbIdentity);

        return effect ? effect->getNearestNonIdentity(time) : shared_from_this();
    }
}

void
EffectInstance::onNodeHashChanged(U64 hash)
{
    ///Invalidate actions cache
    _imp->actionsCache->invalidateAll(hash);

    const KnobsVec & knobs = getKnobs();
    for (KnobsVec::const_iterator it = knobs.begin(); it != knobs.end(); ++it) {
        for (int i = 0; i < (*it)->getDimension(); ++i) {
            (*it)->clearExpressionsResults(i);
        }
    }
}

bool
EffectInstance::canSetValue() const
{
    return !getNode()->isNodeRendering() || appPTR->isBackground();
}

void
EffectInstance::abortAnyEvaluation(bool keepOldestRender)
{
    /*
       Get recursively downstream all Output nodes and abort any render on them
       If an output node such as a viewer was doing playback, enable it to restart
       automatically playback when the abort finished
     */
    NodePtr node = getNode();

    assert(node);
    std::list<OutputEffectInstance*> outputNodes;
    NodeGroup* isGroup = dynamic_cast<NodeGroup*>(this);
    if (isGroup) {
        NodesList inputOutputs;
        isGroup->getInputsOutputs(&inputOutputs, false);
        for (NodesList::iterator it = inputOutputs.begin(); it != inputOutputs.end(); ++it) {
            (*it)->hasOutputNodesConnected(&outputNodes);
        }
    } else {
        boost::shared_ptr<RotoDrawableItem> attachedStroke = getNode()->getAttachedRotoItem();
        if (attachedStroke) {
            ///For nodes internal to the rotopaint tree, check outputs of the rotopaint node instead
            boost::shared_ptr<RotoContext> context = attachedStroke->getContext();
            assert(context);
            if (context) {
                NodePtr rotonode = context->getNode();
                if (rotonode) {
                    rotonode->hasOutputNodesConnected(&outputNodes);
                }
            }
        } else {
            node->hasOutputNodesConnected(&outputNodes);
        }
    }
    for (std::list<OutputEffectInstance*>::const_iterator it = outputNodes.begin(); it != outputNodes.end(); ++it) {
        //Abort and allow playback to restart but do not block, when this function returns any ongoing render may very
        //well not be finished
        if (keepOldestRender) {
            (*it)->getRenderEngine()->abortRenderingAutoRestart();
        } else {
            (*it)->getRenderEngine()->abortRenderingNoRestart(keepOldestRender);
        }
    }
}

double
EffectInstance::getCurrentTime() const
{
    EffectDataTLSPtr tls = _imp->tlsData->getTLSData();
    AppInstPtr app = getApp();
    if (!app) {
        return 0.;
    }
    if (!tls) {
        return app->getTimeLine()->currentFrame();
    }
    if (tls->currentRenderArgs.validArgs) {
        return tls->currentRenderArgs.time;
    }


    if ( !tls->frameArgs.empty() ) {
        return tls->frameArgs.back()->time;
    }

    return app->getTimeLine()->currentFrame();
}

ViewIdx
EffectInstance::getCurrentView() const
{
    EffectDataTLSPtr tls = _imp->tlsData->getTLSData();

    if (!tls) {
        return ViewIdx(0);
    }
    if (tls->currentRenderArgs.validArgs) {
        return tls->currentRenderArgs.view;
    }
    if ( !tls->frameArgs.empty() ) {
        return tls->frameArgs.back()->view;
    }

    return ViewIdx(0);
}

SequenceTime
EffectInstance::getFrameRenderArgsCurrentTime() const
{
    EffectDataTLSPtr tls = _imp->tlsData->getTLSData();

    if ( !tls || tls->frameArgs.empty() ) {
        return getApp()->getTimeLine()->currentFrame();
    }

    return tls->frameArgs.back()->time;
}

ViewIdx
EffectInstance::getFrameRenderArgsCurrentView() const
{
    EffectDataTLSPtr tls = _imp->tlsData->getTLSData();

    if ( !tls || tls->frameArgs.empty() ) {
        return ViewIdx(0);
    }

    return tls->frameArgs.back()->view;
}

#ifdef DEBUG
void
EffectInstance::checkCanSetValueAndWarn() const
{
    if ( !checkCanSetValue() ) {
        qDebug() << getScriptName_mt_safe().c_str() << ": setValue()/setValueAtTime() was called during an action that is not allowed to call this function.";
    }
}

#endif

static
void
isFrameVaryingOrAnimated_impl(const EffectInstance* node,
                              bool *ret)
{
    if ( node->isFrameVarying() || node->getHasAnimation() || node->getNode()->getRotoContext() ) {
        *ret = true;
    } else {
        int maxInputs = node->getMaxInputCount();
        for (int i = 0; i < maxInputs; ++i) {
            EffectInstPtr input = node->getInput(i);
            if (input) {
                isFrameVaryingOrAnimated_impl(input.get(), ret);
                if (*ret) {
                    return;
                }
            }
        }
    }
}

bool
EffectInstance::isFrameVaryingOrAnimated_Recursive() const
{
    bool ret = false;

    isFrameVaryingOrAnimated_impl(this, &ret);

    return ret;
}

bool
EffectInstance::isPaintingOverItselfEnabled() const
{
    return isDuringPaintStrokeCreationThreadLocal();
}

StatusEnum
EffectInstance::getPreferredMetaDatas_public(NodeMetadata& metadata)
{
    StatusEnum stat = getDefaultMetadata(metadata);

    if (stat == eStatusFailed) {
        return stat;
    }
    if (!getNode()->isNodeDisabled()) {
        return getPreferredMetaDatas(metadata);
    }
    return stat;

}

static int
getUnmappedComponentsForInput(EffectInstance* self,
                              int inputNb,
                              const std::vector<EffectInstPtr>& inputs,
                              int firstNonOptionalConnectedInputComps)
{
    int rawComps;

    if (inputs[inputNb]) {
        rawComps = inputs[inputNb]->getMetadataNComps(-1);
    } else {
        ///The node is not connected but optional, return the closest supported components
        ///of the first connected non optional input.
        rawComps = firstNonOptionalConnectedInputComps;
    }
    if (rawComps) {
        if (!rawComps) {
            //None comps
            return rawComps;
        } else {
            ImagePlaneDesc supportedComps = self->findClosestSupportedComponents(inputNb, ImagePlaneDesc::mapNCompsToColorPlane(rawComps)); //turn that into a comp the plugin expects on that clip
            rawComps = supportedComps.getNumComponents();
        }
    }
    if (!rawComps) {
        rawComps = 4; // default to RGBA
    }

    return rawComps;
}

StatusEnum
EffectInstance::getDefaultMetadata(NodeMetadata &metadata)
{
    NodePtr node = getNode();

    if (!node) {
        return eStatusFailed;
    }

    const bool multiBitDepth = supportsMultipleClipDepths();
    int nInputs = getMaxInputCount();
    metadata.clearAndResize(nInputs);

    // OK find the deepest chromatic component on our input clips and the one with the
    // most components
    bool hasSetCompsAndDepth = false;
    ImageBitDepthEnum deepestBitDepth = eImageBitDepthNone;
    int mostComponents = 0;

    //Default to the project frame rate
    double frameRate = getApp()->getProjectFrameRate();
    std::vector<EffectInstPtr> inputs(nInputs);

    // Find the components of the first non optional connected input
    // They will be used for disconnected input
    int firstNonOptionalConnectedInputComps = 0;
    for (std::size_t i = 0; i < inputs.size(); ++i) {
        inputs[i] = getInput(i);
        if ( !firstNonOptionalConnectedInputComps && inputs[i] && !isInputOptional(i) ) {
            firstNonOptionalConnectedInputComps = inputs[i]->getMetadataNComps(-1);
        }
    }

    double inputPar = 1.;
    bool inputParSet = false;
    ImagePremultiplicationEnum premult = eImagePremultiplicationOpaque;
    bool premultSet = false;
    for (int i = 0; i < nInputs; ++i) {
        const EffectInstPtr& input = inputs[i];
        if (input) {
            frameRate = std::max( frameRate, input->getFrameRate() );
        }


        if (input) {
            if (!inputParSet) {
                inputPar = input->getAspectRatio(-1);
                inputParSet = true;
            }
        }

        int rawComp = getUnmappedComponentsForInput(this, i, inputs, firstNonOptionalConnectedInputComps);
        ImageBitDepthEnum rawDepth = input ? input->getBitDepth(-1) : eImageBitDepthFloat;
        ImagePremultiplicationEnum rawPreMult = input ? input->getPremult() : eImagePremultiplicationPremultiplied;

        // Note: first chromatic input gives the default output premult too, even if not connected
        // (else the output of generators may be opaque even if the host default is premultiplied)
        if ( ( rawComp == 4 ) && (input || !premultSet) ) {
            if (rawPreMult == eImagePremultiplicationPremultiplied) {
                premult = eImagePremultiplicationPremultiplied;
                premultSet = true;
            } else if ( (rawPreMult == eImagePremultiplicationUnPremultiplied) && ( !premultSet || (premult != eImagePremultiplicationPremultiplied) ) ) {
                premult = eImagePremultiplicationUnPremultiplied;
                premultSet = true;
            }
        }

        if (input) {
            //Update deepest bitdepth and most components only if the infos are relevant, i.e: only if the clip is connected
            hasSetCompsAndDepth = true;
            if ( getSizeOfForBitDepth(deepestBitDepth) < getSizeOfForBitDepth(rawDepth) ) {
                deepestBitDepth = rawDepth;
            }

            if ( rawComp > mostComponents ) {
                mostComponents = rawComp;
            }
        }

    } // for each input


    if (!hasSetCompsAndDepth) {
        mostComponents = 4;
        deepestBitDepth = eImageBitDepthFloat;
    }

    // set some stuff up
    metadata.setOutputFrameRate(frameRate);
    metadata.setOutputFielding(eImageFieldingOrderNone);
    metadata.setIsFrameVarying( node->hasAnimatedKnob() );
    metadata.setIsContinuous(false);

    // now find the best depth that the plugin supports
    deepestBitDepth = node->getClosestSupportedBitDepth(deepestBitDepth);

    bool multipleClipsPAR = supportsMultipleClipPARs();


    Format projectFormat;
    getApp()->getProject()->getProjectDefaultFormat(&projectFormat);
    double projectPAR = projectFormat.getPixelAspectRatio();

    RectI firstOptionalInputFormat, firstNonOptionalInputFormat;

    // Format: Take format from the first non optional input if any. Otherwise from the first optional input.
    // Otherwise fallback on project format
    bool firstOptionalInputFormatSet = false, firstNonOptionalInputFormatSet = false;

    // now add the input gubbins to the per inputs metadatas
    for (int i = -1; i < (int)inputs.size(); ++i) {
        EffectInstance* effect = 0;
        if (i >= 0) {
            effect = inputs[i].get();
        } else {
            effect = this;
        }

        double par;
        if (!multipleClipsPAR) {
            par = inputParSet ? inputPar : projectPAR;
        } else {
            if (inputParSet) {
                par = inputPar;
            } else {
                par = effect ? effect->getAspectRatio(-1) : projectPAR;
            }
>>>>>>> 8128e21d
        }
        OfxParamOverlayInteractPtr interact = k->getCustomInteract();
        if (!interact) {
            continue;
        }

<<<<<<< HEAD
        if (!interact->isColorPickerRequired()) {
            continue;
        }
        if (!hasColor) {
            interact->setHasColorPicker(false);
        } else {
            if (setColor) {
                interact->setLastColorPickerColor(color);
            }
            interact->setHasColorPicker(true);
=======
        if ( (i == -1) || isOptional ) {
            // "Optional input clips can always have their component types remapped"
            // http://openfx.sourceforge.net/Documentation/1.3/ofxProgrammingReference.html#id482755
            ImageBitDepthEnum depth = deepestBitDepth;
            int remappedComps = mostComponents;
            remappedComps = findClosestSupportedComponents(i, ImagePlaneDesc::mapNCompsToColorPlane(remappedComps)).getNumComponents();
            metadata.setNComps(i, remappedComps);
            metadata.setComponentsType(i, kNatronColorPlaneID);
            if ( (i == -1) && !premultSet &&
                ( ( remappedComps == 4 ) || ( remappedComps == 1 ) ) ) {
                premult = eImagePremultiplicationPremultiplied;
                premultSet = true;
            }


            metadata.setBitDepth(i, depth);
        } else {

            int rawComps = getUnmappedComponentsForInput(this, i, inputs, firstNonOptionalConnectedInputComps);
            ImageBitDepthEnum rawDepth = effect ? effect->getBitDepth(-1) : eImageBitDepthFloat;

            ImageBitDepthEnum depth = multiBitDepth ? node->getClosestSupportedBitDepth(rawDepth) : deepestBitDepth;
            metadata.setBitDepth(i, depth);

            metadata.setNComps(i, rawComps);
            metadata.setComponentsType(i, kNatronColorPlaneID);
>>>>>>> 8128e21d
        }

        k->redraw();
    }

    setInteractColourPicker(color, setColor, hasColor);

}

<<<<<<< HEAD
bool
EffectInstance::isDoingInteractAction() const
{
  
    return getNode()->isDoingInteractAction();
=======
void
EffectInstance::getMetadataComponents(int inputNb, ImagePlaneDesc* plane, ImagePlaneDesc* pairedPlane) const
{
    int nComps;
    std::string componentsType;
    {
        QMutexLocker k(&_imp->metadatasMutex);
        nComps = _imp->metadatas.getNComps(inputNb);
        componentsType = _imp->metadatas.getComponentsType(inputNb);
    }
    if (componentsType == kNatronColorPlaneID) {
        *plane = ImagePlaneDesc::mapNCompsToColorPlane(nComps);
    } else if (componentsType == kNatronDisparityComponentsLabel) {
        *plane = ImagePlaneDesc::getDisparityLeftComponents();
        *pairedPlane = ImagePlaneDesc::getDisparityRightComponents();
    } else if (componentsType == kNatronMotionComponentsLabel) {
        *plane = ImagePlaneDesc::getBackwardMotionComponents();
        *pairedPlane = ImagePlaneDesc::getForwardMotionComponents();
    } else {
        *plane = ImagePlaneDesc::getNoneComponents();
    }
}

int
EffectInstance::getMetadataNComps(int inputNb) const
{
    QMutexLocker k(&_imp->metadatasMutex);
    return _imp->metadatas.getNComps(inputNb);
>>>>>>> 8128e21d
}


EffectInstancePtr
EffectInstance::getOrCreateRenderInstance()
{
    QMutexLocker k(&_imp->renderClonesMutex);
    if (!_imp->isDoingInstanceSafeRender) {
        // The main instance is not rendering, use it
        _imp->isDoingInstanceSafeRender = true;
        return shared_from_this();
    }
    // Ok get a clone
    if (!_imp->renderClonesPool.empty()) {
        EffectInstancePtr ret =  _imp->renderClonesPool.front();
        _imp->renderClonesPool.pop_front();
        ret->_imp->isDoingInstanceSafeRender = true;
        return ret;
    }

    EffectInstancePtr clone = createRenderClone();
    if (!clone) {
        // We have no way but to use this node since the effect does not support render clones
        _imp->isDoingInstanceSafeRender = true;
        return shared_from_this();
    }
    clone->_imp->isDoingInstanceSafeRender = true;
    return clone;
}

void
EffectInstance::clearRenderInstances()
{
    QMutexLocker k(&_imp->renderClonesMutex);
    _imp->renderClonesPool.clear();
}

void
EffectInstance::releaseRenderInstance(const EffectInstancePtr& instance)
{
    if (!instance) {
        return;
    }
    QMutexLocker k(&_imp->renderClonesMutex);
    instance->_imp->isDoingInstanceSafeRender = false;
    if (instance.get() == this) {
        return;
    }

    // Make this instance available again
    _imp->renderClonesPool.push_back(instance);
}



bool
EffectInstance::getCreateChannelSelectorKnob() const
{
    return ( !isMultiPlanar() && !isReader() && !isWriter() &&
             !boost::starts_with(getNode()->getPluginID(), "uk.co.thefoundry.furnace") );
}


bool
EffectInstance::isMaskEnabled(int inputNb) const
{
    return getNode()->isMaskEnabled(inputNb);
}

RenderSafetyEnum
EffectInstance::getCurrentRenderThreadSafety() const
{
    return (RenderSafetyEnum)getNode()->getPlugin()->getProperty<int>(kNatronPluginPropRenderSafety);
}

PluginOpenGLRenderSupport
EffectInstance::getCurrentOpenGLSupport() const
{
    return (PluginOpenGLRenderSupport)getNode()->getPlugin()->getProperty<int>(kNatronPluginPropOpenGLSupport);
}

bool
EffectInstance::onKnobValueChanged(const KnobIPtr& /*k*/,
                                   ValueChangedReasonEnum /*reason*/,
                                   TimeValue /*time*/,
                                   ViewSetSpec /*view*/)
{
    return false;
}

<<<<<<< HEAD
void
EffectInstance::pushUndoCommand(UndoCommand* command)
{
    UndoCommandPtr ptr(command);

    getNode()->pushUndoCommand(ptr);
}

=======
>>>>>>> 8128e21d
void
EffectInstance::pushUndoCommand(const UndoCommandPtr& command)
{
    getNode()->pushUndoCommand(command);
}

bool
EffectInstance::setCurrentCursor(CursorEnum defaultCursor)
{
    if ( !isDoingInteractAction() ) {
        return false;
    }
    getNode()->setCurrentCursor(defaultCursor);

    return true;
}

bool
EffectInstance::setCurrentCursor(const QString& customCursorFilePath)
{
<<<<<<< HEAD
    if ( !isDoingInteractAction() ) {
        return false;
=======
    NodeMetadata metadata;

    getPreferredMetaDatas_public(metadata);
    _imp->checkMetadata(metadata);

    bool ret = setMetaDatasInternal(metadata);
    onMetaDatasRefreshed(metadata);
    if (ret) {
        NodePtr node = getNode();
        node->checkForPremultWarningAndCheckboxes();

        ImagePlaneDesc plane, pairedPlane;
        getMetadataComponents(-1, &plane, &pairedPlane);
        node->refreshEnabledKnobsLabel(plane);
>>>>>>> 8128e21d
    }

    return getNode()->setCurrentCursor(customCursorFilePath);
}


void
EffectInstance::clearLastRenderedImage()
{
    invalidateHashCache();
}

<<<<<<< HEAD
=======
    if (recurse) {

        {
            std::list<Node*> markedNodes;
>>>>>>> 8128e21d


bool
EffectInstance::isPaintingOverItselfEnabled() const
{
    return getNode()->isDuringPaintStrokeCreation();
}

void
EffectInstance::refreshExtraStateAfterTimeChanged(bool isPlayback,
                                                  TimeValue /*time*/)
{
<<<<<<< HEAD
    if (!isPlayback) {
        getNode()->refreshIdentityState();
=======
    NodePtr node = _publicInterface->getNode();

    if (!node) {
        return;
    }
    //Make sure it is valid
    int nInputs = node->getMaxInputCount();

    for (int i = -1; i < nInputs; ++i) {
        md.setBitDepth( i, node->getClosestSupportedBitDepth( md.getBitDepth(i) ) );
        int nComps = md.getNComps(i);
        bool isAlpha = false;
        bool isRGB = false;
        if (i == -1) {
            if ( nComps == 3) {
                isRGB = true;
            } else if (nComps == 1) {
                isAlpha = true;
            }
        }

        if ( md.getComponentsType(i) == kNatronColorPlaneID ) {
            md.setNComps(i, node->findClosestSupportedComponents(i, ImagePlaneDesc::mapNCompsToColorPlane(nComps)).getNumComponents());
        }

        if (i == -1) {
            //Force opaque for RGB and premult for alpha
            if (isRGB) {
                md.setOutputPremult(eImagePremultiplicationOpaque);
            } else if (isAlpha) {
                md.setOutputPremult(eImagePremultiplicationPremultiplied);
            }
        }
>>>>>>> 8128e21d
    }
}


RectI
EffectInstance::getOutputFormat(const TreeRenderNodeArgsPtr& render)
{
    GetTimeInvariantMetaDatasResultsPtr results;
    ActionRetCodeEnum stat = getTimeInvariantMetaDatas_public(render, &results);
    if (isFailureRetCode(stat)) {
        return RectI();
    } else {
        const NodeMetadataPtr& metadatas = results->getMetadatasResults();
        return metadatas->getOutputFormat();
    }
}


bool
EffectInstance::isFrameVarying(const TreeRenderNodeArgsPtr& render)
{
    GetTimeInvariantMetaDatasResultsPtr results;
    ActionRetCodeEnum stat = getTimeInvariantMetaDatas_public(render, &results);
    if (isFailureRetCode(stat)) {
        return true;
    } else {
        const NodeMetadataPtr& metadatas = results->getMetadatasResults();
        return metadatas->getIsFrameVarying();
    }
}


double
EffectInstance::getFrameRate(const TreeRenderNodeArgsPtr& render)
{
    GetTimeInvariantMetaDatasResultsPtr results;
    ActionRetCodeEnum stat = getTimeInvariantMetaDatas_public(render, &results);
    if (isFailureRetCode(stat)) {
        return 24.;
    } else {
        const NodeMetadataPtr& metadatas = results->getMetadatasResults();
        return metadatas->getOutputFrameRate();
    }

}


ImagePremultiplicationEnum
EffectInstance::getPremult(const TreeRenderNodeArgsPtr& render)
{
    GetTimeInvariantMetaDatasResultsPtr results;
    ActionRetCodeEnum stat = getTimeInvariantMetaDatas_public(render, &results);
    if (isFailureRetCode(stat)) {
        return eImagePremultiplicationPremultiplied;
    } else {
        const NodeMetadataPtr& metadatas = results->getMetadatasResults();
        return metadatas->getOutputPremult();
    }
}

bool
EffectInstance::canRenderContinuously(const TreeRenderNodeArgsPtr& render)
{
    GetTimeInvariantMetaDatasResultsPtr results;
    ActionRetCodeEnum stat = getTimeInvariantMetaDatas_public(render, &results);
    if (isFailureRetCode(stat)) {
        return true;
    } else {
        const NodeMetadataPtr& metadatas = results->getMetadatasResults();
        return metadatas->getIsContinuous();
    }
}

ImageFieldingOrderEnum
EffectInstance::getFieldingOrder(const TreeRenderNodeArgsPtr& render)
{
    GetTimeInvariantMetaDatasResultsPtr results;
    ActionRetCodeEnum stat = getTimeInvariantMetaDatas_public(render, &results);
    if (isFailureRetCode(stat)) {
        return eImageFieldingOrderNone;
    } else {
        const NodeMetadataPtr& metadatas = results->getMetadatasResults();
        return metadatas->getOutputFielding();
    }
}


double
EffectInstance::getAspectRatio(const TreeRenderNodeArgsPtr& render, int inputNb)
{
    GetTimeInvariantMetaDatasResultsPtr results;
    ActionRetCodeEnum stat = getTimeInvariantMetaDatas_public(render, &results);
    if (isFailureRetCode(stat)) {
        return 1.;
    } else {
        const NodeMetadataPtr& metadatas = results->getMetadatasResults();
        return metadatas->getPixelAspectRatio(inputNb);
    }
}

void
EffectInstance::getMetadataComponents(const TreeRenderNodeArgsPtr& render, int inputNb, ImagePlaneDesc* plane, ImagePlaneDesc* pairedPlane)
{
    GetTimeInvariantMetaDatasResultsPtr results;
    ActionRetCodeEnum stat = getTimeInvariantMetaDatas_public(render, &results);
    if (isFailureRetCode(stat)) {
        *plane = ImagePlaneDesc::getNoneComponents();
    } else {
        const NodeMetadataPtr& metadatas = results->getMetadatasResults();
        std::string componentsType = metadatas->getComponentsType(inputNb);
        if (componentsType == kNatronColorPlaneID) {
            int nComps = metadatas->getColorPlaneNComps(inputNb);
            *plane = ImagePlaneDesc::mapNCompsToColorPlane(nComps);
        } else if (componentsType == kNatronDisparityComponentsLabel) {
            *plane = ImagePlaneDesc::getDisparityLeftComponents();
            *pairedPlane = ImagePlaneDesc::getDisparityRightComponents();
        } else if (componentsType == kNatronMotionComponentsLabel) {
            *plane = ImagePlaneDesc::getBackwardMotionComponents();
            *pairedPlane = ImagePlaneDesc::getForwardMotionComponents();
        } else {
            *plane = ImagePlaneDesc::getNoneComponents();
            assert(false);
            throw std::logic_error("");
        }

    }
}

ImageBitDepthEnum
EffectInstance::getBitDepth(const TreeRenderNodeArgsPtr& render, int inputNb)
{
    GetTimeInvariantMetaDatasResultsPtr results;
    ActionRetCodeEnum stat = getTimeInvariantMetaDatas_public(render, &results);
    if (isFailureRetCode(stat)) {
        return eImageBitDepthFloat;
    } else {
        const NodeMetadataPtr& metadatas = results->getMetadatasResults();
        return metadatas->getBitDepth(inputNb);
    }
}


bool
EffectInstance::ifInfiniteclipRectToProjectDefault(RectD* rod) const
{

    /*If the rod is infinite clip it to the project's default*/
    Format projectDefault;
    getApp()->getProject()->getProjectDefaultFormat(&projectDefault);
    // BE CAREFUL:
    // std::numeric_limits<int>::infinity() does not exist (check std::numeric_limits<int>::has_infinity)
    // an int can not be equal to (or compared to) std::numeric_limits<double>::infinity()
    bool isRodProjectFormat = false;
    if (rod->left() <= kOfxFlagInfiniteMin) {
        rod->set_left( projectDefault.left() );
        isRodProjectFormat = true;
    }
    if (rod->bottom() <= kOfxFlagInfiniteMin) {
        rod->set_bottom( projectDefault.bottom() );
        isRodProjectFormat = true;
    }
    if (rod->right() >= kOfxFlagInfiniteMax) {
        rod->set_right( projectDefault.right() );
        isRodProjectFormat = true;
    }
    if (rod->top() >= kOfxFlagInfiniteMax) {
        rod->set_top( projectDefault.top() );
        isRodProjectFormat = true;
    }

    return isRodProjectFormat;
}

NATRON_NAMESPACE_EXIT;

NATRON_NAMESPACE_USING;
#include "moc_EffectInstance.cpp"
<|MERGE_RESOLUTION|>--- conflicted
+++ resolved
@@ -507,28 +507,8 @@
     ": The frame was not requested properly in the getFramesNeeded action. This is a bug either in this plug-in or a plug-in downstream (which should also have this warning displayed)";
 #endif
 
-<<<<<<< HEAD
     *type = eRenderRoITypeUnknownFrame;
-=======
-ImagePtr
-EffectInstance::getImage(int inputNb,
-                         const double time,
-                         const RenderScale & scale,
-                         const ViewIdx view,
-                         const RectD *optionalBoundsParam, //!< optional region in canonical coordinates
-                         const ImagePlaneDesc* layer,
-                         const bool mapToClipPrefs,
-                         const bool dontUpscale,
-                         const StorageModeEnum returnStorage,
-                         const ImageBitDepthEnum* /*textureDepth*/, // < ignore requested texture depth because internally we use 32bit fp textures, so we offer the highest possible quality anyway.
-                         RectI* roiPixel,
-                         boost::shared_ptr<Transform::Matrix3x3>* transform)
-{
-    if (time != time) {
-        // time is NaN
-        return ImagePtr();
-    }
->>>>>>> 8128e21d
+
 
 
     // Use the provided image bounds if any
@@ -546,7 +526,6 @@
         assert(tls);
 
 
-<<<<<<< HEAD
         // To call getRegionsOfInterest we need to pass a render window, but
         // we don't know this effect current render window.
         // Either we are in the render action and we can retrieve the render action current render window or we have
@@ -578,24 +557,7 @@
             thisEffectRenderWindowPixels.toCanonical(inArgs.currentScale, thisEffectOutputPar, thisEffectRoD, &thisEffectRenderWindowCanonical);
         } else {
             thisEffectRenderWindowCanonical = thisEffectRoD;
-=======
-    ///This is the actual layer that we are fetching in input
-    ImagePlaneDesc maskComps;
-    if ( !isMaskEnabled(inputNb) ) {
-        return ImagePtr();
-    }
-
-    ///If this is a mask, fetch the image from the effect indicated by the mask channel
-    if (isMask) {
-        if (!useRotoInput) {
-            std::list<ImagePlaneDesc> availableLayers;
-            getAvailableLayers(time, view, inputNb, &availableLayers);
-
-            channelForMask = getMaskChannel(inputNb, availableLayers, &maskComps);
-        } else {
-            channelForMask = 3; // default to alpha channel
-            maskComps = ImagePlaneDesc::getAlphaComponents();
->>>>>>> 8128e21d
+
         }
     }
 
@@ -683,17 +645,6 @@
             inputTime = TimeValue(roundedTime);
         }
     }
-
-<<<<<<< HEAD
-=======
-    ///Both the result of getRegionsOfInterest and optionalBounds are in canonical coordinates, we have to convert in both cases
-    ///Convert to pixel coordinates
-    const double par = getAspectRatio(inputNb);
-    ImageBitDepthEnum depth = getBitDepth(inputNb);
-    ImagePlaneDesc components;
-    ImagePlaneDesc clipPrefComps, clipPrefMappedComps;
-    getMetadataComponents(inputNb, &clipPrefComps, &clipPrefMappedComps);
->>>>>>> 8128e21d
 
     std::list<ImagePlaneDesc> componentsToRender;
     if (inArgs.layers) {
@@ -798,37 +749,7 @@
         if (!roiCanonical.intersect(inputRod, &roiCanonical)) {
             return false;
         }
-<<<<<<< HEAD
-=======
-
-        return inputImg;
-    }
-
-
-    /// The node is connected.
-    assert(inputEffect);
-
-    std::list<ImagePlaneDesc> requestedComps;
-    requestedComps.push_back(isMask ? maskComps : components);
-    std::map<ImagePlaneDesc, ImagePtr> inputImages;
-    RenderRoIRetCode retCode = inputEffect->renderRoI(RenderRoIArgs(time,
-                                                                    scale,
-                                                                    renderMappedMipMapLevel,
-                                                                    view,
-                                                                    byPassCache,
-                                                                    pixelRoI,
-                                                                    RectD(),
-                                                                    requestedComps,
-                                                                    depth,
-                                                                    true,
-                                                                    this,
-                                                                    returnStorage,
-                                                                    thisEffectRenderTime,
-                                                                    inputImagesThreadLocal), &inputImages);
-
-    if ( inputImages.empty() || (retCode != eRenderRoIRetCodeOk) ) {
-        return ImagePtr();
->>>>>>> 8128e21d
+
     }
 
 
@@ -863,26 +784,12 @@
     std::map<ImagePlaneDesc, ImagePtr> inputRenderedPlanes;
 
 
-<<<<<<< HEAD
     // Look for any pre-rendered result for this frame-view. If not rendered already then call renderRoI
     // renderRoI may find stuff in the cache and not render anyway
     {
         std::list<ImagePlaneDesc> planesLeftToRender;
         thisFrameViewRequest->getPreRenderedInputs(inArgs.inputNb, inputTime, inArgs.inputView, pixelRoI, componentsToRender, &inputRenderedPlanes, &planesLeftToRender, &outArgs->distortionStack);
         componentsToRender = planesLeftToRender;
-=======
-#ifdef DEBUG
-    ///Check that the rendered image contains what we requested.
-    if ( !mapToClipPrefs && ( ( !isMask && (inputImg->getComponents() != components) ) || ( isMask && (inputImg->getComponents() != maskComps) ) ) ) {
-        ImagePlaneDesc cc;
-        if (isMask) {
-            cc = maskComps;
-        } else {
-            cc = components;
-        }
-        qDebug() << "WARNING:" << getNode()->getScriptName_mt_safe().c_str() << "requested" << cc.getChannelsLabel().c_str() << "but" << inputEffect->getScriptName_mt_safe().c_str() << "returned an image with"
-                 << inputImg->getComponents().getChannelsLabel().c_str();
->>>>>>> 8128e21d
     }
     
     if (!componentsToRender.empty()) {
@@ -1233,52 +1140,9 @@
 int
 EffectInstance::getInputNumber(const EffectInstancePtr& inputEffect) const
 {
-<<<<<<< HEAD
     for (int i = 0; i < getMaxInputCount(); ++i) {
         if (getInput(i) == inputEffect) {
             return i;
-=======
-    assert(image->getStorageMode() != eStorageModeGLTex);
-
-    boost::shared_ptr<ImageParams> params( new ImageParams( *image->getParams() ) );
-    CacheEntryStorageInfo& info = params->getStorageInfo();
-    info.mode = eStorageModeGLTex;
-    info.textureTarget = GL_TEXTURE_2D;
-
-    RectI bounds = image->getBounds();
-    OSGLContextPtr context = getThreadLocalOpenGLContext();
-    assert(context);
-    if (!context) {
-        throw std::runtime_error("No OpenGL context attached");
-    }
-
-    GLuint pboID = context->getPBOId();
-    assert(pboID != 0);
-    glEnable(GL_TEXTURE_2D);
-    // bind PBO to update texture source
-    glBindBufferARB(GL_PIXEL_UNPACK_BUFFER_ARB, pboID);
-
-    std::size_t dataSize = bounds.area() * 4 * info.dataTypeSize;
-
-    // Note that glMapBufferARB() causes sync issue.
-    // If GPU is working with this buffer, glMapBufferARB() will wait(stall)
-    // until GPU to finish its job. To avoid waiting (idle), you can call
-    // first glBufferDataARB() with NULL pointer before glMapBufferARB().
-    // If you do that, the previous data in PBO will be discarded and
-    // glMapBufferARB() returns a new allocated pointer immediately
-    // even if GPU is still working with the previous data.
-    glBufferDataARB(GL_PIXEL_UNPACK_BUFFER_ARB, dataSize, 0, GL_DYNAMIC_DRAW_ARB);
-
-    bool useTmpImage = image->getComponentsCount() != 4;
-    ImagePtr tmpImg;
-    if (useTmpImage) {
-        tmpImg.reset( new Image( ImagePlaneDesc::getRGBAComponents(), image->getRoD(), bounds, 0, image->getPixelAspectRatio(), image->getBitDepth(), image->getPremultiplication(), image->getFieldingOrder(), false, eStorageModeRAM) );
-        tmpImg->setKey(image->getKey());
-        if (tmpImg->getComponents() == image->getComponents()) {
-            tmpImg->pasteFrom(*image, bounds);
-        } else {
-            image->convertToFormat(bounds, eViewerColorSpaceLinear, eViewerColorSpaceLinear, -1, false, false, tmpImg.get());
->>>>>>> 8128e21d
         }
     }
 
@@ -1287,24 +1151,7 @@
 
 
 void
-<<<<<<< HEAD
 EffectInstance::setOutputFilesForWriter(const std::string & pattern)
-=======
-EffectInstance::getImageFromCacheAndConvertIfNeeded(bool /*useCache*/,
-                                                    StorageModeEnum storage,
-                                                    StorageModeEnum returnStorage,
-                                                    const ImageKey & key,
-                                                    unsigned int mipMapLevel,
-                                                    const RectI* boundsParam,
-                                                    const RectD* rodParam,
-                                                    const RectI& roi,
-                                                    ImageBitDepthEnum bitdepth,
-                                                    const ImagePlaneDesc & components,
-                                                    const EffectInstance::InputImagesMap & inputImages,
-                                                    const boost::shared_ptr<RenderStats> & stats,
-                                                    const boost::shared_ptr<OSGLContextAttacher>& glContextAttacher,
-                                                    boost::shared_ptr<Image>* image)
->>>>>>> 8128e21d
 {
     if ( !isWriter() ) {
         return;
@@ -1321,7 +1168,6 @@
     }
 }
 
-<<<<<<< HEAD
 PluginMemoryPtr
 EffectInstance::newMemoryInstance(size_t nBytes)
 {
@@ -1332,2091 +1178,17 @@
     return ret;
 }
 
-=======
-    if (isCached) {
-        ///A ptr to a higher resolution of the image or an image with different comps/bitdepth
-        ImagePtr imageToConvert;
-
-        for (ImageList::iterator it = cachedImages.begin(); it != cachedImages.end(); ++it) {
-            unsigned int imgMMlevel = (*it)->getMipMapLevel();
-            const ImagePlaneDesc & imgComps = (*it)->getComponents();
-            ImageBitDepthEnum imgDepth = (*it)->getBitDepth();
-
-            if ( (*it)->getParams()->isRodProjectFormat() ) {
-                ////If the image was cached with a RoD dependent on the project format, but the project format changed,
-                ////just discard this entry
-                Format projectFormat;
-                getApp()->getProject()->getProjectDefaultFormat(&projectFormat);
-                RectD canonicalProject = projectFormat.toCanonicalFormat();
-                if ( canonicalProject != (*it)->getRoD() ) {
-                    appPTR->removeFromNodeCache(*it);
-                    continue;
-                }
-            }
-
-            ///Throw away images that are not even what the node want to render
-            /*if ( ( imgComps.isColorPlane() && nodePrefComps.isColorPlane() && (imgComps != nodePrefComps) ) || (imgDepth != nodePrefDepth) ) {
-                appPTR->removeFromNodeCache(*it);
-                continue;
-            }*/
-
-            bool convertible = (imgComps.isColorPlane() && components.isColorPlane()) || (imgComps == components);
-            if ( (imgMMlevel == mipMapLevel) && convertible &&
-                 ( getSizeOfForBitDepth(imgDepth) >= getSizeOfForBitDepth(bitdepth) ) /* && imgComps == components && imgDepth == bitdepth*/ ) {
-                ///We found  a matching image
-
-                *image = *it;
-                break;
-            } else {
-                if ( (imgMMlevel >= mipMapLevel) || !convertible ||
-                     ( getSizeOfForBitDepth(imgDepth) < getSizeOfForBitDepth(bitdepth) ) ) {
-                    ///Either smaller resolution or not enough components or bit-depth is not as deep, don't use the image
-                    continue;
-                }
-
-                assert(imgMMlevel < mipMapLevel);
-
-                if (!imageToConvert) {
-                    imageToConvert = *it;
-                } else {
-                    ///We found an image which scale is closer to the requested mipmap level we want, use it instead
-                    if ( imgMMlevel > imageToConvert->getMipMapLevel() ) {
-                        imageToConvert = *it;
-                    }
-                }
-            }
-        } //end for
-
-        if (imageToConvert && !*image) {
-            ///Ensure the image is allocated
-            (imageToConvert)->allocateMemory();
-
-
-            if (imageToConvert->getMipMapLevel() != mipMapLevel) {
-                boost::shared_ptr<ImageParams> oldParams = imageToConvert->getParams();
-
-                assert(imageToConvert->getMipMapLevel() < mipMapLevel);
-
-                //This is the bounds of the upscaled image
-                RectI imgToConvertBounds = imageToConvert->getBounds();
-
-                //The rodParam might be different of oldParams->getRoD() simply because the RoD is dependent on the mipmap level
-                const RectD & rod = rodParam ? *rodParam : oldParams->getRoD();
-
-
-                //RectD imgToConvertCanonical;
-                //imgToConvertBounds.toCanonical(imageToConvert->getMipMapLevel(), imageToConvert->getPixelAspectRatio(), rod, &imgToConvertCanonical);
-                RectI downscaledBounds;
-                rod.toPixelEnclosing(mipMapLevel, imageToConvert->getPixelAspectRatio(), &downscaledBounds);
-                //imgToConvertCanonical.toPixelEnclosing(imageToConvert->getMipMapLevel(), imageToConvert->getPixelAspectRatio(), &imgToConvertBounds);
-                //imgToConvertCanonical.toPixelEnclosing(mipMapLevel, imageToConvert->getPixelAspectRatio(), &downscaledBounds);
-
-                if (boundsParam) {
-                    downscaledBounds.merge(*boundsParam);
-                }
-
-                //RectI pixelRoD;
-                //rod.toPixelEnclosing(mipMapLevel, oldParams->getPixelAspectRatio(), &pixelRoD);
-                //downscaledBounds.intersect(pixelRoD, &downscaledBounds);
-
-                boost::shared_ptr<ImageParams> imageParams = Image::makeParams(rod,
-                                                                               downscaledBounds,
-                                                                               oldParams->getPixelAspectRatio(),
-                                                                               mipMapLevel,
-                                                                               oldParams->isRodProjectFormat(),
-                                                                               oldParams->getComponents(),
-                                                                               oldParams->getBitDepth(),
-                                                                               oldParams->getPremultiplication(),
-                                                                               oldParams->getFieldingOrder(),
-                                                                               eStorageModeRAM);
-
-
-                imageParams->setMipMapLevel(mipMapLevel);
-
-
-                boost::shared_ptr<Image> img;
-                getOrCreateFromCacheInternal(key, imageParams, imageToConvert->usesBitMap(), &img);
-                if (!img) {
-                    return;
-                }
-
-
-                /*
-                   Since the RoDs of the 2 mipmaplevels are different, their bounds do not match exactly as po2
-                   To determine which portion we downscale, we downscale the initial image bounds to the mipmap level
-                   of the downscale image, clip it against the bounds of the downscale image, re-upscale it to the
-                   original mipmap level and ensure that it lies into the original image bounds
-                 */
-                int downscaleLevels = img->getMipMapLevel() - imageToConvert->getMipMapLevel();
-                RectI dstRoi = imgToConvertBounds.downscalePowerOfTwoSmallestEnclosing(downscaleLevels);
-                dstRoi.intersect(downscaledBounds, &dstRoi);
-                dstRoi = dstRoi.upscalePowerOfTwo(downscaleLevels);
-                dstRoi.intersect(imgToConvertBounds, &dstRoi);
-
-                if (imgToConvertBounds.area() > 1) {
-                    imageToConvert->downscaleMipMap( rod,
-                                                     dstRoi,
-                                                     imageToConvert->getMipMapLevel(), img->getMipMapLevel(),
-                                                     imageToConvert->usesBitMap(),
-                                                     img.get() );
-                } else {
-                    img->pasteFrom(*imageToConvert, imgToConvertBounds);
-                }
-
-                imageToConvert = img;
-            }
-
-            if (storage == eStorageModeGLTex) {
-
-                // When using the GPU, we dont want to retrieve partially rendered image because rendering the portion
-                // needed then reading it back to put it in the CPU image would take much more effort than just computing
-                // the GPU image.
-                std::list<RectI> restToRender;
-                imageToConvert->getRestToRender(roi, restToRender);
-                if ( restToRender.empty() ) {
-                    if (returnStorage == eStorageModeGLTex) {
-                        assert(glContextAttacher);
-                        glContextAttacher->attach();
-                        *image = convertRAMImageToOpenGLTexture(imageToConvert);
-                    } else {
-                        assert(returnStorage == eStorageModeRAM && (imageToConvert->getStorageMode() == eStorageModeRAM || imageToConvert->getStorageMode() == eStorageModeDisk));
-                        // If renderRoI must return a RAM image, don't convert it back again!
-                        *image = imageToConvert;
-                    }
-                }
-            } else {
-                *image = imageToConvert;
-            }
-            //assert(imageToConvert->getBounds().contains(bounds));
-            if ( stats && stats->isInDepthProfilingEnabled() ) {
-                stats->addCacheInfosForNode(getNode(), false, true);
-            }
-        } else if (*image) { //  else if (imageToConvert && !*image)
-            ///Ensure the image is allocated
-            if ( (*image)->getStorageMode() != eStorageModeGLTex ) {
-                (*image)->allocateMemory();
-
-                if (storage == eStorageModeGLTex) {
-
-                    // When using the GPU, we dont want to retrieve partially rendered image because rendering the portion
-                    // needed then reading it back to put it in the CPU image would take much more effort than just computing
-                    // the GPU image.
-                    std::list<RectI> restToRender;
-                    (*image)->getRestToRender(roi, restToRender);
-                    if ( restToRender.empty() ) {
-                        // If renderRoI must return a RAM image, don't convert it back again!
-                        if (returnStorage == eStorageModeGLTex) {
-                            assert(glContextAttacher);
-                            glContextAttacher->attach();
-                            *image = convertRAMImageToOpenGLTexture(*image);
-                        }
-                    } else {
-                        image->reset();
-                        return;
-                    }
-                }
-            }
-
-            if ( stats && stats->isInDepthProfilingEnabled() ) {
-                stats->addCacheInfosForNode(getNode(), false, false);
-            }
-        } else {
-            if ( stats && stats->isInDepthProfilingEnabled() ) {
-                stats->addCacheInfosForNode(getNode(), true, false);
-            }
-        }
-    } // isCached
-} // EffectInstance::getImageFromCacheAndConvertIfNeeded
-
-void
-EffectInstance::tryConcatenateTransforms(double time,
-                                         ViewIdx view,
-                                         const RenderScale & scale,
-                                         InputMatrixMap* inputTransforms)
-{
-    bool canTransform = getNode()->getCurrentCanTransform();
-
-    //An effect might not be able to concatenate transforms but can still apply a transform (e.g CornerPinMasked)
-    std::list<int> inputHoldingTransforms;
-    bool canApplyTransform = getInputsHoldingTransform(&inputHoldingTransforms);
-
-    assert(inputHoldingTransforms.empty() || canApplyTransform);
-
-    Transform::Matrix3x3 thisNodeTransform;
-    EffectInstPtr inputToTransform;
-    bool getTransformSucceeded = false;
-
-    if (canTransform) {
-        /*
-         * If getting the transform does not succeed, then this effect is treated as any other ones.
-         */
-        StatusEnum stat = getTransform_public(time, scale, view, &inputToTransform, &thisNodeTransform);
-        if (stat == eStatusOK) {
-            getTransformSucceeded = true;
-        }
-    }
-
-
-    if ( (canTransform && getTransformSucceeded) || ( !canTransform && canApplyTransform && !inputHoldingTransforms.empty() ) ) {
-        for (std::list<int>::iterator it = inputHoldingTransforms.begin(); it != inputHoldingTransforms.end(); ++it) {
-            EffectInstPtr input = getInput(*it);
-            if (!input) {
-                continue;
-            }
-            std::list<Transform::Matrix3x3> matricesByOrder; // from downstream to upstream
-            InputMatrix im;
-            im.newInputEffect = input;
-            im.newInputNbToFetchFrom = *it;
-
-
-            // recursion upstream
-            bool inputCanTransform = false;
-            bool inputIsDisabled  =  input->getNode()->isNodeDisabled();
-
-            if (!inputIsDisabled) {
-                inputCanTransform = input->getNode()->getCurrentCanTransform();
-            }
-
-
-            while ( input && (inputCanTransform || inputIsDisabled) ) {
-                //input is either disabled, or identity or can concatenate a transform too
-                if (inputIsDisabled) {
-                    int prefInput;
-                    input = input->getNearestNonDisabled();
-                    prefInput = input ? input->getNode()->getPreferredInput() : -1;
-                    if (prefInput == -1) {
-                        break;
-                    }
-
-                    if (input) {
-                        im.newInputNbToFetchFrom = prefInput;
-                        im.newInputEffect = input;
-                    }
-                } else if (inputCanTransform) {
-                    Transform::Matrix3x3 m;
-                    inputToTransform.reset();
-                    StatusEnum stat = input->getTransform_public(time, scale, view, &inputToTransform, &m);
-                    if (stat == eStatusOK) {
-                        matricesByOrder.push_back(m);
-                        if (inputToTransform) {
-                            im.newInputNbToFetchFrom = input->getInputNumber( inputToTransform.get() );
-                            im.newInputEffect = input;
-                            input = inputToTransform;
-                        }
-                    } else {
-                        break;
-                    }
-                } else {
-                    assert(false);
-                }
-
-                if (input) {
-                    inputIsDisabled = input->getNode()->isNodeDisabled();
-                    if (!inputIsDisabled) {
-                        inputCanTransform = input->getNode()->getCurrentCanTransform();
-                    }
-                }
-            }
-
-            if ( input && !matricesByOrder.empty() ) {
-                assert(im.newInputEffect);
-
-                ///Now actually concatenate matrices together
-                im.cat.reset(new Transform::Matrix3x3);
-                std::list<Transform::Matrix3x3>::iterator it2 = matricesByOrder.begin();
-                *im.cat = *it2;
-                ++it2;
-                while ( it2 != matricesByOrder.end() ) {
-                    *im.cat = Transform::matMul(*im.cat, *it2);
-                    ++it2;
-                }
-
-                inputTransforms->insert( std::make_pair(*it, im) );
-            }
-        } //  for (std::list<int>::iterator it = inputHoldingTransforms.begin(); it != inputHoldingTransforms.end(); ++it)
-    } // if ((canTransform && getTransformSucceeded) || (canApplyTransform && !inputHoldingTransforms.empty()))
-} // EffectInstance::tryConcatenateTransforms
-
-bool
-EffectInstance::allocateImagePlane(const ImageKey & key,
-                                   const RectD & rod,
-                                   const RectI & downscaleImageBounds,
-                                   const RectI & fullScaleImageBounds,
-                                   bool isProjectFormat,
-                                   const ImagePlaneDesc & components,
-                                   ImageBitDepthEnum depth,
-                                   ImagePremultiplicationEnum premult,
-                                   ImageFieldingOrderEnum fielding,
-                                   double par,
-                                   unsigned int mipmapLevel,
-                                   bool renderFullScaleThenDownscale,
-                                   StorageModeEnum storage,
-                                   bool createInCache,
-                                   boost::shared_ptr<Image>* fullScaleImage,
-                                   boost::shared_ptr<Image>* downscaleImage)
-{
-    //If we're rendering full scale and with input images at full scale, don't cache the downscale image since it is cheap to
-    //recreate, instead cache the full-scale image
-    if (renderFullScaleThenDownscale) {
-        downscaleImage->reset( new Image(components, rod, downscaleImageBounds, mipmapLevel, par, depth, premult, fielding, true) );
-        boost::shared_ptr<ImageParams> upscaledImageParams = Image::makeParams(rod,
-                                                                               fullScaleImageBounds,
-                                                                               par,
-                                                                               0,
-                                                                               isProjectFormat,
-                                                                               components,
-                                                                               depth,
-                                                                               premult,
-                                                                               fielding,
-                                                                               storage,
-                                                                               GL_TEXTURE_2D);
-        //The upscaled image will be rendered with input images at full def, it is then the best possibly rendered image so cache it!
-
-        fullScaleImage->reset();
-        getOrCreateFromCacheInternal(key, upscaledImageParams, createInCache, fullScaleImage);
-
-        if (!*fullScaleImage) {
-            return false;
-        }
-    } else {
-        ///Cache the image with the requested components instead of the remapped ones
-        boost::shared_ptr<ImageParams> cachedImgParams = Image::makeParams(rod,
-                                                                           downscaleImageBounds,
-                                                                           par,
-                                                                           mipmapLevel,
-                                                                           isProjectFormat,
-                                                                           components,
-                                                                           depth,
-                                                                           premult,
-                                                                           fielding,
-                                                                           storage,
-                                                                           GL_TEXTURE_2D);
-
-        //Take the lock after getting the image from the cache or while allocating it
-        ///to make sure a thread will not attempt to write to the image while its being allocated.
-        ///When calling allocateMemory() on the image, the cache already has the lock since it added it
-        ///so taking this lock now ensures the image will be allocated completetly
-
-        getOrCreateFromCacheInternal(key, cachedImgParams, createInCache, downscaleImage);
-        if (!*downscaleImage) {
-            return false;
-        }
-        *fullScaleImage = *downscaleImage;
-    }
-
-    return true;
-} // EffectInstance::allocateImagePlane
-
-void
-EffectInstance::transformInputRois(const EffectInstance* self,
-                                   const boost::shared_ptr<InputMatrixMap> & inputTransforms,
-                                   double par,
-                                   const RenderScale & scale,
-                                   RoIMap* inputsRoi,
-                                   std::map<int, EffectInstPtr>* reroutesMap)
-{
-    if (!inputTransforms) {
-        return;
-    }
-    //Transform the RoIs by the inverse of the transform matrix (which is in pixel coordinates)
-    for (InputMatrixMap::const_iterator it = inputTransforms->begin(); it != inputTransforms->end(); ++it) {
-        RectD transformedRenderWindow;
-        EffectInstPtr effectInTransformInput = self->getInput(it->first);
-        assert(effectInTransformInput);
-
-
-        RoIMap::iterator foundRoI = inputsRoi->find(effectInTransformInput);
-        if ( foundRoI == inputsRoi->end() ) {
-            //There might be no RoI because it was null
-            continue;
-        }
-
-        // invert it
-        Transform::Matrix3x3 invertTransform;
-        double det = Transform::matDeterminant(*it->second.cat);
-        if (det != 0.) {
-            invertTransform = Transform::matInverse(*it->second.cat, det);
-        }
-
-        Transform::Matrix3x3 canonicalToPixel = Transform::matCanonicalToPixel(par, scale.x,
-                                                                               scale.y, false);
-        Transform::Matrix3x3 pixelToCanonical = Transform::matPixelToCanonical(par,  scale.x,
-                                                                               scale.y, false);
-
-        invertTransform = Transform::matMul(Transform::matMul(pixelToCanonical, invertTransform), canonicalToPixel);
-        Transform::transformRegionFromRoD(foundRoI->second, invertTransform, transformedRenderWindow);
-
-        //Replace the original RoI by the transformed RoI
-        inputsRoi->erase(foundRoI);
-        inputsRoi->insert( std::make_pair(it->second.newInputEffect->getInput(it->second.newInputNbToFetchFrom), transformedRenderWindow) );
-        reroutesMap->insert( std::make_pair(it->first, it->second.newInputEffect) );
-    }
-}
-
-EffectInstance::RenderRoIRetCode
-EffectInstance::renderInputImagesForRoI(const FrameViewRequest* request,
-                                        bool useTransforms,
-                                        StorageModeEnum renderStorageMode,
-                                        double time,
-                                        ViewIdx view,
-                                        const RectD & rod,
-                                        const RectD & canonicalRenderWindow,
-                                        const boost::shared_ptr<InputMatrixMap>& inputTransforms,
-                                        unsigned int mipMapLevel,
-                                        const RenderScale & renderMappedScale,
-                                        bool useScaleOneInputImages,
-                                        bool byPassCache,
-                                        const FramesNeededMap & framesNeeded,
-                                        const EffectInstance::ComponentsNeededMap & neededComps,
-                                        EffectInstance::InputImagesMap *inputImages,
-                                        RoIMap* inputsRoi)
-{
-    if (!request) {
-        getRegionsOfInterest_public(time, renderMappedScale, rod, canonicalRenderWindow, view, inputsRoi);
-    }
-#ifdef DEBUG
-    if ( !inputsRoi->empty() && framesNeeded.empty() && !isReader() && !isRotoPaintNode() ) {
-        qDebug() << getNode()->getScriptName_mt_safe().c_str() << ": getRegionsOfInterestAction returned 1 or multiple input RoI(s) but returned "
-                 << "an empty list with getFramesNeededAction";
-    }
-#endif
-
-
-    return treeRecurseFunctor(true,
-                              getNode(),
-                              framesNeeded,
-                              *inputsRoi,
-                              inputTransforms,
-                              useTransforms,
-                              renderStorageMode,
-                              mipMapLevel,
-                              time,
-                              view,
-                              NodePtr(),
-                              0,
-                              inputImages,
-                              &neededComps,
-                              useScaleOneInputImages,
-                              byPassCache);
-}
-
-EffectInstance::RenderingFunctorRetEnum
-EffectInstance::Implementation::tiledRenderingFunctor(EffectInstance::Implementation::TiledRenderingFunctorArgs & args,
-                                                      const RectToRender & specificData,
-                                                      QThread* callingThread)
-{
-    ///Make the thread-storage live as long as the render action is called if we're in a newly launched thread in eRenderSafetyFullySafeFrame mode
-    QThread* curThread = QThread::currentThread();
-
-    if (callingThread != curThread) {
-        ///We are in the case of host frame threading, see kOfxImageEffectPluginPropHostFrameThreading
-        ///We know that in the renderAction, TLS will be needed, so we do a deep copy of the TLS from the caller thread
-        ///to this thread
-        appPTR->getAppTLS()->copyTLS(callingThread, curThread);
-    }
-
-
-    EffectInstance::RenderingFunctorRetEnum ret = tiledRenderingFunctor(specificData,
-                                                                        args.renderFullScaleThenDownscale,
-                                                                        args.isSequentialRender,
-                                                                        args.isRenderResponseToUserInteraction,
-                                                                        args.firstFrame,
-                                                                        args.lastFrame,
-                                                                        args.preferredInput,
-                                                                        args.mipMapLevel,
-                                                                        args.renderMappedMipMapLevel,
-                                                                        args.rod,
-                                                                        args.time,
-                                                                        args.view,
-                                                                        args.par,
-                                                                        args.byPassCache,
-                                                                        args.outputClipPrefDepth,
-                                                                        args.outputClipPrefsComps,
-                                                                        args.compsNeeded,
-                                                                        args.processChannels,
-                                                                        args.planes);
-
-    //Exit of the host frame threading thread
-    appPTR->getAppTLS()->cleanupTLSForThread();
-
-    return ret;
-}
-
-EffectInstance::RenderingFunctorRetEnum
-EffectInstance::Implementation::tiledRenderingFunctor(const RectToRender & rectToRender,
-                                                      const bool renderFullScaleThenDownscale,
-                                                      const bool isSequentialRender,
-                                                      const bool isRenderResponseToUserInteraction,
-                                                      const int firstFrame,
-                                                      const int lastFrame,
-                                                      const int preferredInput,
-                                                      const unsigned int mipMapLevel,
-                                                      const unsigned int renderMappedMipMapLevel,
-                                                      const RectD & rod,
-                                                      const double time,
-                                                      const ViewIdx view,
-                                                      const double par,
-                                                      const bool byPassCache,
-                                                      const ImageBitDepthEnum outputClipPrefDepth,
-                                                      const ImagePlaneDesc & outputClipPrefsComps,
-                                                      const boost::shared_ptr<ComponentsNeededMap> & compsNeeded,
-                                                      const std::bitset<4>& processChannels,
-                                                      const boost::shared_ptr<ImagePlanesToRender> & planes) // when MT, planes is a copy so there's is no data race
-{
-    ///There cannot be the same thread running 2 concurrent instances of renderRoI on the same effect.
-#ifdef DEBUG
-    {
-        EffectDataTLSPtr tls = tlsData->getTLSData();
-        assert(!tls || !tls->currentRenderArgs.validArgs);
-    }
-#endif
-    EffectDataTLSPtr tls = tlsData->getOrCreateTLSData();
-
-    assert( !rectToRender.rect.isNull() );
-
-    /*
-     * renderMappedRectToRender is in the mapped mipmap level, i.e the expected mipmap level of the render action of the plug-in
-     */
-    RectI renderMappedRectToRender = rectToRender.rect;
-
-    /*
-     * downscaledRectToRender is in the mipMapLevel
-     */
-    RectI downscaledRectToRender = renderMappedRectToRender;
-
-
-    ///Upscale the RoI to a region in the full scale image so it is in canonical coordinates
-    RectD canonicalRectToRender;
-    renderMappedRectToRender.toCanonical(renderMappedMipMapLevel, par, rod, &canonicalRectToRender);
-    if (renderFullScaleThenDownscale) {
-        assert(mipMapLevel > 0 && renderMappedMipMapLevel != mipMapLevel);
-        canonicalRectToRender.toPixelEnclosing(mipMapLevel, par, &downscaledRectToRender);
-    }
-
-    const EffectInstance::PlaneToRender & firstPlaneToRender = planes->planes.begin()->second;
-    // at this point, it may be unnecessary to call render because it was done a long time ago => check the bitmap here!
-# ifndef NDEBUG
-    RectI renderBounds = firstPlaneToRender.renderMappedImage->getBounds();
-    assert(renderBounds.x1 <= renderMappedRectToRender.x1 && renderMappedRectToRender.x2 <= renderBounds.x2 &&
-           renderBounds.y1 <= renderMappedRectToRender.y1 && renderMappedRectToRender.y2 <= renderBounds.y2);
-# endif
-
-    bool isBeingRenderedElseWhere = false;
-    ///At this point if we're in eRenderSafetyFullySafeFrame mode, we are a thread that might have been launched way after
-    ///the time renderRectToRender was computed. We recompute it to update the portion to render.
-    ///Note that if it is bigger than the initial rectangle, we don't render the bigger rectangle since we cannot
-    ///now make the preliminaries call to handle that region (getRoI etc...) so just stick with the old rect to render
-
-    // check the bitmap!
-    bool bitmapMarkedForRendering = false;
-    const boost::shared_ptr<ParallelRenderArgs>& frameArgs = tls->frameArgs.back();
-    if (frameArgs->tilesSupported) {
-        if (renderFullScaleThenDownscale) {
-            // We cannot be rendering using OpenGL in this case
-            assert(!planes->useOpenGL);
-
-            RectI initialRenderRect = renderMappedRectToRender;
-
-#if NATRON_ENABLE_TRIMAP
-            if ( frameArgs->isCurrentFrameRenderNotAbortable() ) {
-                bitmapMarkedForRendering = true;
-                renderMappedRectToRender = firstPlaneToRender.renderMappedImage->getMinimalRectAndMarkForRendering_trimap(renderMappedRectToRender, &isBeingRenderedElseWhere);
-            } else {
-                renderMappedRectToRender = firstPlaneToRender.renderMappedImage->getMinimalRect(renderMappedRectToRender);
-            }
-#else
-            renderMappedRectToRender = renderMappedImage->getMinimalRect(renderMappedRectToRender);
-#endif
-
-            ///If the new rect after getMinimalRect is bigger (maybe because another thread as grown the image)
-            ///we stick to what was requested
-            if ( !initialRenderRect.contains(renderMappedRectToRender) ) {
-                renderMappedRectToRender = initialRenderRect;
-            }
-
-            RectD canonicalReducedRectToRender;
-            renderMappedRectToRender.toCanonical(renderMappedMipMapLevel, par, rod, &canonicalReducedRectToRender);
-            canonicalReducedRectToRender.toPixelEnclosing(mipMapLevel, par, &downscaledRectToRender);
-
-
-            assert( renderMappedRectToRender.isNull() ||
-                    (renderBounds.x1 <= renderMappedRectToRender.x1 && renderMappedRectToRender.x2 <= renderBounds.x2 && renderBounds.y1 <= renderMappedRectToRender.y1 && renderMappedRectToRender.y2 <= renderBounds.y2) );
-        } else {
-            //The downscaled image is cached, read bitmap from it
-#if NATRON_ENABLE_TRIMAP
-            RectI rectToRenderMinimal;
-            if ( frameArgs->isCurrentFrameRenderNotAbortable() ) {
-                bitmapMarkedForRendering = true;
-                rectToRenderMinimal = firstPlaneToRender.downscaleImage->getMinimalRectAndMarkForRendering_trimap(renderMappedRectToRender, &isBeingRenderedElseWhere);
-            } else {
-                rectToRenderMinimal = firstPlaneToRender.downscaleImage->getMinimalRect(renderMappedRectToRender);
-            }
-#else
-            const RectI rectToRenderMinimal = downscaledImage->getMinimalRect(renderMappedRectToRender);
-#endif
-
-            assert( renderMappedRectToRender.isNull() ||
-                    (renderBounds.x1 <= rectToRenderMinimal.x1 && rectToRenderMinimal.x2 <= renderBounds.x2 && renderBounds.y1 <= rectToRenderMinimal.y1 && rectToRenderMinimal.y2 <= renderBounds.y2) );
-
-
-            ///If the new rect after getMinimalRect is bigger (maybe because another thread as grown the image)
-            ///we stick to what was requested
-            if ( !renderMappedRectToRender.contains(rectToRenderMinimal) ) {
-                renderMappedRectToRender = rectToRenderMinimal;
-            }
-            downscaledRectToRender = renderMappedRectToRender;
-        }
-    } // tilesSupported
-      ///It might have been already rendered now
-    if ( renderMappedRectToRender.isNull() ) {
-        return isBeingRenderedElseWhere ? eRenderingFunctorRetTakeImageLock : eRenderingFunctorRetOK;
-    }
-
-
-    ///This RAII struct controls the lifetime of the validArgs Flag in tls->currentRenderArgs
-    Implementation::ScopedRenderArgs scopedArgs(tls,
-                                                rod,
-                                                renderMappedRectToRender,
-                                                time,
-                                                view,
-                                                rectToRender.isIdentity,
-                                                rectToRender.identityTime,
-                                                rectToRender.identityInput,
-                                                compsNeeded,
-                                                rectToRender.imgs,
-                                                rectToRender.inputRois,
-                                                firstFrame,
-                                                lastFrame,
-                                                planes->useOpenGL);
-    ImagePtr originalInputImage, maskImage;
-    ImagePremultiplicationEnum originalImagePremultiplication;
-    EffectInstance::InputImagesMap::const_iterator foundPrefInput = rectToRender.imgs.find(preferredInput);
-    EffectInstance::InputImagesMap::const_iterator foundMaskInput = rectToRender.imgs.end();
-
-    if ( _publicInterface->isHostMaskingEnabled() ) {
-        foundMaskInput = rectToRender.imgs.find(_publicInterface->getMaxInputCount() - 1);
-    }
-    if ( ( foundPrefInput != rectToRender.imgs.end() ) && !foundPrefInput->second.empty() ) {
-        originalInputImage = foundPrefInput->second.front();
-    }
-    std::map<int, ImagePremultiplicationEnum>::const_iterator foundPrefPremult = planes->inputPremult.find(preferredInput);
-    if ( ( foundPrefPremult != planes->inputPremult.end() ) && originalInputImage ) {
-        originalImagePremultiplication = foundPrefPremult->second;
-    } else {
-        originalImagePremultiplication = eImagePremultiplicationOpaque;
-    }
-
-
-    if ( ( foundMaskInput != rectToRender.imgs.end() ) && !foundMaskInput->second.empty() ) {
-        maskImage = foundMaskInput->second.front();
-    }
-
-#ifndef NDEBUG
-    RenderScale scale( Image::getScaleFromMipMapLevel(mipMapLevel) );
-    // check the dimensions of all input and output images
-    const RectD & dstRodCanonical = firstPlaneToRender.renderMappedImage->getRoD();
-    RectI dstBounds;
-    dstRodCanonical.toPixelEnclosing(firstPlaneToRender.renderMappedImage->getMipMapLevel(), par, &dstBounds); // compute dstRod at level 0
-    RectI dstRealBounds = firstPlaneToRender.renderMappedImage->getBounds();
-    if (!frameArgs->tilesSupported) {
-        assert(dstRealBounds.x1 == dstBounds.x1);
-        assert(dstRealBounds.x2 == dstBounds.x2);
-        assert(dstRealBounds.y1 == dstBounds.y1);
-        assert(dstRealBounds.y2 == dstBounds.y2);
-    }
-
-    for (InputImagesMap::const_iterator it = rectToRender.imgs.begin();
-         it != rectToRender.imgs.end();
-         ++it) {
-        for (ImageList::const_iterator it2 = it->second.begin(); it2 != it->second.end(); ++it2) {
-            const RectD & srcRodCanonical = (*it2)->getRoD();
-            RectI srcBounds;
-            srcRodCanonical.toPixelEnclosing( (*it2)->getMipMapLevel(), (*it2)->getPixelAspectRatio(), &srcBounds ); // compute srcRod at level 0
-
-            if (!frameArgs->tilesSupported) {
-                // http://openfx.sourceforge.net/Documentation/1.3/ofxProgrammingReference.html#kOfxImageEffectPropSupportsTiles
-                //  If a clip or plugin does not support tiled images, then the host should supply full RoD images to the effect whenever it fetches one.
-
-                /*
-                 * The following asserts do not hold true: In the following graph example: Viewer-->Writer-->Blur-->Read
-                 * The Writer does not support tiles. However Blur produces 2 distinct RoD depending on the render mipmap level
-                 * If a Blur image was produced at mipmaplevel 0, and then we render in the Viewer with a mipmap level of 1, the
-                 * Blur will actually retrieve the image from the cache and downscale it rather than recompute it.
-                 * Since the Writer does not support tiles, the Blur image is the full image and not a tile, which can be veryfied by
-                 *
-                 * blurCachedImage->getRod().toPixelEnclosing(blurCachedImage->getMipMapLevel(), blurCachedImage->getPixelAspectRatio(), &bounds)
-                 *
-                 * Since the Blur RoD changed (the RoD at mmlevel 0 is different than the ROD at mmlevel 1),
-                 * the resulting bounds of the downscaled image are not necessarily exactly result of the new downscaled RoD to the enclosing pixel
-                 * bounds, i.e: the bounds of the downscaled image may be contained in the bounds computed
-                 * by the line of code above (replacing blurCachedImage by the downscaledBlurCachedImage).
-                 */
-                /*
-                   assert(srcRealBounds.x1 == srcBounds.x1);
-                   assert(srcRealBounds.x2 == srcBounds.x2);
-                   assert(srcRealBounds.y1 == srcBounds.y1);
-                   assert(srcRealBounds.y2 == srcBounds.y2);*/
-            }
-            if ( !_publicInterface->supportsMultiResolution() ) {
-                // http://openfx.sourceforge.net/Documentation/1.3/ofxProgrammingReference.html#kOfxImageEffectPropSupportsMultiResolution
-                //   Multiple resolution images mean...
-                //    input and output images can be of any size
-                //    input and output images can be offset from the origin
-                // Commented-out: Some Furnace plug-ins from The Foundry (e.g F_Steadiness) are not supporting multi-resolution but actually produce an output
-                // with a RoD different from the input
-                /*/assert(srcBounds.x1 == 0);
-                   assert(srcBounds.y1 == 0);
-                   assert(srcBounds.x1 == dstBounds.x1);
-                   assert(srcBounds.x2 == dstBounds.x2);
-                   assert(srcBounds.y1 == dstBounds.y1);
-                   assert(srcBounds.y2 == dstBounds.y2);*/
-            }
-        } // end for
-    } //end for
-
-    if (_publicInterface->supportsRenderScaleMaybe() == eSupportsNo) {
-        assert(firstPlaneToRender.renderMappedImage->getMipMapLevel() == 0);
-        assert(renderMappedMipMapLevel == 0);
-    }
-#     endif // DEBUG
-
-    RenderingFunctorRetEnum handlerRet =  renderHandler(tls,
-                                                        mipMapLevel,
-                                                        renderFullScaleThenDownscale,
-                                                        isSequentialRender,
-                                                        isRenderResponseToUserInteraction,
-                                                        renderMappedRectToRender,
-                                                        downscaledRectToRender,
-                                                        byPassCache,
-                                                        bitmapMarkedForRendering,
-                                                        outputClipPrefDepth,
-                                                        outputClipPrefsComps,
-                                                        processChannels,
-                                                        originalInputImage,
-                                                        maskImage,
-                                                        originalImagePremultiplication,
-                                                        *planes);
-    if (handlerRet == eRenderingFunctorRetOK) {
-        if (isBeingRenderedElseWhere) {
-            return eRenderingFunctorRetTakeImageLock;
-        } else {
-            return eRenderingFunctorRetOK;
-        }
-    } else {
-        return handlerRet;
-    }
-} // EffectInstance::tiledRenderingFunctor
-
-EffectInstance::RenderingFunctorRetEnum
-EffectInstance::Implementation::renderHandler(const EffectDataTLSPtr& tls,
-                                              const unsigned int mipMapLevel,
-                                              const bool renderFullScaleThenDownscale,
-                                              const bool isSequentialRender,
-                                              const bool isRenderResponseToUserInteraction,
-                                              const RectI & renderMappedRectToRender,
-                                              const RectI & downscaledRectToRender,
-                                              const bool byPassCache,
-                                              const bool bitmapMarkedForRendering,
-                                              const ImageBitDepthEnum outputClipPrefDepth,
-                                              const ImagePlaneDesc & outputClipPrefsComps,
-                                              const std::bitset<4>& processChannels,
-                                              const boost::shared_ptr<Image> & originalInputImage,
-                                              const boost::shared_ptr<Image> & maskImage,
-                                              const ImagePremultiplicationEnum originalImagePremultiplication,
-                                              ImagePlanesToRender & planes)
-{
-    boost::shared_ptr<TimeLapse> timeRecorder;
-    const boost::shared_ptr<ParallelRenderArgs>& frameArgs = tls->frameArgs.back();
-
-    if (frameArgs->stats) {
-        timeRecorder.reset( new TimeLapse() );
-    }
-
-    const EffectInstance::PlaneToRender & firstPlane = planes.planes.begin()->second;
-    const double time = tls->currentRenderArgs.time;
-    const ViewIdx view = tls->currentRenderArgs.view;
-
-    // at this point, it may be unnecessary to call render because it was done a long time ago => check the bitmap here!
-# ifndef NDEBUG
-    RectI renderBounds = firstPlane.renderMappedImage->getBounds();
-    assert(renderBounds.x1 <= renderMappedRectToRender.x1 && renderMappedRectToRender.x2 <= renderBounds.x2 &&
-           renderBounds.y1 <= renderMappedRectToRender.y1 && renderMappedRectToRender.y2 <= renderBounds.y2);
-# endif
-
-    RenderActionArgs actionArgs;
-    actionArgs.byPassCache = byPassCache;
-    actionArgs.processChannels = processChannels;
-    actionArgs.mappedScale.x = actionArgs.mappedScale.y = Image::getScaleFromMipMapLevel( firstPlane.renderMappedImage->getMipMapLevel() );
-    assert( !( (_publicInterface->supportsRenderScaleMaybe() == eSupportsNo) && !(actionArgs.mappedScale.x == 1. && actionArgs.mappedScale.y == 1.) ) );
-    actionArgs.originalScale.x = Image::getScaleFromMipMapLevel(mipMapLevel);
-    actionArgs.originalScale.y = actionArgs.originalScale.x;
-    actionArgs.draftMode = frameArgs->draftMode;
-    actionArgs.useOpenGL = planes.useOpenGL;
-
-    std::list<std::pair<ImagePlaneDesc, ImagePtr> > tmpPlanes;
-    bool multiPlanar = _publicInterface->isMultiPlanar();
-
-    actionArgs.roi = renderMappedRectToRender;
-
-
-    // Setup the context when rendering using OpenGL
-    OSGLContextPtr glContext;
-    boost::scoped_ptr<OSGLContextAttacher> glContextAttacher;
-    if (planes.useOpenGL) {
-        // Setup the viewport and the framebuffer
-        glContext = frameArgs->openGLContext.lock();
-        AbortableRenderInfoPtr abortInfo = frameArgs->abortInfo.lock();
-        assert(abortInfo);
-        assert(glContext);
-
-        // Ensure the context is current
-        glContextAttacher.reset( new OSGLContextAttacher(glContext, abortInfo
-#ifdef DEBUG
-                                                         , frameArgs->time
-#endif
-                                                         ) );
-        glContextAttacher->attach();
-
-
-        GLuint fboID = glContext->getFBOId();
-        glBindFramebuffer(GL_FRAMEBUFFER, fboID);
-        glCheckError();
-    }
-
-
-    if (tls->currentRenderArgs.isIdentity) {
-        std::list<ImagePlaneDesc> comps;
-
-        for (std::map<ImagePlaneDesc, EffectInstance::PlaneToRender>::iterator it = planes.planes.begin(); it != planes.planes.end(); ++it) {
-            //If color plane, request the preferred comp of the identity input
-            if ( tls->currentRenderArgs.identityInput && it->second.renderMappedImage->getComponents().isColorPlane() ) {
-                ImagePlaneDesc prefInputComps, prefInputCompsPaired;
-                tls->currentRenderArgs.identityInput->getMetadataComponents(-1, &prefInputComps, &prefInputCompsPaired);
-                comps.push_back(prefInputComps);
-            } else {
-                comps.push_back( it->second.renderMappedImage->getComponents() );
-            }
-        }
-        assert( !comps.empty() );
-        std::map<ImagePlaneDesc, ImagePtr> identityPlanes;
-        boost::scoped_ptr<EffectInstance::RenderRoIArgs> renderArgs( new EffectInstance::RenderRoIArgs(tls->currentRenderArgs.identityTime,
-                                                                                                       actionArgs.originalScale,
-                                                                                                       mipMapLevel,
-                                                                                                       view,
-                                                                                                       false,
-                                                                                                       downscaledRectToRender,
-                                                                                                       RectD(),
-                                                                                                       comps,
-                                                                                                       outputClipPrefDepth,
-                                                                                                       false,
-                                                                                                       _publicInterface,
-                                                                                                       planes.useOpenGL ? eStorageModeGLTex : eStorageModeRAM,
-                                                                                                       time) );
-        if (!tls->currentRenderArgs.identityInput) {
-            for (std::map<ImagePlaneDesc, EffectInstance::PlaneToRender>::iterator it = planes.planes.begin(); it != planes.planes.end(); ++it) {
-                it->second.renderMappedImage->fillZero(renderMappedRectToRender, glContext);
-                it->second.renderMappedImage->markForRendered(renderMappedRectToRender);
-
-                if ( frameArgs->stats && frameArgs->stats->isInDepthProfilingEnabled() ) {
-                    frameArgs->stats->addRenderInfosForNode( _publicInterface->getNode(),  NodePtr(), it->first.getChannelsLabel(), renderMappedRectToRender, timeRecorder->getTimeSinceCreation() );
-                }
-            }
-
-            return eRenderingFunctorRetOK;
-        } else {
-            EffectInstance::RenderRoIRetCode renderOk;
-            renderOk = tls->currentRenderArgs.identityInput->renderRoI(*renderArgs, &identityPlanes);
-            if (renderOk == eRenderRoIRetCodeAborted) {
-                return eRenderingFunctorRetAborted;
-            } else if (renderOk == eRenderRoIRetCodeFailed) {
-                return eRenderingFunctorRetFailed;
-            } else if ( identityPlanes.empty() ) {
-                for (std::map<ImagePlaneDesc, EffectInstance::PlaneToRender>::iterator it = planes.planes.begin(); it != planes.planes.end(); ++it) {
-                    it->second.renderMappedImage->fillZero(renderMappedRectToRender, glContext);
-                    it->second.renderMappedImage->markForRendered(renderMappedRectToRender);
-
-                    if ( frameArgs->stats && frameArgs->stats->isInDepthProfilingEnabled() ) {
-                        frameArgs->stats->addRenderInfosForNode( _publicInterface->getNode(),  tls->currentRenderArgs.identityInput->getNode(), it->first.getChannelsLabel(), renderMappedRectToRender, timeRecorder->getTimeSinceCreation() );
-                    }
-                }
-
-                return eRenderingFunctorRetOK;
-            } else {
-                assert( identityPlanes.size() == planes.planes.size() );
-
-                std::map<ImagePlaneDesc, ImagePtr>::iterator idIt = identityPlanes.begin();
-                for (std::map<ImagePlaneDesc, EffectInstance::PlaneToRender>::iterator it = planes.planes.begin(); it != planes.planes.end(); ++it, ++idIt) {
-                    if ( renderFullScaleThenDownscale && ( idIt->second->getMipMapLevel() > it->second.fullscaleImage->getMipMapLevel() ) ) {
-                        // We cannot be rendering using OpenGL in this case
-                        assert(!planes.useOpenGL);
-
-
-                        if ( !idIt->second->getBounds().contains(renderMappedRectToRender) ) {
-                            ///Fill the RoI with 0's as the identity input image might have bounds contained into the RoI
-                            it->second.fullscaleImage->fillZero(renderMappedRectToRender, glContext);
-                        }
-
-                        ///Convert format first if needed
-                        ImagePtr sourceImage;
-                        if ( ( it->second.fullscaleImage->getComponents() != idIt->second->getComponents() ) || ( it->second.fullscaleImage->getBitDepth() != idIt->second->getBitDepth() ) ) {
-                            sourceImage.reset( new Image(it->second.fullscaleImage->getComponents(),
-                                                         idIt->second->getRoD(),
-                                                         idIt->second->getBounds(),
-                                                         idIt->second->getMipMapLevel(),
-                                                         idIt->second->getPixelAspectRatio(),
-                                                         it->second.fullscaleImage->getBitDepth(),
-                                                         idIt->second->getPremultiplication(),
-                                                         idIt->second->getFieldingOrder(),
-                                                         false) );
-
-                            ViewerColorSpaceEnum colorspace = _publicInterface->getApp()->getDefaultColorSpaceForBitDepth( idIt->second->getBitDepth() );
-                            ViewerColorSpaceEnum dstColorspace = _publicInterface->getApp()->getDefaultColorSpaceForBitDepth( it->second.fullscaleImage->getBitDepth() );
-                            idIt->second->convertToFormat( idIt->second->getBounds(), colorspace, dstColorspace, 3, false, false, sourceImage.get() );
-                        } else {
-                            sourceImage = idIt->second;
-                        }
-
-                        ///then upscale
-                        const RectD & rod = sourceImage->getRoD();
-                        RectI bounds;
-                        rod.toPixelEnclosing(it->second.renderMappedImage->getMipMapLevel(), it->second.renderMappedImage->getPixelAspectRatio(), &bounds);
-                        ImagePtr inputPlane( new Image(it->first,
-                                                       rod,
-                                                       bounds,
-                                                       it->second.renderMappedImage->getMipMapLevel(),
-                                                       it->second.renderMappedImage->getPixelAspectRatio(),
-                                                       it->second.renderMappedImage->getBitDepth(),
-                                                       it->second.renderMappedImage->getPremultiplication(),
-                                                       it->second.renderMappedImage->getFieldingOrder(),
-                                                       false) );
-                        sourceImage->upscaleMipMap( sourceImage->getBounds(), sourceImage->getMipMapLevel(), inputPlane->getMipMapLevel(), inputPlane.get() );
-                        it->second.fullscaleImage->pasteFrom(*inputPlane, renderMappedRectToRender, false);
-                        it->second.fullscaleImage->markForRendered(renderMappedRectToRender);
-                    } else {
-                        if ( !idIt->second->getBounds().contains(downscaledRectToRender) ) {
-                            ///Fill the RoI with 0's as the identity input image might have bounds contained into the RoI
-                            it->second.downscaleImage->fillZero(downscaledRectToRender, glContext);
-                        }
-
-                        ///Convert format if needed or copy
-                        if ( ( it->second.downscaleImage->getComponents() != idIt->second->getComponents() ) || ( it->second.downscaleImage->getBitDepth() != idIt->second->getBitDepth() ) ) {
-                            ViewerColorSpaceEnum colorspace = _publicInterface->getApp()->getDefaultColorSpaceForBitDepth( idIt->second->getBitDepth() );
-                            ViewerColorSpaceEnum dstColorspace = _publicInterface->getApp()->getDefaultColorSpaceForBitDepth( it->second.fullscaleImage->getBitDepth() );
-                            RectI convertWindow;
-                            idIt->second->getBounds().intersect(downscaledRectToRender, &convertWindow);
-                            idIt->second->convertToFormat( convertWindow, colorspace, dstColorspace, 3, false, false, it->second.downscaleImage.get() );
-                        } else {
-                            it->second.downscaleImage->pasteFrom(*(idIt->second), downscaledRectToRender, false, glContext);
-                        }
-                        it->second.downscaleImage->markForRendered(downscaledRectToRender);
-                    }
-
-                    if ( frameArgs->stats && frameArgs->stats->isInDepthProfilingEnabled() ) {
-                        frameArgs->stats->addRenderInfosForNode( _publicInterface->getNode(),  tls->currentRenderArgs.identityInput->getNode(), it->first.getChannelsLabel(), renderMappedRectToRender, timeRecorder->getTimeSinceCreation() );
-                    }
-                }
-
-                return eRenderingFunctorRetOK;
-            } // if (renderOk == eRenderRoIRetCodeAborted) {
-        }  //  if (!identityInput) {
-    } // if (identity) {
-
-    tls->currentRenderArgs.outputPlanes = planes.planes;
-    for (std::map<ImagePlaneDesc, EffectInstance::PlaneToRender>::iterator it = tls->currentRenderArgs.outputPlanes.begin(); it != tls->currentRenderArgs.outputPlanes.end(); ++it) {
-        /*
-         * When using the cache, allocate a local temporary buffer onto which the plug-in will render, and then safely
-         * copy this buffer to the shared (among threads) image.
-         * This is also needed if the plug-in does not support the number of components of the renderMappedImage
-         */
-        ImagePlaneDesc prefComp;
-        if (multiPlanar) {
-            prefComp = _publicInterface->getNode()->findClosestSupportedComponents( -1, it->second.renderMappedImage->getComponents() );
-        } else {
-            prefComp = outputClipPrefsComps;
-        }
-
-        // OpenGL render never use the cache and bitmaps, all images are local to a render.
-        if ( ( it->second.renderMappedImage->usesBitMap() || ( prefComp != it->second.renderMappedImage->getComponents() ) ||
-               ( outputClipPrefDepth != it->second.renderMappedImage->getBitDepth() ) ) && !_publicInterface->isPaintingOverItselfEnabled() && !planes.useOpenGL ) {
-            it->second.tmpImage.reset( new Image(prefComp,
-                                                 it->second.renderMappedImage->getRoD(),
-                                                 actionArgs.roi,
-                                                 it->second.renderMappedImage->getMipMapLevel(),
-                                                 it->second.renderMappedImage->getPixelAspectRatio(),
-                                                 outputClipPrefDepth,
-                                                 it->second.renderMappedImage->getPremultiplication(),
-                                                 it->second.renderMappedImage->getFieldingOrder(),
-                                                 false) ); //< no bitmap
-        } else {
-            it->second.tmpImage = it->second.renderMappedImage;
-        }
-        tmpPlanes.push_back( std::make_pair(it->second.renderMappedImage->getComponents(), it->second.tmpImage) );
-    }
-
-
-#if NATRON_ENABLE_TRIMAP
-    if ( !bitmapMarkedForRendering && frameArgs->isCurrentFrameRenderNotAbortable() ) {
-        for (std::map<ImagePlaneDesc, EffectInstance::PlaneToRender>::iterator it = tls->currentRenderArgs.outputPlanes.begin(); it != tls->currentRenderArgs.outputPlanes.end(); ++it) {
-            it->second.renderMappedImage->markForRendering(renderMappedRectToRender);
-        }
-    }
-#endif
-
-
-    /// Render in the temporary image
-
-
-    actionArgs.time = time;
-    actionArgs.view = view;
-    actionArgs.isSequentialRender = isSequentialRender;
-    actionArgs.isRenderResponseToUserInteraction = isRenderResponseToUserInteraction;
-    actionArgs.inputImages = tls->currentRenderArgs.inputImages;
-
-    std::list< std::list<std::pair<ImagePlaneDesc, ImagePtr> > > planesLists;
-    if (!multiPlanar) {
-        for (std::list<std::pair<ImagePlaneDesc, ImagePtr> >::iterator it = tmpPlanes.begin(); it != tmpPlanes.end(); ++it) {
-            std::list<std::pair<ImagePlaneDesc, ImagePtr> > tmp;
-            tmp.push_back(*it);
-            planesLists.push_back(tmp);
-        }
-    } else {
-        planesLists.push_back(tmpPlanes);
-    }
-
-    bool renderAborted = false;
-    std::map<ImagePlaneDesc, EffectInstance::PlaneToRender> outputPlanes;
-    for (std::list<std::list<std::pair<ImagePlaneDesc, ImagePtr> > >::iterator it = planesLists.begin(); it != planesLists.end(); ++it) {
-        if (!multiPlanar) {
-            assert( !it->empty() );
-            tls->currentRenderArgs.outputPlaneBeingRendered = it->front().first;
-        }
-        actionArgs.outputPlanes = *it;
-
-        int textureTarget = 0;
-        if (planes.useOpenGL) {
-            actionArgs.glContextData = planes.glContextData;
-
-            // Effects that render multiple planes at once are NOT supported by the OpenGL render suite
-            // We only bind to the framebuffer color attachment 0 the "main" output image plane
-            assert(actionArgs.outputPlanes.size() == 1);
-
-            const ImagePtr& mainImagePlane = actionArgs.outputPlanes.front().second;
-            assert(mainImagePlane->getStorageMode() == eStorageModeGLTex);
-            textureTarget = mainImagePlane->getGLTextureTarget();
-            glEnable(textureTarget);
-            glActiveTexture(GL_TEXTURE0);
-            glBindTexture( textureTarget, mainImagePlane->getGLTextureID() );
-            glCheckError();
-            glFramebufferTexture2D(GL_FRAMEBUFFER, GL_COLOR_ATTACHMENT0, textureTarget, mainImagePlane->getGLTextureID(), 0 /*LoD*/);
-            glCheckError();
-            glCheckFramebufferError();
-
-            // setup the output viewport
-            RectI imageBounds = mainImagePlane->getBounds();
-            glViewport( actionArgs.roi.x1 - imageBounds.x1, actionArgs.roi.y1 - imageBounds.y1, actionArgs.roi.width(), actionArgs.roi.height() );
-
-            glMatrixMode(GL_PROJECTION);
-            glLoadIdentity();
-            glOrtho(actionArgs.roi.x1, actionArgs.roi.x2, actionArgs.roi.y1, actionArgs.roi.y2, -1, 1);
-            glMatrixMode(GL_MODELVIEW);
-            glLoadIdentity();
-
-
-            glCheckError();
-
-            // Enable scissor to make the plug-in doesn't render outside of the viewport...
-            glEnable(GL_SCISSOR_TEST);
-            glScissor( actionArgs.roi.x1 - imageBounds.x1, actionArgs.roi.y1 - imageBounds.y1, actionArgs.roi.width(), actionArgs.roi.height() );
-
-            if (_publicInterface->getNode()->isGLFinishRequiredBeforeRender()) {
-                // Ensure that previous asynchronous operations are done (e.g: glTexImage2D) some plug-ins seem to require it (Hitfilm Ignite plugin-s)
-                glFinish();
-            }
-        }
-
-        StatusEnum st = _publicInterface->render_public(actionArgs);
-
-        if (planes.useOpenGL) {
-            glDisable(GL_SCISSOR_TEST);
-            glCheckError();
-            glActiveTexture(GL_TEXTURE0);
-            glBindTexture(textureTarget, 0);
-            glCheckError();
-            glBindFramebuffer(GL_FRAMEBUFFER, 0);
-            glCheckError();
-        }
-
-        renderAborted = _publicInterface->aborted();
-
-        /*
-         * Since new planes can have been allocated on the fly by allocateImagePlaneAndSetInThreadLocalStorage(), refresh
-         * the planes map from the thread local storage once the render action is finished
-         */
-        if ( it == planesLists.begin() ) {
-            outputPlanes = tls->currentRenderArgs.outputPlanes;
-            assert( !outputPlanes.empty() );
-        }
-
-        if ( (st != eStatusOK) || renderAborted ) {
-#if NATRON_ENABLE_TRIMAP
-            if ( frameArgs->isCurrentFrameRenderNotAbortable() ) {
-                /*
-                   At this point, another thread might have already gotten this image from the cache and could end-up
-                   using it while it has still pixels marked to PIXEL_UNAVAILABLE, hence clear the bitmap
-                 */
-                for (std::map<ImagePlaneDesc, EffectInstance::PlaneToRender>::const_iterator it = outputPlanes.begin(); it != outputPlanes.end(); ++it) {
-                    it->second.renderMappedImage->clearBitmap(renderMappedRectToRender);
-                }
-            }
-#endif
-            switch (st) {
-            case eStatusFailed:
-
-                return eRenderingFunctorRetFailed;
-            case eStatusOutOfMemory:
-
-                return eRenderingFunctorRetOutOfGPUMemory;
-            case eStatusOK:
-            default:
-
-                return eRenderingFunctorRetAborted;
-            }
-        } // if (st != eStatusOK || renderAborted) {
-    } // for (std::list<std::list<std::pair<ImagePlaneDesc,ImagePtr> > >::iterator it = planesLists.begin(); it != planesLists.end(); ++it)
-
-    assert(!renderAborted);
-
-    bool unPremultIfNeeded = planes.outputPremult == eImagePremultiplicationPremultiplied;
-    bool useMaskMix = _publicInterface->isHostMaskingEnabled() || _publicInterface->isHostMixingEnabled();
-    double mix = useMaskMix ? _publicInterface->getNode()->getHostMixingValue(time, view) : 1.;
-    bool doMask = useMaskMix ? _publicInterface->getNode()->isMaskEnabled(_publicInterface->getMaxInputCount() - 1) : false;
-
-    //Check for NaNs, copy to output image and mark for rendered
-    for (std::map<ImagePlaneDesc, EffectInstance::PlaneToRender>::const_iterator it = outputPlanes.begin(); it != outputPlanes.end(); ++it) {
-        bool unPremultRequired = unPremultIfNeeded && it->second.tmpImage->getComponentsCount() == 4 && it->second.renderMappedImage->getComponentsCount() == 3;
-
-        if ( frameArgs->doNansHandling && it->second.tmpImage->checkForNaNs(actionArgs.roi) ) {
-            QString warning = QString::fromUtf8( _publicInterface->getNode()->getScriptName_mt_safe().c_str() );
-            warning.append( QString::fromUtf8(": ") );
-            warning.append( tr("rendered rectangle (") );
-            warning.append( QString::number(actionArgs.roi.x1) );
-            warning.append( QChar::fromLatin1(',') );
-            warning.append( QString::number(actionArgs.roi.y1) );
-            warning.append( QString::fromUtf8(")-(") );
-            warning.append( QString::number(actionArgs.roi.x2) );
-            warning.append( QChar::fromLatin1(',') );
-            warning.append( QString::number(actionArgs.roi.y2) );
-            warning.append( QString::fromUtf8(") ") );
-            warning.append( tr("contains NaN values. They have been converted to 1.") );
-            _publicInterface->setPersistentMessage( eMessageTypeWarning, warning.toStdString() );
-        }
-        if (it->second.isAllocatedOnTheFly) {
-            ///Plane allocated on the fly only have a temp image if using the cache and it is defined over the render window only
-            if (it->second.tmpImage != it->second.renderMappedImage) {
-                // We cannot be rendering using OpenGL in this case
-                assert(!planes.useOpenGL);
-
-                assert(it->second.tmpImage->getBounds() == actionArgs.roi);
-
-                if ( ( it->second.renderMappedImage->getComponents() != it->second.tmpImage->getComponents() ) ||
-                     ( it->second.renderMappedImage->getBitDepth() != it->second.tmpImage->getBitDepth() ) ) {
-                    it->second.tmpImage->convertToFormat( it->second.tmpImage->getBounds(),
-                                                          _publicInterface->getApp()->getDefaultColorSpaceForBitDepth( it->second.tmpImage->getBitDepth() ),
-                                                          _publicInterface->getApp()->getDefaultColorSpaceForBitDepth( it->second.renderMappedImage->getBitDepth() ),
-                                                          -1, false, unPremultRequired, it->second.renderMappedImage.get() );
-                } else {
-                    it->second.renderMappedImage->pasteFrom(*(it->second.tmpImage), it->second.tmpImage->getBounds(), false);
-                }
-            }
-            it->second.renderMappedImage->markForRendered(actionArgs.roi);
-        } else {
-            if (renderFullScaleThenDownscale) {
-                // We cannot be rendering using OpenGL in this case
-                assert(!planes.useOpenGL);
-
-                ///copy the rectangle rendered in the full scale image to the downscaled output
-                assert(mipMapLevel != 0);
-
-                assert(it->second.fullscaleImage != it->second.downscaleImage && it->second.renderMappedImage == it->second.fullscaleImage);
-
-                ImagePtr mappedOriginalInputImage = originalInputImage;
-
-                if ( originalInputImage && (originalInputImage->getMipMapLevel() != 0) ) {
-                    bool mustCopyUnprocessedChannels = it->second.tmpImage->canCallCopyUnProcessedChannels(processChannels);
-                    if (mustCopyUnprocessedChannels || useMaskMix) {
-                        ///there is some processing to be done by copyUnProcessedChannels or applyMaskMix
-                        ///but originalInputImage is not in the correct mipMapLevel, upscale it
-                        assert(originalInputImage->getMipMapLevel() > it->second.tmpImage->getMipMapLevel() &&
-                               originalInputImage->getMipMapLevel() == mipMapLevel);
-                        ImagePtr tmp( new Image(it->second.tmpImage->getComponents(),
-                                                it->second.tmpImage->getRoD(),
-                                                renderMappedRectToRender,
-                                                0,
-                                                it->second.tmpImage->getPixelAspectRatio(),
-                                                it->second.tmpImage->getBitDepth(),
-                                                it->second.tmpImage->getPremultiplication(),
-                                                it->second.tmpImage->getFieldingOrder(),
-                                                false) );
-                        originalInputImage->upscaleMipMap( downscaledRectToRender, originalInputImage->getMipMapLevel(), 0, tmp.get() );
-                        mappedOriginalInputImage = tmp;
-                    }
-                }
-
-                if (mappedOriginalInputImage) {
-                    it->second.tmpImage->copyUnProcessedChannels(renderMappedRectToRender, planes.outputPremult, originalImagePremultiplication, processChannels, mappedOriginalInputImage, true);
-                    if (useMaskMix) {
-                        it->second.tmpImage->applyMaskMix(renderMappedRectToRender, maskImage.get(), mappedOriginalInputImage.get(), doMask, false, mix);
-                    }
-                }
-                if ( ( it->second.fullscaleImage->getComponents() != it->second.tmpImage->getComponents() ) ||
-                     ( it->second.fullscaleImage->getBitDepth() != it->second.tmpImage->getBitDepth() ) ) {
-                    /*
-                     * BitDepth/Components conversion required as well as downscaling, do conversion to a tmp buffer
-                     */
-                    ImagePtr tmp( new Image(it->second.fullscaleImage->getComponents(),
-                                            it->second.tmpImage->getRoD(),
-                                            renderMappedRectToRender,
-                                            mipMapLevel,
-                                            it->second.tmpImage->getPixelAspectRatio(),
-                                            it->second.fullscaleImage->getBitDepth(),
-                                            it->second.fullscaleImage->getPremultiplication(),
-                                            it->second.fullscaleImage->getFieldingOrder(),
-                                            false) );
-
-                    it->second.tmpImage->convertToFormat( renderMappedRectToRender,
-                                                          _publicInterface->getApp()->getDefaultColorSpaceForBitDepth( it->second.tmpImage->getBitDepth() ),
-                                                          _publicInterface->getApp()->getDefaultColorSpaceForBitDepth( it->second.fullscaleImage->getBitDepth() ),
-                                                          -1, false, unPremultRequired, tmp.get() );
-                    tmp->downscaleMipMap( it->second.tmpImage->getRoD(),
-                                          renderMappedRectToRender, 0, mipMapLevel, false, it->second.downscaleImage.get() );
-                    it->second.fullscaleImage->pasteFrom(*tmp, renderMappedRectToRender, false);
-                } else {
-                    /*
-                     *  Downscaling required only
-                     */
-                    it->second.tmpImage->downscaleMipMap( it->second.tmpImage->getRoD(),
-                                                          actionArgs.roi, 0, mipMapLevel, false, it->second.downscaleImage.get() );
-                    it->second.fullscaleImage->pasteFrom(*(it->second.tmpImage), renderMappedRectToRender, false);
-                }
-
-
-                it->second.fullscaleImage->markForRendered(renderMappedRectToRender);
-            } else { // if (renderFullScaleThenDownscale) {
-                ///Copy the rectangle rendered in the downscaled image
-                if (it->second.tmpImage != it->second.downscaleImage) {
-                    // We cannot be rendering using OpenGL in this case
-                    assert(!planes.useOpenGL);
-
-                    if ( ( it->second.downscaleImage->getComponents() != it->second.tmpImage->getComponents() ) ||
-                         ( it->second.downscaleImage->getBitDepth() != it->second.tmpImage->getBitDepth() ) ) {
-                        /*
-                         * BitDepth/Components conversion required
-                         */
-
-
-                        it->second.tmpImage->convertToFormat( it->second.tmpImage->getBounds(),
-                                                              _publicInterface->getApp()->getDefaultColorSpaceForBitDepth( it->second.tmpImage->getBitDepth() ),
-                                                              _publicInterface->getApp()->getDefaultColorSpaceForBitDepth( it->second.downscaleImage->getBitDepth() ),
-                                                              -1, false, unPremultRequired, it->second.downscaleImage.get() );
-                    } else {
-                        /*
-                         * No conversion required, copy to output
-                         */
-
-                        it->second.downscaleImage->pasteFrom(*(it->second.tmpImage), it->second.downscaleImage->getBounds(), false);
-                    }
-                }
-
-                it->second.downscaleImage->copyUnProcessedChannels(actionArgs.roi, planes.outputPremult, originalImagePremultiplication, processChannels, originalInputImage, true, glContext);
-                if (useMaskMix) {
-                    it->second.downscaleImage->applyMaskMix(actionArgs.roi, maskImage.get(), originalInputImage.get(), doMask, false, mix, glContext);
-                }
-                it->second.downscaleImage->markForRendered(downscaledRectToRender);
-            } // if (renderFullScaleThenDownscale) {
-        } // if (it->second.isAllocatedOnTheFly) {
-
-        if ( frameArgs->stats && frameArgs->stats->isInDepthProfilingEnabled() ) {
-            frameArgs->stats->addRenderInfosForNode( _publicInterface->getNode(),  NodePtr(), it->first.getChannelsLabel(), renderMappedRectToRender, timeRecorder->getTimeSinceCreation() );
-        }
-    } // for (std::map<ImagePlaneDesc,PlaneToRender>::const_iterator it = outputPlanes.begin(); it != outputPlanes.end(); ++it) {
-
-
-    return eRenderingFunctorRetOK;
-} // tiledRenderingFunctor
-
-ImagePtr
-EffectInstance::allocateImagePlaneAndSetInThreadLocalStorage(const ImagePlaneDesc & plane)
-{
-    /*
-     * The idea here is that we may have asked the plug-in to render say motion.forward, but it can only render both fotward
-     * and backward at a time.
-     * So it needs to allocate motion.backward and store it in the cache for efficiency.
-     * Note that when calling this, the plug-in is already in the render action, hence in case of Host frame threading,
-     * this function will be called as many times as there were thread used by the host frame threading.
-     * For all other planes, there was a local temporary image, shared among all threads for the calls to render.
-     * Since we may be in a thread of the host frame threading, only allocate a temporary image of the size of the rectangle
-     * to render and mark that we're a plane allocated on the fly so that the tiledRenderingFunctor can know this is a plane
-     * to handle specifically.
-     */
-    EffectDataTLSPtr tls = _imp->tlsData->getTLSData();
-
-    if (!tls || !tls->currentRenderArgs.validArgs) {
-        return ImagePtr();
-    }
-
-    assert( !tls->currentRenderArgs.outputPlanes.empty() );
-
-    const EffectInstance::PlaneToRender & firstPlane = tls->currentRenderArgs.outputPlanes.begin()->second;
-    bool useCache = firstPlane.fullscaleImage->usesBitMap() || firstPlane.downscaleImage->usesBitMap();
-    if ( boost::starts_with(getNode()->getPluginID(), "uk.co.thefoundry.furnace") ) {
-        //Furnace plug-ins are bugged and do not render properly both planes, just wipe the image.
-        useCache = false;
-    }
-    const ImagePtr & img = firstPlane.fullscaleImage->usesBitMap() ? firstPlane.fullscaleImage : firstPlane.downscaleImage;
-    boost::shared_ptr<ImageParams> params = img->getParams();
-    EffectInstance::PlaneToRender p;
-    bool ok = allocateImagePlane(img->getKey(),
-                                 tls->currentRenderArgs.rod,
-                                 tls->currentRenderArgs.renderWindowPixel,
-                                 tls->currentRenderArgs.renderWindowPixel,
-                                 false /*isProjectFormat*/,
-                                 plane,
-                                 img->getBitDepth(),
-                                 img->getPremultiplication(),
-                                 img->getFieldingOrder(),
-                                 img->getPixelAspectRatio(),
-                                 img->getMipMapLevel(),
-                                 false,
-                                 img->getParams()->getStorageInfo().mode,
-                                 useCache,
-                                 &p.fullscaleImage,
-                                 &p.downscaleImage);
-    if (!ok) {
-        return ImagePtr();
-    } else {
-        p.renderMappedImage = p.downscaleImage;
-        p.isAllocatedOnTheFly = true;
-
-        /*
-         * Allocate a temporary image for rendering only if using cache
-         */
-        if (useCache) {
-            p.tmpImage.reset( new Image(p.renderMappedImage->getComponents(),
-                                        p.renderMappedImage->getRoD(),
-                                        tls->currentRenderArgs.renderWindowPixel,
-                                        p.renderMappedImage->getMipMapLevel(),
-                                        p.renderMappedImage->getPixelAspectRatio(),
-                                        p.renderMappedImage->getBitDepth(),
-                                        p.renderMappedImage->getPremultiplication(),
-                                        p.renderMappedImage->getFieldingOrder(),
-                                        false /*useBitmap*/,
-                                        img->getParams()->getStorageInfo().mode) );
-        } else {
-            p.tmpImage = p.renderMappedImage;
-        }
-        tls->currentRenderArgs.outputPlanes.insert( std::make_pair(plane, p) );
-
-        return p.downscaleImage;
-    }
-} // allocateImagePlaneAndSetInThreadLocalStorage
-
-void
-EffectInstance::openImageFileKnob()
-{
-    const std::vector< KnobPtr > & knobs = getKnobs();
-
-    for (U32 i = 0; i < knobs.size(); ++i) {
-        if ( knobs[i]->typeName() == KnobFile::typeNameStatic() ) {
-            boost::shared_ptr<KnobFile> fk = boost::dynamic_pointer_cast<KnobFile>(knobs[i]);
-            assert(fk);
-            if ( fk->isInputImageFile() ) {
-                std::string file = fk->getValue();
-                if ( file.empty() ) {
-                    fk->open_file();
-                }
-                break;
-            }
-        } else if ( knobs[i]->typeName() == KnobOutputFile::typeNameStatic() ) {
-            boost::shared_ptr<KnobOutputFile> fk = boost::dynamic_pointer_cast<KnobOutputFile>(knobs[i]);
-            assert(fk);
-            if ( fk->isOutputImageFile() ) {
-                std::string file = fk->getValue();
-                if ( file.empty() ) {
-                    fk->open_file();
-                }
-                break;
-            }
-        }
-    }
-}
-
-void
-EffectInstance::onSignificantEvaluateAboutToBeCalled(KnobI* knob)
-{
-    //We changed, abort any ongoing current render to refresh them with a newer version
-    abortAnyEvaluation();
-
-    NodePtr node = getNode();
-    if ( !node->isNodeCreated() ) {
-        return;
-    }
-
-    bool isMT = QThread::currentThread() == qApp->thread();
-
-    if ( isMT && ( !knob || knob->getEvaluateOnChange() ) ) {
-        getApp()->triggerAutoSave();
-    }
-
-
-    if (isMT) {
-        node->refreshIdentityState();
-
-        //Increments the knobs age following a change
-        node->incrementKnobsAge();
-    }
-}
-
-void
-EffectInstance::evaluate(bool isSignificant,
-                         bool refreshMetadatas)
-{
-    NodePtr node = getNode();
-
-    if ( refreshMetadatas && node->isNodeCreated() ) {
-        refreshMetaDatas_public(true);
-    }
-
-    /*
-       We always have to trigger a render because this might be a tree not connected via a link to the knob who changed
-       but just an expression
-
-       if (reason == eValueChangedReasonSlaveRefresh) {
-        //do not trigger a render, the master will do it already
-        return;
-       }*/
-
-
-    double time = getCurrentTime();
-    std::list<ViewerInstance* > viewers;
-    node->hasViewersConnected(&viewers);
-    for (std::list<ViewerInstance* >::iterator it = viewers.begin();
-         it != viewers.end();
-         ++it) {
-        if (isSignificant) {
-            (*it)->renderCurrentFrame(true);
-        } else {
-            (*it)->redrawViewer();
-        }
-    }
-    if (isSignificant) {
-        node->refreshPreviewsRecursivelyDownstream(time);
-    }
-} // evaluate
-
-bool
-EffectInstance::message(MessageTypeEnum type,
-                        const std::string & content) const
-{
-    return getNode()->message(type, content);
-}
-
-void
-EffectInstance::setPersistentMessage(MessageTypeEnum type,
-                                     const std::string & content)
-{
-    getNode()->setPersistentMessage(type, content);
-}
-
-bool
-EffectInstance::hasPersistentMessage()
-{
-    return getNode()->hasPersistentMessage();
-}
-
-void
-EffectInstance::clearPersistentMessage(bool recurse)
-{
-    NodePtr node = getNode();
-
-    if (node) {
-        node->clearPersistentMessage(recurse);
-    }
-}
-
-int
-EffectInstance::getInputNumber(const EffectInstance* inputEffect) const
-{
-    for (int i = 0; i < getMaxInputCount(); ++i) {
-        if (getInput(i).get() == inputEffect) {
-            return i;
-        }
-    }
-
-    return -1;
-}
-
-/**
- * @brief Does this effect supports rendering at a different scale than 1 ?
- * There is no OFX property for this purpose. The only solution found for OFX is that if a isIdentity
- * with renderscale != 1 fails, the host retries with renderscale = 1 (and upscaled images).
- * If the renderScale support was not set, this throws an exception.
- **/
-bool
-EffectInstance::supportsRenderScale() const
-{
-    if (_imp->supportsRenderScale == eSupportsMaybe) {
-        qDebug() << "EffectInstance::supportsRenderScale should be set before calling supportsRenderScale(), or use supportsRenderScaleMaybe() instead";
-        throw std::runtime_error("supportsRenderScale not set");
-    }
-
-    return _imp->supportsRenderScale == eSupportsYes;
-}
-
-EffectInstance::SupportsEnum
-EffectInstance::supportsRenderScaleMaybe() const
-{
-    QMutexLocker l(&_imp->supportsRenderScaleMutex);
-
-    return _imp->supportsRenderScale;
-}
-
-/// should be set during effect initialization, but may also be set by the first getRegionOfDefinition that succeeds
-void
-EffectInstance::setSupportsRenderScaleMaybe(EffectInstance::SupportsEnum s) const
-{
-    {
-        QMutexLocker l(&_imp->supportsRenderScaleMutex);
-
-        _imp->supportsRenderScale = s;
-    }
-    NodePtr node = getNode();
-
-    if (node) {
-        node->onSetSupportRenderScaleMaybeSet( (int)s );
-    }
-}
-
-void
-EffectInstance::setOutputFilesForWriter(const std::string & pattern)
-{
-    if ( !isWriter() ) {
-        return;
-    }
-
-    const KnobsVec & knobs = getKnobs();
-    for (U32 i = 0; i < knobs.size(); ++i) {
-        if ( knobs[i]->typeName() == KnobOutputFile::typeNameStatic() ) {
-            boost::shared_ptr<KnobOutputFile> fk = boost::dynamic_pointer_cast<KnobOutputFile>(knobs[i]);
-            assert(fk);
-            if ( fk->isOutputImageFile() ) {
-                fk->setValue(pattern);
-                break;
-            }
-        }
-    }
-}
-
-PluginMemoryPtr
-EffectInstance::newMemoryInstance(size_t nBytes)
-{
-    PluginMemoryPtr ret( new PluginMemory( shared_from_this() ) ); //< hack to get "this" as a shared ptr
-
-    addPluginMemoryPointer(ret);
-    bool wasntLocked = ret->alloc(nBytes);
-
-    assert(wasntLocked);
-    Q_UNUSED(wasntLocked);
-
-    return ret;
-}
-
-void
-EffectInstance::addPluginMemoryPointer(const PluginMemoryPtr& mem)
-{
-    QMutexLocker l(&_imp->pluginMemoryChunksMutex);
-
-    _imp->pluginMemoryChunks.push_back(mem);
-}
-
-void
-EffectInstance::removePluginMemoryPointer(const PluginMemory* mem)
-{
-    std::list<boost::shared_ptr<PluginMemory> > safeCopy;
-
-    {
-        QMutexLocker l(&_imp->pluginMemoryChunksMutex);
-        // make a copy of the list so that elements don't get deleted while the mutex is held
-
-        for (std::list<boost::weak_ptr<PluginMemory> >::iterator it = _imp->pluginMemoryChunks.begin(); it != _imp->pluginMemoryChunks.end(); ++it) {
-            PluginMemoryPtr p = it->lock();
-            if (!p) {
-                continue;
-            }
-            safeCopy.push_back(p);
-            if (p.get() == mem) {
-                _imp->pluginMemoryChunks.erase(it);
-
-                return;
-            }
-        }
-    }
-}
-
-void
-EffectInstance::registerPluginMemory(size_t nBytes)
-{
-    getNode()->registerPluginMemory(nBytes);
-}
-
-void
-EffectInstance::unregisterPluginMemory(size_t nBytes)
-{
-    getNode()->unregisterPluginMemory(nBytes);
-}
-
-void
-EffectInstance::onAllKnobsSlaved(bool isSlave,
-                                 KnobHolder* master)
-{
-    getNode()->onAllKnobsSlaved(isSlave, master);
-}
-
-void
-EffectInstance::onKnobSlaved(const KnobPtr& slave,
-                             const KnobPtr& master,
-                             int dimension,
-                             bool isSlave)
-{
-    getNode()->onKnobSlaved(slave, master, dimension, isSlave);
-}
-
-void
-EffectInstance::setCurrentViewportForOverlays_public(OverlaySupport* viewport)
-{
-    assert( QThread::currentThread() == qApp->thread() );
-    getNode()->setCurrentViewportForHostOverlays(viewport);
-    _imp->overlaysViewport = viewport;
-    setCurrentViewportForOverlays(viewport);
-}
-
-OverlaySupport*
-EffectInstance::getCurrentViewportForOverlays() const
-{
-    assert( QThread::currentThread() == qApp->thread() );
-
-    return _imp->overlaysViewport;
-}
-
-void
-EffectInstance::setDoingInteractAction(bool doing)
-{
-    _imp->setDuringInteractAction(doing);
-}
-
-void
-EffectInstance::drawOverlay_public(double time,
-                                   const RenderScale & renderScale,
-                                   ViewIdx view)
-{
-    ///cannot be run in another thread
-    assert( QThread::currentThread() == qApp->thread() );
-    if ( !hasOverlay() && !getNode()->hasHostOverlay() ) {
-        return;
-    }
-
-    RECURSIVE_ACTION();
-
-    RenderScale actualScale;
-    if ( !canHandleRenderScaleForOverlays() ) {
-        actualScale.x = actualScale.y = 1.;
-    } else {
-        actualScale = renderScale;
-    }
-
-    _imp->setDuringInteractAction(true);
-    bool drawHostOverlay = shouldDrawHostOverlay();
-    drawOverlay(time, actualScale, view);
-    if (drawHostOverlay) {
-        getNode()->drawHostOverlay(time, actualScale, view);
-    }
-    _imp->setDuringInteractAction(false);
-}
-
-bool
-EffectInstance::onOverlayPenDown_public(double time,
-                                        const RenderScale & renderScale,
-                                        ViewIdx view,
-                                        const QPointF & viewportPos,
-                                        const QPointF & pos,
-                                        double pressure,
-                                        double timestamp,
-                                        PenType pen)
-{
-    ///cannot be run in another thread
-    assert( QThread::currentThread() == qApp->thread() );
-    if ( !hasOverlay()  && !getNode()->hasHostOverlay() ) {
-        return false;
-    }
-
-    RenderScale actualScale;
-    if ( !canHandleRenderScaleForOverlays() ) {
-        actualScale.x = actualScale.y = 1.;
-    } else {
-        actualScale = renderScale;
-    }
-
-    bool ret;
-    {
-        NON_RECURSIVE_ACTION();
-        _imp->setDuringInteractAction(true);
-        bool drawHostOverlay = shouldDrawHostOverlay();
-        if (!shouldPreferPluginOverlayOverHostOverlay()) {
-            ret = drawHostOverlay ? getNode()->onOverlayPenDownDefault(time, actualScale, view, viewportPos, pos, pressure) : false;
-            if (!ret) {
-                ret |= onOverlayPenDown(time, actualScale, view, viewportPos, pos, pressure, timestamp, pen);
-            }
-        } else {
-            ret = onOverlayPenDown(time, actualScale, view, viewportPos, pos, pressure, timestamp, pen);
-            if (!ret && drawHostOverlay) {
-                ret |= getNode()->onOverlayPenDownDefault(time, actualScale, view, viewportPos, pos, pressure);
-            }
-        }
-
-        _imp->setDuringInteractAction(false);
-    }
-    checkIfRenderNeeded();
-
-    return ret;
-}
-
-bool
-EffectInstance::onOverlayPenDoubleClicked_public(double time,
-                                                 const RenderScale & renderScale,
-                                                 ViewIdx view,
-                                                 const QPointF & viewportPos,
-                                                 const QPointF & pos)
-{
-    ///cannot be run in another thread
-    assert( QThread::currentThread() == qApp->thread() );
-    if ( !hasOverlay()  && !getNode()->hasHostOverlay() ) {
-        return false;
-    }
-
-    RenderScale actualScale;
-    if ( !canHandleRenderScaleForOverlays() ) {
-        actualScale.x = actualScale.y = 1.;
-    } else {
-        actualScale = renderScale;
-    }
-
-    bool ret;
-    {
-        NON_RECURSIVE_ACTION();
-        _imp->setDuringInteractAction(true);
-        bool drawHostOverlay = shouldDrawHostOverlay();
-        if (!shouldPreferPluginOverlayOverHostOverlay()) {
-            ret = drawHostOverlay ? getNode()->onOverlayPenDoubleClickedDefault(time, actualScale, view, viewportPos, pos) : false;
-            if (!ret) {
-                ret |= onOverlayPenDoubleClicked(time, actualScale, view, viewportPos, pos);
-            }
-        } else {
-            ret = onOverlayPenDoubleClicked(time, actualScale, view, viewportPos, pos);
-            if (!ret && drawHostOverlay) {
-                ret |= getNode()->onOverlayPenDoubleClickedDefault(time, actualScale, view, viewportPos, pos);
-            }
-        }
-
-        _imp->setDuringInteractAction(false);
-    }
-    checkIfRenderNeeded();
-
-    return ret;
-}
-
-bool
-EffectInstance::onOverlayPenMotion_public(double time,
-                                          const RenderScale & renderScale,
-                                          ViewIdx view,
-                                          const QPointF & viewportPos,
-                                          const QPointF & pos,
-                                          double pressure,
-                                          double timestamp)
-{
-    ///cannot be run in another thread
-    assert( QThread::currentThread() == qApp->thread() );
-    if ( !hasOverlay()  && !getNode()->hasHostOverlay() ) {
-        return false;
-    }
-
-    RenderScale actualScale;
-    if ( !canHandleRenderScaleForOverlays() ) {
-        actualScale.x = actualScale.y = 1.;
-    } else {
-        actualScale = renderScale;
-    }
-
-
-    NON_RECURSIVE_ACTION();
-    _imp->setDuringInteractAction(true);
-    bool ret;
-    bool drawHostOverlay = shouldDrawHostOverlay();
-    if (!shouldPreferPluginOverlayOverHostOverlay()) {
-        ret = drawHostOverlay ? getNode()->onOverlayPenMotionDefault(time, actualScale, view, viewportPos, pos, pressure) : false;
-        if (!ret) {
-            ret |= onOverlayPenMotion(time, actualScale, view, viewportPos, pos, pressure, timestamp);
-        }
-    } else {
-        ret = onOverlayPenMotion(time, actualScale, view, viewportPos, pos, pressure, timestamp);
-        if (!ret && drawHostOverlay) {
-            ret |= getNode()->onOverlayPenMotionDefault(time, actualScale, view, viewportPos, pos, pressure);
-        }
-    }
-
-    _imp->setDuringInteractAction(false);
-    //Don't chek if render is needed on pen motion, wait for the pen up
-
-    //checkIfRenderNeeded();
-    return ret;
-}
-
-bool
-EffectInstance::onOverlayPenUp_public(double time,
-                                      const RenderScale & renderScale,
-                                      ViewIdx view,
-                                      const QPointF & viewportPos,
-                                      const QPointF & pos,
-                                      double pressure,
-                                      double timestamp)
-{
-    ///cannot be run in another thread
-    assert( QThread::currentThread() == qApp->thread() );
-    if ( !hasOverlay()  && !getNode()->hasHostOverlay() ) {
-        return false;
-    }
-
-    RenderScale actualScale;
-    if ( !canHandleRenderScaleForOverlays() ) {
-        actualScale.x = actualScale.y = 1.;
-    } else {
-        actualScale = renderScale;
-    }
-
-    bool ret;
-    {
-        NON_RECURSIVE_ACTION();
-        _imp->setDuringInteractAction(true);
-        bool drawHostOverlay = shouldDrawHostOverlay();
-        if (!shouldPreferPluginOverlayOverHostOverlay()) {
-            ret = drawHostOverlay ? getNode()->onOverlayPenUpDefault(time, actualScale, view, viewportPos, pos, pressure) : false;
-            if (!ret) {
-                ret |= onOverlayPenUp(time, actualScale, view, viewportPos, pos, pressure, timestamp);
-            }
-        } else {
-            ret = onOverlayPenUp(time, actualScale, view, viewportPos, pos, pressure, timestamp);
-            if (!ret && drawHostOverlay) {
-                ret |= getNode()->onOverlayPenUpDefault(time, actualScale, view, viewportPos, pos, pressure);
-            }
-        }
-
-        _imp->setDuringInteractAction(false);
-    }
-    checkIfRenderNeeded();
-
-    return ret;
-}
-
-bool
-EffectInstance::onOverlayKeyDown_public(double time,
-                                        const RenderScale & renderScale,
-                                        ViewIdx view,
-                                        Key key,
-                                        KeyboardModifiers modifiers)
-{
-    ///cannot be run in another thread
-    assert( QThread::currentThread() == qApp->thread() );
-    if ( !hasOverlay()  && !getNode()->hasHostOverlay() ) {
-        return false;
-    }
-
-    RenderScale actualScale;
-    if ( !canHandleRenderScaleForOverlays() ) {
-        actualScale.x = actualScale.y = 1.;
-    } else {
-        actualScale = renderScale;
-    }
-
-
-    bool ret;
-    {
-        NON_RECURSIVE_ACTION();
-        _imp->setDuringInteractAction(true);
-        ret = onOverlayKeyDown(time, actualScale, view, key, modifiers);
-        if (!ret && shouldDrawHostOverlay()) {
-            ret |= getNode()->onOverlayKeyDownDefault(time, actualScale, view, key, modifiers);
-        }
-        _imp->setDuringInteractAction(false);
-    }
-    checkIfRenderNeeded();
-
-    return ret;
-}
-
-bool
-EffectInstance::onOverlayKeyUp_public(double time,
-                                      const RenderScale & renderScale,
-                                      ViewIdx view,
-                                      Key key,
-                                      KeyboardModifiers modifiers)
-{
-    ///cannot be run in another thread
-    assert( QThread::currentThread() == qApp->thread() );
-    if ( !hasOverlay()  && !getNode()->hasHostOverlay() ) {
-        return false;
-    }
-
-    RenderScale actualScale;
-    if ( !canHandleRenderScaleForOverlays() ) {
-        actualScale.x = actualScale.y = 1.;
-    } else {
-        actualScale = renderScale;
-    }
-
-    bool ret;
-    {
-        NON_RECURSIVE_ACTION();
-
-        _imp->setDuringInteractAction(true);
-        ret = onOverlayKeyUp(time, actualScale, view, key, modifiers);
-        if (!ret && shouldDrawHostOverlay()) {
-            ret |= getNode()->onOverlayKeyUpDefault(time, actualScale, view, key, modifiers);
-        }
-        _imp->setDuringInteractAction(false);
-    }
-    checkIfRenderNeeded();
-
-    return ret;
-}
-
-bool
-EffectInstance::onOverlayKeyRepeat_public(double time,
-                                          const RenderScale & renderScale,
-                                          ViewIdx view,
-                                          Key key,
-                                          KeyboardModifiers modifiers)
-{
-    ///cannot be run in another thread
-    assert( QThread::currentThread() == qApp->thread() );
-    if ( !hasOverlay()  && !getNode()->hasHostOverlay() ) {
-        return false;
-    }
-
-    RenderScale actualScale;
-    if ( !canHandleRenderScaleForOverlays() ) {
-        actualScale.x = actualScale.y = 1.;
-    } else {
-        actualScale = renderScale;
-    }
-
-    bool ret;
-    {
-        NON_RECURSIVE_ACTION();
-        _imp->setDuringInteractAction(true);
-        ret = onOverlayKeyRepeat(time, actualScale, view, key, modifiers);
-        if (!ret && shouldDrawHostOverlay()) {
-            ret |= getNode()->onOverlayKeyRepeatDefault(time, actualScale, view, key, modifiers);
-        }
-        _imp->setDuringInteractAction(false);
-    }
-    checkIfRenderNeeded();
-
-    return ret;
-}
-
-bool
-EffectInstance::onOverlayFocusGained_public(double time,
-                                            const RenderScale & renderScale,
-                                            ViewIdx view)
-{
-    ///cannot be run in another thread
-    assert( QThread::currentThread() == qApp->thread() );
-    if ( !hasOverlay() && !getNode()->hasHostOverlay() ) {
-        return false;
-    }
-
-    RenderScale actualScale;
-    if ( !canHandleRenderScaleForOverlays() ) {
-        actualScale.x = actualScale.y = 1.;
-    } else {
-        actualScale = renderScale;
-    }
-
-    bool ret;
-    {
-        NON_RECURSIVE_ACTION();
-        _imp->setDuringInteractAction(true);
-        ret = onOverlayFocusGained(time, actualScale, view);
-        if (shouldDrawHostOverlay()) {
-            ret |= getNode()->onOverlayFocusGainedDefault(time, actualScale, view);
-        }
-
-        _imp->setDuringInteractAction(false);
-    }
-    checkIfRenderNeeded();
-
-    return ret;
-}
-
-bool
-EffectInstance::onOverlayFocusLost_public(double time,
-                                          const RenderScale & renderScale,
-                                          ViewIdx view)
-{
-    ///cannot be run in another thread
-    assert( QThread::currentThread() == qApp->thread() );
-    if ( !hasOverlay() && !getNode()->hasHostOverlay() ) {
-        return false;
-    }
-
-    RenderScale actualScale;
-    if ( !canHandleRenderScaleForOverlays() ) {
-        actualScale.x = actualScale.y = 1.;
-    } else {
-        actualScale = renderScale;
-    }
-
-
-    bool ret;
-    {
-        NON_RECURSIVE_ACTION();
-        _imp->setDuringInteractAction(true);
-        ret = onOverlayFocusLost(time, actualScale, view);
-        if (shouldDrawHostOverlay()) {
-            ret |= getNode()->onOverlayFocusLostDefault(time, actualScale, view);
-        }
-
-        _imp->setDuringInteractAction(false);
-    }
-    checkIfRenderNeeded();
-
-    return ret;
-}
-
->>>>>>> 8128e21d
+
 void
 EffectInstance::setInteractColourPicker_public(const OfxRGBAColourD& color, bool setColor, bool hasColor)
 {
     const KnobsVec& knobs = getKnobs();
     for (KnobsVec::const_iterator it2 = knobs.begin(); it2 != knobs.end(); ++it2) {
-<<<<<<< HEAD
         const KnobIPtr& k = *it2;
         if (!k) {
             continue;
-=======
-        const KnobPtr& k = *it2;
-        if (!k) {
-            continue;
-        }
-        boost::shared_ptr<OfxParamOverlayInteract> interact = k->getCustomInteract();
+        }
+        OfxParamOverlayInteractPtr interact = k->getCustomInteract();
         if (!interact) {
             continue;
         }
@@ -3431,6 +1203,7 @@
                 interact->setLastColorPickerColor(color);
             }
             interact->setHasColorPicker(true);
+
         }
 
         k->redraw();
@@ -3443,1824 +1216,7 @@
 bool
 EffectInstance::isDoingInteractAction() const
 {
-    QReadLocker l(&_imp->duringInteractActionMutex);
-
-    return _imp->duringInteractAction;
-}
-
-StatusEnum
-EffectInstance::render_public(const RenderActionArgs & args)
-{
-    NON_RECURSIVE_ACTION();
-    REPORT_CURRENT_THREAD_ACTION( kOfxImageEffectActionRender, getNode() );
-
-    return render(args);
-}
-
-StatusEnum
-EffectInstance::getTransform_public(double time,
-                                    const RenderScale & renderScale,
-                                    ViewIdx view,
-                                    EffectInstPtr* inputToTransform,
-                                    Transform::Matrix3x3* transform)
-{
-    RECURSIVE_ACTION();
-    //assert( getNode()->getCurrentCanTransform() ); // called in every case for overlays
-
-    return getTransform(time, renderScale, view, inputToTransform, transform);
-}
-
-bool
-EffectInstance::isIdentity_public(bool useIdentityCache, // only set to true when calling for the whole image (not for a subrect)
-                                  U64 hash,
-                                  double time,
-                                  const RenderScale & scale,
-                                  const RectI & renderWindow,
-                                  ViewIdx view,
-                                  double* inputTime,
-                                  ViewIdx* inputView,
-                                  int* inputNb)
-{
-    assert( !( (supportsRenderScaleMaybe() == eSupportsNo) && !(scale.x == 1. && scale.y == 1.) ) );
-
-    if (useIdentityCache) {
-        double timeF = 0.;
-        bool foundInCache = _imp->actionsCache->getIdentityResult(hash, time, view, inputNb, inputView, &timeF);
-        if (foundInCache) {
-            *inputTime = timeF;
-
-            return *inputNb >= 0 || *inputNb == -2;
-        }
-    }
-
-
-    ///EDIT: We now allow isIdentity to be called recursively.
-    RECURSIVE_ACTION();
-
-
-    bool ret = false;
-    boost::shared_ptr<RotoDrawableItem> rotoItem = getNode()->getAttachedRotoItem();
-    if ( ( rotoItem && !rotoItem->isActivated(time) ) || getNode()->isNodeDisabled() || !getNode()->hasAtLeastOneChannelToProcess() ) {
-        ret = true;
-        *inputNb = getNode()->getPreferredInput();
-        *inputTime = time;
-        *inputView = view;
-    } else if ( appPTR->isBackground() && (dynamic_cast<DiskCacheNode*>(this) != NULL) ) {
-        ret = true;
-        *inputNb = 0;
-        *inputTime = time;
-        *inputView = view;
-    } else {
-        /// Don't call isIdentity if plugin is sequential only.
-        if (getSequentialPreference() != eSequentialPreferenceOnlySequential) {
-            try {
-                *inputView = view;
-                ret = isIdentity(time, scale, renderWindow, view, inputTime, inputView, inputNb);
-            } catch (...) {
-                throw;
-            }
-        }
-    }
-    if (!ret) {
-        *inputNb = -1;
-        *inputTime = time;
-        *inputView = view;
-    }
-
-    if (useIdentityCache) {
-        _imp->actionsCache->setIdentityResult(hash, time, view, *inputNb, *inputView, *inputTime);
-    }
-
-    return ret;
-} // EffectInstance::isIdentity_public
-
-void
-EffectInstance::onInputChanged(int /*inputNo*/)
-{
-}
-
-StatusEnum
-EffectInstance::getRegionOfDefinitionFromCache(U64 hash,
-                                               double time,
-                                               const RenderScale & scale,
-                                               ViewIdx view,
-                                               RectD* rod,
-                                               bool* isProjectFormat)
-{
-    unsigned int mipMapLevel = Image::getLevelFromScale(scale.x);
-    bool foundInCache = _imp->actionsCache->getRoDResult(hash, time, view, mipMapLevel, rod);
-
-    if (foundInCache) {
-        if (isProjectFormat) {
-            *isProjectFormat = false;
-        }
-        if ( rod->isNull() ) {
-            return eStatusFailed;
-        }
-
-        return eStatusOK;
-    }
-
-    return eStatusFailed;
-}
-
-StatusEnum
-EffectInstance::getRegionOfDefinition_public(U64 hash,
-                                             double time,
-                                             const RenderScale & scale,
-                                             ViewIdx view,
-                                             RectD* rod,
-                                             bool* isProjectFormat)
-{
-    if ( !isEffectCreated() ) {
-        return eStatusFailed;
-    }
-
-    unsigned int mipMapLevel = Image::getLevelFromScale(scale.x);
-    bool foundInCache = _imp->actionsCache->getRoDResult(hash, time, view, mipMapLevel, rod);
-    if (foundInCache) {
-        if (isProjectFormat) {
-            *isProjectFormat = false;
-        }
-        if ( rod->isNull() ) {
-            return eStatusFailed;
-        }
-
-        return eStatusOK;
-    } else {
-        ///If this is running on a render thread, attempt to find the RoD in the thread local storage.
-
-        if ( QThread::currentThread() != qApp->thread() ) {
-            EffectDataTLSPtr tls = _imp->tlsData->getTLSData();
-            if (tls && tls->currentRenderArgs.validArgs) {
-                *rod = tls->currentRenderArgs.rod;
-                if (isProjectFormat) {
-                    *isProjectFormat = false;
-                }
-
-                return eStatusOK;
-            }
-        }
-
-        if ( getNode()->isNodeDisabled() ) {
-            NodePtr preferredInput = getNode()->getPreferredInputNode();
-            if (!preferredInput) {
-                return eStatusFailed;
-            }
-
-            return preferredInput->getEffectInstance()->getRegionOfDefinition_public(preferredInput->getEffectInstance()->getRenderHash(), time, scale, view, rod, isProjectFormat);
-        }
-
-        StatusEnum ret;
-        RenderScale scaleOne(1.);
-        {
-            RECURSIVE_ACTION();
-
-
-            ret = getRegionOfDefinition(hash, time, supportsRenderScaleMaybe() == eSupportsNo ? scaleOne : scale, view, rod);
-
-            if ( (ret != eStatusOK) && (ret != eStatusReplyDefault) ) {
-                // rod is not valid
-                //if (!isDuringStrokeCreation) {
-                _imp->actionsCache->invalidateAll(hash);
-                _imp->actionsCache->setRoDResult( hash, time, view, mipMapLevel, RectD() );
-
-                // }
-                return ret;
-            }
-
-            if ( rod->isNull() ) {
-                // RoD is empty, which means output is black and transparent
-                _imp->actionsCache->setRoDResult( hash, time, view, mipMapLevel, RectD() );
-
-                return ret;
-            }
-
-            assert( (ret == eStatusOK || ret == eStatusReplyDefault) && (rod->x1 <= rod->x2 && rod->y1 <= rod->y2) );
-        }
-        bool isProject = ifInfiniteApplyHeuristic(hash, time, scale, view, rod);
-        if (isProjectFormat) {
-            *isProjectFormat = isProject;
-        }
-        assert(rod->x1 <= rod->x2 && rod->y1 <= rod->y2);
-
-        //if (!isDuringStrokeCreation) {
-        _imp->actionsCache->setRoDResult(hash, time, view,  mipMapLevel, *rod);
-
-        //}
-        return ret;
-    }
-} // EffectInstance::getRegionOfDefinition_public
-
-void
-EffectInstance::getRegionsOfInterest_public(double time,
-                                            const RenderScale & scale,
-                                            const RectD & outputRoD, //!< effect RoD in canonical coordinates
-                                            const RectD & renderWindow, //!< the region to be rendered in the output image, in Canonical Coordinates
-                                            ViewIdx view,
-                                            RoIMap* ret)
-{
-    NON_RECURSIVE_ACTION();
-    assert(outputRoD.x2 >= outputRoD.x1 && outputRoD.y2 >= outputRoD.y1);
-    assert(renderWindow.x2 >= renderWindow.x1 && renderWindow.y2 >= renderWindow.y1);
-
-    getRegionsOfInterest(time, scale, outputRoD, renderWindow, view, ret);
-}
-
-FramesNeededMap
-EffectInstance::getFramesNeeded_public(U64 hash,
-                                       double time,
-                                       ViewIdx view,
-                                       unsigned int mipMapLevel)
-{
-    NON_RECURSIVE_ACTION();
-    FramesNeededMap framesNeeded;
-    bool foundInCache = _imp->actionsCache->getFramesNeededResult(hash, time, view, mipMapLevel, &framesNeeded);
-    if (foundInCache) {
-        return framesNeeded;
-    }
-
-    try {
-        framesNeeded = getFramesNeeded(time, view);
-    } catch (std::exception &e) {
-        if ( !hasPersistentMessage() ) { // plugin may already have set a message
-            setPersistentMessage( eMessageTypeError, e.what() );
-        }
-    }
-
-    _imp->actionsCache->setFramesNeededResult(hash, time, view, mipMapLevel, framesNeeded);
-
-    return framesNeeded;
-}
-
-void
-EffectInstance::getFrameRange_public(U64 hash,
-                                     double *first,
-                                     double *last,
-                                     bool bypasscache)
-{
-    double fFirst = 0., fLast = 0.;
-    bool foundInCache = false;
-
-    if (!bypasscache) {
-        foundInCache = _imp->actionsCache->getTimeDomainResult(hash, &fFirst, &fLast);
-    }
-    if (foundInCache) {
-        *first = std::floor(fFirst + 0.5);
-        *last = std::floor(fLast + 0.5);
-    } else {
-        ///If this is running on a render thread, attempt to find the info in the thread local storage.
-        if ( QThread::currentThread() != qApp->thread() ) {
-            EffectDataTLSPtr tls = _imp->tlsData->getTLSData();
-            if (tls && tls->currentRenderArgs.validArgs) {
-                *first = tls->currentRenderArgs.firstFrame;
-                *last = tls->currentRenderArgs.lastFrame;
-
-                return;
-            }
-        }
-
-        NON_RECURSIVE_ACTION();
-        getFrameRange(first, last);
-        _imp->actionsCache->setTimeDomainResult(hash, *first, *last);
-    }
-}
-
-StatusEnum
-EffectInstance::beginSequenceRender_public(double first,
-                                           double last,
-                                           double step,
-                                           bool interactive,
-                                           const RenderScale & scale,
-                                           bool isSequentialRender,
-                                           bool isRenderResponseToUserInteraction,
-                                           bool draftMode,
-                                           ViewIdx view,
-                                           bool isOpenGLRender,
-                                           const EffectInstance::OpenGLContextEffectDataPtr& glContextData)
-{
-    NON_RECURSIVE_ACTION();
-    REPORT_CURRENT_THREAD_ACTION( kOfxImageEffectActionBeginSequenceRender, getNode() );
-    EffectDataTLSPtr tls = _imp->tlsData->getOrCreateTLSData();
-    assert(tls);
-    ++tls->beginEndRenderCount;
-
-    return beginSequenceRender(first, last, step, interactive, scale,
-                               isSequentialRender, isRenderResponseToUserInteraction, draftMode, view, isOpenGLRender, glContextData);
-}
-
-StatusEnum
-EffectInstance::endSequenceRender_public(double first,
-                                         double last,
-                                         double step,
-                                         bool interactive,
-                                         const RenderScale & scale,
-                                         bool isSequentialRender,
-                                         bool isRenderResponseToUserInteraction,
-                                         bool draftMode,
-                                         ViewIdx view,
-                                         bool isOpenGLRender,
-                                         const EffectInstance::OpenGLContextEffectDataPtr& glContextData)
-{
-    NON_RECURSIVE_ACTION();
-    REPORT_CURRENT_THREAD_ACTION( kOfxImageEffectActionEndSequenceRender, getNode() );
-    EffectDataTLSPtr tls = _imp->tlsData->getOrCreateTLSData();
-    assert(tls);
-    --tls->beginEndRenderCount;
-    assert(tls->beginEndRenderCount >= 0);
-
-    return endSequenceRender(first, last, step, interactive, scale, isSequentialRender, isRenderResponseToUserInteraction, draftMode, view, isOpenGLRender, glContextData);
-}
-
-EffectInstPtr
-EffectInstance::getOrCreateRenderInstance()
-{
-    QMutexLocker k(&_imp->renderClonesMutex);
-    if (!_imp->isDoingInstanceSafeRender) {
-        // The main instance is not rendering, use it
-        _imp->isDoingInstanceSafeRender = true;
-        return shared_from_this();
-    }
-    // Ok get a clone
-    if (!_imp->renderClonesPool.empty()) {
-        EffectInstPtr ret =  _imp->renderClonesPool.front();
-        _imp->renderClonesPool.pop_front();
-        ret->_imp->isDoingInstanceSafeRender = true;
-        return ret;
-    }
-
-    EffectInstPtr clone = createRenderClone();
-    if (!clone) {
-        // We have no way but to use this node since the effect does not support render clones
-        _imp->isDoingInstanceSafeRender = true;
-        return shared_from_this();
-    }
-    clone->_imp->isDoingInstanceSafeRender = true;
-    return clone;
-}
-
-void
-EffectInstance::clearRenderInstances()
-{
-    QMutexLocker k(&_imp->renderClonesMutex);
-    _imp->renderClonesPool.clear();
-}
-
-void
-EffectInstance::releaseRenderInstance(const EffectInstPtr& instance)
-{
-    if (!instance) {
-        return;
-    }
-    QMutexLocker k(&_imp->renderClonesMutex);
-    instance->_imp->isDoingInstanceSafeRender = false;
-    if (instance.get() == this) {
-        return;
-    }
-
-    // Make this instance available again
-    _imp->renderClonesPool.push_back(instance);
-}
-
-/**
- * @brief This function calls the impementation specific attachOpenGLContext()
- **/
-StatusEnum
-EffectInstance::attachOpenGLContext_public(const OSGLContextPtr& glContext,
-                                           EffectInstance::OpenGLContextEffectDataPtr* data)
-{
-    NON_RECURSIVE_ACTION();
-    bool concurrentGLRender = supportsConcurrentOpenGLRenders();
-    boost::scoped_ptr<QMutexLocker> locker;
-    if (concurrentGLRender) {
-        locker.reset( new QMutexLocker(&_imp->attachedContextsMutex) );
-    } else {
-        _imp->attachedContextsMutex.lock();
-    }
-
-    std::map<boost::weak_ptr<OSGLContext>, EffectInstance::OpenGLContextEffectDataPtr>::iterator found = _imp->attachedContexts.find(glContext);
-    if ( found != _imp->attachedContexts.end() ) {
-        // The context is already attached
-        *data = found->second;
-
-        return eStatusOK;
-    }
-
-
-    StatusEnum ret = attachOpenGLContext(data);
-
-    if ( (ret == eStatusOK) || (ret == eStatusReplyDefault) ) {
-        if (!concurrentGLRender) {
-            (*data)->setHasTakenLock(true);
-        }
-        _imp->attachedContexts.insert( std::make_pair(glContext, *data) );
-    } else {
-        _imp->attachedContextsMutex.unlock();
-    }
-
-    // Take the lock until dettach is called for plug-ins that do not support concurrent GL renders
-    return ret;
-}
-
-void
-EffectInstance::dettachAllOpenGLContexts()
-{
-    QMutexLocker locker(&_imp->attachedContextsMutex);
-
-    for (std::map<boost::weak_ptr<OSGLContext>, EffectInstance::OpenGLContextEffectDataPtr>::iterator it = _imp->attachedContexts.begin(); it != _imp->attachedContexts.end(); ++it) {
-        OSGLContextPtr context = it->first.lock();
-        if (!context) {
-            continue;
-        }
-        context->setContextCurrentNoRender();
-        if (it->second.use_count() == 1) {
-            // If no render is using it, dettach the context
-            dettachOpenGLContext(it->second);
-        }
-    }
-    if ( !_imp->attachedContexts.empty() ) {
-        OSGLContext::unsetCurrentContextNoRender();
-    }
-    _imp->attachedContexts.clear();
-}
-
-/**
- * @brief This function calls the impementation specific dettachOpenGLContext()
- **/
-StatusEnum
-EffectInstance::dettachOpenGLContext_public(const OSGLContextPtr& glContext, const EffectInstance::OpenGLContextEffectDataPtr& data)
-{
-    NON_RECURSIVE_ACTION();
-    bool concurrentGLRender = supportsConcurrentOpenGLRenders();
-    boost::scoped_ptr<QMutexLocker> locker;
-    if (concurrentGLRender) {
-        locker.reset( new QMutexLocker(&_imp->attachedContextsMutex) );
-    }
-
-
-    bool mustUnlock = data->getHasTakenLock();
-    std::map<boost::weak_ptr<OSGLContext>, EffectInstance::OpenGLContextEffectDataPtr>::iterator found = _imp->attachedContexts.find(glContext);
-    if ( found != _imp->attachedContexts.end() ) {
-        _imp->attachedContexts.erase(found);
-    }
-
-    StatusEnum ret = dettachOpenGLContext(data);
-    if (mustUnlock) {
-        _imp->attachedContextsMutex.unlock();
-    }
-
-    return ret;
-}
-
-bool
-EffectInstance::isSupportedComponent(int inputNb,
-                                     const ImagePlaneDesc & comp) const
-{
-    return getNode()->isSupportedComponent(inputNb, comp);
-}
-
-ImageBitDepthEnum
-EffectInstance::getBestSupportedBitDepth() const
-{
-    return getNode()->getBestSupportedBitDepth();
-}
-
-bool
-EffectInstance::isSupportedBitDepth(ImageBitDepthEnum depth) const
-{
-    return getNode()->isSupportedBitDepth(depth);
-}
-
-ImagePlaneDesc
-EffectInstance::findClosestSupportedComponents(int inputNb,
-                                               const ImagePlaneDesc & comp) const
-{
-    return getNode()->findClosestSupportedComponents(inputNb, comp);
-}
-
-void
-EffectInstance::clearActionsCache()
-{
-    _imp->actionsCache->clearAll();
-}
-
-
-
-/**
- * @brief Add the layers from the inputList to the toList if they do not already exist in the list.
- * For the color plane, if it already existed in toList it is replaced by the value in inputList
- **/
-static void mergeLayersList(const std::list<ImagePlaneDesc>& inputList,
-                            std::list<ImagePlaneDesc>* toList)
-{
-    for (std::list<ImagePlaneDesc>::const_iterator it = inputList.begin(); it != inputList.end(); ++it) {
-
-        std::list<ImagePlaneDesc>::iterator foundMatch = ImagePlaneDesc::findEquivalentLayer(*it, toList->begin(), toList->end());
-
-        // If we found the color plane, replace it by this color plane which may have changed (e.g: input was Color.RGB but this node Color.RGBA)
-        if (foundMatch != toList->end()) {
-            toList->erase(foundMatch);
-        }
-        toList->push_back(*it);
-
-    } // for each input components
-} // mergeLayersList
-
-/**
- * @brief Remove any layer from the toRemove list from toList.
- **/
-static void removeFromLayersList(const std::list<ImagePlaneDesc>& toRemove,
-                                 std::list<ImagePlaneDesc>* toList)
-{
-    for (std::list<ImagePlaneDesc>::const_iterator it = toRemove.begin(); it != toRemove.end(); ++it) {
-        std::list<ImagePlaneDesc>::iterator foundMatch = ImagePlaneDesc::findEquivalentLayer<std::list<ImagePlaneDesc>::iterator>(*it, toList->begin(), toList->end());
-        if (foundMatch != toList->end()) {
-            toList->erase(foundMatch);
-        }
-    } // for each input components
-
-} // removeFromLayersList
-
-void
-EffectInstance::getComponentsNeededAndProduced(double time,
-                                               ViewIdx view,
-                                               EffectInstance::ComponentsNeededMap* comps,
-                                               double* passThroughTime,
-                                               int* passThroughView,
-                                               int* passThroughInputNb)
-{
-    bool processAllRequested;
-    std::bitset<4> processChannels;
-    std::list<ImagePlaneDesc> passThroughPlanes;
-    getComponentsNeededDefault(time, view, comps, &passThroughPlanes,  &processAllRequested, passThroughTime, passThroughView, &processChannels, passThroughInputNb);
-
-}
-
-void
-EffectInstance::getComponentsNeededDefault(double time, ViewIdx view,
-                                           EffectInstance::ComponentsNeededMap* comps,
-                                           std::list<ImagePlaneDesc>* passThroughPlanes,
-                                           bool* processAllRequested,
-                                           double* passThroughTime,
-                                           int* passThroughView,
-                                           std::bitset<4> *processChannels,
-                                           int* passThroughInputNb)
-{
-    *passThroughTime = time;
-    *passThroughView = view;
-    *passThroughInputNb = getNode()->getPreferredInput();
-    *processAllRequested = false;
-
-    {
-        std::list<ImagePlaneDesc> upstreamAvailableLayers;
-        if (*passThroughInputNb != -1) {
-            getAvailableLayers(time, view, *passThroughInputNb, &upstreamAvailableLayers);
-        }
-
-        // upstreamAvailableLayers now contain all available planes in input of this node
-        *passThroughPlanes = upstreamAvailableLayers;
-
-    }
-
- 
-    // Get the output needed components
-    {
-
-        std::vector<ImagePlaneDesc> clipPrefsAllComps;
-
-        // The clipPrefsComps is the number of components desired by the plug-in in the
-        // getTimeInvariantMetadatas action (getClipPreferences for OpenFX) mapped to the
-        // color-plane.
-        //
-        // There's a special case for a plug-in that requests a 2 component image:
-        // OpenFX does not support 2-component images by default. 2 types of plug-in
-        // may request such images:
-        // - non multi-planar effect that supports 2 component images, added with the Natron OpenFX extensions
-        // - multi-planar effect that supports The Foundry Furnace plug-in suite: the value returned is either
-        // disparity components or a motion vector components.
-        //
-        ImagePlaneDesc metadataPlane, metadataPairedPlane;
-        getMetadataComponents(-1, &metadataPlane, &metadataPairedPlane);
-        // Some plug-ins, such as The Foundry Furnace set the meta-data to disparity/motion vector, requiring
-        // both planes to be computed at once (Forward/Backard for motion vector) (Left/Right for Disparity)
-        if (metadataPlane.getNumComponents() > 0) {
-            clipPrefsAllComps.push_back(metadataPlane);
-        }
-        if (metadataPairedPlane.getNumComponents() > 0) {
-            clipPrefsAllComps.push_back(metadataPairedPlane);
-        }
-        if (clipPrefsAllComps.empty()) {
-            // If metada are not set yet, at least append RGBA
-            clipPrefsAllComps.push_back(ImagePlaneDesc::getRGBAComponents());
-        }
-
-        // Natron adds for all non multi-planar effects a default layer selector to emulate
-        // multi-plane even if the plug-in is not aware of it. When calling getImagePlanes(), the
-        // plug-in will receive this user-selected plane, mapped to the number of components indicated
-        // by the plug-in in getTimeInvariantMetadatas
-        ImagePlaneDesc layer;
-        bool gotUserSelectedPlane;
-        {
-            // In output, the available layers are those pass-through the input + project layers +
-            // layers produced by this node
-            std::list<ImagePlaneDesc> availableLayersInOutput = *passThroughPlanes;
-            availableLayersInOutput.insert(availableLayersInOutput.end(), clipPrefsAllComps.begin(), clipPrefsAllComps.end());
-
-            {
-                std::list<ImagePlaneDesc> projectLayers = getApp()->getProject()->getProjectDefaultLayers();
-                mergeLayersList(projectLayers, &availableLayersInOutput);
-            }
-
-            {
-                std::list<ImagePlaneDesc> userCreatedLayers;
-                getNode()->getUserCreatedComponents(&userCreatedLayers);
-                mergeLayersList(userCreatedLayers, &availableLayersInOutput);
-            }
-
-            gotUserSelectedPlane = getNode()->getSelectedLayer(-1, availableLayersInOutput, processChannels, processAllRequested, &layer);
-        }
-
-        // If the user did not select any components or the layer is the color-plane, fallback on
-        // meta-data color plane
-        if (layer.getNumComponents() == 0 || layer.isColorPlane()) {
-            gotUserSelectedPlane = false;
-        }
-
-        std::list<ImagePlaneDesc> &componentsSet = (*comps)[-1];
-
-        if (gotUserSelectedPlane) {
-            componentsSet.push_back(layer);
-        } else {
-            componentsSet.insert( componentsSet.end(), clipPrefsAllComps.begin(), clipPrefsAllComps.end() );
-        }
-
-    }
-
-    // For each input get their needed components
-    int maxInput = getMaxInputCount();
-    for (int i = 0; i < maxInput; ++i) {
-
-        std::list<ImagePlaneDesc> upstreamAvailableLayers;
-        getAvailableLayers(time, view, i, &upstreamAvailableLayers);
-
-
-        std::list<ImagePlaneDesc> &componentsSet = (*comps)[i];
-
-        // Get the selected layer from the source channels menu
-        std::bitset<4> inputProcChannels;
-        ImagePlaneDesc layer;
-        bool isAll;
-        bool ok = getNode()->getSelectedLayer(i, upstreamAvailableLayers, &inputProcChannels, &isAll, &layer);
-
-        // When color plane or all choice then request the default metadata components
-        if (isAll || layer.isColorPlane()) {
-            ok = false;
-        }
-
-        // For a mask get its selected channel
-        ImagePlaneDesc maskComp;
-        int channelMask = getNode()->getMaskChannel(i, upstreamAvailableLayers, &maskComp);
-
-
-        std::vector<ImagePlaneDesc> clipPrefsAllComps;
-        {
-            ImagePlaneDesc metadataPlane, metadataPairedPlane;
-            getMetadataComponents(i, &metadataPlane, &metadataPairedPlane);
-
-            // Some plug-ins, such as The Foundry Furnace set the meta-data to disparity/motion vector, requiring
-            // both planes to be computed at once (Forward/Backard for motion vector) (Left/Right for Disparity)
-            if (metadataPlane.getNumComponents() > 0) {
-                clipPrefsAllComps.push_back(metadataPlane);
-            }
-            if (metadataPairedPlane.getNumComponents() > 0) {
-                clipPrefsAllComps.push_back(metadataPairedPlane);
-            }
-            if (clipPrefsAllComps.empty()) {
-                // If metada are not set yet, at least append RGBA
-                clipPrefsAllComps.push_back(ImagePlaneDesc::getRGBAComponents());
-            }
-        }
-
-        if ( (channelMask != -1) && (maskComp.getNumComponents() > 0) ) {
-
-            // If this is a mask, ask for the selected mask layer
-            componentsSet.push_back(maskComp);
-
-        } else if (ok && layer.getNumComponents() > 0) {
-            componentsSet.push_back(layer);
-        } else {
-            //Use regular clip preferences
-            componentsSet.insert( componentsSet.end(), clipPrefsAllComps.begin(), clipPrefsAllComps.end() );
-        }
-        
-    } // for each input
-}
-
-void
-EffectInstance::getComponentsNeededAndProduced_public(U64 hash,
-                                                      double time,
-                                                      ViewIdx view,
-                                                      EffectInstance::ComponentsNeededMap* comps,
-                                                      std::list<ImagePlaneDesc>* passThroughPlanes,
-                                                      bool* processAllRequested,
-                                                      double* passThroughTime,
-                                                      int* passThroughView,
-                                                      std::bitset<4> *processChannels,
-                                                      int* passThroughInputNb)
-
-{
-    RECURSIVE_ACTION();
-
-    {
-        ViewIdx ptView;
-        bool foundInCache = _imp->actionsCache->getComponentsNeededResults(hash, time, view, comps, processChannels, processAllRequested, passThroughPlanes, passThroughInputNb, &ptView, passThroughTime);
-        if (foundInCache) {
-            *passThroughView = ptView;
-            return;
-        }
-    }
-    
-
-    if ( !isMultiPlanar() ) {
-        getComponentsNeededDefault(time, view, comps, passThroughPlanes, processAllRequested, passThroughTime, passThroughView, processChannels, passThroughInputNb);
-        _imp->actionsCache->setComponentsNeededResults(hash, time, view, *comps, *processChannels, *processAllRequested, *passThroughPlanes, *passThroughInputNb, ViewIdx(*passThroughView), *passThroughTime);
-        return;
-    }
-
-
-    // call the getClipComponents action
-
-    getComponentsNeededAndProduced(time, view, comps, passThroughTime, passThroughView, passThroughInputNb);
-
-
-    // upstreamAvailableLayers now contain all available planes in input of this node
-    // Remove from this list all layers produced from this node to get the pass-through planes list
-    std::list<ImagePlaneDesc>& outputLayers = (*comps)[-1];
-
-    // Ensure the plug-in made the metadata plane available.
-    {
-        std::list<ImagePlaneDesc> metadataPlanes;
-        ImagePlaneDesc metadataPlane, metadataPairedPlane;
-        getMetadataComponents(-1, &metadataPlane, &metadataPairedPlane);
-        if (metadataPairedPlane.getNumComponents() > 0) {
-            metadataPlanes.push_back(metadataPairedPlane);
-        }
-        if (metadataPlane.getNumComponents() > 0) {
-            metadataPlanes.push_back(metadataPlane);
-        }
-        mergeLayersList(metadataPlanes, &outputLayers);
-    }
-
-
-    // If the plug-in does not block upstream planes, recurse up-stream on the pass-through input to get available components.
-    PassThroughEnum passThrough = isPassThroughForNonRenderedPlanes();
-    if (*passThroughInputNb != -1 && ( (passThrough == ePassThroughPassThroughNonRenderedPlanes) ||
-        ( passThrough == ePassThroughRenderAllRequestedPlanes)) ) {
-
-        std::list<ImagePlaneDesc> upstreamAvailableLayers;
-        getAvailableLayers(time, view, *passThroughInputNb, &upstreamAvailableLayers);
-
-
-        removeFromLayersList(outputLayers, &upstreamAvailableLayers);
-
-        *passThroughPlanes = upstreamAvailableLayers;
-
-    } // if pass-through for planes
-
-
-
-    for (int i = 0; i < 4; ++i) {
-        (*processChannels)[i] = getNode()->getProcessChannel(i);
-    }
-    
-    *processAllRequested = false;
-
-    _imp->actionsCache->setComponentsNeededResults(hash, time, view, *comps, *processChannels, *processAllRequested, *passThroughPlanes, *passThroughInputNb, ViewIdx(*passThroughView), *passThroughTime);
-
-} // EffectInstance::getComponentsNeededAndProduced_public
-
-
-void
-EffectInstance::getAvailableLayers(double time, ViewIdx view, int inputNb, std::list<ImagePlaneDesc>* availableLayers)
-{
-
-    EffectInstPtr effect;
-    if (inputNb >= 0) {
-        effect = getInput(inputNb);
-    } else {
-        effect = shared_from_this();
-    }
-    if (!effect) {
-        return;
-    }
-
-
-    std::list<ImagePlaneDesc> passThroughLayers;
-    {
-
-
-        EffectInstance::ComponentsNeededMap comps;
-        double passThroughTime;
-        int passThroughView;
-        int passThroughInputNb;
-        std::bitset<4> processChannels;
-        bool processAll;
-        effect->getComponentsNeededAndProduced_public(getRenderHash(), time, view, &comps, &passThroughLayers, &processAll, &passThroughTime, &passThroughView, &processChannels, &passThroughInputNb);
-
-        // Merge pass-through planes produced + pass-through available planes and make it as the pass-through planes for this node
-        // if they are not produced by this node
-        std::list<ImagePlaneDesc>& outputLayers = (comps)[-1];
-        mergeLayersList(outputLayers, &passThroughLayers);
-    }
-
-    // Ensure the color layer is always the first one available in the list
-    for (std::list<ImagePlaneDesc>::iterator it = passThroughLayers.begin(); it != passThroughLayers.end(); ++it) {
-        if (it->isColorPlane()) {
-            availableLayers->push_front(*it);
-            passThroughLayers.erase(it);
-            break;
-        }
-    }
-
-    // In output, also make available the default project layers and the user created components
-    if (inputNb == -1) {
-
-        std::list<ImagePlaneDesc> projectLayers = getApp()->getProject()->getProjectDefaultLayers();
-        mergeLayersList(projectLayers, availableLayers);
-    }
-
-    mergeLayersList(passThroughLayers, availableLayers);
-
-    if (inputNb == -1) {
-        std::list<ImagePlaneDesc> userCreatedLayers;
-        getNode()->getUserCreatedComponents(&userCreatedLayers);
-        mergeLayersList(userCreatedLayers, availableLayers);
-    }
-    
-} // getAvailableLayers
-
-bool
-EffectInstance::getCreateChannelSelectorKnob() const
-{
-    return ( !isMultiPlanar() && !isReader() && !isWriter() && !isTrackerNodePlugin() &&
-             !boost::starts_with(getPluginID(), "uk.co.thefoundry.furnace") );
-}
-
-int
-EffectInstance::getMaskChannel(int inputNb, const std::list<ImagePlaneDesc>& availableLayers, ImagePlaneDesc* comps) const
-{
-    return getNode()->getMaskChannel(inputNb, availableLayers, comps);
-}
-
-bool
-EffectInstance::isMaskEnabled(int inputNb) const
-{
-    return getNode()->isMaskEnabled(inputNb);
-}
-
-bool
-EffectInstance::onKnobValueChanged(KnobI* /*k*/,
-                                   ValueChangedReasonEnum /*reason*/,
-                                   double /*time*/,
-                                   ViewSpec /*view*/,
-                                   bool /*originatedFromMainThread*/)
-{
-    return false;
-}
-
-bool
-EffectInstance::getThreadLocalRenderedPlanes(std::map<ImagePlaneDesc, EffectInstance::PlaneToRender> *outputPlanes,
-                                             ImagePlaneDesc* planeBeingRendered,
-                                             RectI* renderWindow) const
-{
-    EffectDataTLSPtr tls = _imp->tlsData->getTLSData();
-
-    if (tls && tls->currentRenderArgs.validArgs) {
-        assert( !tls->currentRenderArgs.outputPlanes.empty() );
-        *planeBeingRendered = tls->currentRenderArgs.outputPlaneBeingRendered;
-        *outputPlanes = tls->currentRenderArgs.outputPlanes;
-        *renderWindow = tls->currentRenderArgs.renderWindowPixel;
-
-        return true;
-    }
-
-    return false;
-}
-
-bool
-EffectInstance::getThreadLocalNeededComponents(boost::shared_ptr<ComponentsNeededMap>* neededComps) const
-{
-    EffectDataTLSPtr tls = _imp->tlsData->getTLSData();
-
-    if (tls && tls->currentRenderArgs.validArgs) {
-        assert( !tls->currentRenderArgs.outputPlanes.empty() );
-        *neededComps = tls->currentRenderArgs.compsNeeded;
-
-        return true;
-    }
-
-    return false;
-}
-
-void
-EffectInstance::updateThreadLocalRenderTime(double time)
-{
-    if ( QThread::currentThread() != qApp->thread() ) {
-        EffectDataTLSPtr tls = _imp->tlsData->getTLSData();
-        if (tls && tls->currentRenderArgs.validArgs) {
-            tls->currentRenderArgs.time = time;
-        }
-    }
-}
-
-bool
-EffectInstance::isDuringPaintStrokeCreationThreadLocal() const
-{
-    EffectDataTLSPtr tls = _imp->tlsData->getTLSData();
-
-    if ( tls && !tls->frameArgs.empty() ) {
-        return tls->frameArgs.back()->isDuringPaintStrokeCreation;
-    }
-
-    return getNode()->isDuringPaintStrokeCreation();
-}
-
-void
-EffectInstance::redrawOverlayInteract()
-{
-    if ( isDoingInteractAction() ) {
-        getApp()->queueRedrawForAllViewers();
-    } else {
-        getApp()->redrawAllViewers();
-    }
-}
-
-RenderScale
-EffectInstance::getOverlayInteractRenderScale() const
-{
-    RenderScale renderScale(1.);
-
-    if (isDoingInteractAction() && _imp->overlaysViewport) {
-        unsigned int mmLevel = _imp->overlaysViewport->getCurrentRenderScale();
-        renderScale.x = renderScale.y = 1 << mmLevel;
-    }
-
-    return renderScale;
-}
-
-void
-EffectInstance::pushUndoCommand(UndoCommand* command)
-{
-    UndoCommandPtr ptr(command);
-
-    getNode()->pushUndoCommand(ptr);
-}
-
-void
-EffectInstance::pushUndoCommand(const UndoCommandPtr& command)
-{
-    getNode()->pushUndoCommand(command);
-}
-
-bool
-EffectInstance::setCurrentCursor(CursorEnum defaultCursor)
-{
-    if ( !isDoingInteractAction() ) {
-        return false;
-    }
-    getNode()->setCurrentCursor(defaultCursor);
-
-    return true;
-}
-
-bool
-EffectInstance::setCurrentCursor(const QString& customCursorFilePath)
-{
-    if ( !isDoingInteractAction() ) {
-        return false;
-    }
-
-    return getNode()->setCurrentCursor(customCursorFilePath);
-}
-
-void
-EffectInstance::addOverlaySlaveParam(const boost::shared_ptr<KnobI>& knob)
-{
-    _imp->overlaySlaves.push_back(knob);
-}
-
-bool
-EffectInstance::isOverlaySlaveParam(const KnobI* knob) const
-{
-    for (std::list<boost::weak_ptr<KnobI> >::const_iterator it = _imp->overlaySlaves.begin(); it != _imp->overlaySlaves.end(); ++it) {
-        boost::shared_ptr<KnobI> k = it->lock();
-        if (!k) {
-            continue;
-        }
-        if (k.get() == knob) {
-            return true;
-        }
-    }
-
-    return false;
-}
-
-bool
-EffectInstance::onKnobValueChanged_public(KnobI* k,
-                                          ValueChangedReasonEnum reason,
-                                          double time,
-                                          ViewSpec view,
-                                          bool originatedFromMainThread)
-{
-    NodePtr node = getNode();
-
-    ///If the param changed is a button and the node is disabled don't do anything which might
-    ///trigger an analysis
-    if ( (reason == eValueChangedReasonUserEdited) && dynamic_cast<KnobButton*>(k) && node->isNodeDisabled() ) {
-        return false;
-    }
-
-    // for image readers, image writers, and video writers, frame range must be updated before kOfxActionInstanceChanged is called on kOfxImageEffectFileParamName
-    bool mustCallOnFileNameParameterChanged = false;
-    if ( (reason != eValueChangedReasonTimeChanged) && ( isReader() || isWriter() ) && (k->getName() == kOfxImageEffectFileParamName) ) {
-        node->computeFrameRangeForReader(k);
-        mustCallOnFileNameParameterChanged = true;
-    }
-
-    bool ret = false;
-
-    // assert(!(view.isAll() || view.isCurrent())); // not yet implemented
-    const ViewIdx viewIdx( ( view.isAll() || view.isCurrent() ) ? 0 : view );
-    bool wasFormatKnobCaught = node->handleFormatKnob(k);
-    KnobHelper* kh = dynamic_cast<KnobHelper*>(k);
-    assert(kh);
-    if (kh && kh->isDeclaredByPlugin() && !wasFormatKnobCaught) {
-        ////We set the thread storage render args so that if the instance changed action
-        ////tries to call getImage it can render with good parameters.
-        boost::shared_ptr<ParallelRenderArgsSetter> setter;
-        if (reason != eValueChangedReasonTimeChanged) {
-            AbortableRenderInfoPtr abortInfo = AbortableRenderInfo::create(false, 0);
-            const bool isRenderUserInteraction = true;
-            const bool isSequentialRender = false;
-            AbortableThread* isAbortable = dynamic_cast<AbortableThread*>( QThread::currentThread() );
-            if (isAbortable) {
-                isAbortable->setAbortInfo( isRenderUserInteraction, abortInfo, node->getEffectInstance() );
-            }
-            setter.reset( new ParallelRenderArgsSetter( time,
-                                                        viewIdx, //view
-                                                        isRenderUserInteraction, // isRenderUserInteraction
-                                                        isSequentialRender, // isSequential
-                                                        abortInfo, // abortInfo
-                                                        node, // treeRoot
-                                                        0, //texture index
-                                                        getApp()->getTimeLine().get(),
-                                                        NodePtr(), // activeRotoPaintNode
-                                                        true, // isAnalysis
-                                                        false, // draftMode
-                                                        boost::shared_ptr<RenderStats>() ) );
-        }
-        {
-            RECURSIVE_ACTION();
-            REPORT_CURRENT_THREAD_ACTION( kOfxActionInstanceChanged, getNode() );
-            // Map to a plug-in known reason
-            if (reason == eValueChangedReasonNatronGuiEdited) {
-                reason = eValueChangedReasonUserEdited;
-            } 
-            ret |= knobChanged(k, reason, view, time, originatedFromMainThread);
-        }
-    }
-
-    // for video readers, frame range must be updated after kOfxActionInstanceChanged is called on kOfxImageEffectFileParamName
-    if (mustCallOnFileNameParameterChanged) {
-        node->onFileNameParameterChanged(k);
-    }
-
-    if ( kh && ( QThread::currentThread() == qApp->thread() ) &&
-         originatedFromMainThread && ( reason != eValueChangedReasonTimeChanged) ) {
-        ///Run the following only in the main-thread
-        if ( hasOverlay() && node->shouldDrawOverlay() && !node->hasHostOverlayForParam(k) ) {
-            // Some plugins (e.g. by digital film tools) forget to set kOfxInteractPropSlaveToParam.
-            // Most hosts trigger a redraw if the plugin has an active overlay.
-            incrementRedrawNeededCounter();
-
-            if ( !isDequeueingValuesSet() && (getRecursionLevel() == 0) && checkIfOverlayRedrawNeeded() ) {
-                redrawOverlayInteract();
-            }
-        }
-        if (isOverlaySlaveParam(kh)) {
-            kh->redraw();
-        }
-    }
-
-    ret |= node->onEffectKnobValueChanged(k, reason);
-
-    //Don't call the python callback if the reason is time changed
-    if (reason == eValueChangedReasonTimeChanged) {
-        return false;
-    }
-
-    ///If there's a knobChanged Python callback, run it
-    std::string pythonCB = getNode()->getKnobChangedCallback();
-
-    if ( !pythonCB.empty() ) {
-        bool userEdited = reason == eValueChangedReasonNatronGuiEdited ||
-                          reason == eValueChangedReasonUserEdited;
-        _imp->runChangedParamCallback(k, userEdited, pythonCB);
-    }
-
-    ///Refresh the dynamic properties that can be changed during the instanceChanged action
-    node->refreshDynamicProperties();
-
-    ///Clear input images pointers that were stored in getImage() for the main-thread.
-    ///This is safe to do so because if this is called while in render() it won't clear the input images
-    ///pointers for the render thread. This is helpful for analysis effects which call getImage() on the main-thread
-    ///and whose render() function is never called.
-    _imp->clearInputImagePointers();
-
-    // If there are any render clones, kill them as the plug-in might have changed internally
-    clearRenderInstances();
-
-    return ret;
-} // onKnobValueChanged_public
-
-void
-EffectInstance::clearLastRenderedImage()
-{
-}
-
-void
-EffectInstance::aboutToRestoreDefaultValues()
-{
-    ///Invalidate the cache by incrementing the age
-    NodePtr node = getNode();
-
-    node->incrementKnobsAge();
-
-    if ( node->areKeyframesVisibleOnTimeline() ) {
-        node->hideKeyframesFromTimeline(true);
-    }
-}
-
-/**
- * @brief Returns a pointer to the first non disabled upstream node.
- * When cycling through the tree, we prefer non optional inputs and we span inputs
- * from last to first.
- **/
-EffectInstPtr
-EffectInstance::getNearestNonDisabled() const
-{
-    NodePtr node = getNode();
-
-    if ( !node->isNodeDisabled() ) {
-        return node->getEffectInstance();
-    } else {
-        ///Test all inputs recursively, going from last to first, preferring non optional inputs.
-        std::list<EffectInstPtr> nonOptionalInputs;
-        std::list<EffectInstPtr> optionalInputs;
-        bool useInputA = appPTR->getCurrentSettings()->isMergeAutoConnectingToAInput();
-
-        ///Find an input named A
-        std::string inputNameToFind, otherName;
-        if (useInputA) {
-            inputNameToFind = "A";
-            otherName = "B";
-        } else {
-            inputNameToFind = "B";
-            otherName = "A";
-        }
-        int foundOther = -1;
-        int maxinputs = getMaxInputCount();
-        for (int i = 0; i < maxinputs; ++i) {
-            std::string inputLabel = getInputLabel(i);
-            if (inputLabel == inputNameToFind) {
-                EffectInstPtr inp = getInput(i);
-                if (inp) {
-                    nonOptionalInputs.push_front(inp);
-                    break;
-                }
-            } else if (inputLabel == otherName) {
-                foundOther = i;
-            }
-        }
-
-        if ( (foundOther != -1) && nonOptionalInputs.empty() ) {
-            EffectInstPtr inp = getInput(foundOther);
-            if (inp) {
-                nonOptionalInputs.push_front(inp);
-            }
-        }
-
-        ///If we found A or B so far, cycle through them
-        for (std::list<EffectInstPtr> ::iterator it = nonOptionalInputs.begin(); it != nonOptionalInputs.end(); ++it) {
-            EffectInstPtr inputRet = (*it)->getNearestNonDisabled();
-            if (inputRet) {
-                return inputRet;
-            }
-        }
-
-
-        ///We cycle in reverse by default. It should be a setting of the application.
-        ///In this case it will return input B instead of input A of a merge for example.
-        for (int i = 0; i < maxinputs; ++i) {
-            EffectInstPtr inp = getInput(i);
-            bool optional = isInputOptional(i);
-            if (inp) {
-                if (optional) {
-                    optionalInputs.push_back(inp);
-                } else {
-                    nonOptionalInputs.push_back(inp);
-                }
-            }
-        }
-
-        ///Cycle through all non optional inputs first
-        for (std::list<EffectInstPtr> ::iterator it = nonOptionalInputs.begin(); it != nonOptionalInputs.end(); ++it) {
-            EffectInstPtr inputRet = (*it)->getNearestNonDisabled();
-            if (inputRet) {
-                return inputRet;
-            }
-        }
-
-        ///Cycle through optional inputs...
-        for (std::list<EffectInstPtr> ::iterator it = optionalInputs.begin(); it != optionalInputs.end(); ++it) {
-            EffectInstPtr inputRet = (*it)->getNearestNonDisabled();
-            if (inputRet) {
-                return inputRet;
-            }
-        }
-
-        ///We didn't find anything upstream, return
-        return node->getEffectInstance();
-    }
-} // EffectInstance::getNearestNonDisabled
-
-EffectInstPtr
-EffectInstance::getNearestNonDisabledPrevious(int* inputNb)
-{
-    assert( getNode()->isNodeDisabled() );
-
-    ///Test all inputs recursively, going from last to first, preferring non optional inputs.
-    std::list<EffectInstPtr> nonOptionalInputs;
-    std::list<EffectInstPtr> optionalInputs;
-    int localPreferredInput = -1;
-    bool useInputA = appPTR->getCurrentSettings()->isMergeAutoConnectingToAInput();
-    ///Find an input named A
-    std::string inputNameToFind, otherName;
-    if (useInputA) {
-        inputNameToFind = "A";
-        otherName = "B";
-    } else {
-        inputNameToFind = "B";
-        otherName = "A";
-    }
-    int foundOther = -1;
-    int maxinputs = getMaxInputCount();
-    for (int i = 0; i < maxinputs; ++i) {
-        std::string inputLabel = getInputLabel(i);
-        if (inputLabel == inputNameToFind) {
-            EffectInstPtr inp = getInput(i);
-            if (inp) {
-                nonOptionalInputs.push_front(inp);
-                localPreferredInput = i;
-                break;
-            }
-        } else if (inputLabel == otherName) {
-            foundOther = i;
-        }
-    }
-
-    if ( (foundOther != -1) && nonOptionalInputs.empty() ) {
-        EffectInstPtr inp = getInput(foundOther);
-        if (inp) {
-            nonOptionalInputs.push_front(inp);
-            localPreferredInput = foundOther;
-        }
-    }
-
-    ///If we found A or B so far, cycle through them
-    for (std::list<EffectInstPtr> ::iterator it = nonOptionalInputs.begin(); it != nonOptionalInputs.end(); ++it) {
-        if ( (*it)->getNode()->isNodeDisabled() ) {
-            EffectInstPtr inputRet = (*it)->getNearestNonDisabledPrevious(inputNb);
-            if (inputRet) {
-                return inputRet;
-            }
-        }
-    }
-
-
-    ///We cycle in reverse by default. It should be a setting of the application.
-    ///In this case it will return input B instead of input A of a merge for example.
-    for (int i = 0; i < maxinputs; ++i) {
-        EffectInstPtr inp = getInput(i);
-        bool optional = isInputOptional(i);
-        if (inp) {
-            if (optional) {
-                if (localPreferredInput == -1) {
-                    localPreferredInput = i;
-                }
-                optionalInputs.push_back(inp);
-            } else {
-                if (localPreferredInput == -1) {
-                    localPreferredInput = i;
-                }
-                nonOptionalInputs.push_back(inp);
-            }
-        }
-    }
-
-
-    ///Cycle through all non optional inputs first
-    for (std::list<EffectInstPtr> ::iterator it = nonOptionalInputs.begin(); it != nonOptionalInputs.end(); ++it) {
-        if ( (*it)->getNode()->isNodeDisabled() ) {
-            EffectInstPtr inputRet = (*it)->getNearestNonDisabledPrevious(inputNb);
-            if (inputRet) {
-                return inputRet;
-            }
-        }
-    }
-
-    ///Cycle through optional inputs...
-    for (std::list<EffectInstPtr> ::iterator it = optionalInputs.begin(); it != optionalInputs.end(); ++it) {
-        if ( (*it)->getNode()->isNodeDisabled() ) {
-            EffectInstPtr inputRet = (*it)->getNearestNonDisabledPrevious(inputNb);
-            if (inputRet) {
-                return inputRet;
-            }
-        }
-    }
-
-    *inputNb = localPreferredInput;
-
-    return shared_from_this();
-} // EffectInstance::getNearestNonDisabledPrevious
-
-EffectInstPtr
-EffectInstance::getNearestNonIdentity(double time)
-{
-    U64 hash = getRenderHash();
-    RenderScale scale(1.);
-    Format frmt;
-
-    getApp()->getProject()->getProjectDefaultFormat(&frmt);
-
-    double inputTimeIdentity;
-    int inputNbIdentity;
-    ViewIdx inputView;
-    if ( !isIdentity_public(true, hash, time, scale, frmt, ViewIdx(0), &inputTimeIdentity, &inputView, &inputNbIdentity) ) {
-        return shared_from_this();
-    } else {
-        if (inputNbIdentity < 0) {
-            return shared_from_this();
-        }
-        EffectInstPtr effect = getInput(inputNbIdentity);
-
-        return effect ? effect->getNearestNonIdentity(time) : shared_from_this();
-    }
-}
-
-void
-EffectInstance::onNodeHashChanged(U64 hash)
-{
-    ///Invalidate actions cache
-    _imp->actionsCache->invalidateAll(hash);
-
-    const KnobsVec & knobs = getKnobs();
-    for (KnobsVec::const_iterator it = knobs.begin(); it != knobs.end(); ++it) {
-        for (int i = 0; i < (*it)->getDimension(); ++i) {
-            (*it)->clearExpressionsResults(i);
-        }
-    }
-}
-
-bool
-EffectInstance::canSetValue() const
-{
-    return !getNode()->isNodeRendering() || appPTR->isBackground();
-}
-
-void
-EffectInstance::abortAnyEvaluation(bool keepOldestRender)
-{
-    /*
-       Get recursively downstream all Output nodes and abort any render on them
-       If an output node such as a viewer was doing playback, enable it to restart
-       automatically playback when the abort finished
-     */
-    NodePtr node = getNode();
-
-    assert(node);
-    std::list<OutputEffectInstance*> outputNodes;
-    NodeGroup* isGroup = dynamic_cast<NodeGroup*>(this);
-    if (isGroup) {
-        NodesList inputOutputs;
-        isGroup->getInputsOutputs(&inputOutputs, false);
-        for (NodesList::iterator it = inputOutputs.begin(); it != inputOutputs.end(); ++it) {
-            (*it)->hasOutputNodesConnected(&outputNodes);
-        }
-    } else {
-        boost::shared_ptr<RotoDrawableItem> attachedStroke = getNode()->getAttachedRotoItem();
-        if (attachedStroke) {
-            ///For nodes internal to the rotopaint tree, check outputs of the rotopaint node instead
-            boost::shared_ptr<RotoContext> context = attachedStroke->getContext();
-            assert(context);
-            if (context) {
-                NodePtr rotonode = context->getNode();
-                if (rotonode) {
-                    rotonode->hasOutputNodesConnected(&outputNodes);
-                }
-            }
-        } else {
-            node->hasOutputNodesConnected(&outputNodes);
-        }
-    }
-    for (std::list<OutputEffectInstance*>::const_iterator it = outputNodes.begin(); it != outputNodes.end(); ++it) {
-        //Abort and allow playback to restart but do not block, when this function returns any ongoing render may very
-        //well not be finished
-        if (keepOldestRender) {
-            (*it)->getRenderEngine()->abortRenderingAutoRestart();
-        } else {
-            (*it)->getRenderEngine()->abortRenderingNoRestart(keepOldestRender);
-        }
-    }
-}
-
-double
-EffectInstance::getCurrentTime() const
-{
-    EffectDataTLSPtr tls = _imp->tlsData->getTLSData();
-    AppInstPtr app = getApp();
-    if (!app) {
-        return 0.;
-    }
-    if (!tls) {
-        return app->getTimeLine()->currentFrame();
-    }
-    if (tls->currentRenderArgs.validArgs) {
-        return tls->currentRenderArgs.time;
-    }
-
-
-    if ( !tls->frameArgs.empty() ) {
-        return tls->frameArgs.back()->time;
-    }
-
-    return app->getTimeLine()->currentFrame();
-}
-
-ViewIdx
-EffectInstance::getCurrentView() const
-{
-    EffectDataTLSPtr tls = _imp->tlsData->getTLSData();
-
-    if (!tls) {
-        return ViewIdx(0);
-    }
-    if (tls->currentRenderArgs.validArgs) {
-        return tls->currentRenderArgs.view;
-    }
-    if ( !tls->frameArgs.empty() ) {
-        return tls->frameArgs.back()->view;
-    }
-
-    return ViewIdx(0);
-}
-
-SequenceTime
-EffectInstance::getFrameRenderArgsCurrentTime() const
-{
-    EffectDataTLSPtr tls = _imp->tlsData->getTLSData();
-
-    if ( !tls || tls->frameArgs.empty() ) {
-        return getApp()->getTimeLine()->currentFrame();
-    }
-
-    return tls->frameArgs.back()->time;
-}
-
-ViewIdx
-EffectInstance::getFrameRenderArgsCurrentView() const
-{
-    EffectDataTLSPtr tls = _imp->tlsData->getTLSData();
-
-    if ( !tls || tls->frameArgs.empty() ) {
-        return ViewIdx(0);
-    }
-
-    return tls->frameArgs.back()->view;
-}
-
-#ifdef DEBUG
-void
-EffectInstance::checkCanSetValueAndWarn() const
-{
-    if ( !checkCanSetValue() ) {
-        qDebug() << getScriptName_mt_safe().c_str() << ": setValue()/setValueAtTime() was called during an action that is not allowed to call this function.";
-    }
-}
-
-#endif
-
-static
-void
-isFrameVaryingOrAnimated_impl(const EffectInstance* node,
-                              bool *ret)
-{
-    if ( node->isFrameVarying() || node->getHasAnimation() || node->getNode()->getRotoContext() ) {
-        *ret = true;
-    } else {
-        int maxInputs = node->getMaxInputCount();
-        for (int i = 0; i < maxInputs; ++i) {
-            EffectInstPtr input = node->getInput(i);
-            if (input) {
-                isFrameVaryingOrAnimated_impl(input.get(), ret);
-                if (*ret) {
-                    return;
-                }
-            }
-        }
-    }
-}
-
-bool
-EffectInstance::isFrameVaryingOrAnimated_Recursive() const
-{
-    bool ret = false;
-
-    isFrameVaryingOrAnimated_impl(this, &ret);
-
-    return ret;
-}
-
-bool
-EffectInstance::isPaintingOverItselfEnabled() const
-{
-    return isDuringPaintStrokeCreationThreadLocal();
-}
-
-StatusEnum
-EffectInstance::getPreferredMetaDatas_public(NodeMetadata& metadata)
-{
-    StatusEnum stat = getDefaultMetadata(metadata);
-
-    if (stat == eStatusFailed) {
-        return stat;
-    }
-    if (!getNode()->isNodeDisabled()) {
-        return getPreferredMetaDatas(metadata);
-    }
-    return stat;
-
-}
-
-static int
-getUnmappedComponentsForInput(EffectInstance* self,
-                              int inputNb,
-                              const std::vector<EffectInstPtr>& inputs,
-                              int firstNonOptionalConnectedInputComps)
-{
-    int rawComps;
-
-    if (inputs[inputNb]) {
-        rawComps = inputs[inputNb]->getMetadataNComps(-1);
-    } else {
-        ///The node is not connected but optional, return the closest supported components
-        ///of the first connected non optional input.
-        rawComps = firstNonOptionalConnectedInputComps;
-    }
-    if (rawComps) {
-        if (!rawComps) {
-            //None comps
-            return rawComps;
-        } else {
-            ImagePlaneDesc supportedComps = self->findClosestSupportedComponents(inputNb, ImagePlaneDesc::mapNCompsToColorPlane(rawComps)); //turn that into a comp the plugin expects on that clip
-            rawComps = supportedComps.getNumComponents();
-        }
-    }
-    if (!rawComps) {
-        rawComps = 4; // default to RGBA
-    }
-
-    return rawComps;
-}
-
-StatusEnum
-EffectInstance::getDefaultMetadata(NodeMetadata &metadata)
-{
-    NodePtr node = getNode();
-
-    if (!node) {
-        return eStatusFailed;
-    }
-
-    const bool multiBitDepth = supportsMultipleClipDepths();
-    int nInputs = getMaxInputCount();
-    metadata.clearAndResize(nInputs);
-
-    // OK find the deepest chromatic component on our input clips and the one with the
-    // most components
-    bool hasSetCompsAndDepth = false;
-    ImageBitDepthEnum deepestBitDepth = eImageBitDepthNone;
-    int mostComponents = 0;
-
-    //Default to the project frame rate
-    double frameRate = getApp()->getProjectFrameRate();
-    std::vector<EffectInstPtr> inputs(nInputs);
-
-    // Find the components of the first non optional connected input
-    // They will be used for disconnected input
-    int firstNonOptionalConnectedInputComps = 0;
-    for (std::size_t i = 0; i < inputs.size(); ++i) {
-        inputs[i] = getInput(i);
-        if ( !firstNonOptionalConnectedInputComps && inputs[i] && !isInputOptional(i) ) {
-            firstNonOptionalConnectedInputComps = inputs[i]->getMetadataNComps(-1);
-        }
-    }
-
-    double inputPar = 1.;
-    bool inputParSet = false;
-    ImagePremultiplicationEnum premult = eImagePremultiplicationOpaque;
-    bool premultSet = false;
-    for (int i = 0; i < nInputs; ++i) {
-        const EffectInstPtr& input = inputs[i];
-        if (input) {
-            frameRate = std::max( frameRate, input->getFrameRate() );
-        }
-
-
-        if (input) {
-            if (!inputParSet) {
-                inputPar = input->getAspectRatio(-1);
-                inputParSet = true;
-            }
-        }
-
-        int rawComp = getUnmappedComponentsForInput(this, i, inputs, firstNonOptionalConnectedInputComps);
-        ImageBitDepthEnum rawDepth = input ? input->getBitDepth(-1) : eImageBitDepthFloat;
-        ImagePremultiplicationEnum rawPreMult = input ? input->getPremult() : eImagePremultiplicationPremultiplied;
-
-        // Note: first chromatic input gives the default output premult too, even if not connected
-        // (else the output of generators may be opaque even if the host default is premultiplied)
-        if ( ( rawComp == 4 ) && (input || !premultSet) ) {
-            if (rawPreMult == eImagePremultiplicationPremultiplied) {
-                premult = eImagePremultiplicationPremultiplied;
-                premultSet = true;
-            } else if ( (rawPreMult == eImagePremultiplicationUnPremultiplied) && ( !premultSet || (premult != eImagePremultiplicationPremultiplied) ) ) {
-                premult = eImagePremultiplicationUnPremultiplied;
-                premultSet = true;
-            }
-        }
-
-        if (input) {
-            //Update deepest bitdepth and most components only if the infos are relevant, i.e: only if the clip is connected
-            hasSetCompsAndDepth = true;
-            if ( getSizeOfForBitDepth(deepestBitDepth) < getSizeOfForBitDepth(rawDepth) ) {
-                deepestBitDepth = rawDepth;
-            }
-
-            if ( rawComp > mostComponents ) {
-                mostComponents = rawComp;
-            }
-        }
-
-    } // for each input
-
-
-    if (!hasSetCompsAndDepth) {
-        mostComponents = 4;
-        deepestBitDepth = eImageBitDepthFloat;
-    }
-
-    // set some stuff up
-    metadata.setOutputFrameRate(frameRate);
-    metadata.setOutputFielding(eImageFieldingOrderNone);
-    metadata.setIsFrameVarying( node->hasAnimatedKnob() );
-    metadata.setIsContinuous(false);
-
-    // now find the best depth that the plugin supports
-    deepestBitDepth = node->getClosestSupportedBitDepth(deepestBitDepth);
-
-    bool multipleClipsPAR = supportsMultipleClipPARs();
-
-
-    Format projectFormat;
-    getApp()->getProject()->getProjectDefaultFormat(&projectFormat);
-    double projectPAR = projectFormat.getPixelAspectRatio();
-
-    RectI firstOptionalInputFormat, firstNonOptionalInputFormat;
-
-    // Format: Take format from the first non optional input if any. Otherwise from the first optional input.
-    // Otherwise fallback on project format
-    bool firstOptionalInputFormatSet = false, firstNonOptionalInputFormatSet = false;
-
-    // now add the input gubbins to the per inputs metadatas
-    for (int i = -1; i < (int)inputs.size(); ++i) {
-        EffectInstance* effect = 0;
-        if (i >= 0) {
-            effect = inputs[i].get();
-        } else {
-            effect = this;
-        }
-
-        double par;
-        if (!multipleClipsPAR) {
-            par = inputParSet ? inputPar : projectPAR;
-        } else {
-            if (inputParSet) {
-                par = inputPar;
-            } else {
-                par = effect ? effect->getAspectRatio(-1) : projectPAR;
-            }
->>>>>>> 8128e21d
-        }
-        OfxParamOverlayInteractPtr interact = k->getCustomInteract();
-        if (!interact) {
-            continue;
-        }
-
-<<<<<<< HEAD
-        if (!interact->isColorPickerRequired()) {
-            continue;
-        }
-        if (!hasColor) {
-            interact->setHasColorPicker(false);
-        } else {
-            if (setColor) {
-                interact->setLastColorPickerColor(color);
-            }
-            interact->setHasColorPicker(true);
-=======
-        if ( (i == -1) || isOptional ) {
-            // "Optional input clips can always have their component types remapped"
-            // http://openfx.sourceforge.net/Documentation/1.3/ofxProgrammingReference.html#id482755
-            ImageBitDepthEnum depth = deepestBitDepth;
-            int remappedComps = mostComponents;
-            remappedComps = findClosestSupportedComponents(i, ImagePlaneDesc::mapNCompsToColorPlane(remappedComps)).getNumComponents();
-            metadata.setNComps(i, remappedComps);
-            metadata.setComponentsType(i, kNatronColorPlaneID);
-            if ( (i == -1) && !premultSet &&
-                ( ( remappedComps == 4 ) || ( remappedComps == 1 ) ) ) {
-                premult = eImagePremultiplicationPremultiplied;
-                premultSet = true;
-            }
-
-
-            metadata.setBitDepth(i, depth);
-        } else {
-
-            int rawComps = getUnmappedComponentsForInput(this, i, inputs, firstNonOptionalConnectedInputComps);
-            ImageBitDepthEnum rawDepth = effect ? effect->getBitDepth(-1) : eImageBitDepthFloat;
-
-            ImageBitDepthEnum depth = multiBitDepth ? node->getClosestSupportedBitDepth(rawDepth) : deepestBitDepth;
-            metadata.setBitDepth(i, depth);
-
-            metadata.setNComps(i, rawComps);
-            metadata.setComponentsType(i, kNatronColorPlaneID);
->>>>>>> 8128e21d
-        }
-
-        k->redraw();
-    }
-
-    setInteractColourPicker(color, setColor, hasColor);
-
-}
-
-<<<<<<< HEAD
-bool
-EffectInstance::isDoingInteractAction() const
-{
-  
     return getNode()->isDoingInteractAction();
-=======
-void
-EffectInstance::getMetadataComponents(int inputNb, ImagePlaneDesc* plane, ImagePlaneDesc* pairedPlane) const
-{
-    int nComps;
-    std::string componentsType;
-    {
-        QMutexLocker k(&_imp->metadatasMutex);
-        nComps = _imp->metadatas.getNComps(inputNb);
-        componentsType = _imp->metadatas.getComponentsType(inputNb);
-    }
-    if (componentsType == kNatronColorPlaneID) {
-        *plane = ImagePlaneDesc::mapNCompsToColorPlane(nComps);
-    } else if (componentsType == kNatronDisparityComponentsLabel) {
-        *plane = ImagePlaneDesc::getDisparityLeftComponents();
-        *pairedPlane = ImagePlaneDesc::getDisparityRightComponents();
-    } else if (componentsType == kNatronMotionComponentsLabel) {
-        *plane = ImagePlaneDesc::getBackwardMotionComponents();
-        *pairedPlane = ImagePlaneDesc::getForwardMotionComponents();
-    } else {
-        *plane = ImagePlaneDesc::getNoneComponents();
-    }
-}
-
-int
-EffectInstance::getMetadataNComps(int inputNb) const
-{
-    QMutexLocker k(&_imp->metadatasMutex);
-    return _imp->metadatas.getNComps(inputNb);
->>>>>>> 8128e21d
 }
 
 
@@ -5351,7 +1307,6 @@
     return false;
 }
 
-<<<<<<< HEAD
 void
 EffectInstance::pushUndoCommand(UndoCommand* command)
 {
@@ -5360,8 +1315,6 @@
     getNode()->pushUndoCommand(ptr);
 }
 
-=======
->>>>>>> 8128e21d
 void
 EffectInstance::pushUndoCommand(const UndoCommandPtr& command)
 {
@@ -5382,25 +1335,8 @@
 bool
 EffectInstance::setCurrentCursor(const QString& customCursorFilePath)
 {
-<<<<<<< HEAD
     if ( !isDoingInteractAction() ) {
         return false;
-=======
-    NodeMetadata metadata;
-
-    getPreferredMetaDatas_public(metadata);
-    _imp->checkMetadata(metadata);
-
-    bool ret = setMetaDatasInternal(metadata);
-    onMetaDatasRefreshed(metadata);
-    if (ret) {
-        NodePtr node = getNode();
-        node->checkForPremultWarningAndCheckboxes();
-
-        ImagePlaneDesc plane, pairedPlane;
-        getMetadataComponents(-1, &plane, &pairedPlane);
-        node->refreshEnabledKnobsLabel(plane);
->>>>>>> 8128e21d
     }
 
     return getNode()->setCurrentCursor(customCursorFilePath);
@@ -5412,14 +1348,6 @@
 {
     invalidateHashCache();
 }
-
-<<<<<<< HEAD
-=======
-    if (recurse) {
-
-        {
-            std::list<Node*> markedNodes;
->>>>>>> 8128e21d
 
 
 bool
@@ -5432,44 +1360,8 @@
 EffectInstance::refreshExtraStateAfterTimeChanged(bool isPlayback,
                                                   TimeValue /*time*/)
 {
-<<<<<<< HEAD
     if (!isPlayback) {
         getNode()->refreshIdentityState();
-=======
-    NodePtr node = _publicInterface->getNode();
-
-    if (!node) {
-        return;
-    }
-    //Make sure it is valid
-    int nInputs = node->getMaxInputCount();
-
-    for (int i = -1; i < nInputs; ++i) {
-        md.setBitDepth( i, node->getClosestSupportedBitDepth( md.getBitDepth(i) ) );
-        int nComps = md.getNComps(i);
-        bool isAlpha = false;
-        bool isRGB = false;
-        if (i == -1) {
-            if ( nComps == 3) {
-                isRGB = true;
-            } else if (nComps == 1) {
-                isAlpha = true;
-            }
-        }
-
-        if ( md.getComponentsType(i) == kNatronColorPlaneID ) {
-            md.setNComps(i, node->findClosestSupportedComponents(i, ImagePlaneDesc::mapNCompsToColorPlane(nComps)).getNumComponents());
-        }
-
-        if (i == -1) {
-            //Force opaque for RGB and premult for alpha
-            if (isRGB) {
-                md.setOutputPremult(eImagePremultiplicationOpaque);
-            } else if (isAlpha) {
-                md.setOutputPremult(eImagePremultiplicationPremultiplied);
-            }
-        }
->>>>>>> 8128e21d
     }
 }
 
