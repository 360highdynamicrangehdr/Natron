--- conflicted
+++ resolved
@@ -777,63 +777,11 @@
 void
 DockablePanel::onKnobsInitialized()
 {
-<<<<<<< HEAD
     if (_imp->_tabWidget) {
         _imp->_rightContainerLayout->addWidget(_imp->_tabWidget);
     }
 } // DockablePanel::initializeKnobsInternal
 
-=======
-    assert(_imp->_tabWidget);
-    _imp->_rightContainerLayout->addWidget(_imp->_tabWidget);
-
-
-    RotoPanel* roto = initializeRotoPanel();
-    if (roto) {
-        _imp->_rightContainerLayout->addWidget(roto);
-    }
-
-
-    assert(!_imp->_trackerPanel);
-    _imp->_trackerPanel = initializeTrackerPanel();
-
-    if (_imp->_trackerPanel) {
-        if ( !_imp->_tabWidget->count() ) {
-            // No page, add it to the bottom
-            _imp->_rightContainerLayout->addWidget(_imp->_trackerPanel);
-        } else {
-            // There is a page, add it to the first page
-
-            QGridLayout* layout = dynamic_cast<QGridLayout*>( _imp->_tabWidget->widget(0)->layout() );
-            assert(layout);
-            if (layout) {
-                layout->addWidget(_imp->_trackerPanel, layout->rowCount(), 0, 1, 2);
-            }
-        }
-    }
-
-    initializeExtraGui(_imp->_rightContainerLayout);
-
-    NodeSettingsPanel* isNodePanel = dynamic_cast<NodeSettingsPanel*>(this);
-    if (isNodePanel) {
-        NodeGuiPtr nodeGui = isNodePanel->getNode();
-        NodePtr node;
-        assert(nodeGui);
-        if (nodeGui) {
-            node = nodeGui->getNode();
-        }
-        assert(node);
-        if (node) {
-            NodeCollectionPtr collec = node->getGroup();
-            NodeGroup* isGroup = dynamic_cast<NodeGroup*>( collec.get() );
-            if (isGroup) {
-                if ( !isGroup->getNode()->hasPyPlugBeenEdited() ) {
-                    isNodePanel->setPyPlugUIEnabled(false);
-                }
-            }
-        }
-    }
-} // DockablePanel::initializeKnobsInternal
 
 void
 DockablePanel::setPyPlugUIEnabled(bool enabled)
@@ -858,13 +806,6 @@
         }
     }
 } // DockablePanel::setPyPlugUIEnabled
-
-TrackerPanel*
-DockablePanel::getTrackerPanel() const
-{
-    return _imp->_trackerPanel;
-}
->>>>>>> 82693d49
 
 void
 DockablePanel::refreshTabWidgetMaxHeight()
