

#ifndef SBK_NATRONGUI_PYTHON_H
#define SBK_NATRONGUI_PYTHON_H

#include <sbkpython.h>
#include <conversions.h>
#include <sbkenum.h>
#include <basewrapper.h>
#include <bindingmanager.h>
#include <memory>

#include <pysidesignal.h>
// Module Includes
CLANG_DIAG_OFF(deprecated)
CLANG_DIAG_OFF(uninitialized)
#include <pyside_qtgui_python.h> // produces warnings
CLANG_DIAG_ON(deprecated)
CLANG_DIAG_ON(uninitialized)
CLANG_DIAG_OFF(deprecated)
CLANG_DIAG_OFF(uninitialized)
#include <pyside_qtcore_python.h> // produces warnings
CLANG_DIAG_ON(deprecated)
CLANG_DIAG_ON(uninitialized)
#include <natronengine_python.h>

// Binded library includes
#include <PyGuiApp.h>
#include <PythonPanels.h>
#include <PyGlobalGui.h>
// Conversion Includes - Primitive Types
#include <QStringList>
#include <qabstractitemmodel.h>
#include <QString>
#include <signalmanager.h>
#include <typeresolver.h>
#include <QtConcurrentFilter>

// Conversion Includes - Container Types
#include <QMap>
#include <QStack>
#include <QLinkedList>
#include <QVector>
#include <set>
#include <QSet>
#include <map>
#include <vector>
#include <list>
#include <QPair>
#include <pysideconversions.h>
#include <map>
#include <QQueue>
#include <QList>
#include <utility>
#include <QMultiMap>

// Type indices
#define SBK_PYTABWIDGET_IDX                                          4
<<<<<<< HEAD
=======
#define SBK_PYVIEWER_IDX                                             5
#define SBK_GUIAPP_IDX                                               0
#define SBK_PYGUIAPPLICATION_IDX                                     1
>>>>>>> cd798f34
#define SBK_PYPANEL_IDX                                              3
#define SBK_PYMODALDIALOG_IDX                                        2
#define SBK_NatronGui_IDX_COUNT                                      5

// This variable stores all Python types exported by this module.
extern PyTypeObject** SbkNatronGuiTypes;

// This variable stores all type converters exported by this module.
extern SbkConverter** SbkNatronGuiTypeConverters;

// Converter indices
#define SBK_NATRONGUI_STD_MAP_QSTRING_NODECREATIONPROPERTYPTR_IDX    0 // const std::map<QString, NodeCreationProperty * > &
#define SBK_NATRONGUI_STD_LIST_EFFECTPTR_IDX                         1 // std::list<Effect * >
#define SBK_NATRONGUI_STD_LIST_QSTRING_IDX                           2 // std::list<QString >
#define SBK_NATRONGUI_STD_LIST_INT_IDX                               3 // const std::list<int > &
#define SBK_NATRONGUI_QLIST_QACTIONPTR_IDX                           4 // QList<QAction * >
#define SBK_NATRONGUI_QLIST_QOBJECTPTR_IDX                           5 // const QList<QObject * > &
#define SBK_NATRONGUI_QLIST_QBYTEARRAY_IDX                           6 // QList<QByteArray >
#define SBK_NATRONGUI_STD_LIST_PARAMPTR_IDX                          7 // std::list<Param * >
#define SBK_NATRONGUI_QLIST_QVARIANT_IDX                             8 // QList<QVariant >
#define SBK_NATRONGUI_QLIST_QSTRING_IDX                              9 // QList<QString >
#define SBK_NATRONGUI_QMAP_QSTRING_QVARIANT_IDX                      10 // QMap<QString, QVariant >
#define SBK_NatronGui_CONVERTERS_IDX_COUNT                           11

// Macros for type check

namespace Shiboken
{

// PyType functions, to get the PyObjectType for a type T
template<> inline PyTypeObject* SbkType<NATRON_NAMESPACE::NATRON_PYTHON_NAMESPACE::PyTabWidget >() { return reinterpret_cast<PyTypeObject*>(SbkNatronGuiTypes[SBK_PYTABWIDGET_IDX]); }
<<<<<<< HEAD
=======
template<> inline PyTypeObject* SbkType<NATRON_NAMESPACE::NATRON_PYTHON_NAMESPACE::PyViewer >() { return reinterpret_cast<PyTypeObject*>(SbkNatronGuiTypes[SBK_PYVIEWER_IDX]); }
template<> inline PyTypeObject* SbkType<NATRON_NAMESPACE::NATRON_PYTHON_NAMESPACE::GuiApp >() { return reinterpret_cast<PyTypeObject*>(SbkNatronGuiTypes[SBK_GUIAPP_IDX]); }
template<> inline PyTypeObject* SbkType<NATRON_NAMESPACE::NATRON_PYTHON_NAMESPACE::PyGuiApplication >() { return reinterpret_cast<PyTypeObject*>(SbkNatronGuiTypes[SBK_PYGUIAPPLICATION_IDX]); }
>>>>>>> cd798f34
template<> inline PyTypeObject* SbkType<NATRON_NAMESPACE::NATRON_PYTHON_NAMESPACE::PyPanel >() { return reinterpret_cast<PyTypeObject*>(SbkNatronGuiTypes[SBK_PYPANEL_IDX]); }
template<> inline PyTypeObject* SbkType<NATRON_NAMESPACE::NATRON_PYTHON_NAMESPACE::PyModalDialog >() { return reinterpret_cast<PyTypeObject*>(SbkNatronGuiTypes[SBK_PYMODALDIALOG_IDX]); }

} // namespace Shiboken

#endif // SBK_NATRONGUI_PYTHON_H
<|MERGE_RESOLUTION|>--- conflicted
+++ resolved
@@ -56,12 +56,8 @@
 
 // Type indices
 #define SBK_PYTABWIDGET_IDX                                          4
-<<<<<<< HEAD
-=======
-#define SBK_PYVIEWER_IDX                                             5
 #define SBK_GUIAPP_IDX                                               0
 #define SBK_PYGUIAPPLICATION_IDX                                     1
->>>>>>> cd798f34
 #define SBK_PYPANEL_IDX                                              3
 #define SBK_PYMODALDIALOG_IDX                                        2
 #define SBK_NatronGui_IDX_COUNT                                      5
@@ -93,12 +89,8 @@
 
 // PyType functions, to get the PyObjectType for a type T
 template<> inline PyTypeObject* SbkType<NATRON_NAMESPACE::NATRON_PYTHON_NAMESPACE::PyTabWidget >() { return reinterpret_cast<PyTypeObject*>(SbkNatronGuiTypes[SBK_PYTABWIDGET_IDX]); }
-<<<<<<< HEAD
-=======
-template<> inline PyTypeObject* SbkType<NATRON_NAMESPACE::NATRON_PYTHON_NAMESPACE::PyViewer >() { return reinterpret_cast<PyTypeObject*>(SbkNatronGuiTypes[SBK_PYVIEWER_IDX]); }
 template<> inline PyTypeObject* SbkType<NATRON_NAMESPACE::NATRON_PYTHON_NAMESPACE::GuiApp >() { return reinterpret_cast<PyTypeObject*>(SbkNatronGuiTypes[SBK_GUIAPP_IDX]); }
 template<> inline PyTypeObject* SbkType<NATRON_NAMESPACE::NATRON_PYTHON_NAMESPACE::PyGuiApplication >() { return reinterpret_cast<PyTypeObject*>(SbkNatronGuiTypes[SBK_PYGUIAPPLICATION_IDX]); }
->>>>>>> cd798f34
 template<> inline PyTypeObject* SbkType<NATRON_NAMESPACE::NATRON_PYTHON_NAMESPACE::PyPanel >() { return reinterpret_cast<PyTypeObject*>(SbkNatronGuiTypes[SBK_PYPANEL_IDX]); }
 template<> inline PyTypeObject* SbkType<NATRON_NAMESPACE::NATRON_PYTHON_NAMESPACE::PyModalDialog >() { return reinterpret_cast<PyTypeObject*>(SbkNatronGuiTypes[SBK_PYMODALDIALOG_IDX]); }
 
