--- conflicted
+++ resolved
@@ -105,11 +105,7 @@
 }
 
 AddMultipleNodesCommand::AddMultipleNodesCommand(NodeGraph* graph,
-<<<<<<< HEAD
                                                  const NodesList& nodes,
-=======
-                                                 const std::list<NodeGuiPtr> & nodes,
->>>>>>> cfea4528
                                                  QUndoCommand *parent)
     : QUndoCommand(parent)
     , _nodes()
@@ -117,15 +113,10 @@
     , _firstRedoCalled(false)
     , _isUndone(false)
 {
-<<<<<<< HEAD
     for (NodesList::const_iterator it = nodes.begin(); it != nodes.end(); ++it) {
         NodeToAdd n;
         n.node = *it;
         _nodes.push_back(n);
-=======
-    for (std::list<NodeGuiPtr> ::const_iterator it = nodes.begin(); it != nodes.end(); ++it) {
-        _nodes.push_back(*it);
->>>>>>> cfea4528
     }
     setText( tr("Add node") );
 
@@ -149,17 +140,6 @@
 
 AddMultipleNodesCommand::~AddMultipleNodesCommand()
 {
-<<<<<<< HEAD
-=======
-    if (_isUndone) {
-        for (std::list<NodeGuiWPtr>::iterator it = _nodes.begin(); it != _nodes.end(); ++it) {
-            NodeGuiPtr node = it->lock();
-            if (node) {
-                node->getNode()->destroyNode(false, false);
-            }
-        }
-    }
->>>>>>> cfea4528
 }
 
 void
@@ -169,7 +149,6 @@
     std::list<ViewerInstancePtr> viewersToRefresh;
 
 
-<<<<<<< HEAD
     for (std::list<NodeToAdd>::iterator it = _nodes.begin(); it != _nodes.end(); ++it) {
         NodePtr node = it->node.lock();
         if (!node) {
@@ -180,17 +159,6 @@
         node->toSerialization(it->serialization.get());
         if (_nodes.size() == 1) {
             node->connectOutputsToMainInput();
-=======
-    for (std::list<NodeGuiWPtr>::const_iterator it = _nodes.begin(); it != _nodes.end(); ++it) {
-        NodeGuiPtr node = it->lock();
-        std::list<ViewerInstance* > viewers;
-        node->getNode()->hasViewersConnected(&viewers);
-        for (std::list<ViewerInstance* >::iterator it2 = viewers.begin(); it2 != viewers.end(); ++it2) {
-            std::list<ViewerInstance*>::iterator foundViewer = std::find(viewersToRefresh.begin(), viewersToRefresh.end(), *it2);
-            if ( foundViewer == viewersToRefresh.end() ) {
-                viewersToRefresh.push_back(*it2);
-            }
->>>>>>> cfea4528
         }
         node->destroyNode();
     }
@@ -207,21 +175,6 @@
 AddMultipleNodesCommand::redo()
 {
     _isUndone = false;
-<<<<<<< HEAD
-=======
-    std::list<ViewerInstance*> viewersToRefresh;
-    std::list<NodeGuiPtr> nodes;
-    for (std::list<NodeGuiWPtr>::const_iterator it = _nodes.begin(); it != _nodes.end(); ++it) {
-        nodes.push_back( it->lock() );
-    }
-    if (_firstRedoCalled) {
-        for (std::list<NodeGuiPtr> ::const_iterator it = nodes.begin(); it != nodes.end(); ++it) {
-            (*it)->getNode()->activate(NodesList(), //inputs to restore
-                                       true, //restore all inputs ?
-                                       false); //triggerRender
-        }
-    }
->>>>>>> cfea4528
 
     NodesList createdNodes;
 
@@ -234,7 +187,6 @@
         }
         _graph->getGroup()->createNodesFromSerialization(serializationList, NodeCollection::eCreateNodesFromSerializationFlagsConnectToExternalNodes, &createdNodes);
 
-<<<<<<< HEAD
         std::list<NodeToAdd>::iterator itNodes = _nodes.begin();
         assert(createdNodes.size() == _nodes.size());
         for (NodesList::iterator it = createdNodes.begin(); it!=createdNodes.end(); ++it, ++itNodes) {
@@ -245,15 +197,6 @@
             NodePtr n = it->node.lock();
             if (n) {
                 createdNodes.push_back(n);
-=======
-    for (std::list<NodeGuiPtr> ::const_iterator it = nodes.begin(); it != nodes.end(); ++it) {
-        std::list<ViewerInstance* > viewers;
-        (*it)->getNode()->hasViewersConnected(&viewers);
-        for (std::list<ViewerInstance* >::iterator it2 = viewers.begin(); it2 != viewers.end(); ++it2) {
-            std::list<ViewerInstance*>::iterator foundViewer = std::find(viewersToRefresh.begin(), viewersToRefresh.end(), *it2);
-            if ( foundViewer == viewersToRefresh.end() ) {
-                viewersToRefresh.push_back(*it2);
->>>>>>> cfea4528
             }
         }
     }
@@ -278,34 +221,9 @@
     , _graph(graph)
     , _isRedone(false)
 {
-<<<<<<< HEAD
     for (std::list<NodeGuiPtr>::const_iterator it = nodes.begin(); it != nodes.end(); ++it) {
         NodeToRemove n;
         n.node = (*it)->getNode();
-=======
-    for (std::list<NodeGuiPtr> ::const_iterator it = nodes.begin(); it != nodes.end(); ++it) {
-        NodeToRemove n;
-        n.node = *it;
-
-        ///find all outputs to restore
-        const NodesWList & outputs = (*it)->getNode()->getGuiOutputs();
-        for (NodesWList::const_iterator it2 = outputs.begin(); it2 != outputs.end(); ++it2) {
-            NodePtr output = it2->lock();
-            if (!output) {
-                continue;
-            }
-            bool restore = true;
-            for (std::list<NodeGuiPtr> ::const_iterator it3 = nodes.begin(); it3 != nodes.end(); ++it3) {
-                if ( (*it3)->getNode() == output ) {
-                    ///we found the output in the selection, don't restore it
-                    restore = false;
-                }
-            }
-            if (restore) {
-                n.outputsToRestore.push_back(output);
-            }
-        }
->>>>>>> cfea4528
         _nodes.push_back(n);
     }
     setText( tr("Remove node") );
@@ -363,46 +281,7 @@
         it->serialization->_encodeFlags = SERIALIZATION_NAMESPACE::NodeSerialization::eNodeSerializationFlagsSerializeOutputs;
         node->toSerialization(it->serialization.get());
         if (_nodes.size() == 1) {
-<<<<<<< HEAD
             node->connectOutputsToMainInput();
-=======
-            ///If we're deleting a single node and there's a viewer in output,reconnect the viewer to another connected input it has
-            for (NodesWList::const_iterator it2 = outputs.begin(); it2 != outputs.end(); ++it2) {
-                NodePtr output = it2->lock();
-
-                if (!output) {
-                    continue;
-                }
-
-                ///the output must be in the outputs to restore
-                NodesList::const_iterator found = std::find(outputsToRestore.begin(), outputsToRestore.end(), output);
-
-                if ( found != outputsToRestore.end() ) {
-                    InspectorNode* inspector = dynamic_cast<InspectorNode*>( output.get() );
-                    ///if the node is an inspector, when disconnecting the active input just activate another input instead
-                    if (inspector) {
-                        const std::vector<NodeWPtr> & inputs = inspector->getGuiInputs();
-                        ///set as active input the first non null input
-                        for (std::size_t i = 0; i < inputs.size(); ++i) {
-                            NodePtr input = inputs[i].lock();
-                            if (input) {
-                                inspector->setActiveInputAndRefresh(i, true);
-                                ///make sure we don't refresh it a second time
-                                std::list<ViewerInstance*>::iterator foundViewer =
-                                    std::find( viewersToRefresh.begin(), viewersToRefresh.end(), inspector->isEffectViewer() );
-                                if ( foundViewer != viewersToRefresh.end() ) {
-                                    viewersToRefresh.erase(foundViewer);
-                                }
-                                break;
-                            }
-                        }
-                    }
-                }
-            }
-        }
-        if ( node->isSettingsPanelVisible() ) {
-            node->getNode()->hideKeyframesFromTimeline( next == _nodes.end() );
->>>>>>> cfea4528
         }
         node->destroyNode();
 
@@ -624,11 +503,7 @@
 
     ///find out if the node is already connected to what the edge is connected
     bool alreadyConnected = false;
-<<<<<<< HEAD
     const std::vector<NodeWPtr> & inpNodes = newSrcInternal->getInputs();
-=======
-    const std::vector<NodeWPtr> & inpNodes = newSrcInternal->getGuiInputs();
->>>>>>> cfea4528
     if (oldSrcInternal) {
         for (std::size_t i = 0; i < inpNodes.size(); ++i) {
             if (inpNodes[i].lock() == oldSrcInternal) {
@@ -722,21 +597,13 @@
 }
 
 DecloneMultipleNodesCommand::DecloneMultipleNodesCommand(NodeGraph* graph,
-<<<<<<< HEAD
                                                          const  std::map<NodeGuiPtr, NodePtr> & nodes,
-=======
-                                                         const std::list<NodeGuiPtr> & nodes,
->>>>>>> cfea4528
                                                          QUndoCommand *parent)
     : QUndoCommand(parent)
     , _nodes()
     , _graph(graph)
 {
-<<<<<<< HEAD
     for ( std::map<NodeGuiPtr, NodePtr>::const_iterator it = nodes.begin(); it != nodes.end(); ++it) {
-=======
-    for (std::list<NodeGuiPtr> ::const_iterator it = nodes.begin(); it != nodes.end(); ++it) {
->>>>>>> cfea4528
         NodeToDeclone n;
         n.node = it->first;
         n.master = it->second;
@@ -829,12 +696,8 @@
                            NodeGui* currentNode, const QPointF & currentNodeScenePos, std::list<NodeGui*> & usedNodes);
 };
 
-<<<<<<< HEAD
-typedef std::list<boost::shared_ptr<Tree> > TreeList;
-=======
 typedef boost::shared_ptr<Tree> TreePtr;
 typedef std::list<TreePtr> TreePtrList;
->>>>>>> cfea4528
 
 void
 Tree::buildTreeInternal(const NodesGuiList& selectedNodes,
@@ -976,22 +839,12 @@
 } // buildTreeInternal
 
 static bool
-<<<<<<< HEAD
 hasNodeOutputsInList(const std::list<NodeGuiPtr>& nodes,
                      const NodeGuiPtr& node)
 {
     OutputNodesMap outputs;
     node->getNode()->getOutputs(outputs);
     for (std::list<NodeGuiPtr>::const_iterator it = nodes.begin(); it != nodes.end(); ++it) {
-=======
-hasNodeOutputsInList(const std::list<NodeGuiPtr> & nodes,
-                     const NodeGuiPtr& node)
-{
-    const NodesWList& outputs = node->getNode()->getGuiOutputs();
-    bool foundOutput = false;
-
-    for (std::list<NodeGuiPtr> ::const_iterator it = nodes.begin(); it != nodes.end(); ++it) {
->>>>>>> cfea4528
         if (*it != node) {
             NodePtr n = (*it)->getNode();
             OutputNodesMap::const_iterator foundOutput = outputs.find(n);
@@ -1004,34 +857,6 @@
     return false;
 }
 
-<<<<<<< HEAD
-=======
-static bool
-hasNodeInputsInList(const std::list<NodeGuiPtr> & nodes,
-                    const NodeGuiPtr& node)
-{
-    const std::vector<NodeWPtr>& inputs = node->getNode()->getGuiInputs();
-    bool foundInput = false;
-
-    for (std::list<NodeGuiPtr> ::const_iterator it = nodes.begin(); it != nodes.end(); ++it) {
-        if (*it != node) {
-            NodePtr n = (*it)->getNode();
-
-            for (std::size_t i = 0; i < inputs.size(); ++i) {
-                if (inputs[i].lock() == n) {
-                    foundInput = true;
-                    break;
-                }
-            }
-            if (foundInput) {
-                break;
-            }
-        }
-    }
-
-    return foundInput;
-}
->>>>>>> cfea4528
 
 NATRON_NAMESPACE_ANONYMOUS_EXIT
 
@@ -1059,11 +884,7 @@
     /// Each node that doesn't have any output is a potential tree.
     TreePtrList trees;
 
-<<<<<<< HEAD
     for (std::list<NodeGuiPtr>::const_iterator it = nodes.begin(); it != nodes.end(); ++it) {
-=======
-    for (std::list<NodeGuiPtr> ::const_iterator it = nodes.begin(); it != nodes.end(); ++it) {
->>>>>>> cfea4528
         if ( !hasNodeOutputsInList( nodes, (*it) ) ) {
             TreePtr newTree = boost::make_shared<Tree>();
             newTree->buildTree(*it, nodes, usedNodes);
@@ -1135,11 +956,7 @@
     : QUndoCommand(parent)
     , _nodes()
 {
-<<<<<<< HEAD
     for (std::list<NodeGuiPtr>::const_iterator it = nodes.begin(); it != nodes.end(); ++it) {
-=======
-    for (std::list<NodeGuiPtr> ::const_iterator it = nodes.begin(); it != nodes.end(); ++it) {
->>>>>>> cfea4528
         _nodes.push_back(*it);
     }
 }
@@ -1147,13 +964,8 @@
 void
 DisableNodesCommand::undo()
 {
-<<<<<<< HEAD
     for (std::list<boost::weak_ptr<NodeGui> >::iterator it = _nodes.begin(); it != _nodes.end(); ++it) {
         it->lock()->getNode()->getEffectInstance()->setNodeDisabled(false);
-=======
-    for (std::list<NodeGuiWPtr>::iterator it = _nodes.begin(); it != _nodes.end(); ++it) {
-        it->lock()->getNode()->setNodeDisabled(false);
->>>>>>> cfea4528
     }
     setText( tr("Disable nodes") );
 }
@@ -1161,13 +973,8 @@
 void
 DisableNodesCommand::redo()
 {
-<<<<<<< HEAD
     for (std::list<boost::weak_ptr<NodeGui> >::iterator it = _nodes.begin(); it != _nodes.end(); ++it) {
         it->lock()->getNode()->getEffectInstance()->setNodeDisabled(true);
-=======
-    for (std::list<NodeGuiWPtr>::iterator it = _nodes.begin(); it != _nodes.end(); ++it) {
-        it->lock()->getNode()->setNodeDisabled(true);
->>>>>>> cfea4528
     }
     setText( tr("Disable nodes") );
 }
@@ -1185,13 +992,8 @@
 void
 EnableNodesCommand::undo()
 {
-<<<<<<< HEAD
     for (std::list<boost::weak_ptr<NodeGui> >::iterator it = _nodes.begin(); it != _nodes.end(); ++it) {
         it->lock()->getNode()->getEffectInstance()->setNodeDisabled(true);
-=======
-    for (std::list<NodeGuiWPtr>::iterator it = _nodes.begin(); it != _nodes.end(); ++it) {
-        it->lock()->getNode()->setNodeDisabled(true);
->>>>>>> cfea4528
     }
     setText( tr("Enable nodes") );
 }
@@ -1199,125 +1001,12 @@
 void
 EnableNodesCommand::redo()
 {
-<<<<<<< HEAD
     for (std::list<boost::weak_ptr<NodeGui> >::iterator it = _nodes.begin(); it != _nodes.end(); ++it) {
         it->lock()->getNode()->getEffectInstance()->setNodeDisabled(false);
-=======
-    for (std::list<NodeGuiWPtr>::iterator it = _nodes.begin(); it != _nodes.end(); ++it) {
-        it->lock()->getNode()->setNodeDisabled(false);
->>>>>>> cfea4528
     }
     setText( tr("Enable nodes") );
 }
 
-<<<<<<< HEAD
-=======
-LoadNodePresetsCommand::LoadNodePresetsCommand(const NodeGuiPtr & node,
-                                               const std::list<NodeSerializationPtr>& serialization,
-                                               QUndoCommand *parent)
-    : QUndoCommand(parent)
-    , _firstRedoCalled(false)
-    , _isUndone(false)
-    , _node(node)
-    , _newSerializations(serialization)
-{
-}
-
-void
-LoadNodePresetsCommand::getListAsShared(const std::list<NodeWPtr>& original,
-                                        std::list<NodePtr>& shared) const
-{
-    for (std::list<NodeWPtr>::const_iterator it = original.begin(); it != original.end(); ++it) {
-        shared.push_back( it->lock() );
-    }
-}
-
-LoadNodePresetsCommand::~LoadNodePresetsCommand()
-{
-}
-
-void
-LoadNodePresetsCommand::undo()
-{
-    _isUndone = true;
-
-    NodeGuiPtr node = _node.lock();
-    NodePtr internalNode = node->getNode();
-    MultiInstancePanelPtr panel = node->getMultiInstancePanel();
-    internalNode->loadKnobs(*_oldSerialization.front(), true);
-    if (panel) {
-        std::list<NodePtr> newChildren, oldChildren;
-        getListAsShared(_newChildren, newChildren);
-        getListAsShared(_oldChildren, oldChildren);
-        panel->removeInstances(newChildren);
-        panel->addInstances(oldChildren);
-    }
-    internalNode->getEffectInstance()->incrHashAndEvaluate(true, true);
-    internalNode->getApp()->triggerAutoSave();
-    setText( tr("Load presets") );
-}
-
-void
-LoadNodePresetsCommand::redo()
-{
-    NodeGuiPtr node = _node.lock();
-    NodePtr internalNode = node->getNode();
-    MultiInstancePanelPtr panel = node->getMultiInstancePanel();
-
-    if (!_firstRedoCalled) {
-        ///Serialize the current state of the node
-        node->serializeInternal(_oldSerialization);
-
-        if (panel) {
-            const std::list<std::pair<NodeWPtr, bool> >& children = panel->getInstances();
-            for (std::list<std::pair<NodeWPtr, bool> >::const_iterator it = children.begin();
-                 it != children.end(); ++it) {
-                _oldChildren.push_back( it->first.lock() );
-            }
-        }
-
-        int k = 0;
-
-        for (std::list<NodeSerializationPtr>::const_iterator it = _newSerializations.begin();
-             it != _newSerializations.end(); ++it, ++k) {
-            if (k > 0) {  /// this is a multi-instance child, create it
-                NodePtr newNode = panel->createNewInstance(false);
-                newNode->loadKnobs(**it);
-                std::list<SequenceTime> keys;
-                newNode->getAllKnobsKeyframes(&keys);
-                newNode->getApp()->addMultipleKeyframeIndicatorsAdded(keys, true);
-                _newChildren.push_back(newNode);
-            }
-        }
-    }
-
-    internalNode->loadKnobs(*_newSerializations.front(), true);
-    if (panel) {
-        std::list<NodePtr> oldChildren, newChildren;
-        getListAsShared(_oldChildren, oldChildren);
-        getListAsShared(_newChildren, newChildren);
-        panel->removeInstances(oldChildren);
-        if (_firstRedoCalled) {
-            panel->addInstances(newChildren);
-        }
-    }
-
-    NodesList allNodes;
-    internalNode->getGroup()->getActiveNodes(&allNodes);
-    NodeGroup* isGroup = internalNode->isEffectGroup();
-    if (isGroup) {
-        isGroup->getActiveNodes(&allNodes);
-    }
-    std::map<std::string, std::string> oldNewScriptNames;
-    internalNode->restoreKnobsLinks(*_newSerializations.front(), allNodes, oldNewScriptNames);
-    internalNode->getEffectInstance()->incrHashAndEvaluate(true, true);
-    internalNode->getApp()->triggerAutoSave();
-    _firstRedoCalled = true;
-
-    setText( tr("Load presets") );
-} // LoadNodePresetsCommand::redo
-
->>>>>>> cfea4528
 RenameNodeUndoRedoCommand::RenameNodeUndoRedoCommand(const NodeGuiPtr & node,
                                                      const QString& oldName,
                                                      const QString& newName)
@@ -1350,92 +1039,11 @@
     node->setName(_newName);
 }
 
-<<<<<<< HEAD
-=======
-static void
-addTreeInputs(const std::list<NodeGuiPtr> & nodes,
-              const NodeGuiPtr& node,
-              ExtractedTree& tree,
-              std::list<NodeGuiPtr> & markedNodes)
-{
-    if ( std::find(markedNodes.begin(), markedNodes.end(), node) != markedNodes.end() ) {
-        return;
-    }
-
-    if ( std::find(nodes.begin(), nodes.end(), node) == nodes.end() ) {
-        return;
-    }
-
-    if ( !hasNodeInputsInList(nodes, node) ) {
-        ExtractedInput input;
-        input.node = node;
-        input.inputs = node->getNode()->getGuiInputs();
-        tree.inputs.push_back(input);
-        markedNodes.push_back(node);
-    } else {
-        tree.inbetweenNodes.push_back(node);
-        markedNodes.push_back(node);
-        const std::vector<Edge*>& inputs = node->getInputsArrows();
-        for (std::vector<Edge*>::const_iterator it2 = inputs.begin(); it2 != inputs.end(); ++it2) {
-            NodeGuiPtr input = (*it2)->getSource();
-            if (input) {
-                addTreeInputs(nodes, input, tree, markedNodes);
-            }
-        }
-    }
-}
-
-static void
-extractTreesFromNodes(const std::list<NodeGuiPtr> & nodes,
-                      std::list<ExtractedTree>& trees)
-{
-    std::list<NodeGuiPtr> markedNodes;
-
-    for (std::list<NodeGuiPtr> ::const_iterator it = nodes.begin(); it != nodes.end(); ++it) {
-        bool isOutput = !hasNodeOutputsInList(nodes, *it);
-        if (isOutput) {
-            ExtractedTree tree;
-            tree.output.node = *it;
-            NodePtr n = (*it)->getNode();
-            const NodesWList& outputs = n->getGuiOutputs();
-            for (NodesWList::const_iterator it2 = outputs.begin(); it2 != outputs.end(); ++it2) {
-                NodePtr output = it2->lock();
-                if (!output) {
-                    continue;
-                }
-                int idx = output->inputIndex(n);
-                tree.output.outputs.push_back( std::make_pair(idx, output) );
-            }
-
-            const std::vector<Edge*>& inputs = (*it)->getInputsArrows();
-            for (U32 i = 0; i < inputs.size(); ++i) {
-                NodeGuiPtr input = inputs[i]->getSource();
-                if (input) {
-                    addTreeInputs(nodes, input, tree, markedNodes);
-                }
-            }
-
-            if ( tree.inputs.empty() ) {
-                ExtractedInput input;
-                input.node = *it;
-                input.inputs = n->getGuiInputs();
-                tree.inputs.push_back(input);
-            }
-
-            trees.push_back(tree);
-        }
-    }
-}
->>>>>>> cfea4528
 
 ///////////////
 
 ExtractNodeUndoRedoCommand::ExtractNodeUndoRedoCommand(NodeGraph* graph,
-<<<<<<< HEAD
                                                        const NodesGuiList& nodes)
-=======
-                                                       const std::list<NodeGuiPtr> & nodes)
->>>>>>> cfea4528
     : QUndoCommand()
     , _graph(graph)
     , _sortedNodes()
@@ -1455,22 +1063,6 @@
 void
 ExtractNodeUndoRedoCommand::undo()
 {
-<<<<<<< HEAD
-=======
-    std::set<ViewerInstance* > viewers;
-
-    for (std::list<ExtractedTree>::iterator it = _trees.begin(); it != _trees.end(); ++it) {
-        NodeGuiPtr output = it->output.node.lock();
-        ///Connect and move output
-        for (std::list<std::pair<int, NodeWPtr> >::iterator it2 = it->output.outputs.begin(); it2 != it->output.outputs.end(); ++it2) {
-            NodePtr node = it2->second.lock();
-            if (!node) {
-                continue;
-            }
-            node->disconnectInput(it2->first);
-            node->connectInput(output->getNode(), it2->first);
-        }
->>>>>>> cfea4528
 
     for (NodeCollection::TopologicallySortedNodesList::iterator it = _sortedNodes.begin(); it != _sortedNodes.end(); ++it) {
 
@@ -1484,27 +1076,11 @@
             }
         }
 
-<<<<<<< HEAD
         // Restore output links and inverse the offset on the position that we applied
         for (NodeCollection::TopologicalSortNode::ExternalOutputsMap::iterator it2 = (*it)->externalOutputs.begin(); it2 != (*it)->externalOutputs.end(); ++it2) {
             for (std::list<int>::const_iterator it3 = it2->second.begin(); it3 != it2->second.end(); ++it3) {
                 it2->first->node->swapInput(node, *it3);
             }
-=======
-        ///Move all other nodes
-
-        for (std::list<NodeGuiWPtr>::iterator it2 = it->inbetweenNodes.begin(); it2 != it->inbetweenNodes.end(); ++it2) {
-            NodeGuiPtr node = it2->lock();
-            QPointF curPos = node->getPos_mt_safe();
-            node->refreshPosition(curPos.x() - 200, curPos.y(), true);
-        }
-
-        std::list<ViewerInstance* > tmp;
-        output->getNode()->hasViewersConnected(&tmp);
-
-        for (std::list<ViewerInstance* >::iterator it2 = tmp.begin(); it2 != tmp.end(); ++it2) {
-            viewers.insert(*it2);
->>>>>>> cfea4528
         }
 
         node->movePosition(-200, 0);
@@ -1525,7 +1101,6 @@
 
         NodePtr node = (*it)->node;
 
-<<<<<<< HEAD
         // Does this node has external links ?
         {
             int nExternalLinks = 0;
@@ -1536,32 +1111,6 @@
             }
             if (nExternalLinks == 1) {
                 inputNodes.push_back(*it);
-=======
-        ///Reconnect outputs to the input of the input of the ExtractedInputs if inputs.size() == 1
-        if ( (it->output.outputs.size() == 1) && (it->inputs.size() == 1) ) {
-            const ExtractedInput& selectedInput = it->inputs.front();
-            const std::vector<NodeWPtr> &inputs = selectedInput.inputs;
-            NodeGuiPtr selectedInputNode = selectedInput.node.lock();
-            NodePtr inputToConnectTo;
-            for (U32 i = 0; i < inputs.size(); ++i) {
-                if ( inputs[i].lock() && !selectedInputNode->getNode()->getEffectInstance()->isInputOptional(i) &&
-                     !selectedInputNode->getNode()->getEffectInstance()->isInputRotoBrush(i) ) {
-                    inputToConnectTo = inputs[i].lock();
-                    break;
-                }
-            }
-
-            if (inputToConnectTo) {
-                for (std::list<std::pair<int, NodeWPtr> >::iterator it2 = it->output.outputs.begin(); it2 != it->output.outputs.end(); ++it2) {
-                    NodePtr node = it2->second.lock();
-                    if (!node) {
-                        continue;
-                    }
-                    node->disconnectInput(it2->first);
-                    node->connectInput(inputToConnectTo, it2->first);
-                }
-                outputsAlreadyDisconnected = true;
->>>>>>> cfea4528
             }
         }
         if (!(*it)->externalOutputs.empty()) {
@@ -1572,7 +1121,6 @@
         node->movePosition(200, 0);
     }
 
-<<<<<<< HEAD
     // If we extracted a tree with exactly 1 output and 1 input, we can reconnect the output of the tree
     // to the input of the tree.
     if (outputNodes.size() == 1 && inputNodes.size() == 1) {
@@ -1586,14 +1134,6 @@
                 if (*it2 && !(*it2)->isPartOfGivenNodes) {
                     externalLinkNode = (*it2)->node;
                     break;
-=======
-        ///Disconnect and move output
-        if (!outputsAlreadyDisconnected) {
-            for (std::list<std::pair<int, NodeWPtr> >::iterator it2 = it->output.outputs.begin(); it2 != it->output.outputs.end(); ++it2) {
-                NodePtr node = it2->second.lock();
-                if (node) {
-                    node->disconnectInput(it2->first);
->>>>>>> cfea4528
                 }
             }
         }
@@ -1612,18 +1152,11 @@
 
         for (std::list<NodeCollection::TopologicalSortNodePtr>::const_iterator it = outputNodes.begin(); it != outputNodes.end(); ++it) {
 
-<<<<<<< HEAD
             for (NodeCollection::TopologicalSortNode::ExternalOutputsMap::iterator it2 = (*it)->externalOutputs.begin(); it2 != (*it)->externalOutputs.end(); ++it2) {
                 for (std::list<int>::const_iterator it3 = it2->second.begin(); it3 != it2->second.end(); ++it3) {
                     it2->first->node->disconnectInput(*it3);
                 }
             }
-=======
-        for (std::list<NodeGuiWPtr>::iterator it2 = it->inbetweenNodes.begin(); it2 != it->inbetweenNodes.end(); ++it2) {
-            NodeGuiPtr node = it2->lock();
-            QPointF curPos = node->getPos_mt_safe();
-            node->refreshPosition(curPos.x() + 200, curPos.y(), true);
->>>>>>> cfea4528
         }
     }
 
@@ -1707,19 +1240,11 @@
 
     oldGraph->setSelection(nodesToSelect);
 
-<<<<<<< HEAD
     // Destroy the created group
     {
         NodePtr groupNode = _newGroup.lock();
         if (groupNode) {
             groupNode->destroyNode();
-=======
-    for (std::list<NodeGuiWPtr>::iterator it = _originalNodes.begin(); it != _originalNodes.end(); ++it) {
-        NodeGuiPtr node = it->lock();
-        if (node) {
-            node->getNode()->activate(NodesList(), true, false);
-            nodesToSelect.push_back(node);
->>>>>>> cfea4528
         }
         _newGroup.reset();
     }
@@ -1733,15 +1258,9 @@
     RectD originalNodesBbox;
     bool originalNodesBboxSet = false;
 
-<<<<<<< HEAD
     NodesList originalNodes;
     for (NodesWList::const_iterator it = _originalNodes.begin(); it != _originalNodes.end(); ++it) {
         NodePtr n = it->lock();
-=======
-    NodesGuiList originalNodes;
-    for (std::list<NodeGuiWPtr>::const_iterator it = _originalNodes.begin(); it != _originalNodes.end(); ++it) {
-        NodeGuiPtr n = it->lock();
->>>>>>> cfea4528
         if (!n) {
             continue;
         }
@@ -1780,32 +1299,13 @@
         return;
     }
 
-<<<<<<< HEAD
     CreateNodeArgsPtr groupArgs(CreateNodeArgs::create(PLUGINID_NATRON_GROUP, oldContainer ));
     groupArgs->setProperty<bool>(kCreateNodeArgsPropNodeGroupDisableCreateInitialNodes, true);
     groupArgs->setProperty<bool>(kCreateNodeArgsPropSettingsOpened, false);
     groupArgs->setProperty<bool>(kCreateNodeArgsPropAutoConnect, false);
     groupArgs->setProperty<bool>(kCreateNodeArgsPropAddUndoRedoCommand, false);
-=======
-    NodeGroupPtr isGrp;
-    if (_firstRedoCalled) {
-        isGrp = boost::dynamic_pointer_cast<NodeGroup>(_group.lock()->getNode()->getEffectInstance());
-        assert(isGrp);
-        if (!isGrp) {
-            throw std::logic_error("GroupFromSelectionCommand::redo()");
-        }
-    } else {
-        NodesList internalNewNodes;
-        // Create the actual Group node
-        CreateNodeArgs groupArgs( PLUGINID_NATRON_GROUP, _graph->getGroup() );
-        groupArgs.setProperty<bool>(kCreateNodeArgsPropNodeGroupDisableCreateInitialNodes, true);
-        groupArgs.setProperty<bool>(kCreateNodeArgsPropSettingsOpened, false);
-        groupArgs.setProperty<bool>(kCreateNodeArgsPropAutoConnect, false);
-        groupArgs.setProperty<bool>(kCreateNodeArgsPropAddUndoRedoCommand, false);
->>>>>>> cfea4528
-
-
-<<<<<<< HEAD
+
+
     NodePtr containerNode = oldContainer->getApplication()->createNode(groupArgs);
     if (!containerNode) {
         return;
@@ -1815,17 +1315,6 @@
     if (!containerGroup) {
         return;
     }
-=======
-        isGrp = boost::dynamic_pointer_cast<NodeGroup>( containerNode->getEffectInstance()->shared_from_this() );
-        assert(isGrp);
-        if (!isGrp) {
-            throw std::logic_error("GroupFromSelectionCommand::redo()");
-        }
-        NodeGuiIPtr container_i = containerNode->getNodeGui();
-        assert(container_i);
-        _group = boost::dynamic_pointer_cast<NodeGui>(container_i);
-        assert( _group.lock() );
->>>>>>> cfea4528
 
     NodeGraph* newContainerGraph = dynamic_cast<NodeGraph*>(containerGroup->getNodeGraph());
     assert(newContainerGraph);
@@ -1833,18 +1322,8 @@
         return;
     }
 
-<<<<<<< HEAD
     _newGroup = containerNode;
 
-=======
-        // Copy all the selected nodes and paste them in the newly created Group
-        std::list<std::pair<std::string, NodeGuiPtr> > newNodes;
-        _graph->copyNodesAndCreateInGroup(originalNodes, isGrp, newNodes);
-
-        for (std::list<std::pair<std::string, NodeGuiPtr> >::iterator it = newNodes.begin(); it != newNodes.end(); ++it) {
-            internalNewNodes.push_back( it->second->getNode() );
-        }
->>>>>>> cfea4528
 
     // Set the position of the group to the centroid of selected nodes
     containerNode->setPosition(bboxCenter.x, bboxCenter.y);
@@ -1854,21 +1333,9 @@
         (*it)->moveToGroup(containerGroup);
     }
 
-<<<<<<< HEAD
     // Just moving nodes into the group is not enough: we need to create the appropriate number
     // of Input nodes in the group to match the input of the selection so that the graph is not broken
     // and undoing this operation would restore the state.
-=======
-                // For each connected input of the original node, create a corresponding Input node with the appropriate name
-                NodePtr originalNodeInternal = foundOriginalNode->getNode();
-                const std::vector<NodeWPtr>& originalNodeInputs = originalNodeInternal->getInputs();
-                for (std::size_t i = 0; i < originalNodeInputs.size(); ++i) {
-                    if ( !originalNodeInternal->isInputVisible(i) ) {
-                        // do not create an Input node for an invisible input (example: Shadertoy node, which hides its inputs)
-                        continue;
-                    }
-                    NodePtr originalInput = originalNodeInputs[i].lock();
->>>>>>> cfea4528
 
     // First, extract all different trees within the selected node so we can identify outputs and inputs
 
@@ -1981,30 +1448,16 @@
     }
 } // GroupFromSelectionCommand::redo
 
-<<<<<<< HEAD
 InlineGroupCommand::InlineGroupCommand(const NodeCollectionPtr& newGroup, const NodesList & groupNodes)
 : QUndoCommand()
 , _newGroup(newGroup)
 , _oldGroups()
-=======
-InlineGroupCommand::InlineGroupCommand(NodeGraph* graph,
-                                       const std::list<NodeGuiPtr> & groupNodes)
-    : QUndoCommand()
-    , _graph(graph)
-    , _groupNodes()
-    , _firstRedoCalled(false)
->>>>>>> cfea4528
 {
     setText( tr("Inline Group(s)") );
 
-<<<<<<< HEAD
     // For each group, remember the gropu node inputs, outputs etc...
     for (NodesList::const_iterator it = groupNodes.begin(); it != groupNodes.end(); ++it) {
         NodeGroupPtr group = (*it)->isEffectNodeGroup();
-=======
-    for (std::list<NodeGuiPtr> ::const_iterator it = groupNodes.begin(); it != groupNodes.end(); ++it) {
-        NodeGroup* group = (*it)->getNode()->isEffectGroup();
->>>>>>> cfea4528
         assert(group);
         if (!group) {
             continue;
@@ -2035,28 +1488,6 @@
                     inlinedGroup.inputsMap.push_back(p);
                 }
 
-<<<<<<< HEAD
-=======
-        /*
-         * First-off copy all the nodes within the group, except the Inputs and Ouput nodes
-         */
-        NodeClipBoard cb;
-        NodesList nodes = group->getNodes();
-        std::vector<NodePtr> groupInputs;
-        NodePtr groupOutput = group->getOutputNode(true);
-        group->getInputs(&groupInputs, true);
-
-        std::list<NodeGuiPtr> nodesToCopy;
-        for (NodesList::iterator it2 = nodes.begin(); it2 != nodes.end(); ++it2) {
-            GroupInput* inp = dynamic_cast<GroupInput*>( (*it2)->getEffectInstance().get() );
-            GroupOutput* output = dynamic_cast<GroupOutput*>( (*it2)->getEffectInstance().get() );
-            if ( !inp && !output && !(*it2)->getParentMultiInstance() ) {
-                NodeGuiIPtr gui_i = (*it2)->getNodeGui();
-                assert(gui_i);
-                NodeGuiPtr nodeGui = boost::dynamic_pointer_cast<NodeGui>(gui_i);
-                assert(nodeGui);
-                nodesToCopy.push_back(nodeGui);
->>>>>>> cfea4528
             }
 
         }
@@ -2145,7 +1576,6 @@
                 groupNode = createdNodes.front();
             }
         }
-<<<<<<< HEAD
         if (!groupNode) {
             continue;
         }
@@ -2156,16 +1586,6 @@
             continue;
         }
         app = group->getApp();
-=======
-        std::list<std::pair<std::string, NodeGuiPtr> > newNodes;
-        _graph->pasteCliboard(cb, &newNodes);
-
-        NodeGuiIPtr groupGui_i = group->getNode()->getNodeGui();
-        assert(groupGui_i);
-        NodeGuiPtr groupGui = boost::dynamic_pointer_cast<NodeGui>(groupGui_i);
-        assert(groupGui);
-        expandedGroup.group = groupGui;
->>>>>>> cfea4528
 
         // Re-position back all moved nodes
         for (std::list<InlinedGroup::MovedNode>::const_iterator it2 = it->movedNodes.begin(); it2 != it->movedNodes.end(); ++it2) {
@@ -2177,7 +1597,6 @@
             movedNode->setPosition(it2->position[0], it2->position[1]);
         }
 
-<<<<<<< HEAD
         
         // Re-connect all input outputs to the GroupInput
         for (std::vector<InlinedGroup::InputOutput>::const_iterator it2 = it->inputsMap.begin(); it2 != it->inputsMap.end(); ++it2) {
@@ -2213,16 +1632,6 @@
 void
 InlineGroupCommand::redo()
 {
-=======
-        //This is the BBox of the new inlined nodes
-        RectD bbox;
-        bbox.setupInfinity();
-        for (std::list<std::pair<std::string, NodeGuiPtr> >::iterator it2 = newNodes.begin();
-             it2 != newNodes.end(); ++it2) {
-            QPointF p = it2->second->mapToScene( it2->second->mapFromParent( it2->second->getPos_mt_safe() ) );
-            bbox.x1 = std::min( bbox.x1, p.x() );
-            bbox.x2 = std::max( bbox.x2, p.x() );
->>>>>>> cfea4528
 
     NodeCollectionPtr newGroup = _newGroup.lock();
     AppInstancePtr app;
@@ -2244,104 +1653,25 @@
 
         // This is the y coord. of the bottom-most input
         double inputY = INT_MIN;
-<<<<<<< HEAD
         for (std::size_t i = 0; i < it->groupInputs.size(); ++i) {
             NodePtr input = it->groupInputs[i].lock();
             if (!input) {
                 continue;
-=======
-        int maxInputs = group->getNode()->getNInputs();
-        assert( maxInputs == (int)groupInputs.size() );
-        for (int i = 0; i < maxInputs; ++i) {
-            NodePtr input = group->getNode()->getInput(i);
-            if (input) {
-                NodeToConnect ntc;
-
-                assert(groupInputs[i]);
-                std::map<NodePtr, int> outputConnected;
-                groupInputs[i]->getOutputsConnectedToThisNode(&outputConnected);
-
-                NodeGuiIPtr inputGui_i = input->getNodeGui();
-                assert(inputGui_i);
-                NodeGuiPtr inputGui = boost::dynamic_pointer_cast<NodeGui>(inputGui_i);
-                assert(inputGui);
-                ntc.input = inputGui;
-
-                QPointF p = inputGui->mapToScene( inputGui->mapFromParent( inputGui->getPos_mt_safe() ) );
-                if (p.y() > inputY) {
-                    inputY = p.y();
-                }
-
-                for (std::map<NodePtr, int>::iterator it2 = outputConnected.begin(); it2 != outputConnected.end(); ++it2) {
-                    NodeGuiPtr outputGui;
-                    ///Find the new node that was inlined, based on the script name of the old node in the group
-                    for (std::list<std::pair<std::string, NodeGuiPtr> >::iterator it3 = newNodes.begin(); it3 != newNodes.end(); ++it3) {
-                        if ( it3->first == it2->first->getScriptName() ) {
-                            outputGui = it3->second;
-                            break;
-                        }
-                    }
-                    assert(outputGui);
-                    ntc.outputs.insert( std::make_pair(outputGui, it2->second) );
-                }
-
-                expandedGroup.connections[i] = ntc;
->>>>>>> cfea4528
             }
             double x,y;
             input->getPosition(&x, &y);
 
-<<<<<<< HEAD
             // Qt coord system is top down
             inputY = std::max(y, inputY);
         }
-=======
-        std::list<NodeGuiPtr> outputsConnectedToGroup;
-        QPointF firstInputPos;
->>>>>>> cfea4528
 
         // This is the y coord of the top most output
         double outputY = INT_MAX;
         {
             NodePtr groupOutputInput = it->outputNodeInput.lock();
             if (groupOutputInput) {
-<<<<<<< HEAD
                 double x;
                 groupOutputInput->getPosition(&x, &outputY);
-=======
-                NodeToConnect outputConnection;
-                NodeGuiPtr inputGui;
-                ///Find the new node that was inlined, based on the script name of the old node in the group
-                for (std::list<std::pair<std::string, NodeGuiPtr> >::iterator it3 = newNodes.begin(); it3 != newNodes.end(); ++it3) {
-                    if ( it3->first == groupOutputInput->getScriptName() ) {
-                        inputGui = it3->second;
-                        break;
-                    }
-                }
-
-                if (!inputGui) {
-                    continue;
-                }
-                firstInputPos = inputGui->mapToScene( inputGui->mapFromParent( inputGui->getPos_mt_safe() ) );
-                outputConnection.input = inputGui;
-
-                std::map<NodePtr, int> outputConnected;
-                group->getNode()->getOutputsConnectedToThisNode(&outputConnected);
-                for (std::map<NodePtr, int>::iterator it2 = outputConnected.begin(); it2 != outputConnected.end(); ++it2) {
-                    NodeGuiIPtr outputGui_i = it2->first->getNodeGui();
-                    assert(outputGui_i);
-                    NodeGuiPtr outputGui = boost::dynamic_pointer_cast<NodeGui>(outputGui_i);
-                    assert(outputGui);
-                    outputsConnectedToGroup.push_back(outputGui);
-
-                    QPointF p = outputGui->mapToScene( outputGui->mapFromParent( outputGui->getPos_mt_safe() ) );
-                    if (p.y() < outputY) {
-                        outputY = p.y();
-                    }
-                    outputConnection.outputs.insert( std::make_pair(outputGui, it2->second) );
-                }
-                expandedGroup.connections[-1] = outputConnection;
->>>>>>> cfea4528
             }
         }
 
@@ -2349,7 +1679,6 @@
         const double ySpaceNeeded = it->movedNodesBbox.y2 - it->movedNodesBbox.y1 + TO_DPIX(100);
 
         //  Move recursively the outputs of the group nodes so that it does not overlap the inlining of the group
-<<<<<<< HEAD
         const RectD rectToClear(it->movedNodesBbox.x1, it->movedNodesBbox.y1, it->movedNodesBbox.x2, it->movedNodesBbox.y1 + ySpaceNeeded - ySpaceAvailable);
 
         for (std::list<InlinedGroup::GroupNodeOutput>::const_iterator it2 = it->groupOutputs.begin(); it2 != it->groupOutputs.end(); ++it2) {
@@ -2360,12 +1689,6 @@
             groupOutput->moveBelowPositionRecursively(rectToClear);
 
 
-=======
-        QRectF rectToClear(bbox.x1, bbox.y1, bbox.x2 - bbox.x1, ySpaceNeeded - ySpaceAvailable);
-        for (std::list<NodeGuiPtr> ::iterator it2 = outputsConnectedToGroup.begin();
-             it2 != outputsConnectedToGroup.end(); ++it2) {
-            (*it2)->moveBelowPositionRecursively(rectToClear);
->>>>>>> cfea4528
         }
 
         const QPointF bboxCenter( (it->movedNodesBbox.x1 + it->movedNodesBbox.x2) / 2., (it->movedNodesBbox.y1 + it->movedNodesBbox.y2) / 2. );
@@ -2383,7 +1706,6 @@
             }
         }
 
-<<<<<<< HEAD
         // Connect all GroupInput output nodes to the original Group node inputs
         for (std::size_t i = 0; i < it->inputsMap.size(); ++i) {
             NodePtr inputOutput = it->inputsMap[i].output.lock();
@@ -2392,16 +1714,6 @@
             }
             assert(it->inputsMap[i].inputIndex >= 0 && it->inputsMap[i].inputIndex < (int)it->groupInputs.size());
             inputOutput->swapInput(it->groupInputs[it->inputsMap[i].inputIndex].lock(), it->inputsMap[i].outputInputIndex);
-=======
-        // Move all created nodes by this delta to fit in the space we've just made
-        for (std::list<std::pair<std::string, NodeGuiPtr> >::iterator it2 = newNodes.begin();
-             it2 != newNodes.end(); ++it2) {
-            QPointF p = it2->second->mapToScene( it2->second->mapFromParent( it2->second->getPos_mt_safe() ) );
-            QPointF delta = p - bboxCenter;
-            p = groupNodePos + delta;
-            p = it2->second->mapToParent( it2->second->mapFromScene(p) );
-            it2->second->setPosition( p.x(), p.y() );
->>>>>>> cfea4528
         }
 
         // Connect all original group node outputs to the  outputNodeInput
@@ -2424,7 +1736,6 @@
     } // for each group
 
 
-<<<<<<< HEAD
     if (app) {
         app->triggerAutoSave();
         app->renderAllViewers();
@@ -2443,10 +1754,6 @@
         _nodes.push_back(d);
     }
     setText(tr("Restore node(s) to default"));
-=======
-        _groupNodes.push_back(expandedGroup);
-    } // for (std::list<NodeGuiPtr> ::const_iterator it = groupNodes.begin(); it != groupNodes.end(); ++it) {
->>>>>>> cfea4528
 }
 
 RestoreNodeToDefaultCommand::~RestoreNodeToDefaultCommand()
@@ -2457,32 +1764,10 @@
 void
 RestoreNodeToDefaultCommand::undo()
 {
-<<<<<<< HEAD
     for (std::list<NodeDefaults>::const_iterator it = _nodes.begin(); it!=_nodes.end(); ++it) {
         NodeGuiPtr node = it->node.lock();
         if (!node) {
             continue;
-=======
-    std::set<ViewerInstance*> viewers;
-    std::list<NodeGuiPtr> nodesToSelect;
-
-    for (std::list<InlinedGroup>::iterator it = _groupNodes.begin(); it != _groupNodes.end(); ++it) {
-        NodeGuiPtr groupNode = it->group.lock();
-        if (groupNode) {
-            groupNode->getNode()->activate(NodesList(), true, false);
-            std::list<ViewerInstance*> connectedViewers;
-            groupNode->getNode()->hasViewersConnected(&connectedViewers);
-            for (std::list<ViewerInstance*>::iterator it2 = connectedViewers.begin(); it2 != connectedViewers.end(); ++it2) {
-                viewers.insert(*it2);
-            }
-            for (std::list<NodeGuiWPtr>::iterator it2 = it->inlinedNodes.begin();
-                 it2 != it->inlinedNodes.end(); ++it2) {
-                NodeGuiPtr node = (*it2).lock();
-                if (node) {
-                    node->getNode()->deactivate(NodesList(), false, false, true, false, false);
-                }
-            }
->>>>>>> cfea4528
         }
         NodePtr internalNode = node->getNode();
         if (!internalNode) {
@@ -2495,50 +1780,10 @@
 void
 RestoreNodeToDefaultCommand::redo()
 {
-<<<<<<< HEAD
     for (std::list<NodeDefaults>::const_iterator it = _nodes.begin(); it!=_nodes.end(); ++it) {
         NodeGuiPtr node = it->node.lock();
         if (!node) {
             continue;
-=======
-    std::set<ViewerInstance*> viewers;
-    std::list<NodeGuiPtr> nodesToSelect;
-
-    for (std::list<InlinedGroup>::iterator it = _groupNodes.begin(); it != _groupNodes.end(); ++it) {
-        NodeGuiPtr groupNode = it->group.lock();
-        if (groupNode) {
-            std::list<ViewerInstance*> connectedViewers;
-            groupNode->getNode()->hasViewersConnected(&connectedViewers);
-            for (std::list<ViewerInstance*>::iterator it2 = connectedViewers.begin(); it2 != connectedViewers.end(); ++it2) {
-                viewers.insert(*it2);
-            }
-            groupNode->getNode()->deactivate(NodesList(), true, false, true, false, false);
-            for (std::list<NodeGuiWPtr>::iterator it2 = it->inlinedNodes.begin();
-                 it2 != it->inlinedNodes.end(); ++it2) {
-                NodeGuiPtr node = (*it2).lock();
-                if (node) {
-                    if  (_firstRedoCalled) {
-                        node->getNode()->activate(NodesList(), false, false);
-                    }
-                    nodesToSelect.push_back(node);
-                }
-            }
-
-            for (std::map<int, NodeToConnect>::iterator it2 = it->connections.begin(); it2 != it->connections.end(); ++it2) {
-                NodeGuiPtr input = it2->second.input.lock();
-                if (!input) {
-                    continue;
-                }
-                for (std::map<NodeGuiWPtr, int>::iterator it3 = it2->second.outputs.begin();
-                     it3 != it2->second.outputs.end(); ++it3) {
-                    NodeGuiPtr node = it3->first.lock();
-                    if (node) {
-                        node->getNode()->disconnectInput(it3->second);
-                        NodeCollection::connectNodes(it3->second, input->getNode(), node->getNode(), false);
-                    }
-                }
-            }
->>>>>>> cfea4528
         }
         NodePtr internalNode = node->getNode();
         if (!internalNode) {
