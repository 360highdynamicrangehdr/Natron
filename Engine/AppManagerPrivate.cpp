--- conflicted
+++ resolved
@@ -110,12 +110,8 @@
 #endif
 #ifdef USE_NATRON_GIL
     , natronPythonGIL(QMutex::Recursive)
-<<<<<<< HEAD
+#endif
     , pythonGILRCount(0)
-=======
-#endif
-    , pluginsUseInputImageCopyToRender(false)
->>>>>>> d65211a1
     , glRequirements()
     , glHasTextureFloat(false)
     , hasInitializedOpenGLFunctions(false)
