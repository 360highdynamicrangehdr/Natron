--- conflicted
+++ resolved
@@ -78,10 +78,7 @@
     , _disableSlider(false)
     , _isRectangle(false)
     , _isValueCenteredInSpinbox(false)
-<<<<<<< HEAD
-=======
     , _isShortcutKnob(false)
->>>>>>> 624306f4
 {
 }
 
