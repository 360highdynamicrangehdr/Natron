--- conflicted
+++ resolved
@@ -50,14 +50,11 @@
 
 NATRON_NAMESPACE_ENTER
 
-<<<<<<< HEAD
 
 #define NATRON_SETTINGS_VERTICAL_SPACING_PIXELS 3
 #define NATRON_FORM_LAYOUT_LINES_SPACING 0
 
 
-=======
->>>>>>> cfea4528
 typedef std::list<std::pair<KnobIWPtr, KnobGuiPtr> > KnobsGuiMapping;
 
 class KnobPageGui
@@ -77,11 +74,7 @@
     }
 };
 
-<<<<<<< HEAD
 typedef boost::shared_ptr<KnobPageGui> KnobPageGuiPtr;
-=======
-typedef KnobPageGuiPtr KnobPageGuiPtr;
->>>>>>> cfea4528
 typedef std::map<KnobPageWPtr, KnobPageGuiPtr> PagesMap;
 
 /**
@@ -146,11 +139,7 @@
      * The option QUndoStack stack can be given in parameter so that we do not make our own undo/redo stack but
      * use this one instead.
      **/
-<<<<<<< HEAD
     KnobGuiContainerHelper(const KnobHolderPtr& holder, const boost::shared_ptr<QUndoStack>& stack);
-=======
-    KnobGuiContainerHelper(KnobHolder* holder, const QUndoStackPtr& stack);
->>>>>>> cfea4528
 
     virtual ~KnobGuiContainerHelper();
 
@@ -174,10 +163,6 @@
      * @brief Make the given page current
      **/
     void setPageActiveIndex(const KnobPagePtr& page);
-<<<<<<< HEAD
-=======
-
->>>>>>> cfea4528
 
     /**
      * @brief Same as getPages().size()
@@ -416,17 +401,9 @@
 
     void clearUndoRedoStack();
 
-<<<<<<< HEAD
     KnobGuiPtr findKnobGuiOrCreate(const KnobIPtr &knob);
 
     void createTabedGroupGui(const KnobGroupPtr& knob);
-=======
-    KnobGuiPtr findKnobGuiOrCreate(const KnobIPtr & knob,
-                                   bool makeNewLine,
-                                   int lastKnobLineSpacing,
-                                   QWidget* lastRowWidget,
-                                   const KnobsVec& knobsOnSameLine);
->>>>>>> cfea4528
 
     void initializeKnobVectorInternal(const KnobsVec& siblingsVec, KnobsVec* regularKnobsVec);
 
