/* ***** BEGIN LICENSE BLOCK *****
 * This file is part of Natron <http://www.natron.fr/>,
 * Copyright (C) 2013-2018 INRIA and Alexandre Gauthier-Foichat
 *
 * Natron is free software: you can redistribute it and/or modify
 * it under the terms of the GNU General Public License as published by
 * the Free Software Foundation; either version 2 of the License, or
 * (at your option) any later version.
 *
 * Natron is distributed in the hope that it will be useful,
 * but WITHOUT ANY WARRANTY; without even the implied warranty of
 * MERCHANTABILITY or FITNESS FOR A PARTICULAR PURPOSE.  See the
 * GNU General Public License for more details.
 *
 * You should have received a copy of the GNU General Public License
 * along with Natron.  If not, see <http://www.gnu.org/licenses/gpl-2.0.html>
 * ***** END LICENSE BLOCK ***** */

#ifndef GENERICSCHEDULERTHREAD_H
#define GENERICSCHEDULERTHREAD_H

// ***** BEGIN PYTHON BLOCK *****
// from <https://docs.python.org/3/c-api/intro.html#include-files>:
// "Since Python may define some pre-processor definitions which affect the standard headers on some systems, you must include Python.h before any standard headers are included."
#include <Python.h>
// ***** END PYTHON BLOCK *****

#include "Global/Macros.h"

#include <QtCore/QThread>

#include "Engine/ThreadPool.h"

#include "Engine/EngineFwd.h"


NATRON_NAMESPACE_ENTER


class GenericThreadStartArgs
{
    // Used to wake-up the thread when calling abortThreadedTask
    bool _isNull;

    // For schedulers with policy eTaskQueueBehaviorSkipToMostRecent, controls
    // Whether this task can effectively be skipped
    bool _canSkip;
public:


    GenericThreadStartArgs(bool isNullTask = false)
        : _isNull(isNullTask)
        , _canSkip(true)
    {
    }

    virtual ~GenericThreadStartArgs() {}

    bool isNull() const
    {
        return _isNull;
    }

    void setCanSkip(bool b)
    {
        _canSkip = b;
    }

    bool isSkippable() const
    {
        return _canSkip;
    }
};

class GenericThreadExecOnMainThreadArgs
{
public:

    GenericThreadExecOnMainThreadArgs()
    {
    }

    virtual ~GenericThreadExecOnMainThreadArgs()
    {
    }
};

<<<<<<< HEAD
typedef boost::shared_ptr<GenericThreadStartArgs> GenericThreadStartArgsPtr;
typedef boost::shared_ptr<GenericThreadExecOnMainThreadArgs> ExecOnMTArgsPtr;

=======
>>>>>>> cfea4528
/**
 * @brief Implements a generic thread class.
 * This class can start an action, abort it, quit the thread.
 * This class is used for rendering or tracking.
 *
 * Here is an example usage of this thread class:
 *
 * Create a thread:
 *
 *      GenericSchedulerThread thread;
 *
 * Request work: way:
 *      thread.startTask(task);
 *
 * Abort ongoing work from a thread DIFFERENT THAN THE MAIN-THREAD. Note that this is not blocking! The thread may not be aborted after the return of this call:
 *      thread.abortThreadedTask();
 *
 * To wait for the abortion to complete, call: (this is blocking)
 *      thread.waitForAbortToComplete_not_main_thread();
 *
 * To stop the thread from running from a thread DIFFERENT THAN THE MAIN-THREAD and abort any ongoing work:
 *      thread.quitThread();

 * Note that this is not blocking either, to actually ensure that the thread is not running anymore, call:
 *      thread.waitForThreadToQuit_not_main_thread();
 *
 * To abort (blocking) ongoing work FROM THE MAIN-THREAD connect to the signal taskAborted() to be notified when done and call:
 *      thread.waitForAbortToCompleteQueued_main_thread();
 *
 * To stop the thread from running FROM THE MAIN-THREAD connect to the signal threadFinished() to be notified when done and call:
 *      waitForThreadToQuitQueued_main_thread();
 *
 **/
struct GenericSchedulerThreadPrivate;
class GenericSchedulerThread
    : public QThread
      , public AbortableThread
{
GCC_DIAG_SUGGEST_OVERRIDE_OFF
    Q_OBJECT
GCC_DIAG_SUGGEST_OVERRIDE_ON

public:

    enum ThreadStateEnum
    {
        // The thread is not running, this class may safely be destroyed
        eThreadStateStopped,

        // The thread is running, but waiting for work to be done, you must call quitThread before destroying the object
        eThreadStateIdle,

        // Same as eThreadStateIdle, except that it indicates the thread was aborted by user request
        eThreadStateAborted,

        // The thread is running and doing work, you must call quiThread before destroying the object. To stop any ongoing
        // task, call abortThreadedTask
        eThreadStateActive
    };

    enum TaskQueueBehaviorEnum
    {
        // When picking up a task to process...:

        // The thread will process in order the tasks enqueued by startTask
        eTaskQueueBehaviorProcessInOrder,

        // The thread will process the most recently enqueued tasks and discard all otherz
        eTaskQueueBehaviorSkipToMostRecent
    };

    GenericSchedulerThread();

    virtual ~GenericSchedulerThread();

    /**
     * @brief Requests the thread to finish its execution.
     * @param allowRestarts, if true, this object may be used again. If false this
     * object will no longer be usable.
     * Note: this function is not blocking and the thread may still be running when returning this function,
     * @returns false if the thread was not running, true otherwise.
     **/
    bool quitThread(bool allowRestarts, bool abortTask = true);

    /**
     * @brief True if quitThread() was called and the thread did not finish yet
     **/
    bool mustQuitThread() const;

    /**
     * @brief Blocks the calling thread until
     * the thread associated with this object has finished execution (i.e. when it returns from run()). This function will return true if the thread has finished. It also returns true if the thread has not been started yet.
     * This function may NOT be called on the main-thread, because we may deadlock if executeOnMainThread is called OR block the UI. If called on the main-thread, false will be returned.
     * Rather, if you are on the main-thread, call waitForThreadToQuitQueued_main_thread() or use a GenericSchedulerThreadWatcher to perform the wait and let it notify you with a signal when the operation is done.
     **/
    bool waitForThreadToQuit_not_main_thread();

    /**
     * @brief Same as waitForThreadToQuit_not_main_thread() but can be safely called on the main-thread (and should be only called on the main-thread).
     * The thread may NOT yet be finished when returning from this function.
     * Connect to the signal threadFinished() to be notified when the thread is really done.
     **/
    void waitForThreadToQuitQueued_main_thread(bool allowRestart);

    /**
     * @brief Should be used as last resort, or if we necessarily wants the quit operation to be blocking.
     **/
    bool waitForThreadToQuit_enforce_blocking();

    /**
     * @brief Returns the thread state
     **/
    ThreadStateEnum getThreadState() const;

    /**
     * @brief Returns true if the scheduler is active and working
     **/
    bool isWorking() const
    {
        return getThreadState() == eThreadStateActive;
    }

    /**
     * @brief Requests the thread to execute the given task. Inherit GenericThreadStartArgs to customize the action.
     * The task is what will be passed to threadLoopOnce().
     * @returns true if the task could be enqueued, false otherwise.
     **/
    bool startTask(const GenericThreadStartArgsPtr& inArgs);

    /**
     * @brief Blocks the calling thread until
     * the thread state is now eThreadStateIdle (i.e. the thread is waiting). This function will return true if the thread is idling. It also returns true if the thread has not been started yet.
     * This function may NOT be called on the main-thread, because we may deadlock if executeOnMainThread is called OR block the UI. If called on the main-thread, false will be returned.
     * Rather, if you are on the main-thread, call waitForAbortToCompleteQueued_main_thread or use a GenericSchedulerThreadWatcher to perform the wait and connect to the signal taskAborted()
     * to be notified when the task is really done.
     **/
    bool waitForAbortToComplete_not_main_thread();

    /**
     * @brief Should be used as last resort, or if we necessarily wants an abort operation to be blocking.
     **/
    bool waitForAbortToComplete_enforce_blocking();

    /**
     * @brief Same as waitForAbortToComplete_not_main_thread() but can be safely called on the main-thread (and should be only called on the main-thread).
     * The task may NOT yet be aborted when returning from this function.
     * Connect to the signal taskAborted() to be notified when the task is really done.
     **/
    void waitForAbortToCompleteQueued_main_thread();


    /**
     * @brief Returns true if the thread is being aborted but it has not yet been processed
     **/
    bool isBeingAborted() const;

Q_SIGNALS:

    /**
     * @brief Triggered whenever this thread has a new state.
     * @param state The new state of the thread, @see ThreadStateEnum
     **/
    void stateChanged(int state);

    // Emitted by requestExecutionOnMainThread
    void executionOnMainThreadRequested(GenericThreadExecOnMainThreadArgsPtr args);

    void taskAborted();

    void threadFinished();

public Q_SLOTS:

    /**
     * @brief Requests to abort all computations.
     * This function is not blocking and once returned you may NOT assume that the thread is completly aborted.
     * @returns true if the thread was running and actively working and we did not post any abort request before, false otherwise
     **/
    bool abortThreadedTask(bool keepOldestRender = true);

    void onWatcherTaskAbortedEmitted();

    void onWatcherTaskFinishedEmitted();

private Q_SLOTS:

    void onExecutionOnMainThreadReceived(const GenericThreadExecOnMainThreadArgsPtr& args);

protected:

    /**
     * @brief How to pick the task to process from the consumer thread
     **/
    virtual TaskQueueBehaviorEnum tasksQueueBehaviour() const = 0;

    /**
     * @brief Called whenever abort is requested
     **/
    virtual void onAbortRequested(bool keepOldestRender) { Q_UNUSED(keepOldestRender); }

    /**
     * @brief Called when quitThread has been requested
     **/
    virtual void onQuitRequested(bool /*allowRestarts*/) {}

    /**
     * @brief Called when we successfully waited for an abort to be processed. This can be used to wait for extra threads
     **/
    virtual void onWaitForAbortCompleted() {}

    /**
     * @brief Called when we successfully waited for the thread to exit the run function. This can be used to wait for extra threads
     **/
    virtual void onWaitForThreadToQuit() {}

    /**
     * @brief Must be implemented to execute the work of the thread for 1 loop. This function will be called in a infinite loop by the thread
     * @return The state of the thread. By default should be eThreadStateActive. If threadLoopOnce might be long, you can periodically check
     * resolveState() to figure out if the user aborted the computation or not, in which case you need to return the value it returned.
     **/
    virtual ThreadStateEnum threadLoopOnce(const GenericThreadStartArgsPtr& inArgs) = 0;

    /**
     * @brief To be implemented if your implementation of threadLoopOnce() wants to use requestExecutionOnMainThread.
     **/
    virtual void executeOnMainThread(const GenericThreadExecOnMainThreadArgsPtr& /*inArgs*/) {}


    /**
     * @brief May be called in threadLoopOnce to figure out if the task was aborted or requested to finish
     **/
    ThreadStateEnum resolveState();

    /**
     * @brief Requests the function executeOnMainThread to be called on the main-thread with the given arguments.
     * This function is blocking and will return only when the client code in executeOnMainThread has returned.
     * You may only call this function from this thread, i.e: the thread that is running the run() function.
     * You may only call this function whilst the thread state is eThreadStateActive
     **/
    void requestExecutionOnMainThread(const GenericThreadExecOnMainThreadArgsPtr& inArgs);

private:

    virtual void run() OVERRIDE FINAL;

    friend struct GenericSchedulerThreadPrivate;
    boost::scoped_ptr<GenericSchedulerThreadPrivate> _imp;
};

NATRON_NAMESPACE_EXIT

#endif // GENERICSCHEDULERTHREAD_H<|MERGE_RESOLUTION|>--- conflicted
+++ resolved
@@ -85,12 +85,9 @@
     }
 };
 
-<<<<<<< HEAD
 typedef boost::shared_ptr<GenericThreadStartArgs> GenericThreadStartArgsPtr;
 typedef boost::shared_ptr<GenericThreadExecOnMainThreadArgs> ExecOnMTArgsPtr;
 
-=======
->>>>>>> cfea4528
 /**
  * @brief Implements a generic thread class.
  * This class can start an action, abort it, quit the thread.
