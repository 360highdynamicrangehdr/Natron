--- conflicted
+++ resolved
@@ -3065,8 +3065,6 @@
 }
 
 void
-<<<<<<< HEAD
-=======
 Node::findRightClickMenuKnob(const KnobsVec& knobs)
 {
 
@@ -3083,7 +3081,6 @@
 }
 
 void
->>>>>>> f47de4b4
 Node::findPluginFormatKnobs(const KnobsVec & knobs,
                             bool loadingSerialization)
 {
@@ -3947,11 +3944,7 @@
 }
 
 QString
-<<<<<<< HEAD
-Node::makeHTMLDocumentation(bool offline) const
-=======
 Node::makeHTMLDocumentation(bool genHTML, bool hasImg) const
->>>>>>> f47de4b4
 {
     QString ret;
     QTextStream ts(&ret);
@@ -3963,10 +3956,7 @@
     int majorVersion = getMajorVersion();
     int minorVersion = getMinorVersion();
     QStringList pluginGroup;
-<<<<<<< HEAD
-=======
     bool pluginDescriptionMarkdown = false;
->>>>>>> f47de4b4
 
     {
         QMutexLocker k(&_imp->pluginPythonModuleMutex);
@@ -3976,63 +3966,6 @@
         pluginDescription = _imp->pyPlugDesc.empty() ? QString::fromUtf8( _imp->effect->getPluginDescription().c_str() ) : QString::fromUtf8( _imp->pyPlugDesc.c_str() );
         pluginIcon = _imp->plugin->getIconFilePath();
         pluginGroup = _imp->plugin->getGrouping();
-<<<<<<< HEAD
-    }
-
-    ts << "<!DOCTYPE HTML PUBLIC \"-//W3C//DTD HTML 4.01 Transitional//EN\" \"http://www.w3.org/TR/html4/loose.dtd\">";
-    ts << "<html><head>";
-    ts << "<title>" << pluginLabel << " - NATRON_DOCUMENTATION</title>"; /// version string will be replaced in parser
-    ts << "<link rel=\"stylesheet\" href=\"_static/default.css\" type=\"text/css\" /><link rel=\"stylesheet\" href=\"_static/style.css\" type=\"text/css\" /><script type=\"text/javascript\" src=\"_static/jquery.js\"></script><script type=\"text/javascript\" src=\"_static/dropdown.js\"></script>";
-    ts << "</head><body>";
-
-    ts << "<div class=\"related\"><h3>" << tr("Navigation") << "</h3><ul>";
-
-    if (offline) {
-        ts << "<li><a href=\"index.html\">NATRON_DOCUMENTATION</a> &raquo;</li>";
-    } else {
-        ts << "<li><a href=\"/index.html\">NATRON_DOCUMENTATION</a> &raquo;</li>";
-    }
-    if (offline) {
-        ts << "<li><a href=\"_group.html\">" << tr("Reference Guide") << "</a> &raquo;</li>";
-    } else {
-        ts << "<li><a href=\"/_group.html\">" << tr("Reference Guide") << "</a> &raquo;</li>";
-    }
-
-    if ( !pluginGroup.isEmpty() ) {
-        QString group = pluginGroup.at(0);
-        if ( !group.isEmpty() ) {
-            if (offline) {
-                ts << "<li><a href=\"group" << group << ".html\">" << tr( group.toStdString().c_str() ) << "</a> &raquo;</li>";
-            } else {
-                ts << "<li><a href=\"/_group.html?id=" << group << "\">" << tr( group.toStdString().c_str() ) << "</a> &raquo;</li>";
-            }
-        }
-    }
-    ts << "</ul></div>";
-
-
-    ts << "<div class=\"document\"><div class=\"documentwrapper\"><div class=\"body\"><div class=\"section\">";
-    ts << "<h1>" << pluginLabel << " version " << majorVersion << "." << minorVersion << "</h1>";
-    if ( !pluginIcon.isEmpty() ) {
-        QFile iconFile(pluginIcon);
-        if ( iconFile.exists() ) {
-            ts << "<p><img class=\"screenshot\" src=\"/LOCAL_FILE/" << pluginIcon << "\"></p>";
-        }
-    }
-
-    // replace urls with a href's
-    pluginDescription.replace( QRegExp( QString::fromUtf8("((?:https?|ftp)://\\S+)") ), QString::fromUtf8("<a target=\"_blank\" href=\"\\1\">\\1</a>") );
-
-    ts << "<p>" << pluginDescription << "</p>";
-    ts << "<h3>" << tr("Inputs & Controls") << "</h3>";
-
-    ts << "<table class=\"knobsTable\">";
-    ts << "<td class=\"knobsTableHeader\">" << tr("Label (UI Name)") << "</td>";
-    ts << "<td class=\"knobsTableHeader\">" << tr("Script-Name") << "</td>";
-    ts << "<td class=\"knobsTableHeader\">" << tr("Default-Value") << "</td>";
-    ts << "<td class=\"knobsTableHeader\">" << tr("Function") << "</td>";
-
-=======
         pluginDescriptionMarkdown = _imp->effect->isPluginDescriptionInMarkdown();
     }
 
@@ -4106,7 +4039,6 @@
         ts << "<td class=\"knobsTableHeader\">" << tr("Function") << "</td>";
     }
 
->>>>>>> f47de4b4
     KnobsVec knobs = getEffectInstance()->getKnobs_mt_safe();
     for (KnobsVec::const_iterator it = knobs.begin(); it != knobs.end(); ++it) {
         if (genHTML) {
@@ -4120,15 +4052,10 @@
         QString knobLabel = QString::fromUtf8( (*it)->getLabel().c_str() );
         QString knobHint = QString::fromUtf8( (*it)->getHintToolTip().c_str() );
 
-<<<<<<< HEAD
-        ts << "<td class=\"knobsTableValueLabel\">" << knobLabel << "</td>";
-        ts << "<td class=\"knobsTableValueScript\">" << knobScriptName << "</td>";
-=======
         if (genHTML) {
             ts << "<td class=\"knobsTableValueLabel\">" << knobLabel << "</td>";
             ts << "<td class=\"knobsTableValueScript\">" << knobScriptName << "</td>";
         }
->>>>>>> f47de4b4
 
         QString defValuesStr;
         std::vector<std::pair<QString, QString> > dimsDefaultValueStr;
@@ -4185,27 +4112,6 @@
             }
         }
 
-<<<<<<< HEAD
-        ts << "<td class=\"knobsTableValue\">" << defValuesStr << "</td>";
-
-        // replace urls with a href's
-        knobHint.replace( QRegExp( QString::fromUtf8("((?:https?|ftp)://\\S+)") ), QString::fromUtf8("<a target=\"_blank\" href=\"\\1\">\\1</a>") );
-
-        ts << "<td class=\"knobsTableValue\">" << knobHint << "</td>";
-        ts << "</tr>";
-    } // for (KnobsVec::const_iterator it = knobs.begin(); it!=knobs.end(); ++it) {
-
-    ts << "</table>";
-    //ts << "<!--ADD_MORE_HERE-->";
-    //ts << "</div></div></div>";
-
-    if ( !pluginIcon.isEmpty() ) {
-        QString tmp = pluginIcon;
-        tmp.replace( pluginID + QString::fromUtf8(".png"), pluginID + QString::fromUtf8(".html") );
-    }
-
-    ts << "</div></div></div><div class=\"clearer\"></div></div><div class=\"footer\"></div></body></html>";
-=======
         if (genHTML) {
             if (isChoice) {
                 ts << "<td class=\"knobsTableValue\">";
@@ -4258,7 +4164,6 @@
             ts << markdown.genPluginKnobsTable(items);
         }
     }
->>>>>>> f47de4b4
 
     return ret;
 } // Node::makeHTMLDocumentation
@@ -7533,7 +7438,6 @@
     }
 
     if (!_imp->isPartOfProject) {
-<<<<<<< HEAD
         return false;
     }
 
@@ -7549,23 +7453,6 @@
         return false;
     }
 
-=======
-        return false;
-    }
-
-    if ( !isActivated() ) {
-        return false;
-    }
-
-    if ( isNodeDisabled() ) {
-        return false;
-    }
-
-    if ( getParentMultiInstance() ) {
-        return false;
-    }
-
->>>>>>> f47de4b4
     if ( !isSettingsPanelVisible() ) {
         return false;
     }
@@ -7608,8 +7495,6 @@
 }
 
 bool
-<<<<<<< HEAD
-=======
 Node::onOverlayPenDoubleClickedDefault(double time,
                                       const RenderScale& renderScale,
                                       ViewIdx view, const QPointF & viewportPos, const QPointF & pos)
@@ -7625,7 +7510,6 @@
 
 
 bool
->>>>>>> f47de4b4
 Node::onOverlayPenMotionDefault(double time,
                                 const RenderScale& renderScale,
                                 ViewIdx view,
