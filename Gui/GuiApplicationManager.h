--- conflicted
+++ resolved
@@ -13,14 +13,13 @@
 #ifndef GUIAPPLICATIONMANAGER_H
 #define GUIAPPLICATIONMANAGER_H
 
-<<<<<<< HEAD
-#include <list>
-=======
+
 // from <https://docs.python.org/3/c-api/intro.html#include-files>:
 // "Since Python may define some pre-processor definitions which affect the standard headers on some systems, you must include Python.h before any standard headers are included."
 #include <Python.h>
 
->>>>>>> 19a91b19
+#include <list>
+
 #include "Engine/AppManager.h"
 #include "Engine/Variant.h"
 
