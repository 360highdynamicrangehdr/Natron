/* ***** BEGIN LICENSE BLOCK *****
 * This file is part of Natron <http://www.natron.fr/>,
 * Copyright (C) 2013-2017 INRIA and Alexandre Gauthier-Foichat
 *
 * Natron is free software: you can redistribute it and/or modify
 * it under the terms of the GNU General Public License as published by
 * the Free Software Foundation; either version 2 of the License, or
 * (at your option) any later version.
 *
 * Natron is distributed in the hope that it will be useful,
 * but WITHOUT ANY WARRANTY; without even the implied warranty of
 * MERCHANTABILITY or FITNESS FOR A PARTICULAR PURPOSE.  See the
 * GNU General Public License for more details.
 *
 * You should have received a copy of the GNU General Public License
 * along with Natron.  If not, see <http://www.gnu.org/licenses/gpl-2.0.html>
 * ***** END LICENSE BLOCK ***** */

#ifndef NATRON_ENGINE_TLSHOLDER_H
#define NATRON_ENGINE_TLSHOLDER_H

// ***** BEGIN PYTHON BLOCK *****
// from <https://docs.python.org/3/c-api/intro.html#include-files>:
// "Since Python may define some pre-processor definitions which affect the standard headers on some systems, you must include Python.h before any standard headers are included."
#include <Python.h>
// ***** END PYTHON BLOCK *****

#include "Global/Macros.h"

#include <list>
#include <map>
#include <vector>
#include <string>
#include <set>

#include "Global/Macros.h"
#include "Global/GlobalDefines.h"

#if !defined(Q_MOC_RUN) && !defined(SBK_RUN)
#include <boost/shared_ptr.hpp>
#include <boost/weak_ptr.hpp>
#include <boost/enable_shared_from_this.hpp>
#endif

#include <QtCore/QReadWriteLock>
#include <QMutex>
#include <QtCore/QThread>

#include "Engine/EngineFwd.h"

<<<<<<< HEAD
#define NATRON_TLS_DISABLE_COPY

NATRON_NAMESPACE_ENTER;
=======
NATRON_NAMESPACE_ENTER
>>>>>>> fe3f94e2

///This must be stored as a shared_ptr
class TLSHolderBase
    : public boost::enable_shared_from_this<TLSHolderBase>
{
    friend class AppTLS;

public:
    // TODO: enable_shared_from_this
    // constructors should be privatized in any class that derives from boost::enable_shared_from_this<>

    TLSHolderBase() {}

public:
    virtual ~TLSHolderBase() {}

protected:

    /**
     * @brief Returns true if cleanupPerThreadData would do anything OR would return true.
     * It does not return the same value as cleanupPerThreadData, since cleanupPerThreadData
     * may do something and return false.
     * This is much faster than cleanupPerThreadData as it does not take any write lock.
     **/
    virtual bool canCleanupPerThreadData(const QThread* curThread) const = 0;

    /**
     * @brief Must clean-up any data stored for the given thread 'curThread'
     * @returns True if this object no longer holds any per-thread data
     **/
    virtual bool cleanupPerThreadData(const QThread* curThread) const = 0;

#ifndef NATRON_TLS_DISABLE_COPY
    /**
     * @brief Copy all the TLS from fromThread to toThread
     **/
    virtual void copyTLS(const QThread* fromThread, const QThread* toThread) const = 0;
#endif
};


/**
 * @brief Stores globally to the application any thread-local storage object so that it gets
 * destroyed when all threads are shutdown.
 **/
class AppTLS
{
    //This is the object in the QThreadStorage, it is duplicated on every thread

    typedef std::set<boost::weak_ptr<const TLSHolderBase> > TLSObjects;
    struct GLobalTLSObject
    {
        TLSObjects objects;
    };

    typedef boost::shared_ptr<GLobalTLSObject> GLobalTLSObjectPtr;

    //<spawned thread, spawner thread>
    typedef std::map<const QThread*, const QThread*> ThreadSpawnMap;

public:

    AppTLS();

    virtual ~AppTLS();

    /**
     * @brief Registers the holder as using TLS.
     **/
    void registerTLSHolder(const boost::shared_ptr<const TLSHolderBase>& holder);

#ifndef NATRON_TLS_DISABLE_COPY

    /**
     * @brief Copy all the TLS from fromThread to toThread
     **/
    void copyTLS(QThread* fromThread, QThread* toThread);

    /**
     * @brief This function registers fromThread as a thread who spawned toThread.
     * The first time attempting to call getOrCreateTLSData() for toThread, it will
     * call copyTLS() first before returning the TLS value.
     * This is to ensure that threads that "may" need TLS do not always copy the TLS
     * if it is not needed.
     * Note that when calling softCopy,  fromThread may not already have
     * the TLS that may be required for the copy to happen, in which case a new value will
     * be constructed.
     **/
    void softCopy(QThread* fromThread, QThread* toThread);

    /**
     * @brief Same as copyTLS() except that if a spawner thread was register for curThread beforehand
     * with softCopy() then the TLS will be copied from the spawner thread.
     * This function also returns the TLS for the given holder for convenience.
     **/
    template <typename T>
    boost::shared_ptr<T> copyTLSFromSpawnerThread(const TLSHolderBase* holder,
                                                  const QThread* curThread);

#endif
    /**
     * @brief Should be called by any thread using TLS when done to cleanup its TLS
     **/
    void cleanupTLSForThread();

private:

    template <typename T>
    boost::shared_ptr<T> copyTLSFromSpawnerThreadInternal(const TLSHolderBase* holder,
                                                          const QThread* curThread,
                                                          const QThread* spawnerThread);


    //This is the "TLS" object: it stores a set of all TLSHolder's who used the TLS to clean it up afterwards
    mutable QReadWriteLock _objectMutex;
    GLobalTLSObjectPtr _object;

#ifndef NATRON_TLS_DISABLE_COPY
    //if a thread is a spawned thread, then copy the tls from the spawner thread instead
    //of creating a new object and no longer mark it as spawned
    mutable QReadWriteLock _spawnsMutex;
    ThreadSpawnMap _spawns;
#endif
};


/**
 * @brief Use this class if you need to hold TLS data on an object.
 * @param T is the data type held in the thread local storage.
 **/
template <typename T>
class TLSHolder
: public TLSHolderBase
{
    friend class AppTLS;

    struct ThreadData
    {
        boost::shared_ptr<T> value;
    };

    typedef std::map<const QThread*, ThreadData> ThreadDataMap;

public:

    TLSHolder()
    : TLSHolderBase() {}

    virtual ~TLSHolder() {}

    // Returns tls data for the current thread
    boost::shared_ptr<T> getTLSData() const;

    // Warning this does not hold any promise on the thread safety of the returned object
    // if the thread in parameter is different than the current thread.
    boost::shared_ptr<T> getTLSDataForThread(QThread* thread) const;

    // Get or create tls data for the current thread
    boost::shared_ptr<T> getOrCreateTLSData() const;

private:

    virtual bool canCleanupPerThreadData(const QThread* curThread) const OVERRIDE FINAL WARN_UNUSED_RETURN;
    virtual bool cleanupPerThreadData(const QThread* curThread) const OVERRIDE FINAL WARN_UNUSED_RETURN;
#ifndef NATRON_TLS_DISABLE_COPY
    virtual void copyTLS(const QThread* fromThread, const QThread* toThread) const OVERRIDE FINAL;
    boost::shared_ptr<T> copyAndReturnNewTLS(const QThread* fromThread, const QThread* toThread) const WARN_UNUSED_RETURN;
#endif

    //Store a cache on the object to be faster than using the getOrCreate... function from AppTLS
    mutable QReadWriteLock perThreadDataMutex;
    mutable ThreadDataMap perThreadData;
};

NATRON_NAMESPACE_EXIT

#endif // NATRON_ENGINE_TLSHOLDER_H<|MERGE_RESOLUTION|>--- conflicted
+++ resolved
@@ -48,13 +48,12 @@
 
 #include "Engine/EngineFwd.h"
 
-<<<<<<< HEAD
+
 #define NATRON_TLS_DISABLE_COPY
 
-NATRON_NAMESPACE_ENTER;
-=======
+
 NATRON_NAMESPACE_ENTER
->>>>>>> fe3f94e2
+
 
 ///This must be stored as a shared_ptr
 class TLSHolderBase
