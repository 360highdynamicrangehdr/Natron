/* ***** BEGIN LICENSE BLOCK *****
 * This file is part of Natron <http://www.natron.fr/>,
 * Copyright (C) 2016 INRIA and Alexandre Gauthier-Foichat
 *
 * Natron is free software: you can redistribute it and/or modify
 * it under the terms of the GNU General Public License as published by
 * the Free Software Foundation; either version 2 of the License, or
 * (at your option) any later version.
 *
 * Natron is distributed in the hope that it will be useful,
 * but WITHOUT ANY WARRANTY; without even the implied warranty of
 * MERCHANTABILITY or FITNESS FOR A PARTICULAR PURPOSE.  See the
 * GNU General Public License for more details.
 *
 * You should have received a copy of the GNU General Public License
 * along with Natron.  If not, see <http://www.gnu.org/licenses/gpl-2.0.html>
 * ***** END LICENSE BLOCK ***** */

// ***** BEGIN PYTHON BLOCK *****
// from <https://docs.python.org/3/c-api/intro.html#include-files>:
// "Since Python may define some pre-processor definitions which affect the standard headers on some systems, you must include Python.h before any standard headers are included."
#include <Python.h>
// ***** END PYTHON BLOCK *****

#include "RotoContext.h"

#include <algorithm> // min, max
#include <sstream>
#include <locale>
#include <limits>
#include <cassert>
#include <stdexcept>

#include <boost/scoped_ptr.hpp>

#include <QLineF>
#include <QtDebug>

GCC_DIAG_UNUSED_LOCAL_TYPEDEFS_OFF
// /usr/local/include/boost/bind/arg.hpp:37:9: warning: unused typedef 'boost_static_assert_typedef_37' [-Wunused-local-typedef]
#include <boost/bind.hpp>
#include <boost/shared_ptr.hpp>
#include <boost/math/special_functions/fpclassify.hpp>
GCC_DIAG_UNUSED_LOCAL_TYPEDEFS_ON

#include "Global/MemoryInfo.h"
#include "Engine/RotoContextPrivate.h"

#include "Engine/AppInstance.h"
#include "Engine/Bezier.h"
#include "Engine/BezierCP.h"
#include "Engine/CoonsRegularization.h"
#include "Engine/FeatherPoint.h"
#include "Engine/Format.h"
#include "Engine/Hash64.h"
#include "Engine/Image.h"
#include "Engine/ImageParams.h"
#include "Engine/Interpolation.h"
#include "Engine/RenderStats.h"
#include "Engine/RotoContextSerialization.h"
#include "Engine/RotoDrawableItem.h"
#include "Engine/RotoLayer.h"
#include "Engine/RotoStrokeItem.h"
#include "Engine/Settings.h"
#include "Engine/TimeLine.h"
#include "Engine/Transform.h"
#include "Engine/ViewerInstance.h"
#include "Engine/ViewIdx.h"

#define kMergeOFXParamOperation "operation"
#define kMergeOFXParamInvertMask "maskInvert"

#define kBlurCImgParamSize "size"
#define kTimeOffsetParamOffset "timeOffset"
#define kFrameHoldParamFirstFrame "firstFrame"

#define kTransformParamTranslate "translate"
#define kTransformParamRotate "rotate"
#define kTransformParamScale "scale"
#define kTransformParamUniform "uniform"
#define kTransformParamSkewX "skewX"
#define kTransformParamSkewY "skewY"
#define kTransformParamSkewOrder "skewOrder"
#define kTransformParamCenter "center"
#define kTransformParamFilter "filter"
#define kTransformParamResetCenter "resetCenter"
#define kTransformParamBlackOutside "black_outside"

//This will enable correct evaluation of beziers
//#define ROTO_USE_MESH_PATTERN_ONLY

// The number of pressure levels is 256 on an old Wacom Graphire 4, and 512 on an entry-level Wacom Bamboo
// 512 should be OK, see:
// http://www.davidrevoy.com/article182/calibrating-wacom-stylus-pressure-on-krita
#define ROTO_PRESSURE_LEVELS 512

#ifndef M_PI
#define M_PI        3.14159265358979323846264338327950288   /* pi             */
#endif

NATRON_NAMESPACE_ENTER;

////////////////////////////////////RotoContext////////////////////////////////////


RotoContext::RotoContext(const NodePtr& node)
    : _imp( new RotoContextPrivate(node) )
{
    QObject::connect(_imp->lifeTime.lock()->getSignalSlotHandler().get(), SIGNAL(valueChanged(ViewSpec,int,int)), this, SLOT(onLifeTimeKnobValueChanged(ViewSpec,int,int)));
}

bool
RotoContext::isRotoPaint() const
{
    return _imp->isPaintNode;
}

void
RotoContext::setWhileCreatingPaintStrokeOnMergeNodes(bool b)
{
    getNode()->setWhileCreatingPaintStroke(b);
    QMutexLocker k(&_imp->rotoContextMutex);
    for (NodesList::iterator it = _imp->globalMergeNodes.begin(); it != _imp->globalMergeNodes.end(); ++it) {
        (*it)->setWhileCreatingPaintStroke(b);
    }
}

NodePtr
RotoContext::getRotoPaintBottomMergeNode() const
{
    std::list<boost::shared_ptr<RotoDrawableItem> > items = getCurvesByRenderOrder();
    if (items.empty()) {
        return NodePtr();
    }
    
    int bop;
    if (isRotoPaintTreeConcatenatableInternal(items,&bop)) {
        QMutexLocker k(&_imp->rotoContextMutex);
        if (!_imp->globalMergeNodes.empty()) {
            return _imp->globalMergeNodes.front();
        }
    }
    
    const boost::shared_ptr<RotoDrawableItem>& firstStrokeItem = items.back();
    assert(firstStrokeItem);
    NodePtr bottomMerge = firstStrokeItem->getMergeNode();
    assert(bottomMerge);
    return bottomMerge;
}

void
RotoContext::getRotoPaintTreeNodes(NodesList* nodes) const
{
    std::list<boost::shared_ptr<RotoDrawableItem> > items = getCurvesByRenderOrder(false);
    for (std::list<boost::shared_ptr<RotoDrawableItem> >::iterator it = items.begin(); it != items.end(); ++it) {
      
        NodePtr effectNode = (*it)->getEffectNode();
        NodePtr mergeNode = (*it)->getMergeNode();
        NodePtr timeOffsetNode = (*it)->getTimeOffsetNode();
        NodePtr frameHoldNode = (*it)->getFrameHoldNode();
        if (effectNode) {
            nodes->push_back(effectNode);
        }
        if (mergeNode) {
            nodes->push_back(mergeNode);
        }
        if (timeOffsetNode) {
            nodes->push_back(timeOffsetNode);
        }
        if (frameHoldNode) {
            nodes->push_back(frameHoldNode);
        }
    }
    
    QMutexLocker k(&_imp->rotoContextMutex);
    for (NodesList::const_iterator it = _imp->globalMergeNodes.begin(); it != _imp->globalMergeNodes.end(); ++it) {
        nodes->push_back(*it);
    }
}

///Must be done here because at the time of the constructor, the shared_ptr doesn't exist yet but
///addLayer() needs it to get a shared ptr to this
void
RotoContext::createBaseLayer()
{
    ////Add the base layer
    boost::shared_ptr<RotoLayer> base = addLayerInternal(false);
    
    deselect(base, RotoItem::eSelectionReasonOther);
}

RotoContext::~RotoContext()
{
}

boost::shared_ptr<RotoLayer>
RotoContext::getOrCreateBaseLayer()
{
    QMutexLocker k(&_imp->rotoContextMutex);
    if (_imp->layers.empty()) {
        k.unlock();
        addLayer();
        k.relock();
    }
    assert(!_imp->layers.empty());
    return _imp->layers.front();
}

boost::shared_ptr<RotoLayer>
RotoContext::addLayerInternal(bool declarePython)
{
    boost::shared_ptr<RotoContext> this_shared = shared_from_this();
    assert(this_shared);
    
    ///MT-safe: only called on the main-thread
    assert( QThread::currentThread() == qApp->thread() );
    boost::shared_ptr<RotoLayer> item;
    
    std::string name = generateUniqueName(kRotoLayerBaseName);
    int indexInLayer = -1;
    {
        
        boost::shared_ptr<RotoLayer> deepestLayer;
        boost::shared_ptr<RotoLayer> parentLayer;
        {
            QMutexLocker l(&_imp->rotoContextMutex);
            deepestLayer = _imp->findDeepestSelectedLayer();

            if (!deepestLayer) {
                ///find out if there's a base layer, if so add to the base layer,
                ///otherwise create the base layer
                for (std::list<boost::shared_ptr<RotoLayer> >::iterator it = _imp->layers.begin(); it != _imp->layers.end(); ++it) {
                    int hierarchy = (*it)->getHierarchyLevel();
                    if (hierarchy == 0) {
                        parentLayer = *it;
                        break;
                    }
                }
            } else {
                parentLayer = deepestLayer;
            }
        }
        
        item.reset( new RotoLayer(this_shared, name, boost::shared_ptr<RotoLayer>()) );
        if (parentLayer) {
            parentLayer->addItem(item,declarePython);
            indexInLayer = parentLayer->getItems().size() - 1;
        }
        
        QMutexLocker l(&_imp->rotoContextMutex);

        _imp->layers.push_back(item);
        
        _imp->lastInsertedItem = item;
    }
    
    Q_EMIT itemInserted(indexInLayer,RotoItem::eSelectionReasonOther);
    
    
    clearSelection(RotoItem::eSelectionReasonOther);
    select(item, RotoItem::eSelectionReasonOther);
    
    return item;

}

boost::shared_ptr<RotoLayer>
RotoContext::addLayer()
{
    return addLayerInternal(true);
} // addLayer

void
RotoContext::addLayer(const boost::shared_ptr<RotoLayer> & layer)
{
    std::list<boost::shared_ptr<RotoLayer> >::iterator it = std::find(_imp->layers.begin(), _imp->layers.end(), layer);

    if ( it == _imp->layers.end() ) {
        _imp->layers.push_back(layer);
    }
}

boost::shared_ptr<RotoItem>
RotoContext::getLastInsertedItem() const
{
    ///MT-safe: only called on the main-thread
    assert( QThread::currentThread() == qApp->thread() );

    return _imp->lastInsertedItem;
}

#ifdef NATRON_ROTO_INVERTIBLE
boost::shared_ptr<KnobBool>
RotoContext::getInvertedKnob() const
{
    return _imp->inverted.lock();
}

#endif

boost::shared_ptr<KnobColor>
RotoContext::getColorKnob() const
{
    return _imp->colorKnob.lock();
}

void
RotoContext::setAutoKeyingEnabled(bool enabled)
{
    ///MT-safe: only called on the main-thread
    assert( QThread::currentThread() == qApp->thread() );

    QMutexLocker l(&_imp->rotoContextMutex);
    _imp->autoKeying = enabled;
}

bool
RotoContext::isAutoKeyingEnabled() const
{
    ///MT-safe: only called on the main-thread
    assert( QThread::currentThread() == qApp->thread() );

    QMutexLocker l(&_imp->rotoContextMutex);

    return _imp->autoKeying;
}

void
RotoContext::setFeatherLinkEnabled(bool enabled)
{
    ///MT-safe: only called on the main-thread
    assert( QThread::currentThread() == qApp->thread() );

    QMutexLocker l(&_imp->rotoContextMutex);
    _imp->featherLink = enabled;
}

bool
RotoContext::isFeatherLinkEnabled() const
{
    ///MT-safe: only called on the main-thread
    assert( QThread::currentThread() == qApp->thread() );

    QMutexLocker l(&_imp->rotoContextMutex);

    return _imp->featherLink;
}

void
RotoContext::setRippleEditEnabled(bool enabled)
{
    ///MT-safe: only called on the main-thread
    assert( QThread::currentThread() == qApp->thread() );

    QMutexLocker l(&_imp->rotoContextMutex);
    _imp->rippleEdit = enabled;
}

bool
RotoContext::isRippleEditEnabled() const
{
    ///MT-safe: only called on the main-thread
    assert( QThread::currentThread() == qApp->thread() );

    QMutexLocker l(&_imp->rotoContextMutex);

    return _imp->rippleEdit;
}

NodePtr
RotoContext::getNode() const
{
    return _imp->node.lock();
}

int
RotoContext::getTimelineCurrentTime() const
{
    return getNode()->getApp()->getTimeLine()->currentFrame();
}

std::string
RotoContext::generateUniqueName(const std::string& baseName)
{
    int no = 1;
    
    bool foundItem;
    std::string name;
    do {
        std::stringstream ss;
        ss << baseName;
        ss << no;
        name = ss.str();
        if (getItemByName(name)) {
            foundItem = true;
        } else {
            foundItem = false;
        }
        ++no;
    } while (foundItem);
    return name;
}

boost::shared_ptr<Bezier>
RotoContext::makeBezier(double x,
                        double y,
                        const std::string & baseName,
                        double time,
                        bool isOpenBezier)
{
    ///MT-safe: only called on the main-thread
    assert( QThread::currentThread() == qApp->thread() );
    boost::shared_ptr<RotoLayer> parentLayer;
    boost::shared_ptr<RotoContext> this_shared = boost::dynamic_pointer_cast<RotoContext>(shared_from_this());
    assert(this_shared);
    std::string name = generateUniqueName(baseName);

    {

        QMutexLocker l(&_imp->rotoContextMutex);
        boost::shared_ptr<RotoLayer> deepestLayer = _imp->findDeepestSelectedLayer();


        if (!deepestLayer) {
            ///if there is no base layer, create one
            if ( _imp->layers.empty() ) {
                l.unlock();
                addLayer();
                l.relock();
            }
            parentLayer = _imp->layers.front();
        } else {
            parentLayer = deepestLayer;
        }
    }
    assert(parentLayer);
    boost::shared_ptr<Bezier> curve( new Bezier(this_shared, name, boost::shared_ptr<RotoLayer>(), isOpenBezier) );
    curve->createNodes();
    
    int indexInLayer = -1;
    if (parentLayer) {
        indexInLayer = 0;
        parentLayer->insertItem(curve,0);
    }
    _imp->lastInsertedItem = curve;

    Q_EMIT itemInserted(indexInLayer, RotoItem::eSelectionReasonOther);


    clearSelection(RotoItem::eSelectionReasonOther);
    select(curve, RotoItem::eSelectionReasonOther);

    if ( isAutoKeyingEnabled() ) {
        curve->setKeyframe( getTimelineCurrentTime() );
    }
    curve->addControlPoint(x, y, time);
    
    return curve;
} // makeBezier

boost::shared_ptr<RotoStrokeItem>
RotoContext::makeStroke(RotoStrokeType type,const std::string& baseName,bool clearSel)
{
    ///MT-safe: only called on the main-thread
    assert( QThread::currentThread() == qApp->thread() );
    boost::shared_ptr<RotoLayer> parentLayer;
    boost::shared_ptr<RotoContext> this_shared = boost::dynamic_pointer_cast<RotoContext>(shared_from_this());
    assert(this_shared);
    std::string name = generateUniqueName(baseName);
    
    {
        
        QMutexLocker l(&_imp->rotoContextMutex);
        ++_imp->age; // increase age 
        
        boost::shared_ptr<RotoLayer> deepestLayer = _imp->findDeepestSelectedLayer();
        
        
        if (!deepestLayer) {
            ///if there is no base layer, create one
            if ( _imp->layers.empty() ) {
                l.unlock();
                addLayer();
                l.relock();
            }
            parentLayer = _imp->layers.front();
        } else {
            parentLayer = deepestLayer;
        }
    }
    assert(parentLayer);
    boost::shared_ptr<RotoStrokeItem> curve( new RotoStrokeItem(type,this_shared, name, boost::shared_ptr<RotoLayer>()) );
    int indexInLayer = -1;
    if (parentLayer) {
        indexInLayer = 0;
        parentLayer->insertItem(curve,0);
    }
    curve->createNodes();
    
    _imp->lastInsertedItem = curve;
    
    Q_EMIT itemInserted(indexInLayer,RotoItem::eSelectionReasonOther);
    
    if (clearSel) {
        clearSelection(RotoItem::eSelectionReasonOther);
        select(curve, RotoItem::eSelectionReasonOther);
    }
    return curve;
}

boost::shared_ptr<Bezier>
RotoContext::makeEllipse(double x,double y,double diameter,bool fromCenter, double time)
{
    double half = diameter / 2.;
    boost::shared_ptr<Bezier> curve = makeBezier(x , fromCenter ? y - half : y ,kRotoEllipseBaseName, time, false);
    if (fromCenter) {
        curve->addControlPoint(x + half,y, time);
        curve->addControlPoint(x,y + half, time);
        curve->addControlPoint(x - half,y, time);
    } else {
        curve->addControlPoint(x + diameter,y - diameter, time);
        curve->addControlPoint(x,y - diameter, time);
        curve->addControlPoint(x - diameter,y - diameter, time);
    }
    
    boost::shared_ptr<BezierCP> top = curve->getControlPointAtIndex(0);
    boost::shared_ptr<BezierCP> right = curve->getControlPointAtIndex(1);
    boost::shared_ptr<BezierCP> bottom = curve->getControlPointAtIndex(2);
    boost::shared_ptr<BezierCP> left = curve->getControlPointAtIndex(3);

    double topX,topY,rightX,rightY,btmX,btmY,leftX,leftY;
    top->getPositionAtTime(false, time, ViewIdx(0), &topX, &topY);
    right->getPositionAtTime(false, time, ViewIdx(0), &rightX, &rightY);
    bottom->getPositionAtTime(false, time, ViewIdx(0), &btmX, &btmY);
    left->getPositionAtTime(false, time, ViewIdx(0), &leftX, &leftY);
    
    curve->setLeftBezierPoint(0, time,  (leftX + topX) / 2., topY);
    curve->setRightBezierPoint(0, time, (rightX + topX) / 2., topY);
    
    curve->setLeftBezierPoint(1, time,  rightX, (rightY + topY) / 2.);
    curve->setRightBezierPoint(1, time, rightX, (rightY + btmY) / 2.);
    
    curve->setLeftBezierPoint(2, time,  (rightX + btmX) / 2., btmY);
    curve->setRightBezierPoint(2, time, (leftX + btmX) / 2., btmY);
    
    curve->setLeftBezierPoint(3, time,   leftX, (btmY + leftY) / 2.);
    curve->setRightBezierPoint(3, time, leftX, (topY + leftY) / 2.);
    curve->setCurveFinished(true);
    
    return curve;
}

boost::shared_ptr<Bezier>
RotoContext::makeSquare(double x,double y,double initialSize,double time)
{
    boost::shared_ptr<Bezier> curve = makeBezier(x,y,kRotoRectangleBaseName, time, false);
    curve->addControlPoint(x + initialSize,y, time);
    curve->addControlPoint(x + initialSize,y - initialSize, time);
    curve->addControlPoint(x,y - initialSize, time);
    curve->setCurveFinished(true);
    
    return curve;

}

void
RotoContext::removeItemRecursively(const boost::shared_ptr<RotoItem>& item,
                                   RotoItem::SelectionReasonEnum reason)
{
    boost::shared_ptr<RotoLayer> isLayer = boost::dynamic_pointer_cast<RotoLayer>(item);
    boost::shared_ptr<RotoItem> foundSelected;
    
    {
        QMutexLocker l(&_imp->rotoContextMutex);
        for (std::list< boost::shared_ptr<RotoItem> >::iterator it = _imp->selectedItems.begin(); it != _imp->selectedItems.end(); ++it) {
            if (*it == item) {
                foundSelected = *it;
                break;
            }
        }
    }
    if (foundSelected) {
        deselectInternal(foundSelected);
    }
    
    if (isLayer) {
        
        const RotoItems & items = isLayer->getItems();
        for (RotoItems::const_iterator it = items.begin(); it != items.end(); ++it) {
            removeItemRecursively(*it, reason);
        }
        QMutexLocker l(&_imp->rotoContextMutex);

        for (std::list<boost::shared_ptr<RotoLayer> >::iterator it = _imp->layers.begin(); it != _imp->layers.end(); ++it) {
            if (*it == isLayer) {
                _imp->layers.erase(it);
                break;
            }
        }
    }
    Q_EMIT itemRemoved(item,(int)reason);
}

void
RotoContext::removeItem(const boost::shared_ptr<RotoItem>& item,
                        RotoItem::SelectionReasonEnum reason)
{
    ///MT-safe: only called on the main-thread
    assert( QThread::currentThread() == qApp->thread() );
    
    boost::shared_ptr<RotoLayer> layer = item->getParentLayer();
    if (layer) {
        layer->removeItem(item);
    }
    
    removeItemRecursively(item,reason);
    
    Q_EMIT selectionChanged( (int)reason );
}

void
RotoContext::addItem(const boost::shared_ptr<RotoLayer>& layer,
                     int indexInLayer,
                     const boost::shared_ptr<RotoItem> & item,
                     RotoItem::SelectionReasonEnum reason)
{
    ///MT-safe: only called on the main-thread
    assert( QThread::currentThread() == qApp->thread() );
    {
        if (layer) {
            layer->insertItem(item,indexInLayer);
        }
        
        QMutexLocker l(&_imp->rotoContextMutex);

        boost::shared_ptr<RotoLayer> isLayer = boost::dynamic_pointer_cast<RotoLayer>(item);
        if (isLayer) {
            std::list<boost::shared_ptr<RotoLayer> >::iterator foundLayer = std::find(_imp->layers.begin(), _imp->layers.end(), isLayer);
            if ( foundLayer == _imp->layers.end() ) {
                _imp->layers.push_back(isLayer);
            }
        }
        _imp->lastInsertedItem = item;
    }
    Q_EMIT itemInserted(indexInLayer,reason);
}


const std::list< boost::shared_ptr<RotoLayer> > &
RotoContext::getLayers() const
{
    ///MT-safe: only called on the main-thread
    assert( QThread::currentThread() == qApp->thread() );

    return _imp->layers;
}

boost::shared_ptr<Bezier>
RotoContext::isNearbyBezier(double x,
                            double y,
                            double acceptance,
                            int* index,
                            double* t,
                            bool* feather) const
{
    ///MT-safe: only called on the main-thread
    assert( QThread::currentThread() == qApp->thread() );

    QMutexLocker l(&_imp->rotoContextMutex);
    std::list<std::pair<boost::shared_ptr<Bezier>, std::pair<int,double> > > nearbyBeziers;
    for (std::list< boost::shared_ptr<RotoLayer> >::const_iterator it = _imp->layers.begin(); it != _imp->layers.end(); ++it) {
        const RotoItems & items = (*it)->getItems();
        for (RotoItems::const_iterator it2 = items.begin(); it2 != items.end(); ++it2) {
            boost::shared_ptr<Bezier> b = boost::dynamic_pointer_cast<Bezier>(*it2);
            if (b && !b->isLockedRecursive()) {
                double param;
                int i = b->isPointOnCurve(x, y, acceptance, &param,feather);
                if (i != -1) {
                    nearbyBeziers.push_back(std::make_pair(b, std::make_pair(i, param)));
                }
            }
        }
    }
    
    std::list<std::pair<boost::shared_ptr<Bezier>, std::pair<int,double> > >::iterator firstNotSelected = nearbyBeziers.end();
    for (std::list<std::pair<boost::shared_ptr<Bezier>, std::pair<int,double> > >::iterator it = nearbyBeziers.begin(); it!=nearbyBeziers.end(); ++it) {
        bool foundSelected = false;
        for (std::list<boost::shared_ptr<RotoItem> >::iterator it2 = _imp->selectedItems.begin(); it2 != _imp->selectedItems.end(); ++it2) {
            if (it2->get() == it->first.get()) {
                foundSelected = true;
                break;
            }
        }
        if (foundSelected) {
            *index = it->second.first;
            *t = it->second.second;
            return it->first;
        } else if (firstNotSelected == nearbyBeziers.end()) {
            firstNotSelected = it;
        }
    }
    if (firstNotSelected != nearbyBeziers.end()) {
        *index = firstNotSelected->second.first;
        *t = firstNotSelected->second.second;
        return firstNotSelected->first;
    }

    return boost::shared_ptr<Bezier>();
}

void
RotoContext::onLifeTimeKnobValueChanged(ViewSpec view,int /*dim*/, int reason)
{
    if ((ValueChangedReasonEnum)reason != eValueChangedReasonUserEdited) {
        return;
    }
    int lifetime_i = _imp->lifeTime.lock()->getValue();
    _imp->activated.lock()->setSecret(lifetime_i != 3);
    boost::shared_ptr<KnobInt> frame = _imp->lifeTimeFrame.lock();
    frame->setSecret(lifetime_i == 3);
    if (lifetime_i != 3) {
        frame->setValue(getTimelineCurrentTime(), view);
    }
}

void
RotoContext::onAutoKeyingChanged(bool enabled)
{
    ///MT-safe: only called on the main-thread
    assert( QThread::currentThread() == qApp->thread() );
    QMutexLocker l(&_imp->rotoContextMutex);
    _imp->autoKeying = enabled;
}

void
RotoContext::onFeatherLinkChanged(bool enabled)
{
    ///MT-safe: only called on the main-thread
    assert( QThread::currentThread() == qApp->thread() );
    QMutexLocker l(&_imp->rotoContextMutex);
    _imp->featherLink = enabled;
}

void
RotoContext::onRippleEditChanged(bool enabled)
{
    ///MT-safe: only called on the main-thread
    assert( QThread::currentThread() == qApp->thread() );
    QMutexLocker l(&_imp->rotoContextMutex);
    _imp->rippleEdit = enabled;
}

void
RotoContext::getGlobalMotionBlurSettings(const double time,
                              double* startTime,
                              double* endTime,
                              double* timeStep) const
{
    *startTime = time, *timeStep = 1., *endTime = time;
#ifdef NATRON_ROTO_ENABLE_MOTION_BLUR
    
    double motionBlurAmnt = _imp->globalMotionBlurKnob.lock()->getValueAtTime(time);
    if (motionBlurAmnt == 0) {
        return;
    }
    int nbSamples = std::floor(motionBlurAmnt * 10 + 0.5);
    double shutterInterval = _imp->globalMotionBlurKnob.lock()->getValueAtTime(time);
    if (shutterInterval == 0) {
        return;
    }
    int shutterType_i = _imp->globalMotionBlurKnob.lock()->getValueAtTime(time);
    if (nbSamples != 0) {
        *timeStep = shutterInterval / nbSamples;
    }
    if (shutterType_i == 0) { // centered
        *startTime = time - shutterInterval / 2.;
        *endTime = time + shutterInterval / 2.;
    } else if (shutterType_i == 1) {// start
        *startTime = time;
        *endTime = time + shutterInterval;
    } else if (shutterType_i == 2) { // end
        *startTime = time - shutterInterval;
        *endTime = time;
    } else if (shutterType_i == 3) { // custom
        *startTime = time + _imp->globalCustomOffsetKnob.lock()->getValueAtTime(time);
        *endTime = *startTime + shutterInterval;
    } else {
        assert(false);
    }
    
    
#endif
}

void
RotoContext::getItemsRegionOfDefinition(const std::list<boost::shared_ptr<RotoItem> >& items, double time, ViewIdx /*view*/, RectD* rod) const
{
    
    double startTime = time, mbFrameStep = 1., endTime = time;
#ifdef NATRON_ROTO_ENABLE_MOTION_BLUR
    int mbType_i = getMotionBlurTypeKnob()->getValue();
    bool applyGlobalMotionBlur = mbType_i == 1;
    if (applyGlobalMotionBlur) {
        getGlobalMotionBlurSettings(time, &startTime, &endTime, &mbFrameStep);
    }
#endif
    

    bool rodSet = false;
    
    NodePtr activeRotoPaintNode;
    boost::shared_ptr<RotoStrokeItem> activeStroke;
    bool isDrawing;
    getNode()->getApp()->getActiveRotoDrawingStroke(&activeRotoPaintNode, &activeStroke,&isDrawing);
    if (!isDrawing) {
        activeStroke.reset();
    }
    
    QMutexLocker l(&_imp->rotoContextMutex);
    for (double t = startTime; t <= endTime; t+= mbFrameStep) {
        bool first = true;
        RectD bbox;
        for (std::list<boost::shared_ptr<RotoItem> >::const_iterator it2 = items.begin(); it2 != items.end(); ++it2) {
            Bezier* isBezier = dynamic_cast<Bezier*>(it2->get());
            RotoStrokeItem* isStroke = dynamic_cast<RotoStrokeItem*>(it2->get());
            if (isBezier && !isStroke) {
                if (isBezier->isActivated(time)  && isBezier->getControlPointsCount() > 1) {
                    RectD splineRoD = isBezier->getBoundingBox(t);
                    if ( splineRoD.isNull() ) {
                        continue;
                    }
                    
                    if (first) {
                        first = false;
                        bbox = splineRoD;
                    } else {
                        bbox.merge(splineRoD);
                    }
                }
            } else if (isStroke) {
                RectD strokeRod;
                if (isStroke->isActivated(time)) {
                    if (isStroke == activeStroke.get()) {
                        strokeRod = isStroke->getMergeNode()->getPaintStrokeRoD_duringPainting();
                    } else {
                        strokeRod = isStroke->getBoundingBox(t);
                    }
                    if (first) {
                        first = false;
                        bbox= strokeRod;
                    } else {
                        bbox.merge(strokeRod);
                    }
                }
            }
        }
        if (!rodSet) {
            *rod = bbox;
            rodSet = true;
        } else {
            rod->merge(bbox);
        }
    }

}

void
RotoContext::getMaskRegionOfDefinition(double time,
                                       ViewIdx view,
                                       RectD* rod) // rod is in canonical coordinates
const
{
    std::list<boost::shared_ptr<RotoItem> > allItems;
    {
        QMutexLocker l(&_imp->rotoContextMutex);
        
        for (std::list<boost::shared_ptr<RotoLayer> >::const_iterator it = _imp->layers.begin(); it != _imp->layers.end(); ++it) {
            RotoItems items = (*it)->getItems_mt_safe();
            for (RotoItems::iterator it2 = items.begin(); it2 != items.end(); ++it2) {
                allItems.push_back(*it2);
            }
        }
    }
    getItemsRegionOfDefinition(allItems, time, view, rod);
}

bool
RotoContext::isRotoPaintTreeConcatenatableInternal(const std::list<boost::shared_ptr<RotoDrawableItem> >& items, int* blendingMode)
{
    bool operatorSet = false;
    int comp_i = -1;
    for (std::list<boost::shared_ptr<RotoDrawableItem> >::const_iterator it = items.begin(); it != items.end(); ++it) {
        int op = (*it)->getCompositingOperator();
        if (!operatorSet) {
            operatorSet = true;
            comp_i = op;
        } else {
            if (op != comp_i) {
                //2 items have a different compositing operator
                return false;
            }
        }
        RotoStrokeItem* isStroke = dynamic_cast<RotoStrokeItem*>(it->get());
        if (!isStroke) {
            assert(dynamic_cast<Bezier*>(it->get()));
        } else {
            if (isStroke->getBrushType() != eRotoStrokeTypeSolid) {
                return false;
            }
        }
        
    }
    if (operatorSet) {
        *blendingMode = comp_i;
        return true;
    }
    return false;
}

bool
RotoContext::isRotoPaintTreeConcatenatable() const
{
    std::list<boost::shared_ptr<RotoDrawableItem> > items = getCurvesByRenderOrder();
    int bop;
    return isRotoPaintTreeConcatenatableInternal(items,&bop);
}

bool
RotoContext::isEmpty() const
{
    QMutexLocker l(&_imp->rotoContextMutex);

    return _imp->layers.empty();
}

void
RotoContext::save(RotoContextSerialization* obj) const
{
    QMutexLocker l(&_imp->rotoContextMutex);

    obj->_autoKeying = _imp->autoKeying;
    obj->_featherLink = _imp->featherLink;
    obj->_rippleEdit = _imp->rippleEdit;

    ///There must always be the base layer
    assert( !_imp->layers.empty() );

    ///Serializing this layer will recursively serialize everything
    _imp->layers.front()->save( dynamic_cast<RotoItemSerialization*>(&obj->_baseLayer) );

    ///the age of the context is not serialized as the images are wiped from the cache anyway

    ///Serialize the selection
    for (std::list<boost::shared_ptr<RotoItem> >::const_iterator it = _imp->selectedItems.begin(); it != _imp->selectedItems.end(); ++it) {
        obj->_selectedItems.push_back( (*it)->getScriptName() );
    }
}

static void
linkItemsKnobsRecursively(RotoContext* ctx,
                          const boost::shared_ptr<RotoLayer> & layer)
{
    const RotoItems & items = layer->getItems();

    for (RotoItems::const_iterator it = items.begin(); it != items.end(); ++it) {
        boost::shared_ptr<Bezier> isBezier = boost::dynamic_pointer_cast<Bezier>(*it);
        boost::shared_ptr<RotoLayer> isLayer = boost::dynamic_pointer_cast<RotoLayer>(*it);

        if (isBezier) {
            ctx->select(isBezier, RotoItem::eSelectionReasonOther);
        } else if (isLayer) {
            linkItemsKnobsRecursively(ctx, isLayer);
        }
    }
}

void
RotoContext::load(const RotoContextSerialization & obj)
{
    assert( QThread::currentThread() == qApp->thread() );
    ///no need to lock here, when this is called the main-thread is the only active thread

    _imp->isCurrentlyLoading = true;
    _imp->autoKeying = obj._autoKeying;
    _imp->featherLink = obj._featherLink;
    _imp->rippleEdit = obj._rippleEdit;

    for (std::list<boost::weak_ptr<KnobI> >::iterator it = _imp->knobs.begin(); it != _imp->knobs.end(); ++it) {
        it->lock()->setDefaultAllDimensionsEnabled(false);
    }

    assert(_imp->layers.size() == 1);

    boost::shared_ptr<RotoLayer> baseLayer = _imp->layers.front();

    baseLayer->load(obj._baseLayer);

    for (std::list<std::string>::const_iterator it = obj._selectedItems.begin(); it != obj._selectedItems.end(); ++it) {
        boost::shared_ptr<RotoItem> item = getItemByName(*it);
        boost::shared_ptr<Bezier> isBezier = boost::dynamic_pointer_cast<Bezier>(item);
        boost::shared_ptr<RotoLayer> isLayer = boost::dynamic_pointer_cast<RotoLayer>(item);
        if (isBezier) {
            select(isBezier,RotoItem::eSelectionReasonOther);
        } else if (isLayer) {
            linkItemsKnobsRecursively(this, isLayer);
        }
    }
    _imp->isCurrentlyLoading = false;
    refreshRotoPaintTree();
}

void
RotoContext::select(const boost::shared_ptr<RotoItem> & b,
                    RotoItem::SelectionReasonEnum reason)
{
    
    selectInternal(b);
    Q_EMIT selectionChanged( (int)reason );
}

void
RotoContext::select(const std::list<boost::shared_ptr<RotoDrawableItem> > & beziers,
                    RotoItem::SelectionReasonEnum reason)
{
    
    for (std::list<boost::shared_ptr<RotoDrawableItem> >::const_iterator it = beziers.begin(); it != beziers.end(); ++it) {
        selectInternal(*it);
    }
    
    Q_EMIT selectionChanged( (int)reason );
}

void
RotoContext::select(const std::list<boost::shared_ptr<RotoItem> > & items,
                    RotoItem::SelectionReasonEnum reason)
{
    
    for (std::list<boost::shared_ptr<RotoItem> >::const_iterator it = items.begin(); it != items.end(); ++it) {
        selectInternal(*it);
    }
    
    Q_EMIT selectionChanged( (int)reason );
}

void
RotoContext::deselect(const boost::shared_ptr<RotoItem> & b,
                      RotoItem::SelectionReasonEnum reason)
{
    
    deselectInternal(b);
    
    Q_EMIT selectionChanged( (int)reason );
}

void
RotoContext::deselect(const std::list<boost::shared_ptr<Bezier> > & beziers,
                      RotoItem::SelectionReasonEnum reason)
{
    
    for (std::list<boost::shared_ptr<Bezier> >::const_iterator it = beziers.begin(); it != beziers.end(); ++it) {
        deselectInternal(*it);
    }
    
    Q_EMIT selectionChanged( (int)reason );
}

void
RotoContext::deselect(const std::list<boost::shared_ptr<RotoItem> > & items,
                      RotoItem::SelectionReasonEnum reason)
{
    
    for (std::list<boost::shared_ptr<RotoItem> >::const_iterator it = items.begin(); it != items.end(); ++it) {
        deselectInternal(*it);
    }
    
    Q_EMIT selectionChanged( (int)reason );
}

void
RotoContext::clearAndSelectPreviousItem(const boost::shared_ptr<RotoItem>& item,RotoItem::SelectionReasonEnum reason)
{
    clearSelection(reason);
    assert(item);
    boost::shared_ptr<RotoItem> prev = item->getPreviousItemInLayer();
    if (prev) {
        select(prev,reason);
    }
}

void
RotoContext::clearSelection(RotoItem::SelectionReasonEnum reason)
{
    bool empty;
    {
        QMutexLocker l(&_imp->rotoContextMutex);
        empty = _imp->selectedItems.empty();
    }
    while (!empty) {
        boost::shared_ptr<RotoItem> item;
        {
            QMutexLocker l(&_imp->rotoContextMutex);
            item = _imp->selectedItems.front();
        }
        deselectInternal(item);
        
        QMutexLocker l(&_imp->rotoContextMutex);
        empty = _imp->selectedItems.empty();
    }
    Q_EMIT selectionChanged( (int)reason );
}

void
RotoContext::selectInternal(const boost::shared_ptr<RotoItem> & item)
{
    ///only called on the main-thread
    assert( QThread::currentThread() == qApp->thread() );
    
    int nbUnlockedBeziers = 0;
    int nbUnlockedStrokes = 0;
    int nbStrokeWithoutStrength = 0;
    int nbStrokeWithoutCloneFunctions = 0;
    bool foundItem = false;
    
    {
        QMutexLocker l(&_imp->rotoContextMutex);
        for (std::list<boost::shared_ptr<RotoItem> >::iterator it = _imp->selectedItems.begin(); it != _imp->selectedItems.end(); ++it) {
            Bezier* isBezier = dynamic_cast<Bezier*>(it->get());
            RotoStrokeItem* isStroke = dynamic_cast<RotoStrokeItem*>(it->get());
            if (!isStroke && isBezier && !isBezier->isLockedRecursive()) {
                if (isBezier->isOpenBezier()) {
                    ++nbUnlockedStrokes;
                } else {
                    ++nbUnlockedBeziers;
                }
            } else if (isStroke) {
                ++nbUnlockedStrokes;
            }
            if (it->get() == item.get()) {
                foundItem = true;
            }
        }
    }
    ///the item is already selected, exit
    if (foundItem) {
        return;
    }
    
    
    boost::shared_ptr<Bezier> isBezier = boost::dynamic_pointer_cast<Bezier>(item);
    boost::shared_ptr<RotoStrokeItem> isStroke = boost::dynamic_pointer_cast<RotoStrokeItem>(item);
    RotoDrawableItem* isDrawable = dynamic_cast<RotoDrawableItem*>(item.get());
    boost::shared_ptr<RotoLayer> isLayer = boost::dynamic_pointer_cast<RotoLayer>(item);

    if (isDrawable) {
        if (!isStroke && isBezier && !isBezier->isLockedRecursive()) {
            if (isBezier->isOpenBezier()) {
                ++nbUnlockedStrokes;
            } else {
                ++nbUnlockedBeziers;
            }
            ++nbStrokeWithoutCloneFunctions;
            ++nbStrokeWithoutStrength;
        } else if (isStroke) {
            ++nbUnlockedStrokes;
            if (isStroke->getBrushType() != eRotoStrokeTypeBlur && isStroke->getBrushType() != eRotoStrokeTypeSharpen) {
                ++nbStrokeWithoutStrength;
            }
            if (isStroke->getBrushType() != eRotoStrokeTypeClone && isStroke->getBrushType() != eRotoStrokeTypeReveal) {
                ++nbStrokeWithoutCloneFunctions;
            }
        }
        
        const std::list<KnobPtr >& drawableKnobs = isDrawable->getKnobs();
        for (std::list<KnobPtr >::const_iterator it = drawableKnobs.begin(); it != drawableKnobs.end(); ++it) {
            
            for (std::list<boost::weak_ptr<KnobI> >::iterator it2 = _imp->knobs.begin(); it2 != _imp->knobs.end(); ++it2) {
                KnobPtr thisKnob = it2->lock();
                if (thisKnob->getName() == (*it)->getName()) {
                    
                    //Clone current state
                    thisKnob->cloneAndUpdateGui(it->get());
                    
                    //Slave internal knobs of the bezier
                    assert((*it)->getDimension() == thisKnob->getDimension());
                    for (int i = 0; i < (*it)->getDimension(); ++i) {
                        (*it)->slaveTo(i, thisKnob, i);
                    }
                    
                    QObject::connect((*it)->getSignalSlotHandler().get(), SIGNAL(keyFrameSet(double,ViewSpec,int,int,bool)),
                                     this, SLOT(onSelectedKnobCurveChanged()));
                    QObject::connect((*it)->getSignalSlotHandler().get(), SIGNAL(keyFrameRemoved(double,ViewSpec,int,int)),
                                     this, SLOT(onSelectedKnobCurveChanged()));
                    QObject::connect((*it)->getSignalSlotHandler().get(), SIGNAL(keyFrameMoved(ViewSpec,int,double,double)),
                                     this, SLOT(onSelectedKnobCurveChanged()));
                    QObject::connect((*it)->getSignalSlotHandler().get(), SIGNAL(animationRemoved(ViewSpec,int)),
                                     this, SLOT(onSelectedKnobCurveChanged()));
                    QObject::connect((*it)->getSignalSlotHandler().get(), SIGNAL(derivativeMoved(double,ViewSpec,int)),
                                     this, SLOT(onSelectedKnobCurveChanged()));

                    QObject::connect((*it)->getSignalSlotHandler().get(), SIGNAL(keyFrameInterpolationChanged(double,ViewSpec,int)),
                                     this, SLOT(onSelectedKnobCurveChanged()));

                    break;
                }
            }
            
        }

    } else if (isLayer) {
        const RotoItems & children = isLayer->getItems();
        for (RotoItems::const_iterator it = children.begin(); it != children.end(); ++it) {
            selectInternal(*it);
        }
    }
    
    ///enable the knobs
    if (nbUnlockedBeziers > 0 || nbUnlockedStrokes > 0) {
        
        KnobPtr strengthKnob = _imp->brushEffectKnob.lock();
        KnobPtr sourceTypeKnob = _imp->sourceTypeKnob.lock();
        KnobPtr timeOffsetKnob = _imp->timeOffsetKnob.lock();
        KnobPtr timeOffsetModeKnob = _imp->timeOffsetModeKnob.lock();
        for (std::list<boost::weak_ptr<KnobI> >::iterator it = _imp->knobs.begin(); it != _imp->knobs.end(); ++it) {
            KnobPtr k = it->lock();
            if (!k) {
                continue;
            }
            
            if (k == strengthKnob) {
                if (nbStrokeWithoutStrength) {
                    k->setAllDimensionsEnabled(false);
                } else {
                    k->setAllDimensionsEnabled(true);
                }
            } else {
                
                bool mustDisable = false;
                if (nbStrokeWithoutCloneFunctions) {
                    bool isCloneKnob = false;
                    for (std::list<boost::weak_ptr<KnobI> >::iterator it2 = _imp->cloneKnobs.begin(); it2!=_imp->cloneKnobs.end(); ++it2) {
                        if (it2->lock() == k) {
                            isCloneKnob = true;
                        }
                    }
                    mustDisable |= isCloneKnob;
                }
                if (nbUnlockedBeziers && !mustDisable) {
                    bool isStrokeKnob = false;
                    for (std::list<boost::weak_ptr<KnobI> >::iterator it2 = _imp->strokeKnobs.begin(); it2!=_imp->strokeKnobs.end(); ++it2) {
                        if (it2->lock() == k) {
                            isStrokeKnob = true;
                        }
                    }
                    mustDisable |= isStrokeKnob;
                }
                if (nbUnlockedStrokes && !mustDisable) {
                    bool isBezierKnob = false;
                    for (std::list<boost::weak_ptr<KnobI> >::iterator it2 = _imp->shapeKnobs.begin(); it2!=_imp->shapeKnobs.end(); ++it2) {
                        if (it2->lock() == k) {
                            isBezierKnob = true;
                        }
                    }
                    mustDisable |= isBezierKnob;
                }
                k->setAllDimensionsEnabled(!mustDisable);
                
            }
            if (nbUnlockedBeziers >= 2 || nbUnlockedStrokes >= 2) {
                k->setDirty(true);
            }
        }
        
        //show activated/frame knob according to lifetime
        int lifetime_i = _imp->lifeTime.lock()->getValue();
        _imp->activated.lock()->setSecret(lifetime_i != 3);
        _imp->lifeTimeFrame.lock()->setSecret(lifetime_i == 3);
    }
    
    QMutexLocker l(&_imp->rotoContextMutex);
    _imp->selectedItems.push_back(item);
} // selectInternal

void
RotoContext::onSelectedKnobCurveChanged()
{
    KnobSignalSlotHandler* handler = qobject_cast<KnobSignalSlotHandler*>(sender());
    if (handler) {
        KnobPtr knob = handler->getKnob();
        for (std::list<boost::weak_ptr<KnobI> >::const_iterator it = _imp->knobs.begin(); it != _imp->knobs.end(); ++it) {
            KnobPtr k = it->lock();
            if (k->getName() == knob->getName()) {
                k->clone(knob.get());
                break;
            }
        }
    }
}

void
RotoContext::deselectInternal(boost::shared_ptr<RotoItem> b)
{
    ///only called on the main-thread
    assert( QThread::currentThread() == qApp->thread() );
    int nbBeziersUnLockedBezier = 0;
    int nbStrokesUnlocked = 0;
    {
        QMutexLocker l(&_imp->rotoContextMutex);

        std::list<boost::shared_ptr<RotoItem> >::iterator foundSelected = std::find(_imp->selectedItems.begin(),_imp->selectedItems.end(),b);
        
        ///if the item is not selected, exit
        if ( foundSelected == _imp->selectedItems.end() ) {
            return;
        }
        
        _imp->selectedItems.erase(foundSelected);
        
        for (std::list<boost::shared_ptr<RotoItem> >::iterator it = _imp->selectedItems.begin(); it != _imp->selectedItems.end(); ++it) {
            Bezier* isBezier = dynamic_cast<Bezier*>(it->get());
            RotoStrokeItem* isStroke = dynamic_cast<RotoStrokeItem*>(it->get());
            if (!isStroke && isBezier && !isBezier->isLockedRecursive()) {
                ++nbBeziersUnLockedBezier;
            } else if (isStroke) {
                ++nbStrokesUnlocked;
            }
        }
    }
    

    
    bool bezierDirty = nbBeziersUnLockedBezier > 1;
    bool strokeDirty = nbStrokesUnlocked > 1;
    boost::shared_ptr<Bezier> isBezier = boost::dynamic_pointer_cast<Bezier>(b);
    RotoDrawableItem* isDrawable = dynamic_cast<RotoDrawableItem*>(b.get());
    boost::shared_ptr<RotoStrokeItem> isStroke = boost::dynamic_pointer_cast<RotoStrokeItem>(b);
    boost::shared_ptr<RotoLayer> isLayer = boost::dynamic_pointer_cast<RotoLayer>(b);
    if (isDrawable) {
        ///first-off set the context knobs to the value of this bezier
        
        const std::list<KnobPtr >& drawableKnobs = isDrawable->getKnobs();
        for (std::list<KnobPtr >::const_iterator it = drawableKnobs.begin(); it != drawableKnobs.end(); ++it) {
            
            for (std::list<boost::weak_ptr<KnobI> >::iterator it2 = _imp->knobs.begin(); it2 != _imp->knobs.end(); ++it2) {
                KnobPtr knob = it2->lock();
                if (knob->getName() == (*it)->getName()) {
                    
                    //Clone current state
                    knob->cloneAndUpdateGui(it->get());
                    
                    //Slave internal knobs of the bezier
                    assert((*it)->getDimension() == knob->getDimension());
                    for (int i = 0; i < (*it)->getDimension(); ++i) {
                        (*it)->unSlave(i,isBezier ? !bezierDirty : !strokeDirty);
                    }
                    
                    QObject::disconnect((*it)->getSignalSlotHandler().get(), SIGNAL(keyFrameSet(double,ViewSpec,int,int,bool)),
                                     this, SLOT(onSelectedKnobCurveChanged()));
                    QObject::disconnect((*it)->getSignalSlotHandler().get(), SIGNAL(keyFrameRemoved(double,ViewSpec,int,int)),
                                     this, SLOT(onSelectedKnobCurveChanged()));
                    QObject::disconnect((*it)->getSignalSlotHandler().get(), SIGNAL(keyFrameMoved(ViewSpec,int,double,double)),
                                     this, SLOT(onSelectedKnobCurveChanged()));
                    QObject::disconnect((*it)->getSignalSlotHandler().get(), SIGNAL(animationRemoved(ViewSpec,int)),
                                     this, SLOT(onSelectedKnobCurveChanged()));
                    QObject::disconnect((*it)->getSignalSlotHandler().get(), SIGNAL(derivativeMoved(double,ViewSpec,int)),
                                     this, SLOT(onSelectedKnobCurveChanged()));
                    
                    QObject::disconnect((*it)->getSignalSlotHandler().get(), SIGNAL(keyFrameInterpolationChanged(double,ViewSpec,int)),
                                        this, SLOT(onSelectedKnobCurveChanged()));
                    break;
                }
            }
            
        }
        
        
    } else if (isLayer) {
        const RotoItems & children = isLayer->getItems();
        for (RotoItems::const_iterator it = children.begin(); it != children.end(); ++it) {
            deselectInternal(*it);
        }
    }
    
    
    
    ///if the selected beziers count reaches 0 notify the gui knobs so they appear not enabled
    
    if (nbBeziersUnLockedBezier == 0 || nbStrokesUnlocked == 0) {
        for (std::list<boost::weak_ptr<KnobI> >::iterator it = _imp->knobs.begin(); it != _imp->knobs.end(); ++it) {
            KnobPtr k = it->lock();
            if (!k) {
                continue;
            }
            k->setAllDimensionsEnabled(false);
            if (!bezierDirty || !strokeDirty) {
                k->setDirty(false);
            }
        }
    }
    
} // deselectInternal

void
RotoContext::resetTransformsCenter(bool doClone, bool doTransform)
{
    double time = getNode()->getApp()->getTimeLine()->currentFrame();
    RectD bbox;
    getItemsRegionOfDefinition(getSelectedItems(), time, ViewIdx(0), &bbox);
    if (doTransform) {
        boost::shared_ptr<KnobDouble> centerKnob = _imp->centerKnob.lock();
        centerKnob->beginChanges();
        dynamic_cast<KnobI*>(centerKnob.get())->removeAnimation(ViewSpec::all(), 0);
        dynamic_cast<KnobI*>(centerKnob.get())->removeAnimation(ViewSpec::all(), 1);
        centerKnob->setValues((bbox.x1 + bbox.x2) / 2., (bbox.y1 + bbox.y2) / 2., ViewSpec::all(), eValueChangedReasonNatronInternalEdited);
        centerKnob->endChanges();
    }
    if (doClone) {
        boost::shared_ptr<KnobDouble> centerKnob = _imp->cloneCenterKnob.lock();
        centerKnob->beginChanges();
        dynamic_cast<KnobI*>(centerKnob.get())->removeAnimation(ViewSpec::all(), 0);
        dynamic_cast<KnobI*>(centerKnob.get())->removeAnimation(ViewSpec::all(), 1);
        centerKnob->setValues((bbox.x1 + bbox.x2) / 2., (bbox.y1 + bbox.y2) / 2., ViewSpec::all(), eValueChangedReasonNatronInternalEdited);
        centerKnob->endChanges();
    }
}

void
RotoContext::resetTransformCenter()
{
    resetTransformsCenter(false, true);
}

void
RotoContext::resetCloneTransformCenter()
{
    resetTransformsCenter(true, false);
}

void
RotoContext::resetTransformInternal(const boost::shared_ptr<KnobDouble>& translate,
                                    const boost::shared_ptr<KnobDouble>& scale,
                                    const boost::shared_ptr<KnobDouble>& center,
                                    const boost::shared_ptr<KnobDouble>& rotate,
                                    const boost::shared_ptr<KnobDouble>& skewX,
                                    const boost::shared_ptr<KnobDouble>& skewY,
                                    const boost::shared_ptr<KnobBool>& scaleUniform,
                                    const boost::shared_ptr<KnobChoice>& skewOrder)
{
    std::list<KnobI*> knobs;
    knobs.push_back(translate.get());
    knobs.push_back(scale.get());
    knobs.push_back(center.get());
    knobs.push_back(rotate.get());
    knobs.push_back(skewX.get());
    knobs.push_back(skewY.get());
    knobs.push_back(scaleUniform.get());
    knobs.push_back(skewOrder.get());
    bool wasEnabled = translate->isEnabled(0);
    for (std::list<KnobI*>::iterator it = knobs.begin(); it != knobs.end(); ++it) {
        for (int i = 0; i < (*it)->getDimension(); ++i) {
            (*it)->resetToDefaultValue(i);
        }
        (*it)->setAllDimensionsEnabled(wasEnabled);
    }
    
}

void
RotoContext::resetTransform()
{
    boost::shared_ptr<KnobDouble> translate = _imp->translateKnob.lock();
    boost::shared_ptr<KnobDouble> center = _imp->centerKnob.lock();
    boost::shared_ptr<KnobDouble> scale = _imp->scaleKnob.lock();
    boost::shared_ptr<KnobDouble> rotate = _imp->rotateKnob.lock();
    boost::shared_ptr<KnobBool> uniform = _imp->scaleUniformKnob.lock();
    boost::shared_ptr<KnobDouble> skewX = _imp->skewXKnob.lock();
    boost::shared_ptr<KnobDouble> skewY = _imp->skewYKnob.lock();
    boost::shared_ptr<KnobChoice> skewOrder = _imp->skewOrderKnob.lock();
    resetTransformInternal(translate, scale, center, rotate, skewX, skewY, uniform, skewOrder);

}

void
RotoContext::resetCloneTransform()
{
    boost::shared_ptr<KnobDouble> translate = _imp->cloneTranslateKnob.lock();
    boost::shared_ptr<KnobDouble> center = _imp->cloneCenterKnob.lock();
    boost::shared_ptr<KnobDouble> scale = _imp->cloneScaleKnob.lock();
    boost::shared_ptr<KnobDouble> rotate = _imp->cloneRotateKnob.lock();
    boost::shared_ptr<KnobBool> uniform = _imp->cloneUniformKnob.lock();
    boost::shared_ptr<KnobDouble> skewX = _imp->cloneSkewXKnob.lock();
    boost::shared_ptr<KnobDouble> skewY = _imp->cloneSkewYKnob.lock();
    boost::shared_ptr<KnobChoice> skewOrder = _imp->cloneSkewOrderKnob.lock();
    resetTransformInternal(translate, scale, center, rotate, skewX, skewY, uniform, skewOrder);
}

void
RotoContext::knobChanged(KnobI* k,
                         ValueChangedReasonEnum /*reason*/,
                         ViewSpec /*view*/,
                         double /*time*/,
                         bool /*originatedFromMainThread*/)
{
    if (k == _imp->resetCenterKnob.lock().get()) {
        resetTransformCenter();
    } else if (k == _imp->resetCloneCenterKnob.lock().get()) {
        resetCloneTransformCenter();
    } else if (k == _imp->resetTransformKnob.lock().get()) {
        resetTransform();
    } else if (k == _imp->resetCloneTransformKnob.lock().get()) {
        resetCloneTransform();
    }
#ifdef NATRON_ROTO_ENABLE_MOTION_BLUR
    else if (k == _imp->motionBlurTypeKnob.lock().get()) {
        int mbType_i = getMotionBlurTypeKnob()->getValue();
        bool isPerShapeMB = mbType_i == 0;
        _imp->motionBlurKnob.lock()->setSecret(!isPerShapeMB);
        _imp->shutterKnob.lock()->setSecret(!isPerShapeMB);
        _imp->shutterTypeKnob.lock()->setSecret(!isPerShapeMB);
        _imp->customOffsetKnob.lock()->setSecret(!isPerShapeMB);
        
        _imp->globalMotionBlurKnob.lock()->setSecret(isPerShapeMB);
        _imp->globalShutterKnob.lock()->setSecret(isPerShapeMB);
        _imp->globalShutterTypeKnob.lock()->setSecret(isPerShapeMB);
        _imp->globalCustomOffsetKnob.lock()->setSecret(isPerShapeMB);
    }
#endif
}

boost::shared_ptr<RotoItem>
RotoContext::getLastItemLocked() const
{
    QMutexLocker l(&_imp->rotoContextMutex);

    return _imp->lastLockedItem;
}

static void
addOrRemoveKeyRecursively(const boost::shared_ptr<RotoLayer>& isLayer,
                          double time,
                          bool add,
                          bool removeAll)
{
    const RotoItems & items = isLayer->getItems();

    for (RotoItems::const_iterator it2 = items.begin(); it2 != items.end(); ++it2) {
        boost::shared_ptr<RotoLayer> layer = boost::dynamic_pointer_cast<RotoLayer>(*it2);
        boost::shared_ptr<Bezier> isBezier = boost::dynamic_pointer_cast<Bezier>(*it2);
        if (isBezier) {
            if (add) {
                isBezier->setKeyframe(time);
            } else {
                if (!removeAll) {
                    isBezier->removeKeyframe(time);
                } else {
                    isBezier->removeAnimation();
                }
            }
        } else if (layer) {
            addOrRemoveKeyRecursively(layer, time, add,removeAll);
        }
    }
}

void
RotoContext::setKeyframeOnSelectedCurves()
{
    ///only called on the main-thread
    assert( QThread::currentThread() == qApp->thread() );

    double time = getTimelineCurrentTime();
    QMutexLocker l(&_imp->rotoContextMutex);
    for (std::list<boost::shared_ptr<RotoItem> >::iterator it = _imp->selectedItems.begin(); it != _imp->selectedItems.end(); ++it) {
        boost::shared_ptr<RotoLayer> isLayer = boost::dynamic_pointer_cast<RotoLayer>(*it);
        boost::shared_ptr<Bezier> isBezier = boost::dynamic_pointer_cast<Bezier>(*it);
        if (isBezier) {
            isBezier->setKeyframe(time);
        } else if (isLayer) {
            addOrRemoveKeyRecursively(isLayer, time, true, false);
        }
    }
}

void
RotoContext::removeAnimationOnSelectedCurves()
{
    ///only called on the main-thread
    assert( QThread::currentThread() == qApp->thread() );
    
    double time = getTimelineCurrentTime();
    for (std::list<boost::shared_ptr<RotoItem> >::iterator it = _imp->selectedItems.begin(); it != _imp->selectedItems.end(); ++it) {
        boost::shared_ptr<RotoLayer> isLayer = boost::dynamic_pointer_cast<RotoLayer>(*it);
        boost::shared_ptr<Bezier> isBezier = boost::dynamic_pointer_cast<Bezier>(*it);
        if (isBezier) {
            isBezier->removeAnimation();
        } else if (isLayer) {
            addOrRemoveKeyRecursively(isLayer, time, false, true);
        }
    }
    if (!_imp->selectedItems.empty()) {
        evaluateChange();
    }
}

void
RotoContext::removeKeyframeOnSelectedCurves()
{
    ///only called on the main-thread
    assert( QThread::currentThread() == qApp->thread() );

    double time = getTimelineCurrentTime();
    for (std::list<boost::shared_ptr<RotoItem> >::iterator it = _imp->selectedItems.begin(); it != _imp->selectedItems.end(); ++it) {
        boost::shared_ptr<RotoLayer> isLayer = boost::dynamic_pointer_cast<RotoLayer>(*it);
        boost::shared_ptr<Bezier> isBezier = boost::dynamic_pointer_cast<Bezier>(*it);
        if (isBezier) {
            isBezier->removeKeyframe(time);
        } else if (isLayer) {
            addOrRemoveKeyRecursively(isLayer, time, false, false);
        }
    }
}

static void
findOutNearestKeyframeRecursively(const boost::shared_ptr<RotoLayer>& layer,
                                  bool previous,
                                  double time,
                                  int* nearest)
{
    const RotoItems & items = layer->getItems();

    for (RotoItems::const_iterator it = items.begin(); it != items.end(); ++it) {
        boost::shared_ptr<RotoLayer> layer = boost::dynamic_pointer_cast<RotoLayer>(*it);
        boost::shared_ptr<Bezier> isBezier = boost::dynamic_pointer_cast<Bezier>(*it);
        if (isBezier) {
            if (previous) {
                int t = isBezier->getPreviousKeyframeTime(time);
                if ( (t != INT_MIN) && (t > *nearest) ) {
                    *nearest = t;
                }
            } else if (layer) {
                int t = isBezier->getNextKeyframeTime(time);
                if ( (t != INT_MAX) && (t < *nearest) ) {
                    *nearest = t;
                }
            }
        } else {
            assert(layer);
            if (layer) {
                findOutNearestKeyframeRecursively(layer, previous, time, nearest);
            }
        }
    }
}

void
RotoContext::goToPreviousKeyframe()
{
    ///only called on the main-thread
    assert( QThread::currentThread() == qApp->thread() );

    double time = getTimelineCurrentTime();
    int minimum = INT_MIN;

    {
        QMutexLocker l(&_imp->rotoContextMutex);
        for (std::list<boost::shared_ptr<RotoItem> >::iterator it = _imp->selectedItems.begin(); it != _imp->selectedItems.end(); ++it) {
            boost::shared_ptr<RotoLayer> layer = boost::dynamic_pointer_cast<RotoLayer>(*it);
            boost::shared_ptr<Bezier> isBezier = boost::dynamic_pointer_cast<Bezier>(*it);
            if (isBezier) {
                int t = isBezier->getPreviousKeyframeTime(time);
                if ( (t != INT_MIN) && (t > minimum) ) {
                    minimum = t;
                }
            } else {
                assert(layer);
                if (layer) {
                    findOutNearestKeyframeRecursively(layer, true, time,&minimum);
                }
            }
        }
    }

    if (minimum != INT_MIN) {
        getNode()->getApp()->setLastViewerUsingTimeline(NodePtr());
        getNode()->getApp()->getTimeLine()->seekFrame(minimum, false,  NULL, eTimelineChangeReasonOtherSeek);
    }
}

void
RotoContext::goToNextKeyframe()
{
    ///only called on the main-thread
    assert( QThread::currentThread() == qApp->thread() );

    double time = getTimelineCurrentTime();
    int maximum = INT_MAX;

    {
        QMutexLocker l(&_imp->rotoContextMutex);
        for (std::list<boost::shared_ptr<RotoItem> >::iterator it = _imp->selectedItems.begin(); it != _imp->selectedItems.end(); ++it) {
            boost::shared_ptr<RotoLayer> isLayer = boost::dynamic_pointer_cast<RotoLayer>(*it);
            boost::shared_ptr<Bezier> isBezier = boost::dynamic_pointer_cast<Bezier>(*it);
            if (isBezier) {
                int t = isBezier->getNextKeyframeTime(time);
                if ( (t != INT_MAX) && (t < maximum) ) {
                    maximum = t;
                }
            } else {
                assert(isLayer);
                if (isLayer) {
                    findOutNearestKeyframeRecursively(isLayer, false, time, &maximum);
                }
            }
        }
    }
    if (maximum != INT_MAX) {
        getNode()->getApp()->setLastViewerUsingTimeline(NodePtr());
        getNode()->getApp()->getTimeLine()->seekFrame(maximum, false, NULL,eTimelineChangeReasonOtherSeek);
        
    }
}

static void
appendToSelectedCurvesRecursively(std::list< boost::shared_ptr<RotoDrawableItem> > * curves,
                                  const boost::shared_ptr<RotoLayer>& isLayer,
                                  double time,
                                  bool onlyActives,
                                  bool addStrokes)
{
    RotoItems items = isLayer->getItems_mt_safe();

    for (RotoItems::const_iterator it = items.begin(); it != items.end(); ++it) {
        boost::shared_ptr<RotoLayer> layer = boost::dynamic_pointer_cast<RotoLayer>(*it);
        boost::shared_ptr<RotoDrawableItem> isDrawable = boost::dynamic_pointer_cast<RotoDrawableItem>(*it);
        RotoStrokeItem* isStroke = dynamic_cast<RotoStrokeItem*>(isDrawable.get());
        if (isStroke && !addStrokes) {
            continue;
        }
        if (isDrawable) {
            if ( !onlyActives || isDrawable->isActivated(time) ) {
                curves->push_front(isDrawable);
            }
        } else if ( layer && layer->isGloballyActivated() ) {
            appendToSelectedCurvesRecursively(curves, layer, time, onlyActives ,addStrokes);
        }
    }
}

const std::list< boost::shared_ptr<RotoItem> > &
RotoContext::getSelectedItems() const
{
    ///only called on the main-thread
    assert( QThread::currentThread() == qApp->thread() );
    QMutexLocker l(&_imp->rotoContextMutex);

    return _imp->selectedItems;
}

std::list< boost::shared_ptr<RotoDrawableItem> >
RotoContext::getSelectedCurves() const
{
    ///only called on the main-thread
    assert( QThread::currentThread() == qApp->thread() );
    std::list< boost::shared_ptr<RotoDrawableItem> > drawables;
    double time = getTimelineCurrentTime();
    {
        QMutexLocker l(&_imp->rotoContextMutex);
        for (std::list<boost::shared_ptr<RotoItem> >::iterator it = _imp->selectedItems.begin(); it != _imp->selectedItems.end(); ++it) {
            assert(*it);
            boost::shared_ptr<RotoLayer> isLayer = boost::dynamic_pointer_cast<RotoLayer>(*it);
            boost::shared_ptr<RotoDrawableItem> isDrawable = boost::dynamic_pointer_cast<RotoDrawableItem>(*it);
            if (isDrawable) {
                drawables.push_back(isDrawable);
            } else {
                assert(isLayer);
                if (isLayer) {
                    appendToSelectedCurvesRecursively(&drawables, isLayer, time,false, true);
                }
            }
        }
    }
    return drawables;
}

std::list< boost::shared_ptr<RotoDrawableItem> >
RotoContext::getCurvesByRenderOrder(bool onlyActivated) const
{
    std::list< boost::shared_ptr<RotoDrawableItem> > ret;
    
    ///Note this might not be the timeline's current frame if this is a render thread.
    EffectInstPtr effect = getNode()->getEffectInstance();
    if (!effect) {
        return ret;
    }
    double time = effect->getCurrentTime();
    {
        QMutexLocker l(&_imp->rotoContextMutex);
        if ( !_imp->layers.empty() ) {
            appendToSelectedCurvesRecursively(&ret, _imp->layers.front(), time, onlyActivated, true);
        }
    }

    return ret;
}

int
RotoContext::getNCurves() const
{
    std::list< boost::shared_ptr<RotoDrawableItem> > curves = getCurvesByRenderOrder();
    return (int)curves.size();
}

boost::shared_ptr<RotoLayer>
RotoContext::getLayerByName(const std::string & n) const
{
    QMutexLocker l(&_imp->rotoContextMutex);

    for (std::list<boost::shared_ptr<RotoLayer> >::const_iterator it = _imp->layers.begin(); it != _imp->layers.end(); ++it) {
        if ( (*it)->getScriptName() == n ) {
            return *it;
        }
    }

    return boost::shared_ptr<RotoLayer>();
}

static void
findItemRecursively(const std::string & n,
                    const boost::shared_ptr<RotoLayer> & layer,
                    boost::shared_ptr<RotoItem>* ret)
{
    if (layer->getScriptName() == n) {
        *ret = boost::dynamic_pointer_cast<RotoItem>(layer);
    } else {
        const RotoItems & items = layer->getItems();
        for (RotoItems::const_iterator it2 = items.begin(); it2 != items.end(); ++it2) {
            boost::shared_ptr<RotoLayer> isLayer = boost::dynamic_pointer_cast<RotoLayer>(*it2);
            if ( (*it2)->getScriptName() == n ) {
                *ret = *it2;

                return;
            } else if (isLayer) {
                findItemRecursively(n, isLayer, ret);
            }
        }
    }
}

boost::shared_ptr<RotoItem>
RotoContext::getItemByName(const std::string & n) const
{
    boost::shared_ptr<RotoItem> ret;
    QMutexLocker l(&_imp->rotoContextMutex);

    for (std::list<boost::shared_ptr<RotoLayer> >::const_iterator it = _imp->layers.begin(); it != _imp->layers.end(); ++it) {
        findItemRecursively(n, *it, &ret);
    }

    return ret;
}

boost::shared_ptr<RotoLayer>
RotoContext::getDeepestSelectedLayer() const
{
    QMutexLocker l(&_imp->rotoContextMutex);
    return findDeepestSelectedLayer();
}

boost::shared_ptr<RotoLayer>
RotoContext::findDeepestSelectedLayer() const
{
    QMutexLocker k(&_imp->rotoContextMutex);
    return _imp->findDeepestSelectedLayer();
}

void
RotoContext::incrementAge()
{
    _imp->incrementRotoAge();
}

void
RotoContext::evaluateChange()
{
    _imp->incrementRotoAge();
    getNode()->getEffectInstance()->incrHashAndEvaluate(true,false);
}

void
RotoContext::evaluateChange_noIncrement()
{
    //Used for the rotopaint to optimize the portion to render (render only the bbox of the last tick of the mouse move)
    std::list<ViewerInstance* > viewers;
    getNode()->hasViewersConnected(&viewers);
    for (std::list<ViewerInstance* >::iterator it = viewers.begin();
         it != viewers.end();
         ++it) {
        (*it)->renderCurrentFrame(true);
    }
}


void
RotoContext::clearViewersLastRenderedStrokes()
{
    std::list<ViewerInstance* > viewers;
    getNode()->hasViewersConnected(&viewers);
    for (std::list<ViewerInstance* >::iterator it = viewers.begin();
         it != viewers.end();
         ++it) {
        (*it)->clearLastRenderedImage();
    }
}

U64
RotoContext::getAge()
{
    QMutexLocker l(&_imp->rotoContextMutex);

    return _imp->age;
}

void
RotoContext::onItemLockedChanged(const boost::shared_ptr<RotoItem>& item, RotoItem::SelectionReasonEnum reason)
{
    assert(item);
    ///refresh knobs
    int nbBeziersUnLockedBezier = 0;

    {
        QMutexLocker l(&_imp->rotoContextMutex);

        for (std::list<boost::shared_ptr<RotoItem> >::iterator it = _imp->selectedItems.begin(); it != _imp->selectedItems.end(); ++it) {
            boost::shared_ptr<Bezier> isBezier = boost::dynamic_pointer_cast<Bezier>(*it);
            if ( isBezier && !isBezier->isLockedRecursive() ) {
                ++nbBeziersUnLockedBezier;
            }
        }
    }
    bool dirty = nbBeziersUnLockedBezier > 1;
    bool enabled = nbBeziersUnLockedBezier > 0;

    for (std::list<boost::weak_ptr<KnobI> >::iterator it = _imp->knobs.begin(); it!=_imp->knobs.end(); ++it) {
        KnobPtr knob = it->lock();
        if (!knob) {
            continue;
        }
        knob->setDirty(dirty);
        knob->setAllDimensionsEnabled(enabled);
    }
    _imp->lastLockedItem = item;
    Q_EMIT itemLockedChanged((int)reason);
}

void
RotoContext::onItemScriptNameChanged(const boost::shared_ptr<RotoItem>& item)
{
    Q_EMIT itemScriptNameChanged(item);
}

void
RotoContext::onItemLabelChanged(const boost::shared_ptr<RotoItem>& item)
{
    Q_EMIT itemLabelChanged(item);
}

void
RotoContext::onItemKnobChanged()
{
    emitRefreshViewerOverlays();
    evaluateChange();
}

std::string
RotoContext::getRotoNodeName() const
{
    return getNode()->getScriptName_mt_safe();
}

void
RotoContext::emitRefreshViewerOverlays()
{
    Q_EMIT refreshViewerOverlays();
}

void
RotoContext::getBeziersKeyframeTimes(std::list<double> *times) const
{
    std::list< boost::shared_ptr<RotoDrawableItem> > splines = getCurvesByRenderOrder();

    for (std::list< boost::shared_ptr<RotoDrawableItem> > ::iterator it = splines.begin(); it != splines.end(); ++it) {
        std::set<double> splineKeys;
        Bezier* isBezier = dynamic_cast<Bezier*>(it->get());
        if (!isBezier) {
            continue;
        }
        isBezier->getKeyframeTimes(&splineKeys);
        for (std::set<double>::iterator it2 = splineKeys.begin(); it2 != splineKeys.end(); ++it2) {
            times->push_back(*it2);
        }
    }
}

static void dequeueActionForLayer(RotoLayer* layer, bool *evaluate)
{
    RotoItems items = layer->getItems_mt_safe();

    for (RotoItems::iterator it = items.begin(); it!=items.end(); ++it) {
        Bezier* isBezier = dynamic_cast<Bezier*>(it->get());
        RotoLayer* isLayer = dynamic_cast<RotoLayer*>(it->get());
        if (isBezier) {
            *evaluate = *evaluate | isBezier->dequeueGuiActions();
        } else if (isLayer) {
            dequeueActionForLayer(isLayer,evaluate);
        }
        
    }
}

void
RotoContext::dequeueGuiActions()
{
    bool evaluate = false;
    {
        QMutexLocker l(&_imp->rotoContextMutex);
        if (!_imp->layers.empty()) {
            dequeueActionForLayer(_imp->layers.front().get(),&evaluate);
        }
    }
    if (evaluate) {
        evaluateChange();
    }
    
}

boost::shared_ptr<KnobChoice>
RotoContext::getMotionBlurTypeKnob() const
{
#ifdef NATRON_ROTO_ENABLE_MOTION_BLUR
    return _imp->motionBlurTypeKnob.lock();
#else
    return boost::shared_ptr<KnobChoice>();
#endif
}

bool
RotoContext::isDoingNeatRender() const
{
    QMutexLocker k(&_imp->doingNeatRenderMutex);
    return _imp->doingNeatRender;
}


bool
RotoContext::mustDoNeatRender() const
{
    QMutexLocker k(&_imp->doingNeatRenderMutex);
    return _imp->mustDoNeatRender;
}

void
RotoContext::setIsDoingNeatRender(bool doing)
{
    
    QMutexLocker k(&_imp->doingNeatRenderMutex);
    if (doing && _imp->mustDoNeatRender) {
        assert(!_imp->doingNeatRender);
        _imp->doingNeatRender = true;
        _imp->mustDoNeatRender = false;
    } else if (_imp->doingNeatRender) {
        _imp->doingNeatRender = false;
        _imp->doingNeatRenderCond.wakeAll();
    }
}

void
RotoContext::evaluateNeatStrokeRender()
{
    {
        QMutexLocker k(&_imp->doingNeatRenderMutex);
        _imp->mustDoNeatRender = true;
    }
    evaluateChange();
    
    //EvaluateChange will call setIsDoingNeatRender(true);
    {
        QMutexLocker k(&_imp->doingNeatRenderMutex);
        while (_imp->doingNeatRender) {
            _imp->doingNeatRenderCond.wait(&_imp->doingNeatRenderMutex);
        }
    }
}

CairoImageWrapper::~CairoImageWrapper()
{
    if (ctx) {
        cairo_destroy(ctx);
    }
    ////Free the buffer used by Cairo
    if (cairoImg) {
        cairo_surface_destroy(cairoImg);
    }

}

static void
adjustToPointToScale(unsigned int mipmapLevel,
                     double &x,
                     double &y)
{
    if (mipmapLevel != 0) {
        int pot = (1 << mipmapLevel);
        x /= pot;
        y /= pot;
    }
}


template <typename PIX,int maxValue, int dstNComps, int srcNComps, bool useOpacity, bool inverted>
static void
convertCairoImageToNatronImageForInverted_noColor(cairo_surface_t* cairoImg,
                                                       Image* image,
                                                       const RectI & pixelRod,
                                                       double shapeColor[3],
                                                       double opacity)
{
    
    unsigned char* cdata = cairo_image_surface_get_data(cairoImg);
    unsigned char* srcPix = cdata;
    int stride = cairo_image_surface_get_stride(cairoImg);
    
    Image::WriteAccess acc = image->getWriteRights();
    
    double r = useOpacity ? shapeColor[0] * opacity : shapeColor[0];
    double g = useOpacity ? shapeColor[1] * opacity : shapeColor[1];
    double b = useOpacity ? shapeColor[2] * opacity : shapeColor[2];
    
    int width = pixelRod.width();
    int srcNElements = width * srcNComps;
    
    for (int y = 0; y < pixelRod.height(); ++y,
         srcPix += (stride - srcNElements)) {
        
        PIX* dstPix = (PIX*)acc.pixelAt(pixelRod.x1, pixelRod.y1 + y);
        assert(dstPix);
        
        for (int x = 0; x < width; ++x,
             dstPix += dstNComps,
             srcPix += srcNComps) {
            
            float cairoPixel = !inverted ? ((float)*srcPix / 255.f) * maxValue : 1. - ((float)*srcPix / 255.f) * maxValue;
            switch (dstNComps) {
                case 4:
                    dstPix[0] = PIX(cairoPixel * r);
                    dstPix[1] = PIX(cairoPixel * g);
                    dstPix[2] = PIX(cairoPixel * b);
                    dstPix[3] = useOpacity ? PIX(cairoPixel * opacity) : PIX(cairoPixel);
                    break;
                case 1:
                    dstPix[0] = useOpacity ? PIX(cairoPixel * opacity) : PIX(cairoPixel);
                    break;
                case 3:
                    dstPix[0] = PIX(cairoPixel * r);
                    dstPix[1] = PIX(cairoPixel * g);
                    dstPix[2] = PIX(cairoPixel * b);
                    break;
                case 2:
                    dstPix[0] = PIX(cairoPixel * r);
                    dstPix[1] = PIX(cairoPixel * g);
                    break;
                    
                default:
                    break;
            }
#         ifdef DEBUG
            for (int c = 0; c < dstNComps; ++c) {
                assert(dstPix[c] == dstPix[c]); // check for NaN
            }
#         endif
        }
    }
}

template <typename PIX,int maxValue, int dstNComps, int srcNComps, bool useOpacity>
static void
convertCairoImageToNatronImageForDstComponents_noColor(cairo_surface_t* cairoImg,
                                                       Image* image,
                                                       const RectI & pixelRod,
                                                       double shapeColor[3],
                                                       bool inverted,
                                                       double opacity)
{
    
    
    if (inverted) {
        convertCairoImageToNatronImageForInverted_noColor<PIX,maxValue,dstNComps, srcNComps, useOpacity, true>(cairoImg, image,pixelRod, shapeColor, opacity);
    } else {
        convertCairoImageToNatronImageForInverted_noColor<PIX,maxValue,dstNComps, srcNComps, useOpacity, false>(cairoImg, image,pixelRod, shapeColor, opacity);
    }

}

template <typename PIX,int maxValue, int dstNComps, int srcNComps>
static void
convertCairoImageToNatronImageForOpacity(cairo_surface_t* cairoImg,
                                         Image* image,
                                         const RectI & pixelRod,
                                         double shapeColor[3],
                                         double opacity,
                                         bool inverted,
                                         bool useOpacity)
{
    if (useOpacity) {
        convertCairoImageToNatronImageForDstComponents_noColor<PIX,maxValue,dstNComps, srcNComps, true>(cairoImg, image,pixelRod, shapeColor, inverted, opacity);
    } else {
        convertCairoImageToNatronImageForDstComponents_noColor<PIX,maxValue,dstNComps, srcNComps, false>(cairoImg, image,pixelRod, shapeColor, inverted, opacity);
    }

}


template <typename PIX,int maxValue, int dstNComps>
static void
convertCairoImageToNatronImageForSrcComponents_noColor(cairo_surface_t* cairoImg,
                                                       int srcNComps,
                                                       Image* image,
                                                       const RectI & pixelRod,
                                                       double shapeColor[3],
                                                       double opacity,
                                                       bool inverted,
                                                       bool useOpacity)
{
    if (srcNComps == 1) {
        convertCairoImageToNatronImageForOpacity<PIX,maxValue,dstNComps, 1>(cairoImg, image,pixelRod, shapeColor, opacity, inverted, useOpacity);
    } else if (srcNComps == 4) {
        convertCairoImageToNatronImageForOpacity<PIX,maxValue,dstNComps, 4>(cairoImg, image,pixelRod, shapeColor, opacity, inverted, useOpacity);
    } else {
        assert(false);
    }
}

template <typename PIX,int maxValue>
static void
convertCairoImageToNatronImage_noColor(cairo_surface_t* cairoImg,
                                       int srcNComps,
                                       Image* image,
                                       const RectI & pixelRod,
                                       double shapeColor[3],
                                       double opacity,
                                       bool inverted,
                                       bool useOpacity)
{
    int comps = (int)image->getComponentsCount();
    switch (comps) {
        case 1:
            convertCairoImageToNatronImageForSrcComponents_noColor<PIX,maxValue,1>(cairoImg, srcNComps, image,pixelRod, shapeColor, opacity, inverted, useOpacity);
            break;
        case 2:
            convertCairoImageToNatronImageForSrcComponents_noColor<PIX,maxValue,2>(cairoImg, srcNComps, image,pixelRod, shapeColor, opacity, inverted, useOpacity);
            break;
        case 3:
            convertCairoImageToNatronImageForSrcComponents_noColor<PIX,maxValue,3>(cairoImg, srcNComps, image,pixelRod, shapeColor, opacity, inverted, useOpacity);
            break;
        case 4:
            convertCairoImageToNatronImageForSrcComponents_noColor<PIX,maxValue,4>(cairoImg, srcNComps, image,pixelRod, shapeColor, opacity, inverted, useOpacity);
            break;
        default:
            break;
    }
}

#if 0
template <typename PIX,int maxValue, int srcNComps, int dstNComps>
static void
convertCairoImageToNatronImageForDstComponents(cairo_surface_t* cairoImg,
                                                       Image* image,
                                                       const RectI & pixelRod)
{
    
    unsigned char* cdata = cairo_image_surface_get_data(cairoImg);
    unsigned char* srcPix = cdata;
    int stride = cairo_image_surface_get_stride(cairoImg);
    int pixelSize = stride / pixelRod.width();
    
    Image::WriteAccess acc = image->getWriteRights();
    
    for (int y = 0; y < pixelRod.height(); ++y, srcPix += stride) {
        PIX* dstPix = (PIX*)acc.pixelAt(pixelRod.x1, pixelRod.y1 + y);
        assert(dstPix);
        
        for (int x = 0; x < pixelRod.width(); ++x) {
            switch (dstNComps) {
                case 4:
                    assert(srcNComps == dstNComps);
                    // cairo's format is ARGB (that is BGRA when interpreted as bytes)
                    dstPix[x * dstNComps + 3] = PIX( (float)srcPix[x * pixelSize + 3] / 255.f ) * maxValue;
                    dstPix[x * dstNComps + 0] = PIX( (float)srcPix[x * pixelSize + 2] / 255.f ) * maxValue;
                    dstPix[x * dstNComps + 1] = PIX( (float)srcPix[x * pixelSize + 1] / 255.f ) * maxValue;
                    dstPix[x * dstNComps + 2] = PIX( (float)srcPix[x * pixelSize + 0] / 255.f ) * maxValue;
                    break;
                case 1:
                    assert(srcNComps == dstNComps);
                    dstPix[x] = PIX( (float)srcPix[x] / 255.f ) * maxValue;
                    break;
                case 3:
                    assert(srcNComps == dstNComps);
                    dstPix[x * dstNComps + 0] = PIX( (float)srcPix[x * pixelSize + 2] / 255.f ) * maxValue;
                    dstPix[x * dstNComps + 1] = PIX( (float)srcPix[x * pixelSize + 1] / 255.f ) * maxValue;
                    dstPix[x * dstNComps + 2] = PIX( (float)srcPix[x * pixelSize + 0] / 255.f ) * maxValue;
                    break;
                case 2:
                    assert(srcNComps == 3);
                    dstPix[x * dstNComps + 0] = PIX( (float)srcPix[x * pixelSize + 2] / 255.f ) * maxValue;
                    dstPix[x * dstNComps + 1] = PIX( (float)srcPix[x * pixelSize + 1] / 255.f ) * maxValue;
                    break;
                default:
                    break;
            }
#         ifdef DEBUG
            for (int c = 0; c < dstNComps; ++c) {
                assert(dstPix[x * dstNComps + c] == dstPix[x * dstNComps + c]); // check for NaN
            }
#         endif
        }
    }
    
}

template <typename PIX,int maxValue, int srcNComps>
static void
convertCairoImageToNatronImageForSrcComponents(cairo_surface_t* cairoImg,
                                               Image* image,
                                               const RectI & pixelRod)
{
    

    int comps = (int)image->getComponentsCount();
    switch (comps) {
        case 1:
            convertCairoImageToNatronImageForDstComponents<PIX,maxValue, srcNComps, 1>(cairoImg,image,pixelRod);
            break;
        case 2:
            convertCairoImageToNatronImageForDstComponents<PIX,maxValue, srcNComps, 2>(cairoImg,image,pixelRod);
            break;
        case 3:
            convertCairoImageToNatronImageForDstComponents<PIX,maxValue, srcNComps, 3>(cairoImg,image,pixelRod);
            break;
        case 4:
            convertCairoImageToNatronImageForDstComponents<PIX,maxValue, srcNComps, 4>(cairoImg,image,pixelRod);
            break;
        default:
            break;
    }
}


template <typename PIX,int maxValue>
static void
convertCairoImageToNatronImage(cairo_surface_t* cairoImg,
                               Image* image,
                               const RectI & pixelRod,
                               int srcNComps)
{
    switch (srcNComps) {
        case 1:
            convertCairoImageToNatronImageForSrcComponents<PIX,maxValue,1>(cairoImg,image,pixelRod);
            break;
        case 2:
            convertCairoImageToNatronImageForSrcComponents<PIX,maxValue,2>(cairoImg,image,pixelRod);
            break;
        case 3:
            convertCairoImageToNatronImageForSrcComponents<PIX,maxValue,3>(cairoImg,image,pixelRod);
            break;
        case 4:
            convertCairoImageToNatronImageForSrcComponents<PIX,maxValue,4>(cairoImg,image,pixelRod);
            break;
        default:
            break;
    }
}
#endif



template <typename PIX,int maxValue, int srcNComps, int dstNComps>
static void
convertNatronImageToCairoImageForComponents(unsigned char* cairoImg,
                                            std::size_t stride,
                                            Image* image,
                                            const RectI& roi,
                                            const RectI& dstBounds,
                                            double shapeColor[3])
{
    unsigned char* dstPix = cairoImg;
    dstPix += ((roi.y1 - dstBounds.y1) * stride + (roi.x1 - dstBounds.x1));
    
    Image::ReadAccess acc = image->getReadRights();
    
    for (int y = 0; y < roi.height(); ++y, dstPix += stride) {
        
        const PIX* srcPix = (const PIX*)acc.pixelAt(roi.x1, roi.y1 + y);
        assert(srcPix);
        
        for (int x = 0; x < roi.width(); ++x) {
#         ifdef DEBUG
            for (int c = 0; c < srcNComps; ++c) {
                assert(srcPix[x * srcNComps + c] == srcPix[x * srcNComps + c]); // check for NaN
            }
#         endif
            if (dstNComps == 1) {
                dstPix[x] = (float)srcPix[x * srcNComps] / maxValue * 255.f;
            } else if (dstNComps == 4) {
                if (srcNComps == 4) {
                    //We are in the !buildUp case, do exactly the opposite that is done in convertNatronImageToCairoImageForComponents
                    dstPix[x * dstNComps + 0] = shapeColor[2] == 0 ? 0 : (float)(srcPix[x * srcNComps + 2] / maxValue) / shapeColor[2] * 255.f;
                    dstPix[x * dstNComps + 1] = shapeColor[1] == 0 ? 0 : (float)(srcPix[x * srcNComps + 1] / maxValue) / shapeColor[1] * 255.f;
                    dstPix[x * dstNComps + 2] = shapeColor[0] == 0 ? 0 : (float)(srcPix[x * srcNComps + 0] / maxValue) / shapeColor[0] * 255.f;
                    dstPix[x * dstNComps + 3] = 255;//(float)srcPix[x * srcNComps + 3] / maxValue * 255.f;
                } else {
                    assert(srcNComps == 1);
                    float pix = (float)srcPix[x];
                    dstPix[x * dstNComps + 0] = pix / maxValue * 255.f;
                    dstPix[x * dstNComps + 1] = pix / maxValue * 255.f;
                    dstPix[x * dstNComps + 2] = pix / maxValue * 255.f;
                    dstPix[x * dstNComps + 3] = pix / maxValue * 255.f;
                }
            }
            // no need to check for NaN, dstPix is unsigned char
        }
    }

}

template <typename PIX,int maxValue, int srcComps>
static void
convertNatronImageToCairoImageForSrcComponents(unsigned char* cairoImg,
                                               int dstNComps,
                                               std::size_t stride,
                                               Image* image,
                                               const RectI& roi,
                                               const RectI& dstBounds,
                                               double shapeColor[3])
{
    if (dstNComps == 1) {
        convertNatronImageToCairoImageForComponents<PIX,maxValue, srcComps, 1>(cairoImg, stride, image, roi, dstBounds,shapeColor);
    } else if (dstNComps == 4) {
        convertNatronImageToCairoImageForComponents<PIX,maxValue, srcComps, 4>(cairoImg, stride, image, roi, dstBounds,shapeColor);
    } else {
        assert(false);
    }
}

template <typename PIX,int maxValue>
static void
convertNatronImageToCairoImage(unsigned char* cairoImg,
                               int dstNComps,
                               std::size_t stride,
                               Image* image,
                               const RectI& roi,
                               const RectI& dstBounds,
                               double shapeColor[3])
{
    int numComps = (int)image->getComponentsCount();
    switch (numComps) {
        case 1:
            convertNatronImageToCairoImageForSrcComponents<PIX,maxValue, 1>(cairoImg, dstNComps, stride, image, roi, dstBounds,shapeColor);
            break;
        case 2:
            convertNatronImageToCairoImageForSrcComponents<PIX,maxValue, 2>(cairoImg, dstNComps,stride, image, roi, dstBounds,shapeColor);
            break;
        case 3:
            convertNatronImageToCairoImageForSrcComponents<PIX,maxValue, 3>(cairoImg, dstNComps,stride, image, roi, dstBounds,shapeColor);
            break;
        case 4:
            convertNatronImageToCairoImageForSrcComponents<PIX,maxValue, 4>(cairoImg, dstNComps,stride, image, roi, dstBounds,shapeColor);
            break;
        default:
            break;
    }
}

double
RotoStrokeItem::renderSingleStroke(const RectD& pointsBbox,
                                     const std::list<std::pair<Point,double> >& points,
                                     unsigned int mipmapLevel,
                                     double par,
                                     const ImageComponents& components,
                                     ImageBitDepthEnum depth,
                                     double distToNext,
                                     boost::shared_ptr<Image> *image)
{
    
    double time = getContext()->getTimelineCurrentTime();

    double shapeColor[3];
    getColor(time, shapeColor);
    
    boost::shared_ptr<Image> source = *image;
    RectI pixelPointsBbox;
    pointsBbox.toPixelEnclosing(mipmapLevel, par, &pixelPointsBbox);
    
    
    NodePtr node = getContext()->getNode();
    ImageFieldingOrderEnum fielding = node->getEffectInstance()->getFieldingOrder();
    ImagePremultiplicationEnum premult = node->getEffectInstance()->getPremult();
    
    bool copyFromImage = false;
    bool mipMapLevelChanged = false;
    if (!source) {
        source.reset(new Image(components,
                               pointsBbox,
                               pixelPointsBbox,
                               mipmapLevel,
                               par,
                               depth,
                               premult,
                               fielding,
                               false));
        *image = source;
    } else {
        
        if ((*image)->getMipMapLevel() > mipmapLevel) {
            
            mipMapLevelChanged = true;
            
            RectD otherRoD = (*image)->getRoD();
            RectI oldBounds;
            otherRoD.toPixelEnclosing((*image)->getMipMapLevel(), par, &oldBounds);
            RectD mergeRoD = pointsBbox;
            mergeRoD.merge(otherRoD);
            RectI mergeBounds;
            mergeRoD.toPixelEnclosing(mipmapLevel, par, &mergeBounds);
            
            
            //upscale the original image
            source.reset(new Image(components,
                                   mergeRoD,
                                   mergeBounds,
                                   mipmapLevel,
                                   par,
                                   depth,
                                   premult,
                                   fielding,
                                   false));
            source->fillZero(pixelPointsBbox);
            (*image)->upscaleMipMap(oldBounds, (*image)->getMipMapLevel(), source->getMipMapLevel(), source.get());
            *image = source;
        } else if ((*image)->getMipMapLevel() < mipmapLevel) {
            mipMapLevelChanged = true;
        
            RectD otherRoD = (*image)->getRoD();
            RectI oldBounds;
            otherRoD.toPixelEnclosing((*image)->getMipMapLevel(), par, &oldBounds);
            RectD mergeRoD = pointsBbox;
            mergeRoD.merge(otherRoD);
            RectI mergeBounds;
            mergeRoD.toPixelEnclosing(mipmapLevel, par, &mergeBounds);
            
            //downscale the original image
            source.reset(new Image(components,
                                   mergeRoD,
                                   mergeBounds,
                                   mipmapLevel,
                                   par,
                                   depth,
                                   premult,
                                   fielding,
                                   false));
            source->fillZero(pixelPointsBbox);
            (*image)->downscaleMipMap(pointsBbox, oldBounds, (*image)->getMipMapLevel(), source->getMipMapLevel(), false, source.get());
            *image = source;
        } else {
            RectD otherRoD = (*image)->getRoD();
            RectI oldBounds = (*image)->getBounds();
            RectD mergeRoD = pointsBbox;
            mergeRoD.merge(otherRoD);
            source->setRoD(mergeRoD);
            source->ensureBounds(pixelPointsBbox,true);

        }
        copyFromImage = true;
    }

    bool doBuildUp = getBuildupKnob()->getValueAtTime(time);

    
    cairo_format_t cairoImgFormat;
    
    int srcNComps;
    //For the non build-up case, we use the LIGHTEN compositing operator, which only works on colors
    if (!doBuildUp || components.getNumComponents() > 1) {
        cairoImgFormat = CAIRO_FORMAT_ARGB32;
        srcNComps = 4;
    } else {
        cairoImgFormat = CAIRO_FORMAT_A8;
        srcNComps = 1;
    }
    
    
    ////Allocate the cairo temporary buffer
    CairoImageWrapper imgWrapper;

    double opacity = stroke->getOpacity(time);

    std::vector<unsigned char> buf;
    if (copyFromImage) {
        std::size_t stride = cairo_format_stride_for_width(cairoImgFormat, pixelPointsBbox.width());
        std::size_t memSize = stride * pixelPointsBbox.height();
        buf.resize(memSize);
        memset(&buf.front(), 0, sizeof(unsigned char) * memSize);
        convertNatronImageToCairoImage<float, 1>(&buf.front(), srcNComps, stride, source.get(), pixelPointsBbox, pixelPointsBbox, shapeColor);
        imgWrapper.cairoImg = cairo_image_surface_create_for_data(&buf.front(), cairoImgFormat, pixelPointsBbox.width(), pixelPointsBbox.height(),
                                                       stride);
       
    } else {
        imgWrapper.cairoImg = cairo_image_surface_create(cairoImgFormat, pixelPointsBbox.width(), pixelPointsBbox.height() );
        cairo_surface_set_device_offset(imgWrapper.cairoImg, -pixelPointsBbox.x1, -pixelPointsBbox.y1);
    }
    if (cairo_surface_status(imgWrapper.cairoImg) != CAIRO_STATUS_SUCCESS) {
        return 0;
    }
    cairo_surface_set_device_offset(imgWrapper.cairoImg, -pixelPointsBbox.x1, -pixelPointsBbox.y1);
    imgWrapper.ctx = cairo_create(imgWrapper.cairoImg);
    //cairo_set_fill_rule(cr, CAIRO_FILL_RULE_EVEN_ODD); // creates holes on self-overlapping shapes
    cairo_set_fill_rule(imgWrapper.ctx, CAIRO_FILL_RULE_WINDING);
    
    // these Roto shapes must be rendered WITHOUT antialias, or the junction between the inner
    // polygon and the feather zone will have artifacts. This is partly due to the fact that cairo
    // meshes are not antialiased.
    // Use a default feather distance of 1 pixel instead!
    // UPDATE: unfortunately, this produces less artifacts, but there are still some remaining (use opacity=0.5 to test)
    // maybe the inner polygon should be made of mesh patterns too?
    cairo_set_antialias(imgWrapper.ctx, CAIRO_ANTIALIAS_NONE);

    std::list<std::list<std::pair<Point,double> > > strokes;
    std::list<std::pair<Point,double> > toScalePoints;
    int pot = 1 << mipmapLevel;
    if (mipmapLevel == 0) {
        toScalePoints = points;
    } else {
        for (std::list<std::pair<Point,double> >::const_iterator it = points.begin(); it!=points.end(); ++it) {
            std::pair<Point,double> p = *it;
            p.first.x /= pot;
            p.first.y /= pot;
            toScalePoints.push_back(p);
        }
    }
    strokes.push_back(toScalePoints);
    
    QMutexLocker k(&_imp->strokeDotPatternsMutex);

    
    std::vector<cairo_pattern_t*> dotPatterns = getPatternCache();
    if (mipMapLevelChanged) {
        for (std::size_t i = 0; i < dotPatterns.size(); ++i) {
            if (dotPatterns[i]) {
                cairo_pattern_destroy(dotPatterns[i]);
                dotPatterns[i] = 0;
            }
        }
        dotPatterns.clear();
    }
    if (dotPatterns.empty()) {
        dotPatterns.resize(ROTO_PRESSURE_LEVELS);
        for (std::size_t i = 0; i < dotPatterns.size(); ++i) {
            dotPatterns[i] = (cairo_pattern_t*)0;
        }
    }
<<<<<<< HEAD

    distToNext = _imp->renderStroke(imgWrapper.ctx, dotPatterns, strokes, distToNext, stroke, doBuildUp, opacity, time, mipmapLevel);
=======
    
    
    double opacity = getOpacity(time);
    distToNext = RotoContextPrivate::renderStroke(imgWrapper.ctx, dotPatterns, strokes, distToNext, this, doBuildUp, opacity, time, mipmapLevel);
>>>>>>> ea480506
    
    updatePatternCache(dotPatterns);
    
    assert(cairo_surface_status(imgWrapper.cairoImg) == CAIRO_STATUS_SUCCESS);
    
    ///A call to cairo_surface_flush() is required before accessing the pixel data
    ///to ensure that all pending drawing operations are finished.
    cairo_surface_flush(imgWrapper.cairoImg);
    
    //Never use invert while drawing
    const bool inverted = false;
    convertCairoImageToNatronImage_noColor<float, 1>(imgWrapper.cairoImg, srcNComps, source.get(), pixelPointsBbox, shapeColor, 1., inverted, false);

    return distToNext;
}


boost::shared_ptr<Image>
<<<<<<< HEAD
RotoContext::renderMaskFromStroke(const boost::shared_ptr<RotoDrawableItem>& stroke,
                                  const ImageComponents& components,
                                  const double time,
                                  const ViewIdx view,
                                  const ImageBitDepthEnum depth,
                                  const unsigned int mipmapLevel,
                                  const RectD& rotoNodeSrcRod)
=======
RotoDrawableItem::renderMaskFromStroke(const ImageComponents& components,
                                       const double time,
                                       const ViewIdx view,
                                       const ImageBitDepthEnum depth,
                                       const unsigned int mipmapLevel)
>>>>>>> ea480506
{
    NodePtr node = getContext()->getNode();
    
    
    
    ImagePtr image;// = stroke->getStrokeTimePreview();

    ///compute an enhanced hash different from the one of the merge node of the item in order to differentiate within the cache
    ///the output image of the node and the mask image.
    U64 rotoHash;
    {
        Hash64 hash;
        U64 mergeNodeHash = getMergeNode()->getEffectInstance()->getRenderHash();
        hash.append(mergeNodeHash);
        hash.computeHash();
        rotoHash = hash.value();
        assert(mergeNodeHash != rotoHash);
    }
    
    boost::scoped_ptr<ImageKey> key;
    key.reset(new ImageKey(this, rotoHash, /*frameVaryingOrAnimated=*/true, time, view, /*pixelAspect=*/1., /*draftMode=*/false, /*fullScaleWithDownscaleInputs=*/false));

    {
        QMutexLocker k(&_imp->cacheAccessMutex);
        node->getEffectInstance()->getImageFromCacheAndConvertIfNeeded(true, false, *key, mipmapLevel, NULL, NULL, depth, components, depth, components,EffectInstance::InputImagesMap(), boost::shared_ptr<RenderStats>(), &image);
    }
    if (image) {
        return image;
    }
    
    
    RotoStrokeItem* isStroke = dynamic_cast<RotoStrokeItem*>(this);
    Bezier* isBezier = dynamic_cast<Bezier*>(this);
    
    double startTime = time, mbFrameStep = 1., endTime = time;
#ifdef NATRON_ROTO_ENABLE_MOTION_BLUR
    if (isBezier) {
        int mbType_i = _imp->motionBlurTypeKnob.lock()->getValue();
        bool applyPerShapeMotionBlur = mbType_i == 0;
        if (applyPerShapeMotionBlur) {
            isBezier->getMotionBlurSettings(time, &startTime, &endTime, &mbFrameStep);
        }
    }
#endif
    
#ifdef NATRON_ROTO_INVERTIBLE
    const bool inverted = stroke->getInverted(time);
#else
    const bool inverted = false;
#endif
    
    RectD rotoBbox;
    std::list<std::list<std::pair<Point,double> > > strokes;
 
    if (isStroke) {
        isStroke->evaluateStroke(mipmapLevel, time, &strokes, &rotoBbox);
    } else if (isBezier) {
        bool bboxSet = false;
        for (double t = startTime; t <= endTime; t += mbFrameStep) {
            RectD subBbox = isBezier->getBoundingBox(t);
            if (!bboxSet) {
                rotoBbox = subBbox;
                bboxSet = true;
            } else {
                rotoBbox.merge(subBbox);
            }
        }
        if (isBezier->isOpenBezier()) {
            std::list<Point> decastelJauPolygon;
            isBezier->evaluateAtTime_DeCasteljau_autoNbPoints(false, time, mipmapLevel, &decastelJauPolygon, 0);
            std::list<std::pair<Point,double> > points;
            for (std::list<Point> ::iterator it = decastelJauPolygon.begin(); it!=decastelJauPolygon.end(); ++it) {
                points.push_back(std::make_pair(*it, 1.));
            }
            strokes.push_back(points);
        }
        
    }
    
    
    if (inverted) {
        // When inverted we at least need to have the RoD of the source of the Roto inverted
        rotoBbox.merge(rotoNodeSrcRod);
    }
    
    RectI pixelRod;
    rotoBbox.toPixelEnclosing(mipmapLevel, 1., &pixelRod);
    
    
    boost::shared_ptr<ImageParams> params = Image::makeParams( 0,
                                                              rotoBbox,
                                                              pixelRod,
                                                              1., // par
                                                              mipmapLevel,
                                                              false,
                                                              components,
                                                              depth,
                                                              node->getEffectInstance()->getPremult(),
                                                              node->getEffectInstance()->getFieldingOrder());
    /*
     At this point we take the cacheAccessMutex so that no other thread can retrieve this image from the cache while it has not been
     finished rendering. You might wonder why we do this differently here than in EffectInstance::renderRoI, this is because we do not use
     the trimap and notification system here in the rotocontext, which would be to much just for this small object, rather we just lock
     it once, which is fine.
     */
    QMutexLocker k(&_imp->cacheAccessMutex);
    
    AppManager::getImageFromCacheOrCreate(*key, params, &image);
    if (!image) {
        std::stringstream ss;
        ss << "Failed to allocate an image of ";
        ss << printAsRAM( params->getElementsCount() * sizeof(Image::data_t) ).toStdString();
        Dialogs::errorDialog( QObject::tr("Out of memory").toStdString(),ss.str() );
        
        return image;
    }
    
    ///Does nothing if image is already alloc
    image->allocateMemory();
    

<<<<<<< HEAD
    image = renderMaskInternal(stroke, pixelRod, components, startTime, endTime, mbFrameStep, time, inverted, depth, mipmapLevel, strokes, image);
=======
    image = renderMaskInternal(pixelRod, components, startTime, endTime, mbFrameStep, time, depth, mipmapLevel, strokes, image);
>>>>>>> ea480506
    
    return image;
}




boost::shared_ptr<Image>
RotoDrawableItem::renderMaskInternal(const RectI & roi,
                                const ImageComponents& components,
                                const double startTime,
                                const double endTime,
                                const double timeStep,
                                const double time,
                                const bool inverted,
                                const ImageBitDepthEnum depth,
                                const unsigned int mipmapLevel,
                                const std::list<std::list<std::pair<Point,double> > >& strokes,
                                const boost::shared_ptr<Image> &image)
{
    Q_UNUSED(startTime);
    Q_UNUSED(endTime);
    Q_UNUSED(timeStep);
    NodePtr node = getContext()->getNode();
    
    RotoStrokeItem* isStroke = dynamic_cast<RotoStrokeItem*>(this);
    Bezier* isBezier = dynamic_cast<Bezier*>(this);
    cairo_format_t cairoImgFormat;
    
    int srcNComps;
    bool doBuildUp = true;
    
    if (isStroke) {
        //Motion-blur is not supported for strokes
        assert(startTime == endTime);
        
        doBuildUp = getBuildupKnob()->getValueAtTime(time);
        //For the non build-up case, we use the LIGHTEN compositing operator, which only works on colors
        if (!doBuildUp || components.getNumComponents() > 1) {
            cairoImgFormat = CAIRO_FORMAT_ARGB32;
            srcNComps = 4;
        } else {
            cairoImgFormat = CAIRO_FORMAT_A8;
            srcNComps = 1;
        }
        
    } else {
        cairoImgFormat = CAIRO_FORMAT_A8;
        srcNComps = 1;
    }
    

    double shapeColor[3];
    stroke->getColor(time, shapeColor);
    
    double opacity = stroke->getOpacity(time);

    ////Allocate the cairo temporary buffer
    CairoImageWrapper imgWrapper;
    
    imgWrapper.cairoImg = cairo_image_surface_create(cairoImgFormat, roi.width(), roi.height() );
    cairo_surface_set_device_offset(imgWrapper.cairoImg, -roi.x1, -roi.y1);
    if (cairo_surface_status(imgWrapper.cairoImg) != CAIRO_STATUS_SUCCESS) {
        return image;
    }
    imgWrapper.ctx = cairo_create(imgWrapper.cairoImg);
    //cairo_set_fill_rule(cr, CAIRO_FILL_RULE_EVEN_ODD); // creates holes on self-overlapping shapes
    cairo_set_fill_rule(imgWrapper.ctx, CAIRO_FILL_RULE_WINDING);
    
    // these Roto shapes must be rendered WITHOUT antialias, or the junction between the inner
    // polygon and the feather zone will have artifacts. This is partly due to the fact that cairo
    // meshes are not antialiased.
    // Use a default feather distance of 1 pixel instead!
    // UPDATE: unfortunately, this produces less artifacts, but there are still some remaining (use opacity=0.5 to test)
    // maybe the inner polygon should be made of mesh patterns too?
    cairo_set_antialias(imgWrapper.ctx, CAIRO_ANTIALIAS_NONE);

<<<<<<< HEAD
=======
    
    double shapeColor[3];
    getColor(time, shapeColor);

    double opacity = getOpacity(time);
>>>>>>> ea480506

    assert(isStroke || isBezier);
    if (isStroke || !isBezier || (isBezier && isBezier->isOpenBezier())) {
        std::vector<cairo_pattern_t*> dotPatterns(ROTO_PRESSURE_LEVELS);
        for (std::size_t i = 0; i < dotPatterns.size(); ++i) {
            dotPatterns[i] = (cairo_pattern_t*)0;
        }
        RotoContextPrivate::renderStroke(imgWrapper.ctx, dotPatterns, strokes, 0, this, doBuildUp, opacity, time, mipmapLevel);
        
        for (std::size_t i = 0; i < dotPatterns.size(); ++i) {
            if (dotPatterns[i]) {
                cairo_pattern_destroy(dotPatterns[i]);
                dotPatterns[i] = 0;
            }
        }
        
        
    } else {
        RotoContextPrivate::renderBezier(imgWrapper.ctx, isBezier, opacity, time, mipmapLevel);
    }
    
    bool useOpacityToConvert = (isBezier != 0);

    
    switch (depth) {
        case eImageBitDepthFloat:
            convertCairoImageToNatronImage_noColor<float, 1>(imgWrapper.cairoImg, srcNComps, image.get(), roi, shapeColor, opacity, inverted, useOpacityToConvert);
            break;
        case eImageBitDepthByte:
            convertCairoImageToNatronImage_noColor<unsigned char, 255>(imgWrapper.cairoImg, srcNComps,  image.get(), roi,shapeColor, opacity, inverted,  useOpacityToConvert);
            break;
        case eImageBitDepthShort:
            convertCairoImageToNatronImage_noColor<unsigned short, 65535>(imgWrapper.cairoImg, srcNComps, image.get(), roi,shapeColor, opacity, inverted, useOpacityToConvert);
            break;
        case eImageBitDepthHalf:
        case eImageBitDepthNone:
            assert(false);
            break;
    }

    
    assert(cairo_surface_status(imgWrapper.cairoImg) == CAIRO_STATUS_SUCCESS);
    
    ///A call to cairo_surface_flush() is required before accessing the pixel data
    ///to ensure that all pending drawing operations are finished.
    cairo_surface_flush(imgWrapper.cairoImg);
    
    return image;
}


static inline
double hardnessGaussLookup(double f)
{
    //2 hyperbolas + 1 parabola to approximate a gauss function
    if (f < -0.5) {
        f = -1. - f;
        return (2. * f * f);
    }
    
    if (f < 0.5) {
        return (1. - 2. * f * f);
    }
    f = 1. - f;
    return (2. * f * f);
}


void
RotoContextPrivate::renderDot(cairo_t* cr,
                              std::vector<cairo_pattern_t*>* dotPatterns,
                              const Point &center,
                              double internalDotRadius,
                              double externalDotRadius,
                              double pressure,
                              bool doBuildUp,
                              const std::vector<std::pair<double, double> >& opacityStops,
                              double opacity)
{
    
    if (!opacityStops.empty()) {
        cairo_pattern_t* pattern;
        // sometimes, Qt gives a pressure level > 1... so we clamp it
        int pressureInt = int(std::max(0., std::min(pressure, 1.)) * (ROTO_PRESSURE_LEVELS-1) + 0.5);
        assert(pressureInt >= 0 && pressureInt < ROTO_PRESSURE_LEVELS);
        if (dotPatterns && (*dotPatterns)[pressureInt]) {
            pattern = (*dotPatterns)[pressureInt];
        } else {
            pattern = cairo_pattern_create_radial(0, 0, internalDotRadius, 0, 0, externalDotRadius);
            for (std::size_t i = 0; i < opacityStops.size(); ++i) {
                if (doBuildUp) {
                    cairo_pattern_add_color_stop_rgba(pattern, opacityStops[i].first, 1., 1., 1.,opacityStops[i].second);
                } else {
                    cairo_pattern_add_color_stop_rgba(pattern, opacityStops[i].first, opacityStops[i].second, opacityStops[i].second, opacityStops[i].second,1);
                }
            }
            //dotPatterns[pressureInt] = pattern;
        }
        cairo_translate(cr, center.x, center.y);
        cairo_set_source(cr, pattern);
        cairo_translate(cr, -center.x, -center.y);
    } else {
        if (doBuildUp) {
            cairo_set_source_rgba(cr, 1., 1., 1., opacity);
        } else {
            cairo_set_source_rgba(cr, opacity, opacity, opacity, 1.);
        }
    }
#ifdef DEBUG
    //Make sure the dot we are about to render falls inside the clip region, otherwise the bounds of the image are mis-calculated.
    cairo_surface_t* target = cairo_get_target(cr);
    int w = cairo_image_surface_get_width(target);
    int h = cairo_image_surface_get_height(target);
    double x1,y1;
    cairo_surface_get_device_offset(target, &x1, &y1);
    assert(std::floor(center.x - externalDotRadius) >= -x1 && std::floor(center.x + externalDotRadius) < -x1 + w &&
           std::floor(center.y - externalDotRadius) >= -y1 && std::floor(center.y + externalDotRadius) < -y1 + h);
#endif
    cairo_arc(cr, center.x, center.y, externalDotRadius, 0, M_PI * 2);
    cairo_fill(cr);
}

static void getRenderDotParams(double alpha, double brushSizePixel, double brushHardness, double brushSpacing, double pressure, bool pressureAffectsOpacity, bool pressureAffectsSize, bool pressureAffectsHardness, double* internalDotRadius, double* externalDotRadius, double * spacing, std::vector<std::pair<double,double> >* opacityStops)
{
    if (pressureAffectsSize) {
        brushSizePixel *= pressure;
    }
    if (pressureAffectsHardness) {
        brushHardness *= pressure;
    }
    if (pressureAffectsOpacity) {
        alpha *= pressure;
    }
    
    *internalDotRadius = std::max(brushSizePixel * brushHardness,1.) / 2.;
    *externalDotRadius = std::max(brushSizePixel, 1.) / 2.;
    *spacing = *externalDotRadius * 2. * brushSpacing;
    
    
    opacityStops->clear();
    
    double exp = brushHardness != 1.0 ?  0.4 / (1.0 - brushHardness) : 0.;
    const int maxStops = 8;
    double incr = 1. / maxStops;
    
    if (brushHardness != 1.) {
        for (double d = 0; d <= 1.; d += incr) {
            double o = hardnessGaussLookup(std::pow(d, exp));
            opacityStops->push_back(std::make_pair(d, o * alpha));
        }
    }
    
}

double
RotoContextPrivate::renderStroke(cairo_t* cr,
                                 std::vector<cairo_pattern_t*>& dotPatterns,
                                 const std::list<std::list<std::pair<Point,double> > >& strokes,
                                 double distToNext,
                                 const RotoDrawableItem* stroke,
                                 bool doBuildup,
                                 double alpha,
                                 double time,
                                 unsigned int mipmapLevel)
{
    if (strokes.empty()) {
        return distToNext;
    }
    
    if (!stroke->isActivated(time)) {
        return distToNext;
    }
    
    assert(dotPatterns.size() == ROTO_PRESSURE_LEVELS);
    
    boost::shared_ptr<KnobDouble> brushSizeKnob = stroke->getBrushSizeKnob();
    double brushSize = brushSizeKnob->getValueAtTime(time);
    boost::shared_ptr<KnobDouble> brushSpacingKnob = stroke->getBrushSpacingKnob();
    double brushSpacing = brushSpacingKnob->getValueAtTime(time);
    if (brushSpacing == 0.) {
        return distToNext;
    }
    
    
    brushSpacing = std::max(brushSpacing, 0.05);
    
    boost::shared_ptr<KnobDouble> brushHardnessKnob = stroke->getBrushHardnessKnob();
    double brushHardness = brushHardnessKnob->getValueAtTime(time);
    boost::shared_ptr<KnobDouble> visiblePortionKnob = stroke->getBrushVisiblePortionKnob();
    double writeOnStart = visiblePortionKnob->getValueAtTime(time, 0);
    double writeOnEnd = visiblePortionKnob->getValueAtTime(time, 1);
    if ((writeOnEnd - writeOnStart) <= 0.) {
        return distToNext;
    }
    
    boost::shared_ptr<KnobBool> pressureOpacityKnob = stroke->getPressureOpacityKnob();
    boost::shared_ptr<KnobBool> pressureSizeKnob = stroke->getPressureSizeKnob();
    boost::shared_ptr<KnobBool> pressureHardnessKnob = stroke->getPressureHardnessKnob();
    
    bool pressureAffectsOpacity = pressureOpacityKnob->getValueAtTime(time);
    bool pressureAffectsSize = pressureSizeKnob->getValueAtTime(time);
    bool pressureAffectsHardness = pressureHardnessKnob->getValueAtTime(time);
    
    double brushSizePixel = brushSize;
    if (mipmapLevel != 0) {
        brushSizePixel = std::max(1.,brushSizePixel / (1 << mipmapLevel));
    }
    cairo_set_operator(cr,doBuildup ? CAIRO_OPERATOR_OVER : CAIRO_OPERATOR_LIGHTEN);

    
    for (std::list<std::list<std::pair<Point,double> > >::const_iterator strokeIt = strokes.begin() ;strokeIt != strokes.end() ;++strokeIt) {
        int firstPoint = (int)std::floor((strokeIt->size() * writeOnStart));
        int endPoint = (int)std::ceil((strokeIt->size() * writeOnEnd));
        assert(firstPoint >= 0 && firstPoint < (int)strokeIt->size() && endPoint > firstPoint && endPoint <= (int)strokeIt->size());
        
        
        ///The visible portion of the paint's stroke with points adjusted to pixel coordinates
        std::list<std::pair<Point,double> > visiblePortion;
        std::list<std::pair<Point,double> >::const_iterator startingIt = strokeIt->begin();
        std::list<std::pair<Point,double> >::const_iterator endingIt = strokeIt->begin();
        std::advance(startingIt, firstPoint);
        std::advance(endingIt, endPoint);
        for (std::list<std::pair<Point,double> >::const_iterator it = startingIt; it!=endingIt; ++it) {
            visiblePortion.push_back(*it);
        }
        if (visiblePortion.empty()) {
            return distToNext;
        }
        
        std::list<std::pair<Point,double> >::iterator it = visiblePortion.begin();
        
        if (visiblePortion.size() == 1) {
            double internalDotRadius, externalDotRadius, spacing;
            std::vector<std::pair<double,double> > opacityStops;
            getRenderDotParams(alpha, brushSizePixel, brushHardness, brushSpacing, it->second, pressureAffectsOpacity, pressureAffectsSize, pressureAffectsHardness, &internalDotRadius, &externalDotRadius, &spacing, &opacityStops);
            renderDot(cr, &dotPatterns, it->first, internalDotRadius, externalDotRadius, it->second, doBuildup, opacityStops, alpha);
            continue;
        }
        
        std::list<std::pair<Point,double> >::iterator next = it;
        ++next;
        
        while (next!=visiblePortion.end()) {
            //Render for each point a dot. Spacing is a percentage of brushSize:
            //Spacing at 1 means no dot is overlapping another (so the spacing is in fact brushSize)
            //Spacing at 0 we do not render the stroke
            
            double dist = std::sqrt((next->first.x - it->first.x) * (next->first.x - it->first.x) +  (next->first.y - it->first.y) * (next->first.y - it->first.y));
            
            // while the next point can be drawn on this segment, draw a point and advance
            while (distToNext <= dist) {
                double a = dist == 0. ? 0. : distToNext/dist;
                Point center = {
                    it->first.x * (1 - a) + next->first.x * a,
                    it->first.y * (1 - a) + next->first.y * a
                };
                double pressure = it->second * (1 - a) + next->second * a;
                
                // draw the dot
                double internalDotRadius, externalDotRadius, spacing;
                std::vector<std::pair<double,double> > opacityStops;
                getRenderDotParams(alpha, brushSizePixel, brushHardness, brushSpacing, pressure, pressureAffectsOpacity, pressureAffectsSize, pressureAffectsHardness, &internalDotRadius, &externalDotRadius, &spacing, &opacityStops);
                renderDot(cr, &dotPatterns, center, internalDotRadius, externalDotRadius, pressure, doBuildup, opacityStops, alpha);
                
                distToNext += spacing;
            }
            
            // go to the next segment
            distToNext -= dist;
            ++next;
            ++it;
        }
    }
    
    
    return distToNext;
}

bool
RotoContext::allocateAndRenderSingleDotStroke(int brushSizePixel, double brushHardness, double alpha, CairoImageWrapper& wrapper)
{
    wrapper.cairoImg = cairo_image_surface_create(CAIRO_FORMAT_A8, brushSizePixel + 1, brushSizePixel + 1);
    cairo_surface_set_device_offset(wrapper.cairoImg, 0, 0);
    if (cairo_surface_status(wrapper.cairoImg) != CAIRO_STATUS_SUCCESS) {
        return false;
    }
    wrapper.ctx = cairo_create(wrapper.cairoImg);
    //cairo_set_fill_rule(cr, CAIRO_FILL_RULE_EVEN_ODD); // creates holes on self-overlapping shapes
    cairo_set_fill_rule(wrapper.ctx, CAIRO_FILL_RULE_WINDING);
    
    // these Roto shapes must be rendered WITHOUT antialias, or the junction between the inner
    // polygon and the feather zone will have artifacts. This is partly due to the fact that cairo
    // meshes are not antialiased.
    // Use a default feather distance of 1 pixel instead!
    // UPDATE: unfortunately, this produces less artifacts, but there are still some remaining (use opacity=0.5 to test)
    // maybe the inner polygon should be made of mesh patterns too?
    cairo_set_antialias(wrapper.ctx, CAIRO_ANTIALIAS_NONE);
    
    cairo_set_operator(wrapper.ctx, CAIRO_OPERATOR_OVER);
    
    double internalDotRadius, externalDotRadius, spacing;
    std::vector<std::pair<double,double> > opacityStops;
    
    Natron::Point p;
    p.x = brushSizePixel / 2.;
    p.y = brushSizePixel / 2.;
    
    const double pressure = 1.;
    const double brushspacing = 0.;
    
    getRenderDotParams(alpha, brushSizePixel, brushHardness, brushspacing, pressure, false, false, false, &internalDotRadius, &externalDotRadius, &spacing, &opacityStops);
    RotoContextPrivate::renderDot(wrapper.ctx, 0, p, internalDotRadius, externalDotRadius, pressure, true, opacityStops, alpha);
    return true;
}

void
RotoContextPrivate::renderBezier(cairo_t* cr,const Bezier* bezier, double opacity, double time, unsigned int mipmapLevel)
{
    ///render the bezier only if finished (closed) and activated
    if ( !bezier->isCurveFinished() || !bezier->isActivated(time) || ( bezier->getControlPointsCount() <= 1 ) ) {
        return;
    }
    
    
    double fallOff = bezier->getFeatherFallOff(time);
    double featherDist = bezier->getFeatherDistance(time);

    double shapeColor[3];
    bezier->getColor(time, shapeColor);
    
    cairo_set_operator(cr, CAIRO_OPERATOR_OVER);
    
    BezierCPs cps = bezier->getControlPoints_mt_safe();
    
    BezierCPs fps = bezier->getFeatherPoints_mt_safe();
    
    assert( cps.size() == fps.size() );
    
    if ( cps.empty() ) {
        return;
    }
    
    cairo_new_path(cr);
    
    ////Define the feather edge pattern
    cairo_pattern_t* mesh = cairo_pattern_create_mesh();
    if (cairo_pattern_status(mesh) != CAIRO_STATUS_SUCCESS) {
        cairo_pattern_destroy(mesh);
        return;
    }
    
    ///Adjust the feather distance so it takes the mipmap level into account
    if (mipmapLevel != 0) {
        featherDist /= (1 << mipmapLevel);
    }
    
    Transform::Matrix3x3 transform;
    bezier->getTransformAtTime(time, &transform);
    
    
    renderFeather(bezier, time, mipmapLevel, shapeColor, opacity, featherDist, fallOff, mesh);
    
    
    // strangely, the above-mentioned cairo bug doesn't affect this function
    renderInternalShape(time, mipmapLevel, shapeColor, opacity, transform, cr, mesh, cps);
    
    
    RotoContextPrivate::applyAndDestroyMask(cr, mesh);

}

void
RotoContextPrivate::renderFeather(const Bezier* bezier,double time, unsigned int mipmapLevel ,  double shapeColor[3], double /*opacity*/, double featherDist, double fallOff, cairo_pattern_t* mesh)
{
    
    ///Note that we do not use the opacity when rendering the bezier, it is rendered with correct floating point opacity/color when converting
    ///to the Natron image.
    
    double fallOffInverse = 1. / fallOff;
    /*
     * We descretize the feather control points to obtain a polygon so that the feather distance will be of the same thickness around all the shape.
     * If we were to extend only the end points, the resulting bezier interpolation would create a feather with different thickness around the shape,
     * yielding an unwanted behaviour for the end user.
     */
    ///here is the polygon of the feather bezier
    ///This is used only if the feather distance is different of 0 and the feather points equal
    ///the control points in order to still be able to apply the feather distance.
    std::list<Point> featherPolygon;
    std::list<Point> bezierPolygon;
    RectD featherPolyBBox;
    featherPolyBBox.setupInfinity();
    
    bezier->evaluateFeatherPointsAtTime_DeCasteljau(false, time, mipmapLevel, 50, true, &featherPolygon, &featherPolyBBox);
    bezier->evaluateAtTime_DeCasteljau(false, time, mipmapLevel, 50, &bezierPolygon, NULL);
    
    bool clockWise = bezier->isFeatherPolygonClockwiseOriented(false, time);
    
    assert( !featherPolygon.empty() && !bezierPolygon.empty());


    std::list<Point> featherContour;

    // prepare iterators
    std::list<Point>::iterator next = featherPolygon.begin();
    ++next;  // can only be valid since we assert the list is not empty
    if (next == featherPolygon.end()) {
        next = featherPolygon.begin();
    }
    std::list<Point>::iterator prev = featherPolygon.end();
    --prev; // can only be valid since we assert the list is not empty
    std::list<Point>::iterator bezIT = bezierPolygon.begin();
    std::list<Point>::iterator prevBez = bezierPolygon.end();
    --prevBez; // can only be valid since we assert the list is not empty

    // prepare p1
    double absFeatherDist = std::abs(featherDist);
    Point p1 = *featherPolygon.begin();
    double norm = sqrt( (next->x - prev->x) * (next->x - prev->x) + (next->y - prev->y) * (next->y - prev->y) );
    assert(norm != 0);
    double dx = (norm != 0) ? -( (next->y - prev->y) / norm ) : 0;
    double dy = (norm != 0) ? ( (next->x - prev->x) / norm ) : 1;

    if (!clockWise) {
        p1.x -= dx * absFeatherDist;
        p1.y -= dy * absFeatherDist;
    } else {
        p1.x += dx * absFeatherDist;
        p1.y += dy * absFeatherDist;
    }
    
    Point origin = p1;
    featherContour.push_back(p1);


    // increment for first iteration
    std::list<Point>::iterator cur = featherPolygon.begin();
    // ++cur, ++prev, ++next, ++bezIT, ++prevBez
    // all should be valid, actually
    assert(cur != featherPolygon.end() &&
           prev != featherPolygon.end() &&
           next != featherPolygon.end() &&
           bezIT != bezierPolygon.end() &&
           prevBez != bezierPolygon.end());
    if (cur != featherPolygon.end()) {
        ++cur;
    }
    if (prev != featherPolygon.end()) {
        ++prev;
    }
    if (next != featherPolygon.end()) {
        ++next;
    }
    if (bezIT != bezierPolygon.end()) {
        ++bezIT;
    }
    if (prevBez != bezierPolygon.end()) {
        ++prevBez;
    }

    for (;; ++cur) { // for each point in polygon
        if ( next == featherPolygon.end() ) {
            next = featherPolygon.begin();
        }
        if ( prev == featherPolygon.end() ) {
            prev = featherPolygon.begin();
        }
        if ( bezIT == bezierPolygon.end() ) {
            bezIT = bezierPolygon.begin();
        }
        if ( prevBez == bezierPolygon.end() ) {
            prevBez = bezierPolygon.begin();
        }
        bool mustStop = false;
        if ( cur == featherPolygon.end() ) {
            mustStop = true;
            cur = featherPolygon.begin();
        }
        
        ///skip it
        if ( (cur->x == prev->x) && (cur->y == prev->y) ) {
            continue;
        }
        
        Point p0, p0p1, p1p0, p2, p2p3, p3p2, p3;
        p0.x = prevBez->x;
        p0.y = prevBez->y;
        p3.x = bezIT->x;
        p3.y = bezIT->y;
        
        if (!mustStop) {
            norm = sqrt( (next->x - prev->x) * (next->x - prev->x) + (next->y - prev->y) * (next->y - prev->y) );
            assert(norm != 0);
            dx = -( (next->y - prev->y) / norm );
            dy = ( (next->x - prev->x) / norm );
            p2 = *cur;

            if (!clockWise) {
                p2.x -= dx * absFeatherDist;
                p2.y -= dy * absFeatherDist;
            } else {
                p2.x += dx * absFeatherDist;
                p2.y += dy * absFeatherDist;
            }
        } else {
            p2 = origin;
        }
        featherContour.push_back(p2);
        
        ///linear interpolation
        p0p1.x = (p0.x * fallOff * 2. + fallOffInverse * p1.x) / (fallOff * 2. + fallOffInverse);
        p0p1.y = (p0.y * fallOff * 2. + fallOffInverse * p1.y) / (fallOff * 2. + fallOffInverse);
        p1p0.x = (p0.x * fallOff + 2. * fallOffInverse * p1.x) / (fallOff + 2. * fallOffInverse);
        p1p0.y = (p0.y * fallOff + 2. * fallOffInverse * p1.y) / (fallOff + 2. * fallOffInverse);

        
        p2p3.x = (p3.x * fallOff + 2. * fallOffInverse * p2.x) / (fallOff + 2. * fallOffInverse);
        p2p3.y = (p3.y * fallOff + 2. * fallOffInverse * p2.y) / (fallOff + 2. * fallOffInverse);
        p3p2.x = (p3.x * fallOff * 2. + fallOffInverse * p2.x) / (fallOff * 2. + fallOffInverse);
        p3p2.y = (p3.y * fallOff * 2. + fallOffInverse * p2.y) / (fallOff * 2. + fallOffInverse);

        
        ///move to the initial point
        cairo_mesh_pattern_begin_patch(mesh);
        cairo_mesh_pattern_move_to(mesh, p0.x, p0.y);
        cairo_mesh_pattern_curve_to(mesh, p0p1.x, p0p1.y, p1p0.x, p1p0.y, p1.x, p1.y);
        cairo_mesh_pattern_line_to(mesh, p2.x, p2.y);
        cairo_mesh_pattern_curve_to(mesh, p2p3.x, p2p3.y, p3p2.x, p3p2.y, p3.x, p3.y);
        cairo_mesh_pattern_line_to(mesh, p0.x, p0.y);
        ///Set the 4 corners color
        ///inner is full color
        
        // IMPORTANT NOTE:
        // The two sqrt below are due to a probable cairo bug.
        // To check wether the bug is present is a given cairo version,
        // make any shape with a very large feather and set
        // opacity to 0.5. Then, zoom on the polygon border to check if the intensity is continuous
        // and approximately equal to 0.5.
        // If the bug if ixed in cairo, please use #if CAIRO_VERSION>xxx to keep compatibility with
        // older Cairo versions.
        cairo_mesh_pattern_set_corner_color_rgba( mesh, 0, shapeColor[0], shapeColor[1], shapeColor[2], 1.);
        ///outter is faded
        cairo_mesh_pattern_set_corner_color_rgba(mesh, 1, shapeColor[0], shapeColor[1], shapeColor[2], 0.);
        cairo_mesh_pattern_set_corner_color_rgba(mesh, 2, shapeColor[0], shapeColor[1], shapeColor[2], 0.);
        ///inner is full color
        cairo_mesh_pattern_set_corner_color_rgba(mesh, 3, shapeColor[0], shapeColor[1], shapeColor[2], 1.);
        assert(cairo_pattern_status(mesh) == CAIRO_STATUS_SUCCESS);
        
        cairo_mesh_pattern_end_patch(mesh);
        
        if (mustStop) {
            break;
        }
        
        p1 = p2;

        // increment for next iteration
        // ++prev, ++next, ++bezIT, ++prevBez
        if (prev != featherPolygon.end()) {
            ++prev;
        }
        if (next != featherPolygon.end()) {
            ++next;
        }
        if (bezIT != bezierPolygon.end()) {
            ++bezIT;
        }
        if (prevBez != bezierPolygon.end()) {
            ++prevBez;
        }

    }  // for each point in polygon

}

void
RotoContextPrivate::renderInternalShape(double time,
                                        unsigned int mipmapLevel,
                                        double /*shapeColor*/[3],
                                        double /*opacity*/,
                                        const Transform::Matrix3x3& transform,
                                        cairo_t* cr,
#ifdef ROTO_USE_MESH_PATTERN_ONLY
                                        cairo_pattern_t* mesh,
#else
                                        cairo_pattern_t* /*mesh*/,
#endif
                                        const BezierCPs & cps)
{
    assert(!cps.empty());
#ifdef ROTO_USE_MESH_PATTERN_ONLY
    std::list<BezierCPs> coonPatches;
    bezulate(time, cps, &coonPatches);
    
    for (std::list<BezierCPs>::iterator it = coonPatches.begin(); it != coonPatches.end(); ++it) {
        
        std::list<BezierCPs> fixedPatch;
        CoonsRegularization::regularize(*it, time, &fixedPatch);
        for (std::list<BezierCPs>::iterator it2 = fixedPatch.begin(); it2 != fixedPatch.end(); ++it2) {
            
            
            
            std::size_t size = it2->size();
            assert(size <= 4 && size >= 2);
            
            BezierCPs::iterator patchIT = it2->begin();
            boost::shared_ptr<BezierCP> p0ptr,p1ptr,p2ptr,p3ptr;
            p0ptr = *patchIT;
            ++patchIT;
            if (size == 2) {
                p1ptr = p0ptr;
                p2ptr = *patchIT;
                p3ptr = p2ptr;
            } else if (size == 3) {
                p1ptr = *patchIT;
                p2ptr = *patchIT;
                ++patchIT;
                p3ptr = *patchIT;
            } else if (size == 4) {
                p1ptr = *patchIT;
                ++patchIT;
                p2ptr = *patchIT;
                ++patchIT;
                p3ptr = *patchIT;
            }
            assert(p0ptr && p1ptr && p2ptr && p3ptr);
            
            Point p0,p0p1,p1p0,p1,p1p2,p2p1,p2p3,p3p2,p2,p3,p3p0,p0p3;
            
            p0ptr->getLeftBezierPointAtTime(time, &p0p3.x, &p0p3.y);
            p0ptr->getPositionAtTime(time, &p0.x, &p0.y);
            p0ptr->getRightBezierPointAtTime(time, &p0p1.x, &p0p1.y);
            
            p1ptr->getLeftBezierPointAtTime(time, &p1p0.x, &p1p0.y);
            p1ptr->getPositionAtTime(time, &p1.x, &p1.y);
            p1ptr->getRightBezierPointAtTime(time, &p1p2.x, &p1p2.y);
            
            p2ptr->getLeftBezierPointAtTime(time, &p2p1.x, &p2p1.y);
            p2ptr->getPositionAtTime(time, &p2.x, &p2.y);
            p2ptr->getRightBezierPointAtTime(time, &p2p3.x, &p2p3.y);
            
            p3ptr->getLeftBezierPointAtTime(time, &p3p2.x, &p3p2.y);
            p3ptr->getPositionAtTime(time, &p3.x, &p3.y);
            p3ptr->getRightBezierPointAtTime(time, &p3p0.x, &p3p0.y);
            
            
            adjustToPointToScale(mipmapLevel, p0.x, p0.y);
            adjustToPointToScale(mipmapLevel, p0p1.x, p0p1.y);
            adjustToPointToScale(mipmapLevel, p1p0.x, p1p0.y);
            adjustToPointToScale(mipmapLevel, p1.x, p1.y);
            adjustToPointToScale(mipmapLevel, p1p2.x, p1p2.y);
            adjustToPointToScale(mipmapLevel, p2p1.x, p2p1.y);
            adjustToPointToScale(mipmapLevel, p2.x, p2.y);
            adjustToPointToScale(mipmapLevel, p2p3.x, p2p3.y);
            adjustToPointToScale(mipmapLevel, p3p2.x, p3p2.y);
            adjustToPointToScale(mipmapLevel, p3.x, p3.y);
            adjustToPointToScale(mipmapLevel, p3p0.x, p3p0.y);
            adjustToPointToScale(mipmapLevel, p0p3.x, p0p3.y);
            
            
            /*
             Add a Coons patch such as:
             
             C1  Side 1   C2
             +---------------+
             |               |
             |  P1       P2  |
             |               |
             Side 0 |               | Side 2
             |               |
             |               |
             |  P0       P3  |
             |               |
             +---------------+
             C0     Side 3   C3
             
             In the above drawing, C0 is p0, P0 is p0p1, P1 is p1p0, C1 is p1 and so on...
             */
            
            ///move to C0
            cairo_mesh_pattern_begin_patch(mesh);
            cairo_mesh_pattern_move_to(mesh, p0.x, p0.y);
            if (size == 4) {
                cairo_mesh_pattern_curve_to(mesh, p0p1.x, p0p1.y, p1p0.x, p1p0.y, p1.x, p1.y);
                cairo_mesh_pattern_curve_to(mesh, p1p2.x, p1p2.y, p2p1.x, p2p1.y, p2.x, p2.y);
                cairo_mesh_pattern_curve_to(mesh, p2p3.x, p2p3.y, p3p2.x, p3p2.y, p3.x, p3.y);
                cairo_mesh_pattern_curve_to(mesh, p3p0.x, p3p0.y, p0p3.x, p0p3.y, p0.x, p0.y);
            } else if (size == 3) {
                cairo_mesh_pattern_curve_to(mesh, p0p1.x, p0p1.y, p1p0.x, p1p0.y, p1.x, p1.y);
                cairo_mesh_pattern_line_to(mesh, p2.x, p2.y);
                cairo_mesh_pattern_curve_to(mesh, p2p3.x, p2p3.y, p3p2.x, p3p2.y, p3.x, p3.y);
                cairo_mesh_pattern_curve_to(mesh, p3p0.x, p3p0.y, p0p3.x, p0p3.y, p0.x, p0.y);
            } else {
                assert(size == 2);
                cairo_mesh_pattern_line_to(mesh, p1.x, p1.y);
                cairo_mesh_pattern_curve_to(mesh, p1p2.x, p1p2.y, p2p1.x, p2p1.y, p2.x, p2.y);
                cairo_mesh_pattern_line_to(mesh, p3.x, p3.y);
                cairo_mesh_pattern_curve_to(mesh, p3p0.x, p3p0.y, p0p3.x, p0p3.y, p0.x, p0.y);
            }
            ///Set the 4 corners color
            
            // IMPORTANT NOTE:
            // The two sqrt below are due to a probable cairo bug.
            // To check wether the bug is present is a given cairo version,
            // make any shape with a very large feather and set
            // opacity to 0.5. Then, zoom on the polygon border to check if the intensity is continuous
            // and approximately equal to 0.5.
            // If the bug if ixed in cairo, please use #if CAIRO_VERSION>xxx to keep compatibility with
            // older Cairo versions.
            cairo_mesh_pattern_set_corner_color_rgba( mesh, 0, shapeColor[0], shapeColor[1], shapeColor[2],
                                                     std::sqrt(opacity) );
            cairo_mesh_pattern_set_corner_color_rgba(mesh, 1, shapeColor[0], shapeColor[1], shapeColor[2],
                                                     opacity);
            cairo_mesh_pattern_set_corner_color_rgba(mesh, 2, shapeColor[0], shapeColor[1], shapeColor[2],
                                                     opacity);
            cairo_mesh_pattern_set_corner_color_rgba(mesh, 3, shapeColor[0], shapeColor[1], shapeColor[2],
                                                     std::sqrt(opacity));
            assert(cairo_pattern_status(mesh) == CAIRO_STATUS_SUCCESS);
            
            cairo_mesh_pattern_end_patch(mesh);
            
        }
    }
#else
    
    cairo_set_source_rgba(cr, 1, 1, 1, 1);
    
    BezierCPs::const_iterator point = cps.begin();
    assert(point != cps.end());
    if (point == cps.end()) {
        return;
    }
    BezierCPs::const_iterator nextPoint = point;
    if (nextPoint != cps.end()) {
        ++nextPoint;
    }

    
    Transform::Point3D initCp;
    (*point)->getPositionAtTime(false, time, ViewIdx(0), &initCp.x,&initCp.y);
    initCp.z = 1.;
    initCp = Transform::matApply(transform, initCp);
    
    adjustToPointToScale(mipmapLevel,initCp.x,initCp.y);

    cairo_move_to(cr, initCp.x,initCp.y);

    while ( point != cps.end() ) {
        if ( nextPoint == cps.end() ) {
            nextPoint = cps.begin();
        }
        
        Transform::Point3D right,nextLeft,next;
        (*point)->getRightBezierPointAtTime(false, time, ViewIdx(0), &right.x, &right.y);
        right.z = 1;
        (*nextPoint)->getLeftBezierPointAtTime(false, time, ViewIdx(0), &nextLeft.x, &nextLeft.y);
        nextLeft.z = 1;
        (*nextPoint)->getPositionAtTime(false, time, ViewIdx(0), &next.x, &next.y);
        next.z = 1;

        right = Transform::matApply(transform, right);
        nextLeft = Transform::matApply(transform, nextLeft);
        next = Transform::matApply(transform, next);
        
        adjustToPointToScale(mipmapLevel,right.x,right.y);
        adjustToPointToScale(mipmapLevel,next.x,next.y);
        adjustToPointToScale(mipmapLevel,nextLeft.x,nextLeft.y);
        cairo_curve_to(cr, right.x, right.y, nextLeft.x, nextLeft.y, next.x, next.y);

        // increment for next iteration
        ++point;
        if (nextPoint != cps.end()) {
            ++nextPoint;
        }
    } // while()
//    if (cairo_get_antialias(cr) != CAIRO_ANTIALIAS_NONE ) {
//        cairo_fill_preserve(cr);
//        // These line properties make for a nicer looking polygon mesh
//        cairo_set_line_join(cr, CAIRO_LINE_JOIN_BEVEL);
//        cairo_set_line_cap(cr, CAIRO_LINE_CAP_BUTT);
//        // Comment out the following call to cairo_set_line width
//        // since the hard-coded width value of 1.0 is not appropriate
//        // for fills of small areas. Instead, use the line width that
//        // has already been set by the user via the above call of
//        // poly_line which in turn calls set_current_context which in
//        // turn calls cairo_set_line_width for the user-specified
//        // width.
//        cairo_set_line_width(cr, 1.0);
//        cairo_stroke(cr);
//    } else {
    cairo_fill(cr);
//    }
#endif
}

struct qpointf_compare_less
{
    bool operator() (const QPointF& lhs,const QPointF& rhs) const
    {
        if (std::abs(lhs.x() - rhs.x()) < 1e-6) {
            if (std::abs(lhs.y() - rhs.y()) < 1e-6) {
                return false;
            } else if (lhs.y() < rhs.y()) {
                return true;
            } else {
                return false;
            }
        } else if (lhs.x() < rhs.x()) {
            return true;
        } else {
            return false;
        }
    }
};


static bool
pointInPolygon(const Point & p,
               const std::list<Point> & polygon,
               const RectD & featherPolyBBox,
               Bezier::FillRuleEnum rule)
{
    ///first check if the point lies inside the bounding box
    if ( (p.x < featherPolyBBox.x1) || (p.x >= featherPolyBBox.x2) || (p.y < featherPolyBBox.y1) || (p.y >= featherPolyBBox.y2)
        || polygon.empty() ) {
        return false;
    }

    int winding_number = 0;
    std::list<Point>::const_iterator last_pt = polygon.begin();
    std::list<Point>::const_iterator last_start = last_pt;
    std::list<Point>::const_iterator cur = last_pt;
    ++cur;
    for (; cur != polygon.end(); ++cur, ++last_pt) {
        Bezier::point_line_intersection(*last_pt, *cur, p, &winding_number);
    }

    // implicitly close last subpath
    if (last_pt != last_start) {
        Bezier::point_line_intersection(*last_pt, *last_start, p, &winding_number);
    }

    return rule == Bezier::eFillRuleWinding
    ? (winding_number != 0)
    : ( (winding_number % 2) != 0 );
}

//From http://www.math.ualberta.ca/~bowman/publications/cad10.pdf
void
RotoContextPrivate::bezulate(double time, const BezierCPs& cps,std::list<BezierCPs>* patches)
{
    BezierCPs simpleClosedCurve = cps;
    
    while (simpleClosedCurve.size() > 4) {
        
        bool found = false;
        for (int n = 3; n >= 2; --n) {
            
            assert((int)simpleClosedCurve.size() > n);
            
            //next points at point i + n
            BezierCPs::iterator next = simpleClosedCurve.begin();
            std::advance(next, n);
            
            std::list<Point> polygon;
            RectD bbox;
            bbox.setupInfinity();
            for (BezierCPs::iterator it = simpleClosedCurve.begin(); it != simpleClosedCurve.end(); ++it) {
                Point p;
                (*it)->getPositionAtTime(false, time, ViewIdx(0), &p.x, &p.y);
                polygon.push_back(p);
                if (p.x < bbox.x1) {
                    bbox.x1 = p.x;
                }
                if (p.x > bbox.x2) {
                    bbox.x2 = p.x;
                }
                if (p.y < bbox.y1) {
                    bbox.y1 = p.y;
                }
                if (p.y > bbox.y2) {
                    bbox.y2 = p.y;
                }
            }
            
            
            
            for (BezierCPs::iterator it = simpleClosedCurve.begin(); it != simpleClosedCurve.end(); ++it) {
                
                bool nextIsPassedEnd = false;
                if (next == simpleClosedCurve.end()) {
                    next = simpleClosedCurve.begin();
                    nextIsPassedEnd = true;
                }
                
                //mid-point of the line segment between points i and i + n
                Point nextPoint,curPoint;
                (*it)->getPositionAtTime(false, time, ViewIdx(0), &curPoint.x, &curPoint.y);
                (*next)->getPositionAtTime(false, time, ViewIdx(0), &nextPoint.x, &nextPoint.y);
                
                /*
                 * Compute the number of intersections between the current line segment [it,next] and all other line segments
                 * If the number of intersections is different of 2, ignore this segment.
                 */
                QLineF line(QPointF(curPoint.x,curPoint.y),QPointF(nextPoint.x,nextPoint.y));
                std::set<QPointF,qpointf_compare_less> intersections;
                std::list<Point>::const_iterator last_pt = polygon.begin();
                std::list<Point>::const_iterator cur = last_pt;
                ++cur;
                QPointF intersectionPoint;
                for (; cur != polygon.end(); ++cur, ++last_pt) {
                    QLineF polygonSegment(QPointF(last_pt->x,last_pt->y),QPointF(cur->x,cur->y));
                    if (line.intersect(polygonSegment, &intersectionPoint) == QLineF::BoundedIntersection) {
                        intersections.insert(intersectionPoint);
                    }
                    if (intersections.size() > 2) {
                        break;
                    }
                }
                
                if (intersections.size() != 2) {
                    continue;
                }
                
                /*
                 * Check if the midpoint of the line segment [it,next] lies inside the simple closed curve (polygon), otherwise
                 * ignore it.
                 */
                Point midPoint;
                midPoint.x = (nextPoint.x + curPoint.x) / 2.;
                midPoint.y = (nextPoint.y + curPoint.y) / 2.;
                bool isInside = pointInPolygon(midPoint,polygon,bbox,Bezier::eFillRuleWinding);

                if (isInside) {
                    
                    //Make the sub closed curve composed of the path from points i to i + n
                    BezierCPs subCurve;
                    subCurve.push_back(*it);
                    BezierCPs::iterator pointIt = it;
                    for (int i = 0; i < n - 1; ++i) {
                        ++pointIt;
                        if (pointIt == simpleClosedCurve.end()) {
                            pointIt = simpleClosedCurve.begin();
                        }
                        subCurve.push_back(*pointIt);
                    }
                    subCurve.push_back(*next);
                    
                    // Ensure that all interior angles are less than 180 degrees.
                    
                    
                    
                    patches->push_back(subCurve);
                    
                    //Remove i + 1 to i + n
                    BezierCPs::iterator eraseStart = it;
                    ++eraseStart;
                    bool eraseStartIsPassedEnd = false;
                    if (eraseStart == simpleClosedCurve.end()) {
                        eraseStart = simpleClosedCurve.begin();
                        eraseStartIsPassedEnd = true;
                    }
                    //"it" is  invalidated after the next instructions but we leave the loop anyway
                    assert(!simpleClosedCurve.empty());
                    if ((!nextIsPassedEnd && !eraseStartIsPassedEnd) || (nextIsPassedEnd && eraseStartIsPassedEnd)) {
                        simpleClosedCurve.erase(eraseStart,next);
                    } else {
                        simpleClosedCurve.erase(eraseStart,simpleClosedCurve.end());
                        if (!simpleClosedCurve.empty()) {
                            simpleClosedCurve.erase(simpleClosedCurve.begin(),next);
                        }
                    }
                    found = true;
                    break;
                }

                // increment for next iteration
                if (next != simpleClosedCurve.end()) {
                    ++next;
                }
            } // for(it)
            if (found) {
                break;
            }
        } // for(n)
        
        if (!found) {
            BezierCPs subdivisedCurve;
            //Subdivise the curve at the midpoint of each segment
            BezierCPs::iterator next = simpleClosedCurve.begin();
            if (next != simpleClosedCurve.end()) {
                ++next;
            }
            for (BezierCPs::iterator it = simpleClosedCurve.begin(); it != simpleClosedCurve.end(); ++it) {
                
                if (next == simpleClosedCurve.end()) {
                    next = simpleClosedCurve.begin();
                }
                Point p0,p1,p2,p3,p0p1, p1p2, p2p3, p0p1_p1p2, p1p2_p2p3,dest;
                (*it)->getPositionAtTime(false, time, ViewIdx(0), &p0.x, &p0.y);
                (*it)->getRightBezierPointAtTime(false, time, ViewIdx(0), &p1.x, &p1.y);
                (*next)->getLeftBezierPointAtTime(false, time, ViewIdx(0), &p2.x, &p2.y);
                (*next)->getPositionAtTime(false, time, ViewIdx(0), &p3.x, &p3.y);
                Bezier::bezierFullPoint(p0, p1, p2, p3, 0.5, &p0p1, &p1p2, &p2p3, &p0p1_p1p2, &p1p2_p2p3, &dest);
                boost::shared_ptr<BezierCP> controlPoint(new BezierCP);
                controlPoint->setStaticPosition(false,dest.x, dest.y);
                controlPoint->setLeftBezierStaticPosition(false,p0p1_p1p2.x, p0p1_p1p2.y);
                controlPoint->setRightBezierStaticPosition(false,p1p2_p2p3.x, p1p2_p2p3.y);
                subdivisedCurve.push_back(*it);
                subdivisedCurve.push_back(controlPoint);

                // increment for next iteration
                if (next != simpleClosedCurve.end()) {
                    ++next;
                }
            } // for()
            simpleClosedCurve = subdivisedCurve;
        }
    }
    if (!simpleClosedCurve.empty()) {
        assert(simpleClosedCurve.size() >= 2);
        patches->push_back(simpleClosedCurve);
    }
}

void
RotoContextPrivate::applyAndDestroyMask(cairo_t* cr,
                                        cairo_pattern_t* mesh)
{
    assert(cairo_pattern_status(mesh) == CAIRO_STATUS_SUCCESS);
    cairo_set_source(cr, mesh);

    ///paint with the feather with the pattern as a mask
    cairo_mask(cr, mesh);

    cairo_pattern_destroy(mesh);
}

void
RotoContext::changeItemScriptName(const std::string& oldFullyQualifiedName,const std::string& newFullyQUalifiedName)
{
    std::string appID = getNode()->getApp()->getAppIDString();
    std::string nodeName = getNode()->getFullyQualifiedName();
    std::string nodeFullName = appID + "." + nodeName;
    std::string err;
    
    std::string declStr = nodeFullName + ".roto." + newFullyQUalifiedName + " = " + nodeFullName + ".roto." + oldFullyQualifiedName + "\n";
    std::string delStr = "del " + nodeFullName + ".roto." + oldFullyQualifiedName + "\n";
    std::string script = declStr + delStr;
    if (!appPTR->isBackground()) {
        getNode()->getApp()->printAutoDeclaredVariable(script);
    }
    if (!NATRON_PYTHON_NAMESPACE::interpretPythonScript(script , &err, 0)) {
        getNode()->getApp()->appendToScriptEditor(err);
    }
}

void
RotoContext::removeItemAsPythonField(const boost::shared_ptr<RotoItem>& item)
{
    
    RotoStrokeItem* isStroke = dynamic_cast<RotoStrokeItem*>(item.get());
    if (isStroke) {
        ///Strokes are unsupported in Python currently
        return;
    }
    std::string appID = getNode()->getApp()->getAppIDString();
    std::string nodeName = getNode()->getFullyQualifiedName();
    std::string nodeFullName = appID + "." + nodeName;
    std::string err;
    std::string script = "del " + nodeFullName + ".roto." + item->getFullyQualifiedName() + "\n";
    if (!appPTR->isBackground()) {
        getNode()->getApp()->printAutoDeclaredVariable(script);
    }
    if (!NATRON_PYTHON_NAMESPACE::interpretPythonScript(script , &err, 0)) {
        getNode()->getApp()->appendToScriptEditor(err);
    }
    
}

NodePtr
RotoContext::getOrCreateGlobalMergeNode(int *availableInputIndex)
{
    
    
    {
        QMutexLocker k(&_imp->rotoContextMutex);
        for (NodesList::iterator it = _imp->globalMergeNodes.begin(); it!=_imp->globalMergeNodes.end(); ++it) {
            const std::vector<NodeWPtr > &inputs = (*it)->getInputs();
            
            //Merge node goes like this: B, A, Mask, A2, A3, A4 ...
            assert(inputs.size() >= 3 && (*it)->getEffectInstance()->isInputMask(2));
            if (!inputs[1].lock()) {
                *availableInputIndex = 1;
                return *it;
            }
            
            //Leave the B empty to connect the next merge node
            for (std::size_t i = 3; i < inputs.size(); ++i) {
                if (!inputs[i].lock()) {
                    *availableInputIndex = (int)i;
                    return *it;
                }
            }
        }
    }
    
    NodePtr  node = getNode();
    //We must create a new merge node
    QString fixedNamePrefix = QString::fromUtf8(node->getScriptName_mt_safe().c_str());
    fixedNamePrefix.append(QLatin1Char('_'));
    fixedNamePrefix.append(QString::fromUtf8("globalMerge"));
    fixedNamePrefix.append(QLatin1Char('_'));
    
    
    
    CreateNodeArgs args(QString::fromUtf8(PLUGINID_OFX_MERGE), eCreateNodeReasonInternal,  boost::shared_ptr<NodeCollection>());
    args.fixedName = fixedNamePrefix;
    args.createGui = false;
    args.addToProject = false;
    NodePtr mergeNode = node->getApp()->createNode(args);
    if (!mergeNode) {
        return mergeNode;
    }
    mergeNode->setUseAlpha0ToConvertFromRGBToRGBA(true);
    if (getNode()->isDuringPaintStrokeCreation()) {
        mergeNode->setWhileCreatingPaintStroke(true);
    }
    *availableInputIndex = 1;
    
    QMutexLocker k(&_imp->rotoContextMutex);
    _imp->globalMergeNodes.push_back(mergeNode);
    return mergeNode;
}

void
RotoContext::refreshRotoPaintTree()
{
    if (_imp->isCurrentlyLoading) {
        return;
    }
    
    std::list<boost::shared_ptr<RotoDrawableItem> > items = getCurvesByRenderOrder();

    int blendingOperator;
    bool canConcatenate = isRotoPaintTreeConcatenatableInternal(items, &blendingOperator);
    
    NodePtr globalMerge;
    int globalMergeIndex = -1;
    
    
    NodesList mergeNodes;
    {
        QMutexLocker k(&_imp->rotoContextMutex);
        mergeNodes = _imp->globalMergeNodes;
    }
    //ensure that all global merge nodes are disconnected
    for (NodesList::iterator it = mergeNodes.begin(); it!=mergeNodes.end(); ++it) {
        int maxInputs = (*it)->getMaxInputCount();
        for (int i = 0; i < maxInputs; ++i) {
            (*it)->disconnectInput(i);
        }
    }
    if (canConcatenate) {
        globalMerge = getOrCreateGlobalMergeNode(&globalMergeIndex);
    }
    if (globalMerge) {
        NodePtr rotopaintNodeInput = getNode()->getInput(0);
        //Connect the rotopaint node input to the B input of the Merge
        if (rotopaintNodeInput) {
            globalMerge->connectInput(rotopaintNodeInput, 0);
        }
    }
    
    for (std::list<boost::shared_ptr<RotoDrawableItem> >::const_iterator it = items.begin(); it!=items.end(); ++it) {
        (*it)->refreshNodesConnections();
        
        if (globalMerge) {
            
            {
                KnobPtr mergeOperatorKnob = globalMerge->getKnobByName(kMergeOFXParamOperation);
                KnobChoice* mergeOp = dynamic_cast<KnobChoice*>(mergeOperatorKnob.get());
                if (mergeOp) {
                    mergeOp->setValue(blendingOperator);
                }
            }
            
            NodePtr effectNode = (*it)->getEffectNode();
            assert(effectNode);
            //qDebug() << "Connecting" << (*it)->getScriptName().c_str() << "to input" << globalMergeIndex <<
            //"(" << globalMerge->getInputLabel(globalMergeIndex).c_str() << ")" << "of" << globalMerge->getScriptName().c_str();
            globalMerge->connectInput(effectNode, globalMergeIndex);
            
            ///Refresh for next node
            NodePtr nextMerge = getOrCreateGlobalMergeNode(&globalMergeIndex);
            if (nextMerge != globalMerge) {
                assert(!nextMerge->getInput(0));
                nextMerge->connectInput(globalMerge, 0);
                globalMerge = nextMerge;
            }
        }
        
    }
}

void
RotoContext::onRotoPaintInputChanged(const NodePtr& node)
{
    
    if (node) {
        
    }
    refreshRotoPaintTree();
}

void
RotoContext::declareItemAsPythonField(const boost::shared_ptr<RotoItem>& item)
{
    std::string appID = getNode()->getApp()->getAppIDString();
    std::string nodeName = getNode()->getFullyQualifiedName();
    std::string nodeFullName = appID + "." + nodeName;

    RotoStrokeItem* isStroke = dynamic_cast<RotoStrokeItem*>(item.get());
    if (isStroke) {
        ///Strokes are unsupported in Python currently
        return;
    }
    RotoLayer* isLayer = dynamic_cast<RotoLayer*>(item.get());
    
    std::string err;
    std::string script = (nodeFullName + ".roto." + item->getFullyQualifiedName() + " = " +
                          nodeFullName + ".roto.getItemByName(\"" + item->getScriptName() + "\")\n");
    if (!appPTR->isBackground()) {
        getNode()->getApp()->printAutoDeclaredVariable(script);
    }
    if(!NATRON_PYTHON_NAMESPACE::interpretPythonScript(script , &err, 0)) {
        getNode()->getApp()->appendToScriptEditor(err);
    }
    
    if (isLayer) {
        const RotoItems& items = isLayer->getItems();
        for (RotoItems::const_iterator it = items.begin(); it != items.end(); ++it) {
            declareItemAsPythonField(*it);
        }
    }
}

void
RotoContext::declarePythonFields()
{
    for (std::list< boost::shared_ptr<RotoLayer> >::iterator it = _imp->layers.begin(); it != _imp->layers.end(); ++it) {
        declareItemAsPythonField(*it);
    }
}

NATRON_NAMESPACE_EXIT;

NATRON_NAMESPACE_USING;
#include "moc_RotoContext.cpp"<|MERGE_RESOLUTION|>--- conflicted
+++ resolved
@@ -2599,7 +2599,7 @@
     ////Allocate the cairo temporary buffer
     CairoImageWrapper imgWrapper;
 
-    double opacity = stroke->getOpacity(time);
+    double opacity = getOpacity(time);
 
     std::vector<unsigned char> buf;
     if (copyFromImage) {
@@ -2665,15 +2665,8 @@
             dotPatterns[i] = (cairo_pattern_t*)0;
         }
     }
-<<<<<<< HEAD
-
-    distToNext = _imp->renderStroke(imgWrapper.ctx, dotPatterns, strokes, distToNext, stroke, doBuildUp, opacity, time, mipmapLevel);
-=======
-    
-    
-    double opacity = getOpacity(time);
+
     distToNext = RotoContextPrivate::renderStroke(imgWrapper.ctx, dotPatterns, strokes, distToNext, this, doBuildUp, opacity, time, mipmapLevel);
->>>>>>> ea480506
     
     updatePatternCache(dotPatterns);
     
@@ -2692,21 +2685,12 @@
 
 
 boost::shared_ptr<Image>
-<<<<<<< HEAD
-RotoContext::renderMaskFromStroke(const boost::shared_ptr<RotoDrawableItem>& stroke,
-                                  const ImageComponents& components,
-                                  const double time,
-                                  const ViewIdx view,
-                                  const ImageBitDepthEnum depth,
-                                  const unsigned int mipmapLevel,
-                                  const RectD& rotoNodeSrcRod)
-=======
 RotoDrawableItem::renderMaskFromStroke(const ImageComponents& components,
                                        const double time,
                                        const ViewIdx view,
                                        const ImageBitDepthEnum depth,
-                                       const unsigned int mipmapLevel)
->>>>>>> ea480506
+                                       const unsigned int mipmapLevel,
+                                       const RectD& rotoNodeSrcRod)
 {
     NodePtr node = getContext()->getNode();
     
@@ -2828,11 +2812,8 @@
     image->allocateMemory();
     
 
-<<<<<<< HEAD
-    image = renderMaskInternal(stroke, pixelRod, components, startTime, endTime, mbFrameStep, time, inverted, depth, mipmapLevel, strokes, image);
-=======
-    image = renderMaskInternal(pixelRod, components, startTime, endTime, mbFrameStep, time, depth, mipmapLevel, strokes, image);
->>>>>>> ea480506
+
+    image = renderMaskInternal(pixelRod, components, startTime, endTime, mbFrameStep, time, inverted, depth, mipmapLevel, strokes, image);
     
     return image;
 }
@@ -2886,9 +2867,9 @@
     
 
     double shapeColor[3];
-    stroke->getColor(time, shapeColor);
-    
-    double opacity = stroke->getOpacity(time);
+    getColor(time, shapeColor);
+    
+    double opacity = getOpacity(time);
 
     ////Allocate the cairo temporary buffer
     CairoImageWrapper imgWrapper;
@@ -2910,14 +2891,6 @@
     // maybe the inner polygon should be made of mesh patterns too?
     cairo_set_antialias(imgWrapper.ctx, CAIRO_ANTIALIAS_NONE);
 
-<<<<<<< HEAD
-=======
-    
-    double shapeColor[3];
-    getColor(time, shapeColor);
-
-    double opacity = getOpacity(time);
->>>>>>> ea480506
 
     assert(isStroke || isBezier);
     if (isStroke || !isBezier || (isBezier && isBezier->isOpenBezier())) {
