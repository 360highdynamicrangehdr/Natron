--- conflicted
+++ resolved
@@ -45,6 +45,7 @@
 #include "Engine/Project.h"
 #include "Engine/KeybindShortcut.h"
 #include "Engine/ViewerInstance.h"
+#include "Engine/ViewerNode.h"
 #include "Engine/Settings.h"
 
 #include "Global/StrUtils.h"
@@ -224,21 +225,18 @@
                   bool blocking)
 {
     GuiAppInstancePtr app = getApp();
-<<<<<<< HEAD
+
+    // stop viewers before anything else
+    std::list<ViewerTab*> viewers = getViewersList();
+
+    for (std::list<ViewerTab*>::iterator it = viewers.begin(); it != viewers.end(); ++it) {
+        (*it)->getInternalNode()->abortAllViewersRendering();
+    }
+
     if (!app) {
         return false;
     }
     if (app->getProject()->hasNodes() && warnUserIfSaveNeeded) {
-=======
-
-    // stop viewers before anything else
-    std::list<ViewerTab*> viewers = getViewersList();
-    for (std::list<ViewerTab*>::iterator it = viewers.begin(); it != viewers.end(); ++it) {
-        (*it)->abortRendering();
-    }
-
-    if (app && app->getProject()->hasNodes() && warnUserIfSaveNeeded) {
->>>>>>> 201c9b56
         int ret = saveWarning();
         if (ret == 0) {
             if ( !saveProject() ) {
@@ -258,7 +256,7 @@
             app->quit();
         }
     } else {
-     
+
         setGuiAboutToClose(true);
         if (app) {
             app->resetPreviewProvider();
