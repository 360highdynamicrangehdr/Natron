--- conflicted
+++ resolved
@@ -168,11 +168,7 @@
     :param idx: :class:`int<PySide.QtCore.int>`
     :rtype: :class:`App<NatronEngine.App>`
 
-<<<<<<< HEAD
-Returns the :doc:`App` instance at the given *idx*. Note that *idx* is 0-based, e.g:
-=======
-Returns the :doc:`App` instance at the given *idx*. Note that *idx* is 0-based, e.g.:
->>>>>>> e0b1b6e2
+Returns the :doc:`App` instance at the given *idx*. Note that *idx* is 0-based, i.e.
 0 would return what's pointed to by *app1*.
 
 
