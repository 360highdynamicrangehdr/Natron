//  Natron
//
/* This Source Code Form is subject to the terms of the Mozilla Public
 * License, v. 2.0. If a copy of the MPL was not distributed with this
 * file, You can obtain one at http://mozilla.org/MPL/2.0/. */
/*
 * Created by Alexandre GAUTHIER-FOICHAT on 6/1/2012.
 * contact: immarespond at gmail dot com
 *
 */

// from <https://docs.python.org/3/c-api/intro.html#include-files>:
// "Since Python may define some pre-processor definitions which affect the standard headers on some systems, you must include Python.h before any standard headers are included."
#include <Python.h>

#include "MultiInstancePanel.h"

CLANG_DIAG_OFF(deprecated)
CLANG_DIAG_OFF(uninitialized)
#include <QVBoxLayout>
#include <QPixmap>
#include <QDebug>
#include <QCoreApplication>
#include <QThread>
#include <QHeaderView>
#include <QStyledItemDelegate>
#include <QUndoCommand>
#include <QPainter>
#include <QLabel>
#include <QWaitCondition>
#include <QtConcurrentMap>
#include <QMenu>
CLANG_DIAG_ON(deprecated)
CLANG_DIAG_ON(uninitialized)

#include <boost/bind.hpp>
#include <boost/weak_ptr.hpp>

#include "Gui/Button.h"
#include "Gui/ComboBox.h"
#include "Gui/GuiApplicationManager.h"
#include "Gui/GuiAppInstance.h"
#include "Gui/AnimatedCheckBox.h"
#include "Gui/SpinBox.h"
#include "Gui/TableModelView.h"
#include "Gui/NodeGui.h"
#include "Gui/DockablePanel.h"
#include "Gui/NodeGraph.h"
#include "Gui/Gui.h"

#include "Engine/Node.h"
#include "Engine/KnobTypes.h"
#include "Engine/KnobFile.h"
#include "Engine/EffectInstance.h"
#include "Engine/Curve.h"
#include "Engine/TimeLine.h"

#include <ofxNatron.h>

#define kTrackBackwardButtonName "trackBackward"
#define kTrackPreviousButtonName "trackPrevious"
#define kTrackNextButtonName "trackNext"
#define kTrackForwardButtonName "trackForward"
#define kTrackCenterName "center"
#define kTrackInvertName "invert"
using namespace Natron;

namespace {
typedef std::list < std::pair<boost::weak_ptr<Node>,bool> > Nodes;

boost::shared_ptr<Double_Knob>
getCenterKnobForTracker(Node* node)
{
    boost::shared_ptr<KnobI> knob = node->getKnobByName(kTrackCenterName);

    assert(knob);
    boost::shared_ptr<Double_Knob> dblKnob = boost::dynamic_pointer_cast<Double_Knob>(knob);
    assert(dblKnob);

    return dblKnob;
}
}

struct MultiInstancePanelPrivate
{
    MultiInstancePanel* publicInterface;
    bool guiCreated;
    boost::weak_ptr<NodeGui> mainInstance;
    //pair <pointer,selected?>
    Nodes instances;
    TableView* view;
    TableModel* model;
    QWidget* buttonsContainer;
    QHBoxLayout* buttonsLayout;
    Button* addButton;
    Button* removeButton;
    Button* selectAll;
    Button* resetTracksButton;

    ///Set to true when we receive a signal from a knob value change
    ///this is to avoid infinite recursion with the dataChanged signal from the TableItem
    bool executingKnobValueChanged;

    ///same as above but when we're dealing with unslave/slaving parameters
    int knobValueRecursion;

    MultiInstancePanelPrivate(MultiInstancePanel* publicI,
                              const boost::shared_ptr<NodeGui> & node)
        : publicInterface(publicI)
          , guiCreated(false)
          , mainInstance(node)
          , instances()
          , view(0)
          , model(0)
          , buttonsContainer(0)
          , buttonsLayout(0)
          , addButton(0)
          , removeButton(0)
          , selectAll(0)
          , resetTracksButton(0)
          , executingKnobValueChanged(false)
          , knobValueRecursion(0)
    {
    }

    boost::shared_ptr<Natron::Node> getMainInstance() const
    {
        return mainInstance.lock()->getNode();
    }

    /**
     * @brief Called to make an exact copy of a main-instance's knob. The resulting copy will
     * be what is displayed on the GUI
     **/
    void createKnob(const boost::shared_ptr<KnobI> & ref)
    {
        if ( ref->isInstanceSpecific() ) {
            return;
        }

        bool declaredByPlugin = ref->isDeclaredByPlugin();
        Button_Knob* isButton = dynamic_cast<Button_Knob*>( ref.get() );
        Choice_Knob* isChoice = dynamic_cast<Choice_Knob*>( ref.get() );
        String_Knob* isString = dynamic_cast<String_Knob*>( ref.get() );
        Double_Knob* isDouble = dynamic_cast<Double_Knob*>( ref.get() );
        Int_Knob* isInt = dynamic_cast<Int_Knob*>( ref.get() );
        
        boost::shared_ptr<KnobHelper> ret;
        if ( isInt  ) {
            boost::shared_ptr<Int_Knob> intKnb = Natron::createKnob<Int_Knob>(publicInterface, ref->getDescription(),ref->getDimension(),declaredByPlugin);
            intKnb->setMinimumsAndMaximums(isInt->getMinimums(), isInt->getMaximums());
            intKnb->setDisplayMinimumsAndMaximums(isInt->getDisplayMinimums(), isInt->getDisplayMaximums());
            ret = intKnb;
        } else if ( dynamic_cast<Bool_Knob*>( ref.get() ) ) {
            ret = Natron::createKnob<Bool_Knob>(publicInterface, ref->getDescription(),ref->getDimension(),declaredByPlugin);
        } else if ( isDouble ) {
            boost::shared_ptr<Double_Knob> dblKnob = Natron::createKnob<Double_Knob>(publicInterface, ref->getDescription(),ref->getDimension(),declaredByPlugin);
            dblKnob->setMinimumsAndMaximums(isDouble->getMinimums(), isDouble->getMaximums());
            dblKnob->setDisplayMinimumsAndMaximums(isDouble->getDisplayMinimums(), isDouble->getDisplayMaximums());
            ret = dblKnob;
        } else if (isChoice) {
            boost::shared_ptr<Choice_Knob> choice = Natron::createKnob<Choice_Knob>(publicInterface,
                                                                                    ref->getDescription(),ref->getDimension(),declaredByPlugin);
            choice->populateChoices( isChoice->getEntries_mt_safe(),isChoice->getEntriesHelp_mt_safe() );
            ret = choice;
        } else if (isString) {
            boost::shared_ptr<String_Knob> strKnob = Natron::createKnob<String_Knob>(publicInterface,
                                                                                     ref->getDescription(),ref->getDimension(),declaredByPlugin);
            if ( isString->isCustomKnob() ) {
                strKnob->setAsCustom();
            }
            if ( isString->isMultiLine() ) {
                strKnob->setAsMultiLine();
            }
            if ( isString->isLabel() ) {
                strKnob->setAsLabel();
            }
            if ( isString->usesRichText() ) {
                strKnob->setUsesRichText(true);
            }
            ret = strKnob;
        } else if ( dynamic_cast<Parametric_Knob*>( ref.get() ) ) {
            ret = Natron::createKnob<Parametric_Knob>(publicInterface, ref->getDescription(),ref->getDimension(),declaredByPlugin);
        } else if ( dynamic_cast<Color_Knob*>( ref.get() ) ) {
            ret = Natron::createKnob<Color_Knob>(publicInterface, ref->getDescription(),ref->getDimension(),declaredByPlugin);
        } else if ( dynamic_cast<Path_Knob*>( ref.get() ) ) {
            ret = Natron::createKnob<Path_Knob>(publicInterface, ref->getDescription(),ref->getDimension(),declaredByPlugin);
        } else if ( dynamic_cast<File_Knob*>( ref.get() ) ) {
            ret = Natron::createKnob<File_Knob>(publicInterface, ref->getDescription(),ref->getDimension(),declaredByPlugin);
        } else if ( dynamic_cast<OutputFile_Knob*>( ref.get() ) ) {
            ret = Natron::createKnob<OutputFile_Knob>(publicInterface, ref->getDescription(),ref->getDimension(),declaredByPlugin);
        } else if (isButton) {
            boost::shared_ptr<Button_Knob> btn = Natron::createKnob<Button_Knob>(publicInterface,
                                                                                 ref->getDescription(),ref->getDimension(),declaredByPlugin);
            ///set the name prior to calling setIconForButton
            btn->setName( ref->getName() );
            publicInterface->setIconForButton( btn.get() );
            ret = btn;
        } else if ( dynamic_cast<Page_Knob*>( ref.get() ) ) {
            ret = Natron::createKnob<Page_Knob>(publicInterface, ref->getDescription(),ref->getDimension(),declaredByPlugin);
        }
        assert(ret);
        ret->clone(ref);
        ret->setName( ref->getName() );
        ret->setAnimationEnabled( ref->isAnimationEnabled() );
        ret->setHintToolTip( ref->getHintToolTip() );
        ret->setEvaluateOnChange( ref->getEvaluateOnChange() );
        ret->setIsPersistant(false);
        if ( ref->isNewLineTurnedOff() ) {
            ret->turnOffNewLine();
        }
        bool refSecret = ref->getIsSecret();

        if (refSecret) {
            ret->setSecret(true);
        }
    } // createKnob

    void addTableRow(const boost::shared_ptr<Natron::Node> & node);

    void removeRow(int index);

    void getInstanceSpecificKnobs(const Node* node,
                                  std::list<boost::shared_ptr<KnobI> >* knobs) const
    {
        const std::vector<boost::shared_ptr<KnobI> > & instanceKnobs = node->getKnobs();

        for (U32 i = 0; i < instanceKnobs.size(); ++i) {
            Int_Knob* isInt = dynamic_cast<Int_Knob*>( instanceKnobs[i].get() );
            Bool_Knob* isBool = dynamic_cast<Bool_Knob*>( instanceKnobs[i].get() );
            Double_Knob* isDouble = dynamic_cast<Double_Knob*>( instanceKnobs[i].get() );
            Color_Knob* isColor = dynamic_cast<Color_Knob*>( instanceKnobs[i].get() );
            String_Knob* isString = dynamic_cast<String_Knob*>( instanceKnobs[i].get() );

            if ( instanceKnobs[i]->isInstanceSpecific() ) {
                if (!isInt && !isBool && !isDouble && !isColor && !isString) {
                    qDebug() << "Multi-instance panel doesn't support the following type of knob: " << instanceKnobs[i]->typeName().c_str();
                    continue;
                }

                knobs->push_back(instanceKnobs[i]);
            }
        }
    }

    void getNodesFromSelection(const QModelIndexList & indexes,std::list<std::pair<Node*,bool> >* nodes);

    void pushUndoCommand(QUndoCommand* cmd)
    {
        mainInstance.lock()->getSettingPanel()->pushUndoCommand(cmd);
    }

    boost::shared_ptr<Natron::Node> getInstanceFromItem(TableItem* item) const;
};

MultiInstancePanel::MultiInstancePanel(const boost::shared_ptr<NodeGui> & node)
    : QObject()
      , NamedKnobHolder( node->getNode()->getApp() )
      , _imp( new MultiInstancePanelPrivate(this,node) )
{
}

MultiInstancePanel::~MultiInstancePanel()
{
}

////////////// TableView delegate

class TableItemDelegate
    : public QStyledItemDelegate
{
    TableView* _view;
    MultiInstancePanel* _panel;

public:

    explicit TableItemDelegate(TableView* view,
                               MultiInstancePanel* panel);

private:

    virtual void paint(QPainter * painter, const QStyleOptionViewItem & option, const QModelIndex & index) const OVERRIDE FINAL;
};

TableItemDelegate::TableItemDelegate(TableView* view,
                                     MultiInstancePanel* panel)
    : QStyledItemDelegate(view)
      , _view(view)
      , _panel(panel)
{
}

void
TableItemDelegate::paint(QPainter * painter,
                         const QStyleOptionViewItem & option,
                         const QModelIndex & index) const
{
    QStyledItemDelegate::paint(painter,option,index);

    if (!index.isValid() || (index.column() == 0) || option.state & QStyle::State_Selected) {
        QStyledItemDelegate::paint(painter,option,index);

        return;
    }
    TableModel* model = dynamic_cast<TableModel*>( _view->model() );
    assert(model);
    if (!model) {
        return;
    }
    TableItem* item = model->item(index);
    assert(item);
    if (!item) {
        return;
    }
    int dim;
    boost::shared_ptr<KnobI> knob = _panel->getKnobForItem(item, &dim);
    assert(knob);
    if (!knob) {
        return;
    }
    assert(0 <= dim);
    Natron::AnimationLevelEnum level = knob->getAnimationLevel(dim);
    if (level == eAnimationLevelNone) {
        QStyledItemDelegate::paint(painter,option,index);

        return;
    }

    QStyleOptionViewItem opt = option;
    initStyleOption(&opt, index);

    const QWidget* widget = _view->cellWidget( index.row(), index.column() );
    if (!widget) {
        QStyledItemDelegate::paint(painter,option,index);

        return;
    }
    QColor bgColor;
    if (level == eAnimationLevelOnKeyframe) {
        bgColor.setRgb(21,97,248);
    } else if (level == eAnimationLevelInterpolatedValue) {
        bgColor.setRgb(86,117,156);
    }


    //   widget->render(painter);
}

boost::shared_ptr<Natron::Node> MultiInstancePanel::getMainInstance() const
{
    return _imp->getMainInstance();
}

boost::shared_ptr<NodeGui>
MultiInstancePanel::getMainInstanceGui() const
{
    return _imp->mainInstance.lock();
}

Gui*
MultiInstancePanel::getGui() const
{
    return _imp->mainInstance.lock()->getDagGui()->getGui();
}

std::string
MultiInstancePanel::getScriptName_mt_safe() const
{
    return _imp->getMainInstance()->getScriptName_mt_safe();
}

void
MultiInstancePanel::initializeKnobs()
{
    const std::vector<boost::shared_ptr<KnobI> > & mainInstanceKnobs = _imp->getMainInstance()->getKnobs();

    for (U32 i = 0; i < mainInstanceKnobs.size(); ++i) {
        _imp->createKnob(mainInstanceKnobs[i]);
    }
    ///copy page children
    const std::vector<boost::shared_ptr<KnobI> > & knobs = getKnobs();
    for (U32 i = 0; i < knobs.size(); ++i) {
        Page_Knob* isPage = dynamic_cast<Page_Knob*>( knobs[i].get() );

        if (isPage) {
            ///find the corresponding knob in the main instance knobs
            boost::shared_ptr<KnobI> other = _imp->getMainInstance()->getKnobByName( isPage->getName() );
            assert(other);
            Page_Knob* otherPage = dynamic_cast<Page_Knob*>( other.get() );
            assert(otherPage);
            const std::vector<boost::shared_ptr<KnobI> > & otherChildren = otherPage->getChildren();
            bool isNodePage = otherPage->getName() == "Node";
            for (U32 j = 0; j < otherChildren.size(); ++j) {
                if ( !otherChildren[j]->isInstanceSpecific() ) {
                    boost::shared_ptr<KnobI> thisChild = getKnobByName( otherChildren[j]->getName() );
                    assert(thisChild);
                    isPage->addKnob(thisChild);
                    if ( isNodePage && !thisChild->isDeclaredByPlugin() ) {
                        thisChild->setAllDimensionsEnabled(false);
                    }
                }
            }
        }
    }
    initializeExtraKnobs();
}

bool
MultiInstancePanel::isGuiCreated() const
{
    return _imp->guiCreated;
}

void
MultiInstancePanel::createMultiInstanceGui(QVBoxLayout* layout)
{
    appendExtraGui(layout);
    layout->addSpacing(20);

    std::list<boost::shared_ptr<KnobI> > instanceSpecificKnobs;
    _imp->getInstanceSpecificKnobs(_imp->getMainInstance().get(), &instanceSpecificKnobs);

    _imp->view = new TableView( layout->parentWidget() );
    QObject::connect( _imp->view,SIGNAL( deleteKeyPressed() ),this,SLOT( onDeleteKeyPressed() ) );
    QObject::connect( _imp->view,SIGNAL( itemRightClicked(TableItem*) ),this,SLOT( onItemRightClicked(TableItem*) ) );
    TableItemDelegate* delegate = new TableItemDelegate(_imp->view,this);
    _imp->view->setItemDelegate(delegate);

    _imp->model = new TableModel(0,0,_imp->view);
    QObject::connect( _imp->model,SIGNAL( s_itemChanged(TableItem*) ),this,SLOT( onItemDataChanged(TableItem*) ) );
    _imp->view->setTableModel(_imp->model);

    QItemSelectionModel *selectionModel = _imp->view->selectionModel();
    QObject::connect( selectionModel, SIGNAL( selectionChanged(QItemSelection,QItemSelection) ),this,
                      SLOT( onSelectionChanged(QItemSelection,QItemSelection) ) );
    QStringList dimensionNames;
    for (std::list<boost::shared_ptr<KnobI> >::iterator it = instanceSpecificKnobs.begin(); it != instanceSpecificKnobs.end(); ++it) {
        QString knobDesc( (*it)->getDescription().c_str() );
        int dims = (*it)->getDimension();
        for (int i = 0; i < dims; ++i) {
            QString dimName(knobDesc);
            if (dims > 1) {
                dimName += ' ';
                dimName += (*it)->getDimensionName(i).c_str();
            }
            dimensionNames.push_back(dimName);
        }
    }
    dimensionNames.prepend("Enabled");

    _imp->view->setColumnCount( dimensionNames.size() );
    _imp->view->setHorizontalHeaderLabels(dimensionNames);

    _imp->view->setAttribute(Qt::WA_MacShowFocusRect,0);

#if QT_VERSION < 0x050000
    _imp->view->header()->setResizeMode(QHeaderView::ResizeToContents);
#else
    _imp->view->header()->setSectionResizeMode(QHeaderView::ResizeToContents);
#endif
    _imp->view->header()->setStretchLastSection(true);


    layout->addWidget(_imp->view);

    _imp->buttonsContainer = new QWidget( layout->parentWidget() );
    _imp->buttonsLayout = new QHBoxLayout(_imp->buttonsContainer);
    _imp->buttonsLayout->setContentsMargins(0, 0, 0, 0);
    _imp->addButton = new Button(QIcon(),"+",_imp->buttonsContainer);
    _imp->addButton->setToolTip("Add new");
    _imp->buttonsLayout->addWidget(_imp->addButton);
    QObject::connect( _imp->addButton, SIGNAL( clicked(bool) ), this, SLOT( onAddButtonClicked() ) );

    _imp->removeButton = new Button(QIcon(),"-",_imp->buttonsContainer);
    _imp->removeButton->setToolTip( tr("Remove selection") );
    _imp->buttonsLayout->addWidget(_imp->removeButton);
    QObject::connect( _imp->removeButton, SIGNAL( clicked(bool) ), this, SLOT( onRemoveButtonClicked() ) );
    QPixmap selectAll;
    appPTR->getIcon(NATRON_PIXMAP_SELECT_ALL, &selectAll);

    _imp->selectAll = new Button(QIcon(selectAll),"",_imp->buttonsContainer);
    _imp->selectAll->setFixedSize(NATRON_SMALL_BUTTON_SIZE,NATRON_SMALL_BUTTON_SIZE);
    _imp->selectAll->setToolTip( tr("Select all") );
    _imp->buttonsLayout->addWidget(_imp->selectAll);
    QObject::connect( _imp->selectAll, SIGNAL( clicked(bool) ), this, SLOT( onSelectAllButtonClicked() ) );

    _imp->resetTracksButton = new Button("Reset",_imp->buttonsContainer);
    QObject::connect( _imp->resetTracksButton, SIGNAL( clicked(bool) ), this, SLOT( resetSelectedInstances() ) );
    _imp->buttonsLayout->addWidget(_imp->resetTracksButton);
    _imp->resetTracksButton->setToolTip( tr("Reset selected items") );

    layout->addWidget(_imp->buttonsContainer);
    appendButtons(_imp->buttonsLayout);
    _imp->buttonsLayout->addStretch();

    ///Deactivate the main-instance since this is more convenient this way for the user.
    //_imp->getMainInstance()->deactivate(std::list<Natron::Node* >(),false,false,false,false);
    _imp->guiCreated = true;
} // createMultiInstanceGui

class AddNodeCommand
    : public QUndoCommand
{
    bool _firstRedoCalled;
    boost::shared_ptr<Node> _node;
    MultiInstancePanel* _panel;

public:

    AddNodeCommand(MultiInstancePanel* panel,
                   const boost::shared_ptr<Node> & node,
                   QUndoCommand* parent = 0)
        : QUndoCommand(parent)
          , _firstRedoCalled(false)
          , _node(node)
          , _panel(panel)
    {
    }

    virtual ~AddNodeCommand()
    {
    }

    virtual void undo() OVERRIDE FINAL
    {
        int index = _panel->getNodeIndex(_node);

        assert(index != -1);
        _panel->removeRow(index);
        _node->deactivate();
        _panel->getMainInstance()->getApp()->redrawAllViewers();
        setText( QObject::tr("Add %1").arg( _node->getLabel().c_str() ) );
    }

    virtual void redo() OVERRIDE FINAL
    {
        if (_firstRedoCalled) {
            _node->activate();
            _panel->addRow(_node);
        }
        _panel->getMainInstance()->getApp()->redrawAllViewers();
        _firstRedoCalled = true;
        setText( QObject::tr("Add %1").arg( _node->getLabel().c_str() ) );
    }
};

boost::shared_ptr<Natron::Node> MultiInstancePanel::createNewInstance(bool useUndoRedoStack)
{
    return addInstanceInternal(useUndoRedoStack);
}

void
MultiInstancePanel::onAddButtonClicked()
{
    ignore_result(addInstanceInternal(true));
}

boost::shared_ptr<Natron::Node> MultiInstancePanel::addInstanceInternal(bool useUndoRedoStack)
{
    boost::shared_ptr<Natron::Node> mainInstance = _imp->getMainInstance();
    CreateNodeArgs args( mainInstance->getPluginID().c_str(),
                         mainInstance->getScriptName(),
                         -1,-1,
                        true,
                        INT_MIN,INT_MIN,
                        false,  //< never use the undo-stack of the nodegraph since we use the one of the dockablepanel
                        true,
                        QString(),
                        CreateNodeArgs::DefaultValuesList(),
                        mainInstance->getGroup());
    boost::shared_ptr<Node> newInstance = _imp->getMainInstance()->getApp()->createNode(args);
    
    if (useUndoRedoStack) {
        _imp->pushUndoCommand( new AddNodeCommand(this,newInstance) );
    }

    return newInstance;
}

void
MultiInstancePanel::onChildCreated(const boost::shared_ptr<Natron::Node>& node)
{
    _imp->addTableRow(node);
}

const std::list< std::pair<boost::weak_ptr<Natron::Node>,bool> > &
MultiInstancePanel::getInstances() const
{
    assert( QThread::currentThread() == qApp->thread() );

    return _imp->instances;
}

void
MultiInstancePanel::addRow(const boost::shared_ptr<Natron::Node> & node)
{
    _imp->addTableRow(node);
}

void
MultiInstancePanelPrivate::addTableRow(const boost::shared_ptr<Natron::Node> & node)
{
    for (Nodes::iterator it = instances.begin(); it!=instances.end(); ++it) {
        if (it->first.lock() == node) {
            return;
        }
    }
    
    instances.push_back( std::make_pair(node,false) );
    int newRowIndex = view->rowCount();
    model->insertRow(newRowIndex);

    std::list<boost::shared_ptr<KnobI> > instanceSpecificKnobs;
    {
        const std::vector<boost::shared_ptr<KnobI> > & instanceKnobs = node->getKnobs();
        for (U32 i = 0; i < instanceKnobs.size(); ++i) {
            boost::shared_ptr<KnobSignalSlotHandler> slotsHandler =
                instanceKnobs[i]->getSignalSlotHandler();
            if (slotsHandler) {
                QObject::connect( slotsHandler.get(), SIGNAL( valueChanged(int,int) ), publicInterface,SLOT( onInstanceKnobValueChanged(int,int) ) );
            }

            if ( instanceKnobs[i]->isInstanceSpecific() ) {
                Int_Knob* isInt = dynamic_cast<Int_Knob*>( instanceKnobs[i].get() );
                Bool_Knob* isBool = dynamic_cast<Bool_Knob*>( instanceKnobs[i].get() );
                Double_Knob* isDouble = dynamic_cast<Double_Knob*>( instanceKnobs[i].get() );
                Color_Knob* isColor = dynamic_cast<Color_Knob*>( instanceKnobs[i].get() );
                String_Knob* isString = dynamic_cast<String_Knob*>( instanceKnobs[i].get() );
                if (!isInt && !isBool && !isDouble && !isColor && !isString) {
                    qDebug() << "Multi-instance panel doesn't support the following type of knob: " << instanceKnobs[i]->typeName().c_str();
                    continue;
                }

                instanceSpecificKnobs.push_back(instanceKnobs[i]);
            }
        }
    }


    ///first add the enabled column
    {
        AnimatedCheckBox* checkbox = new AnimatedCheckBox();
        QObject::connect( checkbox,SIGNAL( toggled(bool) ),publicInterface,SLOT( onCheckBoxChecked(bool) ) );
        checkbox->setChecked( !node->isNodeDisabled() );
        view->setCellWidget(newRowIndex, 0, checkbox);
        TableItem* newItem = new TableItem;
        newItem->setFlags(Qt::ItemIsEnabled | Qt::ItemIsSelectable | Qt::ItemIsEditable | Qt::ItemIsUserCheckable);
        view->setItem(newRowIndex, 0, newItem);
        view->resizeColumnToContents(0);
    }
    int columnIndex = 1;
    for (std::list<boost::shared_ptr<KnobI> >::iterator it = instanceSpecificKnobs.begin(); it != instanceSpecificKnobs.end(); ++it) {
        Int_Knob* isInt = dynamic_cast<Int_Knob*>( it->get() );
        Bool_Knob* isBool = dynamic_cast<Bool_Knob*>( it->get() );
        Double_Knob* isDouble = dynamic_cast<Double_Knob*>( it->get() );
        Color_Knob* isColor = dynamic_cast<Color_Knob*>( it->get() );
        String_Knob* isString = dynamic_cast<String_Knob*>( it->get() );


        ///Only these types are supported
        if (!isInt && !isBool && !isDouble && !isColor && !isString) {
            continue;
        }

        for (int i = 0; i < (*it)->getDimension(); ++i) {
            TableItem* newItem = new TableItem;
            Qt::ItemFlags flags = Qt::ItemIsEnabled | Qt::ItemIsSelectable | Qt::ItemIsEditable;

            if (isBool) {
                bool checked = isBool->getValue(i);
                AnimatedCheckBox* checkbox = new AnimatedCheckBox();
                checkbox->setChecked(checked);
                view->setCellWidget(newRowIndex, columnIndex, checkbox);
                flags |= Qt::ItemIsUserCheckable;
            } else if (isInt) {
                newItem->setData( Qt::DisplayRole, isInt->getValue(i) );
            } else if (isDouble) {
                newItem->setData( Qt::DisplayRole, isDouble->getValue(i) );
            } else if (isString) {
                newItem->setData( Qt::DisplayRole, isString->getValue(i).c_str() );
            }
            newItem->setFlags(flags);

            view->setItem(newRowIndex, columnIndex, newItem);
            view->resizeColumnToContents(columnIndex);
            ++columnIndex;
        }
    }

    ///clear current selection
    view->selectionModel()->clear();

    ///select the new item
    QModelIndex newIndex = model->index(newRowIndex, 0);
    assert( newIndex.isValid() );
    view->selectionModel()->select(newIndex, QItemSelectionModel::ClearAndSelect | QItemSelectionModel::Rows);
} // addTableRow

void
MultiInstancePanel::selectNode(const boost::shared_ptr<Natron::Node> & node,
                               bool addToSelection)
{
    if (!addToSelection) {
        _imp->view->selectionModel()->clear();
    }

    int index = -1;
    int i = 0;
    for (std::list< std::pair<boost::weak_ptr<Node>,bool > >::iterator it = _imp->instances.begin(); it != _imp->instances.end(); ++it,++i) {
        if (it->first.lock() == node) {
            index = i;
            break;
        }
    }
    assert(index != -1);

    QItemSelection newSelection( _imp->model->index(index, 0),_imp->model->index(index,_imp->view->columnCount() - 1) );
    _imp->view->selectionModel()->select(newSelection, QItemSelectionModel::Select);
}

void
MultiInstancePanel::removeNodeFromSelection(const boost::shared_ptr<Natron::Node> & node)
{
    int index = -1;
    int i = 0;

    for (std::list< std::pair<boost::weak_ptr<Node>,bool > >::iterator it = _imp->instances.begin(); it != _imp->instances.end(); ++it,++i) {
        if (it->first.lock() == node) {
            index = i;
            break;
        }
    }
    assert(index != -1);
    QItemSelection newSelection( _imp->model->index(index, 0),_imp->model->index(index,_imp->view->columnCount() - 1) );
    _imp->view->selectionModel()->select(newSelection, QItemSelectionModel::Deselect);
}

void
MultiInstancePanel::clearSelection()
{
    _imp->view->selectionModel()->clear();
}

void
MultiInstancePanel::selectNodes(const std::list<Natron::Node*> & nodes,
                                bool addToSelection)
{
    //_imp->view->selectionModel()->blockSignals(true);
    if (!addToSelection) {
        _imp->view->clearSelection();
    }
//    for (std::list< std::pair<boost::shared_ptr<Node>,bool > >::iterator it2 = _imp->instances.begin();
//         it2!=_imp->instances.end(); ++it2) {
//        it2->second = false;
//    }
//    _imp->view->selectionModel()->blockSignals(false);
    if ( nodes.empty() ) {
        return;
    }


    QItemSelection newSelection;
    for (std::list<Natron::Node*>::const_iterator it = nodes.begin(); it != nodes.end(); ++it) {
        int i = 0;
        for (std::list< std::pair<boost::weak_ptr<Node>,bool > >::iterator it2 = _imp->instances.begin();
             it2 != _imp->instances.end(); ++it2,++i) {
            if (it2->first.lock().get() == *it) {
                QItemSelection sel( _imp->model->index(i, 0),_imp->model->index(i,_imp->view->columnCount() - 1) );
                newSelection.merge(sel, QItemSelectionModel::Select);
                break;
            }
        }
    }
    _imp->view->selectionModel()->select(newSelection, QItemSelectionModel::Select);
}

class RemoveNodeCommand
    : public QUndoCommand
{
    MultiInstancePanel* _panel;
    std::list<boost::shared_ptr<Natron::Node> > _nodes;

public:

    RemoveNodeCommand(MultiInstancePanel* panel,
                      const std::list<boost::shared_ptr<Natron::Node> > & nodes,
                      QUndoCommand* parent = 0)
        : QUndoCommand(parent)
          , _panel(panel)
          , _nodes(nodes)
    {
    }

    virtual ~RemoveNodeCommand()
    {
    }

    virtual void undo() OVERRIDE FINAL
    {
        
        _panel->addInstances(_nodes);
        _panel->getMainInstance()->getApp()->triggerAutoSave();
        _panel->getMainInstance()->getApp()->redrawAllViewers();
        setText( QObject::tr("Remove instance(s)") );
    }

    virtual void redo() OVERRIDE FINAL
    {
        _panel->removeInstances(_nodes);
        _panel->getMainInstance()->getApp()->triggerAutoSave();
        _panel->getMainInstance()->getApp()->redrawAllViewers();
        setText( QObject::tr("Remove instance(s)") );
    }
};

void
MultiInstancePanel::removeInstances(const std::list<boost::shared_ptr<Natron::Node> >& instances)
{
    boost::shared_ptr<Node> mainInstance = getMainInstance();
    std::list<boost::shared_ptr<Natron::Node> >::const_iterator next = instances.begin();
    if (!instances.empty()) {
	   ++next;
	}
   
    for (std::list<boost::shared_ptr<Natron::Node> >::const_iterator it = instances.begin(); it != instances.end(); ++it,++next) {
        int index = getNodeIndex(*it);
        assert(index != -1);
        removeRow(index);
        bool isMainInstance = (*it) == mainInstance;
        (*it)->deactivate( std::list<Natron::Node* >(),false,false,!isMainInstance,next == instances.end() );
		if (next == instances.end()) {
			--next;
		}
    }
    

}

void
MultiInstancePanel::addInstances(const std::list<boost::shared_ptr<Natron::Node> >& instances)
{
    std::list<boost::shared_ptr<Natron::Node> >::const_iterator next = instances.begin();
    if (!instances.empty()) {
		++next;
	}
    for (std::list<boost::shared_ptr<Natron::Node> >::const_iterator it = instances.begin(); it != instances.end(); ++it,++next) {
        addRow(*it);
        (*it)->activate( std::list<Natron::Node* >(),false,next == instances.end() );
		if (next == instances.end()) {
			--next;
		}
    }
}

void
MultiInstancePanel::removeRow(int index)
{
    _imp->removeRow(index);
}

void
MultiInstancePanelPrivate::removeRow(int index)
{
    if ( (index < 0) || ( index >= (int)instances.size() ) ) {
        throw std::invalid_argument("Index out of range");
    }
    model->removeRows(index);
    Nodes::iterator it = instances.begin();
    std::advance(it, index);
    instances.erase(it);
}

int
MultiInstancePanel::getNodeIndex(const boost::shared_ptr<Natron::Node> & node) const
{
    int i = 0;
    Nodes::iterator it = _imp->instances.begin();

    for (; it != _imp->instances.end(); ++it,++i) {
        if (it->first.lock() == node) {
            return i;
        }
    }

    return -1;
}

void
MultiInstancePanel::onDeleteKeyPressed()
{
    removeInstancesInternal();
}

void
MultiInstancePanel::onRemoveButtonClicked()
{
    removeInstancesInternal();
}

void
MultiInstancePanel::removeInstancesInternal()
{
    const QItemSelection selection = _imp->view->selectionModel()->selection();
    std::list<boost::shared_ptr<Node> > instances;
    QModelIndexList indexes = selection.indexes();
    std::set<int> rows;

    for (int i = 0; i < indexes.size(); ++i) {
        rows.insert( indexes[i].row() );
    }

    for (std::set<int>::iterator it = rows.begin(); it != rows.end(); ++it) {
        assert( *it >= 0 && *it < (int)_imp->instances.size() );
        std::list< std::pair<boost::weak_ptr<Node>,bool > >::iterator it2 = _imp->instances.begin();
        std::advance(it2, *it);
        instances.push_back(it2->first.lock());
    }
    _imp->pushUndoCommand( new RemoveNodeCommand(this,instances) );
}

void
MultiInstancePanel::onSelectAllButtonClicked()
{
    _imp->view->selectAll();
}

bool
MultiInstancePanel::isSettingsPanelVisible() const
{
    NodeSettingsPanel* panel = _imp->mainInstance.lock()->getSettingPanel();

    assert(panel);

    return !panel->isClosed();
}


void
MultiInstancePanel::onSettingsPanelClosed(bool closed)
{
    std::list<Node*> selection;

    getSelectedInstances(&selection);

    std::list<Node*>::iterator next = selection.begin();
	if (!selection.empty()) {
		++next;
	}
    for (std::list<Node*>::iterator it = selection.begin(); it != selection.end(); ++it,++next) {
        if (closed) {
            (*it)->hideKeyframesFromTimeline( next == selection.end() );
        } else {
            (*it)->showKeyframesOnTimeline( next == selection.end() );
        }
		if (next == selection.end()) {
			--next;
		}
    }
}

void
MultiInstancePanel::onSelectionChanged(const QItemSelection & newSelection,
                                       const QItemSelection & oldSelection)
{
    std::list<std::pair<Node*,bool> > previouslySelectedInstances;
    QModelIndexList oldIndexes = oldSelection.indexes();

    _imp->getNodesFromSelection(oldIndexes, &previouslySelectedInstances);

    bool copyOnUnSlave = previouslySelectedInstances.size()  <= 1;

    /// new selection
    std::list<std::pair<Node*,bool> > newlySelectedInstances;
    QModelIndexList newIndexes = newSelection.indexes();
    for (int i = 0; i < newIndexes.size(); ++i) {
        TableItem* item = _imp->model->item(newIndexes[i]);
        if (item) {
            item->setFlags(item->flags() | Qt::ItemIsEditable);
        }
    }
    _imp->getNodesFromSelection(newIndexes, &newlySelectedInstances);

    ///Don't consider items that are in both previouslySelectedInstances && newlySelectedInstances
    
    QModelIndexList rows = _imp->view->selectionModel()->selectedRows();
    bool setDirty = rows.count() > 1;
    std::list<std::pair<Node*,bool> >::iterator nextPreviouslySelected = previouslySelectedInstances.begin();
	if (!previouslySelectedInstances.empty()) {
		++nextPreviouslySelected;
	}
    
    
    for (std::list<std::pair<Node*,bool> >::iterator it = previouslySelectedInstances.begin();
         it != previouslySelectedInstances.end(); ++it,++nextPreviouslySelected) {
        ///if the item is in the new selection, don't consider it
        bool skip = false;
        for (std::list<std::pair<Node*,bool> >::iterator it2 = newlySelectedInstances.begin();
             it2 != newlySelectedInstances.end(); ++it2) {
            if (it2->first == it->first) {
                skip = true;
                break;
            }
        }
        ///disconnect all the knobs
        if (!it->second || skip) {
            continue;
        }

        it->first->hideKeyframesFromTimeline( nextPreviouslySelected == previouslySelectedInstances.end() );
        
        it->first->getLiveInstance()->blockEvaluation();
        const std::vector<boost::shared_ptr<KnobI> > & knobs = it->first->getKnobs();
        for (U32 i = 0; i < knobs.size(); ++i) {
            if ( knobs[i]->isDeclaredByPlugin() && !knobs[i]->isInstanceSpecific() && !knobs[i]->getIsSecret() ) {
                for (int j = 0; j < knobs[i]->getDimension(); ++j) {
                    if ( knobs[i]->isSlave(j) ) {
                        knobs[i]->unSlave(j, copyOnUnSlave);
                    }
                }
            }
        }
        it->first->getLiveInstance()->unblockEvaluation();

        for (Nodes::iterator it2 = _imp->instances.begin(); it2 != _imp->instances.end(); ++it2) {
            if (it2->first.lock().get() == it->first) {
                it2->second = false;
                break;
            }
        }
		if (nextPreviouslySelected == previouslySelectedInstances.end()) {
			--nextPreviouslySelected;
		}
    }
    
    std::list<SequenceTime> allKeysToAdd;
    std::list<std::pair<Node*,bool> >::iterator nextNewlySelected = newlySelectedInstances.begin();
	if (!newlySelectedInstances.empty()) {
		++nextNewlySelected;
	}
    for (std::list<std::pair<Node*,bool> >::iterator it = newlySelectedInstances.begin();
         it != newlySelectedInstances.end(); ++it,++nextNewlySelected) {
        ///if the item is in the old selection, don't consider it
        bool skip = false;
        for (std::list<std::pair<Node*,bool> >::iterator it2 = previouslySelectedInstances.begin();
             it2 != previouslySelectedInstances.end(); ++it2) {
            if (it2->first == it->first) {
                skip = true;
                break;
            }
        }

        if (it->second || skip) {
            continue;
        }

        if ( isSettingsPanelVisible() ) {
            it->first->showKeyframesOnTimeline( nextNewlySelected == newlySelectedInstances.end() );
        }

        ///slave all the knobs that are declared by the plug-in (i.e: not the ones from the "Node" page)
        //and which are not instance specific (not the knob displayed in the table)
        const std::vector<boost::shared_ptr<KnobI> > & knobs = it->first->getKnobs();
        for (U32 i = 0; i < knobs.size(); ++i) {
            if ( knobs[i]->isDeclaredByPlugin() && !knobs[i]->isInstanceSpecific() && !knobs[i]->getIsSecret() ) {
                boost::shared_ptr<KnobI> otherKnob = getKnobByName( knobs[i]->getName() );
                assert(otherKnob);

                ///Don't slave knobs when several are selected otherwise all the instances would then share the same values
                ///while being selected
                if (!setDirty) {
                    ///do not slave buttons, handle them separatly in onButtonTriggered()
                    Button_Knob* isButton = dynamic_cast<Button_Knob*>( knobs[i].get() );
                    if (!isButton) {
                        otherKnob->clone(knobs[i]);
                        knobs[i]->blockEvaluation();
                        for (int j = 0; j < knobs[i]->getDimension(); ++j) {
                            knobs[i]->slaveTo(j, otherKnob, j,true);
                        }
                        knobs[i]->unblockEvaluation();
                    }
                }

                otherKnob->setAllDimensionsEnabled(true);
                otherKnob->setDirty(setDirty);
            }
        }
        for (Nodes::iterator it2 = _imp->instances.begin(); it2 != _imp->instances.end(); ++it2) {
            if (it2->first.lock().get() == it->first) {
                it2->second = true;
                break;
            }
        }

		if (nextNewlySelected == newlySelectedInstances.end()) {
			--nextNewlySelected;
		}
    }


    if ( newlySelectedInstances.empty() ) {
        ///disable knobs
        const std::vector<boost::shared_ptr<KnobI> > & knobs = getKnobs();
        for (U32 i = 0; i < knobs.size(); ++i) {
            if ( knobs[i]->isDeclaredByPlugin() && !knobs[i]->isInstanceSpecific() ) {
                knobs[i]->setAllDimensionsEnabled(false);
                knobs[i]->setDirty(false);
            }
        }
    }
    
    getGui()->redrawAllViewers();
} // onSelectionChanged

void
MultiInstancePanelPrivate::getNodesFromSelection(const QModelIndexList & indexes,
                                                 std::list<std::pair<Node*,bool> >* nodes)
{
    std::set<int> rows;

    for (int i = 0; i < indexes.size(); ++i) {
        rows.insert( indexes[i].row() );
    }

    for (std::set<int>::iterator it = rows.begin(); it != rows.end(); ++it) {
        assert( *it >= 0 && *it < (int)instances.size() );
        std::list< std::pair<boost::weak_ptr<Node>,bool > >::iterator it2 = instances.begin();
        std::advance(it2, *it);
        boost::shared_ptr<Node> node = it2->first.lock();
        if ( !node->isNodeDisabled() ) {
            nodes->push_back( std::make_pair(node.get(), it2->second) );
        }
    }
}

boost::shared_ptr<Natron::Node>
MultiInstancePanelPrivate::getInstanceFromItem(TableItem* item) const
{
    assert( item->row() >= 0 && item->row() < (int)instances.size() );
    int i = 0;
    for (std::list< std::pair<boost::weak_ptr<Node>,bool > >::const_iterator it = instances.begin(); it != instances.end(); ++it,++i) {
        if ( i == item->row() ) {
            return it->first.lock();
        }
    }

    return boost::shared_ptr<Natron::Node>();
}

boost::shared_ptr<KnobI> MultiInstancePanel::getKnobForItem(TableItem* item,
                                                            int* dimension) const
{
    QModelIndex modelIndex = _imp->model->index(item);

    assert( modelIndex.row() < (int)_imp->instances.size() );
    Nodes::iterator nIt = _imp->instances.begin();
    std::advance( nIt, modelIndex.row() );
    const std::vector<boost::shared_ptr<KnobI> > & knobs = nIt->first.lock()->getKnobs();
    int instanceSpecificIndex = 1; //< 1 because we skip the enable cell
    for (U32 i = 0; i < knobs.size(); ++i) {
        if ( knobs[i]->isInstanceSpecific() ) {
            for (int j = 0; j < knobs[i]->getDimension(); ++j) {
                if ( instanceSpecificIndex == modelIndex.column() ) {
                    *dimension = j;

                    return knobs[i];
                }
                ++instanceSpecificIndex;
            }
        }
    }
    *dimension = -1;

    return boost::shared_ptr<KnobI>();
}

void
MultiInstancePanel::onItemDataChanged(TableItem* item)
{
    if (_imp->executingKnobValueChanged) {
        return;
    }
    QVariant data = item->data(Qt::DisplayRole);
    QModelIndex modelIndex = _imp->model->index(item);

    ///The enabled cell is handled in onCheckBoxChecked
    if (modelIndex.column() == 0) {
        return;
    }
    
    int time = getApp()->getTimeLine()->currentFrame();
    
    assert( modelIndex.row() < (int)_imp->instances.size() );
    Nodes::iterator nIt = _imp->instances.begin();
    std::advance( nIt, modelIndex.row() );
<<<<<<< HEAD
    const std::vector<boost::shared_ptr<KnobI> > & knobs = nIt->first.lock()->getKnobs();
=======
    
    if (modelIndex.column() == 1) {
        nIt->first->setName(data.toString());
    }
    
    const std::vector<boost::shared_ptr<KnobI> > & knobs = nIt->first->getKnobs();
>>>>>>> 6a40adc1
    int instanceSpecificIndex = 1; //< 1 because we skip the enable cell
    for (U32 i = 0; i < knobs.size(); ++i) {
        if ( knobs[i]->isInstanceSpecific() ) {
            for (int j = 0; j < knobs[i]->getDimension(); ++j) {
                if ( instanceSpecificIndex == modelIndex.column() ) {

                    Int_Knob* isInt = dynamic_cast<Int_Knob*>( knobs[i].get() );
                    Bool_Knob* isBool = dynamic_cast<Bool_Knob*>( knobs[i].get() );
                    Double_Knob* isDouble = dynamic_cast<Double_Knob*>( knobs[i].get() );
                    Color_Knob* isColor = dynamic_cast<Color_Knob*>( knobs[i].get() );
                    String_Knob* isString = dynamic_cast<String_Knob*>( knobs[i].get() );
                    
                    if (knobs[i]->isAnimationEnabled()) {
                        if (isInt) {
                            isInt->setValueAtTime(time, data.toInt(), j);
                        } else if (isBool) {
                            isBool->setValueAtTime(time, data.toBool(), j);
                        } else if (isDouble) {
                            isDouble->setValueAtTime(time, data.toDouble(), j);
                        } else if (isColor) {
                            isColor->setValueAtTime(time, data.toDouble(), j);
                        } else if (isString) {
                            isString->setValueAtTime(time, data.toString().toStdString(), j);
                        }
                    } else {
                        if (isInt) {
                            isInt->setValue(data.toInt(), j, true);
                        } else if (isBool) {
                            isBool->setValue(data.toBool(), j, true);
                        } else if (isDouble) {
                            isDouble->setValue(data.toDouble(), j, true);
                        } else if (isColor) {
                            isColor->setValue(data.toDouble(), j, true);
                        } else if (isString) {
                            isString->setValue(data.toString().toStdString(), j, true);
                        }
                    }
                    return;
                }
                ++instanceSpecificIndex;
            }
        }
    }
}

void
MultiInstancePanel::onItemRightClicked(TableItem* item)
{
    boost::shared_ptr<Natron::Node> instance = _imp->getInstanceFromItem(item);

    if (instance) {
        showMenuForInstance( instance.get() );
    }
}

///The checkbox interacts directly with the kDisableNodeKnobName knob of the node
///It doesn't call deactivate() on the node so calling isActivated() on a node
///will still return true even if you set the value of kDisableNodeKnobName to false.
void
MultiInstancePanel::onCheckBoxChecked(bool checked)
{
    AnimatedCheckBox* checkbox = qobject_cast<AnimatedCheckBox*>( sender() );

    if (!checkbox) {
        return;
    }

    ///find the row which owns this checkbox
    for (int i = 0; i < _imp->model->rowCount(); ++i) {
        QWidget* w = _imp->view->cellWidget(i, 0);
        if (w == checkbox) {
            assert( i < (int)_imp->instances.size() );
            Nodes::iterator it = _imp->instances.begin();
            std::advance(it, i);
            boost::shared_ptr<KnobI> enabledKnob = it->first.lock()->getKnobByName(kDisableNodeKnobName);
            assert(enabledKnob);
            Bool_Knob* bKnob = dynamic_cast<Bool_Knob*>( enabledKnob.get() );
            assert(bKnob);
            bKnob->setValue(!checked, 0);
            break;
        }
    }
    getApp()->redrawAllViewers();
}

void
MultiInstancePanel::onInstanceKnobValueChanged(int dim,
                                               int reason)
{
    if ( (Natron::ValueChangedReasonEnum)reason == Natron::eValueChangedReasonSlaveRefresh ) {
        return;
    }

    KnobSignalSlotHandler* signalEmitter = qobject_cast<KnobSignalSlotHandler*>( sender() );
    if (!signalEmitter) {
        return;
    }
    boost::shared_ptr<KnobI> knob = signalEmitter->getKnob();
    if ( !knob->isDeclaredByPlugin() ) {
        return;
    }
    KnobHolder* holder = knob->getHolder();
    assert(holder);
    int rowIndex = 0;
    int colIndex = 1;
    for (Nodes::iterator it = _imp->instances.begin(); it != _imp->instances.end(); ++it,++rowIndex) {
        boost::shared_ptr<Node> node = it->first.lock();
        if ( holder == node->getLiveInstance() ) {
            const std::vector<boost::shared_ptr<KnobI> > & knobs = node->getKnobs();
            for (U32 i = 0; i < knobs.size(); ++i) {
                if ( knobs[i]->isInstanceSpecific() ) {
                    if (knobs[i] == knob) {
                        colIndex += dim;
                        TableItem* item = _imp->model->item(rowIndex, colIndex);
                        if (!item) {
                            continue;
                        }
                        QVariant data;
                        Int_Knob* isInt = dynamic_cast<Int_Knob*>( knobs[i].get() );
                        Bool_Knob* isBool = dynamic_cast<Bool_Knob*>( knobs[i].get() );
                        Double_Knob* isDouble = dynamic_cast<Double_Knob*>( knobs[i].get() );
                        Color_Knob* isColor = dynamic_cast<Color_Knob*>( knobs[i].get() );
                        String_Knob* isString = dynamic_cast<String_Knob*>( knobs[i].get() );
                        if (isInt) {
                            data.setValue<int>( isInt->getValue(dim) );
                        } else if (isBool) {
                            data.setValue<bool>( isBool->getValue(dim) );
                        } else if (isDouble) {
                            data.setValue<double>( isDouble->getValue(dim) );
                        } else if (isColor) {
                            data.setValue<double>( isColor->getValue(dim) );
                        } else if (isString) {
                            data.setValue<QString>( isString->getValue(dim).c_str() );
                        }
                        _imp->executingKnobValueChanged = true;
                        item->setData(Qt::DisplayRole,data);
                        _imp->executingKnobValueChanged = false;

                        return;
                    }
                    colIndex += knobs[i]->getDimension();
                } else if ( (knobs[i] == knob) && !_imp->knobValueRecursion ) {
                    ///If the knob is slaved to a knob used only for GUI, unslave it before updating value and reslave back
                    std::pair<int,boost::shared_ptr<KnobI> > master = knob->getMaster(dim);
                    if (master.second) {
                        ++_imp->knobValueRecursion;
                        knob->unSlave(dim, false);
                        Knob<int>* isInt = dynamic_cast<Knob<int>*>( knob.get() );
                        Knob<bool>* isBool = dynamic_cast<Knob<bool>*>( knob.get() );
                        Knob<double>* isDouble = dynamic_cast<Knob<double>*>( knob.get() );
                        Knob<std::string>* isString = dynamic_cast<Knob<std::string>*>( knob.get() );
                        if (isInt) {
                            Knob<int>* masterKnob = dynamic_cast<Knob<int>*>( master.second.get() );
                            assert(masterKnob);
                            if (masterKnob) {
                                masterKnob->clone( knob.get() );
                            }
                        } else if (isBool) {
                            Knob<bool>* masterKnob = dynamic_cast<Knob<bool>*>( master.second.get() );
                            assert(masterKnob);
                            if (masterKnob) {
                                masterKnob->clone( knob.get() );
                            }
                        } else if (isDouble) {
                            Knob<double>* masterKnob = dynamic_cast<Knob<double>*>( master.second.get() );
                            assert(masterKnob);
                            if (masterKnob) {
                                masterKnob->clone( knob.get() );
                            }
                        } else if (isString) {
                            Knob<std::string>* masterKnob = dynamic_cast<Knob<std::string>*>( master.second.get() );
                            assert(masterKnob);
                            if (masterKnob) {
                                masterKnob->clone( knob.get() );
                            }
                        }
                        knob->slaveTo(dim, master.second, master.first,true);
                        --_imp->knobValueRecursion;
                    }
                }
            }

            return;
        }
    }
} // onInstanceKnobValueChanged

void
MultiInstancePanel::getSelectedInstances(std::list<Natron::Node*>* instances) const
{
    const QItemSelection selection = _imp->view->selectionModel()->selection();
    QModelIndexList indexes = selection.indexes();
    std::set<int> rows;

    for (int i = 0; i < indexes.size(); ++i) {
        rows.insert( indexes[i].row() );
    }

    for (std::set<int>::iterator it = rows.begin(); it != rows.end(); ++it) {
        assert( *it >= 0 && *it < (int)_imp->instances.size() );
        std::list< std::pair<boost::weak_ptr<Node>,bool > >::iterator it2 = _imp->instances.begin();
        std::advance(it2, *it);
        instances->push_back( it2->first.lock().get() );
    }
}

void
MultiInstancePanel::resetSelectedInstances()
{
    std::list<Natron::Node*> selectedInstances;

    getSelectedInstances(&selectedInstances);
    _imp->view->selectionModel()->clear();
    resetInstances(selectedInstances);
}

void
MultiInstancePanel::resetAllInstances()
{
    _imp->view->selectionModel()->clear();
    std::list<Natron::Node*> all;
    for (Nodes::iterator it = _imp->instances.begin(); it != _imp->instances.end(); ++it) {
        all.push_back( it->first.lock().get() );
    }
    resetInstances(all);
}

void
MultiInstancePanel::resetInstances(const std::list<Natron::Node*> & instances)
{
    if ( instances.empty() ) {
        return;
    }

    std::list<Natron::Node*>::const_iterator next = instances.begin();
    ++next;
    for (std::list<Natron::Node*>::const_iterator it = instances.begin(); it != instances.end(); ++it,++next) {
        //invalidate the cache by incrementing the age
        (*it)->incrementKnobsAge();
        if ( (*it)->areKeyframesVisibleOnTimeline() ) {
            (*it)->hideKeyframesFromTimeline( next == instances.end() );
        }
        const std::vector<boost::shared_ptr<KnobI> > & knobs = (*it)->getKnobs();
        for (U32 i = 0; i < knobs.size(); ++i) {
            Button_Knob* isBtn = dynamic_cast<Button_Knob*>( knobs[i].get() );

            if ( !isBtn && (knobs[i]->getName() != kUserLabelKnobName) && (knobs[i]->getName() != kOfxParamStringSublabelName) ) {
                knobs[i]->blockEvaluation();
                int dims = knobs[i]->getDimension();
                for (int j = 0; j < dims; ++j) {
                    knobs[i]->resetToDefaultValue(j);
                }
                knobs[i]->unblockEvaluation();
            }
        }
    }
    instances.front()->getLiveInstance()->evaluate_public(NULL, true, Natron::eValueChangedReasonUserEdited);

    ///To update interacts, kinda hack but can't figure out where else put this
    getMainInstance()->getApp()->redrawAllViewers();
}

void
MultiInstancePanel::evaluate(KnobI* knob,
                             bool /*isSignificant*/,
                             Natron::ValueChangedReasonEnum reason)
{
    Button_Knob* isButton = dynamic_cast<Button_Knob*>(knob);

    if ( isButton && (reason == eValueChangedReasonUserEdited) ) {
        onButtonTriggered(isButton);
    }
}

void
MultiInstancePanel::onButtonTriggered(Button_Knob* button)
{
    std::list<Node*> selectedInstances;

    getSelectedInstances(&selectedInstances);

    ///Forward the button click event to all the selected instances
    int time = getApp()->getTimeLine()->currentFrame();
    for (std::list<Node*>::iterator it = selectedInstances.begin(); it != selectedInstances.end(); ++it) {
        boost::shared_ptr<KnobI> k = (*it)->getKnobByName( button->getName() );
        assert( k && dynamic_cast<Button_Knob*>( k.get() ) );
        (*it)->getLiveInstance()->onKnobValueChanged_public(k.get(),eValueChangedReasonUserEdited,time, true);
    }
}

void
MultiInstancePanel::onKnobValueChanged(KnobI* k,
                                       Natron::ValueChangedReasonEnum reason,
                                       SequenceTime time,
                                       bool /*originatedFromMainThread*/)
{
    if ( !k->isDeclaredByPlugin() ) {
        if (k->getName() == kDisableNodeKnobName) {
            Bool_Knob* boolKnob = dynamic_cast<Bool_Knob*>(k);
            assert(boolKnob);
            if (boolKnob) {
                _imp->mainInstance.lock()->onDisabledKnobToggled( boolKnob->getValue() );
            }
        }
    } else {
        if (reason == Natron::eValueChangedReasonUserEdited) {
            ///Buttons are already handled in evaluate()
            Button_Knob* isButton = dynamic_cast<Button_Knob*>(k);
            if (isButton) {
                return;
            }
            ///for all selected instances update the same knob because it might not be slaved (see
            ///onSelectionChanged for an explanation why)
            for (Nodes::iterator it = _imp->instances.begin(); it != _imp->instances.end(); ++it) {
                if (it->second) {
                    boost::shared_ptr<KnobI> sameKnob = it->first.lock()->getKnobByName( k->getName() );
                    assert(sameKnob);
                    Knob<int>* isInt = dynamic_cast<Knob<int>*>( sameKnob.get() );
                    Knob<bool>* isBool = dynamic_cast<Knob<bool>*>( sameKnob.get() );
                    Knob<double>* isDouble = dynamic_cast<Knob<double>*>( sameKnob.get() );
                    Knob<std::string>* isString = dynamic_cast<Knob<std::string>*>( sameKnob.get() );
                    if (isInt) {
                        isInt->clone(k);
                    } else if (isBool) {
                        isBool->clone(k);
                    } else if (isDouble) {
                        isDouble->clone(k);
                    } else if (isString) {
                        isString->clone(k);
                    }

                    sameKnob->getHolder()->onKnobValueChanged_public(sameKnob.get(), eValueChangedReasonPluginEdited,time, true);
                }
            }
        }
    }
}

namespace  {
enum ExportTransformTypeEnum
{
    eExportTransformTypeStabilize,
    eExportTransformTypeMatchMove
};
}

/////////////// Tracker panel
struct TrackerPanelPrivate
{
    TrackerPanel* publicInterface;
    Button* averageTracksButton;
    
    mutable QMutex updateViewerMutex;
    bool updateViewerOnTrackingEnabled;
    
    QLabel* exportLabel;
    QWidget* exportContainer;
    QHBoxLayout* exportLayout;
    ComboBox* exportChoice;
    Button* exportButton;
    boost::shared_ptr<Page_Knob> transformPage;
    boost::shared_ptr<Int_Knob> referenceFrame;

    
    TrackScheduler scheduler;

    

    TrackerPanelPrivate(TrackerPanel* publicInterface)
        : publicInterface(publicInterface)
          , averageTracksButton(0)
          , updateViewerMutex()
          , updateViewerOnTrackingEnabled(true)
          , exportLabel(0)
          , exportContainer(0)
          , exportLayout(0)
          , exportChoice(0)
          , exportButton(0)
          , transformPage()
          , referenceFrame()
          , scheduler(publicInterface)
    {
    }

    void createTransformFromSelection(const std::list<Node*> & selection,bool linked,ExportTransformTypeEnum type);

    void createCornerPinFromSelection(const std::list<Node*> & selection,bool linked,bool useTransformRefFrame,bool invert);
    
    bool getTrackInstancesForButton(std::list<Button_Knob*>* trackButtons,const std::string& buttonName);
};

TrackerPanel::TrackerPanel(const boost::shared_ptr<NodeGui> & node)
    : MultiInstancePanel(node)
      , _imp( new TrackerPanelPrivate(this) )
{
    QObject::connect(&_imp->scheduler, SIGNAL(trackingStarted()), this, SLOT(onTrackingStarted()));
    QObject::connect(&_imp->scheduler, SIGNAL(trackingFinished()), this, SLOT(onTrackingFinished()));
    QObject::connect(&_imp->scheduler, SIGNAL(progressUpdate(double)), this, SLOT(onTrackingProgressUpdate(double)));
}

TrackerPanel::~TrackerPanel()
{
    _imp->scheduler.quitThread();
}

void
TrackerPanel::appendExtraGui(QVBoxLayout* layout)
{
    _imp->exportLabel = new QLabel( tr("Export data"),layout->parentWidget() );
    layout->addWidget(_imp->exportLabel);
    layout->addSpacing(10);
    _imp->exportContainer = new QWidget( layout->parentWidget() );
    _imp->exportLayout = new QHBoxLayout(_imp->exportContainer);
    _imp->exportLayout->setContentsMargins(0, 0, 0, 0);

    _imp->exportChoice = new ComboBox(_imp->exportContainer);
    _imp->exportChoice->setToolTip( tr("<p><b>CornerPinOFX (Use current frame):</p></b>"
                                       "<p>Warp the image according to the relative transform using the current frame as reference.</p>"
                                       "<p><b>CornerPinOFX (Use transform ref frame):</p></b>"
                                       "<p>Warp the image according to the relative transform using the "
                                       "reference frame specified in the transform tab.</p>"
                                       "<p><b>CornerPinOFX (Stabilize):</p></b>"
                                       "<p>Transform the image so that the tracked points do not move.</p>"
//                                      "<p><b>Transform (Stabilize):</p></b>"
//                                      "<p>Transform the image so that the tracked points do not move.</p>"
//                                      "<p><b>Transform (Match-move):</p></b>"
//                                      "<p>Transform another image so that it moves to match the tracked points.</p>"
//                                      "<p>The linked versions keep a link between the new node and the track, the others just copy"
//                                      " the values.</p>"
                                       ) );
    std::vector<std::string> choices;
    std::vector<std::string> helps;

    choices.push_back(tr("CornerPinOFX (Use current frame. Linked)").toStdString());
    helps.push_back(tr("Warp the image according to the relative transform using the current frame as reference.").toStdString());
//
//    choices.push_back(tr("CornerPinOFX (Use transform ref frame. Linked)").toStdString());
//    helps.push_back(tr("Warp the image according to the relative transform using the "
//                       "reference frame specified in the transform tab.").toStdString());
    
    choices.push_back(tr("CornerPinOFX (Stabilize. Linked)").toStdString());
    helps.push_back(tr("Transform the image so that the tracked points do not move.").toStdString());

    choices.push_back( tr("CornerPinOFX (Use current frame. Copy)").toStdString() );
    helps.push_back( tr("Same as the linked version except that it copies values instead of "
                        "referencing them via a link to the track").toStdString() );
    
    choices.push_back(tr("CornerPinOFX (Stabilize. Copy)").toStdString());
    helps.push_back(tr("Same as the linked version except that it copies values instead of "
                       "referencing them via a link to the track").toStdString());

    choices.push_back( tr("CornerPinOFX (Use transform ref frame. Copy)").toStdString() );
    helps.push_back( tr("Same as the linked version except that it copies values instead of "
                        "referencing them via a link to the track").toStdString() );
    

//    choices.push_back(tr("Transform (Stabilize. Linked)").toStdString());
//    helps.push_back(tr("Transform the image so that the tracked points do not move.").toStdString());
//
//    choices.push_back(tr("Transform (Match-move. Linked)").toStdString());
//    helps.push_back(tr("Transform another image so that it moves to match the tracked points.").toStdString());
//
//    choices.push_back(tr("Transform (Stabilize. Copy)").toStdString());
//    helps.push_back(tr("Same as the linked version except that it copies values instead of "
//                       "referencing them via a link to the track").toStdString());
//
//    choices.push_back(tr("Transform (Match-move. Copy)").toStdString());
//    helps.push_back(tr("Same as the linked version except that it copies values instead of "
//                       "referencing them via a link to the track").toStdString());
    for (U32 i = 0; i < choices.size(); ++i) {
        _imp->exportChoice->addItem( choices[i].c_str(),QIcon(),QKeySequence(),helps[i].c_str() );
    }
    _imp->exportLayout->addWidget(_imp->exportChoice);

    _imp->exportButton = new Button(tr("Export"),_imp->exportContainer);
    QObject::connect( _imp->exportButton,SIGNAL( clicked(bool) ),this,SLOT( onExportButtonClicked() ) );
    _imp->exportLayout->addWidget(_imp->exportButton);
    _imp->exportLayout->addStretch();
    layout->addWidget(_imp->exportContainer);
} // appendExtraGui

void
TrackerPanel::appendButtons(QHBoxLayout* buttonLayout)
{
    _imp->averageTracksButton = new Button( tr("Average tracks"),buttonLayout->parentWidget() );
    _imp->averageTracksButton->setToolTip( tr("Make a new track which is the average of the selected tracks") );
    QObject::connect( _imp->averageTracksButton, SIGNAL( clicked(bool) ), this, SLOT( onAverageTracksButtonClicked() ) );
    buttonLayout->addWidget(_imp->averageTracksButton);
}

void
TrackerPanel::initializeExtraKnobs()
{
    _imp->transformPage = Natron::createKnob<Page_Knob>(this, "Transform",1,false);

    _imp->referenceFrame = Natron::createKnob<Int_Knob>(this,"Reference frame",1,false);
    _imp->referenceFrame->setAnimationEnabled(false);
    _imp->referenceFrame->setHintToolTip("This is the frame number at which the transform will be an identity.");
    _imp->transformPage->addKnob(_imp->referenceFrame);
}

void
TrackerPanel::setIconForButton(Button_Knob* knob)
{
    const std::string name = knob->getName();

    if (name == kTrackPreviousButtonName) {
        knob->setIconFilePath(NATRON_IMAGES_PATH "back1.png");
    } else if (name == kTrackNextButtonName) {
        knob->setIconFilePath(NATRON_IMAGES_PATH "forward1.png");
    } else if (name == kTrackBackwardButtonName) {
        knob->setIconFilePath(NATRON_IMAGES_PATH "rewind.png");
    } else if (name == kTrackForwardButtonName) {
        knob->setIconFilePath(NATRON_IMAGES_PATH "play.png");
    }
}

void
TrackerPanel::onAverageTracksButtonClicked()
{
    std::list<Natron::Node*> selectedInstances;

    getSelectedInstances(&selectedInstances);
    if ( selectedInstances.empty() ) {
        Natron::warningDialog( tr("Average").toStdString(), tr("No tracks selected").toStdString() );

        return;
    }

    boost::shared_ptr<Node> newInstance = addInstanceInternal(true);
    ///give an appropriate name to the new instance
    int avgIndex = 0;
    const std::list< std::pair<boost::weak_ptr<Natron::Node>,bool > > & allInstances = getInstances();
    for (std::list< std::pair<boost::weak_ptr<Natron::Node>,bool > >::const_iterator it = allInstances.begin();
         it != allInstances.end(); ++it) {
        if ( QString( it->first.lock()->getScriptName().c_str() ).contains("average",Qt::CaseInsensitive) ) {
            ++avgIndex;
        }
    }
    QString newName = QString("Average%1").arg(avgIndex + 1);
    newInstance->setScriptName(newName.toStdString());
    newInstance->updateEffectLabelKnob(newName);

    boost::shared_ptr<Double_Knob> newInstanceCenter = getCenterKnobForTracker( newInstance.get() );
    std::list<boost::shared_ptr<Double_Knob> > centers;
    RangeD keyframesRange;
    keyframesRange.min = INT_MAX;
    keyframesRange.max = INT_MIN;

    for (std::list<Natron::Node*>::iterator it = selectedInstances.begin(); it != selectedInstances.end(); ++it) {
        boost::shared_ptr<Double_Knob> dblKnob = getCenterKnobForTracker(*it);
        centers.push_back(dblKnob);
        double mini,maxi;
        bool hasKey = dblKnob->getFirstKeyFrameTime(0, &mini);
        if (!hasKey) {
            continue;
        }
        if (mini < keyframesRange.min) {
            keyframesRange.min = mini;
        }
        hasKey = dblKnob->getLastKeyFrameTime(0, &maxi);

        ///both dimensions must have keyframes
        assert(hasKey);
        if (maxi > keyframesRange.max) {
            keyframesRange.max = maxi;
        }
    }
    if (keyframesRange.min == INT_MIN) {
        keyframesRange.min = 0;
    }
    if (keyframesRange.max == INT_MAX) {
        keyframesRange.max = 0;
    }

    newInstanceCenter->blockEvaluation();
    for (double t = keyframesRange.min; t <= keyframesRange.max; ++t) {
        std::pair<double,double> average;
        average.first = 0;
        average.second = 0;
        const size_t centersNb = centers.size();
        if (centersNb) {
            for (std::list<boost::shared_ptr<Double_Knob> >::iterator it = centers.begin(); it != centers.end(); ++it) {
                double x = (*it)->getValueAtTime(t,0);
                double y = (*it)->getValueAtTime(t,1);
                average.first += x;
                average.second += y;
            }
            average.first /= centersNb;
            average.second /= centersNb;
            newInstanceCenter->setValueAtTime(t, average.first, 0);
            if (t == keyframesRange.max) {
                newInstanceCenter->unblockEvaluation();
            }
            newInstanceCenter->setValueAtTime(t, average.second, 1);
        }
    }
} // onAverageTracksButtonClicked

void
TrackerPanel::onButtonTriggered(Button_Knob* button)
{
    std::string name = button->getName();

    ///hack the trackBackward and trackForward buttons behaviour so they appear to progress simultaneously
    if (name == kTrackBackwardButtonName) {
        trackBackward();
    } else if (name == kTrackForwardButtonName) {
        trackForward();
    } else if (name == kTrackPreviousButtonName) {
        trackPrevious();
    } else if (name == kTrackNextButtonName) {
        trackNext();
    }
}

static void
handleTrackNextAndPrevious(Button_Knob* selectedInstance,
                           SequenceTime currentFrame)
{
//        ///When a reason of eValueChangedReasonUserEdited is given, the tracker plug-in will move the timeline so just send it
//        ///upon the last track if we want to update the viewer
//        Natron::ValueChangedReasonEnum reason;
//        if (updateViewer) {
//            reason = next == selectedInstances.end() ? eValueChangedReasonNatronGuiEdited : eValueChangedReasonNatronInternalEdited;
//        } else {
//            reason = eValueChangedReasonNatronInternalEdited;
//        }
        selectedInstance->getHolder()->onKnobValueChanged_public(selectedInstance,eValueChangedReasonNatronInternalEdited,currentFrame,
                                                                 true);
}

void
TrackerPanel::onTrackingStarted()
{
    ///freeze the tracker node
    setKnobsFrozen(true);
    if (getGui()) {
        getGui()->startProgress(getMainInstance()->getLiveInstance(), tr("Tracking...").toStdString());
    }

}

void
TrackerPanel::onTrackingFinished()
{
    setKnobsFrozen(false);
    Q_EMIT trackingEnded();
    if (getGui()) {
        getGui()->endProgress(getMainInstance()->getLiveInstance());
    }
}

void
TrackerPanel::onTrackingProgressUpdate(double progress)
{
    if (getGui()) {
        if (!getGui()->progressUpdate(getMainInstance()->getLiveInstance(), progress)) {
            _imp->scheduler.abortTracking();
        }
    }
}

bool
TrackerPanelPrivate::getTrackInstancesForButton(std::list<Button_Knob*>* trackButtons,const std::string& buttonName)
{
    std::list<Node*> selectedInstances;
    
    publicInterface->getSelectedInstances(&selectedInstances);
    if ( selectedInstances.empty() ) {
        Natron::warningDialog( QObject::tr("Tracker").toStdString(), QObject::tr("You must select something to track first").toStdString() );
        return false;
    }
    
    Button_Knob* prevBtn = dynamic_cast<Button_Knob*>( publicInterface->getKnobByName(buttonName).get() );
    assert(prevBtn);
    
    for (std::list<Node*>::const_iterator it = selectedInstances.begin(); it != selectedInstances.end(); ++it) {
        if ( !(*it)->getLiveInstance() ) {
            return false;
        }
        if ( (*it)->isNodeDisabled() ) {
            continue;
        }
        boost::shared_ptr<KnobI> k = (*it)->getKnobByName( prevBtn->getName() );
        Button_Knob* bKnob = dynamic_cast<Button_Knob*>( k.get() );
        assert(bKnob);
        trackButtons->push_back(bKnob);
    }
    return true;
}

bool
TrackerPanel::trackBackward()
{
    assert(QThread::currentThread() == qApp->thread());
    

    std::list<Button_Knob*> instanceButtons;
    if (!_imp->getTrackInstancesForButton(&instanceButtons, kTrackPreviousButtonName)) {
        return false;
    }
    
    int leftBound,rightBound;
    getApp()->getFrameRange(&leftBound, &rightBound);
    int end = leftBound - 1;
    int start = getApp()->getTimeLine()->currentFrame();
    
    _imp->scheduler.track(start, end, false, instanceButtons);
    
    return true;
} // trackBackward

bool
TrackerPanel::trackForward()
{
    assert(QThread::currentThread() == qApp->thread());
    
    
    std::list<Button_Knob*> instanceButtons;
    if (!_imp->getTrackInstancesForButton(&instanceButtons, kTrackNextButtonName)) {
        return false;
    }
   
    int leftBound,rightBound;
    getApp()->getFrameRange(&leftBound, &rightBound);
    boost::shared_ptr<TimeLine> timeline = getApp()->getTimeLine();
    int end = rightBound + 1;
    int start = timeline->currentFrame();
    
    _imp->scheduler.track(start, end, true, instanceButtons);
    
    return true;

} // trackForward

void
TrackerPanel::stopTracking()
{
    _imp->scheduler.abortTracking();
}

bool
TrackerPanel::trackPrevious()
{
    std::list<Node*> selectedInstances;

    getSelectedInstances(&selectedInstances);
    if ( selectedInstances.empty() ) {
        Natron::warningDialog( tr("Tracker").toStdString(), tr("You must select something to track first").toStdString() );

        return false;
    }
    std::list<Button_Knob*> instanceButtons;
    if (!_imp->getTrackInstancesForButton(&instanceButtons, kTrackPreviousButtonName)) {
        return false;
    }

    boost::shared_ptr<TimeLine> timeline = getApp()->getTimeLine();

    int start = timeline->currentFrame();
    int end = start - 1;
    
    _imp->scheduler.track(start, end, false, instanceButtons);

    return true;
}

bool
TrackerPanel::trackNext()
{
    std::list<Node*> selectedInstances;
    
    getSelectedInstances(&selectedInstances);
    if ( selectedInstances.empty() ) {
        Natron::warningDialog( tr("Tracker").toStdString(), tr("You must select something to track first").toStdString() );
        
        return false;
    }
    std::list<Button_Knob*> instanceButtons;
    if (!_imp->getTrackInstancesForButton(&instanceButtons, kTrackNextButtonName)) {
        return false;
    }
    
    boost::shared_ptr<TimeLine> timeline = getApp()->getTimeLine();
    
    int start = timeline->currentFrame();
    int end = start + 1;
    
    _imp->scheduler.track(start, end, true, instanceButtons);
    
    return true;
}

void
TrackerPanel::clearAllAnimationForSelection()
{
    std::list<Node*> selectedInstances;

    getSelectedInstances(&selectedInstances);
    for (std::list<Node*>::const_iterator it = selectedInstances.begin(); it != selectedInstances.end(); ++it) {
        const std::vector<boost::shared_ptr<KnobI> > & knobs = (*it)->getKnobs();
        for (U32 i = 0; i < knobs.size(); ++i) {
            for (int dim = 0; dim < knobs[i]->getDimension(); ++dim) {
                knobs[i]->removeAnimation(dim);
            }
        }
    }
}

void
TrackerPanel::clearBackwardAnimationForSelection()
{
    int time = getApp()->getTimeLine()->currentFrame();
    std::list<Node*> selectedInstances;

    getSelectedInstances(&selectedInstances);
    for (std::list<Node*>::const_iterator it = selectedInstances.begin(); it != selectedInstances.end(); ++it) {
        const std::vector<boost::shared_ptr<KnobI> > & knobs = (*it)->getKnobs();
        for (U32 i = 0; i < knobs.size(); ++i) {
            for (int dim = 0; dim < knobs[i]->getDimension(); ++dim) {
                knobs[i]->deleteAnimationBeforeTime(time,dim,Natron::eValueChangedReasonPluginEdited);
            }
        }
    }
}

void
TrackerPanel::clearForwardAnimationForSelection()
{
    int time = getApp()->getTimeLine()->currentFrame();
    std::list<Node*> selectedInstances;

    getSelectedInstances(&selectedInstances);
    for (std::list<Node*>::const_iterator it = selectedInstances.begin(); it != selectedInstances.end(); ++it) {
        const std::vector<boost::shared_ptr<KnobI> > & knobs = (*it)->getKnobs();
        for (U32 i = 0; i < knobs.size(); ++i) {
            for (int dim = 0; dim < knobs[i]->getDimension(); ++dim) {
                knobs[i]->deleteAnimationAfterTime(time,dim,Natron::eValueChangedReasonPluginEdited);
            }
        }
    }
}

void
TrackerPanel::setUpdateViewerOnTracking(bool update)
{
    QMutexLocker k(&_imp->updateViewerMutex);
    _imp->updateViewerOnTrackingEnabled = update;
}

bool
TrackerPanel::isUpdateViewerOnTrackingEnabled() const
{
    QMutexLocker k(&_imp->updateViewerMutex);
    return _imp->updateViewerOnTrackingEnabled;
}

void
TrackerPanel::onExportButtonClicked()
{
    int index = _imp->exportChoice->activeIndex();
    std::list<Node*> selection;

    getSelectedInstances(&selection);
    ///This is the full list, decomment when everything will be possible to do
//    switch (index) {
//        case 0:
//            _imp->createCornerPinFromSelection(selection, true, false);
//            break;
//        case 1:
//            _imp->createCornerPinFromSelection(selection, true, true);
//            break;
//        case 2:
//            _imp->createCornerPinFromSelection(selection, false, false);
//            break;
//        case 3:
//            _imp->createCornerPinFromSelection(selection, false, true);
//            break;
//        case 4:
//            _imp->createTransformFromSelection(selection, true, eExportTransformTypeStabilize);
//            break;
//        case 5:
//            _imp->createTransformFromSelection(selection, true, eExportTransformTypeMatchMove);
//            break;
//        case 6:
//            _imp->createTransformFromSelection(selection, false, eExportTransformTypeStabilize);
//            break;
//        case 7:
//            _imp->createTransformFromSelection(selection, false, eExportTransformTypeMatchMove);
//            break;
//        default:
//            break;
    //    }
    switch (index) {
        case 0:
            _imp->createCornerPinFromSelection(selection, true, false,false);
            break;
        case 1:
            _imp->createCornerPinFromSelection(selection, true, false,true);
            break;
        case 2:
            _imp->createCornerPinFromSelection(selection, false, false,false);
            break;
        case 3:
            _imp->createCornerPinFromSelection(selection, false, false,true);
            break;
        case 4:
            _imp->createCornerPinFromSelection(selection, false, true,false);
            break;
        default:
            break;
    }
}

void
TrackerPanelPrivate::createTransformFromSelection(const std::list<Node*> & /*selection*/,
                                                  bool /*linked*/,
                                                  ExportTransformTypeEnum /*type*/)
{
}

namespace  {

boost::shared_ptr<Double_Knob>
getCornerPinPoint(Natron::Node* node,
                  bool isFrom,
                  int index)
{
    assert(0 <= index && index < 4);
    QString name = isFrom ? QString("from%1").arg(index + 1) : QString("to%1").arg(index + 1);
    boost::shared_ptr<KnobI> knob = node->getKnobByName( name.toStdString() );
    assert(knob);
    boost::shared_ptr<Double_Knob>  ret = boost::dynamic_pointer_cast<Double_Knob>(knob);
    assert(ret);
    return ret;
}
}

void
TrackerPanelPrivate::createCornerPinFromSelection(const std::list<Node*> & selection,
                                                  bool linked,
                                                  bool useTransformRefFrame,
                                                  bool invert)
{
    if ( (selection.size() > 4) || selection.empty() ) {
        Natron::errorDialog( QObject::tr("Export").toStdString(),
                             QObject::tr("Export to corner pin needs between 1 and 4 selected tracks.").toStdString() );

        return;
    }

    boost::shared_ptr<Double_Knob> centers[4];
    int i = 0;
    for (std::list<Node*>::const_iterator it = selection.begin(); it != selection.end(); ++it,++i) {
        centers[i] = getCenterKnobForTracker(*it);
        assert(centers[i]);
    }
    GuiAppInstance* app = publicInterface->getGui()->getApp();
    boost::shared_ptr<Natron::Node> cornerPin = app->createNode( CreateNodeArgs("CornerPinOFX  [Transform]",
                                                                                "",
                                                                                -1, -1,
                                                                                false, //< don't autoconnect
                                                                                INT_MIN,
                                                                                INT_MIN,
                                                                                true,
                                                                                true,
                                                                                QString(),
                                                                                CreateNodeArgs::DefaultValuesList(),
                                                                                publicInterface->getMainInstance()->getGroup()) );
    if (!cornerPin) {
        return;
    }

    ///Move the node on the right of the tracker node
    boost::shared_ptr<NodeGuiI> cornerPinGui_i = cornerPin->getNodeGui();
    NodeGui* cornerPinGui = dynamic_cast<NodeGui*>(cornerPinGui_i.get());
    assert(cornerPinGui);

    boost::shared_ptr<NodeGui> mainInstanceGui = publicInterface->getMainInstanceGui();
    assert(mainInstanceGui);

    QPointF mainInstancePos = mainInstanceGui->scenePos();
    mainInstancePos = cornerPinGui->mapToParent( cornerPinGui->mapFromScene(mainInstancePos) );
    cornerPinGui->refreshPosition( mainInstancePos.x() + mainInstanceGui->getSize().width() * 2, mainInstancePos.y() );

    boost::shared_ptr<Double_Knob> toPoints[4];
    boost::shared_ptr<Double_Knob>  fromPoints[4];
    
    int timeForFromPoints = useTransformRefFrame ? referenceFrame->getValue() : app->getTimeLine()->currentFrame();

    for (unsigned int i = 0; i < selection.size(); ++i) {
        fromPoints[i] = getCornerPinPoint(cornerPin.get(), true, i);
        assert(fromPoints[i] && centers[i]);
        for (int j = 0; j < fromPoints[i]->getDimension(); ++j) {
            fromPoints[i]->setValue(centers[i]->getValueAtTime(timeForFromPoints,j), j);
        }

        toPoints[i] = getCornerPinPoint(cornerPin.get(), false, i);
        assert(toPoints[i]);
        if (!linked) {
            toPoints[i]->cloneAndUpdateGui(centers[i].get());
        } else {
            dynamic_cast<KnobI*>(toPoints[i].get())->slaveTo(0, centers[i], 0);
            dynamic_cast<KnobI*>(toPoints[i].get())->slaveTo(1, centers[i], 1);
        }
    }

    ///Disable all non used points
    for (unsigned int i = selection.size(); i < 4; ++i) {
        QString enableName = QString("enable%1").arg(i + 1);
        boost::shared_ptr<KnobI> knob = cornerPin->getKnobByName( enableName.toStdString() );
        assert(knob);
        Bool_Knob* enableKnob = dynamic_cast<Bool_Knob*>( knob.get() );
        assert(enableKnob);
        enableKnob->setValue(false, 0);
    }
    
    if (invert) {
        boost::shared_ptr<KnobI> invertKnob = cornerPin->getKnobByName(kTrackInvertName);
        assert(invertKnob);
        Bool_Knob* isBool = dynamic_cast<Bool_Knob*>(invertKnob.get());
        assert(isBool);
        isBool->setValue(true, 0);
    }
    
} // createCornerPinFromSelection

void
TrackerPanel::showMenuForInstance(Natron::Node* instance)
{
    QMenu menu( getGui() );

    menu.setFont( QFont(appFont,appFontSize) );

    QAction* copyTrackAnimation = new QAction(tr("Copy track animation"),&menu);
    menu.addAction(copyTrackAnimation);

    QAction* ret = menu.exec( QCursor::pos() );
    if (ret == copyTrackAnimation) {
        boost::shared_ptr<Double_Knob> centerKnob = getCenterKnobForTracker(instance);
        assert(centerKnob);
        centerKnob->copyAnimationToClipboard();
    }
}


struct TrackArgs
{
    int start,end;
    bool forward;
    std::list<Button_Knob*> instances;
};

struct TrackSchedulerPrivate
{
    const TrackerPanel* panel;
    
    QMutex argsMutex;
    TrackArgs curArgs,requestedArgs;
    
    mutable QMutex mustQuitMutex;
    bool mustQuit;
    QWaitCondition mustQuitCond;
    
    mutable QMutex abortRequestedMutex;
    int abortRequested;
    QWaitCondition abortRequestedCond;
    
    QMutex startRequesstMutex;
    int startRequests;
    QWaitCondition startRequestsCond;
    
    mutable QMutex isWorkingMutex;
    bool isWorking;
    
    
    TrackSchedulerPrivate(const TrackerPanel* panel)
    : panel(panel)
    , argsMutex()
    , curArgs()
    , requestedArgs()
    , mustQuitMutex()
    , mustQuit(false)
    , mustQuitCond()
    , abortRequestedMutex()
    , abortRequested(0)
    , abortRequestedCond()
    , startRequesstMutex()
    , startRequests(0)
    , startRequestsCond()
    , isWorkingMutex()
    , isWorking(false)
    {
        
    }
    
    bool checkForExit()
    {
        QMutexLocker k(&mustQuitMutex);
        if (mustQuit) {
            mustQuit = false;
            mustQuitCond.wakeAll();
            return true;
        }
        return false;
    }
    
};


TrackScheduler::TrackScheduler(const TrackerPanel* panel)
: QThread()
, _imp(new TrackSchedulerPrivate(panel))
{
    setObjectName("TrackScheduler");
}

TrackScheduler::~TrackScheduler()
{
    
}

bool
TrackScheduler::isWorking() const
{
    QMutexLocker k(&_imp->isWorkingMutex);
    return _imp->isWorking;
}

void
TrackScheduler::run()
{
    for (;;) {
        
        ///Check for exit of the thread
        if (_imp->checkForExit()) {
            return;
        }
        
        ///Flag that we're working
        {
            QMutexLocker k(&_imp->isWorkingMutex);
            _imp->isWorking = true;
        }
        
        ///Copy the requested args to the args used for processing
        {
            QMutexLocker k(&_imp->argsMutex);
            _imp->curArgs = _imp->requestedArgs;
        }
        
        boost::shared_ptr<TimeLine> timeline = _imp->panel->getApp()->getTimeLine();

        int end = _imp->curArgs.end;
        int start = _imp->curArgs.start;
        int cur = start;
        
        int framesCount = _imp->curArgs.forward ? (end - start) : (start - end);
        
        bool reportProgress = _imp->curArgs.instances.size() > 1 || framesCount > 1;
        if (reportProgress) {
            Q_EMIT trackingStarted();
        }
        
        while (cur != end) {
            
            
            ///Launch parallel thread for each track using the global thread pool
            QtConcurrent::map(_imp->curArgs.instances,
                              boost::bind(&handleTrackNextAndPrevious,
                                          _1,
                                          cur)).waitForFinished();
            
            
            double progress;
            if (_imp->curArgs.forward) {
                ++cur;
                progress = (double)(cur - start) / framesCount;
            } else {
                --cur;
                progress = (double)(start - cur) / framesCount;
            }
            
            ///Ok all tracks are finished now for this frame, refresh viewer if needed
            bool updateViewer = _imp->panel->isUpdateViewerOnTrackingEnabled();
            if (updateViewer) {
                timeline->seekFrame(cur, false, 0, Natron::eTimelineChangeReasonPlaybackSeek);
            }

            if (reportProgress) {
                ///Notify we progressed of 1 frame
                Q_EMIT progressUpdate(progress);
            }
            
            ///Check for abortion
            {
                QMutexLocker k(&_imp->abortRequestedMutex);
                if (_imp->abortRequested > 0) {
                    _imp->abortRequested = 0;
                    _imp->abortRequestedCond.wakeAll();
                    break;
                }
            }

        }
        
        if (reportProgress) {
            Q_EMIT trackingFinished();
        }
        
        ///Flag that we're no longer working
        {
            QMutexLocker k(&_imp->isWorkingMutex);
            _imp->isWorking = false;
        }
        
        ///Make sure we really reset the abort flag
        {
            QMutexLocker k(&_imp->abortRequestedMutex);
            if (_imp->abortRequested > 0) {
                _imp->abortRequested = 0;
                
            }
        }
        
        ///Sleep or restart if we've requests in the queue
        {
            QMutexLocker k(&_imp->startRequesstMutex);
            while (_imp->startRequests <= 0) {
                _imp->startRequestsCond.wait(&_imp->startRequesstMutex);
            }
            _imp->startRequests = 0;
        }
        
    }
}

void
TrackScheduler::track(int startingFrame,int end,bool forward, const std::list<Button_Knob*> & selectedInstances)
{
    if ((forward && startingFrame >= end) || (!forward && startingFrame <= end)) {
        Q_EMIT trackingFinished();
        return;
    }
    {
        QMutexLocker k(&_imp->argsMutex);
        _imp->requestedArgs.start = startingFrame;
        _imp->requestedArgs.end = end;
        _imp->requestedArgs.forward = forward;
        _imp->requestedArgs.instances = selectedInstances;
    }
    if (isRunning()) {
        QMutexLocker k(&_imp->startRequesstMutex);
        ++_imp->startRequests;
        _imp->startRequestsCond.wakeAll();
    } else {
        start();
    }
}


void TrackScheduler::abortTracking()
{
    if (!isRunning() || !isWorking()) {
        return;
    }
    
    
    {
        QMutexLocker k(&_imp->abortRequestedMutex);
        ++_imp->abortRequested;
        _imp->abortRequestedCond.wakeAll();
    }
    
}

void
TrackScheduler::quitThread()
{
    if (!isRunning()) {
        return;
    }
    
    abortTracking();
    
    {
        QMutexLocker k(&_imp->mustQuitMutex);
        _imp->mustQuit = true;

        {
            QMutexLocker k(&_imp->startRequesstMutex);
            ++_imp->startRequests;
            _imp->startRequestsCond.wakeAll();
        }
        
        while (_imp->mustQuit) {
            _imp->mustQuitCond.wait(&_imp->mustQuitMutex);
        }

    }

    
    wait();
    
}<|MERGE_RESOLUTION|>--- conflicted
+++ resolved
@@ -1192,16 +1192,15 @@
     assert( modelIndex.row() < (int)_imp->instances.size() );
     Nodes::iterator nIt = _imp->instances.begin();
     std::advance( nIt, modelIndex.row() );
-<<<<<<< HEAD
-    const std::vector<boost::shared_ptr<KnobI> > & knobs = nIt->first.lock()->getKnobs();
-=======
-    
+
+    boost::shared_ptr<Natron::Node> node = nIt->first.lock();
+    assert(node);
+    const std::vector<boost::shared_ptr<KnobI> > & knobs = node->getKnobs();
+
     if (modelIndex.column() == 1) {
-        nIt->first->setName(data.toString());
-    }
-    
-    const std::vector<boost::shared_ptr<KnobI> > & knobs = nIt->first->getKnobs();
->>>>>>> 6a40adc1
+        node->setLabel(data.toString().toStdString());
+    }
+    
     int instanceSpecificIndex = 1; //< 1 because we skip the enable cell
     for (U32 i = 0; i < knobs.size(); ++i) {
         if ( knobs[i]->isInstanceSpecific() ) {
