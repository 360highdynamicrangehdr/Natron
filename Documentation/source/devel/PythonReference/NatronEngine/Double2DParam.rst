.. module:: NatronEngine
.. _Double2DParam:

Double2DParam
*************

**Inherits** :doc:`DoubleParam`

**Inherited by:** :ref:`Double3DParam`

Synopsis
--------

See :doc:`DoubleParam` for more informations on this class.

Functions
^^^^^^^^^

*	 def :meth:`setUsePointInteract<NatronEngine.Double2DParam.setUsePointInteract` (enabled)
<<<<<<< HEAD
*    def :meth:`get<NatronEngine.Double2DParam.get>` ([view="Main"])
*    def :meth:`get<NatronEngine.Double2DParam.get>` (frame[,view="Main"])
*    def :meth:`set<NatronEngine.Double2DParam.set>` (x, y[,view="All"])
*    def :meth:`set<NatronEngine.Double2DParam.set>` (x, y, frame[,view="All"])
=======
*	 def :meth:`setCanAutoFoldDimensions<NatronEngine.Double2DParam.setCanAutoFoldDimensions` (enabled)
*    def :meth:`get<NatronEngine.Double2DParam.get>` ()
*    def :meth:`get<NatronEngine.Double2DParam.get>` (frame)
*    def :meth:`set<NatronEngine.Double2DParam.set>` (x, y)
*    def :meth:`set<NatronEngine.Double2DParam.set>` (x, y, frame)
>>>>>>> 71067d32


Member functions description
^^^^^^^^^^^^^^^^^^^^^^^^^^^^

.. method:: NatronEngine.Double2DParam.setUsePointInteract(enabled)

	:param enabled: :class:`bool`

When called, the parameter will have its own overlay interact on the viewer as a point
that the user can select and drag.

.. figure:: ../../positionInteract.png
	:width: 400px
	:align: center

<<<<<<< HEAD
.. method:: NatronEngine.Double2DParam.get([view="Main"])
=======

.. method:: NatronEngine.Double2DParam.setCanAutoFoldDimensions(enabled)

	:param enabled: :class:`bool`

Sets whether all dimensions should be presented as a single vakue/slider whenever they are equal.


.. method:: NatronEngine.Double2DParam.get()
>>>>>>> 71067d32
	
	:param view: :class:`str<PySide.QtCore.QString>`
	:rtype: :class:`Double2DTuple`
	
Returns a :doc:`Double2DTuple` with the [x,y] values for this parameter at the current
timeline's time for the given *view*.



.. method:: NatronEngine.Double2DParam.get(frame[,view="Main"])
	
	:param frame: :class:`float<PySide.QtCore.float>`
	:param view: :class:`str<PySide.QtCore.QString>`
	:rtype: :class:`Double2DTuple`
	
Returns a :doc:`Double2DTuple` with the [x,y] values for this parameter at the given *frame*
and *view*.



.. method:: NatronEngine.Double2DParam.set(x, y, frame[,view="All"])


    :param x: :class:`float<PySide.QtCore.double>`
    :param y: :class:`float<PySide.QtCore.double>`
    :param frame: :class:`float<PySide.QtCore.float>`
    :param view: :class:`str<PySide.QtCore.QString>`


Same as :func:`set(x,frame, view)<NatronEngine.DoubleParam.set>` but for 2-dimensional doubles.



.. method:: NatronEngine.Double2DParam.set(x, y[,view="All"])


    :param x: :class:`float<PySide.QtCore.double>`
    :param y: :class:`float<PySide.QtCore.double>`
    :param view: :class:`str<PySide.QtCore.QString>`

Same as :func:`set(x,view)<NatronEngine.DoubleParam.set>` but for 2-dimensional doubles.




<|MERGE_RESOLUTION|>--- conflicted
+++ resolved
@@ -16,38 +16,15 @@
 Functions
 ^^^^^^^^^
 
-*	 def :meth:`setUsePointInteract<NatronEngine.Double2DParam.setUsePointInteract` (enabled)
-<<<<<<< HEAD
+*	 def :meth:`setCanAutoFoldDimensions<NatronEngine.Double2DParam.setCanAutoFoldDimensions` (enabled)
 *    def :meth:`get<NatronEngine.Double2DParam.get>` ([view="Main"])
 *    def :meth:`get<NatronEngine.Double2DParam.get>` (frame[,view="Main"])
 *    def :meth:`set<NatronEngine.Double2DParam.set>` (x, y[,view="All"])
 *    def :meth:`set<NatronEngine.Double2DParam.set>` (x, y, frame[,view="All"])
-=======
-*	 def :meth:`setCanAutoFoldDimensions<NatronEngine.Double2DParam.setCanAutoFoldDimensions` (enabled)
-*    def :meth:`get<NatronEngine.Double2DParam.get>` ()
-*    def :meth:`get<NatronEngine.Double2DParam.get>` (frame)
-*    def :meth:`set<NatronEngine.Double2DParam.set>` (x, y)
-*    def :meth:`set<NatronEngine.Double2DParam.set>` (x, y, frame)
->>>>>>> 71067d32
 
 
 Member functions description
 ^^^^^^^^^^^^^^^^^^^^^^^^^^^^
-
-.. method:: NatronEngine.Double2DParam.setUsePointInteract(enabled)
-
-	:param enabled: :class:`bool`
-
-When called, the parameter will have its own overlay interact on the viewer as a point
-that the user can select and drag.
-
-.. figure:: ../../positionInteract.png
-	:width: 400px
-	:align: center
-
-<<<<<<< HEAD
-.. method:: NatronEngine.Double2DParam.get([view="Main"])
-=======
 
 .. method:: NatronEngine.Double2DParam.setCanAutoFoldDimensions(enabled)
 
@@ -56,8 +33,7 @@
 Sets whether all dimensions should be presented as a single vakue/slider whenever they are equal.
 
 
-.. method:: NatronEngine.Double2DParam.get()
->>>>>>> 71067d32
+.. method:: NatronEngine.Double2DParam.get([view="Main"])
 	
 	:param view: :class:`str<PySide.QtCore.QString>`
 	:rtype: :class:`Double2DTuple`
