# ***** BEGIN LICENSE BLOCK *****
# This file is part of Natron <https://natrongithub.github.io/>,
# (C) 2018-2020 The Natron developers
# (C) 2013-2018 INRIA and Alexandre Gauthier-Foichat
#
# Natron is free software: you can redistribute it and/or modify
# it under the terms of the GNU General Public License as published by
# the Free Software Foundation; either version 2 of the License, or
# (at your option) any later version.
#
# Natron is distributed in the hope that it will be useful,
# but WITHOUT ANY WARRANTY; without even the implied warranty of
# MERCHANTABILITY or FITNESS FOR A PARTICULAR PURPOSE.  See the
# GNU General Public License for more details.
#
# You should have received a copy of the GNU General Public License
# along with Natron.  If not, see <http://www.gnu.org/licenses/gpl-2.0.html>
# ***** END LICENSE BLOCK *****

TARGET = Natron

# the list of currently maintained versions (those that have to be merged into the master branch)
VERSION_21 = 2.1.10
VERSION_22 = 2.2.10
<<<<<<< HEAD
VERSION_23 = 2.3.15
VERSION_24 = 2.4.0
=======
VERSION_23 = 2.3.16
>>>>>>> 51bfa399
VERSION_30 = 3.0.0

# The version for this branch
VERSION = $$VERSION_24

TEMPLATE = app
win32 {
	CONFIG += console
	RC_FILE += ../Natron.rc
} else {
	CONFIG += app
}
CONFIG += moc
CONFIG += boost boost-serialization-lib opengl qt cairo python shiboken pyside 
CONFIG += static-gui static-engine static-host-support static-breakpadclient static-libmv static-openmvg static-ceres static-qhttpserver static-libtess

QT += gui core opengl network
greaterThan(QT_MAJOR_VERSION, 4): QT += widgets concurrent

!noexpat: CONFIG += expat

macx {
  ### custom variables for the Info.plist file
  # use a custom Info.plist template
  QMAKE_INFO_PLIST = NatronInfo.plist
  # Set the application icon
  ICON = ../Gui/Resources/Images/natronIcon.icns
  # replace com.yourcompany with something more meaningful
  QMAKE_TARGET_BUNDLE_PREFIX = fr.inria
  QMAKE_PKGINFO_TYPEINFO = Ntrn
  QMAKE_SUBSTITUTES += NatronInfo.plist.in
}



win32-msvc* {
	CONFIG(64bit) {
		QMAKE_LFLAGS += /MACHINE:X64
	} else {
		QMAKE_LFLAGS += /MACHINE:X86
	}
        QMAKE_LFLAGS += /ENTRY:"mainCRTStartup"
}


include(../OpenColorIO-Configs.pri)
include(../global.pri)

macx {
    Resources.files += $$PWD/../Gui/Resources/Images/natronProjectIcon_osx.icns
    Resources.path = Contents/Resources
    QMAKE_BUNDLE_DATA += Resources
    Fontconfig.files = $$PWD/../Gui/Resources/etc/fonts
    Fontconfig.path = Contents/Resources/etc
    QMAKE_BUNDLE_DATA += Fontconfig
}
!macx {
    Resources.path = $$OUT_PWD
    INSTALLS += Resources
}

QMAKE_SUBSTITUTES += $$PWD/../Gui/Resources/etc/fonts/fonts.conf.in


win32-g++ {
#Gcc is very picky here, if we include these libraries before the includes commands above, it will yield tons of unresolved externals
	LIBS += -lmpr
	#MingW needs to link against fontconfig explicitly since in Msys2 Qt does not link against fontconfig
        LIBS +=  -lopengl32 -lfontconfig
}

SOURCES += \
    NatronApp_main.cpp

INSTALLS += target


<|MERGE_RESOLUTION|>--- conflicted
+++ resolved
@@ -22,12 +22,8 @@
 # the list of currently maintained versions (those that have to be merged into the master branch)
 VERSION_21 = 2.1.10
 VERSION_22 = 2.2.10
-<<<<<<< HEAD
-VERSION_23 = 2.3.15
+VERSION_23 = 2.3.16
 VERSION_24 = 2.4.0
-=======
-VERSION_23 = 2.3.16
->>>>>>> 51bfa399
 VERSION_30 = 3.0.0
 
 # The version for this branch
@@ -41,7 +37,7 @@
 	CONFIG += app
 }
 CONFIG += moc
-CONFIG += boost boost-serialization-lib opengl qt cairo python shiboken pyside 
+CONFIG += boost boost-serialization-lib opengl qt cairo python shiboken pyside
 CONFIG += static-gui static-engine static-host-support static-breakpadclient static-libmv static-openmvg static-ceres static-qhttpserver static-libtess
 
 QT += gui core opengl network
@@ -102,6 +98,4 @@
 SOURCES += \
     NatronApp_main.cpp
 
-INSTALLS += target
-
-
+INSTALLS += target