--- conflicted
+++ resolved
@@ -129,16 +129,11 @@
     void setNodesThreadSafetyForRotopainting();
 
     /**
-<<<<<<< HEAD
      * @brief If setNodesThreadSafetyForRotopainting() was called, this will restore the thread safety of the internal 
      * nodes to their default thread safety for rendering.
-=======
-     * @brief When deactivated the spline will not be taken into account when rendering, neither will it be visible on the viewer.
-     * If isGloballyActivated() returns false, this function will return false as well.
->>>>>>> 09c81512
      **/
     void resetNodesThreadSafety();
-    
+
 public:
     /**
      * @brief Connects nodes used by this item in the rotopaint tree. createNodes() must have been called prior
