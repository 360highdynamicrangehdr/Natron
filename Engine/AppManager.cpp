/* ***** BEGIN LICENSE BLOCK *****
 * This file is part of Natron <http://www.natron.fr/>,
 * Copyright (C) 2016 INRIA and Alexandre Gauthier-Foichat
 *
 * Natron is free software: you can redistribute it and/or modify
 * it under the terms of the GNU General Public License as published by
 * the Free Software Foundation; either version 2 of the License, or
 * (at your option) any later version.
 *
 * Natron is distributed in the hope that it will be useful,
 * but WITHOUT ANY WARRANTY; without even the implied warranty of
 * MERCHANTABILITY or FITNESS FOR A PARTICULAR PURPOSE.  See the
 * GNU General Public License for more details.
 *
 * You should have received a copy of the GNU General Public License
 * along with Natron.  If not, see <http://www.gnu.org/licenses/gpl-2.0.html>
 * ***** END LICENSE BLOCK ***** */

// ***** BEGIN PYTHON BLOCK *****
// from <https://docs.python.org/3/c-api/intro.html#include-files>:
// "Since Python may define some pre-processor definitions which affect the standard headers on some systems, you must include Python.h before any standard headers are included."
#include <Python.h>
// ***** END PYTHON BLOCK *****

#include "AppManager.h"
#include "AppManagerPrivate.h"

#include <clocale>
#include <csignal>
#include <cstddef>
#include <cassert>
#include <stdexcept>
#include <cstring> // for std::memcpy

#if defined(Q_OS_LINUX)
#include <sys/signal.h>
#ifndef __USE_GNU
#define __USE_GNU
#endif
#include <ucontext.h>
#include <execinfo.h>
#endif

#ifdef Q_OS_UNIX
#include <stdio.h>
#include <stdlib.h>
#ifdef Q_OS_MAC
#include <sys/sysctl.h>
#include <libproc.h>
#endif
#endif

#ifdef Q_OS_WIN
#include <shlobj.h>
#endif

#include <boost/algorithm/string.hpp>
#include <boost/version.hpp>
#include <libs/hoedown/src/version.h>
#include <ceres/version.h>
#include <openMVG/version.hpp>

#include <QtCore/QDateTime>
#include <QtCore/QDebug>
#include <QtCore/QDir>
#include <QtCore/QTextCodec>
#include <QtCore/QCoreApplication>
#include <QtCore/QSettings>
#include <QtCore/QThreadPool>
#include <QtCore/QTextStream>
#include <QtNetwork/QAbstractSocket>
#include <QtNetwork/QLocalServer>
#include <QtNetwork/QLocalSocket>


#include "Global/ProcInfo.h"
#include "Global/GLIncludes.h"
<<<<<<< HEAD
#include "Global/QtCompat.h"
=======
#include "Global/StrUtils.h"
>>>>>>> bb22bbe2

#include "Engine/AppInstance.h"
#include "Engine/Backdrop.h"
#include "Engine/CLArgs.h"
#include "Engine/CreateNodeArgs.h"
#include "Engine/DiskCacheNode.h"
#include "Engine/Dot.h"
#include "Engine/ExistenceCheckThread.h"
#include "Engine/FStreamsSupport.h"
#include "Engine/GroupInput.h"
#include "Engine/GroupOutput.h"
#include "Engine/LibraryBinary.h"
#include "Engine/Log.h"
#include "Engine/Node.h"
#include "Engine/FileSystemModel.h"
#include "Engine/JoinViewsNode.h"
#include "Engine/OfxImageEffectInstance.h"
#include "Engine/OfxEffectInstance.h"
#include "Engine/OfxHost.h"
#include "Engine/OSGLContext.h"
#include "Engine/OSGLFunctions.h"
#include "Engine/OneViewNode.h"
#include "Engine/ProcessHandler.h" // ProcessInputChannel
#include "Engine/Project.h"
#include "Engine/PrecompNode.h"
#include "Engine/ReadNode.h"
#include "Engine/RotoPaint.h"
#include "Engine/RotoShapeRenderNode.h"
#include "Engine/RotoShapeRenderCairo.h"
#include "Engine/StandardPaths.h"
#include "Engine/StubNode.h"
#include "Engine/TrackerNode.h"
#include "Engine/ThreadPool.h"
#include "Engine/ViewIdx.h"
#include "Engine/ViewerInstance.h" // RenderStatsMap
#include "Engine/ViewerNode.h"
#include "Engine/WriteNode.h"

#include "Serialization/NodeSerialization.h"
#include "Serialization/SerializationIO.h"

#include "sbkversion.h" // shiboken/pyside version

#if QT_VERSION < 0x050000
Q_DECLARE_METATYPE(QAbstractSocket::SocketState)
#endif

NATRON_NAMESPACE_ENTER;

AppManager* AppManager::_instance = 0;


#ifdef __NATRON_UNIX__

//namespace  {
static void
handleShutDownSignal( int /*signalId*/ )
{
    if (appPTR) {
        std::cerr << "\nCaught termination signal, exiting!" << std::endl;
        appPTR->quitApplication();
    }
}

static void
setShutDownSignal(int signalId)
{
#if defined(__NATRON_UNIX__)
    struct sigaction sa;
    sa.sa_flags = 0;
    sigemptyset(&sa.sa_mask);
    sa.sa_handler = handleShutDownSignal;
    if (sigaction(signalId, &sa, NULL) == -1) {
        std::perror("setting up termination signal");
        std::exit(1);
    }
#else
    std::signal(signalId, handleShutDownSignal);
#endif
}

#endif


#if defined(__NATRON_LINUX__) && !defined(__FreeBSD__)

#define NATRON_UNIX_BACKTRACE_STACK_DEPTH 16

static void
backTraceSigSegvHandler(int sig,
                        siginfo_t *info,
                        void *secret)
{
    void *trace[NATRON_UNIX_BACKTRACE_STACK_DEPTH];
    char **messages = (char **)NULL;
    int i, trace_size = 0;
    ucontext_t *uc = (ucontext_t *)secret;

    /* Do something useful with siginfo_t */
    if (sig == SIGSEGV) {
        QThread* curThread = QThread::currentThread();
        std::string threadName;
        if (curThread) {
            threadName = (qApp && qApp->thread() == curThread) ? "Main" : curThread->objectName().toStdString();
        }
        std::cerr << "Caught segmentation fault (SIGSEGV) from thread "  << threadName << "(" << curThread << "), faulty address is " <<
             #ifndef __x86_64__
        (void*)uc->uc_mcontext.gregs[REG_EIP]
             #else
            (void*) uc->uc_mcontext.gregs[REG_RIP]
             #endif
            << " from " << info->si_addr << std::endl;
    } else {
        printf("Got signal %d#92;n", sig);
    }

    trace_size = backtrace(trace, NATRON_UNIX_BACKTRACE_STACK_DEPTH);
    /* overwrite sigaction with caller's address */
#ifndef __x86_64__
    trace[1] = (void *) uc->uc_mcontext.gregs[REG_EIP];
#else
    trace[1] = (void *) uc->uc_mcontext.gregs[REG_RIP];
#endif


    messages = backtrace_symbols(trace, trace_size);
    /* skip first stack frame (points here) */
    std::cerr << "Backtrace:" << std::endl;
    for (i = 1; i < trace_size; ++i) {
        std::cerr << "[Frame " << i << "]: " << messages[i] << std::endl;
    }
    exit(1);
}

static void
setSigSegvSignal()
{
    struct sigaction sa;

    sigemptyset (&sa.sa_mask);
    sa.sa_flags = SA_RESTART | SA_SIGINFO;
    /* if SA_SIGINFO is set, sa_sigaction is to be used instead of sa_handler. */
    sa.sa_sigaction = backTraceSigSegvHandler;

    if (sigaction(SIGSEGV, &sa, NULL) == -1) {
        std::perror("setting up sigsegv signal");
        std::exit(1);
    }
}

#endif // if defined(__NATRON_LINUX__) && !defined(__FreeBSD__)


#ifndef IS_PYTHON_2
//Borrowed from https://github.com/python/cpython/blob/634cb7aa2936a09e84c5787d311291f0e042dba3/Python/fileutils.c
//Somehow Python 3 dev forced every C application embedding python to have their own code to convert char** to wchar_t**
static wchar_t*
char2wchar(char* arg)
{
    wchar_t *res = NULL;

#ifdef HAVE_BROKEN_MBSTOWCS
    /* Some platforms have a broken implementation of
     * mbstowcs which does not count the characters that
     * would result from conversion.  Use an upper bound.
     */
    size_t argsize = strlen(arg);
#else
    size_t argsize = mbstowcs(NULL, arg, 0);
#endif
    size_t count;
    unsigned char *in;
    wchar_t *out;
#ifdef HAVE_MBRTOWC
    mbstate_t mbs;
#endif
    if (argsize != (size_t)-1) {
        res = (wchar_t *)malloc( (argsize + 1) * sizeof(wchar_t) );
        if (!res) {
            goto oom;
        }
        count = mbstowcs(res, arg, argsize + 1);
        if (count != (size_t)-1) {
            wchar_t *tmp;
            /* Only use the result if it contains no
             surrogate characters. */
            for (tmp = res; *tmp != 0 &&
                 (*tmp < 0xd800 || *tmp > 0xdfff); tmp++) {
                ;
            }
            if (*tmp == 0) {
                return res;
            }
        }
        free(res);
    }
    /* Conversion failed. Fall back to escaping with surrogateescape. */
#ifdef HAVE_MBRTOWC
    /* Try conversion with mbrtwoc (C99), and escape non-decodable bytes. */
    /* Overallocate; as multi-byte characters are in the argument, the
     actual output could use less memory. */
    argsize = strlen(arg) + 1;
    res = (wchar_t*)malloc( argsize * sizeof(wchar_t) );
    if (!res) {
        goto oom;
    }
    in = (unsigned char*)arg;
    out = res;
    std::memset(&mbs, 0, sizeof mbs);
    while (argsize) {
        size_t converted = mbrtowc(out, (char*)in, argsize, &mbs);
        if (converted == 0) {
            /* Reached end of string; null char stored. */
            break;
        }
        if (converted == (size_t)-2) {
            /* Incomplete character. This should never happen,
             since we provide everything that we have -
             unless there is a bug in the C library, or I
             misunderstood how mbrtowc works. */
            fprintf(stderr, "unexpected mbrtowc result -2\n");
            free(res);

            return NULL;
        }
        if (converted == (size_t)-1) {
            /* Conversion error. Escape as UTF-8b, and start over
             in the initial shift state. */
            *out++ = 0xdc00 + *in++;
            argsize--;
            std::memset(&mbs, 0, sizeof mbs);
            continue;
        }
        if ( (*out >= 0xd800) && (*out <= 0xdfff) ) {
            /* Surrogate character.  Escape the original
             byte sequence with surrogateescape. */
            argsize -= converted;
            while (converted--) {
                *out++ = 0xdc00 + *in++;
            }
            continue;
        }
        /* successfully converted some bytes */
        in += converted;
        argsize -= converted;
        out++;
    }
#else
    /* Cannot use C locale for escaping; manually escape as if charset
     is ASCII (i.e. escape all bytes > 128. This will still roundtrip
     correctly in the locale's charset, which must be an ASCII superset. */
    res = (wchar_t*)malloc( (strlen(arg) + 1) * sizeof(wchar_t) );
    if (!res) {
        goto oom;
    }
    in = (unsigned char*)arg;
    out = res;
    while (*in) {
        if (*in < 128) {
            *out++ = *in++;
        } else {
            *out++ = 0xdc00 + *in++;
        }
    }
    *out = 0;
#endif // ifdef HAVE_MBRTOWC

    return res;
oom:
    fprintf(stderr, "out of memory\n");
    free(res);

    return NULL;
} // char2wchar

#endif // ifndef IS_PYTHON_2


//} // anon namespace

void
AppManager::saveCaches() const
{
    _imp->saveCaches();
}

int
AppManager::getHardwareIdealThreadCount()
{
    return _imp->idealThreadCount;
}

AppManager::AppManager()
    : QObject()
    , _imp( new AppManagerPrivate() )
{
    assert(!_instance);
    _instance = this;

    QObject::connect( this, SIGNAL(s_requestOFXDialogOnMainThread(OfxImageEffectInstance*,void*)), this, SLOT(onOFXDialogOnMainThreadReceived(OfxImageEffectInstance*,void*)) );

#ifdef __NATRON_WIN32__
    FileSystemModel::initDriveLettersToNetworkShareNamesMapping();
#endif
}

void
AppManager::takeNatronGIL()
{
    _imp->natronPythonGIL.lock();
}

void
AppManager::releaseNatronGIL()
{
    _imp->natronPythonGIL.unlock();
}

void
AppManager::loadProjectFromFileFunction(std::istream& ifile, const AppInstancePtr& /*app*/, SERIALIZATION_NAMESPACE::ProjectSerialization* obj)
{
    SERIALIZATION_NAMESPACE::read(ifile, obj);
}

bool
AppManager::checkForOlderProjectFile(const AppInstancePtr& app, const QString& filePathIn, QString* filePathOut)
{
    *filePathOut = filePathIn;

    FStreamsSupport::ifstream ifile;
    FStreamsSupport::open( &ifile, filePathIn.toStdString() );
    if (!ifile) {
        throw std::runtime_error( tr("Failed to open %1").arg(filePathIn).toStdString() );
    }

    {
        // Try to determine if this is a project made with Natron > 2.2 or an older project
        std::string firstLine;
        std::getline(ifile, firstLine);
        if (firstLine.find("<?xml version=\"1.0\" encoding=\"UTF-8\" standalone=\"yes\" ?>") != std::string::npos) {
            // This is an old boost serialization file, convert the project first
            QString path = appPTR->getApplicationBinaryPath();
            Global::ensureLastPathSeparator(path);
            path += QLatin1String("NatronProjectConverter");

            if (!QFile::exists(path)) {
                throw std::runtime_error( tr("Could not find executable %1").arg(path).toStdString() );
            }

            app->updateProjectLoadStatus(tr("Converting project to newer format"));

            QString baseNameIn;
            {
                int foundLastDot = filePathIn.lastIndexOf(QLatin1Char('/'));
                if (foundLastDot != -1) {
                    baseNameIn = filePathIn.mid(foundLastDot + 1);
                }
            }

            filePathOut->clear();
            filePathOut->append(StandardPaths::writableLocation(StandardPaths::eStandardLocationTemp));
            Global::ensureLastPathSeparator(*filePathOut);
            filePathOut->append( QString::number( QDateTime::currentDateTime().toMSecsSinceEpoch() ) );
            filePathOut->append(baseNameIn);

            QProcess proc;

            QStringList args;
            args << QLatin1String("-i") << filePathIn << QLatin1String("-o") << *filePathOut;
            proc.start(path, args);
            proc.waitForFinished();
            if (proc.exitCode() == 0 && proc.exitStatus() == QProcess::NormalExit) {
                return true;
            } else {
                QString error = QString::fromUtf8(proc.readAllStandardError().data());
                throw std::runtime_error(error.toStdString());
            }
        }
    }
    return false;
}

bool
AppManager::loadFromArgs(const CLArgs& cl)
{
<<<<<<< HEAD
    ///if the user didn't specify launch arguments (e.g unit testing)
    ///find out the binary path
    char* argv0;
    std::string argv0QString = QDir::currentPath().toStdString();

    if (!argv) {
        argv0 = const_cast<char*>( argv0QString.c_str() );
        argc = 1;
        argv = &argv0;
    }
=======
>>>>>>> bb22bbe2

    // This needs to be done BEFORE creating qApp because
    // on Linux, X11 will create a context that would corrupt
    // the XUniqueContext created by Qt
    _imp->renderingContextPool.reset( new GPUContextPool() );
    initializeOpenGLFunctionsOnce(true);

    //  QCoreApplication will hold a reference to that appManagerArgc integer until it dies.
    //  Thus ensure that the QCoreApplication is destroyed when returning this function.
    initializeQApp(_imp->nArgs, &_imp->commandLineArgsUtf8.front());

#ifdef QT_CUSTOM_THREADPOOL
    // Set the global thread pool
    QThreadPool::setGlobalInstance(new ThreadPool);
#endif

    // set fontconfig path on all platforms
    if ( qgetenv("FONTCONFIG_PATH").isNull() ) {
        // set FONTCONFIG_PATH to Natron/Resources/etc/fonts (required by plugins using fontconfig)
        QString path = QCoreApplication::applicationDirPath() + QString::fromUtf8("/../Resources/etc/fonts");
        QString pathcfg = path + QString::fromUtf8("/fonts.conf");
        if ( !QFile(pathcfg).exists() ) {
            qWarning() << "Fontconfig configuration file" << pathcfg << "does not exist, not setting FONTCONFIG_PATH";
        } else {
            qDebug() << "Setting FONTCONFIG_PATH to" << path;
            qputenv( "FONTCONFIG_PATH", path.toUtf8() );
        }
    }

    try {
        initPython();
    } catch (const std::runtime_error& e) {
        std::cerr << e.what() << std::endl;

        return false;
    }

    _imp->idealThreadCount = QThread::idealThreadCount();


    QThreadPool::globalInstance()->setExpiryTimeout(-1); //< make threads never exit on their own
    //otherwise it might crash with thread local storage

#if QT_VERSION < 0x050000
    // be forward compatible: source code is UTF-8, and Qt5 assumes UTF-8 by default
    QTextCodec::setCodecForCStrings( QTextCodec::codecForName("UTF-8") );
    QTextCodec::setCodecForTr( QTextCodec::codecForName("UTF-8") );
#endif

    ///the QCoreApplication must have been created so far.
    assert(qApp);

    bool ret = loadInternal(cl);
    
    return ret;
} // loadFromArgs

bool
AppManager::load(int argc,
                 char **argv,
                 const CLArgs& cl)
{
    _imp->handleCommandLineArgs(argc, argv);
    return loadFromArgs(cl);
}

bool
AppManager::loadW(int argc,
                 wchar_t **argv,
                 const CLArgs& cl)
{
    _imp->handleCommandLineArgsW(argc, argv);
    return loadFromArgs(cl);
}

AppManager::~AppManager()
{
#ifdef NATRON_USE_BREAKPAD
    if (_imp->breakpadAliveThread) {
        _imp->breakpadAliveThread->quitThread();
    }
#endif

    bool appsEmpty;
    {
        QMutexLocker k(&_imp->_appInstancesMutex);
        appsEmpty = _imp->_appInstances.empty();
    }
    while (!appsEmpty) {
        AppInstancePtr front;
        {
            QMutexLocker k(&_imp->_appInstancesMutex);
            front = _imp->_appInstances.front();
        }
        if (front) {
            front->quitNow();
        }
        {
            QMutexLocker k(&_imp->_appInstancesMutex);
            appsEmpty = _imp->_appInstances.empty();
        }
    }


    _imp->_backgroundIPC.reset();

    try {
        _imp->saveCaches();
    } catch (std::runtime_error) {
        // ignore errors
    }

    ///Caches may have launched some threads to delete images, wait for them to be done
    QThreadPool::globalInstance()->waitForDone();

    ///Kill caches now because decreaseNCacheFilesOpened can be called
    _imp->_nodeCache->waitForDeleterThread();
    _imp->_diskCache->waitForDeleterThread();
    _imp->_viewerCache->waitForDeleterThread();
    _imp->_nodeCache.reset();
    _imp->_viewerCache.reset();
    _imp->_diskCache.reset();

    tearDownPython();
    _imp->tearDownGL();

    _instance = 0;

    // After this line, everything is cleaned-up (should be) and the process may resume in the main and could in theory be able to re-create a new AppManager
    _imp->_qApp.reset();
}

class QuitInstanceArgs
    : public GenericWatcherCallerArgs
{
public:

    AppInstanceWPtr instance;

    QuitInstanceArgs()
        : GenericWatcherCallerArgs()
        , instance()
    {
    }

    virtual ~QuitInstanceArgs() {}
};

void
AppManager::afterQuitProcessingCallback(const WatcherCallerArgsPtr& args)
{
    QuitInstanceArgs* inArgs = dynamic_cast<QuitInstanceArgs*>( args.get() );

    if (!inArgs) {
        return;
    }

    AppInstancePtr instance = inArgs->instance.lock();

    instance->aboutToQuit();

    appPTR->removeInstance( instance->getAppID() );

    int nbApps = getNumInstances();
    ///if we exited the last instance, exit the event loop, this will make
    /// the exec() function return.
    if (nbApps == 0) {
        assert(qApp);
        qApp->quit();
    }

    // This should kill the AppInstance
    instance.reset();
}

void
AppManager::quitNow(const AppInstancePtr& instance)
{
    NodesList nodesToWatch;

    instance->getProject()->getNodes_recursive(nodesToWatch, false);
    if ( !nodesToWatch.empty() ) {
        for (NodesList::iterator it = nodesToWatch.begin(); it != nodesToWatch.end(); ++it) {
            (*it)->quitAnyProcessing_blocking(false);
        }
    }
    boost::shared_ptr<QuitInstanceArgs> args(new QuitInstanceArgs);
    args->instance = instance;
    afterQuitProcessingCallback(args);
}

void
AppManager::quit(const AppInstancePtr& instance)
{
    boost::shared_ptr<QuitInstanceArgs> args(new QuitInstanceArgs);

    args->instance = instance;
    if ( !instance->getProject()->quitAnyProcessingForAllNodes(this, args) ) {
        afterQuitProcessingCallback(args);
    }
}

void
AppManager::quitApplication()
{
    bool appsEmpty;
    {
        QMutexLocker k(&_imp->_appInstancesMutex);
        appsEmpty = _imp->_appInstances.empty();
    }

    while (!appsEmpty) {
        AppInstancePtr app;
        {
            QMutexLocker k(&_imp->_appInstancesMutex);
            app = _imp->_appInstances.front();
        }
        if (app) {
            quitNow(app);
        }

        {
            QMutexLocker k(&_imp->_appInstancesMutex);
            appsEmpty = _imp->_appInstances.empty();
        }
    }
}

void
AppManager::initializeQApp(int &argc,
                           char **argv)
{
    assert(!_imp->_qApp);
    _imp->_qApp.reset( new QCoreApplication(argc, argv) );
}

bool
AppManager::loadInternal(const CLArgs& cl)
{
    assert(!_imp->_loaded);

    _imp->_binaryPath = QCoreApplication::applicationDirPath();

    registerEngineMetaTypes();
    registerGuiMetaTypes();

    qApp->setOrganizationName( QString::fromUtf8(NATRON_ORGANIZATION_NAME) );
    qApp->setOrganizationDomain( QString::fromUtf8(NATRON_ORGANIZATION_DOMAIN) );
    qApp->setApplicationName( QString::fromUtf8(NATRON_APPLICATION_NAME) );

    //Set it once setApplicationName is set since it relies on it
    _imp->diskCachesLocation = StandardPaths::writableLocation(StandardPaths::eStandardLocationCache);

    // Natron is not yet internationalized, so it is better for now to use the "C" locale,
    // until it is tested for robustness against locale choice.
    // The locale affects numerics printing and scanning, date and time.
    // Note that with other locales (e.g. "de" or "fr"), the floating-point numbers may have
    // a comma (",") as the decimal separator instead of a point (".").
    // There is also an OpenCOlorIO issue with non-C numeric locales:
    // https://github.com/imageworks/OpenColorIO/issues/297
    //
    // this must be done after initializing the QCoreApplication, see
    // https://qt-project.org/doc/qt-5/qcoreapplication.html#locale-settings

    // Set the C and C++ locales
    // see http://en.cppreference.com/w/cpp/locale/locale/global
    // Maybe this can also workaround the OSX crash in loadlocale():
    // https://discussions.apple.com/thread/3479591
    // https://github.com/cth103/dcpomatic/blob/master/src/lib/safe_stringstream.h
    // stringstreams don't seem to be thread-safe on OSX because the change the locale.

    // We also set explicitely the LC_NUMERIC locale to "C" to avoid juggling
    // between locales when using stringstreams.
    // See function __convert_from_v(...) in
    // /usr/include/c++/4.2.1/x86_64-apple-darwin10/bits/c++locale.h
    // https://www.opensource.apple.com/source/libstdcxx/libstdcxx-104.1/include/c++/4.2.1/bits/c++locale.h
    // See also https://stackoverflow.com/questions/22753707/is-ostream-operator-in-libstdc-thread-hostile

    // set the C++ locale first
    try {
        std::locale::global( std::locale(std::locale("en_US.UTF-8"), "C", std::locale::numeric) );
    } catch (std::runtime_error) {
        try {
            std::locale::global( std::locale(std::locale("C.UTF-8"), "C", std::locale::numeric) );
        } catch (std::runtime_error) {
            try {
                std::locale::global( std::locale(std::locale("UTF-8"), "C", std::locale::numeric) );
            } catch (std::runtime_error) {
                try {
                    std::locale::global( std::locale("C") );
                } catch (std::runtime_error) {
                    qDebug() << "Could not set C++ locale!";
                }
            }
        }
    }

    // set the C locale second, because it will not overwrite the changes you made to the C++ locale
    // see https://stackoverflow.com/questions/12373341/does-stdlocaleglobal-make-affect-to-printf-function
    char *category = std::setlocale(LC_ALL, "en_US.UTF-8");
    if (category == NULL) {
        category = std::setlocale(LC_ALL, "C.UTF-8");
    }
    if (category == NULL) {
        category = std::setlocale(LC_ALL, "UTF-8");
    }
    if (category == NULL) {
        category = std::setlocale(LC_ALL, "C");
    }
    if (category == NULL) {
        qDebug() << "Could not set C locale!";
    }
    std::setlocale(LC_NUMERIC, "C"); // set the locale for LC_NUMERIC only
    QLocale::setDefault( QLocale(QLocale::English, QLocale::UnitedStates) );
    Log::instance(); //< enable logging
    bool mustSetSignalsHandlers = true;
#ifdef NATRON_USE_BREAKPAD
    //Enabled breakpad only if the process was spawned from the crash reporter
    const QString& breakpadProcessExec = cl.getBreakpadProcessExecutableFilePath();
    if ( !breakpadProcessExec.isEmpty() && QFile::exists(breakpadProcessExec) ) {
        _imp->breakpadProcessExecutableFilePath = breakpadProcessExec;
        _imp->breakpadProcessPID = (Q_PID)cl.getBreakpadProcessPID();
        const QString& breakpadPipePath = cl.getBreakpadPipeFilePath();
        const QString& breakpadComPipePath = cl.getBreakpadComPipeFilePath();
        int breakpad_client_fd = cl.getBreakpadClientFD();
        _imp->initBreakpad(breakpadPipePath, breakpadComPipePath, breakpad_client_fd);
        mustSetSignalsHandlers = false;
    }
#endif


# ifdef __NATRON_UNIX__
    if (mustSetSignalsHandlers) {
        setShutDownSignal(SIGINT);   // shut down on ctrl-c
        setShutDownSignal(SIGTERM);   // shut down on killall
#     if defined(__NATRON_LINUX__) && !defined(__FreeBSD__)
        //Catch SIGSEGV only when google-breakpad is not active
        setSigSegvSignal();
#     endif
    }
# else
    Q_UNUSED(mustSetSignalsHandlers);
# endif


    _imp->_settings = Settings::create();
    _imp->_settings->initializeKnobsPublic();

    bool hasGLForRendering = hasOpenGLForRequirements(eOpenGLRequirementsTypeRendering, 0);
    if (_imp->hasInitializedOpenGLFunctions && hasGLForRendering) {
        OSGLContext::getGPUInfos(_imp->openGLRenderers);
        for (std::list<OpenGLRendererInfo>::iterator it = _imp->openGLRenderers.begin(); it != _imp->openGLRenderers.end(); ++it) {
            qDebug() << "Found OpenGL Renderer:" << it->rendererName.c_str() << ", Vendor:" << it->vendorName.c_str()
                     << ", OpenGL Version:" << it->glVersionString.c_str() << ", Max. Texture Size" << it->maxTextureSize <<
                ",Max GPU Memory:" << printAsRAM(it->maxMemBytes);;
        }
    }
    _imp->_settings->populateOpenGLRenderers(_imp->openGLRenderers);


    ///Call restore after initializing knobs
    _imp->_settings->restoreSettings();

    ///basically show a splashScreen load fonts etc...
    return initGui(cl);
} // loadInternal

const std::list<OpenGLRendererInfo>&
AppManager::getOpenGLRenderers() const
{
    return _imp->openGLRenderers;
}

bool
AppManager::isSpawnedFromCrashReporter() const
{
#ifdef NATRON_USE_BREAKPAD

    return _imp->breakpadHandler.get() != 0;
#else

    return false;
#endif
}

void
AppManager::setPluginsUseInputImageCopyToRender(bool b)
{
    _imp->pluginsUseInputImageCopyToRender = b;
}

bool
AppManager::isCopyInputImageForPluginRenderEnabled() const
{
    return _imp->pluginsUseInputImageCopyToRender;
}

bool
AppManager::isOpenGLLoaded() const
{
    QMutexLocker k(&_imp->openGLFunctionsMutex);

    return _imp->hasInitializedOpenGLFunctions;
}

bool
AppManager::isTextureFloatSupported() const
{
    return _imp->glHasTextureFloat;
}

bool
AppManager::hasOpenGLForRequirements(OpenGLRequirementsTypeEnum type, QString* missingOpenGLError ) const
{
    std::map<OpenGLRequirementsTypeEnum,AppManagerPrivate::OpenGLRequirementsData>::const_iterator found =  _imp->glRequirements.find(type);
    assert(found != _imp->glRequirements.end());
    if (found == _imp->glRequirements.end()) {
        return false;
    }
    if (missingOpenGLError && !found->second.hasRequirements) {
        *missingOpenGLError = found->second.error;
    }
    return found->second.hasRequirements;
}

bool
AppManager::initializeOpenGLFunctionsOnce(bool createOpenGLContext)
{
    QMutexLocker k(&_imp->openGLFunctionsMutex);

    if (!_imp->hasInitializedOpenGLFunctions) {
        OSGLContextPtr glContext;
        bool checkRenderingReq = true;
        if (createOpenGLContext) {
            try {
                _imp->initGLAPISpecific();

                glContext = _imp->renderingContextPool->attachGLContextToRender(false, false /*checkIfGLLoaded*/);
                if (glContext) {
                    // Make the context current and check its version
                    glContext->setContextCurrentNoRender();
                } else {
                    AppManagerPrivate::OpenGLRequirementsData& vdata = _imp->glRequirements[eOpenGLRequirementsTypeViewer];
                    AppManagerPrivate::OpenGLRequirementsData& rdata = _imp->glRequirements[eOpenGLRequirementsTypeRendering];
                    rdata.error = tr("Error creating OpenGL context.");
                    vdata.error = rdata.error;
                    rdata.hasRequirements = false;
                    vdata.hasRequirements = false;
                    AppManagerPrivate::addOpenGLRequirementsString(rdata.error, eOpenGLRequirementsTypeRendering);
                    AppManagerPrivate::addOpenGLRequirementsString(vdata.error, eOpenGLRequirementsTypeViewer);
                }


            } catch (const std::exception& e) {
                std::cerr << "Error while loading OpenGL: " << e.what() << std::endl;
                std::cerr << "OpenGL rendering is disabled. " << std::endl;
                AppManagerPrivate::OpenGLRequirementsData& vdata = _imp->glRequirements[eOpenGLRequirementsTypeViewer];
                AppManagerPrivate::OpenGLRequirementsData& rdata = _imp->glRequirements[eOpenGLRequirementsTypeRendering];
                rdata.hasRequirements = false;
                vdata.hasRequirements = false;
                vdata.error = tr("Error while creating OpenGL context: %1").arg(QString::fromUtf8(e.what()));
                rdata.error = tr("Error while creating OpenGL context: %1").arg(QString::fromUtf8(e.what()));
                AppManagerPrivate::addOpenGLRequirementsString(rdata.error, eOpenGLRequirementsTypeRendering);
                AppManagerPrivate::addOpenGLRequirementsString(vdata.error, eOpenGLRequirementsTypeViewer);
                checkRenderingReq = false;
            }
            if (!glContext) {
                return false;
            }
        }

        // The following requires a valid OpenGL context to be created
        _imp->initGl(checkRenderingReq);

        // Load our OpenGL functions both in OSMesa and GL (from glad)
        GL_GPU::load();
        GL_CPU::load();


        if (createOpenGLContext) {
            if (hasOpenGLForRequirements(eOpenGLRequirementsTypeRendering)) {
                try {
                    OSGLContext::checkOpenGLVersion(true);
                } catch (const std::exception& e) {
                    AppManagerPrivate::OpenGLRequirementsData& data = _imp->glRequirements[eOpenGLRequirementsTypeRendering];
                    data.hasRequirements = false;
                    if ( !data.error.isEmpty() ) {
                        data.error = QString::fromUtf8( e.what() );
                    }
                }
            }
            
            _imp->renderingContextPool->releaseGLContextFromRender(glContext);
            glContext->unsetCurrentContextNoRender(true);

            // Clear created contexts because this context was created with the "default" OpenGL renderer and it might be different from the one
            // selected by the user in the settings (which are not created yet).
            _imp->renderingContextPool->clear();
        } else {
            updateAboutWindowLibrariesVersion();
        }

        return true;
    }

    return false;
}

int
AppManager::getOpenGLVersionMajor() const
{
    return _imp->glVersionMajor;
}

int
AppManager::getOpenGLVersionMinor() const
{
    return _imp->glVersionMinor;
}

#ifdef __NATRON_WIN32__
const OSGLContext_wgl_data*
AppManager::getWGLData() const
{
    return _imp->wglInfo.get();
}

#endif
#ifdef __NATRON_LINUX__
const OSGLContext_glx_data*
AppManager::getGLXData() const
{
    return _imp->glxInfo.get();
}

#endif


bool
AppManager::initGui(const CLArgs& cl)
{
    ///In background mode, directly call the rest of the loading code
    return loadInternalAfterInitGui(cl);
}

bool
AppManager::loadInternalAfterInitGui(const CLArgs& cl)
{
    try {
        size_t maxCacheRAM = _imp->_settings->getRamMaximumPercent() * getSystemTotalRAM();
        U64 viewerCacheSize = _imp->_settings->getMaximumViewerDiskCacheSize();
        U64 maxDiskCacheNode = _imp->_settings->getMaximumDiskCacheNodeSize();

        _imp->_nodeCache.reset( new ImageCache("NodeCache", NATRON_CACHE_VERSION, maxCacheRAM, 1.) );
        _imp->_diskCache.reset( new ImageCache("DiskCache", NATRON_CACHE_VERSION, maxDiskCacheNode, 0.) );
        _imp->_viewerCache.reset( new FrameEntryCache("ViewerCache", NATRON_CACHE_VERSION, viewerCacheSize, 0.) );
        _imp->setViewerCacheTileSize();
    } catch (std::logic_error) {
        // ignore
    }

    int oldCacheVersion = 0;
    {
        QSettings settings( QString::fromUtf8(NATRON_ORGANIZATION_NAME), QString::fromUtf8(NATRON_APPLICATION_NAME) );

        if ( settings.contains( QString::fromUtf8(kNatronCacheVersionSettingsKey) ) ) {
            oldCacheVersion = settings.value( QString::fromUtf8(kNatronCacheVersionSettingsKey) ).toInt();
        }
        settings.setValue(QString::fromUtf8(kNatronCacheVersionSettingsKey), NATRON_CACHE_VERSION);
    }

    setLoadingStatus( tr("Restoring the image cache...") );

    if (oldCacheVersion != NATRON_CACHE_VERSION) {
        wipeAndCreateDiskCacheStructure();
    } else {
        _imp->restoreCaches();
    }

    setLoadingStatus( tr("Restoring user settings...") );


    ///Set host properties after restoring settings since it depends on the host name.
    try {
        _imp->ofxHost->setProperties();
    } catch (std::logic_error) {
        // ignore
    }

    /*loading all plugins*/
    try {
        loadAllPlugins();
        _imp->loadBuiltinFormats();
    } catch (std::logic_error) {
        // ignore
    }

    if ( isBackground() && !cl.getIPCPipeName().isEmpty() ) {
        _imp->initProcessInputChannel( cl.getIPCPipeName() );
    }


    if ( cl.isInterpreterMode() ) {
        _imp->_appType = eAppTypeInterpreter;
    } else if ( isBackground() ) {
        if ( !cl.getScriptFilename().isEmpty() ) {
            if ( !cl.getIPCPipeName().isEmpty() ) {
                _imp->_appType = eAppTypeBackgroundAutoRunLaunchedFromGui;
            } else {
                _imp->_appType = eAppTypeBackgroundAutoRun;
            }
        } else {
            _imp->_appType = eAppTypeBackground;
        }
    } else {
        _imp->_appType = eAppTypeGui;
    }

    //Now that the locale is set, re-parse the command line arguments because the filenames might have non UTF-8 encodings
    CLArgs args;
    if ( !cl.getScriptFilename().isEmpty() ) {
        const QStringList& appArgs = qApp->arguments();
        args = CLArgs( appArgs, cl.isBackgroundMode() );
    } else {
        args = cl;
    }

    AppInstancePtr mainInstance = newAppInstance(args, false);

    hideSplashScreen();

    if (!mainInstance) {
        qApp->quit();

        return false;
    } else {
        onLoadCompleted();

        ///In background project auto-run the rendering is finished at this point, just exit the instance
        if ( ( (_imp->_appType == eAppTypeBackgroundAutoRun) ||
               ( _imp->_appType == eAppTypeBackgroundAutoRunLaunchedFromGui) ||
               ( _imp->_appType == eAppTypeInterpreter) ) && mainInstance ) {
            bool wasKilled = true;
            const AppInstanceVec& instances = appPTR->getAppInstances();
            for (AppInstanceVec::const_iterator it = instances.begin(); it != instances.end(); ++it) {
                if ( (*it == mainInstance) ) {
                    wasKilled = false;
                }
            }
            if (!wasKilled) {
                try {
                    mainInstance->getProject()->reset(true/*aboutToQuit*/, true /*blocking*/);
                } catch (std::logic_error) {
                    // ignore
                }

                try {
                    mainInstance->quitNow();
                } catch (std::logic_error) {
                    // ignore
                }
            }
        }

        return true;
    }
} // AppManager::loadInternalAfterInitGui

void
AppManager::onViewerTileCacheSizeChanged()
{
    if (_imp->_viewerCache) {
        _imp->_viewerCache->clear();
        _imp->setViewerCacheTileSize();
    }
}

void
AppManagerPrivate::setViewerCacheTileSize()
{
    if (!_viewerCache) {
        return;
    }
    std::size_t tileSize =  (std::size_t)std::pow( 2., (double)_settings->getViewerTilesPowerOf2() );

    // Viewer tiles are always RGBA
    tileSize = tileSize * tileSize * 4;


    ImageBitDepthEnum viewerDepth = _settings->getViewersBitDepth();
    switch (viewerDepth) {
        case eImageBitDepthFloat:
        case eImageBitDepthHalf:
            tileSize *= sizeof(float);
            break;
        default:
            break;
    }
    _viewerCache->setTiled(true, tileSize);
}

AppInstancePtr
AppManager::newAppInstanceInternal(const CLArgs& cl,
                                   bool alwaysBackground,
                                   bool makeEmptyInstance)
{
    AppInstancePtr instance;

    if (!alwaysBackground) {
        instance = makeNewInstance(_imp->_availableID);
    } else {
        instance = AppInstance::create(_imp->_availableID);
    }

    {
        QMutexLocker k(&_imp->_appInstancesMutex);
        _imp->_appInstances.push_back(instance);
    }

    setAsTopLevelInstance( instance->getAppID() );

    ++_imp->_availableID;

    try {
        instance->load(cl, makeEmptyInstance);
    } catch (const std::exception & e) {
        Dialogs::errorDialog( NATRON_APPLICATION_NAME, e.what(), false );
        removeInstance(_imp->_availableID);
        instance.reset();
        --_imp->_availableID;

        return instance;
    } catch (...) {
        Dialogs::errorDialog( NATRON_APPLICATION_NAME, tr("Cannot load project").toStdString(), false );
        removeInstance(_imp->_availableID);
        instance.reset();
        --_imp->_availableID;

        return instance;
    }

    ///flag that we finished loading the Appmanager even if it was already true
    _imp->_loaded = true;

    return instance;
}

AppInstancePtr
AppManager::newBackgroundInstance(const CLArgs& cl,
                                  bool makeEmptyInstance)
{
    return newAppInstanceInternal(cl, true, makeEmptyInstance);
}

AppInstancePtr
AppManager::newAppInstance(const CLArgs& cl,
                           bool makeEmptyInstance)
{
    return newAppInstanceInternal(cl, false, makeEmptyInstance);
}

AppInstancePtr
AppManager::getAppInstance(int appID) const
{
    QMutexLocker k(&_imp->_appInstancesMutex);

    for (AppInstanceVec::const_iterator it = _imp->_appInstances.begin(); it != _imp->_appInstances.end(); ++it) {
        if ( (*it)->getAppID() == appID ) {
            return *it;
        }
    }

    return AppInstancePtr();
}

int
AppManager::getNumInstances() const
{
    QMutexLocker k(&_imp->_appInstancesMutex);

    return (int)_imp->_appInstances.size();
}

const AppInstanceVec &
AppManager::getAppInstances() const
{
    assert( QThread::currentThread() == qApp->thread() );

    return _imp->_appInstances;
}

void
AppManager::removeInstance(int appID)
{
    int newApp = -1;
    {
        QMutexLocker k(&_imp->_appInstancesMutex);
        for (AppInstanceVec::iterator it = _imp->_appInstances.begin(); it != _imp->_appInstances.end(); ++it) {
            if ( (*it)->getAppID() == appID ) {
                _imp->_appInstances.erase(it);
                break;
            }
        }

        if ( !_imp->_appInstances.empty() ) {
            newApp = _imp->_appInstances.front()->getAppID();
        }
    }

    if (newApp != -1) {
        setAsTopLevelInstance(newApp);
    }
}

AppManager::AppTypeEnum
AppManager::getAppType() const
{
    return _imp->_appType;
}

void
AppManager::clearPlaybackCache()
{
    if (!_imp->_viewerCache) {
        return;
    }
    _imp->_viewerCache->clearInMemoryPortion();
    clearLastRenderedTextures();
}

void
AppManager::clearViewerCache()
{
    if (!_imp->_viewerCache) {
        return;
    }

    _imp->_viewerCache->clear();
}

void
AppManager::clearDiskCache()
{
    if (!_imp->_viewerCache) {
        return;
    }

    clearLastRenderedTextures();
    _imp->_viewerCache->clear();
    _imp->_diskCache->clear();
}

void
AppManager::clearNodeCache()
{
    AppInstanceVec copy;
    {
        QMutexLocker k(&_imp->_appInstancesMutex);
        copy = _imp->_appInstances;
    }

    for (AppInstanceVec::iterator it = copy.begin(); it != copy.end(); ++it) {
        (*it)->clearAllLastRenderedImages();
    }
    _imp->_nodeCache->clear();
}

void
AppManager::clearPluginsLoadedCache()
{
    _imp->ofxHost->clearPluginsLoadedCache();
}

void
AppManager::clearAllCaches()
{
    AppInstanceVec copy;
    {
        QMutexLocker k(&_imp->_appInstancesMutex);
        copy = _imp->_appInstances;
    }

    for (AppInstanceVec::iterator it = copy.begin(); it != copy.end(); ++it) {
        (*it)->abortAllViewers();
    }

    clearDiskCache();
    clearNodeCache();


    ///for each app instance clear all its nodes cache
    for (AppInstanceVec::iterator it = copy.begin(); it != copy.end(); ++it) {
        (*it)->clearOpenFXPluginsCaches();
    }

    for (AppInstanceVec::iterator it = copy.begin(); it != copy.end(); ++it) {
        (*it)->renderAllViewers(true);
    }

    Project::clearAutoSavesDir();
}

void
AppManager::wipeAndCreateDiskCacheStructure()
{
    //Should be called on the main-thread because potentially can interact with rendering
    assert( QThread::currentThread() == qApp->thread() );

    abortAnyProcessing();

    clearAllCaches();

    assert(_imp->_diskCache);
    _imp->cleanUpCacheDiskStructure( _imp->_diskCache->getCachePath(), false );
    assert(_imp->_viewerCache);
    _imp->cleanUpCacheDiskStructure( _imp->_viewerCache->getCachePath() , true);
}

AppInstancePtr
AppManager::getTopLevelInstance () const
{
    QMutexLocker k(&_imp->_appInstancesMutex);

    for (AppInstanceVec::const_iterator it = _imp->_appInstances.begin(); it != _imp->_appInstances.end(); ++it) {
        if ( (*it)->getAppID() == _imp->_topLevelInstanceID ) {
            return *it;
        }
    }

    return AppInstancePtr();
}

bool
AppManager::isLoaded() const
{
    return _imp->_loaded;
}

void
AppManager::abortAnyProcessing()
{
    AppInstanceVec copy;
    {
        QMutexLocker k(&_imp->_appInstancesMutex);
        copy = _imp->_appInstances;
    }

    for (AppInstanceVec::iterator it = copy.begin(); it != copy.end(); ++it) {
        (*it)->getProject()->quitAnyProcessingForAllNodes_non_blocking();
    }
}

bool
AppManager::writeToOutputPipe(const QString & longMessage,
                              const QString & shortMessage,
                              bool printIfNoChannel)
{
    if (!_imp->_backgroundIPC) {
        if (printIfNoChannel) {
            QMutexLocker k(&_imp->errorLogMutex);
            ///Don't use qdebug here which is disabled if QT_NO_DEBUG_OUTPUT is defined.
            std::cout << longMessage.toStdString() << std::endl;
        }

        return false;
    }
    _imp->_backgroundIPC->writeToOutputChannel(shortMessage);

    return true;
}

void
AppManager::setApplicationsCachesMaximumMemoryPercent(double p)
{
    size_t maxCacheRAM = p * getSystemTotalRAM_conditionnally();

    _imp->_nodeCache->setMaximumCacheSize(maxCacheRAM);
    _imp->_nodeCache->setMaximumInMemorySize(1);
}

void
AppManager::setApplicationsCachesMaximumViewerDiskSpace(unsigned long long size)
{
    _imp->_viewerCache->setMaximumCacheSize(size);
}

void
AppManager::setApplicationsCachesMaximumDiskSpace(unsigned long long size)
{
    _imp->_diskCache->setMaximumCacheSize(size);
}

void
AppManager::loadAllPlugins()
{
    assert( _imp->_plugins.empty() );
    assert( _imp->_formats.empty() );

    // Load plug-ins bundled into Natron
    loadBuiltinNodePlugins(&_imp->readerPlugins, &_imp->writerPlugins);

    // Load OpenFX plug-ins
    _imp->ofxHost->loadOFXPlugins( &_imp->readerPlugins, &_imp->writerPlugins);

    _imp->declareSettingsToPython();

    // Load PyPlugs and init.py & initGui.py scripts
    // Should be done after settings are declared
    loadPythonGroups();

    // Load presets after all plug-ins are loaded
    loadNodesPresets();

    _imp->_settings->restorePluginSettings();


    onAllPluginsLoaded();
}

void
AppManager::onAllPluginsLoaded()
{
    //We try to make nicer plug-in labels, only do this if the user use Natron with some sort of interaction (either command line
    //or GUI, otherwise don't bother doing this)

    AppManager::AppTypeEnum appType = appPTR->getAppType();

    if ( (appType != AppManager::eAppTypeBackground) &&
         ( appType != AppManager::eAppTypeGui) &&
         ( appType != AppManager::eAppTypeInterpreter) ) {
        return;
    }

    //Make sure there is no duplicates with the same label
    const PluginsMap& plugins = getPluginsList();
    for (PluginsMap::const_iterator it = plugins.begin(); it != plugins.end(); ++it) {
        assert( !it->second.empty() );
        if (it->second.empty()) {
            continue;
        }
    
        PluginMajorsOrdered::iterator first = it->second.begin();

        // If at least one version of the plug-in can be created, consider it creatable
        bool isUserCreatable = false;
        for (PluginMajorsOrdered::iterator it2 = it->second.begin(); it2 != it->second.end(); ++it2) {
            if ( (*it2)->getIsUserCreatable() ) {
                isUserCreatable = true;
            } else {
                (*it2)->setLabelWithoutSuffix((*it2)->getPluginLabel());
            }
        }
        if (!isUserCreatable) {
            continue;
        }

        std::string labelWithoutSuffix = Plugin::makeLabelWithoutSuffix( (*first)->getPluginLabel() );

        // Find a duplicate
        for (PluginsMap::const_iterator it2 = plugins.begin(); it2 != plugins.end(); ++it2) {
            if (it->first == it2->first) {
                continue;
            }


            PluginMajorsOrdered::iterator other = it2->second.begin();
            bool isOtherUserCreatable = false;
            for (PluginMajorsOrdered::iterator it3 = it2->second.begin(); it3 != it2->second.end(); ++it3) {
                if ( (*it3)->getIsUserCreatable() ) {
                    isOtherUserCreatable = true;
                    break;
                }
            }

            if (!isOtherUserCreatable) {
                continue;
            }

            // If we find another plug-in (with a different ID) but with the same label without suffix and same grouping
            // then keep the original label
            std::string otherLabelWithoutSuffix = Plugin::makeLabelWithoutSuffix( (*other)->getPluginLabel() );
            if (otherLabelWithoutSuffix == labelWithoutSuffix) {

                std::vector<std::string> otherGrouping = (*other)->getPropertyN<std::string>(kNatronPluginPropGrouping);
                std::vector<std::string> thisGrouping = (*first)->getPropertyN<std::string>(kNatronPluginPropGrouping);
                bool allEqual = false;
                if (otherGrouping.size() == thisGrouping.size()) {
                    allEqual = true;
                    for (std::size_t i = 0; i < thisGrouping.size(); ++i) {
                        if (otherGrouping[i] != thisGrouping[i]) {
                            allEqual = false;
                            break;
                        }
                    }
                }
                if (allEqual) {
                    labelWithoutSuffix = (*first)->getPluginLabel();
                }
                break;
            }
        }


        for (PluginMajorsOrdered::reverse_iterator it2 = it->second.rbegin(); it2 != it->second.rend(); ++it2) {
            if (it2 == it->second.rbegin()) {
                // This is the highest major version loaded for that plug-in
                (*it2)->setIsHighestMajorVersion(true);
            }
            if ( (*it2)->getIsUserCreatable() ) {
                (*it2)->setLabelWithoutSuffix(labelWithoutSuffix);
                onPluginLoaded(*it2);
            } else {

            }
        }
    }
} // AppManager::onAllPluginsLoaded


void
AppManager::loadBuiltinNodePlugins(IOPluginsMap* /*readersMap*/,
                                   IOPluginsMap* /*writersMap*/)
{
    registerPlugin(Backdrop::createPlugin());
    registerPlugin(GroupOutput::createPlugin());
    registerPlugin(GroupInput::createPlugin());
    registerPlugin(NodeGroup::createPlugin());
    registerPlugin(Dot::createPlugin());
    registerPlugin(DiskCacheNode::createPlugin());
    registerPlugin(RotoPaint::createPlugin());
    registerPlugin(RotoNode::createPlugin());
    registerPlugin(RotoShapeRenderNode::createPlugin());
    registerPlugin(PrecompNode::createPlugin());
    registerPlugin(TrackerNode::createPlugin());
    registerPlugin(JoinViewsNode::createPlugin());
    registerPlugin(OneViewNode::createPlugin());
    registerPlugin(ReadNode::createPlugin());
    registerPlugin(StubNode::createPlugin());
    registerPlugin(WriteNode::createPlugin());
    registerPlugin(ViewerNode::createPlugin());
    registerPlugin(ViewerInstance::createPlugin());


}

bool
AppManager::findAndRunScriptFile(const QString& path,
                     const QStringList& files,
                     const QString& script)
{
#ifdef NATRON_RUN_WITHOUT_PYTHON

    return false;
#endif
    for (QStringList::const_iterator it = files.begin(); it != files.end(); ++it) {
        if (*it == script) {
            QString absolutePath = path + *it;
            QFile file(absolutePath);
            if ( file.open(QIODevice::ReadOnly) ) {
                QTextStream ts(&file);
                QString content = ts.readAll();
                PyRun_SimpleString( content.toStdString().c_str() );


                PyObject* mainModule = NATRON_PYTHON_NAMESPACE::getMainModule();
                std::string error, output;

                ///Gui session, do stdout, stderr redirection
                PyObject *errCatcher = 0;
                PyObject *outCatcher = 0;

                if ( PyObject_HasAttrString(mainModule, "catchErr") ) {
                    errCatcher = PyObject_GetAttrString(mainModule, "catchErr"); //get our catchOutErr created above, new ref
                }

                if ( PyObject_HasAttrString(mainModule, "catchOut") ) {
                    outCatcher = PyObject_GetAttrString(mainModule, "catchOut"); //get our catchOutErr created above, new ref
                }

                PyErr_Print(); //make python print any errors

                PyObject *errorObj = 0;
                if (errCatcher) {
                    errorObj = PyObject_GetAttrString(errCatcher, "value"); //get the  stderr from our catchErr object, new ref
                    assert(errorObj);

                    error = NATRON_PYTHON_NAMESPACE::PyStringToStdString(errorObj);
                    PyObject* unicode = PyUnicode_FromString("");
                    PyObject_SetAttrString(errCatcher, "value", unicode);
                    Py_DECREF(errorObj);
                    Py_DECREF(errCatcher);
                }
                PyObject *outObj = 0;
                if (outCatcher) {
                    outObj = PyObject_GetAttrString(outCatcher, "value"); //get the stdout from our catchOut object, new ref
                    assert(outObj);
                    output = NATRON_PYTHON_NAMESPACE::PyStringToStdString(outObj);
                    PyObject* unicode = PyUnicode_FromString("");
                    PyObject_SetAttrString(outCatcher, "value", unicode);
                    Py_DECREF(outObj);
                    Py_DECREF(outCatcher);
                }


                if ( !error.empty() ) {
                    QString message(tr("Failed to load %1: %2").arg(absolutePath).arg(QString::fromUtf8( error.c_str() )) );
                    appPTR->writeToErrorLog_mt_safe(tr("Python Script"), QDateTime::currentDateTime(), message, false);
                    std::cerr << message.toStdString() << std::endl;

                    return false;
                }
                if ( !output.empty() ) {
                    QString message;
                    message.append(absolutePath);
                    message.append( QString::fromUtf8(": ") );
                    message.append( QString::fromUtf8( output.c_str() ) );
                    if ( appPTR->getTopLevelInstance() ) {
                        appPTR->getTopLevelInstance()->appendToScriptEditor( message.toStdString() );
                    }
                    std::cout << message.toStdString() << std::endl;
                }

                return true;
            }
            break;
        }
    }

    return false;
} // findAndRunScriptFile

QStringList
AppManager::getAllNonOFXPluginsPaths() const
{
    QStringList templatesSearchPath;

    //add ~/.Natron
    QString dataLocation = QDir::homePath();
    QString mainPath = dataLocation + QString::fromUtf8("/.") + QString::fromUtf8(NATRON_APPLICATION_NAME);
    QDir mainPathDir(mainPath);

    if ( !mainPathDir.exists() ) {
        QDir dataDir(dataLocation);
        if ( dataDir.exists() ) {
            dataDir.mkdir( QChar::fromLatin1('.') + QString( QString::fromUtf8(NATRON_APPLICATION_NAME) ) );
        }
    }

    QString envvar( QString::fromUtf8( qgetenv(NATRON_PATH_ENV_VAR) ) );
    QStringList splitDirs = envvar.split( QChar::fromLatin1(';') );
    std::list<std::string> userSearchPaths;
    _imp->_settings->getPythonGroupsSearchPaths(&userSearchPaths);


    //This is the bundled location for PyPlugs
    QDir cwd( QCoreApplication::applicationDirPath() );
    cwd.cdUp();
    QString natronBundledPluginsPath = QString( cwd.absolutePath() +  QString::fromUtf8("/Plugins/PyPlugs") );
    bool preferBundleOverSystemWide = _imp->_settings->preferBundledPlugins();
    bool useBundledPlugins = _imp->_settings->loadBundledPlugins();
    if (preferBundleOverSystemWide && useBundledPlugins) {
        ///look-in the bundled plug-ins
        templatesSearchPath.push_back(natronBundledPluginsPath);
    }

    ///look-in the main system wide plugin path
    templatesSearchPath.push_back(mainPath);

    ///look-in the global system wide plugin path
    templatesSearchPath.push_back( getPyPlugsGlobalPath() );

    ///look-in the locations indicated by NATRON_PLUGIN_PATH
    Q_FOREACH(const QString &splitDir, splitDirs) {
        if ( !splitDir.isEmpty() ) {
            templatesSearchPath.push_back(splitDir);
        }
    }

    ///look-in extra search path set in the preferences
    for (std::list<std::string>::iterator it = userSearchPaths.begin(); it != userSearchPaths.end(); ++it) {
        if ( !it->empty() ) {
            templatesSearchPath.push_back( QString::fromUtf8( it->c_str() ) );
        }
    }

    if (!preferBundleOverSystemWide && useBundledPlugins) {
        ///look-in the bundled plug-ins
        templatesSearchPath.push_back(natronBundledPluginsPath);
    }

    return templatesSearchPath;
} // AppManager::getAllNonOFXPluginsPaths

QString
AppManager::getPyPlugsGlobalPath() const
{
    QString path;

#ifdef __NATRON_UNIX__
#ifdef __NATRON_OSX__
    path = QString::fromUtf8("/Library/Application Support/%1/Plugins").arg( QString::fromUtf8(NATRON_APPLICATION_NAME) );
#else
    path = QString::fromUtf8("/usr/share/%1/Plugins").arg( QString::fromUtf8(NATRON_APPLICATION_NAME) );
#endif
#elif defined(__NATRON_WIN32__)
    wchar_t buffer[MAX_PATH];
    SHGetFolderPathW(NULL, CSIDL_PROGRAM_FILES_COMMON, NULL, SHGFP_TYPE_CURRENT, buffer);
    std::wstring str;
    str.append(L"\\");
    str.append( QString::fromUtf8("%1\\Plugins").arg( QString::fromUtf8(NATRON_APPLICATION_NAME) ).toStdWString() );
    wcscat_s(buffer, MAX_PATH, str.c_str());
    path = QString::fromStdWString( std::wstring(buffer) );
#endif

    return path;
}

typedef void (*NatronPathFunctor)(const QDir&);
static void
operateOnPathRecursive(NatronPathFunctor functor,
                       const QDir& directory)
{
    if ( !directory.exists() ) {
        return;
    }

    functor(directory);

    QStringList subDirs = directory.entryList(QDir::AllDirs | QDir::NoDotAndDotDot);
    Q_FOREACH(const QString &subDir, subDirs) {
        QDir d(directory.absolutePath() + QChar::fromLatin1('/') + subDir);

        operateOnPathRecursive(functor, d);
    }
}

static void
addToPythonPathFunctor(const QDir& directory)
{
    std::string addToPythonPath("sys.path.append(\"");

    addToPythonPath += directory.absolutePath().toStdString();
    addToPythonPath += "\")\n";

    std::string err;
    bool ok  = NATRON_PYTHON_NAMESPACE::interpretPythonScript(addToPythonPath, &err, 0);
    if (!ok) {
        std::string message = QCoreApplication::translate("AppManager", "Could not add %1 to python path:").arg( directory.absolutePath() ).toStdString() + ' ' + err;
        std::cerr << message << std::endl;
        AppInstancePtr topLevel = appPTR->getTopLevelInstance();
        if (topLevel) {
            topLevel->appendToScriptEditor( message.c_str() );
        }
    }
}

void
AppManager::findAllScriptsRecursive(const QDir& directory,
                        QStringList& allPlugins,
                        QStringList *foundInit,
                        QStringList *foundInitGui)
{
    if ( !directory.exists() ) {
        return;
    }

    QStringList filters;
    filters << QString::fromUtf8("*.py");
    QStringList files = directory.entryList(filters, QDir::Files | QDir::NoDotAndDotDot);
    bool ok = findAndRunScriptFile( directory.absolutePath() + QChar::fromLatin1('/'), files, QString::fromUtf8("init.py") );
    if (ok) {
        foundInit->append( directory.absolutePath() + QString::fromUtf8("/init.py") );
    }
    if ( !appPTR->isBackground() ) {
        ok = findAndRunScriptFile( directory.absolutePath() + QChar::fromLatin1('/'), files, QString::fromUtf8("initGui.py") );
        if (ok) {
            foundInitGui->append( directory.absolutePath() + QString::fromUtf8("/initGui.py") );
        }
    }

    for (QStringList::iterator it = files.begin(); it != files.end(); ++it) {
        if ( it->endsWith( QString::fromUtf8(".py") ) && ( *it != QString::fromUtf8("init.py") ) && ( *it != QString::fromUtf8("initGui.py") ) ) {
            allPlugins.push_back(directory.absolutePath() + QChar::fromLatin1('/') + *it);
        }
    }

    QStringList subDirs = directory.entryList(QDir::AllDirs | QDir::NoDotAndDotDot);
    Q_FOREACH(const QString &subDir, subDirs) {
        QDir d(directory.absolutePath() + QChar::fromLatin1('/') + subDir);

        findAllScriptsRecursive(d, allPlugins, foundInit, foundInitGui);
    }
}


void
AppManager::findAllPresetsRecursive(const QDir& directory,
                             QStringList& presetFiles)
{
    if ( !directory.exists() ) {
        return;
    }

    QStringList filters;
    filters << QString::fromUtf8("*." NATRON_PRESETS_FILE_EXT);
    QStringList files = directory.entryList(filters, QDir::Files | QDir::NoDotAndDotDot);

    for (QStringList::iterator it = files.begin(); it != files.end(); ++it) {
        if ( it->endsWith( QString::fromUtf8("." NATRON_PRESETS_FILE_EXT) )) {
            presetFiles.push_back(directory.absolutePath() + QChar::fromLatin1('/') + *it);
        }
    }
}

void
AppManager::loadNodesPresets()
{
    QStringList presetFiles;

    QStringList templatesSearchPath = getAllNonOFXPluginsPaths();
    Q_FOREACH(const QString &templatesSearchDir, templatesSearchPath) {
        QDir d(templatesSearchDir);
        findAllPresetsRecursive(d, presetFiles);
    }

    Q_FOREACH(const QString &presetFile, presetFiles) {

        FStreamsSupport::ifstream ifile;
        FStreamsSupport::open(&ifile, presetFile.toStdString());
        if (!ifile) {
            continue;
        }
        SERIALIZATION_NAMESPACE::NodeSerialization obj;
        try {
            SERIALIZATION_NAMESPACE::read(ifile, &obj);
        } catch (...) {
            continue;
        }

        if (!obj._presetsIdentifierLabel.empty()) {
            // If the preset label is set, append as a preset of an existing plug-in
            PluginPtr foundPlugin;
            try {
                foundPlugin = getPluginBinary(QString::fromUtf8(obj._pluginID.c_str()), obj._pluginMajorVersion, obj._pluginMinorVersion, false);
            } catch (...) {
                continue;
            }
            if (!foundPlugin) {
                continue;
            }
            PluginPresetDescriptor preset;
            preset.presetFilePath = presetFile;
            preset.presetLabel = QString::fromUtf8(obj._presetsIdentifierLabel.c_str());
            preset.presetIconFile = QString::fromUtf8(obj._presetsIconFilePath.c_str());
            preset.symbol = (Key)obj._presetShortcutSymbol;
            preset.modifiers = KeyboardModifiers(obj._presetShortcutPresetModifiers);
            foundPlugin->addPresetFile(preset);
        } else {
            // Try to find a pyplug
            std::string pyPlugID, pyPlugLabel, pyPlugDescription, pyPlugIconFilePath, pyPlugGrouping, pyPlugExtCallbacks;
            bool pyPlugDescIsMarkdown = false;
            int pyPlugShortcutSymbol = 0;
            int pyPlugShortcutModifiers = 0;
            int pyPlugVersionMajor = 0,pyPlugVersionMinor = 0;
            for (SERIALIZATION_NAMESPACE::KnobSerializationList::const_iterator it = obj._knobsValues.begin(); it != obj._knobsValues.end(); ++it) {
                if ((*it)->_scriptName == kNatronNodeKnobPyPlugPluginID) {
                    pyPlugID = (*it)->_values[0]._value.isString;
                } else if ((*it)->_scriptName == kNatronNodeKnobPyPlugPluginLabel) {
                    pyPlugLabel = (*it)->_values[0]._value.isString;
                } else if ((*it)->_scriptName == kNatronNodeKnobPyPlugPluginDescription) {
                    pyPlugDescription = (*it)->_values[0]._value.isString;
                } else if ((*it)->_scriptName == kNatronNodeKnobPyPlugPluginDescriptionIsMarkdown) {
                    pyPlugDescIsMarkdown = (*it)->_values[0]._value.isBool;
                } else if ((*it)->_scriptName == kNatronNodeKnobPyPlugPluginGrouping) {
                    pyPlugGrouping = (*it)->_values[0]._value.isString;
                } else if ((*it)->_scriptName == kNatronNodeKnobPyPlugPluginIconFile) {
                    pyPlugIconFilePath = (*it)->_values[0]._value.isString;
                } else if ((*it)->_scriptName == kNatronNodeKnobPyPlugPluginCallbacksPythonScript) {
                    pyPlugExtCallbacks = (*it)->_values[0]._value.isString;
                } else if ((*it)->_scriptName == kNatronNodeKnobPyPlugPluginShortcut) {
                    pyPlugShortcutSymbol = (*it)->_values[0]._value.isInt;
                    pyPlugShortcutModifiers = (*it)->_values[1]._value.isInt;
                } else if ((*it)->_scriptName == kNatronNodeKnobPyPlugPluginVersion) {
                    pyPlugVersionMajor = (*it)->_values[0]._value.isInt;
                    pyPlugVersionMinor = (*it)->_values[1]._value.isInt;
                }
            }

            if (!pyPlugID.empty()) {
                // If the pyPlugID is set, make a new plug-in
                // Use grouping if set, otherwise make a "PyPlug" group as a fallback
                std::vector<std::string> grouping;
                if (!pyPlugGrouping.empty()) {
                    boost::split(grouping, pyPlugGrouping, boost::is_any_of("/"));
                } else {
                    grouping.push_back("PyPlugs");
                }


                PluginPtr p = Plugin::create(0, pyPlugID, pyPlugLabel, pyPlugVersionMajor, pyPlugVersionMinor, grouping);
                if (!obj._pluginID.empty()) {
                    p->setProperty<std::string>(kNatronPluginPropPyPlugContainerID, obj._pluginID);
                }
                p->setProperty<std::string>(kNatronPluginPropPyPlugScriptAbsoluteFilePath, presetFile.toStdString());


                QString presetDirectory;
                {
                    int foundSlash = presetFile.lastIndexOf(QLatin1Char('/'));
                    if (foundSlash != -1) {
                        presetDirectory = presetFile.mid(0, foundSlash);
                    }
                }
                p->setProperty<std::string>(kNatronPluginPropResourcesPath, presetDirectory.toStdString());
                p->setProperty<bool>(kNatronPluginPropDescriptionIsMarkdown, pyPlugDescIsMarkdown);
                p->setProperty<std::string>(kNatronPluginPropDescription, pyPlugDescription);
                p->setProperty<std::string>(kNatronPluginPropIconFilePath, pyPlugIconFilePath);
                p->setProperty<int>(kNatronPluginPropShortcut, pyPlugShortcutSymbol, 0);
                p->setProperty<int>(kNatronPluginPropShortcut, pyPlugShortcutModifiers, 1);
                p->setProperty<std::string>(kNatronPluginPropPyPlugExtScriptFile, pyPlugExtCallbacks);
                p->setProperty<unsigned int>(kNatronPluginPropVersion, (unsigned int)pyPlugVersionMajor, 0);
                p->setProperty<unsigned int>(kNatronPluginPropVersion, (unsigned int)pyPlugVersionMinor, 1);
                registerPlugin(p);
                
                
            }
        }
    }
}

void
AppManager::loadPythonGroups()
{
#ifdef NATRON_RUN_WITHOUT_PYTHON

    return;
#endif
    PythonGILLocker pgl;
    QStringList templatesSearchPath = getAllNonOFXPluginsPaths();
    std::string err;
    QStringList allPlugins;

    ///For all search paths, first add the path to the python path, then run in order the init.py and initGui.py
    Q_FOREACH(const QString &templatesSearchDir, templatesSearchPath) {
        //Adding Qt resources to Python path is useless as Python does not know how to use it
        if ( templatesSearchDir.startsWith( QString::fromUtf8(":/Resources") ) ) {
            continue;
        }
        QDir d(templatesSearchDir);
        operateOnPathRecursive(&addToPythonPathFunctor, d);
    }

    ///Also import Pyside.QtCore and Pyside.QtGui (the later only in non background mode)
    {
        std::string s;
        if (SHIBOKEN_MAJOR_VERSION == 2) {
            s = "import PySide2\nimport PySide2.QtCore as QtCore";
        } else {
            s = "import PySide\nimport PySide.QtCore as QtCore";
        }
        bool ok  = NATRON_PYTHON_NAMESPACE::interpretPythonScript(s, &err, 0);
        if (!ok) {
            QString message = tr("Failed to import PySide.QtCore, make sure it is bundled with your Natron installation "
                                     "or reachable through the Python path. "
                                     "Note that Natron disables usage "
                                 "of site-packages).");
            std::cerr << message.toStdString() << std::endl;
            appPTR->writeToErrorLog_mt_safe(QLatin1String("PySide.QtCore"), QDateTime::currentDateTime(), message);
        }
    }

    if ( !isBackground() ) {
        std::string s;
        if (SHIBOKEN_MAJOR_VERSION == 2) {
            s = "import PySide2.QtGui as QtGui";
        } else {
            s = "import PySide.QtGui as QtGui";
        }
        bool ok  = NATRON_PYTHON_NAMESPACE::interpretPythonScript(s, &err, 0);
        if (!ok) {
            QString message = tr("Failed to import PySide.QtGui");
            std::cerr << message.toStdString() << std::endl;
            appPTR->writeToErrorLog_mt_safe(QLatin1String("PySide.QtGui"), QDateTime::currentDateTime(), message);
        }
    }


    QStringList foundInit;
    QStringList foundInitGui;
    Q_FOREACH(const QString &templatesSearchDir, templatesSearchPath) {
        QDir d(templatesSearchDir);

        findAllScriptsRecursive(d, allPlugins, &foundInit, &foundInitGui);
    }
    if ( foundInit.isEmpty() ) {
        QString message = tr("Info: init.py script not loaded (this is not an error)");
        appPTR->setLoadingStatus(message);
        if ( !appPTR->isBackground() ) {
            std::cout << message.toStdString() << std::endl;
        }
    } else {
        Q_FOREACH(const QString &found, foundInit) {
            QString message = tr("Info: init.py script found and loaded at %1").arg(found);

            appPTR->setLoadingStatus(message);
            if ( !appPTR->isBackground() ) {
                std::cout << message.toStdString() << std::endl;
            }
        }
    }

    if ( !appPTR->isBackground() ) {
        if ( foundInitGui.isEmpty() ) {
            QString message = tr("Info: initGui.py script not loaded (this is not an error)");
            appPTR->setLoadingStatus(message);
            if ( !appPTR->isBackground() ) {
                std::cout << message.toStdString() << std::endl;
            }
        } else {
            Q_FOREACH(const QString &found, foundInitGui) {
                QString message = tr("Info: initGui.py script found and loaded at %1").arg(found);

                appPTR->setLoadingStatus(message);
                if ( !appPTR->isBackground() ) {
                    std::cout << message.toStdString() << std::endl;
                }
            }
        }
    }

    // Now that init.py and initGui.py have run, we need to set the search path again for the PyPlug
    // as the user might have called appendToNatronPath

    QStringList newTemplatesSearchPath = getAllNonOFXPluginsPaths();
    {
        QStringList diffSearch;
        Q_FOREACH(const QString &newTemplatesSearchDir, newTemplatesSearchPath) {
            if ( !templatesSearchPath.contains(newTemplatesSearchDir) ) {
                diffSearch.push_back(newTemplatesSearchDir);
            }
        }

        //Add only paths that did not exist so far
        Q_FOREACH(const QString &diffDir, diffSearch) {
            QDir d(diffDir);

            operateOnPathRecursive(&addToPythonPathFunctor, d);
        }
    }

    // Load deprecated PyPlugs encoded using Python scripts
    Q_FOREACH(const QString &plugin, allPlugins) {
        QString moduleName = plugin;
        QString modulePath;
        int lastDot = moduleName.lastIndexOf( QChar::fromLatin1('.') );

        if (lastDot != -1) {
            moduleName = moduleName.left(lastDot);
        }
        int lastSlash = moduleName.lastIndexOf( QChar::fromLatin1('/') );
        if (lastSlash != -1) {
            modulePath = moduleName.mid(0, lastSlash + 1);
            moduleName = moduleName.remove(0, lastSlash + 1);
        }

        std::string pluginLabel, pluginID, pluginGrouping, iconFilePath, pluginDescription, pluginPath;
        unsigned int version;
        bool isToolset;
        bool gotInfos = NATRON_PYTHON_NAMESPACE::getGroupInfos(moduleName.toStdString(), &pluginID, &pluginLabel, &iconFilePath, &pluginGrouping, &pluginDescription, &pluginPath, &isToolset, &version);


        if (!gotInfos) {
            continue;
        }


        std::vector<std::string> grouping;
        boost::split(grouping, pluginGrouping, boost::is_any_of("/"));

        PluginPtr p = Plugin::create(0, pluginID, pluginLabel, version, 0, grouping);
        p->setProperty<std::string>(kNatronPluginPropPyPlugScriptAbsoluteFilePath, plugin.toStdString());
        p->setProperty<bool>(kNatronPluginPropPyPlugIsToolset, isToolset);
        p->setProperty<std::string>(kNatronPluginPropDescription, pluginDescription);
        p->setProperty<std::string>(kNatronPluginPropIconFilePath, iconFilePath);
        p->setProperty<bool>(kNatronPluginPropPyPlugIsPythonScript, true);
        p->setProperty<std::string>(kNatronPluginPropResourcesPath, modulePath.toStdString());
        //p->setProperty<bool>(kNatronPluginPropDescriptionIsMarkdown, false);
        //p->setProperty<int>(kNatronPluginPropShortcut, obj.presetSymbol, 0);
        //p->setProperty<int>(kNatronPluginPropShortcut, obj.presetModifiers, 1);
        registerPlugin(p);

    }
} // AppManager::loadPythonGroups

void
AppManager::registerPlugin(const PluginPtr& plugin)
{

    std::string pluginID = plugin->getPluginID();
    if ( ReadNode::isBundledReader( pluginID, false ) ||
         WriteNode::isBundledWriter( pluginID, false ) ) {
        plugin->setProperty<bool>(kNatronPluginPropIsInternalOnly, true);
    }

    PluginsMap::iterator found = _imp->_plugins.find(pluginID);
    if ( found != _imp->_plugins.end() ) {
        found->second.insert(plugin);
    } else {
        PluginMajorsOrdered &set = _imp->_plugins[pluginID];
        set.insert(plugin);
    }

}

Format
AppManager::findExistingFormat(int w,
                               int h,
                               double par) const
{
    for (U32 i = 0; i < _imp->_formats.size(); ++i) {
        const Format& frmt = _imp->_formats[i];
        if ( (frmt.width() == w) && (frmt.height() == h) && (frmt.getPixelAspectRatio() == par) ) {
            return frmt;
        }
    }

    return Format();
}

void
AppManager::setAsTopLevelInstance(int appID)
{
    QMutexLocker k(&_imp->_appInstancesMutex);

    if (_imp->_topLevelInstanceID == appID) {
        return;
    }
    _imp->_topLevelInstanceID = appID;
    for (AppInstanceVec::iterator it = _imp->_appInstances.begin();
         it != _imp->_appInstances.end();
         ++it) {
        if ( (*it)->getAppID() != _imp->_topLevelInstanceID ) {
            if ( !isBackground() ) {
                (*it)->disconnectViewersFromViewerCache();
            }
        } else {
            if ( !isBackground() ) {
                (*it)->connectViewersToViewerCache();
                setOFXHostHandle( (*it)->getOfxHostOSHandle() );
            }
        }
    }
}

void
AppManager::setOFXHostHandle(void* handle)
{
    _imp->ofxHost->setOfxHostOSHandle(handle);
}

void
AppManager::clearExceedingEntriesFromNodeCache()
{
    _imp->_nodeCache->clearExceedingEntries();
}

const PluginsMap&
AppManager::getPluginsList() const
{
    return _imp->_plugins;
}


const std::vector<Format> &
AppManager::getFormats() const
{
    return _imp->_formats;
}

const KnobFactory &
AppManager::getKnobFactory() const
{
    return *(_imp->_knobFactory);
}

PluginPtr
AppManager::getPluginBinaryFromOldID(const QString & pluginId,
                                     bool projectIsLowerCase,
                                     int majorVersion,
                                     int minorVersion) const
{
    std::map<int, PluginPtr> matches;

    if ( pluginId == QString::fromUtf8("Viewer") ) {
        return _imp->findPluginById(PLUGINID_NATRON_VIEWER_GROUP, majorVersion, minorVersion);
    } else if ( pluginId == QString::fromUtf8("Dot") ) {
        return _imp->findPluginById(PLUGINID_NATRON_DOT, majorVersion, minorVersion );
    } else if ( pluginId == QString::fromUtf8("DiskCache") ) {
        return _imp->findPluginById(PLUGINID_NATRON_DISKCACHE, majorVersion, minorVersion);
    } else if ( pluginId == QString::fromUtf8("Backdrop") ) { // DO NOT change the capitalization, even if it's wrong
        return _imp->findPluginById(PLUGINID_NATRON_BACKDROP, majorVersion, minorVersion);
    } else if ( pluginId == QString::fromUtf8("RotoOFX  [Draw]") ) {
        return _imp->findPluginById(PLUGINID_NATRON_ROTO, majorVersion, minorVersion);
    } else if ( ( !projectIsLowerCase && ( pluginId == QString::fromUtf8(PLUGINID_OFX_ROTO) ) ) || ( projectIsLowerCase && ( pluginId == QString::fromUtf8(PLUGINID_OFX_ROTO).toLower() ) ) )  {
        return _imp->findPluginById(PLUGINID_NATRON_ROTO, majorVersion, minorVersion);
    }

    ///Try remapping these ids to old ids we had in Natron < 1.0 for backward-compat
    for (PluginsMap::const_iterator it = _imp->_plugins.begin(); it != _imp->_plugins.end(); ++it) {
        assert( !it->second.empty() );
        PluginMajorsOrdered::const_iterator it2 = it->second.begin();
        std::string friendlyLabel = (*it2)->getPluginLabel();
        std::string grouping0 = (*it2)->getProperty<std::string>(kNatronPluginPropGrouping, 0);
        friendlyLabel.append("  [" + grouping0 + "]");

        if (friendlyLabel == pluginId.toStdString()) {
            if (majorVersion == -1) {
                // -1 means we want to load the highest version existing
                return *( it->second.rbegin() );
            }

            //Look for the exact version
            for (; it2 != it->second.end(); ++it2) {
                if ( (*it2)->getProperty<unsigned int>(kNatronPluginPropVersion, 0) == (unsigned int)majorVersion ) {
                    return *it2;
                }
            }

            ///Could not find the exact version... let's just use the highest version found
            return *( it->second.rbegin() );
        }
    }

    return PluginPtr();
}

PluginPtr
AppManager::getPluginBinary(const QString & pluginId,
                            int majorVersion,
                            int /*minorVersion*/,
                            bool convertToLowerCase) const
{
    PluginsMap::const_iterator foundID = _imp->_plugins.end();

    for (PluginsMap::const_iterator it = _imp->_plugins.begin(); it != _imp->_plugins.end(); ++it) {
        QString pID = QString::fromUtf8( it->first.c_str() );
        if ( convertToLowerCase &&
             !pluginId.startsWith( QString::fromUtf8(NATRON_ORGANIZATION_DOMAIN_TOPLEVEL "." NATRON_ORGANIZATION_DOMAIN_SUB ".built-in.") ) ) {
            QString lowerCase = pID.toLower();
            if (lowerCase == pluginId) {
                foundID = it;
                break;
            }
        }

        if (pID == pluginId) {
            foundID = it;
            break;
        }
    }


    if ( foundID != _imp->_plugins.end() ) {
        assert( !foundID->second.empty() );

        if (majorVersion == -1) {
            // -1 means we want to load the highest version existing
            return *foundID->second.rbegin();
        }

        ///Try to find the exact version
        for (PluginMajorsOrdered::const_iterator it = foundID->second.begin(); it != foundID->second.end(); ++it) {
            if ( ( (*it)->getProperty<unsigned int>(kNatronPluginPropVersion, 0) == (unsigned int)majorVersion ) ) {
                return *it;
            }
        }

        ///Could not find the exact version... let's just use the highest version found
        return *foundID->second.rbegin();
    }
    QString exc = QString::fromUtf8("Couldn't find a plugin attached to the ID %1, with a major version of %2")
                  .arg(pluginId)
                  .arg(majorVersion);

    throw std::invalid_argument( exc.toStdString() );

    return PluginPtr();
}


NodePtr
AppManager::createNodeForProjectLoading(const SERIALIZATION_NAMESPACE::NodeSerializationPtr& serialization, const NodeCollectionPtr& group)
{

    NodePtr retNode = group->getNodeByName(serialization->_nodeScriptName);

    // When loading a group, if a node with the same name and plug-in ID already exists, return it
    if (retNode && retNode->getPluginID() == serialization->_pluginID) {
        return retNode;
    }
    {
        CreateNodeArgsPtr args(CreateNodeArgs::create(serialization->_pluginID, group));
        args->setProperty<int>(kCreateNodeArgsPropPluginVersion, serialization->_pluginMajorVersion, 0);
        args->setProperty<int>(kCreateNodeArgsPropPluginVersion, serialization->_pluginMinorVersion, 1);
        args->setProperty<SERIALIZATION_NAMESPACE::NodeSerializationPtr >(kCreateNodeArgsPropNodeSerialization, serialization);
        args->setProperty<bool>(kCreateNodeArgsPropSilent, true);
        args->setProperty<bool>(kCreateNodeArgsPropAddUndoRedoCommand, false);
        args->setProperty<bool>(kCreateNodeArgsPropAllowNonUserCreatablePlugins, true); // also load deprecated plugins
        retNode =  group->getApplication()->createNode(args);
    }
    if (retNode) {
        return retNode;
    }
    
    // If the node could not be created, make a Stub node
    {
        CreateNodeArgsPtr args(CreateNodeArgs::create(PLUGINID_NATRON_STUB, group));

        std::stringstream ss;
        try {
            SERIALIZATION_NAMESPACE::write(ss, *serialization);
        } catch (...) {
            return retNode;
        }
        
        args->addParamDefaultValue<std::string>(kStubNodeParamSerialization, ss.str());
        args->setProperty<bool>(kCreateNodeArgsPropSilent, true); // also load deprecated plugins
        args->setProperty<bool>(kCreateNodeArgsPropAddUndoRedoCommand, false);
        args->setProperty<bool>(kCreateNodeArgsPropAllowNonUserCreatablePlugins, true);
        args->setProperty<std::string>(kCreateNodeArgsPropNodeInitialName, serialization->_nodeScriptName);
        retNode = group->getApplication()->createNode(args);

    }
    return retNode;
}

void
AppManager::removeFromNodeCache(const ImagePtr & image)
{
    _imp->_nodeCache->removeEntry(image);
}

void
AppManager::removeFromViewerCache(const FrameEntryPtr & texture)
{
    _imp->_viewerCache->removeEntry(texture);
}

void
AppManager::removeFromNodeCache(U64 hash)
{
    _imp->_nodeCache->removeEntry(hash);
}

void
AppManager::removeFromViewerCache(U64 hash)
{
    _imp->_viewerCache->removeEntry(hash);
}


void
AppManager::removeAllCacheEntriesForPlugin(const std::string& pluginID)
{
    _imp->_nodeCache->removeAllEntriesForPluginPublic(pluginID, false);
    _imp->_diskCache->removeAllEntriesForPluginPublic(pluginID, false);
    _imp->_viewerCache->removeAllEntriesForPluginPublic(pluginID, false);
}

void
AppManager::queueEntriesForDeletion(const std::list<ImagePtr>& images)
{
    _imp->_nodeCache->appendToQueue(images);
}

void
AppManager::queueEntriesForDeletion(const std::list<FrameEntryPtr>& images)
{
    _imp->_viewerCache->appendToQueue(images);
}

void
AppManager::printCacheMemoryStats() const
{
    appPTR->clearErrorLog_mt_safe();
    std::map<std::string, CacheEntryReportInfo> infos;

    {
        // Cache entries for the viewer cache don't have a plug-in ID since this is the only plug-in using it
        std::map<std::string, CacheEntryReportInfo> viewerInfos;
        _imp->_viewerCache->getMemoryStats(&viewerInfos);

        CacheEntryReportInfo& data = infos[PLUGINID_NATRON_VIEWER_INTERNAL];
        for (std::map<std::string, CacheEntryReportInfo>::iterator it = viewerInfos.begin(); it!=viewerInfos.end(); ++it) {
            data.diskBytes += it->second.diskBytes;
            data.ramBytes += it->second.ramBytes;
        }
    }
    {
        _imp->_nodeCache->getMemoryStats(&infos);
    }
    {
        _imp->_diskCache->getMemoryStats(&infos);
    }

    QString reportStr;
    std::size_t totalDisk = 0;
    std::size_t totalRam = 0;
    reportStr += QLatin1String("\n");
    if (!infos.empty()) {
        for (std::map<std::string, CacheEntryReportInfo>::iterator it = infos.begin(); it!= infos.end(); ++it) {
            if (it->second.ramBytes == 0 && it->second.diskBytes == 0) {
                continue;
            }
            totalRam += it->second.ramBytes;
            totalDisk += it->second.diskBytes;

            reportStr += QString::fromUtf8(it->first.c_str());
            reportStr += QLatin1String("--> ");
            reportStr += QLatin1String("RAM: ");
            reportStr += printAsRAM(it->second.ramBytes);
            reportStr += QLatin1String(" Disk: ");
            reportStr += printAsRAM(it->second.diskBytes);
            reportStr += QLatin1String("\n");
        }
        reportStr += QLatin1String("-------------------------------\n");
    }
    reportStr += tr("Total");
    reportStr += QLatin1String("--> ");
    reportStr += QLatin1String("RAM: ");
    reportStr += printAsRAM(totalRam);
    reportStr += QLatin1String(" Disk: ");
    reportStr += printAsRAM(totalDisk);


    appPTR->writeToErrorLog_mt_safe(tr("Cache Report"), QDateTime::currentDateTime(), reportStr);

    appPTR->showErrorLog();
}



const QString &
AppManager::getApplicationBinaryPath() const
{
    return _imp->_binaryPath;
}

void
AppManager::setNumberOfThreads(int threadsNb)
{
    if (_imp->_settings) {
        _imp->_settings->setNumberOfThreads(threadsNb);
    }
}

bool
AppManager::getImage(const ImageKey & key,
                     std::list<ImagePtr >* returnValue) const
{
    return _imp->_nodeCache->get(key, returnValue);
}

bool
AppManager::getImageOrCreate(const ImageKey & key,
                             const ImageParamsPtr& params,
                             ImageLocker* locker,
                             ImagePtr* returnValue) const
{
    return _imp->_nodeCache->getOrCreate(key, params, locker, returnValue);
}

bool
AppManager::getImage_diskCache(const ImageKey & key,
                               std::list<ImagePtr >* returnValue) const
{
    return _imp->_diskCache->get(key, returnValue);
}

bool
AppManager::getImageOrCreate_diskCache(const ImageKey & key,
                                       const ImageParamsPtr& params,
                                       ImagePtr* returnValue) const
{
    return _imp->_diskCache->getOrCreate(key, params, 0, returnValue);
}

bool
AppManager::getTexture(const FrameKey & key,
                       std::list<FrameEntryPtr>* returnValue) const
{
    std::list<FrameEntryPtr > retList;
    bool ret =  _imp->_viewerCache->get(key, &retList);

    *returnValue = retList;

    return ret;
}

bool
AppManager::getTextureOrCreate(const FrameKey & key,
                               const boost::shared_ptr<FrameParams>& params,
                               FrameEntryLocker* locker,
                               FrameEntryPtr* returnValue) const
{
    return _imp->_viewerCache->getOrCreate(key, params, locker, returnValue);
}

bool
AppManager::isAggressiveCachingEnabled() const
{
    return _imp->_settings->isAggressiveCachingEnabled();
}

U64
AppManager::getCachesTotalMemorySize() const
{
    return  _imp->_nodeCache->getMemoryCacheSize();
}

U64
AppManager::getCachesTotalDiskSize() const
{
    return  _imp->_diskCache->getDiskCacheSize() + _imp->_viewerCache->getDiskCacheSize();
}

boost::shared_ptr<CacheSignalEmitter>
AppManager::getOrActivateViewerCacheSignalEmitter() const
{
    return _imp->_viewerCache->activateSignalEmitter();
}

SettingsPtr AppManager::getCurrentSettings() const
{
    return _imp->_settings;
}

void
AppManager::setLoadingStatus(const QString & str)
{
    if ( isLoaded() ) {
        return;
    }
    std::cout << str.toStdString() << std::endl;
}

AppInstancePtr
AppManager::makeNewInstance(int appID) const
{
    return AppInstance::create(appID);
}

void
AppManager::registerEngineMetaTypes() const
{
    qRegisterMetaType<Variant>("Variant");
    qRegisterMetaType<Format>("Format");
    qRegisterMetaType<SequenceTime>("SequenceTime");
    qRegisterMetaType<StandardButtons>("StandardButtons");
    qRegisterMetaType<RectI>("RectI");
    qRegisterMetaType<RectD>("RectD");
    qRegisterMetaType<RenderStatsPtr>("RenderStatsPtr");
    qRegisterMetaType<RenderStatsMap>("RenderStatsMap");
    qRegisterMetaType<ViewIdx>("ViewIdx");
    qRegisterMetaType<ViewSpec>("ViewSpec");
    qRegisterMetaType<NodePtr >("NodePtr");
    qRegisterMetaType<ViewerInstancePtr >("ViewerInstancePtr");
    qRegisterMetaType<std::list<double> >("std::list<double>");
#if QT_VERSION < 0x050000
    qRegisterMetaType<QAbstractSocket::SocketState>("SocketState");
#endif
}

void
AppManager::setDiskCacheLocation(const QString& path)
{
    QDir d(path);
    QMutexLocker k(&_imp->diskCachesLocationMutex);

    if ( d.exists() && !path.isEmpty() ) {
        _imp->diskCachesLocation = path;
    } else {
        _imp->diskCachesLocation = StandardPaths::writableLocation(StandardPaths::eStandardLocationCache);
    }
}

const QString&
AppManager::getDiskCacheLocation() const
{
    QMutexLocker k(&_imp->diskCachesLocationMutex);

    return _imp->diskCachesLocation;
}

bool
AppManager::isNCacheFilesOpenedCapped() const
{
    QMutexLocker l(&_imp->currentCacheFilesCountMutex);

    return _imp->currentCacheFilesCount >= _imp->maxCacheFiles;
}

size_t
AppManager::getNCacheFilesOpened() const
{
    QMutexLocker l(&_imp->currentCacheFilesCountMutex);

    return _imp->currentCacheFilesCount;
}

void
AppManager::increaseNCacheFilesOpened()
{
    QMutexLocker l(&_imp->currentCacheFilesCountMutex);

    ++_imp->currentCacheFilesCount;
#ifdef DEBUG
    if (_imp->currentCacheFilesCount > _imp->maxCacheFiles) {
        qDebug() << "Cache has more files opened than the limit allowed:" << _imp->currentCacheFilesCount << '/' << _imp->maxCacheFiles;
    }
#endif
#ifdef NATRON_DEBUG_CACHE
    qDebug() << "N Cache Files Opened:" << _imp->currentCacheFilesCount;
#endif
}

void
AppManager::decreaseNCacheFilesOpened()
{
    QMutexLocker l(&_imp->currentCacheFilesCountMutex);

    --_imp->currentCacheFilesCount;
#ifdef NATRON_DEBUG_CACHE
    qDebug() << "NFiles Opened:" << _imp->currentCacheFilesCount;
#endif
}

void
AppManager::onMaxPanelsOpenedChanged(int maxPanels)
{
    AppInstanceVec copy;
    {
        QMutexLocker k(&_imp->_appInstancesMutex);
        copy = _imp->_appInstances;
    }

    for (AppInstanceVec::iterator it = copy.begin(); it != copy.end(); ++it) {
        (*it)->onMaxPanelsOpenedChanged(maxPanels);
    }
}

void
AppManager::onQueueRendersChanged(bool queuingEnabled)
{
    AppInstanceVec copy;
    {
        QMutexLocker k(&_imp->_appInstancesMutex);
        copy = _imp->_appInstances;
    }

    for (AppInstanceVec::iterator it = copy.begin(); it != copy.end(); ++it) {
        (*it)->onRenderQueuingChanged(queuingEnabled);
    }
}

int
AppManager::exec()
{
    return qApp->exec();
}

void
AppManager::onNodeMemoryRegistered(qint64 mem)
{
    ///runs only in the main thread
    assert( QThread::currentThread() == qApp->thread() );

    if ( ( (qint64)_imp->_nodesGlobalMemoryUse + mem ) < 0 ) {
        qDebug() << "Memory underflow...a node is trying to release more memory than it registered.";
        _imp->_nodesGlobalMemoryUse = 0;

        return;
    }

    _imp->_nodesGlobalMemoryUse += mem;
}

qint64
AppManager::getTotalNodesMemoryRegistered() const
{
    assert( QThread::currentThread() == qApp->thread() );

    return _imp->_nodesGlobalMemoryUse;
}

void
AppManager::getErrorLog_mt_safe(std::list<LogEntry>* entries) const
{
    QMutexLocker l(&_imp->errorLogMutex);
    *entries = _imp->errorLog;
}

void
AppManager::writeToErrorLog_mt_safe(const QString& context,
                                    const QDateTime& date,
                                    const QString & str,
                                    bool isHtml,
                                    const LogEntry::LogEntryColor& color)
{
    QMutexLocker l(&_imp->errorLogMutex);
    LogEntry e;
    e.context = context;
    e.date = date;
    e.message = str;
    e.isHtml = isHtml;
    e.color = color;
    _imp->errorLog.push_back(e);
}

void
AppManager::showErrorLog()
{
    std::list<LogEntry> log;
    getErrorLog_mt_safe(&log);
    for (std::list<LogEntry>::iterator it = log.begin(); it != log.end(); ++it) {
        // only print time - QTime.toString() uses the system locale, that's not what we want
        std::cout << QString::fromUtf8("[%2] %1: %3")
                     .arg(it->context)
                     .arg( QLocale().toString( it->date.time(), QString::fromUtf8("HH:mm:ss.zzz")) )
                     .arg(it->message).toStdString() << std::endl;
    }
}

void
AppManager::clearErrorLog_mt_safe()
{
    QMutexLocker l(&_imp->errorLogMutex);

    _imp->errorLog.clear();
}

void
AppManager::exitApp(bool /*warnUserForSave*/)
{
    const AppInstanceVec & instances = getAppInstances();

    for (AppInstanceVec::const_iterator it = instances.begin(); it != instances.end(); ++it) {
        (*it)->quitNow();
    }
}

#ifdef Q_OS_UNIX
QString
AppManager::qt_tildeExpansion(const QString &path,
                              bool *expanded)
{
    if (expanded != 0) {
        *expanded = false;
    }
    if ( !path.startsWith( QLatin1Char('~') ) ) {
        return path;
    }
    QString ret = path;
    QStringList tokens = ret.split( QDir::separator() );
    if ( tokens.first() == QLatin1String("~") ) {
        ret.replace( 0, 1, QDir::homePath() );
    } /*else {
         QString userName = tokens.first();
         userName.remove(0, 1);

         const QString homePath = QString::fro#if defined(Q_OS_VXWORKS)
         const QString homePath = QDir::homePath();
         #elif defined(_POSIX_THREAD_SAFE_FUNCTIONS) && !defined(Q_OS_OPENBSD)
         passwd pw;
         passwd *tmpPw;
         char buf[200];
         const int bufSize = sizeof(buf);
         int err = 0;
         #if defined(Q_OS_SOLARIS) && (_POSIX_C_SOURCE - 0 < 199506L)
         tmpPw = getpwnam_r(userName.toLocal8Bit().constData(), &pw, buf, bufSize);
         #else
         err = getpwnam_r(userName.toLocal8Bit().constData(), &pw, buf, bufSize, &tmpPw);
         #endif
         if (err || !tmpPw)
         return ret;mLocal8Bit(pw.pw_dir);
         #else
         passwd *pw = getpwnam(userName.toLocal8Bit().constData());
         if (!pw)
         return ret;
         const QString homePath = QString::fromLocal8Bit(pw->pw_dir);
         #endif
         ret.replace(0, tokens.first().length(), homePath);
         }*/
    if (expanded != 0) {
        *expanded = true;
    }

    return ret;
}

#endif

bool
AppManager::isNodeCacheAlmostFull() const
{
    std::size_t nodeCacheSize = _imp->_nodeCache->getMemoryCacheSize();
    std::size_t nodeMaxCacheSize = _imp->_nodeCache->getMaximumMemorySize();

    if (nodeMaxCacheSize == 0) {
        return true;
    }

    if ( (double)nodeCacheSize / nodeMaxCacheSize >= NATRON_CACHE_LIMIT_PERCENT ) {
        return true;
    } else {
        return false;
    }
}

void
AppManager::checkCacheFreeMemoryIsGoodEnough()
{
    ///Before allocating the memory check that there's enough space to fit in memory
    size_t systemRAMToKeepFree = getSystemTotalRAM() * appPTR->getCurrentSettings()->getUnreachableRamPercent();
    size_t totalFreeRAM = getAmountFreePhysicalRAM();

    while (totalFreeRAM <= systemRAMToKeepFree) {
#ifdef NATRON_DEBUG_CACHE
        qDebug() << "Total system free RAM is below the threshold:" << printAsRAM(totalFreeRAM)
        << ", clearing least recently used NodeCache image...";
#endif
        if ( !_imp->_nodeCache->evictLRUInMemoryEntry() ) {
            break;
        }


        totalFreeRAM = getAmountFreePhysicalRAM();
    }
}

void
AppManager::onOCIOConfigPathChanged(const std::string& path)
{
    _imp->currentOCIOConfigPath = path;

    AppInstanceVec copy;
    {
        QMutexLocker k(&_imp->_appInstancesMutex);
        copy = _imp->_appInstances;
    }

    for (AppInstanceVec::iterator it = copy.begin(); it != copy.end(); ++it) {
        (*it)->onOCIOConfigPathChanged(path);
    }
}

const std::string&
AppManager::getOCIOConfigPath() const
{
    return _imp->currentOCIOConfigPath;
}

void
AppManager::setNThreadsToRender(int nThreads)
{
    QMutexLocker l(&_imp->nThreadsMutex);

    _imp->nThreadsToRender = nThreads;
}

void
AppManager::getNThreadsSettings(int* nThreadsToRender,
                                int* nThreadsPerEffect) const
{
    QMutexLocker l(&_imp->nThreadsMutex);

    *nThreadsToRender = _imp->nThreadsToRender;
    *nThreadsPerEffect = _imp->nThreadsPerEffect;
}

void
AppManager::setNThreadsPerEffect(int nThreadsPerEffect)
{
    QMutexLocker l(&_imp->nThreadsMutex);

    _imp->nThreadsPerEffect = nThreadsPerEffect;
}

void
AppManager::setUseThreadPool(bool useThreadPool)
{
    QMutexLocker l(&_imp->nThreadsMutex);

    _imp->useThreadPool = useThreadPool;
}

bool
AppManager::getUseThreadPool() const
{
    QMutexLocker l(&_imp->nThreadsMutex);

    return _imp->useThreadPool;
}

void
AppManager::fetchAndAddNRunningThreads(int nThreads)
{
    _imp->runningThreadsCount.fetchAndAddRelaxed(nThreads);
}

int
AppManager::getNRunningThreads() const
{
    return (int)_imp->runningThreadsCount;
}

void
AppManager::setThreadAsActionCaller(OfxImageEffectInstance* instance,
                                    bool actionCaller)
{
    _imp->ofxHost->setThreadAsActionCaller(instance, actionCaller);
}

void
AppManager::requestOFXDIalogOnMainThread(OfxImageEffectInstance* instance,
                                         void* instanceData)
{
    if ( QThread::currentThread() == qApp->thread() ) {
        onOFXDialogOnMainThreadReceived(instance, instanceData);
    } else {
        Q_EMIT s_requestOFXDialogOnMainThread(instance, instanceData);
    }
}

void
AppManager::onOFXDialogOnMainThreadReceived(OfxImageEffectInstance* instance,
                                            void* instanceData)
{
    assert( QThread::currentThread() == qApp->thread() );
    if (!instance) {
        // instance may be NULL if using OfxDialogSuiteV1
        OfxHost::OfxHostDataTLSPtr tls = _imp->ofxHost->getTLSData();
        instance = tls->lastEffectCallingMainEntry;
    } else {
#ifdef DEBUG
        OfxHost::OfxHostDataTLSPtr tls = _imp->ofxHost->getTLSData();
        assert(instance == tls->lastEffectCallingMainEntry);
#endif
    }
#ifdef OFX_SUPPORTS_DIALOG
    if (instance) {
        instance->dialog(instanceData);
    }
#else
    Q_UNUSED(instanceData);
#endif
}

std::list<std::string>
AppManager::getPluginIDs() const
{
    std::list<std::string> ret;

    for (PluginsMap::const_iterator it = _imp->_plugins.begin(); it != _imp->_plugins.end(); ++it) {
        assert( !it->second.empty() );
        ret.push_back(it->first);
    }

    return ret;
}

std::list<std::string>
AppManager::getPluginIDs(const std::string& filter)
{
    QString qFilter = QString::fromUtf8( filter.c_str() );
    std::list<std::string> ret;

    for (PluginsMap::const_iterator it = _imp->_plugins.begin(); it != _imp->_plugins.end(); ++it) {
        assert( !it->second.empty() );

        QString pluginID = QString::fromUtf8( it->first.c_str() );
        if ( pluginID.contains(qFilter, Qt::CaseInsensitive) ) {
            ret.push_back(it->first);
        }
    }

    return ret;
}


std::string
NATRON_PYTHON_NAMESPACE::PyStringToStdString(PyObject* obj)
{
    std::string ret;

    if ( PyString_Check(obj) ) {
        char* buf = PyString_AsString(obj);
        if (buf) {
            ret += std::string(buf);
        }
    } else if ( PyUnicode_Check(obj) ) {
        /*PyObject * temp_bytes = PyUnicode_AsEncodedString(obj, "ASCII", "strict"); // Owned reference
           if (temp_bytes != NULL) {
           char* cstr = PyBytes_AS_STRING(temp_bytes); // Borrowed pointer
           ret.append(cstr);
           Py_DECREF(temp_bytes);
           }*/
        PyObject* utf8pyobj = PyUnicode_AsUTF8String(obj); // newRef
        if (utf8pyobj) {
            char* cstr = PyBytes_AS_STRING(utf8pyobj); // Borrowed pointer
            ret.append(cstr);
            Py_DECREF(utf8pyobj);
        }
    } else if ( PyBytes_Check(obj) ) {
        char* cstr = PyBytes_AS_STRING(obj); // Borrowed pointer
        ret.append(cstr);
    }

    return ret;
}

void
AppManager::initPython()
{
#ifdef NATRON_RUN_WITHOUT_PYTHON

    return;
#endif
    //Disable user sites as they could conflict with Natron bundled packages.
    //If this is set, Python won’t add the user site-packages directory to sys.path.
    //See https://www.python.org/dev/peps/pep-0370/
    qputenv("PYTHONNOUSERSITE", "1");
    ++Py_NoUserSiteDirectory;

    QString pythonPath = QString::fromUtf8( qgetenv("PYTHONPATH") );
    //Add the Python distribution of Natron to the Python path
    QString binPath = QCoreApplication::applicationDirPath();
    binPath = QDir::toNativeSeparators(binPath);
    bool pathEmpty = pythonPath.isEmpty();
    QString toPrepend;
#ifdef __NATRON_WIN32__
    toPrepend.append( binPath + QString::fromUtf8("\\..\\Plugins") );
    if (!pathEmpty) {
        toPrepend.push_back( QChar::fromLatin1(';') );
    }
#elif defined(__NATRON_OSX__)
    toPrepend.append( binPath + QString::fromUtf8("/../Frameworks/Python.framework/Versions/" NATRON_PY_VERSION_STRING "/lib/python" NATRON_PY_VERSION_STRING) );
    toPrepend.append( QChar::fromLatin1(':') );
    toPrepend.append( binPath + QString::fromUtf8("/../Plugins") );
#ifdef DEBUG
    // in debug mode, also prepend the local PySide directory
    // homebrew's pyside directory
    toPrepend.append( QString::fromUtf8(":/usr/local/Cellar/pyside/1.2.2_1/lib/python" NATRON_PY_VERSION_STRING "/site-packages") );
    // macport's pyside directory
    toPrepend.append( QString::fromUtf8(":/opt/local/Library/Frameworks/Python.framework/Versions/" NATRON_PY_VERSION_STRING "/lib/python" NATRON_PY_VERSION_STRING "/site-packages") );
#endif
    if (!pathEmpty) {
        toPrepend.push_back( QChar::fromLatin1(':') );
    }
#elif defined(__NATRON_LINUX__)
    toPrepend.append( binPath + QString::fromUtf8("/../lib/python" NATRON_PY_VERSION_STRING) );
    toPrepend.append( QChar::fromLatin1(':') );
    toPrepend.append( binPath + QString::fromUtf8("/../Plugins") );
    if (!pathEmpty) {
        toPrepend.push_back( QChar::fromLatin1(':') );
    }
#endif


    pythonPath.prepend(toPrepend);
    qputenv( "PYTHONPATH", pythonPath.toLatin1() );

#ifndef IS_PYTHON_2
    Py_SetProgramName(_imp->commandLineArgsWide[0]);
#else
    Py_SetProgramName(_imp->commandLineArgsUtf8[0]);
#endif


    ///Must be called prior to Py_Initialize
    initBuiltinPythonModules();

    //See https://developer.blender.org/T31507
    //Python will not load anything in site-packages if this is set
    //We are sure that nothing in system wide site-packages is loaded, for instance on OS X with Python installed
    //through macports on the system, the following printf show the following:

    /*Py_GetProgramName is /Applications/Natron.app/Contents/MacOS/Natron
       Py_GetPrefix is /Applications/Natron.app/Contents/MacOS/../Frameworks/Python.framework/Versions/2.7
       Py_GetExecPrefix is /Applications/Natron.app/Contents/MacOS/../Frameworks/Python.framework/Versions/2.7
       Py_GetProgramFullPath is /Applications/Natron.app/Contents/MacOS/Natron
       Py_GetPath is /Applications/Natron.app/Contents/MacOS/../Frameworks/Python.framework/Versions/2.7/lib/python2.7:/Applications/Natron.app/Contents/MacOS/../Plugins:/Applications/Natron.app/Contents/MacOS/../Frameworks/Python.framework/Versions/2.7/lib/python27.zip:/Applications/Natron.app/Contents/MacOS/../Frameworks/Python.framework/Versions/2.7/lib/python2.7/:/Applications/Natron.app/Contents/MacOS/../Frameworks/Python.framework/Versions/2.7/lib/python2.7/plat-darwin:/Applications/Natron.app/Contents/MacOS/../Frameworks/Python.framework/Versions/2.7/lib/python2.7/plat-mac:/Applications/Natron.app/Contents/MacOS/../Frameworks/Python.framework/Versions/2.7/lib/python2.7/plat-mac/lib-scriptpackages:/Applications/Natron.app/Contents/MacOS/../Frameworks/Python.framework/Versions/2.7/lib/python2.7/lib-tk:/Applications/Natron.app/Contents/MacOS/../Frameworks/Python.framework/Versions/2.7/lib/python2.7/lib-old:/Applications/Natron.app/Contents/MacOS/../Frameworks/Python.framework/Versions/2.7/lib/python2.7/lib-dynload
       Py_GetPythonHome is ../Frameworks/Python.framework/Versions/2.7/lib
       Python library is in /Applications/Natron.app/Contents/Frameworks/Python.framework/Versions/2.7/lib/python2.7/site-packages*/

    //Py_NoSiteFlag = 1;

    Py_Initialize();
    // pythonHome must be const, so that the c_str() pointer is never invalidated

#ifndef IS_PYTHON_2
#ifdef __NATRON_WIN32__
    static const std::wstring pythonHome( StrUtils::utf8_to_utf16(".") );
#elif defined(__NATRON_LINUX__)
    static const std::wstring pythonHome( StrUtils::utf8_to_utf16("../lib") );
#elif defined(__NATRON_OSX__)
    static const std::wstring pythonHome( StrUtils::utf8_to_utf16("../Frameworks/Python.framework/Versions/" NATRON_PY_VERSION_STRING "/lib") );
#endif
    Py_SetPythonHome( const_cast<wchar_t*>( pythonHome.c_str() ) );
    PySys_SetArgv( argc, &_imp->args.front() ); /// relative module import
#else
#ifdef __NATRON_WIN32__
    static const std::string pythonHome(".");
#elif defined(__NATRON_LINUX__)
    static const std::string pythonHome("../lib");
#elif defined(__NATRON_OSX__)
    static const std::string pythonHome("../Frameworks/Python.framework/Versions/" NATRON_PY_VERSION_STRING "/lib");
#endif
    Py_SetPythonHome( const_cast<char*>( pythonHome.c_str() ) );
#ifndef IS_PYTHON_2
    PySys_SetArgv( _imp->commandLineArgsWide.size(), &_imp->commandLineArgsWide.front() ); /// relative module import
#else
    PySys_SetArgv( _imp->commandLineArgsUtf8.size(), &_imp->commandLineArgsUtf8.front() ); /// relative module import
#endif
#endif

    _imp->mainModule = PyImport_ImportModule("__main__"); //create main module , new ref

    //See http://wiki.blender.org/index.php/Dev:2.4/Source/Python/API/Threads
    //Python releases the GIL every 100 virtual Python instructions, we do not want that to happen in the middle of an expression.
    //_PyEval_SetSwitchInterval(LONG_MAX);

    //See answer for http://stackoverflow.com/questions/15470367/pyeval-initthreads-in-python-3-how-when-to-call-it-the-saga-continues-ad-naus
    PyEval_InitThreads();

    ///Do as per http://wiki.blender.org/index.php/Dev:2.4/Source/Python/API/Threads
    ///All calls to the Python API should call PythonGILLocker beforehand.
    //_imp->mainThreadState = PyGILState_GetThisThreadState();
    //PyEval_ReleaseThread(_imp->mainThreadState);

    std::string err;
#if defined(NATRON_CONFIG_SNAPSHOT) || defined(DEBUG)
    /// print info about python lib
    {
        printf( "Py_GetProgramName is %s\n", Py_GetProgramName() );
        printf( "Py_GetPrefix is %s\n", Py_GetPrefix() );
        printf( "Py_GetExecPrefix is %s\n", Py_GetPrefix() );
        printf( "Py_GetProgramFullPath is %s\n", Py_GetProgramFullPath() );
        printf( "Py_GetPath is %s\n", Py_GetPath() );
        printf( "Py_GetPythonHome is %s\n", Py_GetPythonHome() );
        bool ok = NATRON_PYTHON_NAMESPACE::interpretPythonScript("from distutils.sysconfig import get_python_lib; print('Python library is in ' + get_python_lib())", &err, 0);
        assert(ok);
        Q_UNUSED(ok);
    }
#endif
    std::string modulename = NATRON_ENGINE_PYTHON_MODULE_NAME;
    bool ok = NATRON_PYTHON_NAMESPACE::interpretPythonScript("import sys\nfrom math import *\nimport " + modulename, &err, 0);
    if (!ok) {
        throw std::runtime_error( tr("Error while loading python module %1: %2").arg( QString::fromUtf8( modulename.c_str() ) ).arg( QString::fromUtf8( err.c_str() ) ).toStdString() );
    }

    ok = NATRON_PYTHON_NAMESPACE::interpretPythonScript(modulename + ".natron = " + modulename + ".PyCoreApplication()\n", &err, 0);
    assert(ok);
    if (!ok) {
        throw std::runtime_error( tr("Error while loading python module %1: %2").arg( QString::fromUtf8( modulename.c_str() ) ).arg( QString::fromUtf8( err.c_str() ) ).toStdString() );
    }

    if ( !isBackground() ) {
        modulename = NATRON_GUI_PYTHON_MODULE_NAME;
        ok = NATRON_PYTHON_NAMESPACE::interpretPythonScript("import sys\nimport " + modulename, &err, 0);
        assert(ok);
        if (!ok) {
            throw std::runtime_error( tr("Error while loading python module %1: %2").arg( QString::fromUtf8( modulename.c_str() ) ).arg( QString::fromUtf8( err.c_str() ) ).toStdString() );
        }

        ok = NATRON_PYTHON_NAMESPACE::interpretPythonScript(modulename + ".natron = " +
                                                            modulename + ".PyGuiApplication()\n", &err, 0);
        assert(ok);
        if (!ok) {
            throw std::runtime_error( tr("Error while loading python module %1: %2").arg( QString::fromUtf8( modulename.c_str() ) ).arg( QString::fromUtf8( err.c_str() ) ).toStdString() );
        }

        //redirect stdout/stderr
        std::string script(
            "class StreamCatcher:\n"
            "   def __init__(self):\n"
            "       self.value = ''\n"
            "   def write(self,txt):\n"
            "       self.value += txt\n"
            "   def clear(self):\n"
            "       self.value = ''\n"
            "catchOut = StreamCatcher()\n"
            "catchErr = StreamCatcher()\n"
            "sys.stdout = catchOut\n"
            "sys.stderr = catchErr\n");
        ok = NATRON_PYTHON_NAMESPACE::interpretPythonScript(script, &err, 0);
        assert(ok);
        if (!ok) {
            throw std::runtime_error( tr("Error while loading StreamCatcher: %1").arg( QString::fromUtf8( err.c_str() ) ).toStdString() );
        }
    }
} // AppManager::initPython

void
AppManager::tearDownPython()
{
#ifdef NATRON_RUN_WITHOUT_PYTHON

    return;
#endif
    ///See http://wiki.blender.org/index.php/Dev:2.4/Source/Python/API/Threads
    //PyGILState_Ensure();

    Py_DECREF(_imp->mainModule);
    Py_Finalize();
}

PyObject*
AppManager::getMainModule()
{
    return _imp->mainModule;
}

///The symbol has been generated by Shiboken in  Engine/NatronEngine/natronengine_module_wrapper.cpp
extern "C"
{
#ifndef IS_PYTHON_2
PyObject* PyInit_NatronEngine();
#else
void initNatronEngine();
#endif
}

void
AppManager::initBuiltinPythonModules()
{
#ifndef IS_PYTHON_2
    int ret = PyImport_AppendInittab(NATRON_ENGINE_PYTHON_MODULE_NAME, &PyInit_NatronEngine);
#else
    int ret = PyImport_AppendInittab(NATRON_ENGINE_PYTHON_MODULE_NAME, &initNatronEngine);
#endif
    if (ret == -1) {
        throw std::runtime_error("Failed to initialize built-in Python module.");
    }
}

void
AppManager::setProjectCreatedDuringRC2Or3(bool b)
{
    _imp->lastProjectLoadedCreatedDuringRC2Or3 = b;
}

//To by-pass a bug introduced in RC3 with the serialization of bezier curves
bool
AppManager::wasProjectCreatedDuringRC2Or3() const
{
    return _imp->lastProjectLoadedCreatedDuringRC2Or3;
}

void
AppManager::toggleAutoHideGraphInputs()
{
    AppInstanceVec copy;
    {
        QMutexLocker k(&_imp->_appInstancesMutex);
        copy = _imp->_appInstances;
    }

    for (AppInstanceVec::iterator it = copy.begin(); it != copy.end(); ++it) {
        (*it)->toggleAutoHideGraphInputs();
    }
}

void
AppManager::launchPythonInterpreter()
{
    std::string err;
    std::string s = "app = app1\n";
    bool ok = NATRON_PYTHON_NAMESPACE::interpretPythonScript(s, &err, 0);

    assert(ok);
    if (!ok) {
        throw std::runtime_error("AppInstance::launchPythonInterpreter(): interpretPythonScript(" + s + " failed!");
    }

    // PythonGILLocker pgl;
#ifndef IS_PYTHON_2
    Py_Main(1, &_imp->commandLineArgsWide[0]);
#else
    Py_Main(1, &_imp->commandLineArgsUtf8[0]);
#endif

}

int
AppManager::isProjectAlreadyOpened(const std::string& projectFilePath) const
{
    QMutexLocker k(&_imp->_appInstancesMutex);

    for (AppInstanceVec::iterator it = _imp->_appInstances.begin(); it != _imp->_appInstances.end(); ++it) {
        ProjectPtr proj = (*it)->getProject();
        if (proj) {
            QString path = proj->getProjectPath();
            QString name = proj->getProjectFilename();
            std::string existingProject = path.toStdString() + name.toStdString();
            if (existingProject == projectFilePath) {
                return (*it)->getAppID();
            }
        }
    }

    return -1;
}

void
AppManager::onCrashReporterNoLongerResponding()
{
#ifdef NATRON_USE_BREAKPAD
    //Crash reporter seems to no longer exist, quit
    QString error = tr("%1 has detected that the crash reporter process is no longer responding. "
                       "This most likely indicates that it was killed or that the "
                       "communication between the 2 processes is failing.")
                    .arg( QString::fromUtf8(NATRON_APPLICATION_NAME) );
    std::cerr << error.toStdString() << std::endl;
    writeToErrorLog_mt_safe(tr("Crash-Reporter"), QDateTime::currentDateTime(), error );
#endif
}

void
AppManager::setOnProjectLoadedCallback(const std::string& pythonFunc)
{
    _imp->_settings->setOnProjectLoadedCB(pythonFunc);
}

void
AppManager::setOnProjectCreatedCallback(const std::string& pythonFunc)
{
    _imp->_settings->setOnProjectCreatedCB(pythonFunc);
}

OFX::Host::ImageEffect::Descriptor*
AppManager::getPluginContextAndDescribe(OFX::Host::ImageEffect::ImageEffectPlugin* plugin,
                                        ContextEnum* ctx)
{
    return _imp->ofxHost->getPluginContextAndDescribe(plugin, ctx);
}

std::list<std::string>
AppManager::getNatronPath()
{
    std::list<std::string> ret;
    QStringList p = appPTR->getAllNonOFXPluginsPaths();

    for (QStringList::iterator it = p.begin(); it != p.end(); ++it) {
        ret.push_back( it->toStdString() );
    }

    return ret;
}

void
AppManager::appendToNatronPath(const std::string& path)
{
    appPTR->getCurrentSettings()->appendPythonGroupsPath(path);
}

#ifdef __NATRON_WIN32__
void
AppManager::registerUNCPath(const QString& path,
                            const QChar& driveLetter)
{
    assert( QThread::currentThread() == qApp->thread() );
    _imp->uncPathMapping[driveLetter] = path;
}

QString
AppManager::mapUNCPathToPathWithDriveLetter(const QString& uncPath) const
{
    assert( QThread::currentThread() == qApp->thread() );
    if ( uncPath.isEmpty() ) {
        return uncPath;
    }
    for (std::map<QChar, QString>::const_iterator it = _imp->uncPathMapping.begin(); it != _imp->uncPathMapping.end(); ++it) {
        int index = uncPath.indexOf(it->second);
        if (index == 0) {
            //We found the UNC mapping at the start of the path, replace it with a drive letter
            QString ret = uncPath;
            ret.remove( 0, it->second.size() );
            QString drive;
            drive.append(it->first);
            drive.append( QLatin1Char(':') );
            if ( !ret.isEmpty() && !ret.startsWith( QLatin1Char('/') ) ) {
                drive.append( QLatin1Char('/') );
            }
            ret.prepend(drive);

            return ret;
        }
    }

    return uncPath;
}

#endif

const IOPluginsMap&
AppManager::getFileFormatsForReadingAndReader() const
{
    return _imp->readerPlugins;
}

const IOPluginsMap&
AppManager::getFileFormatsForWritingAndWriter() const
{
    return _imp->writerPlugins;
}

void
AppManager::getSupportedReaderFileFormats(std::vector<std::string>* formats) const
{
    const IOPluginsMap& readersForFormat = getFileFormatsForReadingAndReader();

    formats->resize( readersForFormat.size() );
    int i = 0;
    for (IOPluginsMap::const_iterator it = readersForFormat.begin(); it != readersForFormat.end(); ++it, ++i) {
        (*formats)[i] = it->first;
    }
}

void
AppManager::getSupportedWriterFileFormats(std::vector<std::string>* formats) const
{
    const IOPluginsMap& writersForFormat = getFileFormatsForWritingAndWriter();

    formats->resize( writersForFormat.size() );
    int i = 0;
    for (IOPluginsMap::const_iterator it = writersForFormat.begin(); it != writersForFormat.end(); ++it, ++i) {
        (*formats)[i] = it->first;
    }
}

void
AppManager::getReadersForFormat(const std::string& format,
                                IOPluginSetForFormat* decoders) const
{
    // This will perform a case insensitive find
    IOPluginsMap::const_iterator found = _imp->readerPlugins.find(format);

    if ( found == _imp->readerPlugins.end() ) {
        return;
    }
    *decoders = found->second;
}

void
AppManager::getWritersForFormat(const std::string& format,
                                IOPluginSetForFormat* encoders) const
{
    // This will perform a case insensitive find
    IOPluginsMap::const_iterator found = _imp->writerPlugins.find(format);

    if ( found == _imp->writerPlugins.end() ) {
        return;
    }
    *encoders = found->second;
}

std::string
AppManager::getReaderPluginIDForFileType(const std::string & extension) const
{
    // This will perform a case insensitive find
    IOPluginsMap::const_iterator found = _imp->readerPlugins.find(extension);

    if ( found == _imp->readerPlugins.end() ) {
        return std::string();
    }
    // Return the "best" plug-in (i.e: higher score)

    return found->second.empty() ? std::string() : found->second.rbegin()->pluginID;
}

std::string
AppManager::getWriterPluginIDForFileType(const std::string & extension) const
{
    // This will perform a case insensitive find
    IOPluginsMap::const_iterator found = _imp->writerPlugins.find(extension);

    if ( found == _imp->writerPlugins.end() ) {
        return std::string();
    }
    // Return the "best" plug-in (i.e: higher score)

    return found->second.empty() ? std::string() : found->second.rbegin()->pluginID;
}


AppTLS*
AppManager::getAppTLS() const
{
    return &_imp->globalTLS;
}


QString
AppManager::getBoostVersion() const
{
    return QString::fromUtf8(BOOST_LIB_VERSION);
}

QString
AppManager::getQtVersion() const
{
    return QString::fromUtf8(QT_VERSION_STR) + QString::fromUtf8(" / ") + QString::fromUtf8( qVersion() );
}

QString
AppManager::getCairoVersion() const
{
#ifdef ROTO_SHAPE_RENDER_ENABLE_CAIRO
    return RotoShapeRenderCairo::getCairoVersion();
#else
    return QString();
#endif
}


QString
AppManager::getHoedownVersion() const
{
    int major, minor, revision;
    hoedown_version(&major, &minor, &revision);
    return QString::fromUtf8(HOEDOWN_VERSION) + QString::fromUtf8(" / ") + QString::fromUtf8("%1.%2.%3").arg(major).arg(minor).arg(revision);
}


QString
AppManager::getCeresVersion() const
{
    return QString::fromUtf8(CERES_VERSION_STRING);
}


QString
AppManager::getOpenMVGVersion() const
{
    return QString::fromUtf8(OPENMVG_VERSION_STRING);
}


QString
AppManager::getPySideVersion() const
{
    return QString::fromUtf8(SHIBOKEN_VERSION);
}

const NATRON_NAMESPACE::OfxHost*
AppManager::getOFXHost() const
{
    return _imp->ofxHost.get();
}

GPUContextPool*
AppManager::getGPUContextPool() const
{
    return _imp->renderingContextPool.get();
}

void
AppManager::refreshOpenGLRenderingFlagOnAllInstances()
{
    for (std::size_t i = 0; i < _imp->_appInstances.size(); ++i) {
        _imp->_appInstances[i]->getProject()->refreshOpenGLRenderingFlagOnNodes();
    }
}

void
Dialogs::errorDialog(const std::string & title,
                     const std::string & message,
                     bool useHtml)
{
    appPTR->hideSplashScreen();
    AppInstancePtr topLvlInstance = appPTR->getTopLevelInstance();
    if ( topLvlInstance && !appPTR->isBackground() ) {
        topLvlInstance->errorDialog(title, message, useHtml);
    } else {
        std::cerr << "ERROR: " << title << ": " <<  message << std::endl;
    }
}

void
Dialogs::errorDialog(const std::string & title,
                     const std::string & message,
                     bool* stopAsking,
                     bool useHtml)
{
    appPTR->hideSplashScreen();
    AppInstancePtr topLvlInstance = appPTR->getTopLevelInstance();
    if ( topLvlInstance && !appPTR->isBackground() ) {
        topLvlInstance->errorDialog(title, message, stopAsking, useHtml);
    } else {
        std::cerr << "ERROR: " << title << ": " <<  message << std::endl;
    }
}

void
Dialogs::warningDialog(const std::string & title,
                       const std::string & message,
                       bool useHtml)
{
    appPTR->hideSplashScreen();
    AppInstancePtr topLvlInstance = appPTR->getTopLevelInstance();
    if ( topLvlInstance && !appPTR->isBackground() ) {
        topLvlInstance->warningDialog(title, message, useHtml);
    } else {
        std::cerr << "WARNING: " << title << ": " << message << std::endl;
    }
}

void
Dialogs::warningDialog(const std::string & title,
                       const std::string & message,
                       bool* stopAsking,
                       bool useHtml)
{
    appPTR->hideSplashScreen();
    AppInstancePtr topLvlInstance = appPTR->getTopLevelInstance();
    if ( topLvlInstance && !appPTR->isBackground() ) {
        topLvlInstance->warningDialog(title, message, stopAsking, useHtml);
    } else {
        std::cerr << "WARNING: " << title << ":" << message << std::endl;
    }
}

void
Dialogs::informationDialog(const std::string & title,
                           const std::string & message,
                           bool useHtml)
{
    appPTR->hideSplashScreen();
    AppInstancePtr topLvlInstance = appPTR->getTopLevelInstance();
    if ( topLvlInstance && !appPTR->isBackground() ) {
        topLvlInstance->informationDialog(title, message, useHtml);
    } else {
        std::cout << "INFO: " << title << ":" << message << std::endl;
    }
}

void
Dialogs::informationDialog(const std::string & title,
                           const std::string & message,
                           bool* stopAsking,
                           bool useHtml)
{
    appPTR->hideSplashScreen();
    AppInstancePtr topLvlInstance = appPTR->getTopLevelInstance();
    if ( topLvlInstance && !appPTR->isBackground() ) {
        topLvlInstance->informationDialog(title, message, stopAsking, useHtml);
    } else {
        std::cout << "INFO: " << title << ":" << message << std::endl;
    }
}

StandardButtonEnum
Dialogs::questionDialog(const std::string & title,
                        const std::string & message,
                        bool useHtml,
                        StandardButtons buttons,
                        StandardButtonEnum defaultButton)
{
    appPTR->hideSplashScreen();
    AppInstancePtr topLvlInstance = appPTR->getTopLevelInstance();
    if ( topLvlInstance && !appPTR->isBackground() ) {
        return topLvlInstance->questionDialog(title, message, useHtml, buttons, defaultButton);
    } else {
        std::cout << "QUESTION ASKED: " << title << ":" << message << std::endl;
        std::cout << NATRON_APPLICATION_NAME " answered yes." << std::endl;

        return eStandardButtonYes;
    }
}

StandardButtonEnum
Dialogs::questionDialog(const std::string & title,
                        const std::string & message,
                        bool useHtml,
                        StandardButtons buttons,
                        StandardButtonEnum defaultButton,
                        bool* stopAsking)
{
    appPTR->hideSplashScreen();
    AppInstancePtr topLvlInstance = appPTR->getTopLevelInstance();
    if ( topLvlInstance && !appPTR->isBackground() ) {
        return topLvlInstance->questionDialog(title, message, useHtml, buttons, defaultButton, stopAsking);
    } else {
        std::cout << "QUESTION ASKED: " << title << ":" << message << std::endl;
        std::cout << NATRON_APPLICATION_NAME " answered yes." << std::endl;

        return eStandardButtonYes;
    }
}

#if 0 // dead code
std::size_t
NATRON_PYTHON_NAMESPACE::findNewLineStartAfterImports(std::string& script)
{
    ///Find position of the last import
    size_t foundImport = script.find("import ");

    if (foundImport != std::string::npos) {
        for (;; ) {
            size_t found = script.find("import ", foundImport + 1);
            if (found == std::string::npos) {
                break;
            } else {
                foundImport = found;
            }
        }
    }

    if (foundImport == std::string::npos) {
        return 0;
    }

    ///find the next end line aftr the import
    size_t endLine = script.find('\n', foundImport + 1);


    if (endLine == std::string::npos) {
        //no end-line, add one
        script.append("\n");

        return script.size();
    } else {
        return endLine + 1;
    }
}

#endif

PyObject*
NATRON_PYTHON_NAMESPACE::getMainModule()
{
    return appPTR->getMainModule();
}

#if 0 // dead code
std::size_t
NATRON_PYTHON_NAMESPACE::ensureScriptHasModuleImport(const std::string& moduleName,
                                                     std::string& script)
{
    /// import module
    script = "from " + moduleName + " import * \n" + script;

    return NATRON_PYTHON_NAMESPACE::findNewLineStartAfterImports(script);
}

#endif

bool
NATRON_PYTHON_NAMESPACE::interpretPythonScript(const std::string& script,
                                               std::string* error,
                                               std::string* output)
{
#ifdef NATRON_RUN_WITHOUT_PYTHON

    return true;
#endif
    PythonGILLocker pgl;
    PyObject* mainModule = NATRON_PYTHON_NAMESPACE::getMainModule();
    PyObject* dict = PyModule_GetDict(mainModule);

    ///This is faster than PyRun_SimpleString since is doesn't call PyImport_AddModule("__main__")
    PyObject* v = PyRun_String(script.c_str(), Py_file_input, dict, 0);
    if (v) {
        Py_DECREF(v);
    }
    if ( !appPTR->isBackground() ) {
        ///Gui session, do stdout, stderr redirection
        PyObject *errCatcher = 0;
        PyObject *outCatcher = 0;

        if ( error && PyObject_HasAttrString(mainModule, "catchErr") ) {
            errCatcher = PyObject_GetAttrString(mainModule, "catchErr"); //get our catchOutErr created above, new ref
        }

        if ( output && PyObject_HasAttrString(mainModule, "catchOut") ) {
            outCatcher = PyObject_GetAttrString(mainModule, "catchOut"); //get our catchOutErr created above, new ref
        }

        PyErr_Print(); //make python print any errors

        PyObject *errorObj = 0;
        if (errCatcher && error) {
            errorObj = PyObject_GetAttrString(errCatcher, "value"); //get the  stderr from our catchErr object, new ref
            assert(errorObj);
            *error = PyStringToStdString(errorObj);
            PyObject* unicode = PyUnicode_FromString("");
            PyObject_SetAttrString(errCatcher, "value", unicode);
            Py_DECREF(errorObj);
            Py_DECREF(errCatcher);
        }
        PyObject *outObj = 0;
        if (outCatcher && output) {
            outObj = PyObject_GetAttrString(outCatcher, "value"); //get the stdout from our catchOut object, new ref
            assert(outObj);
            *output = PyStringToStdString(outObj);
            PyObject* unicode = PyUnicode_FromString("");
            PyObject_SetAttrString(outCatcher, "value", unicode);
            Py_DECREF(outObj);
            Py_DECREF(outCatcher);
        }

        if ( error && !error->empty() ) {
            *error = "While executing script:\n" + script + "Python error:\n" + *error;

            return false;
        }

        return true;
    } else {
        if ( PyErr_Occurred() ) {
            PyErr_Print();

            return false;
        } else {
            return true;
        }
    }
} // NATRON_PYTHON_NAMESPACE::interpretPythonScript

#if 0 // dead code
void
NATRON_PYTHON_NAMESPACE::compilePyScript(const std::string& script,
                                         PyObject** code)
{
    ///Must be locked
    assert( PyThreadState_Get() );

    *code = (PyObject*)Py_CompileString(script.c_str(), "<string>", Py_file_input);
    if (PyErr_Occurred() || !*code) {
#ifdef DEBUG
        PyErr_Print();
#endif
        throw std::runtime_error("failed to compile the script");
    }
}

#endif

static std::string
makeNameScriptFriendlyInternal(const std::string& str,
                               bool allowDots)
{
    if (str == "from") {
        return "pFrom";
    } else if (str == "lambda") {
        return "pLambda";
    }
    ///Remove any non alpha-numeric characters from the baseName
    std::locale loc;
    std::string cpy;
    for (std::size_t i = 0; i < str.size(); ++i) {
        ///Ignore starting digits
        if ( cpy.empty() && std::isdigit(str[i], loc) ) {
            cpy.push_back('p');
            cpy.push_back(str[i]);
            continue;
        }

        ///Spaces becomes underscores
        if ( std::isspace(str[i], loc) ) {
            cpy.push_back('_');
        }
        ///Non alpha-numeric characters are not allowed in python
        else if ( (str[i] == '_') || std::isalnum(str[i], loc) || ( allowDots && (str[i] == '.') ) ) {
            cpy.push_back(str[i]);
        }
    }

    return cpy;
}

std::string
NATRON_PYTHON_NAMESPACE::makeNameScriptFriendlyWithDots(const std::string& str)
{
    return makeNameScriptFriendlyInternal(str, true);
}

std::string
NATRON_PYTHON_NAMESPACE::makeNameScriptFriendly(const std::string& str)
{
    return makeNameScriptFriendlyInternal(str, false);
}

PythonGILLocker::PythonGILLocker()
//    : state(PyGILState_UNLOCKED)
{
    if (appPTR) {
        appPTR->takeNatronGIL();
    }
//    ///Take the GIL for this thread
//    state = PyGILState_Ensure();
//    assert(PyThreadState_Get());
//#if !defined(NDEBUG) && PY_VERSION_HEX >= 0x030400F0
//    assert(PyGILState_Check()); // Not available prior to Python 3.4
//#endif
}

PythonGILLocker::~PythonGILLocker()
{
    if (appPTR) {
        appPTR->releaseNatronGIL();
    }

//#if !defined(NDEBUG) && PY_VERSION_HEX >= 0x030400F0
//    assert(PyGILState_Check());  // Not available prior to Python 3.4
//#endif
//
//    ///Release the GIL, no thread will own it afterwards.
//    PyGILState_Release(state);
}

static bool
getGroupInfosInternal(const std::string& pythonModule,
                      std::string* pluginID,
                      std::string* pluginLabel,
                      std::string* iconFilePath,
                      std::string* grouping,
                      std::string* description,
                      std::string* pythonScriptDirPath,
                      bool* isToolset,
                      unsigned int* version)
{
#ifdef NATRON_RUN_WITHOUT_PYTHON

    return false;
#endif
    PythonGILLocker pgl;
    static const QString script = QString::fromUtf8("import sys\n"
                                                    "import os.path\n"
                                                    "import %1\n"
                                                    "ret = True\n"
                                                    "if not hasattr(%1,\"createInstance\") or not hasattr(%1.createInstance,\"__call__\"):\n"
                                                    "    ret = False\n"
                                                    "if not hasattr(%1,\"getLabel\") or not hasattr(%1.getLabel,\"__call__\"):\n"
                                                    "    ret = False\n"
                                                    "templateLabel=\"\"\n"
                                                    "if ret == True:\n"
                                                    "    templateLabel = %1.getLabel()\n"
                                                    "pluginID = templateLabel\n"
                                                    "version = 1\n"
                                                    "isToolset = False\n"
                                                    "pythonScriptAbsFilePath = os.path.dirname(%1.__file__)\n"
                                                    "if hasattr(%1,\"getVersion\") and hasattr(%1.getVersion,\"__call__\"):\n"
                                                    "    version = %1.getVersion()\n"
                                                    "if hasattr(%1,\"getIsToolset\") and hasattr(%1.getIsToolset,\"__call__\"):\n"
                                                    "    isToolset = %1.getIsToolset()\n"
                                                    "description=\"\"\n"
                                                    "if hasattr(%1,\"getPluginDescription\") and hasattr(%1.getPluginDescription,\"__call__\"):\n"
                                                    "    description = %1.getPluginDescription()\n"
                                                    "elif hasattr(%1,\"getDescription\") and hasattr(%1.getDescription,\"__call__\"):\n" // Check old function name for compat
                                                    "    description = %1.getDescription()\n"
                                                    "if hasattr(%1,\"getPluginID\") and hasattr(%1.getPluginID,\"__call__\"):\n"
                                                    "    pluginID = %1.getPluginID()\n"
                                                    "if ret == True and hasattr(%1,\"getIconPath\") and hasattr(%1.getIconPath,\"__call__\"):\n"
                                                    "    global templateIcon\n"
                                                    "    templateIcon = %1.getIconPath()\n"
                                                    "if ret == True and hasattr(%1,\"getGrouping\") and hasattr(%1.getGrouping,\"__call__\"):\n"
                                                    "    global templateGrouping\n"
                                                    "    templateGrouping =  %1.getGrouping()\n");
    std::string toRun = script.arg( QString::fromUtf8( pythonModule.c_str() ) ).toStdString();
    std::string err;
    if ( !NATRON_PYTHON_NAMESPACE::interpretPythonScript(toRun, &err, 0) ) {
        QString logStr = QCoreApplication::translate("AppManager", "Was not recognized as a PyPlug: %1").arg( QString::fromUtf8( err.c_str() ) );
        appPTR->writeToErrorLog_mt_safe(QString::fromUtf8(pythonModule.c_str()), QDateTime::currentDateTime(), logStr);

        return false;
    }

    PyObject* mainModule = NATRON_PYTHON_NAMESPACE::getMainModule();
    PyObject* retObj = PyObject_GetAttrString(mainModule, "ret"); //new ref
    assert(retObj);
    if (PyObject_IsTrue(retObj) == 0) {
        Py_XDECREF(retObj);

        return false;
    }
    Py_XDECREF(retObj);

    std::string deleteScript("del ret\n"
                             "del templateLabel\n");

    PyObject* pythonScriptFilePathObj = 0;
    pythonScriptFilePathObj = PyObject_GetAttrString(mainModule, "pythonScriptAbsFilePath"); //new ref

    PyObject* labelObj = 0;
    labelObj = PyObject_GetAttrString(mainModule, "templateLabel"); //new ref

    PyObject* idObj = 0;
    idObj = PyObject_GetAttrString(mainModule, "pluginID"); //new ref

    PyObject* iconObj = 0;
    if ( PyObject_HasAttrString(mainModule, "templateIcon") ) {
        iconObj = PyObject_GetAttrString(mainModule, "templateIcon"); //new ref
    }
    PyObject* iconGrouping = 0;
    if ( PyObject_HasAttrString(mainModule, "templateGrouping") ) {
        iconGrouping = PyObject_GetAttrString(mainModule, "templateGrouping"); //new ref
    }

    PyObject* versionObj = 0;
    if ( PyObject_HasAttrString(mainModule, "version") ) {
        versionObj = PyObject_GetAttrString(mainModule, "version"); //new ref
    }

    PyObject* isToolsetObj = 0;
    if ( PyObject_HasAttrString(mainModule, "isToolset") ) {
        isToolsetObj = PyObject_GetAttrString(mainModule, "isToolset"); //new ref
    }

    PyObject* pluginDescriptionObj = 0;
    if ( PyObject_HasAttrString(mainModule, "description") ) {
        pluginDescriptionObj = PyObject_GetAttrString(mainModule, "description"); //new ref
    }

    assert(labelObj && pythonScriptFilePathObj);


    QString modulePath;
    {
        std::string modulePYCAbsoluteFilePath = NATRON_PYTHON_NAMESPACE::PyStringToStdString(pythonScriptFilePathObj);
#ifdef IS_PYTHON_2
        modulePath = QString::fromUtf8(modulePYCAbsoluteFilePath.c_str());
#else
        Py_XDECREF(pythonScriptFilePathObj);

        QString q_modulePYCAbsoluteFilePath = QString::fromUtf8(modulePYCAbsoluteFilePath.c_str());
        QtCompat::removeFileExtension(q_modulePYCAbsoluteFilePath);
        int foundLastSlash = q_modulePYCAbsoluteFilePath.lastIndexOf( QChar::fromLatin1('/') );
        if (foundLastSlash != -1) {
            modulePath = q_modulePYCAbsoluteFilePath.mid(0, foundLastSlash);
        }
#endif
    }

    *pythonScriptDirPath = modulePath.toStdString();

    *pluginLabel = NATRON_PYTHON_NAMESPACE::PyStringToStdString(labelObj);
    Py_XDECREF(labelObj);
    
    if (idObj) {
        *pluginID = NATRON_PYTHON_NAMESPACE::PyStringToStdString(idObj);
        deleteScript.append("del pluginID\n");
        Py_XDECREF(idObj);
    }

    if (iconObj) {
        *iconFilePath = NATRON_PYTHON_NAMESPACE::PyStringToStdString(iconObj);
        QFileInfo iconInfo(modulePath + QString::fromUtf8( iconFilePath->c_str() ) );
        *iconFilePath =  iconInfo.canonicalFilePath().toStdString();

        deleteScript.append("del templateIcon\n");
        Py_XDECREF(iconObj);
    }
    if (iconGrouping) {
        *grouping = NATRON_PYTHON_NAMESPACE::PyStringToStdString(iconGrouping);
        deleteScript.append("del templateGrouping\n");
        Py_XDECREF(iconGrouping);
    }

    if (versionObj) {
        *version = (unsigned int)PyLong_AsLong(versionObj);
        deleteScript.append("del version\n");
        Py_XDECREF(versionObj);
    }

    if ( isToolsetObj && PyBool_Check(isToolsetObj) ) {
        *isToolset = (isToolsetObj == Py_True) ? true : false;
        deleteScript.append("del isToolset\n");
        Py_XDECREF(isToolsetObj);
    }


    if (pluginDescriptionObj) {
        *description = NATRON_PYTHON_NAMESPACE::PyStringToStdString(pluginDescriptionObj);
        deleteScript.append("del description\n");
        Py_XDECREF(pluginDescriptionObj);
    }

    if ( grouping->empty() ) {
        *grouping = PLUGIN_GROUP_OTHER;
    }


    bool ok = NATRON_PYTHON_NAMESPACE::interpretPythonScript(deleteScript, &err, NULL);
    assert(ok);
    if (!ok) {
        throw std::runtime_error("getGroupInfos(): interpretPythonScript(" + deleteScript + " failed!");
    }

    return true;
} // getGroupInfosInternal


bool
NATRON_PYTHON_NAMESPACE::getGroupInfos(const std::string& pythonModule,
                                       std::string* pluginID,
                                       std::string* pluginLabel,
                                       std::string* iconFilePath,
                                       std::string* grouping,
                                       std::string* description,
                                       std::string* pythonScriptDirPath,
                                       bool* isToolset,
                                       unsigned int* version)
{
#ifdef NATRON_RUN_WITHOUT_PYTHON

    return false;
#endif
    return getGroupInfosInternal(pythonModule, pluginID, pluginLabel, iconFilePath, grouping, description, pythonScriptDirPath, isToolset, version);
}

void
NATRON_PYTHON_NAMESPACE::getFunctionArguments(const std::string& pyFunc,
                                              std::string* error,
                                              std::vector<std::string>* args)
{
#ifdef NATRON_RUN_WITHOUT_PYTHON

    return;
#endif
    std::stringstream ss;
    ss << "import inspect\n";
    ss << "args_spec = inspect.getargspec(" << pyFunc << ")\n";
    std::string script = ss.str();
    std::string output;
    bool ok = NATRON_PYTHON_NAMESPACE::interpretPythonScript(script, error, &output);
    if (!ok) {
        throw std::runtime_error("NATRON_PYTHON_NAMESPACE::getFunctionArguments(): interpretPythonScript(" + script + " failed!");
    }
    PyObject* mainModule = NATRON_PYTHON_NAMESPACE::getMainModule();
    PyObject* args_specObj = 0;
    if ( PyObject_HasAttrString(mainModule, "args_spec") ) {
        args_specObj = PyObject_GetAttrString(mainModule, "args_spec");
    }
    assert(args_specObj);
    PyObject* argListObj = 0;

    if (args_specObj) {
        argListObj = PyTuple_GetItem(args_specObj, 0);
        assert(argListObj);
        if (argListObj) {
            // size = PyObject_Size(argListObj)
            assert( PyList_Check(argListObj) );
            Py_ssize_t size = PyList_Size(argListObj);
            for (Py_ssize_t i = 0; i < size; ++i) {
                PyObject* itemObj = PyList_GetItem(argListObj, i);
                assert(itemObj);
                if (itemObj) {
                    std::string itemName = PyStringToStdString(itemObj);
                    assert( !itemName.empty() );
                    if ( !itemName.empty() ) {
                        args->push_back(itemName);
                    }
                }
            }
            if ( (PyTuple_GetItem(args_specObj, 1) != Py_None) || (PyTuple_GetItem(args_specObj, 2) != Py_None) ) {
                error->append("Function contains variadic arguments which is unsupported.");

                return;
            }
        }
    }
}

/**
 * @brief Given a fullyQualifiedName, e.g: app1.Group1.Blur1
 * this function returns the PyObject attribute of Blur1 if it is defined, or Group1 otherwise
 * If app1 or Group1 does not exist at this point, this is a failure.
 **/
PyObject*
NATRON_PYTHON_NAMESPACE::getAttrRecursive(const std::string& fullyQualifiedName,
                                          PyObject* parentObj,
                                          bool* isDefined)
{
#ifdef NATRON_RUN_WITHOUT_PYTHON

    return 0;
#endif
    std::size_t foundDot = fullyQualifiedName.find(".");
    std::string attrName = foundDot == std::string::npos ? fullyQualifiedName : fullyQualifiedName.substr(0, foundDot);
    PyObject* obj = 0;
    if ( PyObject_HasAttrString( parentObj, attrName.c_str() ) ) {
        obj = PyObject_GetAttrString( parentObj, attrName.c_str() );
    }

    ///We either found the parent object or we are on the last object in which case we return the parent
    if (!obj) {
        //assert(fullyQualifiedName.find(".") == std::string::npos);
        *isDefined = false;

        return parentObj;
    } else {
        std::string recurseName;
        if (foundDot != std::string::npos) {
            recurseName = fullyQualifiedName;
            recurseName.erase(0, foundDot + 1);
        }
        if ( !recurseName.empty() ) {
            return NATRON_PYTHON_NAMESPACE::getAttrRecursive(recurseName, obj, isDefined);
        } else {
            *isDefined = true;

            return obj;
        }
    }
}

NATRON_NAMESPACE_EXIT;

NATRON_NAMESPACE_USING;
#include "moc_AppManager.cpp"<|MERGE_RESOLUTION|>--- conflicted
+++ resolved
@@ -75,11 +75,8 @@
 
 #include "Global/ProcInfo.h"
 #include "Global/GLIncludes.h"
-<<<<<<< HEAD
 #include "Global/QtCompat.h"
-=======
 #include "Global/StrUtils.h"
->>>>>>> bb22bbe2
 
 #include "Engine/AppInstance.h"
 #include "Engine/Backdrop.h"
@@ -422,7 +419,7 @@
         if (firstLine.find("<?xml version=\"1.0\" encoding=\"UTF-8\" standalone=\"yes\" ?>") != std::string::npos) {
             // This is an old boost serialization file, convert the project first
             QString path = appPTR->getApplicationBinaryPath();
-            Global::ensureLastPathSeparator(path);
+            StrUtils::ensureLastPathSeparator(path);
             path += QLatin1String("NatronProjectConverter");
 
             if (!QFile::exists(path)) {
@@ -441,7 +438,7 @@
 
             filePathOut->clear();
             filePathOut->append(StandardPaths::writableLocation(StandardPaths::eStandardLocationTemp));
-            Global::ensureLastPathSeparator(*filePathOut);
+            StrUtils::ensureLastPathSeparator(*filePathOut);
             filePathOut->append( QString::number( QDateTime::currentDateTime().toMSecsSinceEpoch() ) );
             filePathOut->append(baseNameIn);
 
@@ -465,19 +462,7 @@
 bool
 AppManager::loadFromArgs(const CLArgs& cl)
 {
-<<<<<<< HEAD
-    ///if the user didn't specify launch arguments (e.g unit testing)
-    ///find out the binary path
-    char* argv0;
-    std::string argv0QString = QDir::currentPath().toStdString();
-
-    if (!argv) {
-        argv0 = const_cast<char*>( argv0QString.c_str() );
-        argc = 1;
-        argv = &argv0;
-    }
-=======
->>>>>>> bb22bbe2
+
 
     // This needs to be done BEFORE creating qApp because
     // on Linux, X11 will create a context that would corrupt
