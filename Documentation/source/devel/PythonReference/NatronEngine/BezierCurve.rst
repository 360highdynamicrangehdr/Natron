--- conflicted
+++ resolved
@@ -15,7 +15,6 @@
 Functions
 ^^^^^^^^^
 
-<<<<<<< HEAD
 - def :meth:`addControlPoint<NatronEngine.BezierCurve.addControlPoint>` (x, y[, view = "All"])
 - def :meth:`addControlPointOnSegment<NatronEngine.BezierCurve.addControlPointOnSegment>` (index, t[, view = "All"])
 - def :meth:`getControlPointPosition<NatronEngine.BezierCurve.getControlPointPosition>` (index,time[, view = "Main"])
@@ -34,58 +33,12 @@
 - def :meth:`splitView<NatronEngine.BezierCurve.splitView>` (view)
 - def :meth:`unSplitView<NatronEngine.BezierCurve.unSplitView>` (view)
 - def :meth:`getViewsList<NatronEngine.BezierCurve.getViewsList>` ()
-=======
-- def :meth:`addControlPoint<NatronEngine.BezierCurve.addControlPoint>` (x, y)
-- def :meth:`addControlPointOnSegment<NatronEngine.BezierCurve.addControlPointOnSegment>` (index, t)
-- def :meth:`getActivatedParam<NatronEngine.BezierCurve.getActivatedParam>` ()
-- def :meth:`getColor<NatronEngine.BezierCurve.getColor>` (time)
-- def :meth:`getColorParam<NatronEngine.BezierCurve.getColorParam>` ()
-- def :meth:`getCompositingOperator<NatronEngine.BezierCurve.getCompositingOperator>` ()
-- def :meth:`getCompositingOperatorParam<NatronEngine.BezierCurve.getCompositingOperatorParam>` ()
-- def :meth:`getControlPointPosition<NatronEngine.BezierCurve.getControlPointPosition>` (index,time)
-- def :meth:`getFeatherDistance<NatronEngine.BezierCurve.getFeatherDistance>` (time)
-- def :meth:`getFeatherDistanceParam<NatronEngine.BezierCurve.getFeatherDistanceParam>` ()
-- def :meth:`getFeatherFallOff<NatronEngine.BezierCurve.getFeatherFallOff>` (time)
-- def :meth:`getFeatherFallOffParam<NatronEngine.BezierCurve.getFeatherFallOffParam>` ()
-- def :meth:`getFeatherPointPosition<NatronEngine.BezierCurve.getControlPointPosition>` (index,time)
-- def :meth:`getIsActivated<NatronEngine.BezierCurve.getIsActivated>` (time)
-- def :meth:`getKeyframes<NatronEngine.BezierCurve.getKeyframes>` ()
-- def :meth:`getNumControlPoints<NatronEngine.BezierCurve.getNumControlPoints>` ()
-- def :meth:`getOpacity<NatronEngine.BezierCurve.getOpacity>` (time)
-- def :meth:`getOpacityParam<NatronEngine.BezierCurve.getOpacityParam>` ()
-- def :meth:`getOverlayColor<NatronEngine.BezierCurve.getOverlayColor>` ()
-- def :meth:`isCurveFinished<NatronEngine.BezierCurve.isCurveFinished>` ()
-- def :meth:`moveFeatherByIndex<NatronEngine.BezierCurve.moveFeatherByIndex>` (index, time, dx, dy)
-- def :meth:`moveLeftBezierPoint<NatronEngine.BezierCurve.moveLeftBezierPoint>` (index, time, dx, dy)
-- def :meth:`movePointByIndex<NatronEngine.BezierCurve.movePointByIndex>` (index, time, dx, dy)
-- def :meth:`moveRightBezierPoint<NatronEngine.BezierCurve.moveRightBezierPoint>` (index, time, dx, dy)
-- def :meth:`removeControlPointByIndex<NatronEngine.BezierCurve.removeControlPointByIndex>` (index)
-- def :meth:`setActivated<NatronEngine.BezierCurve.setActivated>` (time, activated)
-- def :meth:`setColor<NatronEngine.BezierCurve.setColor>` (time, r, g, b)
-- def :meth:`setCompositingOperator<NatronEngine.BezierCurve.setCompositingOperator>` (op)
-- def :meth:`setCurveFinished<NatronEngine.BezierCurve.setCurveFinished>` (finished)
-- def :meth:`setFeatherDistance<NatronEngine.BezierCurve.setFeatherDistance>` (dist, time)
-- def :meth:`setFeatherFallOff<NatronEngine.BezierCurve.setFeatherFallOff>` (falloff, time)
-- def :meth:`setFeatherPointAtIndex<NatronEngine.BezierCurve.setFeatherPointAtIndex>` (index, time, x, y, lx, ly, rx, ry)
-- def :meth:`setOpacity<NatronEngine.BezierCurve.setOpacity>` (opacity, time)
-- def :meth:`setOverlayColor<NatronEngine.BezierCurve.setOverlayColor>` (r, g, b)
-- def :meth:`setPointAtIndex<NatronEngine.BezierCurve.setPointAtIndex>` (index, time, x, y, lx, ly, rx, ry)
-
->>>>>>> e0b1b6e2
 
 .. _bezier.details:
 
 Detailed Description
 --------------------
 
-<<<<<<< HEAD
-=======
-Almost all functionalities available to the user have been made available to the Python API,
-although in practise making a shape just by calling functions might be tedious due to the
-potential huge number of control points and keyframes. You can use the Natron Group node's export
-functionality to generate automatically a script from a Roto node within that group.
-
->>>>>>> e0b1b6e2
 A Bezier initially is in an *opened* state, meaning it doesn't produce a shape yet.
 At this stage you can then add control points using the :func`addControlPoint(x,y)<NatronEngine.BezierCurve.addControlPoint>`
 function.
@@ -105,22 +58,7 @@
 
 To get a list of all keyframes time for a Bezier call the function :func:`getUserKeyframes()<NatronEngine.ItemBase.getUserKeyframes>`.
 
-<<<<<<< HEAD
-Each property of a Bezier is a  regular :ref:`parameter<NatronEngine.Param>`.
-=======
-A Bezier curve has several parameters that the API allows you to modify:
-
-- opacity
-- color
-- feather distance
-- feather fall-off
-- enable state
-- overlay color
-- compositing operator
-
-Each of them is a regular :ref:`parameter<NatronEngine.Param>` that you can access to modify
-or query its properties.
->>>>>>> e0b1b6e2
+Each property of a Bezier is a regular :ref:`parameter<NatronEngine.Param>`.
 All parameters can be retrieved with their *script-name* with the function :func:`getParam(scriptName)<NatronEngine.ItemBase.getParam>`.
 
 
@@ -129,29 +67,13 @@
 ^^^^^^^^^^^^^^^^^^^^^^^^^^^^
 
 
-<<<<<<< HEAD
 .. method:: NatronEngine.BezierCurve.addControlPoint(x, y[, view = "All"])
-=======
-
-.. attribute:: NatronEngine.BezierCurve.CairoOperatorEnum
-
-    This enumeration represents the different blending modes of a shape. See the user interface
-    for the different modes, or type help(NatronEngine.BezierCurve.CairoOperatorEnum) to see
-    the different values.
-
-
-.. method:: NatronEngine.BezierCurve.addControlPoint(x, y)
->>>>>>> e0b1b6e2
 
 
     :param x: :class:`float<PySide.QtCore.double>`
     :param y: :class:`float<PySide.QtCore.double>`
     :param view: :class:`view<PySide.QtCore.QString>`
 
-<<<<<<< HEAD
-=======
-
->>>>>>> e0b1b6e2
 Adds a new control point to an *opened* shape (see :func:`isCurveFinished()<NatronEngine.BezierCurve.isCurveFinished>`) at coordinates (x,y).
 By default the feather point attached to this point will be equivalent to the control point.
 If the auto-keying is enabled in the user interface, then this function will set a keyframe at
@@ -183,13 +105,6 @@
     :param view: :class:`view<PySide.QtCore.QString>`
     :rtype: :class:`PyTuple`
 
-<<<<<<< HEAD
-=======
-    :param index: :class:`int<PySide.QtCore.int>`
-    :param time: :class:`float<PySide.QtCore.float>`
-    :rtype: :class:`PyTuple`
-
->>>>>>> e0b1b6e2
 Returns a tuple with the position of the control point at the given *index* as well as the
 position of its left and right tangents.
 
@@ -214,54 +129,6 @@
     :param view: :class:`view<PySide.QtCore.QString>`
     :rtype: :class:`PyTuple`
 
-<<<<<<< HEAD
-=======
-    :param time: :class:`int<PySide.QtCore.int>`
-    :rtype: :class:`float<PySide.QtCore.double>`
-
-
-Returns the feather distance of this shape at the given *time*.
-
-
-
-.. method:: NatronEngine.BezierCurve.getFeatherDistanceParam()
-
-
-    :rtype: :class:`NatronEngine.DoubleParam`
-
-
-Returns the :doc:`Param` controlling the feather distance of the Bezier.
-
-
-
-
-.. method:: NatronEngine.BezierCurve.getFeatherFallOff(time)
-
-
-    :param time: :class:`int<PySide.QtCore.int>`
-    :rtype: :class:`float<PySide.QtCore.double>`
-
-
-Returns the feather fall-off of this shape at the given *time*.
-
-
-
-.. method:: NatronEngine.BezierCurve.getFeatherFallOffParam()
-
-
-    :rtype: :class:`DoubleParam<NatronEngine.DoubleParam>`
-
-
-Returns the :doc:`Param` controlling the color of the Bezier.
-
-
-.. method:: NatronEngine.BezierCurve.getFeatherPointPosition(index, time)
-
-    :param index: :class:`int<PySide.QtCore.int>`
-    :param time: :class:`float<PySide.QtCore.float>`
-    :rtype: :class:`PyTuple`
-
->>>>>>> e0b1b6e2
 Returns a tuple with the position of the feather point at the given *index* as well as the
 position of its left and right tangents.
 
