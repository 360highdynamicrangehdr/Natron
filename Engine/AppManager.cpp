--- conflicted
+++ resolved
@@ -161,11 +161,6 @@
             qputenv("FONTCONFIG_PATH", path.toUtf8());
         }
     }
-<<<<<<< HEAD
-
-    initPython(argc, argv);
-=======
-#endif
 
     try {
         initPython(argc, argv);
@@ -173,7 +168,6 @@
         std::cerr << e.what() << std::endl;
         return false;
     }
->>>>>>> eb797127
 
     _imp->idealThreadCount = QThread::idealThreadCount();
     QThreadPool::globalInstance()->setExpiryTimeout(-1); //< make threads never exit on their own
