--- conflicted
+++ resolved
@@ -97,13 +97,8 @@
 	internal/ceres/triplet_sparse_matrix.cc \
 	internal/ceres/trust_region_minimizer.cc \
 	internal/ceres/trust_region_preprocessor.cc \
-<<<<<<< HEAD
 	internal/ceres/trust_region_step_evaluator.cc \
 	internal/ceres/trust_region_strategy.cc \
-=======
-        internal/ceres/trust_region_step_evaluator.cc \
-        internal/ceres/trust_region_strategy.cc \
->>>>>>> a933219c
 	internal/ceres/types.cc \
 	internal/ceres/wall_time.cc \
 
