/* ***** BEGIN LICENSE BLOCK *****
 * This file is part of Natron <http://www.natron.fr/>,
 * Copyright (C) 2013-2018 INRIA and Alexandre Gauthier-Foichat
 *
 * Natron is free software: you can redistribute it and/or modify
 * it under the terms of the GNU General Public License as published by
 * the Free Software Foundation; either version 2 of the License, or
 * (at your option) any later version.
 *
 * Natron is distributed in the hope that it will be useful,
 * but WITHOUT ANY WARRANTY; without even the implied warranty of
 * MERCHANTABILITY or FITNESS FOR A PARTICULAR PURPOSE.  See the
 * GNU General Public License for more details.
 *
 * You should have received a copy of the GNU General Public License
 * along with Natron.  If not, see <http://www.gnu.org/licenses/gpl-2.0.html>
 * ***** END LICENSE BLOCK ***** */

// ***** BEGIN PYTHON BLOCK *****
// from <https://docs.python.org/3/c-api/intro.html#include-files>:
// "Since Python may define some pre-processor definitions which affect the standard headers on some systems, you must include Python.h before any standard headers are included."
#include <Python.h>
// ***** END PYTHON BLOCK *****

#include "Knob.h"
#include "KnobPrivate.h"
#include "KnobImpl.h"
#include "KnobGetValueImpl.h"
#include "KnobSetValueImpl.h"

#include <algorithm> // min, max
#include <cassert>
#include <stdexcept>
#include <sstream> // stringstream

#include <QtCore/QDataStream>
#include <QtCore/QDateTime>
#include <QtCore/QCoreApplication>
#include <QtCore/QThread>
#include <QtCore/QDebug>

#include "Global/GlobalDefines.h"

#include "Engine/AppInstance.h"
#include "Engine/AppManager.h"
#include "Engine/Curve.h"
#include "Engine/DockablePanelI.h"
#include "Engine/FrameViewRequest.h"
#include "Engine/OverlayInteractBase.h"
#include "Engine/LoadKnobsCompat.h"
#include "Engine/Hash64.h"
#include "Engine/KnobFile.h"
#include "Engine/KnobTypes.h"
#include "Engine/TreeRender.h"

#include "Serialization/ProjectSerialization.h"


SERIALIZATION_NAMESPACE_USING


NATRON_NAMESPACE_ENTER


KnobI::KnobI()
: AnimatingObjectI()
, boost::enable_shared_from_this<KnobI>()
, SERIALIZATION_NAMESPACE::SerializableObjectBase()
, HashableObject()
{
}


KnobI::~KnobI()
{
}

KnobSignalSlotHandler::KnobSignalSlotHandler(const KnobIPtr& knob)
    : QObject()
    , k(knob)
{
}




KnobPagePtr
KnobI::getTopLevelPage() const
{
    KnobIPtr parentKnob = getParentKnob();
    KnobIPtr parentKnobTmp = parentKnob;

    while (parentKnobTmp) {
        KnobIPtr parent = parentKnobTmp->getParentKnob();
        if (!parent) {
            break;
        } else {
            parentKnobTmp = parent;
        }
    }

    ////find in which page the knob should be
    KnobPagePtr isTopLevelParentAPage = toKnobPage(parentKnobTmp);

    return isTopLevelParentAPage;
}
KnobHelper::KnobHelper(const KnobHolderPtr& holder,
                       const std::string &scriptName,
                       int nDims)
    : _signalSlotHandler()
    , _imp( new KnobHelperPrivate(this, holder, nDims, scriptName) )
{

}

KnobHelper::KnobHelper(const KnobHolderPtr& holder, const KnobIPtr& mainKnob)
: _signalSlotHandler()
, _imp(new KnobHelperPrivate(this, holder, toKnobHelper(mainKnob)))
{
  
}

KnobHelper::~KnobHelper()
{
#ifdef DEBUG
    // For a render-clone, check that it is no longer registered in the clones map
    KnobHolderPtr holder = getHolder();
    if (holder && holder->getMainInstance()) {
        QMutexLocker locker(&_imp->common->renderClonesMapMutex);
        std::map<KnobHolderWPtr, KnobIWPtr>::iterator found = _imp->common->renderClonesMap.find(holder);
        assert(found == _imp->common->renderClonesMap.end());
    }

#endif
}

void
KnobHelper::setHolder(const KnobHolderPtr& holder)
{
    _imp->holder = holder;
}

void
KnobHelper::incrementExpressionRecursionLevel() const
{
    _imp->common->expressionRecursionLevelMutex.lock();
    ++_imp->common->expressionRecursionLevel;
}

void
KnobHelper::decrementExpressionRecursionLevel() const
{
    _imp->common->expressionRecursionLevelMutex.unlock();
    --_imp->common->expressionRecursionLevel;
}

int
KnobHelper::getExpressionRecursionLevel() const
{
    QMutexLocker k(&_imp->common->expressionRecursionLevelMutex);
    return _imp->common->expressionRecursionLevel;
}

void
KnobHelper::setHashingStrategy(KnobFrameViewHashingStrategyEnum strategy)
{
    _imp->common->cacheInvalidationStrategy = strategy;
}

KnobFrameViewHashingStrategyEnum
KnobHelper::getHashingStrategy() const
{
    return _imp->common->cacheInvalidationStrategy;
}

void
KnobHelper::deleteKnob()
{
    // Prevent any signal 
    blockValueChanges();

    // Invalidate the expression of all listeners
    KnobDimViewKeySet listeners;
    for (KnobDimViewKeySet::iterator it = listeners.begin(); it != listeners.end(); ++it) {
        KnobIPtr knob = it->knob.lock();
        if (!knob) {
            continue;
        }

        // Check if the other knob listens to with an expression
        std::string expression = knob->getExpression(it->dimension, it->view);
        if (expression.empty()) {
            continue;
        }
        knob->setLinkStatus( it->dimension, it->view, false, tr("%1: parameter does not exist").arg( QString::fromUtf8( getName().c_str() ) ).toStdString() );
        if (knob.get() != this) {
            knob->unlink(DimSpec::all(), ViewSetSpec::all(), false);
        }
    }

    KnobHolderPtr holder = getHolder();

    if ( holder && holder->getApp() ) {
        holder->getApp()->recheckInvalidLinks();
    }

    clearExpression(DimSpec::all(), ViewSetSpec::all());


    resetParent();


    if (holder) {

        // For containers also delete children.
        KnobGroup* isGrp =  dynamic_cast<KnobGroup*>(this);
        KnobPage* isPage = dynamic_cast<KnobPage*>(this);
        if (isGrp)     {
            KnobsVec children = isGrp->getChildren();
            for (KnobsVec::iterator it = children.begin(); it != children.end(); ++it) {
                holder->deleteKnob(*it, true);
            }
        } else if (isPage) {
            KnobsVec children = isPage->getChildren();
            for (KnobsVec::iterator it = children.begin(); it != children.end(); ++it) {
                holder->deleteKnob(*it, true);
            }
        }

        EffectInstancePtr effect = toEffectInstance(holder);
        if (effect) {
            NodePtr node = effect->getNode();
            if (node) {
                node->removeParameterFromPython( getName() );
            }
        }
    }
} // KnobHelper::deleteKnob

void
KnobHelper::convertDimViewArgAccordingToKnobState(DimSpec dimIn, ViewSetSpec viewIn, DimSpec* dimOut, ViewSetSpec* viewOut) const
{

    std::list<ViewIdx> targetViews = getViewsList();

    // If target view is all but target is not multi-view, convert back to main view
    *viewOut = viewIn;
    if (targetViews.size() == 1) {
        *viewOut = ViewSetSpec(targetViews.front());
    }
    // If pasting on a folded knob view,
    int nDims = getNDimensions();
    *dimOut = dimIn;
    if (nDims == 1) {
        *dimOut = DimSpec(0);
    }
    if ( (*dimOut == 0) && nDims > 1 && !viewOut->isAll() && !getAllDimensionsVisible(ViewIdx(*viewOut)) ) {
        *dimOut = DimSpec::all();
    }
}

bool
KnobI::hasAnyExpression() const
{
    std::list<ViewIdx> views = getViewsList();
    for (int i = 0; i < getNDimensions(); ++i) {
        for (std::list<ViewIdx>::const_iterator it = views.begin(); it!=views.end(); ++it) {
            if (hasExpression(DimIdx(i), *it)) {
                return true;
            }
        }
    }
    return false;
}

bool
KnobHelper::getAllDimensionsVisible(ViewIdx view) const
{
    ViewIdx view_i = checkIfViewExistsOrFallbackMainView(view);
    QMutexLocker k(&_imp->common->stateMutex);
    PerViewAllDimensionsVisible::const_iterator foundView = _imp->common->allDimensionsVisible.find(view_i);
    if (foundView == _imp->common->allDimensionsVisible.end()) {
        return true;
    }
    return foundView->second;
}

void
KnobHelper::autoAdjustFoldExpandDimensions(ViewIdx view)
{
    // This flag is used to temporarily disable the auto expanding or folding of dimensions.
    // Mainly this is to help the implementation when setting multiple values at once.
    if (!isAdjustFoldExpandStateAutomaticallyEnabled()) {
        return;
    }
    bool currentVisibility = getAllDimensionsVisible(view);
    bool allEqual = areDimensionsEqual(view);
    if (allEqual) {
        // If auto-fold is enabled, fold it
        if (isAutoFoldDimensionsEnabled()) {
            if (currentVisibility) {
                setAllDimensionsVisible(view, false);
            }
        }
    } else {
        // One of the dimension differ: make them all visible
        if (!currentVisibility) {
            setAllDimensionsVisible(view, true);
        }
    }
}


void
KnobHelper::autoFoldDimensions(ViewIdx view)
{
    if (!isAutoFoldDimensionsEnabled()) {
        return;
    }

    bool curVisible = getAllDimensionsVisible(view);

    // If already folded, don't do anything
    if (!curVisible) {
        return;
    }

    bool allEquals = areDimensionsEqual(view);
    if (allEquals) {
        setAllDimensionsVisible(view, false);
    }
    
}


void
KnobHelper::setCanAutoFoldDimensions(bool enabled)
{
    {
        QMutexLocker k(&_imp->common->stateMutex);
        _imp->common->autoFoldEnabled = enabled;
    }
    if (!enabled) {
        setAllDimensionsVisible(ViewSetSpec::all(), true);
    }
}

bool
KnobHelper::isAutoFoldDimensionsEnabled() const
{
    QMutexLocker k(&_imp->common->stateMutex);
    return _imp->common->autoFoldEnabled;
}


void
KnobHelper::setAdjustFoldExpandStateAutomatically(bool enabled)
{
    {
        QMutexLocker k(&_imp->common->stateMutex);
        _imp->common->autoAdjustFoldExpandEnabled = enabled;
    }
}

bool
KnobHelper::isAdjustFoldExpandStateAutomaticallyEnabled() const
{
    QMutexLocker k(&_imp->common->stateMutex);
    return _imp->common->autoAdjustFoldExpandEnabled;
}


void
KnobHelper::setAllDimensionsVisibleInternal(ViewIdx view, bool visible)
{
    {
        QMutexLocker k(&_imp->common->stateMutex);
        bool& curValue = _imp->common->allDimensionsVisible[view];
        if (curValue == visible) {
            return;
        }
        curValue = visible;
    }
#if 0
    if (!visible) {
        // Prevent copyKnob from recomputing the allDimensionsVisible flag
        setAdjustFoldExpandStateAutomatically(false);
        int nDims = getNDimensions();
        {
            ScopedChanges_RAII changes(this);

            KnobIPtr thisShared = shared_from_this();
            for (int i = 1; i < nDims; ++i) {
                // When folding, copy the values of the first dimension to other dimensions
                copyKnob(thisShared, view, DimIdx(i), view, DimIdx(0));
            }
        }
        setAdjustFoldExpandStateAutomatically(true);
    }
#endif
}

void
KnobHelper::setAllDimensionsVisible(ViewSetSpec view, bool visible)
{
    {
        ScopedChanges_RAII changes(this);
        if (view.isAll()) {
            std::list<ViewIdx> views = getViewsList();
            for (std::list<ViewIdx>::const_iterator it = views.begin(); it != views.end(); ++it) {
                setAllDimensionsVisibleInternal(*it, visible);
            }
        } else {
            ViewIdx view_i = checkIfViewExistsOrFallbackMainView(ViewIdx(view));
            setAllDimensionsVisibleInternal(view_i, visible);
        }
    }
    if (_signalSlotHandler) {
        _signalSlotHandler->s_dimensionsVisibilityChanged(view);
    }
}

#ifdef DEBUG
void
KnobHelper::debugHook()
{
    assert(true);
}

#endif

void
KnobHelper::setKnobDeclarationType(KnobI::KnobDeclarationTypeEnum b)
{
    _imp->common->declarationType = b;
}

KnobI::KnobDeclarationTypeEnum
KnobHelper::getKnobDeclarationType() const
{
    return _imp->common->declarationType;
}

void
KnobHelper::setKeyFrameTrackingEnabled(bool enabled)
{
    {
        QMutexLocker k(&_imp->common->stateMutex);
        _imp->common->keyframeTrackingEnabled = enabled;
    }
    if (enabled) {
        _signalSlotHandler->s_curveAnimationChanged(ViewSetSpec::all(), DimSpec::all());
    }

}

bool
KnobHelper::isKeyFrameTrackingEnabled() const
{
    QMutexLocker k(&_imp->common->stateMutex);
    return _imp->common->keyframeTrackingEnabled;
}

static
std::string
unsignedToString(unsigned i)
{
    if (i == 0) {
        return "0";
    }
    std::string nb;
    for (unsigned j = i; j != 0; j /= 10) {
        nb = (char)( '0' + (j % 10) ) + nb;
    }

    return nb;
}

void
KnobHelper::populate()
{
    KnobIPtr thisKnob = shared_from_this();

    KnobHolderPtr holder = getHolder();

    KnobHelperPtr mainInstance = _imp->mainInstance.lock();
    if (holder && !mainInstance) {
        // When knob value changes, the holder needs to be invalidated aswell
        addHashListener(holder);
        holder->addHashDependency(thisKnob);
    }

    // Register the knob in the render clones map
    {
        QMutexLocker locker(&_imp->common->renderClonesMapMutex);
        assert(_imp->common->renderClonesMap.find(holder) == _imp->common->renderClonesMap.end());
        _imp->common->renderClonesMap[holder] = thisKnob;
    }

    // Do not set attributes on a render clone
    if (mainInstance) {
        return;
    }
    boost::shared_ptr<KnobSignalSlotHandler> handler = boost::make_shared<KnobSignalSlotHandler>(thisKnob);

    setSignalSlotHandler(handler);

    if (!isAnimatedByDefault()) {
        _imp->common->isAnimationEnabled = false;
    }

    KnobSeparator* isSep = dynamic_cast<KnobSeparator*>(this);
    KnobPage* isPage = dynamic_cast<KnobPage*>(this);
    KnobGroup* isGrp = dynamic_cast<KnobGroup*>(this);
    if (isPage || isGrp) {
        _imp->common->evaluateOnChange = false;
    }
    if (isSep) {
        _imp->common->IsPersistent = false;
    }

    KnobColorPtr isColor = toKnobColor(thisKnob);
    KnobChoicePtr isChoice = toKnobChoice(thisKnob);
    KnobIntBasePtr isIntBase = toKnobIntBase(thisKnob);
    KnobStringBasePtr isStringBase = toKnobStringBase(thisKnob);
    KnobBoolBasePtr isBoolBase = toKnobBoolBase(thisKnob);


    CurveTypeEnum curveType = getKeyFrameDataType();

    for (int i = 0; i < _imp->common->dimension; ++i) {
        KnobDimViewBasePtr data = createDimViewData();
        data->sharedKnobs.insert(KnobDimViewKey(thisKnob, DimIdx(i), ViewIdx(0)));
        _imp->common->perDimViewData[i][ViewIdx(0)] = data;

        if ( canAnimate() ) {
            data->animationCurve.reset(new Curve(curveType));
        }
    }

    if (_imp->common->dimension > 4) {
        for (int i = 0; i < getNDimensions(); ++i) {
            _imp->common->dimensionNames[i] = unsignedToString(i);
        }
    } else {
        if (!isColor) {
            _imp->common->dimensionNames[0] = "x";
            if (_imp->common->dimensionNames.size() > 1) {
                _imp->common->dimensionNames[1] = "y";
            }
            if (_imp->common->dimensionNames.size() > 2) {
                _imp->common->dimensionNames[2] = "z";
            }
            if (_imp->common->dimensionNames.size() > 3) {
                _imp->common->dimensionNames[3] = "w";
            }
        } else {
            _imp->common->dimensionNames[0] = "r";
            if (_imp->common->dimensionNames.size() > 1) {
                _imp->common->dimensionNames[1] = "g";
            }
            if (_imp->common->dimensionNames.size() > 2) {
                _imp->common->dimensionNames[2] = "b";
            }
            if (_imp->common->dimensionNames.size() > 3) {
                _imp->common->dimensionNames[3] = "a";
            }
        }
    }
} // KnobHelper::populate

std::string
KnobHelper::getDimensionName(DimIdx dimension) const
{
    if ( (dimension < 0) || ( dimension >= (int)_imp->common->dimensionNames.size() ) ) {
        throw std::invalid_argument("KnobHelper::getDimensionName: dimension out of range");
    }
    return _imp->common->dimensionNames[dimension];
}

void
KnobHelper::setDimensionName(DimIdx dimension,
                             const std::string & name)
{
    if ( (dimension < 0) || ( dimension >= (int)_imp->common->dimensionNames.size() ) ) {
        throw std::invalid_argument("KnobHelper::getDimensionName: dimension out of range");
    }
    _imp->common->dimensionNames[dimension] = name;
    _signalSlotHandler->s_dimensionNameChanged(dimension);

}


void
KnobHelper::setSignalSlotHandler(const KnobSignalSlotHandlerPtr & handler)
{
    _signalSlotHandler = handler;
}




bool
KnobHelper::isAnimated(DimIdx dimension,
                       ViewIdx view) const
{
    if (dimension < 0 || dimension >= (int)_imp->common->dimension) {
        throw std::invalid_argument("KnobHelper::isAnimated; dimension out of range");
    }

    if ( !canAnimate() ) {
        return false;
    }
    ViewIdx view_i = checkIfViewExistsOrFallbackMainView(view);
    CurvePtr curve = getAnimationCurve(view_i, dimension);
    return curve ? curve->isAnimated() : false;
}

bool
KnobHelper::canSplitViews() const
{
    return isAnimationEnabled();
}

void
KnobHelper::setExpressionsResultsCachingEnabled(bool enabled)
{
    QMutexLocker k(&_imp->common->expressionMutex);
    _imp->common->enableExpressionCaching = enabled;
}

bool
KnobHelper::isExpressionsResultsCachingEnabled() const
{
    QMutexLocker k(&_imp->common->expressionMutex);
    return _imp->common->enableExpressionCaching;
}

void
KnobDimViewBase::notifyCurveChanged()
{
    KnobDimViewKeySet knobs;
    {
        QMutexLocker k(&valueMutex);
        knobs = sharedKnobs;
    }
    for (KnobDimViewKeySet::const_iterator it = knobs.begin(); it!=knobs.end(); ++it) {
        KnobIPtr knob = it->knob.lock();
        if (knob) {
            boost::shared_ptr<KnobSignalSlotHandler> handler = knob->getSignalSlotHandler();
            if (handler) {
                handler->s_curveAnimationChanged(it->view, it->dimension);
            }
        }
    }
}



KnobDimViewBasePtr
KnobHelper::getDataForDimView(DimIdx dimension, ViewIdx view) const
{
    if (dimension < 0 || dimension >= (int)_imp->common->dimension) {
        throw std::invalid_argument("KnobHelper::getDataForDimView: dimension out of range");
    }
    QMutexLocker k(&_imp->common->perDimViewDataMutex);
    PerViewKnobDataMap::iterator found = _imp->common->perDimViewData[dimension].find(view);
    if (found == _imp->common->perDimViewData[dimension].end()) {
        return KnobDimViewBasePtr();
    }
    return found->second;
}

bool
KnobHelper::splitView(ViewIdx view)
{
    if (!AnimatingObjectI::splitView(view)) {
        return false;
    }
    KnobIPtr thisKnob = shared_from_this();
    int nDims = getNDimensions();
    for (int i = 0; i < nDims; ++i) {
        {
            QMutexLocker k(&_imp->common->perDimViewDataMutex);
            const KnobDimViewBasePtr& mainViewData = _imp->common->perDimViewData[i][ViewIdx(0)];
            if (mainViewData) {
                KnobDimViewBasePtr& viewData = _imp->common->perDimViewData[i][view];
                if (!viewData) {
                    viewData = createDimViewData();
                }
                KnobDimViewBase::CopyInArgs inArgs(*mainViewData);
                viewData->copy(inArgs, 0);
                viewData->sharedKnobs.insert(KnobDimViewKey(thisKnob, DimIdx(i), ViewIdx(0)));
            }
        }
        _signalSlotHandler->s_curveAnimationChanged(view, DimIdx(i));

        {
            QMutexLocker k(&_imp->common->hasModificationsMutex);
            _imp->common->hasModifications[i][view] = _imp->common->hasModifications[i][ViewIdx(0)];
        }
        {
            QMutexLocker k(&_imp->common->stateMutex);
            _imp->common->allDimensionsVisible[view] = _imp->common->allDimensionsVisible[ViewIdx(0)];
        }
    }

    _signalSlotHandler->s_availableViewsChanged();
    return true;
} // splitView

bool
KnobHelper::unSplitView(ViewIdx view)
{
    if (!AnimatingObjectI::unSplitView(view)) {
        return false;
    }
    int nDims = getNDimensions();
    for (int i = 0; i < nDims; ++i) {
        {
            QMutexLocker k(&_imp->common->perDimViewDataMutex);
            PerViewKnobDataMap::iterator foundView = _imp->common->perDimViewData[i].find(view);
            if (foundView != _imp->common->perDimViewData[i].end()) {
                _imp->common->perDimViewData[i].erase(foundView);

            }
            PerViewSavedDataMap::iterator foundSavedData = _imp->common->perDimViewSavedData[i].find(view);
            if (foundSavedData != _imp->common->perDimViewSavedData[i].end()) {
                _imp->common->perDimViewSavedData[i].erase(foundSavedData);
            }
        }

        {
            QMutexLocker k(&_imp->common->hasModificationsMutex);
            PerViewHasModificationMap::iterator foundView = _imp->common->hasModifications[i].find(view);
            if (foundView != _imp->common->hasModifications[i].end()) {
                _imp->common->hasModifications[i].erase(foundView);
            }
        }
        {
            QMutexLocker k(&_imp->common->stateMutex);
            PerViewAllDimensionsVisible::iterator foundView = _imp->common->allDimensionsVisible.find(view);
            if (foundView != _imp->common->allDimensionsVisible.end()) {
                _imp->common->allDimensionsVisible.erase(foundView);
            }
        }
    }
    _signalSlotHandler->s_availableViewsChanged();
    return true;
} // unSplitView

int
KnobHelper::getNDimensions() const
{
    return _imp->common->dimension;
}

void
KnobHelper::beginChanges()
{
    KnobHolderPtr holder = getHolder();
    if (holder) {
        holder->beginChanges();
    }
}

void
KnobHelper::endChanges()
{
    KnobHolderPtr holder = getHolder();
    if (holder) {
        holder->endChanges();
    }
}

void
KnobHelper::blockValueChanges()
{
    {
        QMutexLocker k(&_imp->common->valueChangedBlockedMutex);

        ++_imp->common->valueChangedBlocked;
    }
}

void
KnobHelper::unblockValueChanges()
{
    QMutexLocker k(&_imp->common->valueChangedBlockedMutex);

    --_imp->common->valueChangedBlocked;
}

bool
KnobHelper::isValueChangesBlocked() const
{
    QMutexLocker k(&_imp->common->valueChangedBlockedMutex);

    return _imp->common->valueChangedBlocked > 0;
}

void
KnobHelper::setAutoKeyingEnabled(bool enabled)
{
    QMutexLocker k(&_imp->common->valueChangedBlockedMutex);
    if (enabled) {
        ++_imp->common->autoKeyingDisabled;
    } else {
        --_imp->common->autoKeyingDisabled;
    }
}

bool
KnobHelper::isAutoKeyingEnabledInternal(DimIdx dimension, TimeValue time, ViewIdx view) const
{

    if (dimension < 0 || dimension >= _imp->common->dimension) {
        return false;
    }


    // The knob doesn't have any animation don't start keying automatically
    AnimationLevelEnum level = getAnimationLevel(dimension, time, view);
    if (level == eAnimationLevelNone ||
        level == eAnimationLevelExpression) {
        return false;
    }
    
    return true;

}

bool
KnobHelper::isAutoKeyingEnabled(DimSpec dimension, TimeValue time, ViewSetSpec view, ValueChangedReasonEnum reason) const
{

    // Knobs without an effect cannot auto-key
    KnobHolderPtr holder = getHolder();
    if (!holder) {
        return false;
    }


    // Hmm this is a custom Knob used somewhere, don't allow auto-keying
    if (!holder->getApp()) {
        return false;
    }

    // Check for reason appropriate for auto-keying
    if ( (reason != eValueChangedReasonUserEdited) &&
        (reason != eValueChangedReasonPluginEdited) &&
        (reason != eValueChangedReasonUserEdited) &&
        (reason != eValueChangedReasonUserEdited)) {
        return false;
    }

    // The knob cannot animate
    if (!isAnimationEnabled()) {
        return false;
    }

    bool hasAutoKeying = false;
    std::list<ViewIdx> views = getViewsList();
    if (dimension.isAll()) {
        for (int i = 0; i < _imp->common->dimension; ++i) {
            if (view.isAll()) {
                for (std::list<ViewIdx>::const_iterator it = views.begin(); it != views.end(); ++it) {
                    hasAutoKeying |= isAutoKeyingEnabledInternal(DimIdx(i), time, *it);
                }
            } else {
                ViewIdx view_i = checkIfViewExistsOrFallbackMainView(ViewIdx(view.value()));
                hasAutoKeying |= isAutoKeyingEnabledInternal(DimIdx(i), time, view_i);
            }
        }
    } else {
        if ( ( dimension >= _imp->common->dimension ) || (dimension < 0) ) {
            throw std::invalid_argument("KnobHelper::isAutoKeyingEnabled(): Dimension out of range");
        }
        if (view.isAll()) {
            for (std::list<ViewIdx>::const_iterator it = views.begin(); it != views.end(); ++it) {
                hasAutoKeying |= isAutoKeyingEnabledInternal(DimIdx(dimension), time, *it);
            }
        } else {
            ViewIdx view_i = checkIfViewExistsOrFallbackMainView(ViewIdx(view.value()));
            hasAutoKeying |= isAutoKeyingEnabledInternal(DimIdx(dimension), time, view_i);
        }
    }

    if (!hasAutoKeying) {
        return false;
    }

    // Finally return the value set to setAutoKeyingEnabled
    QMutexLocker k(&_imp->common->valueChangedBlockedMutex);
    return !_imp->common->autoKeyingDisabled;
} // isAutoKeyingEnabled

bool
KnobHelper::evaluateValueChangeInternal(DimSpec dimension,
                                        TimeValue time,
                                        ViewSetSpec view,
                                        ValueChangedReasonEnum reason,
                                        KnobDimViewKeySet* evaluatedKnobs)
{

    KnobHolderPtr holder = getHolder();
    if (!holder) {

        // Just refresh the gui
        if (!isValueChangesBlocked()) {
            _signalSlotHandler->s_mustRefreshKnobGui(view, dimension, reason);
        }

        return true;
    }



    KnobIPtr thisShared = shared_from_this();

    // This knob was already evaluated
    {
        DimIdx dimensionIndex = dimension.isAll() ? DimIdx(getNDimensions()) : DimIdx(dimension);
        ViewIdx viewIndex = view.isAll() ? ViewIdx(getViewsList().size()) : ViewIdx(view);
        KnobDimViewKey key(thisShared, dimensionIndex, viewIndex);
        if (evaluatedKnobs->find(key) != evaluatedKnobs->end()) {
            return false;
        }

        evaluatedKnobs->insert(key);
    }

    if (reason == eValueChangedReasonTimeChanged) {
        // Only notify gui must be refreshed when reason is time changed
        if (!isValueChangesBlocked()) {
            _signalSlotHandler->s_mustRefreshKnobGui(view, dimension, reason);
        }
        return true;
    }

    AppInstancePtr app = holder->getApp();
    bool didSomething;
    {
        ScopedChanges_RAII changes(holder.get());

        // Notify gui must be refreshed
        _signalSlotHandler->s_mustRefreshKnobGui(view, dimension, reason);

        // Refresh modifications state
        computeHasModifications();
        
        // Invalidate the hash cache
        invalidateHashCache();

        // Invalidate expression results
        clearExpressionsResults(dimension, view);

        // Call knobChanged action
        didSomething = holder->onKnobValueChangedInternal(thisShared, time, view, reason);


        // Refresh dependencies
        refreshListenersAfterValueChange(time, view, reason, dimension, evaluatedKnobs);
        
    }

    return didSomething;
} // evaluateValueChangeInternal

bool
KnobHelper::evaluateValueChange(DimSpec dimension,
                                TimeValue time,
                                ViewSetSpec view,
                                ValueChangedReasonEnum reason)
{
    KnobDimViewKeySet evaluatedKnobs;
    return evaluateValueChangeInternal(dimension, time, view, reason, &evaluatedKnobs);
}

void
KnobHelper::refreshListenersAfterValueChangeInternal(TimeValue time, ViewIdx view, ValueChangedReasonEnum reason, DimIdx dimension, KnobDimViewKeySet* evaluatedKnobs)
{
    KnobDimViewBasePtr data = getDataForDimView(dimension, view);
    if (!data) {
        return;
    }

    KnobDimViewKeySet allListeners;

    // Get all listeners via expressions
    {
        QMutexLocker l(&_imp->common->expressionMutex);
        KnobDimViewKeySet& listeners = _imp->common->listeners[dimension][view];
        allListeners.insert(listeners.begin(), listeners.end());
    }

    // Get all listeners via shared values
    {
        QMutexLocker k(&data->valueMutex);
        allListeners.insert(data->sharedKnobs.begin(), data->sharedKnobs.end());
    }

    for (KnobDimViewKeySet::const_iterator it = allListeners.begin(); it != allListeners.end(); ++it) {
        KnobHelperPtr sharedKnob = toKnobHelper(it->knob.lock());
        if (sharedKnob && sharedKnob.get() != this) {
            sharedKnob->autoAdjustFoldExpandDimensions(view);
            sharedKnob->evaluateValueChangeInternal(it->dimension, time, it->view, reason, evaluatedKnobs);
        }
    }

}

void
KnobHelper::refreshListenersAfterValueChange(TimeValue time, ViewSetSpec view, ValueChangedReasonEnum reason, DimSpec dimension, KnobDimViewKeySet* evaluatedKnobs)
{

    std::list<ViewIdx> views = getViewsList();
    ViewIdx view_i;
    if (!view.isAll()) {
        view_i = checkIfViewExistsOrFallbackMainView(ViewIdx(view));
    }
    int nDims = getNDimensions();
    for (std::list<ViewIdx>::const_iterator it = views.begin(); it!=views.end(); ++it) {
        if (!view.isAll() && *it != view_i) {
            continue;
        }
        for (int i = 0; i < nDims; ++i) {
            if (!dimension.isAll() && i != dimension) {
                continue;
            }
            refreshListenersAfterValueChangeInternal(time, *it, reason, DimIdx(i), evaluatedKnobs);
        }
    }

} // KnobHelper::refreshListenersAfterValueChange

void
KnobHelper::onTimeChanged(bool isPlayback,  TimeValue time)
{
    if ( getIsSecret() ) {
        return;
    }

    if (hasAnimation()) {
         _signalSlotHandler->s_mustRefreshKnobGui(ViewSetSpec::all(), DimSpec::all(), eValueChangedReasonTimeChanged);
    }
    if (evaluateValueChangeOnTimeChange() && !isPlayback) {
        KnobHolderPtr holder = getHolder();
        if (holder) {
            holder->onKnobValueChanged_public(shared_from_this(), eValueChangedReasonTimeChanged, time, ViewSetSpec::all());
        }
    }
} // onTimeChanged

void
KnobHelper::setAddNewLine(bool newLine)
{
    _imp->common->newLine = newLine;
}

bool
KnobHelper::isNewLineActivated() const
{
    return _imp->common->newLine;
}

void
KnobHelper::setAddSeparator(bool addSep)
{
    _imp->common->addSeparator = addSep;
}

bool
KnobHelper::isSeparatorActivated() const
{
    return _imp->common->addSeparator;
}

void
KnobHelper::setSpacingBetweenItems(int spacing)
{
    _imp->common->itemSpacing = spacing;
}

int
KnobHelper::getSpacingBetweenitems() const
{
    return _imp->common->itemSpacing;
}

std::string
KnobHelper::getInViewerContextLabel() const
{
    QMutexLocker k(&_imp->common->labelMutex);

    return _imp->common->inViewerContextLabel;
}

void
KnobHelper::setInViewerContextLabel(const QString& label)
{
    {
        QMutexLocker k(&_imp->common->labelMutex);

        _imp->common->inViewerContextLabel = label.toStdString();
    }
    _signalSlotHandler->s_inViewerContextLabelChanged();
}

std::string
KnobHelper::getInViewerContextIconFilePath(bool checked) const
{
    QMutexLocker k(&_imp->common->labelMutex);
    int idx = !checked ? 0 : 1;

    if ( !_imp->common->inViewerContextIconFilePath[idx].empty() ) {
        return _imp->common->inViewerContextIconFilePath[idx];
    }
    int otherIdx = !checked ? 1 : 0;

    return _imp->common->inViewerContextIconFilePath[otherIdx];
}

void
KnobHelper::setInViewerContextIconFilePath(const std::string& icon, bool checked)
{
    QMutexLocker k(&_imp->common->labelMutex);
    int idx = !checked ? 0 : 1;

    _imp->common->inViewerContextIconFilePath[idx] = icon;
}

void
KnobHelper::setInViewerContextCanHaveShortcut(bool haveShortcut)
{
    _imp->common->inViewerContextHasShortcut = haveShortcut;
}

bool
KnobHelper::getInViewerContextHasShortcut() const
{
    return _imp->common->inViewerContextHasShortcut;
}

void
KnobHelper::addInViewerContextShortcutsReference(const std::string& actionID)
{
    _imp->common->additionalShortcutsInTooltip.push_back(actionID);
}

const std::list<std::string>&
KnobHelper::getInViewerContextAdditionalShortcuts() const
{
    return _imp->common->additionalShortcutsInTooltip;
}

void
KnobHelper::setInViewerContextItemSpacing(int spacing)
{
    _imp->common->inViewerContextItemSpacing = spacing;
}

int
KnobHelper::getInViewerContextItemSpacing() const
{
    return _imp->common->inViewerContextItemSpacing;
}

void
KnobHelper::setInViewerContextLayoutType(ViewerContextLayoutTypeEnum layoutType)
{
    _imp->common->inViewerContextLayoutType = layoutType;
}

ViewerContextLayoutTypeEnum
KnobHelper::getInViewerContextLayoutType() const
{
    return _imp->common->inViewerContextLayoutType;
}

void
KnobHelper::setInViewerContextSecret(bool secret)
{
    {
        QMutexLocker k(&_imp->common->stateMutex);
        _imp->common->inViewerContextSecret = secret;
    }
    _signalSlotHandler->s_viewerContextSecretChanged();
}

bool
KnobHelper::getInViewerContextSecret() const
{
    QMutexLocker k(&_imp->common->stateMutex);

    return _imp->common->inViewerContextSecret;
}

void
KnobHelper::setEnabled(bool b)
{
    {
        QMutexLocker k(&_imp->common->stateMutex);
        _imp->common->enabled = b;
    }
    if (_signalSlotHandler) {
        _signalSlotHandler->s_enabledChanged();
    }
}


void
KnobHelper::setSecret(bool b)
{
    {
        QMutexLocker k(&_imp->common->stateMutex);
        if (_imp->common->IsSecret == b) {
            return;
        }
        _imp->common->IsSecret = b;
    }

    ///the knob was revealed , refresh its gui to the current time
    if (!b) {
        KnobHolderPtr holder = getHolder();
        if (holder) {
            AppInstancePtr app = holder->getApp();
            if (app) {
                onTimeChanged( false, TimeValue(app->getTimeLine()->currentFrame()) );
            }
        }
    }
    if (_signalSlotHandler) {
        _signalSlotHandler->s_secretChanged();
    }
}

int
KnobHelper::determineHierarchySize() const
{
    int ret = 0;
    KnobIPtr current = getParentKnob();

    while (current) {
        ++ret;
        current = current->getParentKnob();
    }

    return ret;
}

std::string
KnobHelper::getLabel() const
{
    QMutexLocker k(&_imp->common->labelMutex);

    return _imp->common->label;
}

void
KnobHelper::setLabel(const std::string& label)
{
    {
        QMutexLocker k(&_imp->common->labelMutex);
        _imp->common->label = label;
    }
    if (_signalSlotHandler) {
        _signalSlotHandler->s_labelChanged();
    }
}

void
KnobHelper::setIconLabel(const std::string& iconFilePath,
                         bool checked,
                         bool alsoSetViewerUIIcon)
{
    {
        QMutexLocker k(&_imp->common->labelMutex);
        int idx = !checked ? 0 : 1;

        _imp->common->iconFilePath[idx] = iconFilePath;
    }
    if (alsoSetViewerUIIcon) {
        setInViewerContextIconFilePath(iconFilePath, checked);
    }
}

const std::string&
KnobHelper::getIconLabel(bool checked) const
{
    QMutexLocker k(&_imp->common->labelMutex);
    int idx = !checked ? 0 : 1;

    if ( !_imp->common->iconFilePath[idx].empty() ) {
        return _imp->common->iconFilePath[idx];
    }
    int otherIdx = !checked ? 1 : 0;

    return _imp->common->iconFilePath[otherIdx];
}

bool
KnobHelper::hasAnimation() const
{
    std::list<ViewIdx> views = getViewsList();
    for (std::list<ViewIdx>::const_iterator it = views.begin(); it != views.end(); ++it) {
        for (int i = 0; i < _imp->common->dimension; ++i) {
            KnobDimViewBasePtr value = getDataForDimView(DimIdx(i), *it);
            assert(value);
            {
                QMutexLocker k(&value->valueMutex);
                if (value->animationCurve && value->animationCurve->getKeyFramesCount() > 0) {
                    return true;
                }
            }
            if (!getExpression(DimIdx(i), *it).empty()) {
                return true;
            }
        }
    }

    return false;
}
KnobHolderPtr
KnobHelper::getHolder() const
{
    return _imp->holder.lock();
}

void
KnobHelper::setAnimationEnabled(bool val)
{
    if ( !canAnimate() ) {
        return;
    }
    KnobHolderPtr holder = getHolder();
    if (holder && !holder->canKnobsAnimate() ) {
        return;
    }
    _imp->common->isAnimationEnabled = val;
}

bool
KnobHelper::isAnimationEnabled() const
{
    return canAnimate() && _imp->common->isAnimationEnabled;
}

void
KnobHelper::setName(const std::string & name,
                    bool throwExceptions)
{
    if (name == _imp->common->name) {
        return;
    }
    _imp->common->originalName = name;
    _imp->common->name = NATRON_PYTHON_NAMESPACE::makeNameScriptFriendly(name);
    KnobHolderPtr holder = getHolder();

    if (!holder) {
        return;
    }
    //Try to find a duplicate
    int no = 1;
    bool foundItem;
    std::string finalName;
    do {
        std::stringstream ss;
        ss << _imp->common->name;
        if (no > 1) {
            ss << no;
        }
        finalName = ss.str();
        if ( holder->getKnobByName(finalName) ) {
            foundItem = true;
        } else {
            foundItem = false;
        }
        ++no;
    } while (foundItem);


    EffectInstancePtr effect = toEffectInstance(holder);
    if (effect) {
        NodePtr node = effect->getNode();
        std::string effectScriptName = node->getScriptName_mt_safe();
        if ( !effectScriptName.empty() ) {
            std::string newPotentialQualifiedName = node->getApp()->getAppIDString() +  node->getFullyQualifiedName();
            newPotentialQualifiedName += '.';
            newPotentialQualifiedName += finalName;

            bool isAttrDefined = false;
            PyObject* obj = NATRON_PYTHON_NAMESPACE::getAttrRecursive(newPotentialQualifiedName, appPTR->getMainModule(), &isAttrDefined);
            Q_UNUSED(obj);
            if (isAttrDefined) {
                QString message = tr("A Python attribute with the name %1 already exists.").arg(QString::fromUtf8(newPotentialQualifiedName.c_str()));
                if (throwExceptions) {
                    throw std::runtime_error( message.toStdString() );
                } else {
                    appPTR->writeToErrorLog_mt_safe(QString::fromUtf8(getName().c_str()), QDateTime::currentDateTime(), message );
                    std::cerr << message.toStdString() << std::endl;

                    return;
                }
            }
        }
    }
    _imp->common->name = finalName;
} // KnobHelper::setName

void
KnobHelper::setActualCloneForHolder(const KnobHolderPtr& holder)
{
    // Register the knob in the render clones map
    {
        QMutexLocker locker(&_imp->common->renderClonesMapMutex);
        _imp->common->renderClonesMap[holder] = shared_from_this();
    }

}

KnobIPtr
KnobHelper::getMainInstance() const
{
    return _imp->mainInstance.lock();
}

KnobIPtr
KnobHelper::getCloneForHolderInternal(const KnobHolderPtr& holder) const
{
    KnobHolderPtr thisHolder = getHolder();
    if (!thisHolder || thisHolder == holder) {
        return boost::const_pointer_cast<KnobI>(shared_from_this());
    }
    QMutexLocker k(&_imp->common->renderClonesMapMutex);
    std::map<KnobHolderWPtr, KnobIWPtr>::const_iterator found = _imp->common->renderClonesMap.find(holder);
    if (found != _imp->common->renderClonesMap.end()) {
        KnobIPtr ret = found->second.lock();
        assert(ret);
        return ret;
    }
    return KnobIPtr();
}

const std::string &
KnobHelper::getName() const
{
    return _imp->common->name;
}

const std::string &
KnobHelper::getOriginalName() const
{
    return _imp->common->originalName;
}

void
KnobHelper::resetParent()
{
    KnobIPtr parent = _imp->common->parentKnob.lock();

    if (parent) {
        KnobGroupPtr isGrp =  toKnobGroup(parent);
        KnobPagePtr isPage = toKnobPage(parent);
        if (isGrp) {
            isGrp->removeKnob( shared_from_this() );
        } else if (isPage) {
            isPage->removeKnob( shared_from_this() );
        } else {
            assert(false);
        }
        _imp->common->parentKnob.reset();
    }
}

void
KnobHelper::setParentKnob(KnobIPtr knob)
{
    _imp->common->parentKnob = knob;
}

KnobIPtr
KnobHelper::getParentKnob() const
{
    return _imp->common->parentKnob.lock();
}

bool
KnobHelper::getIsSecret() const
{
    QMutexLocker k(&_imp->common->stateMutex);

    return _imp->common->IsSecret;
}

bool
KnobHelper::getIsSecretRecursive() const
{
    if ( getIsSecret() ) {
        return true;
    }
    KnobIPtr parent = getParentKnob();
    if (parent) {
        return parent->getIsSecretRecursive();
    }

    return false;
}

void
KnobHelper::setIsFrozen(bool frozen)
{
    if (_signalSlotHandler) {
        _signalSlotHandler->s_setFrozen(frozen);
    }
}

bool
KnobHelper::isEnabled() const
{
    QMutexLocker k(&_imp->common->stateMutex);
    return _imp->common->enabled;
} // isEnabled



void
KnobHelper::setKnobSelectedMultipleTimes(bool d)
{
    if (_signalSlotHandler) {
        _signalSlotHandler->s_selectedMultipleTimes(d);
    }
}

void
KnobHelper::setEvaluateOnChange(bool b)
{
    KnobPage* isPage = dynamic_cast<KnobPage*>(this);
    KnobGroup* isGrp = dynamic_cast<KnobGroup*>(this);

    if (isPage || isGrp) {
        b = false;
    }
    {
        QMutexLocker k(&_imp->common->stateMutex);
        _imp->common->evaluateOnChange = b;
    }
    if (_signalSlotHandler) {
        _signalSlotHandler->s_evaluateOnChangeChanged(b);
    }
}

bool
KnobHelper::getIsPersistent() const
{
    return _imp->common->IsPersistent;
}

void
KnobHelper::setIsPersistent(bool b)
{
    _imp->common->IsPersistent = b;
}

void
KnobHelper::setCanUndo(bool val)
{
    _imp->common->CanUndo = val;
}

bool
KnobHelper::getCanUndo() const
{
    return _imp->common->CanUndo;
}

void
KnobHelper::setIsMetadataSlave(bool slave)
{
    _imp->common->isMetadataSlave = slave;
}

bool
KnobHelper::getIsMetadataSlave() const
{
    return _imp->common->isMetadataSlave;
}

bool
KnobHelper::getEvaluateOnChange() const
{
    QMutexLocker k(&_imp->common->stateMutex);

    return _imp->common->evaluateOnChange;
}

void
KnobHelper::setHintToolTip(const std::string & hint)
{
    _imp->common->tooltipHint = hint;
    if (_signalSlotHandler) {
        _signalSlotHandler->s_helpChanged();
    }
}

const std::string &
KnobHelper::getHintToolTip() const
{
    return _imp->common->tooltipHint;
}

bool
KnobHelper::isHintInMarkdown() const
{
    return _imp->common->hintIsMarkdown;
}

void
KnobHelper::setHintIsMarkdown(bool b)
{
    _imp->common->hintIsMarkdown = b;
}

void
KnobHelper::setCustomInteract(const OverlayInteractBasePtr & interactDesc)
{
    assert( QThread::currentThread() == qApp->thread() );
    _imp->common->customInteract = interactDesc;
}

OverlayInteractBasePtr KnobHelper::getCustomInteract() const
{
    assert( QThread::currentThread() == qApp->thread() );

    return _imp->common->customInteract;
}

bool
KnobI::shouldDrawOverlayInteract() const
{
    // If there is one dimension disabled, don't draw it
    if (!isEnabled()) {
        return false;
    }

    // If this knob is secret, don't draw it
    if (getIsSecretRecursive()) {
        return false;
    }
    
    KnobPagePtr page = getTopLevelPage();
    if (!page) {
        return false;
    }
    // Only draw overlays for knobs in the current page
    return page->isEnabled();
}

bool
KnobHelper::copyKnob(const KnobIPtr& other,
                     ViewSetSpec view,
                     DimSpec dimension,
                     ViewSetSpec otherView,
                     DimSpec otherDimension,
                     const RangeD* range,
                     double offset)
{
    if (!other || (other.get() == this && dimension == otherDimension && view == otherView)) {
        // Cannot clone itself
        return false;
    }
    if ((!dimension.isAll() || !otherDimension.isAll()) && (dimension.isAll() || otherDimension.isAll())) {
        throw std::invalid_argument("KnobHelper::copyKnob: invalid dimension argument");
    }
    if ((!view.isAll() || !otherView.isAll()) && (!view.isViewIdx() || !otherView.isViewIdx())) {
        throw std::invalid_argument("KnobHelper::copyKnob: invalid view argument");
    }

    bool hasChanged = false;

    {
        ScopedChanges_RAII changes(this);

        hasChanged |= cloneValues(other, view, otherView, dimension, otherDimension, range, offset);
        hasChanged |= cloneExpressions(other, view, otherView, dimension, otherDimension);

        ViewIdx view_i;
        if (!view.isAll()) {
            view_i = checkIfViewExistsOrFallbackMainView(ViewIdx(view));
        }
        std::list<ViewIdx> views = getViewsList();
        for (std::list<ViewIdx>::const_iterator it = views.begin(); it!=views.end(); ++it) {
            if (!view.isAll() && *it != view_i) {
                continue;
            }
            autoAdjustFoldExpandDimensions(*it);
        }


        if (hasChanged) {
            TimeValue time = getHolder()->getTimelineCurrentTime();
            evaluateValueChange(dimension, time, view, eValueChangedReasonPluginEdited);
        }
    }

    return hasChanged;
} // copyKnob


bool
KnobHelper::linkToInternal(const KnobIPtr & otherKnob, DimIdx thisDimension, DimIdx otherDimension, ViewIdx thisView, ViewIdx otherView)
{

    assert(otherKnob);

    KnobHelperPtr otherIsHelper = toKnobHelper(otherKnob);
    assert(otherIsHelper);
    if (!otherIsHelper) {
        return false;
    }


    KnobDimViewBasePtr otherData = otherIsHelper->getDataForDimView(otherDimension, otherView);
    KnobDimViewBasePtr thisData = getDataForDimView(thisDimension, thisView);

    // A link is already established for the same data
    if (otherData == thisData) {
        return false;
    }

    KnobIPtr thisShared = shared_from_this();


    {
        QMutexLocker k(&_imp->common->perDimViewDataMutex);

        // Save the old data away
        RedirectionLink& redirection = _imp->common->perDimViewSavedData[thisDimension][thisView];

        // If the savedData pointer is already set this means this knob was already
        // redirected to another knob
        if (!redirection.savedData) {
            redirection.savedData = thisData;
        }

    }


    // Redirect each shared knob/dim/view to the other data
    KnobDimViewKeySet currentSharedKnobs;
    {
        QMutexLocker k2(&thisData->valueMutex);
        currentSharedKnobs = thisData->sharedKnobs;

        // Nobody is referencing this data anymore: clear the sharedKnobs set
        thisData->sharedKnobs.clear();
    }
    for (KnobDimViewKeySet::const_iterator it = currentSharedKnobs.begin(); it!= currentSharedKnobs.end(); ++it) {
        KnobHelperPtr sharedKnob = toKnobHelper(it->knob.lock());
        if (!sharedKnob) {
            continue;
        }
        {
            QMutexLocker k2(&sharedKnob->_imp->common->perDimViewDataMutex);
            KnobDimViewBasePtr& sharedKnobDimViewData = sharedKnob->_imp->common->perDimViewData[it->dimension][it->view];

            // the data was shared with this data
            assert(sharedKnobDimViewData == thisData);

            // redirect it
            sharedKnobDimViewData = otherData;
        }

        // insert this shared knob to the sharedKnobs set of the other data
        {
            QMutexLocker k2(&otherData->valueMutex);
            std::pair<KnobDimViewKeySet::iterator,bool> insertOk = otherData->sharedKnobs.insert(*it);
            assert(insertOk.second);
            (void)insertOk.second;
        }

    }

    // Notify links changed
    {
        KnobDimViewKeySet sharedKnobs;
        {
            QMutexLocker k2(&otherData->valueMutex);
            sharedKnobs = otherData->sharedKnobs;
        }
        for (KnobDimViewKeySet::const_iterator it = sharedKnobs.begin(); it!= sharedKnobs.end(); ++it) {
            KnobHelperPtr sharedKnob = toKnobHelper(it->knob.lock());
            if (!sharedKnob) {
                continue;
            }
            sharedKnob->_signalSlotHandler->s_curveAnimationChanged(thisView, thisDimension);
            sharedKnob->_signalSlotHandler->s_linkChanged();
            sharedKnob->onLinkChanged();

        }
    }


    return true;
} // linkToInternal



bool
KnobHelper::linkTo(const KnobIPtr & otherKnob, DimSpec thisDimension, DimSpec otherDimension, ViewSetSpec thisView, ViewSetSpec otherView)
{
    assert(!_imp->mainInstance.lock());
    if (_imp->mainInstance.lock()) {
        return false;
    }
    if (!otherKnob) {
        return false;
    }

    assert((thisDimension.isAll() && otherDimension.isAll()) || (!thisDimension.isAll() && !otherDimension.isAll()));
    assert((thisView.isAll() && otherView.isAll()) || (thisView.isViewIdx() && otherView.isViewIdx()));

    if ((!thisDimension.isAll() || !otherDimension.isAll()) && (thisDimension.isAll() || otherDimension.isAll())) {
        throw std::invalid_argument("KnobHelper::slaveTo: invalid dimension argument");
    }
    if ((!thisView.isAll() || !otherView.isAll()) && (!thisView.isViewIdx() || !otherView.isViewIdx())) {
        throw std::invalid_argument("KnobHelper::slaveTo: invalid view argument");
    }
    if (otherKnob.get() == this && (thisDimension == otherDimension || thisDimension.isAll() || otherDimension.isAll()) && (thisView == otherView || thisView.isAll() || otherView.isAll())) {
        return false;
    }
<<<<<<< HEAD
=======

    std::string error;
#if 0
    // the following is OK to detect that there's no "return" in the expression,
    // but fails if the expression contains e.g. "thisGroup"
    // see https://github.com/NatronGitHub/Natron/issues/294

    ///Try to compile the expression and evaluate it, if it doesn't have a good syntax, throw an exception
    ///with the error.
>>>>>>> dcdfecd6
    {
        // A non-checkable button cannot link
        KnobButtonPtr isButton = toKnobButton(shared_from_this());
        if (isButton && !isButton->getIsCheckable()) {
            return false;
        }
    }
#endif

    bool ok = false;
    {
        ScopedChanges_RAII changes(this);
        std::list<ViewIdx> views = otherKnob->getViewsList();
        if (thisDimension.isAll()) {
            int dimMin = std::min(getNDimensions(), otherKnob->getNDimensions());
            for (int i = 0; i < dimMin; ++i) {
                if (thisView.isAll()) {
                    for (std::list<ViewIdx>::const_iterator it = views.begin(); it != views.end(); ++it) {
                        ok |= linkToInternal(otherKnob, DimIdx(i), DimIdx(i), *it, *it);
                    }
                } else {
                    ok |= linkToInternal(otherKnob, DimIdx(i), DimIdx(i), ViewIdx(thisView.value()), ViewIdx(otherView.value()));
                }
            }
        } else {
            if ( ( thisDimension >= getNDimensions() ) || (thisDimension < 0) || (otherDimension >= otherKnob->getNDimensions()) || (otherDimension < 0)) {
                throw std::invalid_argument("KnobHelper::slaveTo(): Dimension out of range");
            }
            if (thisView.isAll()) {
                for (std::list<ViewIdx>::const_iterator it = views.begin(); it != views.end(); ++it) {
                    ok |= linkToInternal(otherKnob, DimIdx(thisDimension), DimIdx(otherDimension), *it, *it);
                }
            } else {
                ok |= linkToInternal(otherKnob, DimIdx(thisDimension), DimIdx(otherDimension), ViewIdx(thisView.value()), ViewIdx(otherView.value()));
            }
        }

        TimeValue time = getHolder()->getTimelineCurrentTime();
        evaluateValueChange(thisDimension, time, thisView, eValueChangedReasonUserEdited);
    }
    return ok;
} // slaveTo


void
KnobHelper::unlinkInternal(DimIdx dimension, ViewIdx view, bool copyState)
{

    KnobIPtr thisKnob = shared_from_this();

    RedirectionLink redirectionLink;
    KnobDimViewKeySet currentSharedKnobs;

    {
        QMutexLocker k(&_imp->common->perDimViewDataMutex);
        PerViewSavedDataMap::iterator foundSavedData = _imp->common->perDimViewSavedData[dimension].find(view);

        // A knob may not have saved data if others are linked to it but it is not linked to anything
        if (foundSavedData != _imp->common->perDimViewSavedData[dimension].end()) {
            redirectionLink = foundSavedData->second;
            _imp->common->perDimViewSavedData[dimension].erase(foundSavedData);

            // If this knob is linked to others, its saved value should not be linked to anyone else.
            assert(!redirectionLink.savedData || redirectionLink.savedData->sharedKnobs.empty());
        }

        PerViewKnobDataMap::iterator currentData = _imp->common->perDimViewData[dimension].find(view);
        if (currentData == _imp->common->perDimViewData[dimension].end()) {
            // oops, no data for the view
            return;
        }

        // Remove this knob dim/view from the shared knobs set
        KnobDimViewKey thisKnobKey(thisKnob, dimension, view);
        {
            {
                QMutexLocker k2(&currentData->second->valueMutex);
                currentSharedKnobs = currentData->second->sharedKnobs;

                assert(!currentData->second->sharedKnobs.empty());
                KnobDimViewKeySet::iterator foundThisKnobDimView = currentData->second->sharedKnobs.find(thisKnobKey);
                assert(foundThisKnobDimView != currentData->second->sharedKnobs.end());
                if (foundThisKnobDimView != currentData->second->sharedKnobs.end()) {
                    currentData->second->sharedKnobs.erase(foundThisKnobDimView);
                }
            }

        }
        
        
        
        // If there is a savedData pointer, that means we were linked to another knob: this is easy just set back the pointer, unless
        // the user requested to copy state
        if (redirectionLink.savedData && !copyState) {
            assert(currentData->second != redirectionLink.savedData);
            currentData->second = redirectionLink.savedData;

            // Nobody should have been referencing the saved datas
            assert(redirectionLink.savedData->sharedKnobs.empty());

            // Add this knob in the sharedKnobs set
            currentData->second->sharedKnobs.insert(thisKnobKey);
        } else {

            // Make a copy of the current data so that they are
            // no longer shared with others.

            // We are unlinking other knobs: keyframes did not change
            KnobDimViewBasePtr dataCopy = createDimViewData();
            dataCopy->sharedKnobs.insert(thisKnobKey);

            KnobDimViewBase::CopyInArgs inArgs(*currentData->second);
            dataCopy->copy(inArgs, 0);

            currentData->second = dataCopy;
        }
    }

    // Refresh links on all shared knobs
    for (KnobDimViewKeySet::const_iterator it = currentSharedKnobs.begin(); it!=currentSharedKnobs.end(); ++it) {
        KnobHelperPtr sharedKnob = toKnobHelper(it->knob.lock());
        if (!sharedKnob) {
            continue;
        }
        // The keyframes might have changed, notify it
        sharedKnob->_signalSlotHandler->s_curveAnimationChanged(view, dimension);

        sharedKnob->_signalSlotHandler->s_linkChanged();
        sharedKnob->onLinkChanged();
    }



} // unlinkInternal


void
KnobHelper::unlink(DimSpec dimension, ViewSetSpec view, bool copyState)
{
    assert(!_imp->mainInstance.lock());
    if (_imp->mainInstance.lock()) {
        return;
    }
    {
        ScopedChanges_RAII changes(this);
        std::list<ViewIdx> views = getViewsList();
        if (dimension.isAll()) {
            for (int i = 0; i < _imp->common->dimension; ++i) {
                if (view.isAll()) {
                    for (std::list<ViewIdx>::const_iterator it = views.begin(); it != views.end(); ++it) {
                        unlinkInternal(DimIdx(i), *it, copyState);
                    }
                } else {
                    ViewIdx view_i = checkIfViewExistsOrFallbackMainView(ViewIdx(view.value()));
                    unlinkInternal(DimIdx(i), view_i, copyState);
                }
            }
        } else {
            if ( ( dimension >= getNDimensions() ) || (dimension < 0) ) {
                throw std::invalid_argument("KnobHelper::unSlave(): Dimension out of range");
            }
            if (view.isAll()) {
                for (std::list<ViewIdx>::const_iterator it = views.begin(); it != views.end(); ++it) {
                    unlinkInternal(DimIdx(dimension), *it, copyState);
                }
            } else {
                ViewIdx view_i = checkIfViewExistsOrFallbackMainView(ViewIdx(view.value()));
                unlinkInternal(DimIdx(dimension), view_i, copyState);
            }
        }
        TimeValue time = getHolder()->getTimelineCurrentTime();
        evaluateValueChange(dimension, time, view, eValueChangedReasonUserEdited);
        
    }
} // unlink


bool
KnobHelper::getSharingMaster(DimIdx dimension, ViewIdx view, KnobDimViewKey* linkData) const
{
    KnobDimViewBasePtr data = getDataForDimView(dimension, view);
    if (!data) {
        return false;
    }
    assert(!data->sharedKnobs.empty());
    if (data->sharedKnobs.size() == 1) {
        return false;
    }


    // Find the sharing master between the shared knobs.
    // Our heuristic is to return the knob which has a holder being a NodeGroup
    bool foundNodeGroup = false;
    for (KnobDimViewKeySet::const_iterator it = data->sharedKnobs.begin(); it != data->sharedKnobs.end(); ++it) {
        KnobIPtr knob = it->knob.lock();
        if (!knob) {
            continue;
        }
        KnobHolderPtr thisHolder = knob->getHolder();
        EffectInstancePtr thisHolderIsEffect = toEffectInstance(thisHolder);
        NodeGroupPtr thisHolderIsGroup = toNodeGroup(thisHolderIsEffect);
        if (thisHolderIsGroup) {
            *linkData = *it;
            foundNodeGroup = true;
            break;
        }
    }

    if (!foundNodeGroup) {
        // Resort to any of the shared knobs
        const KnobDimViewKey& owner = *data->sharedKnobs.begin();
        *linkData = owner;

    }

    return true;
}

void
KnobHelper::getSharedValues(DimIdx dimension, ViewIdx view, KnobDimViewKeySet* sharedKnobs) const
{
    KnobDimViewBasePtr data = getDataForDimView(dimension, view);
    if (!data) {
        return;
    }
    {
        QMutexLocker k(&data->valueMutex);
        assert(!data->sharedKnobs.empty());
        *sharedKnobs = data->sharedKnobs;
    }

    // Remove this knob from the shared knobs
    KnobIPtr thisKnob = boost::const_pointer_cast<KnobI>(shared_from_this());
    KnobDimViewKey thisKnobDimView(thisKnob, dimension, view);
    KnobDimViewKeySet::iterator foundThisDimView = sharedKnobs->find(thisKnobDimView);
    assert(foundThisDimView != sharedKnobs->end());
    if (foundThisDimView != sharedKnobs->end()) {
        sharedKnobs->erase(foundThisDimView);
    }
}

AnimationLevelEnum
KnobHelper::getAnimationLevel(DimIdx dimension, TimeValue time, ViewIdx view) const
{
    AnimationLevelEnum level = eAnimationLevelNone;
    
    std::string expr = getExpression(dimension, view);
    if (!expr.empty()) {
        level = eAnimationLevelExpression;
    } else {
        
        CurvePtr c;
        if (canAnimate() && isAnimationEnabled()) {
            c = getAnimationCurve(view, dimension);
        }
        
        if (!c || !c->isAnimated()) {
            level = eAnimationLevelNone;
        } else {
            KeyFrame kf;
            int nKeys = c->getNKeyFramesInRange(time, time + 1);
            if (nKeys > 0) {
                level = eAnimationLevelOnKeyframe;
            } else {
                level = eAnimationLevelInterpolatedValue;
            }
        }
    }
    return level;
}



bool
KnobHelper::cloneExpressionInternal(const KnobIPtr& other, ViewIdx view, ViewIdx otherView, DimIdx dimension, DimIdx otherDimension)
{
    std::string otherExpr = other->getExpression(otherDimension, otherView);
    bool otherHasRet = other->isExpressionUsingRetVariable(otherView, otherDimension);
    ExpressionLanguageEnum lang = other->getExpressionLanguage(otherView, otherDimension);
    std::string thisExpr = getExpression(dimension, view);
    ExpressionLanguageEnum thisLang = getExpressionLanguage(view, dimension);

    if (otherExpr != thisExpr || (lang != thisLang)) {
        try {
            setExpression(dimension, view, otherExpr, lang, otherHasRet, false);
        } catch (...) {
            // Ignore errors
        }
        return true;
    }
    return false;
}

bool
KnobHelper::cloneValueInternal(const KnobIPtr& other, ViewIdx view, ViewIdx otherView, DimIdx dimension, DimIdx otherDimension, const RangeD* range, double offset)
{
    KnobHelperPtr otherIsHelper = toKnobHelper(other);
    assert(otherIsHelper);

    KnobDimViewBasePtr thisData = getDataForDimView(dimension, view);
    KnobDimViewBasePtr otherData = otherIsHelper->getDataForDimView(otherDimension, otherView);
    if (!thisData || !otherData) {
        return false;
    }
    KnobDimViewBase::CopyInArgs inArgs(*otherData);
    inArgs.keysToCopyOffset = offset;
    inArgs.keysToCopyRange = range;
    return thisData->copy(inArgs, 0);
}

bool
KnobHelper::cloneValues(const KnobIPtr& other, ViewSetSpec view, ViewSetSpec otherView, DimSpec dimension, DimSpec otherDimension, const RangeD* range, double offset)
{
    if (!other) {
        return false;
    }
    assert((view.isAll() && otherView.isAll()) || (view.isViewIdx() && view.isViewIdx()));
    assert((dimension.isAll() && otherDimension.isAll()) || (!dimension.isAll() && !otherDimension.isAll()));

    std::list<ViewIdx> views = other->getViewsList();
    int dims = std::min( getNDimensions(), other->getNDimensions() );

    bool hasChanged = false;
    if (dimension.isAll()) {
        for (int i = 0; i < dims; ++i) {
            if (view.isAll()) {
                for (std::list<ViewIdx>::const_iterator it = views.begin(); it != views.end(); ++it) {
                    hasChanged |= cloneValueInternal(other, *it, *it, DimIdx(i) , DimIdx(i), range, offset);
                }
            } else {
                hasChanged |= cloneValueInternal(other, ViewIdx(view), ViewIdx(otherView), DimIdx(i) , DimIdx(i), range, offset);
            }
        }
    } else {
        if (view.isAll()) {
            for (std::list<ViewIdx>::const_iterator it= views.begin(); it != views.end(); ++it) {
                hasChanged |= cloneValueInternal(other, *it, *it, DimIdx(dimension) , DimIdx(otherDimension), range, offset);
            }
        } else {
            hasChanged |= cloneValueInternal(other, ViewIdx(view), ViewIdx(otherView), DimIdx(dimension) , DimIdx(otherDimension), range, offset);
        }
    }
    return hasChanged;
}

bool
KnobHelper::cloneExpressions(const KnobIPtr& other, ViewSetSpec view, ViewSetSpec otherView, DimSpec dimension, DimSpec otherDimension)
{
    if (!other) {
        return false;
    }
    assert((view.isAll() && otherView.isAll()) || (view.isViewIdx() && view.isViewIdx()));
    assert((dimension.isAll() && otherDimension.isAll()) || (!dimension.isAll() && !otherDimension.isAll()));

    std::list<ViewIdx> views = other->getViewsList();
    int dims = std::min( getNDimensions(), other->getNDimensions() );

    bool hasChanged = false;
    if (dimension.isAll()) {
        for (int i = 0; i < dims; ++i) {
            if (view.isAll()) {
                for (std::list<ViewIdx>::const_iterator it= views.begin(); it != views.end(); ++it) {
                    hasChanged |= cloneExpressionInternal(other, *it, *it, DimIdx(i) , DimIdx(i));
                }
            } else {
                hasChanged |= cloneExpressionInternal(other, ViewIdx(view), ViewIdx(otherView), DimIdx(i) , DimIdx(i));
            }
        }
    } else {
        if (view.isAll()) {
            for (std::list<ViewIdx>::const_iterator it= views.begin(); it != views.end(); ++it) {
                hasChanged |= cloneExpressionInternal(other, *it, *it, DimIdx(dimension) , DimIdx(otherDimension));
            }
        } else {
            hasChanged |= cloneExpressionInternal(other, ViewIdx(view), ViewIdx(otherView), DimIdx(dimension) , DimIdx(otherDimension));
        }
    }

    return hasChanged;
}

bool
KnobHelper::invalidateHashCacheInternal(std::set<HashableObject*>* invalidatedObjects)
{
    return HashableObject::invalidateHashCacheInternal(invalidatedObjects);
}

//The knob in parameter will "listen" to this knob. Hence this knob is a dependency of the knob in parameter.
void
KnobHelper::addListener(const DimIdx listenerDimension,
                        const DimIdx listenedToDimension,
                        const ViewIdx listenerView,
                        const ViewIdx listenedToView,
                        const KnobIPtr& listener,
                        ExpressionLanguageEnum language)
{
    if (!listener || !listener->getHolder() || !getHolder()) {
        return;
    }
    if (listenerDimension < 0 || listenerDimension >= listener->getNDimensions() || listenedToDimension < 0 || listenedToDimension >= getNDimensions()) {
        throw std::invalid_argument("KnobHelper::addListener: dimension out of range");
    }

    KnobHelper* listenerIsHelper = dynamic_cast<KnobHelper*>( listener.get() );
    assert(listenerIsHelper);
    if (!listenerIsHelper) {
        return;
    }

    KnobIPtr thisShared = shared_from_this();


    // Add the listener to the list
    {
        QMutexLocker l(&_imp->common->expressionMutex);
        KnobDimViewKeySet& listenersSet = _imp->common->listeners[listenedToDimension][listenedToView];
        KnobDimViewKey d(listener, listenerDimension, listenerView);
        listenersSet.insert(d);
    }

    // The "listener" knob needs to be invalidated when this knob changes, hence register it as a listener
    // of the hash
    //addHashListener(listener);

    if (language == eExpressionLanguagePython) {
        // Add this knob as a dependency of the expression
        // For ExprTk this is already done in validateExprTkExpression
        QMutexLocker k(&listenerIsHelper->_imp->common->expressionMutex);
        KnobExprPtr& expr = listenerIsHelper->_imp->common->expressions[listenerDimension][listenerView];
        if (expr) {
            
        }
        KnobExprPython* isPythonExpr = dynamic_cast<KnobExprPython*>(expr.get());

        KnobDimViewKey d(thisShared, listenedToDimension, listenedToView);
        if (isPythonExpr) {
            isPythonExpr->dependencies.insert(d);
        }
    }

    _signalSlotHandler->s_linkChanged();
} // addListener


void
KnobHelper::getListeners(KnobDimViewKeySet& listeners, ListenersTypeFlags flags) const
{
    std::list<ViewIdx> views = getViewsList();
    int nDims = getNDimensions();
    for (std::list<ViewIdx>::const_iterator it = views.begin(); it != views.end(); ++it) {
        for (int i = 0; i < nDims; ++i) {

            if ((flags & eListenersTypeExpression) || (flags & eListenersTypeAll)) {
                QMutexLocker l(&_imp->common->expressionMutex);
                const KnobDimViewKeySet& thisDimViewExpressionListeners = _imp->common->listeners[i][*it];
                listeners.insert(thisDimViewExpressionListeners.begin(), thisDimViewExpressionListeners.end());
            }

            if ((flags & eListenersTypeSharedValue) || (flags & eListenersTypeAll)) {
                KnobDimViewBasePtr data = getDataForDimView(DimIdx(i), *it);
                if (!data) {
                    continue;
                }
                KnobDimViewKeySet sharedKnobs;
                getSharedValues(DimIdx(i), *it, &sharedKnobs);
                listeners.insert(sharedKnobs.begin(), sharedKnobs.end());
            }
        }
    }

}

TimeValue
KnobHelper::getCurrentRenderTime() const
{
    KnobHolderPtr holder = getHolder();

    return holder && holder->getApp() ? holder->getCurrentRenderTime() : TimeValue(0);
}

ViewIdx
KnobHelper::getCurrentRenderView() const
{
    KnobHolderPtr holder = getHolder();

    return ( holder && holder->getApp() ) ? holder->getCurrentRenderView() : ViewIdx(0);
}


bool
KnobI::hasDefaultValueChanged() const
{
    for (int i = 0; i < getNDimensions(); ++i) {
        if (hasDefaultValueChanged(DimIdx(i))) {
            return true;
        }
    }
    return false;
}


double
KnobHelper::random(double min,
                   double max,
                   TimeValue time,
                   unsigned int seed) const
{
    randomSeed(time, seed);

    return random(min, max);
}

double
KnobHelper::random(double min,
                   double max) const
{
    QMutexLocker k(&_imp->common->lastRandomHashMutex);

    _imp->common->lastRandomHash = hashFunction(_imp->common->lastRandomHash);

    return ( (double)_imp->common->lastRandomHash / (double)0x100000000LL ) * (max - min)  + min;
}

int
KnobHelper::randomInt(int min,
                      int max,
                      TimeValue time,
                      unsigned int seed) const
{
    randomSeed(time, seed);

    return randomInt(min, max);
}

int
KnobHelper::randomInt(int min,
                      int max) const
{
    return (int)random( (double)min, (double)max );
}


void
KnobHelper::randomSeed(TimeValue time,
                       unsigned int seed) const
{
    // Make the hash vary from seed
    U32 hash32 = seed;

    // Make the hash vary from time
    {
        alias_cast_float ac;
        ac.data = (float)time;
        hash32 += ac.raw;
    }

    QMutexLocker k(&_imp->common->lastRandomHashMutex);
    _imp->common->lastRandomHash = hash32;
}

bool
KnobHelper::hasModifications() const
{
    QMutexLocker k(&_imp->common->hasModificationsMutex);

    for (int i = 0; i < _imp->common->dimension; ++i) {
        for (PerViewHasModificationMap::const_iterator it = _imp->common->hasModifications[i].begin(); it != _imp->common->hasModifications[i].end(); ++it) {
            if (it->second) {
                return true;
            }
        }
    }

    return false;
}


void
KnobHelper::refreshCurveMinMax(ViewSetSpec view, DimSpec dimension)
{
    int nDims = getNDimensions();
    if (view.isAll()) {
        std::list<ViewIdx> views = getViewsList();
        if (dimension.isAll()) {
            for (int i = 0;i < nDims; ++i) {
                for (std::list<ViewIdx>::iterator it = views.begin(); it != views.end(); ++it) {
                    refreshCurveMinMaxInternal(*it, DimIdx(i));
                }
            }
        } else {
            for (std::list<ViewIdx>::iterator it = views.begin(); it != views.end(); ++it) {
                refreshCurveMinMaxInternal(*it, DimIdx(dimension));
            }
        }
    } else {
        ViewIdx view_i = checkIfViewExistsOrFallbackMainView(ViewIdx(view));
        if (dimension.isAll()) {
            for (int i = 0;i < nDims; ++i) {
                refreshCurveMinMaxInternal(view_i, DimIdx(i));
            }
        } else {
            refreshCurveMinMaxInternal(view_i, DimIdx(dimension));
        }
    }

}

bool
KnobHelper::hasModifications(DimIdx dimension) const
{
    if ( (dimension < 0) || (dimension >= _imp->common->dimension) ) {
        throw std::invalid_argument("KnobHelper::hasModifications: Dimension out of range");
    }
    QMutexLocker k(&_imp->common->hasModificationsMutex);
    for (PerViewHasModificationMap::const_iterator it = _imp->common->hasModifications[dimension].begin(); it != _imp->common->hasModifications[dimension].end(); ++it) {
        if (it->second) {
            return true;
        }
    }
    return false;
}

bool
KnobHelper::setHasModifications(DimIdx dimension,
                                ViewIdx view,
                                bool value,
                                bool lock)
{
    if ( (dimension < 0) || (dimension >= _imp->common->dimension) ) {
        throw std::invalid_argument("KnobHelper::setHasModifications: Dimension out of range");
    }

    if (lock) {
        _imp->common->hasModificationsMutex.lock();
    } else {
        assert( !_imp->common->hasModificationsMutex.tryLock() );
    }

    bool ret = false;
    PerViewHasModificationMap::iterator foundView = _imp->common->hasModifications[dimension].find(view);
    if (foundView != _imp->common->hasModifications[dimension].end()) {
        ret = foundView->second != value;
        foundView->second = value;
    }

    if (lock) {
        _imp->common->hasModificationsMutex.unlock();
    }

    return ret;
}

void
KnobHolder::getUserPages(std::list<KnobPagePtr>& userPages) const {
    const KnobsVec& knobs = getKnobs();

    for (KnobsVec::const_iterator it = knobs.begin(); it != knobs.end(); ++it) {
        if ( (*it)->getKnobDeclarationType() == KnobI::eKnobDeclarationTypeUser) {
            KnobPagePtr isPage = toKnobPage(*it);
            if (isPage) {
                userPages.push_back(isPage);
            }
        }
    }
}

KnobIPtr
KnobHelper::createDuplicateOnHolder(const KnobHolderPtr& otherHolder,
                                    const KnobPagePtr& page,
                                    const KnobGroupPtr& group,
                                    int indexInParent,
                                    KnobI::DuplicateKnobTypeEnum duplicateType,
                                    const std::string& newScriptName,
                                    const std::string& newLabel,
                                    const std::string& newToolTip,
                                    bool refreshParams,
                                    KnobI::KnobDeclarationTypeEnum declarationType)
{
    ///find-out to which node that master knob belongs to
    KnobHolderPtr holder = getHolder();
    if ( !holder || !holder->getApp() ) {
        return KnobIPtr();
    }

    EffectInstancePtr otherIsEffect = toEffectInstance(otherHolder);
    EffectInstancePtr isEffect = toEffectInstance(holder);
    KnobBool* isBool = dynamic_cast<KnobBool*>(this);
    KnobInt* isInt = dynamic_cast<KnobInt*>(this);
    KnobDouble* isDbl = dynamic_cast<KnobDouble*>(this);
    KnobChoice* isChoice = dynamic_cast<KnobChoice*>(this);
    KnobColor* isColor = dynamic_cast<KnobColor*>(this);
    KnobString* isString = dynamic_cast<KnobString*>(this);
    KnobFile* isFile = dynamic_cast<KnobFile*>(this);
    KnobPath* isPath = dynamic_cast<KnobPath*>(this);
    KnobGroup* isGrp = dynamic_cast<KnobGroup*>(this);
    KnobPage* isPage = dynamic_cast<KnobPage*>(this);
    KnobButton* isBtn = dynamic_cast<KnobButton*>(this);
    KnobParametric* isParametric = dynamic_cast<KnobParametric*>(this);
    KnobKeyFrameMarkers* isKeyFrameMarker = dynamic_cast<KnobKeyFrameMarkers*>(this);


    //Ensure the group user page is created
    KnobPagePtr destPage;

    if (page) {
        destPage = page;
    } else {
        if (otherIsEffect) {
            std::list<KnobPagePtr> userPages;
            otherIsEffect->getUserPages(userPages);
            if (userPages.empty()) {
                destPage = otherIsEffect->getOrCreateUserPageKnob();
            } else {
                destPage = userPages.front();
            }

        }
    }

    KnobIPtr output;
    if (isBool) {
        KnobBoolPtr newKnob = otherHolder->createBoolKnob(newScriptName, newLabel, declarationType);
        output = newKnob;
    } else if (isInt) {
        KnobIntPtr newKnob = otherHolder->createIntKnob(newScriptName, newLabel, getNDimensions(), declarationType);
        newKnob->setRangeAcrossDimensions( isInt->getMinimums(), isInt->getMaximums() );
        newKnob->setDisplayRangeAcrossDimensions( isInt->getDisplayMinimums(), isInt->getDisplayMaximums() );
        if ( isInt->isSliderDisabled() ) {
            newKnob->disableSlider();
        }
        output = newKnob;
    } else if (isDbl) {
        KnobDoublePtr newKnob = otherHolder->createDoubleKnob(newScriptName, newLabel, getNDimensions(), declarationType);
        newKnob->setSpatial( isDbl->getIsSpatial() );
        if ( isDbl->isRectangle() ) {
            newKnob->setAsRectangle();
        }
        for (int i = 0; i < getNDimensions(); ++i) {
            newKnob->setValueIsNormalized( DimIdx(i), isDbl->getValueIsNormalized(DimIdx(i)) );
        }
        if ( isDbl->isSliderDisabled() ) {
            newKnob->disableSlider();
        }
        newKnob->setRangeAcrossDimensions( isDbl->getMinimums(), isDbl->getMaximums() );
        newKnob->setDisplayRangeAcrossDimensions( isDbl->getDisplayMinimums(), isDbl->getDisplayMaximums() );
        output = newKnob;
    } else if (isChoice) {
        KnobChoicePtr newKnob = otherHolder->createChoiceKnob(newScriptName, newLabel, declarationType);
        if (duplicateType != eDuplicateKnobTypeAlias) {
            newKnob->populateChoices( isChoice->getEntries());
        }
        output = newKnob;
    } else if (isColor) {
        KnobColorPtr newKnob = otherHolder->createColorKnob(newScriptName, newLabel, getNDimensions(), declarationType);
        newKnob->setRangeAcrossDimensions( isColor->getMinimums(), isColor->getMaximums() );
        newKnob->setDisplayRangeAcrossDimensions( isColor->getDisplayMinimums(), isColor->getDisplayMaximums() );
        output = newKnob;
    } else if (isString) {
        KnobStringPtr newKnob = otherHolder->createStringKnob(newScriptName, newLabel, declarationType);
        if ( isString->isLabel() ) {
            newKnob->setAsLabel();
        }
        if ( isString->isCustomKnob() ) {
            newKnob->setAsCustom();
        }
        if ( isString->isMultiLine() ) {
            newKnob->setAsMultiLine();
        }
        if ( isString->usesRichText() ) {
            newKnob->setUsesRichText(true);
        }
        output = newKnob;
    } else if (isFile) {
        KnobFilePtr newKnob = otherHolder->createFileKnob(newScriptName, newLabel, declarationType);
        newKnob->setDialogType(isFile->getDialogType());
        newKnob->setDialogFilters(isFile->getDialogFilters());
        output = newKnob;
    } else if (isPath) {
        KnobPathPtr newKnob = otherHolder->createPathKnob(newScriptName, newLabel, declarationType);
        if ( isPath->isMultiPath() ) {
            newKnob->setMultiPath(true);
        }
        output = newKnob;
    } else if (isGrp) {
        KnobGroupPtr newKnob = otherHolder->createGroupKnob(newScriptName, newLabel, declarationType);
        if ( isGrp->isTab() ) {
            newKnob->setAsTab();
        }
        output = newKnob;
    } else if (isPage) {
        KnobPagePtr newKnob = otherHolder->createPageKnob(newScriptName, newLabel, declarationType);
        output = newKnob;
    } else if (isBtn) {
        KnobButtonPtr newKnob = otherHolder->createButtonKnob(newScriptName, newLabel, declarationType);
        KnobButton* thisKnobButton = dynamic_cast<KnobButton*>(this);
        newKnob->setCheckable(thisKnobButton->getIsCheckable());
        output = newKnob;
    } else if (isParametric) {
        KnobParametricPtr newKnob = otherHolder->createParametricKnob(newScriptName, newLabel, isParametric->getNDimensions(), declarationType);
        output = newKnob;
        newKnob->setRangeAcrossDimensions( isParametric->getMinimums(), isParametric->getMaximums() );
        newKnob->setDisplayRangeAcrossDimensions( isParametric->getDisplayMinimums(), isParametric->getDisplayMaximums() );
    } else if (isKeyFrameMarker) {
        KnobKeyFrameMarkersPtr param = otherHolder->createKnob<KnobKeyFrameMarkers>(newScriptName, isKeyFrameMarker->getNDimensions());
        param->setLabel(newLabel);
        output = param;
    }
    if (!output) {
        return KnobIPtr();
    }
    for (int i = 0; i < getNDimensions(); ++i) {
        output->setDimensionName( DimIdx(i), getDimensionName(DimIdx(i)) );
    }

    KnobIPtr thisShared = shared_from_this();
    output->setName(newScriptName, true);
    output->cloneDefaultValues( thisShared );
    output->copyKnob( thisShared );
    if ( canAnimate() ) {
        output->setAnimationEnabled( isAnimationEnabled() );
    }
    output->setIconLabel(getIconLabel(false), false);
    output->setIconLabel(getIconLabel(true), true);
    output->setEvaluateOnChange( getEvaluateOnChange() );
    output->setHintToolTip(newToolTip);
    output->setAddNewLine(true);
    output->setHashingStrategy(getHashingStrategy());
    if (group) {
        if (indexInParent == -1) {
            group->addKnob(output);
        } else {
            group->insertKnob(indexInParent, output);
        }
    } else if (destPage) {
        if (indexInParent == -1) {
            destPage->addKnob(output);
        } else {
            destPage->insertKnob(indexInParent, output);
        }
    }
    if (declarationType == KnobI::eKnobDeclarationTypeUser && otherIsEffect) {
        otherIsEffect->getNode()->declarePythonKnobs();
    }
    switch (duplicateType) {
        case KnobI::eDuplicateKnobTypeAlias: {
            bool ok = linkTo(output);
            assert(ok);
            (void)ok;
        }   break;
        case KnobI::eDuplicateKnobTypeExprLinked: {
            if (otherIsEffect && isEffect) {
                NodeCollectionPtr collec;
                collec = isEffect->getNode()->getGroup();

                NodeGroupPtr isCollecGroup = toNodeGroup(collec);
                std::stringstream ss;
                if (isCollecGroup) {
                    ss << "thisGroup." << newScriptName;
                } else {
                    ss << "app." << otherIsEffect->getNode()->getFullyQualifiedName() << "." << newScriptName;
                }
                if (output->getNDimensions() > 1) {
                    ss << ".get()[dimension]";
                } else {
                    ss << ".get()";
                }

                try {
                    std::string script = ss.str();
                    clearExpression(DimSpec::all(), ViewSetSpec::all());
                    setExpression(DimSpec::all(), ViewSetSpec::all(), script, eExpressionLanguagePython, false /*hasRetVariable*/, false /*failIfInvalid*/);
                } catch (...) {
                }
            }
        }   break;
        case KnobI::eDuplicateKnobTypeCopy:
            break;
    }
    if (refreshParams) {
        otherHolder->recreateUserKnobs(true);
    }

    return output;
} // KnobHelper::createDuplicateOnNode


static void
initializeDefaultValueSerializationStorage(const KnobIPtr& knob,
                                           const DimIdx dimension,
                                           KnobSerialization* knobSer,
                                           DefaultValueSerialization* defValue)
{
    // Serialize value and default value
    KnobBoolBasePtr isBoolBase = toKnobBoolBase(knob);
    KnobIntPtr isInt = toKnobInt(knob);
    KnobBoolPtr isBool = toKnobBool(knob);
    KnobButtonPtr isButton = toKnobButton(knob);
    KnobDoubleBasePtr isDoubleBase = toKnobDoubleBase(knob);
    KnobDoublePtr isDouble = toKnobDouble(knob);
    KnobColorPtr isColor = toKnobColor(knob);
    KnobChoicePtr isChoice = toKnobChoice(knob);
    KnobStringBasePtr isStringBase = toKnobStringBase(knob);
    KnobParametricPtr isParametric = toKnobParametric(knob);
    KnobPagePtr isPage = toKnobPage(knob);
    KnobGroupPtr isGrp = toKnobGroup(knob);
    KnobSeparatorPtr isSep = toKnobSeparator(knob);
    KnobButtonPtr btn = toKnobButton(knob);
    KnobPathPtr isPath = toKnobPath(knob);
    KnobTablePtr isTable = toKnobTable(knob);

    // Only serialize default value for the main view
    if (isInt) {

        knobSer->_dataType = eSerializationValueVariantTypeInteger;
        defValue->value.isInt = isInt->getDefaultValue(dimension);
        defValue->serializeDefaultValue = isInt->hasDefaultValueChanged(dimension);

    } else if (isBool || isGrp || isButton) {
        knobSer->_dataType = eSerializationValueVariantTypeBoolean;
        defValue->value.isBool = isBoolBase->getDefaultValue(dimension);
        defValue->serializeDefaultValue = isBoolBase->hasDefaultValueChanged(dimension);
    } else if (isColor || isDouble) {

        knobSer->_dataType = eSerializationValueVariantTypeDouble;
        defValue->value.isDouble = isDoubleBase->getDefaultValue(dimension);
        defValue->serializeDefaultValue = isDoubleBase->hasDefaultValueChanged(dimension);

    } else if ((isPath && isPath->isMultiPath()) || (!isPath && isTable)) {
        knobSer->_dataType = eSerializationValueVariantTypeTable;

        isTable->decodeFromKnobTableFormat(isTable->getDefaultValue(dimension), &defValue->value.isTable);
        defValue->serializeDefaultValue = isTable->hasDefaultValueChanged(dimension);
    } else if (isStringBase) {

        knobSer->_dataType = eSerializationValueVariantTypeString;
        defValue->value.isString = isStringBase->getDefaultValue(dimension);
        defValue->serializeDefaultValue = isStringBase->hasDefaultValueChanged(dimension);
    } else if (isChoice) {
        if (isChoice->isMultiChoiceEnabled()) {
            // This is a string list
            knobSer->_dataType = eSerializationValueVariantTypeTable;
            std::vector<std::string> defaultIds = isChoice->getDefaultEntriesID_multi();

            // Make a list of vectors, because the table format expect for each row a vector of columns.
            // Since this is a string list, there's a single column.
            for (std::size_t i = 0; i < defaultIds.size(); ++i) {
                std::vector<std::string> vec1(1);
                vec1[0] = defaultIds[i];
                defValue->value.isTable.push_back(vec1);
            }
        } else {
            knobSer->_dataType = eSerializationValueVariantTypeString;
            defValue->value.isString = isChoice->getDefaultEntryID();
        }
        defValue->serializeDefaultValue = isChoice->hasDefaultValueChanged(dimension);

    } else {
        knobSer->_dataType = eSerializationValueVariantTypeNone;
    }
} // initializeDefaultValueSerializationStorage


static bool serializeHardLinks(const KnobIPtr& knob,
                               const std::vector<std::string>& viewNames,
                               const DimIdx dimension,
                               const ViewIdx view,
                               ValueSerialization* serialization)
{
    
    KnobIPtr masterKnob;
    KnobDimViewKey sharedMaster;
    if (knob->getSharingMaster(dimension, view, &sharedMaster)) {
        masterKnob = sharedMaster.knob.lock();
    }

    // Only serialize master link if:
    // - it exists and
    // - the knob wants the slave/master link to be persistent and
    // - the effect is not a clone of another one OR the master knob is an alias of this one
    if (!masterKnob) {
        return false;
    }
    if (masterKnob->getNDimensions() > 1) {
        serialization->_slaveMasterLink.masterDimensionName = masterKnob->getDimensionName(sharedMaster.dimension);
    }

    if (masterKnob == knob) {
        if (sharedMaster.dimension != dimension || sharedMaster.view != view) {
            return true;
        }
        return false;
    }


    // Search for the master knob holder, it might either be an effect or a table item
    NamedKnobHolderPtr masterHolder = boost::dynamic_pointer_cast<NamedKnobHolder>( masterKnob->getHolder() );
    KnobTableItemPtr masterIsTableItem = toKnobTableItem(masterKnob->getHolder());
    EffectInstancePtr masterIsEffect = toEffectInstance(masterKnob->getHolder());
    NodeGroupPtr masterIsGroup = toNodeGroup(masterIsEffect);
    EffectInstancePtr thisHolderIsEffect = toEffectInstance(knob->getHolder());
    NodeGroupPtr thisHolderIsGroup = toNodeGroup(thisHolderIsEffect);

    if (masterIsTableItem) {
        // The master knob is held by a table item
        serialization->_slaveMasterLink.masterTableName = masterIsTableItem->getModel()->getTableIdentifier();
        serialization->_slaveMasterLink.masterTableItemName = masterIsTableItem->getFullyQualifiedName();

        // If the node owning the table item is different than this holder, save the master node name
        if (masterIsTableItem->getModel()->getNode()->getEffectInstance() != knob->getHolder()) {
            serialization->_slaveMasterLink.masterNodeName = masterIsTableItem->getModel()->getNode()->getScriptName_mt_safe();
        }
    } else if (masterIsEffect) {
        // coverity[dead_error_line]
        if (!masterIsEffect->getNode()->isPersistent()) {
            // the knob is linked to a knob of a non persistent node, do not save it
            return false;
        }
        if (masterIsGroup && !masterIsGroup->isSubGraphEditedByUser() && thisHolderIsEffect->getNode()->getGroup() == masterIsGroup) {
            // the master effect is a PyPlug, do not save it
            return false;
        }
        if (thisHolderIsGroup && !thisHolderIsGroup->isSubGraphEditedByUser() && masterIsEffect->getNode()->getGroup() == thisHolderIsGroup) {
            // the master effect is a node within the PyPlug, do not save it
            return false;
        }

        // If the master knob is on  the group containing the node
        // then don't serialize the node name, instead serialize a generic @thisGroup tag so that we can deserialize this into any node
        if (masterIsGroup && masterIsGroup == masterHolder) {
            serialization->_slaveMasterLink.masterNodeName = kKnobMasterNodeIsGroup;
        } else if (masterIsEffect != knob->getHolder()) {
            serialization->_slaveMasterLink.masterNodeName = masterHolder->getScriptName_mt_safe();
        }

    }
    serialization->_slaveMasterLink.masterKnobName = masterKnob->getName();
    if (sharedMaster.view != ViewIdx(0) &&  sharedMaster.view < (int)viewNames.size()) {
        serialization->_slaveMasterLink.masterViewName = viewNames[sharedMaster.view];
    }
    return true;

} // serializeHardLinks

static void
initializeValueSerializationStorage(const KnobIPtr& knob,
                                    const std::vector<std::string>& viewNames,
                                    const DimIdx dimension,
                                    const ViewIdx view,
                                    const DefaultValueSerialization& defValue,
                                    ValueSerialization* serialization)
{


    bool gotValue = !serialization->_expression.empty();

    // Serialize value and default value
    KnobBoolBasePtr isBoolBase = toKnobBoolBase(knob);
    KnobIntPtr isInt = toKnobInt(knob);
    KnobBoolPtr isBool = toKnobBool(knob);
    KnobButtonPtr isButton = toKnobButton(knob);
    KnobDoubleBasePtr isDoubleBase = toKnobDoubleBase(knob);
    KnobDoublePtr isDouble = toKnobDouble(knob);
    KnobColorPtr isColor = toKnobColor(knob);
    KnobChoicePtr isChoice = toKnobChoice(knob);
    KnobStringBasePtr isStringBase = toKnobStringBase(knob);
    KnobFilePtr isFile = toKnobFile(knob);
    KnobParametricPtr isParametric = toKnobParametric(knob);
    KnobPagePtr isPage = toKnobPage(knob);
    KnobGroupPtr isGrp = toKnobGroup(knob);
    KnobSeparatorPtr isSep = toKnobSeparator(knob);
    KnobButtonPtr btn = toKnobButton(knob);
    KnobPathPtr isPath = toKnobPath(knob);
    KnobTablePtr isTable = toKnobTable(knob);

    serialization->_serializeValue = false;

    if (isParametric) {
        return;
    }
    // Serialize slave/master link
    if (!gotValue) {
        if (serializeHardLinks(knob, viewNames, dimension, view, serialization)) {
            serialization->_slaveMasterLink.hasLink = true;
            gotValue = true;
        }
    } // !gotValue


    serialization->_expression = knob->getExpression(dimension, view);
    serialization->_expresionHasReturnVariable = knob->isExpressionUsingRetVariable(view, dimension);
    ExpressionLanguageEnum lang = knob->getExpressionLanguage(view, dimension);
    switch (lang) {
        case eExpressionLanguageExprTk:
            serialization->_expressionLanguage = kKnobSerializationExpressionLanguageExprtk;
            break;
        case eExpressionLanguagePython:
            serialization->_expressionLanguage = kKnobSerializationExpressionLanguagePython;
            break;
    }

    // Serialize curve
    CurvePtr curve = knob->getAnimationCurve(view, dimension);
    if (curve && !gotValue) {
        curve->toSerialization(&serialization->_animationCurve);
        if (!serialization->_animationCurve.keys.empty()) {
            gotValue = true;
        }
    }


    if (!gotValue) {

        if (isInt) {
            serialization->_value.isInt = isInt->getValue(dimension, view);
            serialization->_serializeValue = (serialization->_value.isInt != defValue.value.isInt);
        } else if (isBool || isGrp || isButton) {
            serialization->_value.isBool = isBoolBase->getValue(dimension, view);
            serialization->_serializeValue = (serialization->_value.isBool != defValue.value.isBool);
        } else if (isColor || isDouble) {
            serialization->_value.isDouble = isDoubleBase->getValue(dimension, view);
            serialization->_serializeValue = (serialization->_value.isDouble != defValue.value.isDouble);
        } else if ((isPath && isPath->isMultiPath()) || (!isPath && isTable)) {
            isTable->getTable(&serialization->_value.isTable);
            serialization->_serializeValue = (serialization->_value.isTable != defValue.value.isTable);
        } else if (isStringBase) {
            if (isFile) {
                serialization->_value.isString = isFile->getFileNameWithoutVariablesExpension(dimension, view);
            } else {
                serialization->_value.isString = isStringBase->getValue(dimension, view);
            }
            serialization->_serializeValue = (serialization->_value.isString != defValue.value.isString);

        } else if (isChoice) {
            if (isChoice->isMultiChoiceEnabled()) {
                // Make a list of vectors, because the table format expect for each row a vector of columns.
                // Since this is a string list, there's a single column.
                std::vector<ChoiceOption> options = isChoice->getCurrentEntries_multi(view);
                for (std::size_t i = 0; i < options.size(); ++i) {
                    std::vector<std::string> vec1(1);
                    vec1[0] = options[i].id;
                    serialization->_value.isTable.push_back(vec1);
                }
                serialization->_serializeValue = isChoice->hasModifications(dimension);

            } else {
                serialization->_value.isString = isChoice->getCurrentEntry(view).id;
                serialization->_serializeValue = (serialization->_value.isString != defValue.value.isString);
            }
        }
    }
    // Check if we need to serialize this dimension
    serialization->_mustSerialize = true;

    if (serialization->_expression.empty() && !serialization->_slaveMasterLink.hasLink && serialization->_animationCurve.keys.empty()  && !serialization->_serializeValue && !defValue.serializeDefaultValue) {
        serialization->_mustSerialize = false;
    }

} // initializeValueSerializationStorage

void
KnobHelper::restoreDefaultValueFromSerialization(const SERIALIZATION_NAMESPACE::DefaultValueSerialization& defObj,
                                                 bool applyDefaultValue,
                                                 DimIdx targetDimension)
{
    KnobIPtr thisShared = shared_from_this();
    KnobBoolBasePtr isBoolBase = toKnobBoolBase(thisShared);
    KnobIntPtr isInt = toKnobInt(thisShared);
    KnobBoolPtr isBool = toKnobBool(thisShared);
    KnobButtonPtr isButton = toKnobButton(thisShared);
    KnobDoubleBasePtr isDoubleBase = toKnobDoubleBase(thisShared);
    KnobDoublePtr isDouble = toKnobDouble(thisShared);
    KnobColorPtr isColor = toKnobColor(thisShared);
    KnobChoicePtr isChoice = toKnobChoice(thisShared);
    KnobStringBasePtr isStringBase = toKnobStringBase(thisShared);
    KnobPagePtr isPage = toKnobPage(thisShared);
    KnobGroupPtr isGrp = toKnobGroup(thisShared);
    KnobSeparatorPtr isSep = toKnobSeparator(thisShared);
    KnobButtonPtr btn = toKnobButton(thisShared);
    KnobPathPtr isPath = toKnobPath(thisShared);
    KnobTablePtr isTable = toKnobTable(thisShared);


    if (isInt) {

        if (!applyDefaultValue) {
            isInt->setDefaultValueWithoutApplying(defObj.value.isInt, targetDimension);
        } else {
            isInt->setDefaultValue(defObj.value.isInt, targetDimension);
        }


    } else if (isBool || isGrp || isButton) {

        if (!applyDefaultValue) {
            isBoolBase->setDefaultValueWithoutApplying(defObj.value.isBool, targetDimension);
        } else {
            isBoolBase->setDefaultValue(defObj.value.isBool, targetDimension);
        }

    } else if (isColor || isDouble) {
        if (!applyDefaultValue) {
            isDoubleBase->setDefaultValueWithoutApplying(defObj.value.isDouble, targetDimension);
        } else {
            isDoubleBase->setDefaultValue(defObj.value.isDouble, targetDimension);
        }


    } else if ((isPath && isPath->isMultiPath()) || (!isPath && isTable)) {

        if (!defObj.value.isTable.empty()) {
            if ((int)defObj.value.isTable.begin()->size() != isTable->getColumnsCount()) {
                std::cerr << "Invalid number of columns when decoding " << isTable->getName() << std::endl;
            } else {
                if (!applyDefaultValue) {
                    std::string encoded = isTable->encodeToKnobTableFormat(defObj.value.isTable);
                    isTable->setDefaultValueWithoutApplying(encoded, targetDimension);
                } else {
                    std::string encoded = isTable->encodeToKnobTableFormat(defObj.value.isTable);
                    isTable->setDefaultValue(encoded, targetDimension);
                }
            }
        }
    } else if (isStringBase) {

        if (!applyDefaultValue) {
            isStringBase->setDefaultValueWithoutApplying(defObj.value.isString, targetDimension);
        } else {
            isStringBase->setDefaultValue(defObj.value.isString, targetDimension);
        }
        
    } else if (isChoice) {
        if (isChoice->isMultiChoiceEnabled()) {
            std::vector<std::string> options;

            for (std::list<std::vector<std::string> >::const_iterator it = defObj.value.isTable.begin(); it != defObj.value.isTable.end(); ++it) {
                if (it->size() != 1) {
                    continue;
                }
                const std::string& choiceID = (*it)[0];
                options.push_back(choiceID);
            }
            if (!applyDefaultValue) {
                isChoice->setDefaultValuesFromIDWithoutApplying_multi(options);
            } else {
                isChoice->setDefaultValuesFromID_multi(options);
            }

        } else {
            int foundDefault = KnobChoice::choiceMatch(defObj.value.isString, isChoice->getEntries(), 0);
            if (foundDefault != -1) {
                if (!applyDefaultValue) {
                    isChoice->setDefaultValueWithoutApplying(foundDefault, DimIdx(0));
                } else {
                    isChoice->setDefaultValue(foundDefault);
                }
            }
        }
    }
    

}

void
KnobHelper::restoreValueFromSerialization(const SERIALIZATION_NAMESPACE::ValueSerialization& obj,
                                          DimIdx targetDimension,
                                          ViewIdx view)
{

    KnobIPtr thisShared = shared_from_this();
    KnobBoolBasePtr isBoolBase = toKnobBoolBase(thisShared);
    KnobIntPtr isInt = toKnobInt(thisShared);
    KnobBoolPtr isBool = toKnobBool(thisShared);
    KnobButtonPtr isButton = toKnobButton(thisShared);
    KnobDoubleBasePtr isDoubleBase = toKnobDoubleBase(thisShared);
    KnobDoublePtr isDouble = toKnobDouble(thisShared);
    KnobColorPtr isColor = toKnobColor(thisShared);
    KnobStringBasePtr isStringBase = toKnobStringBase(thisShared);
    KnobPagePtr isPage = toKnobPage(thisShared);
    KnobGroupPtr isGrp = toKnobGroup(thisShared);
    KnobSeparatorPtr isSep = toKnobSeparator(thisShared);
    KnobButtonPtr btn = toKnobButton(thisShared);
    KnobPathPtr isPath = toKnobPath(thisShared);
    KnobTablePtr isTable = toKnobTable(thisShared);

    // We do the opposite of what is done in initializeValueSerializationStorage()
    if (isInt) {
        isInt->setValue(obj._value.isInt, view, targetDimension, eValueChangedReasonUserEdited, 0);
    } else if (isBool || isGrp || isButton) {
        assert(isBoolBase);
        isBoolBase->setValue(obj._value.isBool, view, targetDimension, eValueChangedReasonUserEdited, 0);
    } else if (isColor || isDouble) {
        assert(isDoubleBase);
        isDoubleBase->setValue(obj._value.isDouble, view, targetDimension, eValueChangedReasonUserEdited, 0);
    } else if ((isPath && isPath->isMultiPath()) || (!isPath && isTable)) {
        if (!obj._value.isTable.empty()) {
            if ((int)obj._value.isTable.begin()->size() != isTable->getColumnsCount()) {
                std::cerr << "Invalid number of columns when decoding " << isTable->getName() << std::endl;
            } else {
                std::string encoded = isTable->encodeToKnobTableFormat(obj._value.isTable);
                isTable->setValue(encoded, view, targetDimension, eValueChangedReasonUserEdited, 0);
            }
        }
    } else if (isStringBase) {
        isStringBase->setValue(obj._value.isString, view, targetDimension, eValueChangedReasonUserEdited, 0);
    }

} // restoreValueFromSerialization

void
KnobHelper::toSerialization(SerializationObjectBase* serializationBase)
{

    SERIALIZATION_NAMESPACE::KnobSerialization* serialization = dynamic_cast<SERIALIZATION_NAMESPACE::KnobSerialization*>(serializationBase);
    SERIALIZATION_NAMESPACE::GroupKnobSerialization* groupSerialization = dynamic_cast<SERIALIZATION_NAMESPACE::GroupKnobSerialization*>(serializationBase);
    assert(serialization || groupSerialization);
    if (!serialization && !groupSerialization) {
        return;
    }

    if (groupSerialization) {
        KnobGroup* isGrp = dynamic_cast<KnobGroup*>(this);
        KnobPage* isPage = dynamic_cast<KnobPage*>(this);

        assert(isGrp || isPage);

        groupSerialization->_typeName = typeName();
        groupSerialization->_name = getName();
        groupSerialization->_label = getLabel();
        groupSerialization->_secret = getIsSecret();

        if (isGrp) {
            groupSerialization->_isSetAsTab = isGrp->isTab();
            groupSerialization->_isOpened = isGrp->getValue();
        }

        KnobsVec children;

        if (isGrp) {
            children = isGrp->getChildren();
        } else if (isPage) {
            children = isPage->getChildren();
        }
        for (std::size_t i = 0; i < children.size(); ++i) {
            const KnobIPtr& child = children[i];
            if (isPage) {
                // If page, check that the child is a top level child and not child of a sub-group
                // otherwise let the sub group register the child
                KnobIPtr parent = child->getParentKnob();
                if (parent.get() != isPage) {
                    continue;
                }
            }
            KnobGroupPtr isGrp = toKnobGroup(child);
            if (isGrp) {
                boost::shared_ptr<GroupKnobSerialization> childSer = boost::make_shared<GroupKnobSerialization>();
                isGrp->toSerialization(childSer.get());
                groupSerialization->_children.push_back(childSer);
            } else {
                //KnobChoicePtr isChoice = toKnobChoice(children[i].get());
                //bool copyKnob = false;//isChoice != NULL;
                KnobSerializationPtr childSer = boost::make_shared<KnobSerialization>();

                // At this point we might be exporting an already existing PyPlug and knobs that were created
                // by the PyPlugs could be user knobs but were marked declared by plug-in. In order to force the
                // _isUserKnob flag on the serialization object, we set this bit to true.
                childSer->_forceUserKnob = true;
                child->toSerialization(childSer.get());
                assert(childSer->_isUserKnob);
                groupSerialization->_children.push_back(childSer);
            }
        }
    } else {

        KnobIPtr thisShared = shared_from_this();

        serialization->_typeName = typeName();
        serialization->_dimension = getNDimensions();
        serialization->_scriptName = getName();

        serialization->_isUserKnob = serialization->_forceUserKnob || getKnobDeclarationType() == eKnobDeclarationTypeUser;

        bool isFullRecoverySave = appPTR->getCurrentSettings()->getIsFullRecoverySaveModeEnabled();

        std::vector<std::string> viewNames;
        if (getHolder() && getHolder()->getApp()) {
            viewNames = getHolder()->getApp()->getProject()->getProjectViewNames();
        }

        // Serialize default values
        serialization->_defaultValues.resize(serialization->_dimension);
        for (int i = 0; i < serialization->_dimension; ++i) {
            initializeDefaultValueSerializationStorage(thisShared, DimIdx(i), serialization, &serialization->_defaultValues[i]);
        }

        // Values
        std::list<ViewIdx> viewsList = getViewsList();
        for (std::list<ViewIdx>::const_iterator it = viewsList.begin(); it!=viewsList.end(); ++it) {
            std::string view;
            if (*it >= 0 && *it < (int)viewNames.size()) {
                view = viewNames[*it];
            }
            KnobSerialization::PerDimensionValueSerializationVec& dimValues = serialization->_values[view];
            dimValues.resize(serialization->_dimension);

            for (std::size_t i = 0; i < dimValues.size(); ++i) {
                dimValues[i]._serialization = serialization;
                dimValues[i]._dimension = (int)i;
                initializeValueSerializationStorage(thisShared, viewNames, DimIdx(i), *it, serialization->_defaultValues[i], &dimValues[i]);

                // Force default value serialization in those cases
                if (serialization->_isUserKnob || isFullRecoverySave) {
                    serialization->_defaultValues[i].serializeDefaultValue = true;
                    dimValues[i]._mustSerialize = true;
                }
            } // for each dimension

            // If dimensions are equal do not serialize them all, just saved the first.
            // Note that the areDimensionsEqual() funtion will return true even if multiple dimensions are linked to different values.
            // E.g: imagine a Blur.size parameter linked to another Blur.size parameter, each dimension would be respectively linked to x and y
            // and links would be different, even though they appear equal on the interface we have to serialize the 2 different links
            bool allDimensionsEqual = areDimensionsEqual(*it);
            
            if (serialization->_dimension > 1) {
                bool linksEqual = true;
                for (std::size_t i = 1; i < dimValues.size(); ++i) {
                    if (dimValues[i]._slaveMasterLink.masterDimensionName != dimValues[0]._slaveMasterLink.masterDimensionName ||
                        dimValues[i]._slaveMasterLink.masterViewName != dimValues[0]._slaveMasterLink.masterViewName ||
                        dimValues[i]._slaveMasterLink.masterKnobName != dimValues[0]._slaveMasterLink.masterKnobName ||
                        dimValues[i]._slaveMasterLink.masterTableItemName != dimValues[0]._slaveMasterLink.masterTableItemName ||
                        dimValues[i]._slaveMasterLink.masterNodeName != dimValues[0]._slaveMasterLink.masterNodeName) {
                        linksEqual = false;
                        break;
                    }
                }
                if (!linksEqual) {
                    allDimensionsEqual = false;
                }
            }

            if (allDimensionsEqual) {
                dimValues.resize(1);
            }

        } // for each view

        // User knobs bits
        if (serialization->_isUserKnob) {
            serialization->_label = getLabel();
            serialization->_triggerNewLine = isNewLineActivated();
            serialization->_evaluatesOnChange = getEvaluateOnChange();
            serialization->_isPersistent = getIsPersistent();
            serialization->_animatesChanged = (isAnimationEnabled() != isAnimatedByDefault());
            serialization->_tooltip = getHintToolTip();
            serialization->_iconFilePath[0] = getIconLabel(false);
            serialization->_iconFilePath[1] = getIconLabel(true);

            serialization->_isSecret = getIsSecret();
            serialization->_disabled = !isEnabled();
        }


        // Viewer UI context bits
        if (getHolder()) {
            if (getHolder()->getInViewerContextKnobIndex(thisShared) != -1) {
                serialization->_hasViewerInterface = true;
                serialization->_inViewerContextItemSpacing = getInViewerContextItemSpacing();
                ViewerContextLayoutTypeEnum layout = getInViewerContextLayoutType();
                switch (layout) {
                    case eViewerContextLayoutTypeAddNewLine:
                        serialization->_inViewerContextItemLayout = kInViewerContextItemLayoutNewLine;
                        break;
                    case eViewerContextLayoutTypeSeparator:
                        serialization->_inViewerContextItemLayout = kInViewerContextItemLayoutAddSeparator;
                        break;
                    case eViewerContextLayoutTypeStretchAfter:
                        serialization->_inViewerContextItemLayout = kInViewerContextItemLayoutStretchAfter;
                        break;
                    case eViewerContextLayoutTypeSpacing:
                        serialization->_inViewerContextItemLayout.clear();
                        break;
                }
                serialization->_inViewerContextSecret = getInViewerContextSecret();
                if (serialization->_isUserKnob) {
                    serialization->_inViewerContextLabel = getInViewerContextLabel();
                    serialization->_inViewerContextIconFilePath[0] = getInViewerContextIconFilePath(false);
                    serialization->_inViewerContextIconFilePath[1] = getInViewerContextIconFilePath(true);

                }
            }
        }

        // Per-type specific data
        KnobChoice* isChoice = dynamic_cast<KnobChoice*>(this);
        if (isChoice) {
            ChoiceExtraData* extraData = new ChoiceExtraData;
            std::vector<ChoiceOption> options = isChoice->getEntries();
            std::vector<std::string> ids(options.size()), helps(options.size());
            for (std::size_t i = 0; i < options.size(); ++i) {
                ids[i] = options[i].id;
                helps[i] = options[i].tooltip;
            }
            extraData->_entries = ids;
            extraData->_helpStrings = helps;
            serialization->_extraData.reset(extraData);
        }
        KnobParametric* isParametric = dynamic_cast<KnobParametric*>(this);
        if (isParametric) {
            ParametricExtraData* extraData = new ParametricExtraData;
            isParametric->saveParametricCurves(&extraData->parametricCurves);
            serialization->_extraData.reset(extraData);
        }
        KnobString* isString = dynamic_cast<KnobString*>(this);
        if (isString) {
            TextExtraData* extraData = new TextExtraData;
            serialization->_extraData.reset(extraData);
            extraData->fontFamily = isString->getFontFamily();
            extraData->fontSize = isString->getFontSize();
            isString->getFontColor(&extraData->fontColor[0], &extraData->fontColor[1], &extraData->fontColor[2]);
            extraData->italicActivated = isString->getItalicActivated();
            extraData->boldActivated = isString->getBoldActivated();
        }
        if (serialization->_isUserKnob) {
            if (isString) {
                TextExtraData* extraData = dynamic_cast<TextExtraData*>(serialization->_extraData.get());
                assert(extraData);
                extraData->label = isString->isLabel();
                extraData->multiLine = isString->isMultiLine();
                extraData->richText = isString->usesRichText();
            }
            KnobDouble* isDbl = dynamic_cast<KnobDouble*>(this);
            KnobInt* isInt = dynamic_cast<KnobInt*>(this);
            KnobColor* isColor = dynamic_cast<KnobColor*>(this);
            if (isDbl || isInt || isColor) {
                ValueExtraData* extraData = new ValueExtraData;
                if (isDbl) {
                    extraData->min = isDbl->getMinimum();
                    extraData->max = isDbl->getMaximum();
                    extraData->dmin = isDbl->getDisplayMinimum();
                    extraData->dmax = isDbl->getDisplayMaximum();
                } else if (isInt) {
                    extraData->min = isInt->getMinimum();
                    extraData->max = isInt->getMaximum();
                    extraData->dmin = isInt->getDisplayMinimum();
                    extraData->dmax = isInt->getDisplayMaximum();
                } else if (isColor) {
                    extraData->min = isColor->getMinimum();
                    extraData->max = isColor->getMaximum();
                    extraData->dmin = isColor->getDisplayMinimum();
                    extraData->dmax = isColor->getDisplayMaximum();
                }
                serialization->_extraData.reset(extraData);
            }

            KnobFile* isFile = dynamic_cast<KnobFile*>(this);
            if (isFile) {
                FileExtraData* extraData = new FileExtraData;
                extraData->useSequences = isFile->getDialogType() == KnobFile::eKnobFileDialogTypeOpenFileSequences ||
                isFile->getDialogType() == KnobFile::eKnobFileDialogTypeSaveFileSequences;
                serialization->_extraData.reset(extraData);
            }

            KnobPath* isPath = dynamic_cast<KnobPath*>(this);
            if (isPath) {
                PathExtraData* extraData = new PathExtraData;
                extraData->multiPath = isPath->isMultiPath();
                serialization->_extraData.reset(extraData);
            }
        }

        // Check if we need to serialize this knob
        // We always serialize user knobs and knobs with a viewer interface
        serialization->_mustSerialize = true;
        if (!serialization->_isUserKnob && !serialization->_hasViewerInterface) {
            bool mustSerialize = false;
            for (SERIALIZATION_NAMESPACE::KnobSerialization::PerViewValueSerializationMap::const_iterator it = serialization->_values.begin(); it!=serialization->_values.end(); ++it) {
                for (std::size_t i = 0; i < it->second.size(); ++i) {
                    mustSerialize |= it->second[i]._mustSerialize;
                }

            }

            if (!mustSerialize) {
                // Check if there are extra data
                {
                    const TextExtraData* data = dynamic_cast<const TextExtraData*>(serialization->_extraData.get());
                    if (data) {
                        if (data->fontFamily != NATRON_FONT || data->fontSize != KnobString::getDefaultFontPointSize() || data->fontColor[0] != 0 || data->fontColor[1] != 0 || data->fontColor[2] != 0) {
                            mustSerialize = true;
                        }
                    }
                }
                {
                    const ParametricExtraData* data = dynamic_cast<const ParametricExtraData*>(serialization->_extraData.get());
                    if (data) {
                        if (!data->parametricCurves.empty()) {
                            mustSerialize = true;
                        }
                    }
                }

            }
            serialization->_mustSerialize = mustSerialize;
        }
    } // groupSerialization
} // KnobHelper::toSerialization

void
KnobHelper::fromSerialization(const SerializationObjectBase& serializationBase)
{
    // We allow non persistent knobs to be loaded if we found a valid serialization for them
    const SERIALIZATION_NAMESPACE::KnobSerialization* serialization = dynamic_cast<const SERIALIZATION_NAMESPACE::KnobSerialization*>(&serializationBase);
    assert(serialization);
    if (!serialization) {
        return;
    }

    // Block any instance change action call when loading a knob
    blockValueChanges();

    {
        ScopedChanges_RAII changes(this);



        // Clear any existing animation
        removeAnimation(ViewSetSpec::all(), DimSpec::all(), eValueChangedReasonRestoreDefault);

        // Restore extra datas
        KnobFile* isInFile = dynamic_cast<KnobFile*>(this);
        KnobString* isString = dynamic_cast<KnobString*>(this);
        if (isString) {
            const TextExtraData* data = dynamic_cast<const TextExtraData*>(serialization->_extraData.get());
            if (data) {
                isString->setFontColor(data->fontColor[0], data->fontColor[1], data->fontColor[2]);
                isString->setFontFamily(data->fontFamily);
                isString->setFontSize(std::max(data->fontSize,1));
                isString->setItalicActivated(data->italicActivated);
                isString->setBoldActivated(data->boldActivated);
            }

        }

        // Load parametric parameter's curves
        KnobParametric* isParametric = dynamic_cast<KnobParametric*>(this);
        if (isParametric) {
            const ParametricExtraData* data = dynamic_cast<const ParametricExtraData*>(serialization->_extraData.get());
            if (data) {
                isParametric->loadParametricCurves(data->parametricCurves);
            }
        }


        // Restore user knobs bits
        if (serialization->_isUserKnob) {
            if (serialization->_isSecret) {
                setSecret(true);
            }
            // Restore enabled state
            if (serialization->_disabled) {
                setEnabled(false);
            }
            setIsPersistent(serialization->_isPersistent);
            if (serialization->_animatesChanged) {
                setAnimationEnabled(!isAnimatedByDefault());
            }
            setEvaluateOnChange(serialization->_evaluatesOnChange);
            setName(serialization->_scriptName);
            setHintToolTip(serialization->_tooltip);
            setAddNewLine(serialization->_triggerNewLine);
            setIconLabel(serialization->_iconFilePath[0], false);
            setIconLabel(serialization->_iconFilePath[1], true);

            KnobInt* isInt = dynamic_cast<KnobInt*>(this);
            KnobDouble* isDouble = dynamic_cast<KnobDouble*>(this);
            KnobColor* isColor = dynamic_cast<KnobColor*>(this);
            KnobChoice* isChoice = dynamic_cast<KnobChoice*>(this);
            KnobPath* isPath = dynamic_cast<KnobPath*>(this);

            int nDims = std::min( getNDimensions(), serialization->_dimension );

            if (isInt) {
                const ValueExtraData* data = dynamic_cast<const ValueExtraData*>(serialization->_extraData.get());
                assert(data);
                if (data) {
                    std::vector<int> minimums, maximums, dminimums, dmaximums;
                    for (int i = 0; i < nDims; ++i) {
                        if (data->min == INT_MIN || data->min == -std::numeric_limits<double>::infinity()) {
                            minimums.push_back(INT_MIN);
                        } else {
                            minimums.push_back(data->min);
                        }
                        if (data->dmin == INT_MIN || data->dmin == -std::numeric_limits<double>::infinity()) {
                            dminimums.push_back(INT_MIN);
                        } else {
                            dminimums.push_back(data->dmin);
                        }
                        if (data->max == INT_MAX || data->max == std::numeric_limits<double>::infinity()) {
                            maximums.push_back(INT_MAX);
                        } else {
                            maximums.push_back(data->max);
                        }
                        if (data->dmax == INT_MAX || data->dmax == std::numeric_limits<double>::infinity()) {
                            dmaximums.push_back(INT_MAX);
                        } else {
                            dmaximums.push_back(data->dmax);
                        }
                    }
                    isInt->setRangeAcrossDimensions(minimums, maximums);
                    isInt->setDisplayRangeAcrossDimensions(dminimums, dmaximums);
                }
            } else if (isDouble) {
                const ValueExtraData* data = dynamic_cast<const ValueExtraData*>(serialization->_extraData.get());
                assert(data);
                if (data) {
                    std::vector<double> minimums, maximums, dminimums, dmaximums;
                    for (int i = 0; i < nDims; ++i) {
                        if (data->min == INT_MIN || data->min == -std::numeric_limits<double>::infinity()) {
                            minimums.push_back(-std::numeric_limits<double>::infinity());
                        } else {
                            minimums.push_back(data->min);
                        }
                        if (data->dmin == INT_MIN || data->dmin == -std::numeric_limits<double>::infinity()) {
                            dminimums.push_back(-std::numeric_limits<double>::infinity());
                        } else {
                            dminimums.push_back(data->dmin);
                        }
                        if (data->max == INT_MAX || data->max == std::numeric_limits<double>::infinity()) {
                            maximums.push_back(std::numeric_limits<double>::infinity());
                        } else {
                            maximums.push_back(data->max);
                        }
                        if (data->dmax == INT_MAX || data->dmax == std::numeric_limits<double>::infinity()) {
                            dmaximums.push_back(std::numeric_limits<double>::infinity());
                        } else {
                            dmaximums.push_back(data->dmax);
                        }
                    }
                    isDouble->setRangeAcrossDimensions(minimums, maximums);
                    isDouble->setDisplayRangeAcrossDimensions(dminimums, dmaximums);
                }

            } else if (isChoice) {
                const ChoiceExtraData* data = dynamic_cast<const ChoiceExtraData*>(serialization->_extraData.get());
                if (data) {
                    std::vector<ChoiceOption> options(data->_entries.size());
                    for (std::size_t i = 0; i < data->_entries.size(); ++i) {
                        options[i].id = data->_entries[i];
                        if (i < data->_helpStrings.size()) {
                            options[i].tooltip = data->_helpStrings[i];
                        }
                    }
                    isChoice->populateChoices(options);
                }
            } else if (isColor) {
                const ValueExtraData* data = dynamic_cast<const ValueExtraData*>(serialization->_extraData.get());
                if (data) {
                    std::vector<double> minimums, maximums, dminimums, dmaximums;
                    for (int i = 0; i < nDims; ++i) {
                        if (data->min == INT_MIN || data->min == -std::numeric_limits<double>::infinity()) {
                            minimums.push_back(-std::numeric_limits<double>::infinity());
                        } else {
                            minimums.push_back(data->min);
                        }
                        if (data->dmin == INT_MIN || data->dmin == -std::numeric_limits<double>::infinity()) {
                            dminimums.push_back(-std::numeric_limits<double>::infinity());
                        } else {
                            dminimums.push_back(data->dmin);
                        }
                        if (data->max == INT_MAX || data->max == std::numeric_limits<double>::infinity()) {
                            maximums.push_back(std::numeric_limits<double>::infinity());
                        } else {
                            maximums.push_back(data->max);
                        }
                        if (data->dmax == INT_MAX || data->dmax == std::numeric_limits<double>::infinity()) {
                            dmaximums.push_back(std::numeric_limits<double>::infinity());
                        } else {
                            dmaximums.push_back(data->dmax);
                        }
                    }
                    isColor->setRangeAcrossDimensions(minimums, maximums);
                    isColor->setDisplayRangeAcrossDimensions(dminimums, dmaximums);
                }
            } else if (isString) {
                const TextExtraData* data = dynamic_cast<const TextExtraData*>(serialization->_extraData.get());
                if (data) {
                    if (data->label) {
                        isString->setAsLabel();
                    } else if (data->multiLine) {
                        isString->setAsMultiLine();
                        if (data->richText) {
                            isString->setUsesRichText(true);
                        }
                    }
                }

            } else if (isInFile) {
                const FileExtraData* data = dynamic_cast<const FileExtraData*>(serialization->_extraData.get());
                if (data) {
                    if (data->useExistingFiles) {
                        if (data->useSequences) {
                            isInFile->setDialogType(KnobFile::eKnobFileDialogTypeOpenFileSequences);
                        } else {
                            isInFile->setDialogType(KnobFile::eKnobFileDialogTypeOpenFile);
                        }
                    } else {
                        if (data->useSequences) {
                            isInFile->setDialogType(KnobFile::eKnobFileDialogTypeSaveFileSequences);
                        } else {
                            isInFile->setDialogType(KnobFile::eKnobFileDialogTypeSaveFile);
                        }
                    }
                    isInFile->setDialogFilters(data->filters);
                }
            } else if (isPath) {
                const PathExtraData* data = dynamic_cast<const PathExtraData*>(serialization->_extraData.get());
                if (data && data->multiPath) {
                    isPath->setMultiPath(true);
                }
            }

        } // isUserKnob

        std::vector<std::string> projectViews;
        if (getHolder() && getHolder()->getApp()) {
            projectViews = getHolder()->getApp()->getProject()->getProjectViewNames();
        }


        for (std::size_t i = 0; i < serialization->_defaultValues.size(); ++i) {
            if (serialization->_defaultValues[i].serializeDefaultValue) {
                restoreDefaultValueFromSerialization(serialization->_defaultValues[i], true /*applyDefault*/, DimIdx(i));
            }
        }


        // There is a case where the dimension of a parameter might have changed between versions, e.g:
        // the size parameter of the Blur node was previously a Double1D and has become a Double2D to control
        // both dimensions.
        // For compatibility, we do not load only the first dimension, otherwise the result wouldn't be the same,
        // instead we replicate the last dimension of the serialized knob to all other remaining dimensions to fit the
        // knob's dimensions.
        for (SERIALIZATION_NAMESPACE::KnobSerialization::PerViewValueSerializationMap::const_iterator it = serialization->_values.begin(); it!=serialization->_values.end(); ++it) {

            // Find the view index corresponding to the view name
            ViewIdx view_i(0);
            Project::getViewIndex(projectViews, it->first, &view_i);

            if (view_i != 0) {
                splitView(view_i);
            }

            for (int i = 0; i < _imp->common->dimension; ++i) {

                // Not all dimensions are necessarily saved since they may be folded.
                // In that case replicate the last dimension
                int d = i >= (int)it->second.size() ? it->second.size() - 1 : i;

                DimIdx dimensionIndex(i);

                // Clone animation
                if (!it->second[d]._animationCurve.keys.empty()) {
                    CurvePtr curve = getAnimationCurve(view_i, dimensionIndex);
                    if (curve) {
                        curve->fromSerialization(it->second[d]._animationCurve);
                        _signalSlotHandler->s_curveAnimationChanged(view_i, dimensionIndex);
                    }
                } else if (it->second[d]._expression.empty() && !it->second[d]._slaveMasterLink.hasLink) {
                    // restore value if no expression/link
                    restoreValueFromSerialization(it->second[d], dimensionIndex, view_i);
                }

            }
            autoAdjustFoldExpandDimensions(view_i);

        }

        // Restore viewer UI context
        if (serialization->_hasViewerInterface) {
            setInViewerContextItemSpacing(serialization->_inViewerContextItemSpacing);
            ViewerContextLayoutTypeEnum layoutType = eViewerContextLayoutTypeSpacing;
            if (serialization->_inViewerContextItemLayout == kInViewerContextItemLayoutNewLine) {
                layoutType = eViewerContextLayoutTypeAddNewLine;
            } else if (serialization->_inViewerContextItemLayout == kInViewerContextItemLayoutStretchAfter) {
                layoutType = eViewerContextLayoutTypeStretchAfter;
            } else if (serialization->_inViewerContextItemLayout == kInViewerContextItemLayoutAddSeparator) {
                layoutType = eViewerContextLayoutTypeSeparator;
            }
            setInViewerContextLayoutType(layoutType);
            setInViewerContextSecret(serialization->_inViewerContextSecret);
            if (getKnobDeclarationType() == eKnobDeclarationTypeUser) {
                setInViewerContextLabel(QString::fromUtf8(serialization->_inViewerContextLabel.c_str()));
                setInViewerContextIconFilePath(serialization->_inViewerContextIconFilePath[0], false);
                setInViewerContextIconFilePath(serialization->_inViewerContextIconFilePath[1], true);
            }
        }
        
        // Allow changes again
    } // changes
    unblockValueChanges();

    TimeValue time = getHolder()->getTimelineCurrentTime();
    evaluateValueChange(DimSpec::all(), time, ViewSetSpec::all(), eValueChangedReasonRestoreDefault);
} // KnobHelper::fromSerialization

// E.G: Imagine a nodegraph as such:
//  App:
//      Blur1:
//          size
//      Group1:
//          Blur2:
//              size
// to reference app.Blur1.size from app.Group1.Blur2.size you would use
// "@thisGroup.@thisGroup.Blur1" for the masterNodeName
static NodePtr findMasterNode(const NodeCollectionPtr& group,
                              int recursionLevel,
                              const std::string& masterNodeName,
                              const std::map<SERIALIZATION_NAMESPACE::NodeSerializationPtr, NodePtr>& allCreatedNodesInGroup)
{
    assert(group);

    // The masterNodeName can be something as @thisGroup.Blur1
    // We read everything until the dot (if any) and then recurse
    std::string token;
    std::size_t foundDot = masterNodeName.find_first_of(".");
    std::string remainingString;
    if (foundDot == std::string::npos) {
        token = masterNodeName;
    } else {
        token = masterNodeName.substr(0, foundDot);
        if (foundDot + 1 < masterNodeName.size()) {
            remainingString = masterNodeName.substr(foundDot + 1);
        }
    }

    if (token != kKnobMasterNodeIsGroup) {
        // Return the node-name in the group
        
        // The nodes created from the serialization may have changed name if another node with the same script-name already existed.
        // By chance since we created all nodes within the same Group at the same time, we have a list of the old node serialization
        // and the corresponding created node (with its new script-name).
        // If we find a match, make sure we use the new node script-name to restore the input.
        NodePtr foundNode = NodeGroup::findSerializedNodeWithScriptName(masterNodeName, allCreatedNodesInGroup, NodesList(), false);
        if (!foundNode) {
            // We did not find the node in the serialized nodes list, the last resort is to look into already created nodes
            // and find an exact match, hoping the script-name of the node did not change.
            foundNode = group->getNodeByName(masterNodeName);
        }

        if (remainingString.empty()) {
            return foundNode;
        } else {
            // There's stuff left to recurse, this node must be a group otherwise fail
            NodeGroupPtr nodeIsGroup = toNodeGroup(foundNode->getEffectInstance());
            if (!nodeIsGroup) {
                return NodePtr();
            }
            return findMasterNode(nodeIsGroup, recursionLevel + 1, masterNodeName, allCreatedNodesInGroup);
        }
    } else {
        // If there's nothing else to recurse on, the container must a be a Group node
        NodeGroupPtr isGroup = toNodeGroup(group);
        if (remainingString.empty()) {
            if (!isGroup) {
                return NodePtr();
            } else {
                return isGroup->getNode();
            }
        } else {
            // Otherwise recurse on the rest. On the first recursion since we already have a group
            // of the original node in parameter, call this function again with the same group
            // Otherwise, recurse up
            if (recursionLevel == 0) {
                return findMasterNode(group, recursionLevel + 1, masterNodeName, allCreatedNodesInGroup);
            } else {
                if (isGroup) {
                    return findMasterNode(isGroup->getNode()->getGroup(), recursionLevel + 1, masterNodeName, allCreatedNodesInGroup);
                } else {
                    return NodePtr();
                }
            }
        }
    }

} // findMasterNode

KnobIPtr
KnobHelper::findMasterKnob(const std::string& masterKnobName,
                           const std::string& masterNodeName,
                           const std::string& masterTableName,
                           const std::string& masterItemName,
                           const std::map<SERIALIZATION_NAMESPACE::NodeSerializationPtr, NodePtr>& allCreatedNodesInGroup)
{
    KnobTableItemPtr tableItem = toKnobTableItem(getHolder());
    EffectInstancePtr effect = toEffectInstance(getHolder());
    NodePtr thisKnobNode;
    if (tableItem) {
        thisKnobNode = tableItem->getModel()->getNode();
    } else if (effect) {
        thisKnobNode = effect->getNode();
    }
    // A knob that does not belong to a node cannot have links
    if (!thisKnobNode) {
        return KnobIPtr();
    }

    ///we need to cycle through all the nodes of the project to find the real master
    NodePtr masterNode;
    if (masterNodeName.empty()) {
        masterNode = thisKnobNode;
    } else {
        masterNode = findMasterNode(thisKnobNode->getGroup(), 0, masterNodeName, allCreatedNodesInGroup);
    }
    if (!masterNode) {
        qDebug() << "Link slave/master for " << getName().c_str() <<   " failed to restore the following linkage: " << masterNodeName.c_str();

        return KnobIPtr();
    }

    if (!masterTableName.empty() && !masterItemName.empty()) {
        KnobItemsTablePtr table = masterNode->getEffectInstance()->getItemsTable(masterTableName);
        if (table) {
            KnobTableItemPtr item = table->getItemByFullyQualifiedScriptName(masterItemName);
            if (item) {
                return item->getKnobByName(masterKnobName);
            }
        }
    } else {
        // Find the corresponding knob
        const std::vector<KnobIPtr> & otherKnobs = masterNode->getKnobs();
        for (std::size_t j = 0; j < otherKnobs.size(); ++j) {
            if ( (otherKnobs[j]->getName() == masterKnobName) ) {
                return otherKnobs[j];
            }
        }
    }

    qDebug() << "Link slave/master for " << getName().c_str() <<   " failed to restore the following linkage: " << masterNodeName.c_str();

    return KnobIPtr();
} // findMasterKnob


void
KnobHelper::restoreKnobLinks(const boost::shared_ptr<SERIALIZATION_NAMESPACE::KnobSerializationBase>& serialization,
                             const std::map<SERIALIZATION_NAMESPACE::NodeSerializationPtr, NodePtr>& allCreatedNodesInGroup)
{




    SERIALIZATION_NAMESPACE::KnobSerialization* isKnobSerialization = dynamic_cast<SERIALIZATION_NAMESPACE::KnobSerialization*>(serialization.get());
    SERIALIZATION_NAMESPACE::GroupKnobSerialization* isGroupKnobSerialization = dynamic_cast<SERIALIZATION_NAMESPACE::GroupKnobSerialization*>(serialization.get());

    if (isGroupKnobSerialization) {
        for (std::list<boost::shared_ptr<SERIALIZATION_NAMESPACE::KnobSerializationBase> >::const_iterator it = isGroupKnobSerialization->_children.begin(); it != isGroupKnobSerialization->_children.end(); ++it) {
            try {
                restoreKnobLinks(*it, allCreatedNodesInGroup);
            } catch (const std::exception& e) {
                LogEntry::LogEntryColor c;
                EffectInstancePtr effect = toEffectInstance(getHolder());
                if (effect) {
                    if (effect->getNode()->getColor(&c.r, &c.g, &c.b)) {
                        c.colorSet = true;
                    }
                }

                appPTR->writeToErrorLog_mt_safe(QString::fromUtf8(effect->getNode()->getScriptName_mt_safe().c_str() ), QDateTime::currentDateTime(), QString::fromUtf8(e.what()), false, c);


            }
        }
    } else if (isKnobSerialization) {

        KnobTableItemPtr tableItem = toKnobTableItem(getHolder());
        EffectInstancePtr effect = toEffectInstance(getHolder());
        NodePtr thisKnobNode;
        if (tableItem) {
            thisKnobNode = tableItem->getModel()->getNode();
        } else if (effect) {
            thisKnobNode = effect->getNode();
        }
        // A knob that does not belong to a node cannot have links
        if (!thisKnobNode) {
            return;
        }
        // Restore slave/master links first
        {
            const std::vector<std::string>& projectViews = getHolder()->getApp()->getProject()->getProjectViewNames();
            for (SERIALIZATION_NAMESPACE::KnobSerialization::PerViewValueSerializationMap::const_iterator it = isKnobSerialization->_values.begin();
                 it != isKnobSerialization->_values.end(); ++it) {


                // Find a matching view name
                ViewIdx view_i(0);
                Project::getViewIndex(projectViews, it->first, &view_i);

                for (int dimIndex = 0; dimIndex < _imp->common->dimension; ++dimIndex) {


                    // Not all dimensions are necessarily saved since they may be folded.
                    // In that case replicate the last dimension
                    int d = dimIndex >= (int)it->second.size() ? it->second.size() - 1 : dimIndex;


                    if (!it->second[d]._slaveMasterLink.hasLink) {
                        continue;
                    }

                    std::string masterKnobName, masterNodeName, masterTableName, masterTableItemName;
                    if (it->second[d]._slaveMasterLink.masterNodeName.empty()) {
                        // Node name empty, assume this is the same node
                        masterNodeName = thisKnobNode->getScriptName_mt_safe();
                    } else {
                        masterNodeName = it->second[d]._slaveMasterLink.masterNodeName;
                    }

                    if (it->second[d]._slaveMasterLink.masterKnobName.empty()) {
                        // Knob name empty, assume this is the same knob unless it has a single dimension
                        if (getNDimensions() == 1) {
                            continue;
                        }
                        masterKnobName = getName();
                    } else {
                        masterKnobName = it->second[d]._slaveMasterLink.masterKnobName;
                    }

                    masterTableName = it->second[d]._slaveMasterLink.masterTableName;
                    masterTableItemName = it->second[d]._slaveMasterLink.masterTableItemName;
                    KnobIPtr master = findMasterKnob(masterKnobName,
                                                     masterNodeName,
                                                     masterTableName,
                                                     masterTableItemName, allCreatedNodesInGroup);
                    if (master) {
                        // Find dimension in master by name
                        int otherDimIndex = -1;
                        if (master->getNDimensions() == 1) {
                            otherDimIndex = 0;
                        } else {
                            for (int dm = 0; dm < master->getNDimensions(); ++dm) {
                                if ( boost::iequals(master->getDimensionName(DimIdx(dm)), it->second[dimIndex]._slaveMasterLink.masterDimensionName) ) {
                                    otherDimIndex = dm;
                                    break;
                                }
                            }
                            if (otherDimIndex == -1) {
                                // Before Natron 2.2 we serialized the dimension index. Try converting to an int
                                otherDimIndex = QString::fromUtf8(it->second[d]._slaveMasterLink.masterDimensionName.c_str()).toInt();
                            }
                        }
                        ViewIdx otherView(0);
                        Project::getViewIndex(projectViews, it->second[d]._slaveMasterLink.masterViewName, &otherView);

                        if (otherDimIndex >=0 && otherDimIndex < master->getNDimensions()) {
                            (void)linkTo(master, DimIdx(dimIndex), DimIdx(otherDimIndex), view_i, otherView);
                        } else {
                            throw std::invalid_argument(tr("Could not find a dimension named \"%1\" in \"%2\"").arg(QString::fromUtf8(it->second[d]._slaveMasterLink.masterDimensionName.c_str())).arg( QString::fromUtf8( it->second[d]._slaveMasterLink.masterKnobName.c_str() ) ).toStdString());
                        }
                    }

                } // for each dimensions
            } // for each view
        }

        // Restore expressions
        {
            const std::vector<std::string>& projectViews = getHolder()->getApp()->getProject()->getProjectViewNames();
            for (SERIALIZATION_NAMESPACE::KnobSerialization::PerViewValueSerializationMap::const_iterator it = isKnobSerialization->_values.begin();
                 it != isKnobSerialization->_values.end(); ++it) {
                // Find a matching view name
                ViewIdx view_i(0);
                Project::getViewIndex(projectViews, it->first, &view_i);


                for (int dimIndex = 0; dimIndex < _imp->common->dimension; ++dimIndex) {


                    // Not all dimensions are necessarily saved since they may be folded.
                    // In that case replicate the last dimension
                    int d = dimIndex >= (int)it->second.size() ? it->second.size() - 1 : dimIndex;

                    try {
                        if ( !it->second[d]._expression.empty() ) {
                            ExpressionLanguageEnum lang = eExpressionLanguagePython;
                            if (it->second[d]._expressionLanguage == kKnobSerializationExpressionLanguagePython) {
                                lang = eExpressionLanguagePython;
                            } else if (it->second[d]._expressionLanguage == kKnobSerializationExpressionLanguageExprtk) {
                                lang = eExpressionLanguageExprTk;
                            }
                            restoreExpression(DimIdx(dimIndex), view_i,  it->second[d]._expression, lang, it->second[d]._expresionHasReturnVariable);
                        }
                    } catch (const std::exception& e) {
                        QString err = QString::fromUtf8("Failed to restore expression: %1").arg( QString::fromUtf8( e.what() ) );
                        appPTR->writeToErrorLog_mt_safe(QString::fromUtf8( getName().c_str() ), QDateTime::currentDateTime(), err);
                    }
                } // for all dimensions
            } // for all views
        }
    }
} // restoreKnobLinks



/***************************KNOB HOLDER******************************************/

typedef std::map<FrameViewRenderKey, KnobHolderWPtr, FrameViewRenderKey_compare_less> RenderCloneMap;

struct KnobItemsTableData
{
    // Strong ref to the table
    KnobItemsTablePtr table;

    // Name of the parameter before the table in the UI, only relevant
    // if tablePosition is eKnobItemsTablePositionAfterKnob
    std::string previousParamPosition;

    // Where should the table be displayed
    KnobHolder::KnobItemsTablePositionEnum tablePosition;

    KnobItemsTableData()
    : table()
    , previousParamPosition()
    , tablePosition(KnobHolder::eKnobItemsTablePositionBottomOfAllPages)
    {
    }
};

struct KnobHolderCommonData
{
    AppInstanceWPtr app;

    std::vector<KnobIWPtr> knobsWithViewerUI;

    ///Count how many times an overlay needs to be redrawn for the instanceChanged/penMotion/penDown etc... actions
    ///to just redraw it once when the recursion level is back to 0
    mutable QMutex paramsEditLevelMutex;

    struct MultipleParamsEditData {
        std::string commandName;
        int nActionsInBracket;

        MultipleParamsEditData()
        : commandName()
        , nActionsInBracket(0)
        {

        }
    };

    // We use a stack in case user calls it recursively
    std::list<MultipleParamsEditData> paramsEditStack;

    mutable QMutex evaluationBlockedMutex;
    int evaluationBlocked;

    //Set in the begin/endChanges block
    int nbSignificantChangesDuringEvaluationBlock;
    int nbChangesDuringEvaluationBlock;
    int nbChangesRequiringMetadataRefresh;
    int duringEvaluation;
    ValueChangedReasonEnum firstKnobChangeReason;
    QMutex knobsFrozenMutex;
    bool knobsFrozen;

    // Protects hasAnimation
    mutable QMutex hasAnimationMutex;

    // True if one knob held by this object is animated.
    // This is held here for fast access, otherwise it requires looping over all knobs
    bool hasAnimation;
    DockablePanelI* settingsPanel;

    // Map of tables owned by the holder identified with their
    // unique table identifier
    std::map<std::string, KnobItemsTableData> knobsTables;

    std::list<std::pair<KnobIWPtr,OverlaySlaveParamFlags> > overlaySlaves;

    mutable QMutex renderClonesMutex;
    RenderCloneMap renderClones;

    KnobHolderCommonData()
    : app()
    , evaluationBlockedMutex(QMutex::Recursive)
    , evaluationBlocked(0)
    , nbSignificantChangesDuringEvaluationBlock(0)
    , nbChangesDuringEvaluationBlock(0)
    , nbChangesRequiringMetadataRefresh(0)
    , duringEvaluation(0)
    , firstKnobChangeReason(eValueChangedReasonPluginEdited)
    , knobsFrozenMutex()
    , knobsFrozen(false)
    , hasAnimationMutex()
    , hasAnimation(false)
    , settingsPanel(0)
    , knobsTables()
    , overlaySlaves()
    , renderClonesMutex()
    , renderClones()
    {

    }
};

struct KnobHolder::KnobHolderPrivate
{
    boost::shared_ptr<KnobHolderCommonData> common;

    QMutex knobsMutex;

    std::vector<KnobIPtr> knobs;
    std::map<std::string, KnobIWPtr> knobsOrdered;
    bool knobsInitialized;
    bool isInitializingKnobs;

    // If this is a render clone, this is a pointer to the main instance
    KnobHolderPtr mainInstance;

    // This is the current frame/view being requested or rendered by this clone.
    // Note that it is a weak reference: the actual shared references are held by other effects that reference this node.
    // This enables to track dependencies across effects and destroy FrameViewRequest objects when they are no longer references by downstream
    // effects.
    FrameViewRenderKey currentRender;

    KnobHolderPrivate(const AppInstancePtr& appInstance)
    : common(new KnobHolderCommonData)
    , knobsMutex()
    , knobs()
    , knobsOrdered()
    , knobsInitialized(false)
    , isInitializingKnobs(false)
    , mainInstance()
    , currentRender()
    {
        common->app = appInstance;
        
    }

    KnobHolderPrivate(const KnobHolderPtr& other)
    : common(other->_imp->common)
    , knobsMutex()
    , knobs()
    , knobsOrdered()
    , knobsInitialized(false)
    , isInitializingKnobs(false)
    , mainInstance()
    , currentRender()
    {
        // If the other is also a clone, forward to the other main instance
        mainInstance = other->getMainInstance();
        if (!mainInstance) {
            mainInstance = other;
        }
    }

    void pushUndoCommandInternal(const UndoCommandPtr& command);
};

KnobHolder::KnobHolder(const AppInstancePtr& appInstance)
: QObject()
, _imp( new KnobHolderPrivate(appInstance) )
{

}

KnobHolder::KnobHolder(const KnobHolderPtr& other, const FrameViewRenderKey& key)
    : QObject()
    , boost::enable_shared_from_this<KnobHolder>()
, _imp (new KnobHolderPrivate(other))
{
    _imp->currentRender = key;
}

KnobHolder::~KnobHolder()
{
    if (!_imp->mainInstance) {
        for (std::size_t i = 0; i < _imp->knobs.size(); ++i) {
            KnobHelperPtr helper = boost::dynamic_pointer_cast<KnobHelper>(_imp->knobs[i]);
            assert(helper);
            if (helper) {
                // Make sure nobody is referencing this
                helper->_imp->holder.reset();
                helper->deleteKnob();
                
            }
        }
    } else {
        for (std::map<std::string, KnobItemsTableData>::iterator it = _imp->common->knobsTables.begin(); it != _imp->common->knobsTables.end(); ++it) {
            std::vector<KnobTableItemPtr> allItems = it->second.table->getAllItems();
            for (std::vector<KnobTableItemPtr>::const_iterator it2 = allItems.begin(); it2 != allItems.end(); ++it2) {
                if ((*it2)->isRenderCloneNeeded()) {
                    (*it2)->removeRenderClone(_imp->currentRender.render.lock());
                }
            }

        }
    }
}

TreeRenderPtr
KnobHolder::getCurrentRender() const
{
    return _imp->currentRender.render.lock();
}

KnobHolderPtr
KnobHolder::getMainInstance() const
{
    return _imp->mainInstance;
}

bool
KnobHolder::isRenderClone() const
{
    return (bool)_imp->mainInstance;
}


void
KnobHolder::addItemsTable(const KnobItemsTablePtr& table, KnobItemsTablePositionEnum position, const std::string& paramScriptNameBefore)
{
    // Ensure the table doesn't exist already
    std::map<std::string, KnobItemsTableData>::const_iterator found = _imp->common->knobsTables.find(table->getTableIdentifier());
    if (found != _imp->common->knobsTables.end()) {
        return;
    }

    KnobItemsTableData data;
    data.table = table;
    data.tablePosition = position;
    data.previousParamPosition = paramScriptNameBefore;
    _imp->common->knobsTables.insert(std::make_pair(table->getTableIdentifier(),data));
}

KnobItemsTablePtr
KnobHolder::getItemsTable(const std::string& tableIdentifier) const
{
    std::map<std::string, KnobItemsTableData>::const_iterator found = _imp->common->knobsTables.find(tableIdentifier);
    if (found != _imp->common->knobsTables.end()) {
        return found->second.table;
    }
    return KnobItemsTablePtr();

}

std::list<KnobItemsTablePtr>
KnobHolder::getAllItemsTables() const
{
    std::list<KnobItemsTablePtr> ret;
    for (std::map<std::string, KnobItemsTableData>::const_iterator it = _imp->common->knobsTables.begin(); it != _imp->common->knobsTables.end(); ++it) {
        ret.push_back(it->second.table);
    }
    return ret;
}

KnobHolder::KnobItemsTablePositionEnum
KnobHolder::getItemsTablePosition(const std::string& tableIdentifier) const
{
    std::map<std::string, KnobItemsTableData>::const_iterator found = _imp->common->knobsTables.find(tableIdentifier);
    if (found != _imp->common->knobsTables.end()) {
        return found->second.tablePosition;
    }
    return eKnobItemsTablePositionBottomOfAllPages;
}

std::string
KnobHolder::getItemsTablePreviousKnobScriptName(const std::string& tableIdentifier) const
{
    std::map<std::string, KnobItemsTableData>::const_iterator found = _imp->common->knobsTables.find(tableIdentifier);
    if (found != _imp->common->knobsTables.end()) {
        return found->second.previousParamPosition;
    }
    return std::string();
}

void
KnobHolder::setViewerUIKnobs(const KnobsVec& knobs)
{
    QMutexLocker k(&_imp->knobsMutex);
    _imp->common->knobsWithViewerUI.clear();
    for (KnobsVec::const_iterator it = knobs.begin(); it != knobs.end(); ++it) {
        _imp->common->knobsWithViewerUI.push_back(*it);
    }

}

void
KnobHolder::addKnobToViewerUI(const KnobIPtr& knob)
{
    QMutexLocker k(&_imp->knobsMutex);
    _imp->common->knobsWithViewerUI.push_back(knob);
}

void
KnobHolder::insertKnobToViewerUI(const KnobIPtr& knob, int index)
{
    QMutexLocker k(&_imp->knobsMutex);
    if (index < 0 || index >= (int)_imp->common->knobsWithViewerUI.size()) {
        _imp->common->knobsWithViewerUI.push_back(knob);
    } else {
        std::vector<KnobIWPtr>::iterator it = _imp->common->knobsWithViewerUI.begin();
        std::advance(it, index);
        _imp->common->knobsWithViewerUI.insert(it, knob);
    }
}

void
KnobHolder::removeKnobViewerUI(const KnobIPtr& knob)
{
    QMutexLocker k(&_imp->knobsMutex);
    for (std::vector<KnobIWPtr>::iterator it = _imp->common->knobsWithViewerUI.begin(); it!=_imp->common->knobsWithViewerUI.end(); ++it) {
        KnobIPtr p = it->lock();
        if (p == knob) {
            _imp->common->knobsWithViewerUI.erase(it);
            return;
        }
    }

}

int
KnobHolder::getInViewerContextKnobIndex(const KnobIConstPtr& knob) const
{
    QMutexLocker k(&_imp->knobsMutex);
    int i = 0;
    for (std::vector<KnobIWPtr>::const_iterator it = _imp->common->knobsWithViewerUI.begin(); it != _imp->common->knobsWithViewerUI.end(); ++it, ++i) {
        KnobIPtr p = it->lock();
        if (p == knob) {
            return i;
        }
    }
    return -1;
}

KnobsVec
KnobHolder::getViewerUIKnobs() const
{
    QMutexLocker k(&_imp->knobsMutex);
    KnobsVec ret;
    for (std::vector<KnobIWPtr>::const_iterator it = _imp->common->knobsWithViewerUI.begin(); it != _imp->common->knobsWithViewerUI.end(); ++it) {
        KnobIPtr k = it->lock();
        if (k) {
            ret.push_back(k);
        }
    }

    return ret;
}

void
KnobHolder::setIsInitializingKnobs(bool b)
{
    QMutexLocker k(&_imp->knobsMutex);

    _imp->isInitializingKnobs = b;
}

bool
KnobHolder::isInitializingKnobs() const
{
    QMutexLocker k(&_imp->knobsMutex);

    return _imp->isInitializingKnobs;
}

void
KnobHolder::addKnob(const KnobIPtr& k)
{
    {
        QMutexLocker kk(&_imp->knobsMutex);
        {
            std::map<std::string, KnobIWPtr>::iterator found = _imp->knobsOrdered.find(k->getName());
            if (found != _imp->knobsOrdered.end()) {
                return;
            }
            _imp->knobsOrdered[k->getName()] = k;
        }
        _imp->knobs.push_back(k);
        assert(_imp->knobsOrdered.size() == _imp->knobs.size());
    }

}

void
KnobHolder::insertKnob(int index,
                       const KnobIPtr& k)
{
    if (index < 0) {
        return;
    }
    QMutexLocker kk(&_imp->knobsMutex);
    {
        std::map<std::string, KnobIWPtr>::iterator found = _imp->knobsOrdered.find(k->getName());
        if (found != _imp->knobsOrdered.end()) {
            return;
        }
        _imp->knobsOrdered[k->getName()] = k;
    }

    if ( index >= (int)_imp->knobs.size() ) {
        _imp->knobs.push_back(k);
    } else {
        KnobsVec::iterator it = _imp->knobs.begin();
        std::advance(it, index);
        _imp->knobs.insert(it, k);
    }
    assert(_imp->knobsOrdered.size() == _imp->knobs.size());
}

bool
KnobHolder::removeKnobFromList(const KnobIConstPtr& knob)
{
    QMutexLocker kk(&_imp->knobsMutex);
    bool foundInVec = false;
    for (KnobsVec::iterator it = _imp->knobs.begin(); it != _imp->knobs.end(); ++it) {
        if (*it == knob) {
            _imp->knobs.erase(it);
            foundInVec = true;
            break;
        }
    }

    bool foundInMap = false;
    std::map<std::string, KnobIWPtr>::iterator found = _imp->knobsOrdered.find(knob->getName());
    if (found != _imp->knobsOrdered.end() && found->second.lock() == knob) {
        foundInMap = true;
        _imp->knobsOrdered.erase(found);
    }
    assert(_imp->knobsOrdered.size() == _imp->knobs.size());
    assert((foundInVec && foundInMap) || (!foundInVec && !foundInMap));
    return foundInVec || foundInMap;
}

void
KnobHolder::setPanelPointer(DockablePanelI* gui)
{
    assert( QThread::currentThread() == qApp->thread() );
    _imp->common->settingsPanel = gui;
}

void
KnobHolder::discardPanelPointer()
{
    assert( QThread::currentThread() == qApp->thread() );
    _imp->common->settingsPanel = 0;
}

void
KnobHolder::recreateUserKnobs(bool keepCurPageIndex)
{
    assert( QThread::currentThread() == qApp->thread() );
    if (_imp->common->settingsPanel) {
        _imp->common->settingsPanel->recreateUserKnobs(keepCurPageIndex);
        EffectInstance* isEffect = dynamic_cast<EffectInstance*>(this);
        if (isEffect) {
            isEffect->getNode()->declarePythonKnobs();
        }
    }
}

void
KnobHolder::recreateKnobs(bool keepCurPageIndex)
{
    assert( QThread::currentThread() == qApp->thread() );
    if (_imp->common->settingsPanel) {
        _imp->common->settingsPanel->refreshGuiForKnobsChanges(keepCurPageIndex);
        EffectInstance* isEffect = dynamic_cast<EffectInstance*>(this);
        if (isEffect) {
            isEffect->getNode()->declarePythonKnobs();
        }
    }
}

void
KnobHolder::deleteKnob(const KnobIPtr& knob,
                       bool alsoDeleteGui)
{
    assert( QThread::currentThread() == qApp->thread() );


    if (!removeKnobFromList(knob)) {
        return;
    }

    knob->deleteKnob();


    if (alsoDeleteGui && _imp->common->settingsPanel) {
        _imp->common->settingsPanel->deleteKnobGui(knob);
    }
}

void
KnobHolder::addOverlaySlaveParam(const KnobIPtr& knob, OverlaySlaveParamFlags type)
{
    _imp->common->overlaySlaves.push_back(std::make_pair(knob, type));
}

bool
KnobHolder::isOverlaySlaveParam(const KnobIConstPtr& knob, OverlaySlaveParamFlags type) const
{
    for (std::list<std::pair<KnobIWPtr,OverlaySlaveParamFlags> >::const_iterator it = _imp->common->overlaySlaves.begin(); it != _imp->common->overlaySlaves.end(); ++it) {
        if (((type & eOverlaySlaveViewport) && (it->second & eOverlaySlaveViewport)) ||
            ((type & eOverlaySlaveTimeline) && (it->second & eOverlaySlaveTimeline))) {

            KnobIPtr k = it->first.lock();
            if (!k) {
                continue;
            }
            if (k == knob) {
                return true;
            }
        }
    }

    return false;
}


bool
KnobHolder::moveViewerUIKnobOneStepUp(const KnobIPtr& knob)
{
    QMutexLocker k(&_imp->knobsMutex);
    for (std::size_t i = 0; i < _imp->common->knobsWithViewerUI.size(); ++i) {
        if (_imp->common->knobsWithViewerUI[i].lock() == knob) {
            if (i == 0) {
                return false;
            }
            // can't swap weak pointers using std::swap!
            // std::swap(_imp->knobsWithViewerUI[i - 1], _imp->knobsWithViewerUI[i]);
            _imp->common->knobsWithViewerUI[i].swap(_imp->common->knobsWithViewerUI[i - 1]);
            return true;
        }
    }
    return false;
}

bool
KnobHolder::moveViewerUIOneStepDown(const KnobIPtr& knob)
{
    QMutexLocker k(&_imp->knobsMutex);
    for (std::size_t i = 0; i < _imp->common->knobsWithViewerUI.size(); ++i) {
        if (_imp->common->knobsWithViewerUI[i].lock() == knob) {
            if (i == _imp->common->knobsWithViewerUI.size() - 1) {
                return false;
            }
            // can't swap weak pointers using std::swap!
            // std::swap(_imp->knobsWithViewerUI[i + 1], _imp->knobsWithViewerUI[i]);
            _imp->common->knobsWithViewerUI[i].swap(_imp->common->knobsWithViewerUI[i + 1]);
            return true;
        }
    }
    return false;
}

bool
KnobHolder::moveKnobOneStepUp(const KnobIPtr& knob)
{
    if ( knob->getKnobDeclarationType() != KnobI::eKnobDeclarationTypeUser && !toKnobPage(knob) ) {
        return false;
    }
    KnobIPtr parent = knob->getParentKnob();
    KnobGroupPtr parentIsGrp = toKnobGroup(parent);
    KnobPagePtr parentIsPage = toKnobPage(parent);

    //the knob belongs to a group/page , change its index within the group instead
    bool moveOk = false;
    if (!parent) {
        moveOk = true;
    }
    try {
        if (parentIsGrp) {
            moveOk = parentIsGrp->moveOneStepUp(knob);
        } else if (parentIsPage) {
            moveOk = parentIsPage->moveOneStepUp(knob);
        }
    } catch (const std::exception& e) {
        qDebug() << e.what();
        assert(false);

        return false;
    }

    if (moveOk) {
        QMutexLocker k(&_imp->knobsMutex);
        int prevInPage = -1;
        if (parent) {
            for (U32 i = 0; i < _imp->knobs.size(); ++i) {
                if (_imp->knobs[i] == knob) {
                    if (prevInPage != -1) {
                        KnobIPtr tmp = _imp->knobs[prevInPage];
                        _imp->knobs[prevInPage] = _imp->knobs[i];
                        _imp->knobs[i] = tmp;
                    }
                    break;
                } else {
                    if ( _imp->knobs[i]->getKnobDeclarationType() == KnobI::eKnobDeclarationTypeUser && (_imp->knobs[i]->getParentKnob() == parent) ) {
                        prevInPage = i;
                    }
                }
            }
        } else {
            bool foundPrevPage = false;
            for (U32 i = 0; i < _imp->knobs.size(); ++i) {
                if (_imp->knobs[i] == knob) {
                    if (prevInPage != -1) {
                        KnobIPtr tmp = _imp->knobs[prevInPage];
                        _imp->knobs[prevInPage] = _imp->knobs[i];
                        _imp->knobs[i] = tmp;
                        foundPrevPage = true;
                    }
                    break;
                } else {
                    if ( !_imp->knobs[i]->getParentKnob() ) {
                        prevInPage = i;
                    }
                }
            }
            if (!foundPrevPage) {
                moveOk = false;
            }
        }
    }

    return moveOk;
} // KnobHolder::moveKnobOneStepUp

bool
KnobHolder::moveKnobOneStepDown(const KnobIPtr& knob)
{
    if ( knob->getKnobDeclarationType() != KnobI::eKnobDeclarationTypeUser && !toKnobPage(knob) ) {
        return false;
    }
    KnobIPtr parent = knob->getParentKnob();
    KnobGroupPtr parentIsGrp = toKnobGroup(parent);
    KnobPagePtr parentIsPage = toKnobPage(parent);

    //the knob belongs to a group/page , change its index within the group instead
    bool moveOk = false;
    if (!parent) {
        moveOk = true;
    }
    try {
        if (parentIsGrp) {
            moveOk = parentIsGrp->moveOneStepDown(knob);
        } else if (parentIsPage) {
            moveOk = parentIsPage->moveOneStepDown(knob);
        }
    } catch (const std::exception& e) {
        qDebug() << e.what();
        assert(false);

        return false;
    }

    QMutexLocker k(&_imp->knobsMutex);
    int foundIndex = -1;
    for (U32 i = 0; i < _imp->knobs.size(); ++i) {
        if (_imp->knobs[i] == knob) {
            foundIndex = i;
            break;
        }
    }
    assert(foundIndex != -1);
    if (foundIndex < 0) {
        return false;
    }
    if (moveOk) {
        //The knob (or page) could be moved inside the group/page, just move it down
        if (parent) {
            for (int i = foundIndex + 1; i < (int)_imp->knobs.size(); ++i) {
                if ( _imp->knobs[i]->getKnobDeclarationType() == KnobI::eKnobDeclarationTypeUser && (_imp->knobs[i]->getParentKnob() == parent) ) {
                    KnobIPtr tmp = _imp->knobs[foundIndex];
                    _imp->knobs[foundIndex] = _imp->knobs[i];
                    _imp->knobs[i] = tmp;
                    break;
                }
            }
        } else {
            bool foundNextPage = false;
            for (int i = foundIndex + 1; i < (int)_imp->knobs.size(); ++i) {
                if ( !_imp->knobs[i]->getParentKnob() ) {
                    KnobIPtr tmp = _imp->knobs[foundIndex];
                    _imp->knobs[foundIndex] = _imp->knobs[i];
                    _imp->knobs[i] = tmp;
                    foundNextPage = true;
                    break;
                }
            }

            if (!foundNextPage) {
                moveOk = false;
            }
        }
    }

    return moveOk;
} // KnobHolder::moveKnobOneStepDown

KnobPagePtr
KnobHolder::getUserPageKnob() const
{
    {
        QMutexLocker k(&_imp->knobsMutex);
        for (KnobsVec::const_iterator it = _imp->knobs.begin(); it != _imp->knobs.end(); ++it) {
            if ((*it)->getKnobDeclarationType() != KnobI::eKnobDeclarationTypeUser) {
                continue;
            }
            KnobPagePtr isPage = boost::dynamic_pointer_cast<KnobPage>(*it);
            if (isPage) {
                return isPage;
            }
        }
    }

    return KnobPagePtr();
}

KnobPagePtr
KnobHolder::getOrCreateUserPageKnob()
{
    KnobPagePtr ret = getUserPageKnob();

    if (ret) {
        return ret;
    }
    ret = createKnob<KnobPage>(NATRON_USER_MANAGED_KNOBS_PAGE, 1);
    ret->setLabel(tr(NATRON_USER_MANAGED_KNOBS_PAGE_LABEL));
    onUserKnobCreated(ret, KnobI::eKnobDeclarationTypeUser);
    return ret;
}

void
KnobHolder::onUserKnobCreated(const KnobIPtr& knob, KnobI::KnobDeclarationTypeEnum isUserKnob)
{

    knob->setKnobDeclarationType(isUserKnob);
    EffectInstance* isEffect = dynamic_cast<EffectInstance*>(this);
    if (isEffect) {
        if (isUserKnob) {
            isEffect->getNode()->declarePythonKnobs();
        }
    }

}

KnobIntPtr
KnobHolder::createIntKnob(const std::string& name,
                          const std::string& label,
                          int dimension,
                          KnobI::KnobDeclarationTypeEnum userKnob)
{
    KnobIPtr existingKnob = getKnobByName(name);

    if (existingKnob) {
        return toKnobInt(existingKnob);
    }
    KnobIntPtr ret = createKnob<KnobInt>(name, dimension);
    ret->setLabel(label);
    onUserKnobCreated(ret, userKnob);
    return ret;
}

KnobDoublePtr
KnobHolder::createDoubleKnob(const std::string& name,
                             const std::string& label,
                             int dimension,
                             KnobI::KnobDeclarationTypeEnum userKnob)
{
    KnobIPtr existingKnob = getKnobByName(name);

    if (existingKnob) {
        return toKnobDouble(existingKnob);
    }
    KnobDoublePtr ret = createKnob<KnobDouble>(name, dimension);
    ret->setLabel(label);
    onUserKnobCreated(ret, userKnob);
    return ret;
}

KnobColorPtr
KnobHolder::createColorKnob(const std::string& name,
                            const std::string& label,
                            int dimension,
                            KnobI::KnobDeclarationTypeEnum userKnob)
{
    KnobIPtr existingKnob = getKnobByName(name);

    if (existingKnob) {
        return toKnobColor(existingKnob);
    }
    KnobColorPtr ret = createKnob<KnobColor>(name, dimension);
    ret->setLabel(label);
    onUserKnobCreated(ret, userKnob);

    return ret;
}

KnobBoolPtr
KnobHolder::createBoolKnob(const std::string& name,
                           const std::string& label,
                           KnobI::KnobDeclarationTypeEnum userKnob)
{
    KnobIPtr existingKnob = getKnobByName(name);

    if (existingKnob) {
        return toKnobBool(existingKnob);
    }
    KnobBoolPtr ret = createKnob<KnobBool>(name);
    ret->setLabel(label);
    onUserKnobCreated(ret, userKnob);

    return ret;
}

KnobChoicePtr
KnobHolder::createChoiceKnob(const std::string& name,
                             const std::string& label,
                             KnobI::KnobDeclarationTypeEnum userKnob)
{
    KnobIPtr existingKnob = getKnobByName(name);

    if (existingKnob) {
        return toKnobChoice(existingKnob);
    }
    KnobChoicePtr ret = createKnob<KnobChoice>(name);
    ret->setLabel(label);
    onUserKnobCreated(ret, userKnob);

    return ret;
}

KnobButtonPtr
KnobHolder::createButtonKnob(const std::string& name,
                             const std::string& label,
                             KnobI::KnobDeclarationTypeEnum userKnob)
{
    KnobIPtr existingKnob = getKnobByName(name);

    if (existingKnob) {
        return toKnobButton(existingKnob);
    }
    KnobButtonPtr ret = createKnob<KnobButton>(name);
    ret->setLabel(label);
    onUserKnobCreated(ret, userKnob);

    return ret;
}

KnobSeparatorPtr
KnobHolder::createSeparatorKnob(const std::string& name,
                                const std::string& label,
                                KnobI::KnobDeclarationTypeEnum userKnob)
{
    KnobIPtr existingKnob = getKnobByName(name);

    if (existingKnob) {
        return toKnobSeparator(existingKnob);
    }
    KnobSeparatorPtr ret = createKnob<KnobSeparator>(name);
    ret->setLabel(label);
    onUserKnobCreated(ret, userKnob);

    return ret;
}

//Type corresponds to the Type enum defined in StringParamBase in Parameter.h
KnobStringPtr
KnobHolder::createStringKnob(const std::string& name,
                             const std::string& label,
                             KnobI::KnobDeclarationTypeEnum userKnob)
{
    KnobIPtr existingKnob = getKnobByName(name);

    if (existingKnob) {
        return toKnobString(existingKnob);
    }
    KnobStringPtr ret = createKnob<KnobString>(name);
    ret->setLabel(label);
    onUserKnobCreated(ret, userKnob);
    return ret;
}

KnobFilePtr
KnobHolder::createFileKnob(const std::string& name,
                           const std::string& label,
                           KnobI::KnobDeclarationTypeEnum userKnob)
{
    KnobIPtr existingKnob = getKnobByName(name);

    if (existingKnob) {
        return toKnobFile(existingKnob);
    }
    KnobFilePtr ret = createKnob<KnobFile>(name);
    ret->setLabel(label);
    onUserKnobCreated(ret, userKnob);

    return ret;
}



KnobPathPtr
KnobHolder::createPathKnob(const std::string& name,
                           const std::string& label,
                           KnobI::KnobDeclarationTypeEnum userKnob)
{
    KnobIPtr existingKnob = getKnobByName(name);

    if (existingKnob) {
        return toKnobPath(existingKnob);
    }
    KnobPathPtr ret = createKnob<KnobPath>(name);
    ret->setLabel(label);
    onUserKnobCreated(ret, userKnob);
    return ret;
}

KnobGroupPtr
KnobHolder::createGroupKnob(const std::string& name,
                            const std::string& label,
                            KnobI::KnobDeclarationTypeEnum userKnob)
{
    KnobIPtr existingKnob = getKnobByName(name);

    if (existingKnob) {
        return toKnobGroup(existingKnob);
    }
    KnobGroupPtr ret = createKnob<KnobGroup>(name);
    ret->setLabel(label);
    onUserKnobCreated(ret, userKnob);

    return ret;
}

KnobPagePtr
KnobHolder::createPageKnob(const std::string& name,
                           const std::string& label,
                           KnobI::KnobDeclarationTypeEnum userKnob)
{
    KnobIPtr existingKnob = getKnobByName(name);

    if (existingKnob) {
        return toKnobPage(existingKnob);
    }
    KnobPagePtr ret = createKnob<KnobPage>(name);
    ret->setLabel(label);
    onUserKnobCreated(ret, userKnob);
    return ret;
}

KnobParametricPtr
KnobHolder::createParametricKnob(const std::string& name,
                                 const std::string& label,
                                 int nbCurves,
                                 KnobI::KnobDeclarationTypeEnum userKnob)
{
    KnobIPtr existingKnob = getKnobByName(name);

    if (existingKnob) {
        return toKnobParametric(existingKnob);
    }
    KnobParametricPtr ret = createKnob<KnobParametric>(name, nbCurves);
    ret->setLabel(label);
    onUserKnobCreated(ret, userKnob);

    return ret;
}


void
KnobHolder::invalidateCacheHashAndEvaluate(bool isSignificant, bool refreshMetadata)
{
    if (isEvaluationBlocked()) {
        return;
    }
    invalidateHashCache();
    evaluate(isSignificant, refreshMetadata);
}

void
KnobHolder::endChanges(bool discardRendering)
{
    if (QThread::currentThread() != qApp->thread()) {
        return;
    }

    bool hasHadAnyChange = false;
    bool mustRefreshMetadata = false;
    bool hasHadSignificantChange = false;
    int evaluationBlocked;
    ValueChangedReasonEnum firstKnobReason;

    {
        QMutexLocker l(&_imp->common->evaluationBlockedMutex);
        if (_imp->common->evaluationBlocked > 0) {
            --_imp->common->evaluationBlocked;
        }
        evaluationBlocked = _imp->common->evaluationBlocked;
        firstKnobReason = _imp->common->firstKnobChangeReason;
        if (evaluationBlocked == 0) {
            if (_imp->common->nbSignificantChangesDuringEvaluationBlock) {
                hasHadSignificantChange = true;
            }
            if (_imp->common->nbChangesRequiringMetadataRefresh) {
                mustRefreshMetadata = true;
            }
            if (_imp->common->nbChangesDuringEvaluationBlock) {
                hasHadAnyChange = true;
            }
            _imp->common->nbSignificantChangesDuringEvaluationBlock = 0;
            _imp->common->nbChangesDuringEvaluationBlock = 0;
            _imp->common->nbChangesRequiringMetadataRefresh = 0;
        }
    }



    if (hasHadAnyChange) {

        // Update the holder has animation flag
        updateHasAnimation();

        // Call the action
        endKnobsValuesChanged_public(firstKnobReason);

        if (discardRendering) {
            hasHadSignificantChange = false;
        }
        ++_imp->common->duringEvaluation;
        if (_imp->common->duringEvaluation == 1) {
            evaluate(hasHadSignificantChange, mustRefreshMetadata);
        }
        --_imp->common->duringEvaluation;

    }

} // KnobHolder::endChanges


bool
KnobHolder::onKnobValueChangedInternal(const KnobIPtr& knob,
                                       TimeValue time,
                                       ViewSetSpec view,
                                       ValueChangedReasonEnum reason)
{
    // Knobs are not yet initialized, don't bother notifying
    if ( isInitializingKnobs() ) {
        return false;
    }

    // Don't run anything when setValue was called on a thread different than the main thread
    if (QThread::currentThread() != qApp->thread()) {
        return true;
    }
    bool ret = false;

    bool valueChangesBlocked = knob->isValueChangesBlocked();

    {
        QMutexLocker l(&_imp->common->evaluationBlockedMutex);

        if (_imp->common->nbChangesDuringEvaluationBlock == 0) {
            // This is the first change, call begin action
            beginKnobsValuesChanged_public(reason);
        }

        if (knob->getIsMetadataSlave()) {
            ++_imp->common->nbChangesRequiringMetadataRefresh;
        }

        if ( !valueChangesBlocked && knob->getEvaluateOnChange() ) {
            ++_imp->common->nbSignificantChangesDuringEvaluationBlock;
        }
        if (_imp->common->nbChangesDuringEvaluationBlock == 0) {
            _imp->common->firstKnobChangeReason = reason;
        }
        ++_imp->common->nbChangesDuringEvaluationBlock;

    }

    // Call the knobChanged action
    if (!valueChangesBlocked) {
        ret |= onKnobValueChanged_public(knob, reason, time, view);
    }

    return ret;
} // KnobHolder::appendValueChange

void
KnobHolder::beginChanges()
{
    if (QThread::currentThread() != qApp->thread()) {
        return;
    }

    /*
     * Start a begin/end block, actually blocking all evaluations (renders) but not value changed callback.
     */
    QMutexLocker l(&_imp->common->evaluationBlockedMutex);
    ++_imp->common->evaluationBlocked;
}

bool
KnobHolder::isEvaluationBlocked() const
{
    QMutexLocker l(&_imp->common->evaluationBlockedMutex);

    return _imp->common->evaluationBlocked > 0;
}

void
KnobHolder::beginMultipleEdits(const std::string& commandName)
{
    bool mustCallBeginChanges;
    {
        QMutexLocker l(&_imp->common->paramsEditLevelMutex);
        KnobHolderCommonData::MultipleParamsEditData data;
        data.commandName = commandName;
        mustCallBeginChanges = _imp->common->paramsEditStack.empty();
        _imp->common->paramsEditStack.push_back(data);

    }
    if (mustCallBeginChanges) {
        beginChanges();
    }
}

KnobHolder::MultipleParamsEditEnum
KnobHolder::getMultipleEditsLevel() const
{
    QMutexLocker l(&_imp->common->paramsEditLevelMutex);
    if (_imp->common->paramsEditStack.empty()) {
        return eMultipleParamsEditOff;
    }
    const KnobHolderCommonData::MultipleParamsEditData& last = _imp->common->paramsEditStack.back();
    if (last.nActionsInBracket > 0) {
        return eMultipleParamsEditOn;
    } else {
        return eMultipleParamsEditOnCreateNewCommand;
    }
}

std::string
KnobHolder::getCurrentMultipleEditsCommandName() const
{
    QMutexLocker l(&_imp->common->paramsEditLevelMutex);
    if (_imp->common->paramsEditStack.empty()) {
        return std::string();
    }
    return _imp->common->paramsEditStack.back().commandName;
}

void
KnobHolder::endMultipleEdits()
{
    bool mustCallEndChanges = false;
    {
        QMutexLocker l(&_imp->common->paramsEditLevelMutex);
        if (_imp->common->paramsEditStack.empty()) {
            qDebug() << "[BUG]: Call to endMultipleEdits without a matching call to beginMultipleEdits";
            return;
        }
        _imp->common->paramsEditStack.pop_back();
        mustCallEndChanges = _imp->common->paramsEditStack.empty();
    }
    if (mustCallEndChanges) {
        endChanges();
    }
}

AppInstancePtr
KnobHolder::getApp() const
{
    return _imp->common->app.lock();
}

void
KnobHolder::initializeKnobsPublic()
{
    if (_imp->knobsInitialized) {
        return;
    }
    KnobHolderPtr thisShared = shared_from_this();
    if (!_imp->mainInstance) {
        InitializeKnobsFlag_RAII __isInitializingKnobsFlag__(thisShared);
        initializeKnobs();
    } else {
        // For a clone, just make a shallow copy of the main instance knobs
        KnobsVec mainInstanceKnobs = _imp->mainInstance->getKnobs_mt_safe();
        for (KnobsVec::const_iterator it = mainInstanceKnobs.begin(); it != mainInstanceKnobs.end(); ++it) {
            KnobIPtr copy = appPTR->getKnobFactory().createRenderCloneKnob((*it), thisShared);
            assert(copy);
            (void)copy;
        }

        // Force the clone to fetch its parameters
        fetchRenderCloneKnobs();
    }
    _imp->knobsInitialized = true;
}

bool
KnobHolder::removeRenderClone(const TreeRenderPtr& render)
{

    std::list<KnobHolderPtr> clones;
    {
        QMutexLocker locker(&_imp->common->renderClonesMutex);
        RenderCloneMap newMap;
        for (RenderCloneMap::iterator it = _imp->common->renderClones.begin(); it != _imp->common->renderClones.end(); ++it) {
            if (it->first.render.lock() == render) {
                clones.push_back(it->second.lock());
                continue;
            }
            newMap.insert(*it);
        }
        _imp->common->renderClones = newMap;
    }

    if (clones.empty()) {
        return false;
    }
    for (std::list<KnobHolderPtr>::const_iterator it = clones.begin(); it != clones.end(); ++it) {
        // For each knob, remove the clone from the map
        for (std::size_t i = 0; i < _imp->knobs.size(); ++i) {
            KnobHelperPtr k = toKnobHelper(_imp->knobs[i]);
            QMutexLocker locker(&k->_imp->common->renderClonesMapMutex);
            std::map<KnobHolderWPtr, KnobIWPtr>::iterator found = k->_imp->common->renderClonesMap.find(*it);
            if (found != k->_imp->common->renderClonesMap.end()) {
                k->_imp->common->renderClonesMap.erase(found);
            }
        }
    }

    return true;
}

KnobHolderPtr
KnobHolder::createRenderClone(const FrameViewRenderKey& key) const
{
    if (!isRenderCloneNeeded()) {
        KnobHolderConstPtr thisShared = shared_from_this();
        return boost::const_pointer_cast<KnobHolder>(thisShared);
    }

    QMutexLocker k(&_imp->common->renderClonesMutex);
    RenderCloneMap::iterator found = _imp->common->renderClones.find(key);
    if (found != _imp->common->renderClones.end()) {
        KnobHolderPtr clone = found->second.lock();
        if (clone) {
            return clone;
        }
    }


    KnobHolderPtr copy = createRenderCopy(key);
    if (!copy) {
        return copy;
    }
    if (!copy->isRenderClone()) {
        // We may not have really cloned the effect (e.g: NodeGroup)
        return copy;
    }
    key.render.lock()->registerRenderClone(copy);


    _imp->common->renderClones[key] = copy;

    copy->initializeKnobsPublic();
    return copy;
}

KnobHolderPtr
KnobHolder::getRenderClone(const FrameViewRenderKey& key) const
{

    // This must be the main instance!
    assert(!_imp->mainInstance);
    if (!isRenderCloneNeeded()) {
        KnobHolderConstPtr thisShared = shared_from_this();
        return boost::const_pointer_cast<KnobHolder>(thisShared);
    }
    QMutexLocker k(&_imp->common->renderClonesMutex);
    RenderCloneMap::iterator found = _imp->common->renderClones.find(key);
    if (found != _imp->common->renderClones.end()) {
        return found->second.lock();
    }
    return KnobHolderPtr();
}

void
KnobHolder::fetchRenderCloneKnobs()
{
    assert(_imp->mainInstance);
    for (std::map<std::string, KnobItemsTableData>::const_iterator it = _imp->common->knobsTables.begin(); it != _imp->common->knobsTables.end(); ++it) {
        std::vector<KnobTableItemPtr> allItems = it->second.table->getAllItems();
        for (std::vector<KnobTableItemPtr>::const_iterator it2 = allItems.begin(); it2 != allItems.end(); ++it2) {
            if ((*it2)->isRenderCloneNeeded()) {
                (*it2)->createRenderClone(_imp->currentRender);
            }
        }
    }
}

void
KnobHolder::refreshAfterTimeChange(bool isPlayback,
                                   TimeValue time)
{
    assert( QThread::currentThread() == qApp->thread() );
    AppInstancePtr app = getApp();
    if ( !app || app->isGuiFrozen() ) {
        return;
    }
    for (std::size_t i = 0; i < _imp->knobs.size(); ++i) {
        _imp->knobs[i]->onTimeChanged(isPlayback, time);
    }
    for (std::map<std::string, KnobItemsTableData>::const_iterator it = _imp->common->knobsTables.begin(); it != _imp->common->knobsTables.end(); ++it) {
        it->second.table->refreshAfterTimeChange(isPlayback, time);
    }

    refreshExtraStateAfterTimeChanged(isPlayback, time);
}

TimeValue
KnobHolder::getTimelineCurrentTime() const
{
    AppInstancePtr app = getApp();
    if (app) {
        return TimeValue(app->getTimeLine()->currentFrame());
    } else {
        return TimeValue(0);
    }
}


TimeValue
KnobHolder::getCurrentRenderTime() const
{
    if (_imp->mainInstance) {
        return _imp->currentRender.time;
    } else {
        return TimeValue(getTimelineCurrentTime());
    }
}

ViewIdx
KnobHolder::getCurrentRenderView() const
{
    if (_imp->mainInstance) {
        return _imp->currentRender.view;
    } else {
        return ViewIdx(0);
    }
}

void
KnobHolder::refreshAfterTimeChangeOnlyKnobsWithTimeEvaluation(TimeValue time)
{
    assert( QThread::currentThread() == qApp->thread() );
    for (std::size_t i = 0; i < _imp->knobs.size(); ++i) {
        if ( _imp->knobs[i]->evaluateValueChangeOnTimeChange() ) {
            _imp->knobs[i]->onTimeChanged(false, time);
        }
    }
}


KnobIPtr
KnobHolder::getKnobByName(const std::string & name) const
{
    QMutexLocker k(&_imp->knobsMutex);
    std::map<std::string, KnobIWPtr>::iterator found = _imp->knobsOrdered.find(name);
    if (found != _imp->knobsOrdered.end()) {
        return found->second.lock();
    }
    return KnobIPtr();
}

const KnobsVec &
KnobHolder::getKnobs() const
{
    assert( QThread::currentThread() == qApp->thread() );

    return _imp->knobs;
}

KnobsVec
KnobHolder::getKnobs_mt_safe() const
{
    QMutexLocker k(&_imp->knobsMutex);

    return _imp->knobs;
}


void
KnobHolder::beginKnobsValuesChanged_public(ValueChangedReasonEnum reason)
{
    ///cannot run in another thread.
    assert( QThread::currentThread() == qApp->thread() );

    beginKnobsValuesChanged(reason);
}

void
KnobHolder::endKnobsValuesChanged_public(ValueChangedReasonEnum reason)
{
    ///cannot run in another thread.
    assert( QThread::currentThread() == qApp->thread() );

    endKnobsValuesChanged(reason);
}

bool
KnobHolder::onKnobValueChanged_public(const KnobIPtr& k,
                                      ValueChangedReasonEnum reason,
                                      TimeValue time,
                                      ViewSetSpec view)
{
    ///cannot run in another thread.
    assert( QThread::currentThread() == qApp->thread() );
    if (!_imp->knobsInitialized) {
        return false;
    }

    bool ret = onKnobValueChanged(k, reason, time, view);
    if (ret) {
        if (reason != eValueChangedReasonTimeChanged) {
            OverlayInteractBasePtr interact = k->getCustomInteract();
            if (interact) {
                interact->redraw();
            } else {
                if (isOverlaySlaveParam(k, eOverlaySlaveViewport)) {
                    getApp()->redrawAllViewers();
                } else if (isOverlaySlaveParam(k, eOverlaySlaveTimeline)) {
                    getApp()->redrawAllTimelines();
                }

            }
        }
    }
    return ret;
}


int
KnobHolder::getPageIndex(const KnobPagePtr page) const
{
    QMutexLocker k(&_imp->knobsMutex);
    int pageIndex = 0;

    for (std::size_t i = 0; i < _imp->knobs.size(); ++i) {
        KnobPagePtr ispage = toKnobPage(_imp->knobs[i]);
        if (ispage) {
            if (page == ispage) {
                return pageIndex;
            } else {
                ++pageIndex;
            }
        }
    }

    return -1;
}

bool
KnobHolder::getHasAnimation() const
{
    QMutexLocker k(&_imp->common->hasAnimationMutex);

    return _imp->common->hasAnimation;
}

void
KnobHolder::setHasAnimation(bool hasAnimation)
{
    QMutexLocker k(&_imp->common->hasAnimationMutex);

    _imp->common->hasAnimation = hasAnimation;
}

void
KnobHolder::updateHasAnimation()
{
    bool hasAnimation = false;
    {
        QMutexLocker l(&_imp->knobsMutex);

        for (KnobsVec::const_iterator it = _imp->knobs.begin(); it != _imp->knobs.end(); ++it) {
            if ( (*it)->hasAnimation() ) {
                hasAnimation = true;
                break;
            }
        }
    }
    QMutexLocker k(&_imp->common->hasAnimationMutex);

    _imp->common->hasAnimation = hasAnimation;
}

void
KnobHolder::appendToHash(const ComputeHashArgs& args, Hash64* hash)
{
    KnobsVec knobs = getKnobs_mt_safe();
    for (KnobsVec::const_iterator it = knobs.begin(); it!=knobs.end(); ++it) {
        if (!(*it)->getEvaluateOnChange()) {
            continue;
        }
        if (args.hashType == eComputeHashTypeOnlyMetadataSlaves && !(*it)->getIsMetadataSlave()) {
            continue;
        }
        U64 knobHash = (*it)->computeHash(args);
        hash->append(knobHash);

    }

} // appendToHash

bool
KnobHolder::isFullAnimationToHashEnabled() const
{
    return false;
}

void
KnobHolder::KnobHolderPrivate::pushUndoCommandInternal(const UndoCommandPtr& command)
{

    if (common->settingsPanel) {
        common->settingsPanel->pushUndoCommand(command);
    } else {
        command->redo();
    }

}

void
KnobHolder::pushUndoCommand(UndoCommand* command)
{
    UndoCommandPtr ptr(command);
    pushUndoCommand(ptr);
}

void
KnobHolder::pushUndoCommand(const UndoCommandPtr& command)
{
    _imp->pushUndoCommandInternal(command);
}



/***************************KNOB EXPLICIT TEMPLATE INSTANTIATION******************************************/

template class ValueKnobDimView<int>;
template class ValueKnobDimView<double>;
template class ValueKnobDimView<bool>;
template class ValueKnobDimView<std::string>;

template class Knob<int>;
template class Knob<double>;
template class Knob<bool>;
template class Knob<std::string>;

template class AddToUndoRedoStackHelper<int>;
template class AddToUndoRedoStackHelper<double>;
template class AddToUndoRedoStackHelper<bool>;
template class AddToUndoRedoStackHelper<std::string>;


NATRON_NAMESPACE_EXIT

NATRON_NAMESPACE_USING
#include "moc_Knob.cpp"<|MERGE_RESOLUTION|>--- conflicted
+++ resolved
@@ -117,7 +117,7 @@
 : _signalSlotHandler()
 , _imp(new KnobHelperPrivate(this, holder, toKnobHelper(mainKnob)))
 {
-  
+
 }
 
 KnobHelper::~KnobHelper()
@@ -176,7 +176,7 @@
 void
 KnobHelper::deleteKnob()
 {
-    // Prevent any signal 
+    // Prevent any signal
     blockValueChanges();
 
     // Invalidate the expression of all listeners
@@ -329,7 +329,7 @@
     if (allEquals) {
         setAllDimensionsVisible(view, false);
     }
-    
+
 }
 
 
@@ -825,7 +825,7 @@
         level == eAnimationLevelExpression) {
         return false;
     }
-    
+
     return true;
 
 }
@@ -948,7 +948,7 @@
 
         // Refresh modifications state
         computeHasModifications();
-        
+
         // Invalidate the hash cache
         invalidateHashCache();
 
@@ -961,7 +961,7 @@
 
         // Refresh dependencies
         refreshListenersAfterValueChange(time, view, reason, dimension, evaluatedKnobs);
-        
+
     }
 
     return didSomething;
@@ -1647,7 +1647,7 @@
     if (getIsSecretRecursive()) {
         return false;
     }
-    
+
     KnobPagePtr page = getTopLevelPage();
     if (!page) {
         return false;
@@ -1829,18 +1829,6 @@
     if (otherKnob.get() == this && (thisDimension == otherDimension || thisDimension.isAll() || otherDimension.isAll()) && (thisView == otherView || thisView.isAll() || otherView.isAll())) {
         return false;
     }
-<<<<<<< HEAD
-=======
-
-    std::string error;
-#if 0
-    // the following is OK to detect that there's no "return" in the expression,
-    // but fails if the expression contains e.g. "thisGroup"
-    // see https://github.com/NatronGitHub/Natron/issues/294
-
-    ///Try to compile the expression and evaluate it, if it doesn't have a good syntax, throw an exception
-    ///with the error.
->>>>>>> dcdfecd6
     {
         // A non-checkable button cannot link
         KnobButtonPtr isButton = toKnobButton(shared_from_this());
@@ -1848,7 +1836,6 @@
             return false;
         }
     }
-#endif
 
     bool ok = false;
     {
@@ -1929,9 +1916,9 @@
             }
 
         }
-        
-        
-        
+
+
+
         // If there is a savedData pointer, that means we were linked to another knob: this is easy just set back the pointer, unless
         // the user requested to copy state
         if (redirectionLink.savedData && !copyState) {
@@ -2013,7 +2000,7 @@
         }
         TimeValue time = getHolder()->getTimelineCurrentTime();
         evaluateValueChange(dimension, time, view, eValueChangedReasonUserEdited);
-        
+
     }
 } // unlink
 
@@ -2086,17 +2073,17 @@
 KnobHelper::getAnimationLevel(DimIdx dimension, TimeValue time, ViewIdx view) const
 {
     AnimationLevelEnum level = eAnimationLevelNone;
-    
+
     std::string expr = getExpression(dimension, view);
     if (!expr.empty()) {
         level = eAnimationLevelExpression;
     } else {
-        
+
         CurvePtr c;
         if (canAnimate() && isAnimationEnabled()) {
             c = getAnimationCurve(view, dimension);
         }
-        
+
         if (!c || !c->isAnimated()) {
             level = eAnimationLevelNone;
         } else {
@@ -2271,7 +2258,7 @@
         QMutexLocker k(&listenerIsHelper->_imp->common->expressionMutex);
         KnobExprPtr& expr = listenerIsHelper->_imp->common->expressions[listenerDimension][listenerView];
         if (expr) {
-            
+
         }
         KnobExprPython* isPythonExpr = dynamic_cast<KnobExprPython*>(expr.get());
 
@@ -2809,7 +2796,7 @@
                                const ViewIdx view,
                                ValueSerialization* serialization)
 {
-    
+
     KnobIPtr masterKnob;
     KnobDimViewKey sharedMaster;
     if (knob->getSharingMaster(dimension, view, &sharedMaster)) {
@@ -3070,7 +3057,7 @@
         } else {
             isStringBase->setDefaultValue(defObj.value.isString, targetDimension);
         }
-        
+
     } else if (isChoice) {
         if (isChoice->isMultiChoiceEnabled()) {
             std::vector<std::string> options;
@@ -3099,7 +3086,7 @@
             }
         }
     }
-    
+
 
 }
 
@@ -3262,7 +3249,7 @@
             // E.g: imagine a Blur.size parameter linked to another Blur.size parameter, each dimension would be respectively linked to x and y
             // and links would be different, even though they appear equal on the interface we have to serialize the 2 different links
             bool allDimensionsEqual = areDimensionsEqual(*it);
-            
+
             if (serialization->_dimension > 1) {
                 bool linksEqual = true;
                 for (std::size_t i = 1; i < dimValues.size(); ++i) {
@@ -3736,7 +3723,7 @@
                 setInViewerContextIconFilePath(serialization->_inViewerContextIconFilePath[1], true);
             }
         }
-        
+
         // Allow changes again
     } // changes
     unblockValueChanges();
@@ -3777,7 +3764,7 @@
 
     if (token != kKnobMasterNodeIsGroup) {
         // Return the node-name in the group
-        
+
         // The nodes created from the serialization may have changed name if another node with the same script-name already existed.
         // By chance since we created all nodes within the same Group at the same time, we have a list of the old node serialization
         // and the corresponding created node (with its new script-name).
@@ -4175,7 +4162,7 @@
     , currentRender()
     {
         common->app = appInstance;
-        
+
     }
 
     KnobHolderPrivate(const KnobHolderPtr& other)
@@ -4223,7 +4210,7 @@
                 // Make sure nobody is referencing this
                 helper->_imp->holder.reset();
                 helper->deleteKnob();
-                
+
             }
         }
     } else {
