/* ***** BEGIN LICENSE BLOCK *****
 * This file is part of Natron <http://www.natron.fr/>,
 * Copyright (C) 2013-2017 INRIA and Alexandre Gauthier-Foichat
 *
 * Natron is free software: you can redistribute it and/or modify
 * it under the terms of the GNU General Public License as published by
 * the Free Software Foundation; either version 2 of the License, or
 * (at your option) any later version.
 *
 * Natron is distributed in the hope that it will be useful,
 * but WITHOUT ANY WARRANTY; without even the implied warranty of
 * MERCHANTABILITY or FITNESS FOR A PARTICULAR PURPOSE.  See the
 * GNU General Public License for more details.
 *
 * You should have received a copy of the GNU General Public License
 * along with Natron.  If not, see <http://www.gnu.org/licenses/gpl-2.0.html>
 * ***** END LICENSE BLOCK ***** */

// ***** BEGIN PYTHON BLOCK *****
// from <https://docs.python.org/3/c-api/intro.html#include-files>:
// "Since Python may define some pre-processor definitions which affect the standard headers on some systems, you must include Python.h before any standard headers are included."
#include <Python.h>
// ***** END PYTHON BLOCK *****

#include "EffectInstance.h"
#include "EffectInstancePrivate.h"

#include <map>
#include <sstream>
#include <algorithm> // min, max
#include <fstream>
#include <cassert>
#include <stdexcept>
#include <sstream> // stringstream

#if !defined(Q_MOC_RUN) && !defined(SBK_RUN)
#include <boost/scoped_ptr.hpp>
#endif

#include <QtCore/QThreadPool>
#include <QtCore/QReadWriteLock>
#include <QtCore/QCoreApplication>
#include <QtConcurrentMap> // QtCore on Qt4, QtConcurrent on Qt5
#include <QtConcurrentRun> // QtCore on Qt4, QtConcurrent on Qt5

#if !defined(SBK_RUN) && !defined(Q_MOC_RUN)
GCC_DIAG_UNUSED_LOCAL_TYPEDEFS_OFF
// /usr/local/include/boost/bind/arg.hpp:37:9: warning: unused typedef 'boost_static_assert_typedef_37' [-Wunused-local-typedef]
#include <boost/bind.hpp>
GCC_DIAG_UNUSED_LOCAL_TYPEDEFS_ON
#endif

#include "Global/QtCompat.h"

#include "Engine/AppInstance.h"
#include "Engine/AppManager.h"
#include "Engine/DiskCacheNode.h"
#include "Engine/EffectInstanceTLSData.h"
#include "Engine/EffectOpenGLContextData.h"
#include "Engine/Distortion2D.h"
#include "Engine/Cache.h"
#include "Engine/CacheEntryBase.h"
#include "Engine/CacheEntryKeyBase.h"
#include "Engine/Image.h"
#include "Engine/ImageCacheEntry.h"
#include "Engine/KnobFile.h"
#include "Engine/KnobTypes.h"
#include "Engine/KnobItemsTable.h"
#include "Engine/Log.h"
#include "Engine/MultiThread.h"
#include "Engine/Node.h"
#include "Engine/OfxEffectInstance.h"
#include "Engine/OfxEffectInstance.h"
#include "Engine/OfxImageEffectInstance.h"
#include "Engine/OutputSchedulerThread.h"
#include "Engine/OSGLContext.h"
#include "Engine/GPUContextPool.h"
#include "Engine/PluginMemory.h"
#include "Engine/Project.h"
#include "Engine/RenderStats.h"
#include "Engine/RotoDrawableItem.h"
#include "Engine/RotoShapeRenderNode.h"
#include "Engine/RotoStrokeItem.h"
#include "Engine/RotoPaint.h"
#include "Engine/Settings.h"
#include "Engine/Timer.h"
#include "Engine/Transform.h"
#include "Engine/TreeRender.h"
#include "Engine/ThreadPool.h"
#include "Engine/ViewIdx.h"
#include "Engine/ViewerInstance.h"

#define kNatronPersistentErrorInfiniteRoI "NatronPersistentErrorInfiniteRoI"
#define kNatronPersistentErrorProxyUnsupported "NatronPersistentErrorProxyUnsupported"

// This controls how many frames a plug-in can pre-fetch per input
// This is to avoid cases where the user would for example use the FrameBlend node with a huge amount of frames so that they
// do not all stick altogether in memory
#define NATRON_MAX_FRAMES_NEEDED_PRE_FETCHING 3

NATRON_NAMESPACE_ENTER;


/**
 * @brief This function determines the planes to render and calls recursively on upstream nodes unavailable planes
 **/
ActionRetCodeEnum
EffectInstance::Implementation::handlePassThroughPlanes(const FrameViewRequestPtr& requestData,
                                                        const RequestPassSharedDataPtr& requestPassSharedData,
                                                        const RectD& roiCanonical,
                                                        std::map<int, std::list<ImagePlaneDesc> >* inputLayersNeeded,
                                                        bool *isPassThrough)
{

    *isPassThrough = false;

    std::list<ImagePlaneDesc> layersProduced, passThroughLayers;
    int passThroughInputNb;
    TimeValue passThroughTime;
    ViewIdx passThroughView;
    bool processAllLayers;
    std::bitset<4> processChannels;
    {


        GetComponentsResultsPtr results = requestData->getComponentsResults();
        if (!results) {
            ActionRetCodeEnum stat = _publicInterface->getLayersProducedAndNeeded_public(_publicInterface->getCurrentRenderTime(), _publicInterface->getCurrentRenderView(), &results);
            if (isFailureRetCode(stat)) {
                return stat;
            }
            requestData->setComponentsNeededResults(results);
        }


        results->getResults(inputLayersNeeded, &layersProduced, &passThroughLayers, &passThroughInputNb, &passThroughTime, &passThroughView, &processChannels, &processAllLayers);
    }

    std::list<ImagePlaneDesc> componentsToFetchUpstream;
    /*
     * For all requested planes, check which components can be produced in output by this node.
     * If the components are from the color plane, if another set of components of the color plane is present
     * we try to render with those instead.
     */
    {
        const ImagePlaneDesc& plane = requestData->getPlaneDesc();
        if (plane.getNumComponents() == 0) {
            return eActionStatusFailed;
        }

        std::list<ImagePlaneDesc>::const_iterator foundProducedLayer = ImagePlaneDesc::findEquivalentLayer(plane, layersProduced.begin(), layersProduced.end());
        if (foundProducedLayer != layersProduced.end()) {

            if (plane != *foundProducedLayer) {
                // Make sure that we ask to render what is produced by this effect rather than the original requested component.
                // e.g: The color.RGB might have been requested but this effect might produce color.RGBA
                requestData->setPlaneDesc(*foundProducedLayer);
            }
        } else {
            // The plane does not exist on this effect
            // If the effect is not set to "All plane" and the pass-through input nb is not set then fail
            if (!processAllLayers) {
                if (passThroughInputNb == -1) {
                    //_publicInterface->getNode()->setPersistentMessage(eMessageTypeError, kNatronPersistentErrorGenericRenderMessage, _publicInterface->tr("Could not fetch plane \"%1\" because it is not available on this node").arg(QString::fromUtf8(plane.getPlaneLabel().c_str())).toStdString());
                    return eActionStatusFailed;
                } else {
                    // Fetch the plane on the pass-through input
                    
                    EffectInstancePtr ptInput = _publicInterface->getInputMainInstance(passThroughInputNb);
                    if (!ptInput) {
                        return eActionStatusInputDisconnected;
                    }
                        
                    *isPassThrough = true;

                    FrameViewRequestPtr createdRequest;
                    return ptInput->requestRender(passThroughTime, passThroughView, requestData->getProxyScale(), requestData->getMipMapLevel(), plane, roiCanonical, passThroughInputNb, requestData, requestPassSharedData, &createdRequest, 0);
                }
            }
        }
    }

<<<<<<< HEAD
    return eActionStatusOK;

} // handlePassThroughPlanes


ActionRetCodeEnum
EffectInstance::Implementation::handleIdentityEffect(double par,
                                                     const RectD& rod,
                                                     const RenderScale& combinedScale,
                                                     const RectD& canonicalRoi,
                                                     const FrameViewRequestPtr& requestData,
                                                     const RequestPassSharedDataPtr& requestPassSharedData,
                                                     bool *isIdentity)
=======
ImagePtr
EffectInstance::convertPlanesFormatsIfNeeded(const AppInstPtr& app,
                                             const ImagePtr& inputImage,
                                             const RectI& roi,
                                             const ImagePlaneDesc& targetComponents,
                                             ImageBitDepthEnum targetDepth,
                                             bool useAlpha0ForRGBToRGBAConversion,
                                             ImagePremultiplicationEnum outputPremult,
                                             int channelForAlpha)
>>>>>>> c5051698
{

    TimeValue inputTimeIdentity;
    int inputNbIdentity;
    ViewIdx inputIdentityView;
    ImagePlaneDesc identityPlane;

    {
        // If the effect is identity over the whole RoD then we can forward the render completly to the identity node
        RectI pixelRod;
        rod.toPixelEnclosing(combinedScale, par, &pixelRod);

        IsIdentityResultsPtr results;
        {
            ActionRetCodeEnum stat = _publicInterface->isIdentity_public(true, _publicInterface->getCurrentRenderTime(), combinedScale, pixelRod, _publicInterface->getCurrentRenderView(), requestData->getPlaneDesc(),  &results);
            if (isFailureRetCode(stat)) {
                return stat;
            }
        }

        results->getIdentityData(&inputNbIdentity, &inputTimeIdentity, &inputIdentityView, &identityPlane);

    }
    *isIdentity = inputNbIdentity >= 0 || inputNbIdentity == -2;
    if (!*isIdentity) {
        return eActionStatusOK;
    }

    // If effect is identity on itself, call renderRoI again at different time and view.
    if (inputNbIdentity == -2) {

<<<<<<< HEAD
        // Be safe: we may hit an infinite recursion without this check
        assert(inputTimeIdentity != _publicInterface->getCurrentRenderTime());
        if ( inputTimeIdentity == _publicInterface->getCurrentRenderTime()) {
            return eActionStatusFailed;
        }
=======
    std::map<ImagePlaneDesc, EffectInstance::PlaneToRender> _image;
    RectI _roi;
    EffectInstance* _effect;
    std::list<RectI> _rectsToRender;
    bool _isBeingRenderedElseWhere;
    bool _isValid;
    bool _renderFullScale;
>>>>>>> c5051698

        FrameViewRequestPtr createdRequest;
        return _publicInterface->requestRender(inputTimeIdentity, inputIdentityView, requestData->getProxyScale(), requestData->getMipMapLevel(), identityPlane, canonicalRoi, -1, requestData, requestPassSharedData, &createdRequest, 0);

<<<<<<< HEAD
    } else {
        assert(inputNbIdentity != -1);
        EffectInstancePtr identityInput = _publicInterface->getInputMainInstance(inputNbIdentity);
        if (!identityInput) {
            return eActionStatusInputDisconnected;
=======
    ImageBitMapMarker_RAII(const std::map<ImagePlaneDesc, EffectInstance::PlaneToRender>& image,
                           bool renderFullScale,
                           const RectI& roi,
                           EffectInstance* effect)
    : _image(image)
    , _roi(roi)
    , _effect(effect)
    , _rectsToRender()
    , _isBeingRenderedElseWhere(false)
    , _isValid(true)
    , _renderFullScale(renderFullScale)
    {
        for (std::map<ImagePlaneDesc,EffectInstance::PlaneToRender>::const_iterator it = _image.begin(); it != _image.end(); ++it) {
            ImagePtr cacheImage;
            if (!renderFullScale) {
                cacheImage = it->second.downscaleImage;
            } else {
                cacheImage = it->second.fullscaleImage;
            }
            if (cacheImage && cacheImage->usesBitMap()) {
                _effect->_imp->markImageAsBeingRendered(cacheImage, roi, &_rectsToRender, &_isBeingRenderedElseWhere);
            }
>>>>>>> c5051698
        }

        FrameViewRequestPtr createdRequest;
        return identityInput->requestRender(inputTimeIdentity, inputIdentityView, requestData->getProxyScale(), requestData->getMipMapLevel(), identityPlane, canonicalRoi, inputNbIdentity, requestData, requestPassSharedData, &createdRequest, 0);

    }
} // EffectInstance::Implementation::handleIdentityEffect

ActionRetCodeEnum
EffectInstance::Implementation::handleConcatenation(const RequestPassSharedDataPtr& requestPassSharedData,
                                                    const FrameViewRequestPtr& requestData,
                                                    const FrameViewRequestPtr& requester,
                                                    int inputNbInRequester,
                                                    const RenderScale& renderScale,
                                                    const RectD& canonicalRoi,
                                                    bool draftRender,
                                                    bool *concatenated)


{
    *concatenated = false;
    if (!_publicInterface->getCurrentRender()->isConcatenationEnabled()) {
        return eActionStatusOK;
    }

    bool canDistort = _publicInterface->getCurrentCanDistort();
    bool canTransform = _publicInterface->getCurrentCanTransform();

    if (!canDistort && !canTransform) {
        return eActionStatusOK;
    }

<<<<<<< HEAD
    EffectInstancePtr requesterEffect;
    if (requester) {
        requesterEffect = requester->getEffect();
=======
    void waitForPendingRegions()
    {
        if (!_isBeingRenderedElseWhere || !_isValid) {
            return;
        }
        for (std::map<ImagePlaneDesc,EffectInstance::PlaneToRender>::const_iterator it = _image.begin(); it != _image.end(); ++it) {
            ImagePtr cacheImage;
            if (!_renderFullScale) {
                cacheImage = it->second.downscaleImage;
            } else {
                cacheImage = it->second.fullscaleImage;
            }
            if (cacheImage && cacheImage->usesBitMap()) {
                if (!_effect->_imp->waitForImageBeingRenderedElsewhere(_roi, cacheImage)) {
                    _isValid = false;
                }
            }
        }
>>>>>>> c5051698
    }
    bool requesterCanReceiveDeprecatedTransform3x3 = false;
    bool requesterCanReceiveDistortionFunc = false;
    if (requesterEffect) {
        requesterCanReceiveDeprecatedTransform3x3 = requesterEffect->getInputCanReceiveTransform(inputNbInRequester);
        requesterCanReceiveDistortionFunc= requesterEffect->getInputCanReceiveDistortion(inputNbInRequester);
    }
    // If the caller can apply a distortion, then check if this effect has a distortion
    // otherwise, don't bother
    if (!requesterCanReceiveDeprecatedTransform3x3 && !requesterCanReceiveDistortionFunc) {
        return eActionStatusOK;
    }
    assert((requesterCanReceiveDeprecatedTransform3x3 && !requesterCanReceiveDistortionFunc) || (!requesterCanReceiveDeprecatedTransform3x3 && requesterCanReceiveDistortionFunc));

    // Call the getDistortion action
    DistortionFunction2DPtr disto;
    {
<<<<<<< HEAD
        GetDistortionResultsPtr results = requestData->getDistortionResults();
        if (!results) {
            ActionRetCodeEnum stat = _publicInterface->getDistortion_public(_publicInterface->getCurrentRenderTime(), renderScale, draftRender, _publicInterface->getCurrentRenderView(), &results);
            if (isFailureRetCode(stat)) {
                return stat;
=======
        for (std::map<ImagePlaneDesc,EffectInstance::PlaneToRender>::const_iterator it = _image.begin(); it != _image.end(); ++it) {
            ImagePtr cacheImage;
            if (!_renderFullScale) {
                cacheImage = it->second.downscaleImage;
            } else {
                cacheImage = it->second.fullscaleImage;
>>>>>>> c5051698
            }
            if (results) {
                disto = results->getResults();
                requestData->setDistortionResults(results);
            }
        }
    }
<<<<<<< HEAD
    
    // No distortion or invalid input
    if (!disto || disto->inputNbToDistort == -1) {
        return eActionStatusOK;
=======
};
#endif // #if NATRON_ENABLE_TRIMAP

EffectInstance::RenderRoIRetCode
EffectInstance::renderRoI(const RenderRoIArgs & args,
                          std::map<ImagePlaneDesc, ImagePtr>* outputPlanes)
{
    //Do nothing if no components were requested
    if ( args.components.empty() ) {
        qDebug() << getScriptName_mt_safe().c_str() << "renderRoi: Early bail-out components requested empty";

        return eRenderRoIRetCodeOk;
>>>>>>> c5051698
    }

    // We support backward compatibility for plug-ins that only support Transforms: if a function is returned we do not concatenate.
    if (disto->func && !requesterCanReceiveDistortionFunc) {
        return eActionStatusOK;
    }

    assert((disto->func && requesterCanReceiveDistortionFunc) || disto->transformMatrix);

    // Recurse on input given by plug-in
    EffectInstancePtr distoInput = _publicInterface->getInputMainInstance(disto->inputNbToDistort);
    if (!distoInput) {
        return eActionStatusInputDisconnected;
    }

    FrameViewRequestPtr inputRequest;
    distoInput->requestRender(_publicInterface->getCurrentRenderTime(), _publicInterface->getCurrentRenderView(), requestData->getProxyScale(), requestData->getMipMapLevel(), requestData->getPlaneDesc(), canonicalRoi, disto->inputNbToDistort, requestData, requestPassSharedData, &inputRequest, 0);

    // Create a distorsion stack that will be applied by the effect downstream
    Distortion2DStackPtr distoStack(new Distortion2DStack);

    // Append the list of upstream distorsions (if any)
    Distortion2DStackPtr upstreamDistoStack = inputRequest->getDistorsionStack();
    if (upstreamDistoStack) {
        distoStack->pushDistortionStack(*upstreamDistoStack);
    }

    if (disto->transformMatrix) {
        // the matrix is in canonical coords
        
        //double par = _publicInterface->getAspectRatio(-1);
        //const bool fielded = false; //args.fieldToRender == eFieldLower || args.fieldToRender == eFieldUpper;
        //Transform::Matrix3x3 transform = disto->transformMatrix->toPixel(renderScale.x, renderScale.y, par, fielded);

        distoStack->pushTransformMatrix(*disto->transformMatrix);
    } else {
        distoStack->pushDistortionFunction(disto);
    }


    // Set the stack on the frame view request
    requestData->setDistorsionStack(distoStack);

    *concatenated = true;

    return eActionStatusOK;
} // handleConcatenation

ActionRetCodeEnum
EffectInstance::Implementation::lookupCachedImage(unsigned int mipMapLevel,
                                                  const RenderScale& proxyScale,
                                                  const ImagePlaneDesc& plane,
                                                  const std::vector<RectI>& perMipMapPixelRoD,
                                                  const RectI& pixelRoi,
                                                  CacheAccessModeEnum cachePolicy,
                                                  RenderBackendTypeEnum backend,
                                                  ImagePtr* image,
                                                  bool* hasPendingTiles,
                                                  bool* hasUnrenderedTiles)
{
    if (!*image) {
        *image = createCachedImage(pixelRoi, perMipMapPixelRoD, mipMapLevel, proxyScale, plane, backend, cachePolicy, true /*delayAllocation*/);
    } else {
        ActionRetCodeEnum stat = (*image)->ensureBounds(pixelRoi, mipMapLevel, perMipMapPixelRoD, _publicInterface->shared_from_this());
        if (isFailureRetCode(stat)) {
            return stat;
        }
    }
    if (!*image) {
        if (_publicInterface->isRenderAborted()) {
            return eActionStatusAborted;
        } else {
            return eActionStatusFailed;
        }
    }

<<<<<<< HEAD
    ImageCacheEntryPtr cacheEntry = (*image)->getCacheEntry();
    assert(cacheEntry);
    ActionRetCodeEnum stat = cacheEntry->fetchCachedTilesAndUpdateStatus(NULL, hasUnrenderedTiles, hasPendingTiles);
    if (isFailureRetCode(stat)) {
        return stat;
    }
    return eActionStatusOK;
} // lookupCachedImage

bool
EffectInstance::Implementation::canSplitRenderWindowWithIdentityRectangles(const RenderScale& renderMappedScale,
                                                                           RectD* inputRoDIntersectionCanonical)
{
    RectD inputsIntersection;
    bool inputsIntersectionSet = false;
    bool hasDifferentRods = false;
    int maxInput = _publicInterface->getMaxInputCount();
    bool hasMask = false;

    TimeValue time = _publicInterface->getCurrentRenderTime();
    ViewIdx view = _publicInterface->getCurrentRenderView();

    RotoStrokeItemPtr attachedStroke = toRotoStrokeItem(_publicInterface->getAttachedRotoItem());


    for (int i = 0; i < maxInput; ++i) {

        RectD inputRod;

        EffectInstancePtr input = _publicInterface->getInputRenderEffect(i, time, view);
        if (!input) {
            continue;
        }

        hasMask |= _publicInterface->isInputMask(i);

=======
    ///Determine needed planes
    boost::shared_ptr<ComponentsNeededMap> neededComps(new ComponentsNeededMap);
    ComponentsNeededMap::iterator foundOutputNeededComps;
    std::bitset<4> processChannels;
    std::list<ImagePlaneDesc> passThroughPlanes;
    int ptInputNb;
    double ptTime;
    int ptView;
    {
        bool processAllComponentsRequested;

        {

            getComponentsNeededAndProduced_public(nodeHash, args.time, args.view, neededComps.get(), &passThroughPlanes, &processAllComponentsRequested, &ptTime, &ptView, &processChannels, &ptInputNb);
>>>>>>> c5051698

        if (attachedStroke) {
            inputRod = attachedStroke->getLastStrokeMovementBbox();
        } else {

            GetRegionOfDefinitionResultsPtr rodResults;
            ActionRetCodeEnum stat = input->getRegionOfDefinition_public(time, renderMappedScale, view, &rodResults);
            if (isFailureRetCode(stat)) {
                break;
            }
            inputRod = rodResults->getRoD();
            if (inputRod.isNull()) {
                continue;
            }
        }
<<<<<<< HEAD

        if (!inputsIntersectionSet) {
            inputsIntersection = inputRod;
            inputsIntersectionSet = true;
        } else {
            if (!hasDifferentRods) {
                if (inputRod != inputsIntersection) {
                    hasDifferentRods = true;
=======
        if (processAllComponentsRequested) {
            std::list<ImagePlaneDesc> compVec;
            for (std::list<ImagePlaneDesc>::const_iterator it = args.components.begin(); it != args.components.end(); ++it) {
                bool found = false;
                //Change all needed comps in output to the requested components
                for (std::list<ImagePlaneDesc>::const_iterator it2 = foundOutputNeededComps->second.begin(); it2 != foundOutputNeededComps->second.end(); ++it2) {
                    if ( ( it2->isColorPlane() && it->isColorPlane() ) ) {
                        compVec.push_back(*it2);
                        found = true;
                        break;
                    }
                }
                if (!found) {
                    compVec.push_back(*it);
>>>>>>> c5051698
                }
            }
            inputsIntersection.intersect(inputRod, &inputsIntersection);
        }
    }
<<<<<<< HEAD

    /*
     If the effect has 1 or more inputs and:
     - An input is a mask OR
     - Several inputs have different region of definition
     Try to split the rectangles to render in smaller rectangles, we have great chances that these smaller rectangles
     are identity over one of the input effect, thus avoiding pixels to render.
     */
    if ( inputsIntersectionSet && (hasMask || hasDifferentRods) ) {
        *inputRoDIntersectionCanonical = inputsIntersection;
        return true;
    }

    return false;
} // canSplitRenderWindowWithIdentityRectangles

ActionRetCodeEnum
EffectInstance::Implementation::checkRestToRender(bool updateTilesStateFromCache,
                                                  const FrameViewRequestPtr& requestData,
                                                  const RectI& renderMappedRoI,
                                                  const RenderScale& renderMappedScale,
                                                  const std::map<ImagePlaneDesc, ImagePtr>& producedImagePlanes,
                                                  std::list<RectToRender>* renderRects,
                                                  bool* hasPendingTiles)
{
    renderRects->clear();

    
    // Compute the rectangle portion (renderWindow) left to render.
    TileStateHeader tilesState;
    bool hasUnRenderedTile;
    ImagePtr image = requestData->getFullscaleImagePlane();

    ImageCacheEntryPtr cacheEntry;
    if (image) {
        cacheEntry = image->getCacheEntry();
    }

    if (!cacheEntry) {
        // If the image is not cache, fill the state with empty tiles
        hasUnRenderedTile = true;
        *hasPendingTiles = false;
        int tileSizeX, tileSizeY;
        ImageBitDepthEnum outputBitDepth = _publicInterface->getBitDepth(-1);
        appPTR->getTileCache()->getTileSizePx(outputBitDepth, &tileSizeX, &tileSizeY);;
        tilesState.init(tileSizeX, tileSizeY, renderMappedRoI);
    } else {

        // Get the tiles states on the image plane requested, but also fetch from the cache other produced planes so we can
        // cache them.
        for (std::map<ImagePlaneDesc, ImagePtr>::const_iterator it = producedImagePlanes.begin(); it != producedImagePlanes.end(); ++it) {
            ImageCacheEntryPtr planeCacheEntry = it->second->getCacheEntry();
            ActionRetCodeEnum stat;
            if (updateTilesStateFromCache) {
                if (planeCacheEntry == cacheEntry) {
                    stat = planeCacheEntry->fetchCachedTilesAndUpdateStatus(&tilesState, &hasUnRenderedTile, hasPendingTiles);
                } else {
                    stat = planeCacheEntry->fetchCachedTilesAndUpdateStatus(NULL, NULL, NULL);
                }
            } else {
                stat = eActionStatusOK;
                if (planeCacheEntry == cacheEntry) {
                    planeCacheEntry->getStatus(&tilesState, &hasUnRenderedTile, hasPendingTiles);
                } else {
                    planeCacheEntry->getStatus(NULL, NULL, NULL);
                }

            }
            if (isFailureRetCode(stat)) {
                return stat;
            }
        }
        
    }
=======
    const std::list<ImagePlaneDesc> & outputComponents = foundOutputNeededComps->second;

    ////////////////////////////////////////////////////////////////////////////////////////////////////////////////////////
    ////////////////////////////// Handle pass-through for planes //////////////////////////////////////////////////////////
    std::list<ImagePlaneDesc> requestedComponents;
    {
        {

            EffectInstPtr passThroughInput = getInput(ptInputNb);
            /*
             * For all requested planes, check which components can be produced in output by this node.
             * If the components are from the color plane, if another set of components of the color plane is present
             * we try to render with those instead.
             */
            for (std::list<ImagePlaneDesc>::const_iterator it = args.components.begin(); it != args.components.end(); ++it) {
                // We may not request paired layers
                assert(it->getNumComponents() > 0);


                std::list<ImagePlaneDesc>::const_iterator foundInOutputComps = ImagePlaneDesc::findEquivalentLayer(*it, outputComponents.begin(), outputComponents.end());
                if (foundInOutputComps != outputComponents.end()) {
                    requestedComponents.push_back(*foundInOutputComps);
                } else {
                    std::list<ImagePlaneDesc>::iterator foundEquivalent = ImagePlaneDesc::findEquivalentLayer(*it, passThroughPlanes.begin(), passThroughPlanes.end());


                    // If  the requested component is not present, then it will just return black and transparent to the plug-in.
                    if (foundEquivalent != passThroughPlanes.end()) {
                        boost::scoped_ptr<RenderRoIArgs> inArgs ( new RenderRoIArgs(args) );
                        inArgs->preComputedRoD.clear();
                        inArgs->components.clear();
                        inArgs->components.push_back(*foundEquivalent);
                        inArgs->time = ptTime;
                        inArgs->view = ViewIdx(ptView);

                        if (!passThroughInput) {
                            return eRenderRoIRetCodeFailed;
                        }

                        std::map<ImagePlaneDesc, ImagePtr> inputPlanes;
                        RenderRoIRetCode inputRetCode = passThroughInput->renderRoI(*inArgs, &inputPlanes);
                        assert( inputPlanes.size() == 1 || inputPlanes.empty() );
                        if ( (inputRetCode == eRenderRoIRetCodeAborted) || (inputRetCode == eRenderRoIRetCodeFailed) || inputPlanes.empty() ) {
                            return inputRetCode;
                        }
                        outputPlanes->insert( std::make_pair(*it, inputPlanes.begin()->second) );
                    }
                }
            }
        }
>>>>>>> c5051698

    // The image is already computed
    if (!hasUnRenderedTile) {
        return eActionStatusOK;
    }

    // If the effect does not support tiles, render everything again
    if (!_publicInterface->getCurrentSupportTiles()) {
        // If not using the cache, render the full RoI
        // The RoI has already been set to the pixelRoD in this case
        RectToRender r;
        r.rect = renderMappedRoI;
        r.identityInputNumber = -1;
        renderRects->push_back(r);
        return eActionStatusOK;
    }

    //
    // If the effect has multiple inputs (such as Source + mask) (e.g: Merge),
    // if the inputs do not have the same RoD, the plug-in may be identity
    // outside the intersection of the input RoDs.
    // We try to call isIdentity on each tile outside the input intersection
    // so that we may not have to render uninteresting areas.
    //
    std::list<RectToRender> identityRects;
    {
        RectD inputRodIntersection;
        RectI inputRodIntersectionPixel;
        if (canSplitRenderWindowWithIdentityRectangles(renderMappedScale, &inputRodIntersection)) {

            double par = _publicInterface->getAspectRatio(-1);
            inputRodIntersection.toPixelEnclosing(renderMappedScale, par, &inputRodIntersectionPixel);

            TimeValue time = _publicInterface->getCurrentRenderTime();
            ViewIdx view = _publicInterface->getCurrentRenderView();

            // For each tile, if outside of the input intersections, check if it is identity.
            // If identity mark as rendered, and add to the RectToRender list.
            for (TileStateVector::iterator it = tilesState.state->tiles.begin(); it != tilesState.state->tiles.end(); ++it) {

                if (it->status != eTileStatusNotRendered) {
                    continue;
                }
                
                if ( !it->bounds.intersects(inputRodIntersectionPixel) ) {
                    TimeValue identityInputTime;
                    int identityInputNb;
                    ViewIdx inputIdentityView;
                    ImagePlaneDesc identityPlane;
                    {
                        IsIdentityResultsPtr results;
                        ActionRetCodeEnum stat = _publicInterface->isIdentity_public(false, time, renderMappedScale, it->bounds, view, requestData->getPlaneDesc(), &results);
                        if (isFailureRetCode(stat)) {
                            continue;
                        } else {
                            results->getIdentityData(&identityInputNb, &identityInputTime, &inputIdentityView, &identityPlane);
                        }
                    }
                    if (identityInputNb >= 0) {

                        // Mark the tile rendered
                        it->status = requestData->getParentRender()->isDraftRender() ? eTileStatusRenderedLowQuality : eTileStatusRenderedHighestQuality;

                        // Add this rectangle to the rects to render list (it will just copy the source image and
                        // not actually call render on it)
                        RectToRender r;
                        r.rect = it->bounds;
                        r.identityInputNumber = identityInputNb;
                        r.identityTime = identityInputTime;
                        r.identityView = inputIdentityView;
                        identityRects.push_back(r);
                    }
                } // if outside of inputs intersection
            } // for each tile to render
        } // canSplitRenderWindowWithIdentityRectangles
    }

    // Now we try to reduce the unrendered tiles in bigger rectangles so that there's a lot less calls to
    // the render action.
    std::list<RectI> reducedRects;
    ImageTilesState::getMinimalRectsToRenderFromTilesState(renderMappedRoI, tilesState, &reducedRects);

    if (reducedRects.empty()) {
        return eActionStatusOK;
    }

    // If there's an identity rect covered by a rectangle to render, remove it
    for (std::list<RectToRender>::const_iterator it = identityRects.begin(); it != identityRects.end(); ++it) {
        bool hasRectContainingIdentityRect = false;
        for (std::list<RectI>::const_iterator it2 = reducedRects.begin(); it2 != reducedRects.end(); ++it2) {
            if (it2->contains(it->rect)) {
                hasRectContainingIdentityRect = true;
                break;
            }
        }
        if (!hasRectContainingIdentityRect) {
            renderRects->push_back(*it);
        }
    }

    // For each reduced rect to render, add it to the final list
    if (reducedRects.size() == 1 && _publicInterface->getCurrentRenderThreadSafety() == eRenderSafetyFullySafeFrame) {
        RectI mainRenderRect = reducedRects.front();

        // If plug-in wants host frame threading and there is only 1 rect to render, split it
        // in the number of available threads in the thread-pool

        const unsigned int nThreads = MultiThread::getNCPUsAvailable();
        reducedRects = mainRenderRect.splitIntoSmallerRects(nThreads);
    }
    for (std::list<RectI>::const_iterator it = reducedRects.begin(); it != reducedRects.end(); ++it) {
        if (!it->isNull()) {
            RectToRender r;
            r.rect = *it;
            renderRects->push_back(r);
        }
    }
    return eActionStatusOK;
} // checkRestToRender

RenderBackendTypeEnum
EffectInstance::Implementation::storageModeToBackendType(StorageModeEnum storage)
{
    switch (storage) {
        case eStorageModeRAM:
            return eRenderBackendTypeCPU;
        case eStorageModeGLTex:
            return eRenderBackendTypeOpenGL;
        default:
            return eRenderBackendTypeCPU;
    }
}

StorageModeEnum
EffectInstance::Implementation::storageModeFromBackendType(RenderBackendTypeEnum backend)
{
    switch (backend) {
        case eRenderBackendTypeOpenGL:
            return eStorageModeGLTex;
            break;
        case eRenderBackendTypeCPU:
        case eRenderBackendTypeOSMesa:
            return eStorageModeRAM;
    }
    assert(false);

    return eStorageModeRAM;
}

ImagePtr
EffectInstance::Implementation::createCachedImage(const RectI& roiPixels,
                                                  const std::vector<RectI>& perMipMapPixelRoD,
                                                  unsigned int mappedMipMapLevel,
                                                  const RenderScale& proxyScale,
                                                  const ImagePlaneDesc& plane,
                                                  RenderBackendTypeEnum backend,
                                                  CacheAccessModeEnum cachePolicy,
                                                  bool delayAllocation)
{

    // Mark the image as draft in the cache
    TreeRenderPtr render = _publicInterface->getCurrentRender();
    bool isDraftRender = render->isDraftRender();
    
    // The node frame/view hash to identify the image in the cache
    U64 nodeFrameViewHash;
    {
        HashableObject::ComputeHashArgs args;
        args.time = _publicInterface->getCurrentRenderTime();
        args.view = _publicInterface->getCurrentRenderView();
        args.hashType = HashableObject::eComputeHashTypeTimeViewVariant;
        nodeFrameViewHash = _publicInterface->computeHash(args);
    }

    bool supportsDraft = _publicInterface->isDraftRenderSupported();

    // The bitdepth of the image
    ImageBitDepthEnum outputBitDepth = _publicInterface->getBitDepth(-1);

    // Create the corresponding image plane
    Image::InitStorageArgs initArgs;
    {
        initArgs.bounds = roiPixels;
        initArgs.perMipMapPixelRoD = perMipMapPixelRoD;
        initArgs.cachePolicy = cachePolicy;
        initArgs.renderClone = _publicInterface->shared_from_this();
        initArgs.proxyScale = proxyScale;
        initArgs.mipMapLevel = mappedMipMapLevel;
        initArgs.isDraft = supportsDraft ? isDraftRender : false;
        initArgs.nodeTimeViewVariantHash = nodeFrameViewHash;
        initArgs.bufferFormat = _publicInterface->getPreferredBufferLayout();
        initArgs.bitdepth = outputBitDepth;
        initArgs.plane = plane;
        initArgs.storage = storageModeFromBackendType(backend);
        initArgs.createTilesMapEvenIfNoCaching = true;
        initArgs.glContext = render->getGPUOpenGLContext();
        initArgs.textureTarget = GL_TEXTURE_2D;
        
        // Do not allocate the image buffers yet, instead do it before rendering.
        // We need to create the image before because it does the cache look-up itself, and we don't want to got further if
        // there's something cached.
        initArgs.delayAllocation = delayAllocation;
    }


    // Image::create will lookup the cache (if asked for)
    // Since multiple threads may want to access to the same image in the cache concurrently,
    // the first thread that gets onto a tile to render will render it and lock-out other threads
    // until it is rendered entirely.
    return Image::create(initArgs);
} // createCachedImage


ActionRetCodeEnum
EffectInstance::Implementation::launchRenderForSafetyAndBackend(const FrameViewRequestPtr& requestData,
                                                                const RenderScale& combinedScale,
                                                                RenderBackendTypeEnum backendType,
                                                                const std::list<RectToRender>& renderRects,
                                                                const std::map<ImagePlaneDesc, ImagePtr>& cachedPlanes)
{

    // If we reach here, it can be either because the planes are cached or not, either way
    // the planes are NOT a total identity, and they may have some content left to render.
    ActionRetCodeEnum renderRetCode = eActionStatusOK;

    // There should always be at least 1 plane to render (The color plane)
    assert(!renderRects.empty());

    RenderSafetyEnum safety = _publicInterface->getCurrentRenderThreadSafety();
    // eRenderSafetyInstanceSafe means that there is at most one render per instance
    // NOTE: the per-instance lock should be shared between
    // all clones of the same instance, because an InstanceSafe plugin may assume it is the sole owner of the output image,
    // and read-write on it.
    // It is probably safer to assume that several clones may write to the same output image only in the eRenderSafetyFullySafe case.

<<<<<<< HEAD
    // eRenderSafetyFullySafe means that there is only one render per FRAME : the lock is per image
=======
                if (fetchUserSelectedComponentsUpstream) {
                    /// This corresponds to choice B)
                    EffectInstance::ComponentsNeededMap::const_iterator foundCompsNeeded = neededComps->find(inputNbIdentity);
                    if ( foundCompsNeeded != neededComps->end() ) {
                        inputArgs->components.clear();
                        for (std::list<ImagePlaneDesc>::const_iterator it = foundCompsNeeded->second.begin(); it != foundCompsNeeded->second.end(); ++it) {
                            if (it->getNumComponents() != 0) {
                                inputArgs->components.push_back(*it);
                            }
                        }
                    }
                } else {
                    /// This corresponds to choice A)
                    inputArgs->components = requestedComponents;
                }
>>>>>>> c5051698

    boost::scoped_ptr<QMutexLocker> locker;

<<<<<<< HEAD
    // Since we may are going to sit and wait on this lock, to allow this thread to be re-used by another task of the thread pool we
    // temporarily release the thread to the threadpool and reserve it again once
    // we waited.
    bool hasReleasedThread = false;
    if (safety == eRenderSafetyInstanceSafe) {
        if (isRunningInThreadPoolThread()) {
            QThreadPool::globalInstance()->releaseThread();
            hasReleasedThread = true;
        }
        locker.reset( new QMutexLocker( &renderData->instanceSafeRenderMutex ) );
=======
                std::map<ImagePlaneDesc, ImagePtr> identityPlanes;
                RenderRoIRetCode ret =  inputEffectIdentity->renderRoI(*inputArgs, &identityPlanes);
                if (ret == eRenderRoIRetCodeOk) {
                    outputPlanes->insert( identityPlanes.begin(), identityPlanes.end() );

                    if (fetchUserSelectedComponentsUpstream) {
                        // We fetched potentially different components, so convert them to the format requested
                        std::map<ImagePlaneDesc, ImagePtr> convertedPlanes;
                        AppInstPtr app = getApp();
                        bool useAlpha0ForRGBToRGBAConversion = args.caller ? args.caller->getNode()->usesAlpha0ToConvertFromRGBToRGBA() : false;
                        std::list<ImagePlaneDesc>::const_iterator compIt = args.components.begin();

                        for (std::map<ImagePlaneDesc, ImagePtr>::iterator it = outputPlanes->begin(); it != outputPlanes->end(); ++it, ++compIt) {
                            ImagePremultiplicationEnum premult;
                            const ImagePlaneDesc & outComp = outputComponents.front();
                            if ( outComp.isColorPlane() ) {
                                premult = thisEffectOutputPremult;
                            } else {
                                premult = eImagePremultiplicationOpaque;
                            }
>>>>>>> c5051698

    } else if (safety == eRenderSafetyUnsafe) {
        PluginPtr p = _publicInterface->getNode()->getPlugin();
        assert(p);
        if (isRunningInThreadPoolThread()) {
            QThreadPool::globalInstance()->releaseThread();
            hasReleasedThread = true;
        }
        locker.reset( new QMutexLocker( p->getPluginLock().get() ) );

    } else {
        // no need to lock
        Q_UNUSED(locker);
    }
    if (hasReleasedThread) {
        QThreadPool::globalInstance()->reserveThread();
    }
    
    TreeRenderPtr render = _publicInterface->getCurrentRender();

    OSGLContextPtr glContext;
    switch (backendType) {
        case eRenderBackendTypeOpenGL:
            glContext = render->getGPUOpenGLContext();
            break;
        case eRenderBackendTypeOSMesa:
            glContext = render->getCPUOpenGLContext();
            break;
        default:
            break;
    }


    // Bind the OpenGL context if there's any
    OSGLContextAttacherPtr glContextAttacher;
    if (glContext) {
        glContextAttacher = OSGLContextAttacher::create(glContext);
        glContextAttacher->attach();
    }

    EffectOpenGLContextDataPtr glContextData;
    if (backendType == eRenderBackendTypeOpenGL ||
        backendType == eRenderBackendTypeOSMesa) {
        ActionRetCodeEnum stat = _publicInterface->attachOpenGLContext_public(_publicInterface->getCurrentRenderTime(), _publicInterface->getCurrentRenderView(), combinedScale, glContext, &glContextData);
        if (isFailureRetCode(stat)) {
            renderRetCode = stat;
        }
    }
    if (renderRetCode == eActionStatusOK) {

        renderRetCode = launchPluginRenderAndHostFrameThreading(requestData, glContext, glContextData, combinedScale, backendType, renderRects, cachedPlanes);

        if (backendType == eRenderBackendTypeOpenGL ||
            backendType == eRenderBackendTypeOSMesa) {

            // If the plug-in doesn't support concurrent OpenGL renders, release the lock that was taken in the call to attachOpenGLContext_public() above.
            // For safe plug-ins, we call dettachOpenGLContext_public when the effect is destroyed in Node::deactivate() with the function EffectInstance::dettachAllOpenGLContexts().
            // If we were the last render to use this context, clear the data now

            if ( glContextData->getHasTakenLock() ||
                !_publicInterface->supportsConcurrentOpenGLRenders() ||
                glContextData.use_count() == 1) {

                _publicInterface->dettachOpenGLContext_public(glContext, glContextData);
            }
        }
    }
 
    return renderRetCode;
} // launchInternalRender




ActionRetCodeEnum
EffectInstance::Implementation::handleUpstreamFramesNeeded(const RequestPassSharedDataPtr& requestPassSharedData,
                                                           const FrameViewRequestPtr& requestPassData,
                                                           const RenderScale& proxyScale,
                                                           unsigned int mipMapLevel,
                                                           const RectD& roiCanonical,
                                                           const std::map<int, std::list<ImagePlaneDesc> >& neededInputLayers)
{
    // For all frames/views needed, recurse on inputs with the appropriate RoI

    // Get frames needed to recurse upstream
    TimeValue time = _publicInterface->getCurrentRenderTime();
    ViewIdx view = _publicInterface->getCurrentRenderView();

    FramesNeededMap framesNeeded;
    {
        GetFramesNeededResultsPtr results = requestPassData->getFramesNeededResults();
        if (!results) {
            ActionRetCodeEnum stat = _publicInterface->getFramesNeeded_public(time, view,  &results);
            if (isFailureRetCode(stat)) {
                return stat;
            }
            requestPassData->setFramesNeededResults(results);
        }
        results->getFramesNeeded(&framesNeeded);
    }

    RenderScale combinedScale = EffectInstance::getCombinedScale(mipMapLevel, proxyScale);

    // Compute the regions of interest in input for this RoI.
    // The regions of interest returned is only valid for this RoI, we don't cache it. Rather we cache on the input the bounding box
    // of all the calls of getRegionsOfInterest that were made down-stream so that the node gets rendered only once.
    RoIMap inputsRoi;
    {
        ActionRetCodeEnum stat = _publicInterface->getRegionsOfInterest_public(time, combinedScale, roiCanonical, view, &inputsRoi);
        if (isFailureRetCode(stat)) {
            return stat;
        }
    }

    for (FramesNeededMap::const_iterator it = framesNeeded.begin(); it != framesNeeded.end(); ++it) {

        int inputNb = it->first;

        assert(inputNb != -1);

        EffectInstancePtr mainInstanceInput = _publicInterface->getInputMainInstance(inputNb);
        if (!mainInstanceInput) {
            continue;
        }

        const bool isOptional = _publicInterface->isInputOptional(inputNb);

        ///There cannot be frames needed without components needed.
        const std::list<ImagePlaneDesc>* inputPlanesNeeded = 0;
        {
            std::map<int, std::list<ImagePlaneDesc> >::const_iterator foundCompsNeeded = neededInputLayers.find(inputNb);
            if ( foundCompsNeeded == neededInputLayers.end() ) {
                continue;
            }
            inputPlanesNeeded = &foundCompsNeeded->second;
        }
        
        if (inputPlanesNeeded->empty()) {
            continue;
        }

        RectD inputRoI;
        {
            RoIMap::iterator foundRoI = inputsRoi.find(inputNb);
            if (foundRoI == inputsRoi.end()) {
                // RoI not specified... use the same RoI as passed in argument
                inputRoI = roiCanonical;
            } else {
                inputRoI = foundRoI->second;
            }
        }

        if (inputRoI.isNull()) {
            continue;
        }

<<<<<<< HEAD

        if ( inputRoI.isInfinite() ) {
            _publicInterface->getNode()->setPersistentMessage( eMessageTypeError, kNatronPersistentErrorInfiniteRoI, _publicInterface->tr("%1 asked for an infinite region of interest upstream.").arg( QString::fromUtf8( _publicInterface->getNode()->getScriptName_mt_safe().c_str() ) ).toStdString() );
            return eActionStatusFailed;
        } else {
            _publicInterface->getNode()->clearPersistentMessage(kNatronPersistentErrorInfiniteRoI);
        }
        bool inputIsContinuous = mainInstanceInput->canRenderContinuously();

        int nbRequestedFramesForInput = 0;
        {


            // For all views requested in input
            for (FrameRangesMap::const_iterator viewIt = it->second.begin(); viewIt != it->second.end(); ++viewIt) {

                // For all ranges in this view
                for (std::size_t range = 0; range < viewIt->second.size(); ++range) {


                    // If the range bounds are no integers and the range covers more than 1 frame (min != max),
                    // we have no clue of the interval we should use between the min and max.
                    if (viewIt->second[range].min != viewIt->second[range].max && viewIt->second[range].min != (int)viewIt->second[range].min) {
                        qDebug() << "WARNING:" <<  _publicInterface->getScriptName_mt_safe().c_str() << "is requesting a non integer frame range [" << viewIt->second[range].min << ","
                        << viewIt->second[range].max <<"], this is border-line and not specified if this is supported by OpenFX. Natron will render "
                        "this range assuming an interval of 1 between frame times.";

=======
    /*
     * Get the bitdepth and output components that the plug-in expects to render. The cached image does not necesserarily has the bitdepth
     * that the plug-in expects.
     */
    ImageBitDepthEnum outputDepth = getBitDepth(-1);
    ImagePlaneDesc outputClipPrefComps, outputClipPrefCompsPaired;
    getMetadataComponents(-1, &outputClipPrefComps, &outputClipPrefCompsPaired);
    boost::shared_ptr<ImagePlanesToRender> planesToRender(new ImagePlanesToRender);
    planesToRender->useOpenGL = storage == eStorageModeGLTex;
    boost::shared_ptr<FramesNeededMap> framesNeeded(new FramesNeededMap);
    ////////////////////////////////////////////////////////////////////////////////////////////////////////////////////////
    ////////////////////////////// Look-up the cache ///////////////////////////////////////////////////////////////

    {
        //If one plane is missing from cache, we will have to render it all. For all other planes, either they have nothing
        //left to render, otherwise we render them for all the roi again.
        bool missingPlane = false;

        for (std::list<ImagePlaneDesc>::iterator it = requestedComponents.begin(); it != requestedComponents.end(); ++it) {
            EffectInstance::PlaneToRender plane;

            /*
             * If the plane is the color plane, we might have to convert between components, hence we always
             * try to find in the cache the "preferred" components of this node for the color plane.
             * For all other planes, just consider this set of components, we do not allow conversion.
             */
            const ImagePlaneDesc* components = 0;
            if ( !it->isColorPlane() ) {
                components = &(*it);
            } else {
                for (std::list<ImagePlaneDesc>::const_iterator it2 = outputComponents.begin(); it2 != outputComponents.end(); ++it2) {
                    if ( it2->isColorPlane() ) {
                        components = &(*it2);
                        break;
>>>>>>> c5051698
                    }

                    // For all frames in the range
                    for (double f = viewIt->second[range].min; f <= viewIt->second[range].max; f += 1.) {


                        TimeValue inputTime(f);
                        {
                            int roundedInputTime = std::floor(f + 0.5);
                            if (roundedInputTime != inputTime && !inputIsContinuous) {
                                inputTime = TimeValue(roundedInputTime);
                            }
                        }

                        EffectInstancePtr inputEffect = _publicInterface->getInputRenderEffect(inputNb, inputTime, viewIt->first);
                        if (!inputEffect) {
                            continue;
                        }


                        for (std::list<ImagePlaneDesc>::const_iterator planeIt = inputPlanesNeeded->begin(); planeIt != inputPlanesNeeded->end(); ++planeIt) {
                            FrameViewRequestPtr createdRequest;
                            ActionRetCodeEnum stat = inputEffect->requestRender(inputTime, viewIt->first, proxyScale, mipMapLevel, *planeIt, inputRoI, inputNb, requestPassData, requestPassSharedData, &createdRequest, 0);
                            if (isFailureRetCode(stat)) {
                                if (isOptional) {
                                    continue;
                                }
                                return stat;
                            }
                            ++nbRequestedFramesForInput;
                            if (nbRequestedFramesForInput >= NATRON_MAX_FRAMES_NEEDED_PRE_FETCHING) {
                                break;
                            }
                        } // for each plane needed
                        if (nbRequestedFramesForInput >= NATRON_MAX_FRAMES_NEEDED_PRE_FETCHING) {
                            break;
                        }
                    } // for all frames
                    if (nbRequestedFramesForInput >= NATRON_MAX_FRAMES_NEEDED_PRE_FETCHING) {
                        break;
                    }
                } // for all ranges
            } // for all views
        } // EffectInstance::NotifyInputNRenderingStarted_RAII
    } // for all inputs

    return eActionStatusOK;
} // handleUpstreamFramesNeeded


ActionRetCodeEnum
EffectInstance::requestRender(TimeValue timeInArgs,
                              ViewIdx view,
                              const RenderScale& proxyScale,
                              unsigned int mipMapLevel,
                              const ImagePlaneDesc& plane,
                              const RectD & roiCanonical,
                              int inputNbInRequester,
                              const FrameViewRequestPtr& requester,
                              const RequestPassSharedDataPtr& requestPassSharedData,
                              FrameViewRequestPtr* createdRequest,
                              EffectInstancePtr* createdRenderClone)
{
    // Requested time is rounded to an epsilon so we can be sure to find it again in getImage, accounting for precision
    TimeValue time =  roundImageTimeToEpsilon(timeInArgs);

    // Check that time and view can be rendered by this effect:
    // round the time to closest integer if the effect is not continuous
    {
        int roundedTime = std::floor(time + 0.5);

<<<<<<< HEAD
=======
            if (plane.fullscaleImage) {
                if (missingPlane) {
                    std::list<RectI> restToRender;
                    plane.fullscaleImage->getRestToRender(roi, restToRender);
                    if ( !restToRender.empty() ) {
                        appPTR->removeFromNodeCache(plane.fullscaleImage);
                        plane.fullscaleImage.reset();
                    } else {
                        outputPlanes->insert( std::make_pair(*it, plane.fullscaleImage) );
                        continue;
                    }
                }
            } else {
                if (!missingPlane) {
                    missingPlane = true;
                    //Ensure that previous planes are either already rendered or otherwise render them  again
                    std::map<ImagePlaneDesc, EffectInstance::PlaneToRender> newPlanes;
                    for (std::map<ImagePlaneDesc, EffectInstance::PlaneToRender>::iterator it2 = planesToRender->planes.begin();
                         it2 != planesToRender->planes.end(); ++it2) {
                        if (it2->second.fullscaleImage) {
                            std::list<RectI> restToRender;
                            it2->second.fullscaleImage->getRestToRender(roi, restToRender);
                            if ( !restToRender.empty() ) {
                                appPTR->removeFromNodeCache(it2->second.fullscaleImage);
                                it2->second.fullscaleImage.reset();
                                it2->second.downscaleImage.reset();
                                newPlanes.insert(*it2);
                            } else {
                                outputPlanes->insert( std::make_pair(it2->first, it2->second.fullscaleImage) );
                            }
                        } else {
                            newPlanes.insert(*it2);
                        }
                    }
                    planesToRender->planes = newPlanes;
                }
            }
>>>>>>> c5051698

        // A continuous effect is identity on itself on nearest integer time
        if (roundedTime != time && !canRenderContinuously()) {
            // We do not cache it because for non continuous effects we only cache stuff at
            // valid frame times
            return requestRender(TimeValue(roundedTime), view, proxyScale, mipMapLevel, plane, roiCanonical, inputNbInRequester, requester, requestPassSharedData, createdRequest, 0);
        }
    }

    // For each different time/view pairs in the TreeRender, we create a specific render clone. We need need to do so because most knob functions take a time/view in parameter that can only be
    // recovered locally on the effect. To avoid the use of thread local storage, we clone the minimal amount of data.
    //
    // The mipMapLevel, proxyScale and plane is an argument of the render action but we do not create a clone just for that, instead we create a FrameViewRequest object to identify the render request.
    // A render clone may concurrently render one or multiple FrameViewRequest.

    FrameViewRenderKey frameViewKey = {time, view, requestPassSharedData->getTreeRender()};
    EffectInstancePtr renderClone = toEffectInstance(createRenderClone(frameViewKey));
    if (!renderClone) {
        return eActionStatusFailed;
    }
    if (createdRenderClone) {
        *createdRenderClone = renderClone;
    }

    // Set this clone as the input effect of the requester effect at the given time/view
    if (inputNbInRequester >= 0 && requester && requester->getEffect() != renderClone) {
        FrameViewPair p = {time, view};
        requester->getEffect()->_imp->renderData->renderInputs[inputNbInRequester].insert(std::make_pair(p, renderClone));
    }


    // Find a frame view request matching the mipmapLevel/proxyScale/plane
    FrameViewKey requestKey = {mipMapLevel, proxyScale, plane};
    FrameViewRequestMap::iterator foundMatchingRequest = renderClone->_imp->renderData->requests.find(requestKey);
    if (foundMatchingRequest != renderClone->_imp->renderData->requests.end()) {
        *createdRequest = foundMatchingRequest->second.lock();
        if (!*createdRequest) {
            renderClone->_imp->renderData->requests.erase(foundMatchingRequest);
        }
    }
    if (!*createdRequest) {
        // Create a request if it did not already exist
        createdRequest->reset(new FrameViewRequest(plane, mipMapLevel, proxyScale, renderClone, requestPassSharedData->getTreeRender()));
        renderClone->_imp->renderData->requests.insert(std::make_pair(requestKey, *createdRequest));
    }
    if (requester) {
        // Add the requester request as a listener of this request. This has to be done before the call to requestRenderInternal()
        // Since the function shouldCacheOutput() called inside depends on the number of listeners returned by getNumListeners()
        (*createdRequest)->addListener(requestPassSharedData, requester);
    }
    ActionRetCodeEnum stat = renderClone->requestRenderInternal(roiCanonical, inputNbInRequester, *createdRequest, requester, requestPassSharedData);
    if (!isFailureRetCode(stat)) {
        // Add this frame/view as depdency of the requester
        if (requester) {
            requester->addDependency(requestPassSharedData, *createdRequest);
        }

        requestPassSharedData->addTaskToRender(*createdRequest);
    }
    return stat;
} // requestRender

ActionRetCodeEnum
EffectInstance::requestRenderInternal(const RectD & roiCanonical,
                                      int inputNbInRequester,
                                      const FrameViewRequestPtr& requestData,
                                      const FrameViewRequestPtr& requester,
                                      const RequestPassSharedDataPtr& requestPassSharedData)
{


    TreeRenderPtr render = getCurrentRender();
    assert(render);
    

    // If this request was already requested, don't request again except if the RoI is not
    // contained in the request RoI
    if (requestData->getStatus() != FrameViewRequest::eFrameViewRequestStatusNotRendered) {
        if (requestData->getCurrentRoI().contains(roiCanonical)) {
            return eActionStatusOK;

        }
    }

    // Some nodes do not support render-scale and can only render at scale 1.
    // If the render requested a mipmap level different than 0, we must render at mipmap level 0 then downscale to the requested
    // mipmap level.
    // If the render requested a proxy scale different than 1, we fail because we cannot render at scale 1 then resize at an arbitrary scale.

    const bool renderFullScaleThenDownScale = !getCurrentSupportRenderScale() && requestData->getMipMapLevel() > 0;

    const RenderScale& proxyScale = requestData->getProxyScale();

    if (!getCurrentSupportRenderScale() && (proxyScale.x != 1. || proxyScale.y != 1.)) {
        getNode()->setPersistentMessage(eMessageTypeError, kNatronPersistentErrorProxyUnsupported, tr("This node does not support proxy scale. It can only render at full resolution").toStdString());
        return eActionStatusFailed;
    } else {
<<<<<<< HEAD
        getNode()->clearPersistentMessage(kNatronPersistentErrorProxyUnsupported);
    }

    const unsigned int mappedMipMapLevel = renderFullScaleThenDownScale ? 0 : requestData->getMipMapLevel();
    requestData->setRenderMappedMipMapLevel(mappedMipMapLevel);
    RenderScale originalCombinedScale = EffectInstance::getCombinedScale(requestData->getMipMapLevel(), proxyScale);
    const RenderScale mappedCombinedScale = renderFullScaleThenDownScale ? RenderScale(1.) : originalCombinedScale;
=======
        if ( isDuringPaintStroke && !lastStrokePixelRoD.isNull() ) {
            fillGrownBoundsWithZeroes = true;
            //Clear the bitmap of the cached image in the portion of the last stroke to only recompute what's needed
            for (std::map<ImagePlaneDesc, EffectInstance::PlaneToRender>::iterator it2 = planesToRender->planes.begin();
                 it2 != planesToRender->planes.end(); ++it2) {
                it2->second.fullscaleImage->clearBitmap(lastStrokePixelRoD);

                /*
                 * This is useful to optimize the bitmap checking
                 * when we are sure multiple threads are not using the image and we have a very small RoI to render.
                 * For now it's only used for the rotopaint while painting.
                 */
                it2->second.fullscaleImage->setBitmapDirtyZone(lastStrokePixelRoD);
            }
        }
>>>>>>> c5051698

    const double par = getAspectRatio(-1);


    // Get the region of definition of the effect at this frame/view in canonical coordinates
    std::vector<RectD> perMipMapLevelRoDCanonical(requestData->getMipMapLevel() + 1);

    // The RoD in pixel coordinates at the scale of mappedCombinedScale
    std::vector<RectI> perMipMapLevelRoDPixel(perMipMapLevelRoDCanonical.size());
    for (std::size_t m = 0; m < perMipMapLevelRoDCanonical.size(); ++m) {
        GetRegionOfDefinitionResultsPtr results;
        RenderScale levelCombinedScale = EffectInstance::getCombinedScale(m, proxyScale);
        {
            ActionRetCodeEnum stat = getRegionOfDefinition_public(getCurrentRenderTime(), levelCombinedScale, getCurrentRenderView(), &results);
            if (isFailureRetCode(stat)) {
                return stat;
            }
        }
        perMipMapLevelRoDCanonical[m] = results->getRoD();

<<<<<<< HEAD
        // If the plug-in RoD is null, there's nothing to render.
        if (perMipMapLevelRoDCanonical[m].isNull()) {
            return eActionStatusInputDisconnected;
=======
        // If doing opengl renders, we don't allow retrieving partial images from the cache
        if ( !rectsLeftToRender.empty() && (planesToRender->useOpenGL) ) {
            ///The node cache is almost full and we need to render  something in the image, if we hold a pointer to this image here
            ///we might recursively end-up in this same situation at each level of the render tree, ending with all images of each level
            ///being held in memory.
            ///Our strategy here is to clear the pointer, hence allowing the cache to remove the image, and ask the inputs to render the full RoI
            ///instead of the rest to render. This way, even if the image is cleared from the cache we already have rendered the full RoI anyway.
            rectsLeftToRender.clear();
            rectsLeftToRender.push_back(roi);
            for (std::map<ImagePlaneDesc, EffectInstance::PlaneToRender>::iterator it2 = planesToRender->planes.begin(); it2 != planesToRender->planes.end(); ++it2) {
                //Keep track of the original cached image for the re-lookup afterward, if the pointer doesn't match the first look-up, don't consider
                //the image because the region to render might have changed and we might have to re-trigger a render on inputs again.

                ///Make sure to never dereference originalCachedImage! We only compare it (that's why it s a void*)
                it2->second.originalCachedImage = it2->second.fullscaleImage.get();
                it2->second.fullscaleImage.reset();
                it2->second.downscaleImage.reset();
            }
            isPlaneCached.reset();
>>>>>>> c5051698
        }


        perMipMapLevelRoDCanonical[m].toPixelEnclosing(levelCombinedScale, par, &perMipMapLevelRoDPixel[m]);
    }

    ////////////////////////////////////////////////////////////////////////////////////////////////////////////////////////
    ////////////////////////////// Handle pass-through planes /////////////////////////////////////////////////////////////
    std::map<int, std::list<ImagePlaneDesc> > inputLayersNeeded;
    {
        bool isPassThrough;
        ActionRetCodeEnum upstreamRetCode = _imp->handlePassThroughPlanes(requestData, requestPassSharedData, roiCanonical, &inputLayersNeeded, &isPassThrough);
        if (isFailureRetCode(upstreamRetCode)) {
            return upstreamRetCode;
        }

        // There might no plane produced by this node that were requested
        if (isPassThrough) {
            requestData->initStatus(FrameViewRequest::eFrameViewRequestStatusPassThrough);
            return eActionStatusOK;
        }
    }


    ////////////////////////////////////////////////////////////////////////////////////////////////////////////////////////
    ////////////////////////////// Handle identity effects /////////////////////////////////////////////////////////////////
    {
        bool isIdentity;
        ActionRetCodeEnum upstreamRetCode = _imp->handleIdentityEffect(par, perMipMapLevelRoDCanonical[mappedMipMapLevel], mappedCombinedScale, roiCanonical, requestData, requestPassSharedData, &isIdentity);
        if (isFailureRetCode(upstreamRetCode)) {
            return upstreamRetCode;
        }
        if (isIdentity) {
            requestData->initStatus(FrameViewRequest::eFrameViewRequestStatusPassThrough);
            return eActionStatusOK;
        }
    }

    ////////////////////////////////////////////////////////////////////////////////////////////////////////////////////////
    ////////////////////////////// Handle Concatenations //////////////////////////////////////////////////////////////////
    {

        bool concatenated;
        ActionRetCodeEnum upstreamRetCode = _imp->handleConcatenation(requestPassSharedData, requestData, requester, inputNbInRequester, mappedCombinedScale, roiCanonical, render->isDraftRender(), &concatenated);
        if (isFailureRetCode(upstreamRetCode)) {
            return upstreamRetCode;
        }
        if (concatenated) {
            requestData->initStatus(FrameViewRequest::eFrameViewRequestStatusPassThrough);
            return eActionStatusOK;

        }
    }



    ///////////////////////////////////////////////////////////////////////////////////////////////
    ////////////////////////////// Compute RoI  ///////////////////////////////////////////////////

    // This is the region to render in pixel coordinates at the scale of renderMappedScale
    RectI renderMappedRoI;
    roiCanonical.toPixelEnclosing(mappedCombinedScale, par, &renderMappedRoI);

    // The RoI cannot be null here, either we are in !renderFullScaleThenDownscale and we already checked at the begining
    // of the function that the RoI was Null, either the RoD was checked for NULL.
    assert(!renderMappedRoI.isNull());

    // Round the roi to the tile size if the render is cached
    ImageBitDepthEnum outputBitDepth = getBitDepth(-1);
    int tileWidth, tileHeight;
    CacheBase::getTileSizePx(outputBitDepth, &tileWidth, &tileHeight);


    if (!getCurrentSupportTiles()) {
        // If tiles are not supported the RoI is the full image bounds
        renderMappedRoI = perMipMapLevelRoDPixel[mappedMipMapLevel];
    } else {

        renderMappedRoI.roundToTileSize(tileWidth, tileHeight);

        // Make sure the RoI falls within the image bounds
        if ( !renderMappedRoI.intersect(perMipMapLevelRoDPixel[mappedMipMapLevel], &renderMappedRoI) ) {
            requestData->initStatus(FrameViewRequest::eFrameViewRequestStatusRendered);
            return eActionStatusOK;
        }
    }

    assert(!renderMappedRoI.isNull());

    // The requested portion to render in canonical coordinates
    RectD roundedCanonicalRoI;
    renderMappedRoI.toCanonical(mappedCombinedScale, par, perMipMapLevelRoDCanonical[mappedMipMapLevel], &roundedCanonicalRoI);

    // Merge the roi requested onto the existing RoI requested for this frame/view
    {
        RectD curRoI = requestData->getCurrentRoI();
        if (curRoI.isNull()) {
            curRoI = roundedCanonicalRoI;
        } else {
            curRoI.merge(roundedCanonicalRoI);
        }
        requestData->setCurrentRoI(curRoI);
    }

<<<<<<< HEAD
    // Check for abortion before checking cache
    if (isRenderAborted()) {
        return eActionStatusAborted;
    }
=======
            inputCode = renderInputImagesForRoI(requestPassData,
                                                useTransforms,
                                                storage,
                                                args.time,
                                                args.view,
                                                rod,
                                                canonicalRoI,
                                                tls->currentRenderArgs.transformRedirections,
                                                args.mipMapLevel,
                                                renderMappedScale,
                                                renderScaleOneUpstreamIfRenderScaleSupportDisabled,
                                                byPassCache,
                                                *framesNeeded,
                                                *neededComps,
                                                &it->imgs,
                                                &it->inputRois);
        }
        if ( planesToRender->inputPremult.empty() ) {
            for (InputImagesMap::iterator it2 = it->imgs.begin(); it2 != it->imgs.end(); ++it2) {
                EffectInstPtr input = getInput(it2->first);
                if (input) {
                    ImagePremultiplicationEnum inputPremult = input->getPremult();
                    if ( !it2->second.empty() ) {
                        const ImagePlaneDesc & comps = it2->second.front()->getComponents();
                        if ( !comps.isColorPlane() ) {
                            inputPremult = eImagePremultiplicationOpaque;
                        }
                    }
>>>>>>> c5051698

    // Get the pixel RoD/RoI at the mipmap level requested
    RenderScale downscaledCombinedScale = EffectInstance::getCombinedScale(requestData->getMipMapLevel(), requestData->getProxyScale());
    RectI downscaledRoI;
    roundedCanonicalRoI.toPixelEnclosing(downscaledCombinedScale, par, &downscaledRoI);

    downscaledRoI.roundToTileSize(tileWidth, tileHeight);

    // Make sure the RoI falls within the image bounds
    if ( !downscaledRoI.intersect(perMipMapLevelRoDPixel[requestData->getMipMapLevel()], &downscaledRoI) ) {
        requestData->initStatus(FrameViewRequest::eFrameViewRequestStatusRendered);
        return eActionStatusOK;
    }


    const bool isAccumulating = isAccumulationEnabled();


    // Should the output of this render be cached ?
    CacheAccessModeEnum cachePolicy;
    if (isAccumulating) {
        // For now we only cache images that were rendered on the CPU
        // When accumulation is enabled we also disable caching as the image is anyway held as a member on the effect
        cachePolicy = eCacheAccessModeNone;
    } else {
        if (renderFullScaleThenDownScale) {
            // Always cache effects that do not support render scale
            bool cacheWriteOnly = requestData->checkIfByPassCacheEnabledAndTurnoff();
            if (cacheWriteOnly) {
                cachePolicy = eCacheAccessModeWriteOnly;
            } else {
                cachePolicy = eCacheAccessModeReadWrite;
            }
        } else {
            cachePolicy = _imp->shouldRenderUseCache(requestPassSharedData, requestData);
        }
    }

    // Get the render device
    RenderBackendTypeEnum backendType;
    if (requestData->isFallbackRenderDeviceEnabled()) {
        backendType = requestData->getFallbackRenderDevice();
    } else {
        if (!requestData->isRenderDeviceSet()) {
            _imp->resolveRenderBackend(requestPassSharedData, requestData, renderMappedRoI, &cachePolicy, &backendType);
            requestData->setRenderDevice(backendType);
        } else {
            backendType = requestData->getRenderDevice();
        }
    }


<<<<<<< HEAD
    requestData->setCachePolicy(cachePolicy);
    
    
=======

    ////////////////////////////////////////////////////////////////////////////////////////////////////////////////////////
    ////////////////////////////// Allocate planes in the cache ////////////////////////////////////////////////////////////
>>>>>>> c5051698

    // Get the image on the FrameViewRequest
    // If this request was already rendered once in the tree,
    // the image already exists, but it doesn't mean the area rendered on the image matches
    // the requested RoI
    //
    // Generally if the image is valid, this means we are within a call to getImagePlane()

    FrameViewRequest::FrameViewRequestStatusEnum requestStatus = FrameViewRequest::eFrameViewRequestStatusNotRendered;
    // Lock the request at this point because we are going to create the output image
    {
        FrameViewRequestLocker requestLocker(requestData);

        ImagePtr requestedImageScale = requestData->getRequestedScaleImagePlane();
        ImagePtr fullScaleImage = requestData->getFullscaleImagePlane();

        // The image must have a cache entry object, even if the policy is eCacheAccessModeNone
        // so we can sync concurrent threads to render the same image.
        assert(!requestedImageScale || requestedImageScale->getCacheEntry());
        assert(!fullScaleImage || fullScaleImage->getCacheEntry());

        // If the image does not match the render device, wipe it and make a new one
        if (requestedImageScale) {
            if (requestedImageScale->getStorageMode() != EffectInstance::Implementation::storageModeFromBackendType(backendType)) {
                requestedImageScale.reset();
                fullScaleImage.reset();
            }
        }
<<<<<<< HEAD


        // When accumulating, re-use the same buffer of previous steps and resize it if needed.
        // Note that in this mode only a single plane can be rendered at once and the plug-in render safety must
        // allow only a single thread to run
        ImagePtr accumBuffer = getAccumBuffer(requestData->getPlaneDesc());
        if ((isAccumulating && accumBuffer && accumBuffer->getMipMapLevel() != mappedMipMapLevel)) {
            accumBuffer.reset();
        }

        if (isAccumulating && accumBuffer) {

            accumBuffer->updateRenderCloneAndImage(shared_from_this());
            // When drawing with a paint brush, we may only render the bounding box of the un-rendered points.
            RectD updateAreaCanonical;
            if (getAccumulationUpdateRoI(&updateAreaCanonical)) {
                
                RectI updateAreaPixel;
                updateAreaCanonical.toPixelEnclosing(mappedCombinedScale, par, &updateAreaPixel);
                updateAreaPixel.intersect(renderMappedRoI, &updateAreaPixel);

                // Notify the TreeRender of the update area so that in turn the OpenGL viewer can update only the required portion
                // of the texture
                getCurrentRender()->setActiveStrokeUpdateArea(updateAreaPixel);
                //qDebug() << getScriptName_mt_safe().c_str() << "update area";
                //updateAreaCanonical.debug();
                if (updateAreaPixel.isNull()) {
                    // Nothing to update, return quickly
                    requestData->initStatus(FrameViewRequest::eFrameViewRequestStatusRendered);
                    requestData->setRequestedScaleImagePlane(accumBuffer);
                    return eActionStatusOK;
=======
        for (std::map<ImagePlaneDesc, EffectInstance::PlaneToRender>::iterator it = planesToRender->planes.begin();
             it != planesToRender->planes.end(); ++it) {
            const ImagePlaneDesc *components = 0;

            if ( !it->first.isColorPlane() ) {
                //This plane is not color, there can only be a single set of components
                components = &(it->first);
            } else {
                //Find color plane from clip preferences
                for (std::list<ImagePlaneDesc>::const_iterator it = outputComponents.begin(); it != outputComponents.end(); ++it) {
                    if ( it->isColorPlane() ) {
                        components = &(*it);
                        break;
                    }
>>>>>>> c5051698
                }
                // If this is the first time we compute this frame view request, erase in the tiles state map the portion that was drawn
                // by the user,
                if (!requestedImageScale) {
                    // Get the accum buffer on the node. Note that this is not concurrent renders safe.
                    requestedImageScale = accumBuffer;
                    requestedImageScale->getCacheEntry()->markCacheTilesInRegionAsNotRendered(updateAreaPixel);

                }
            }

        } // isAccumulating


        // Evaluate the tiles state map on the image to check what's left to render and fetch tiles from cache
        // Note that no memory allocation is done here, only existing tiles are fetched from the cache.

        // If this effect doesn't support render scale, look in the cache first if there's an image
        // at our desired mipmap level
        bool hasUnRenderedTile = true;
        bool hasPendingTiles = false;
        ActionRetCodeEnum stat = _imp->lookupCachedImage(requestData->getMipMapLevel(), requestData->getProxyScale(), requestData->getPlaneDesc(), perMipMapLevelRoDPixel, downscaledRoI, cachePolicy, backendType, &requestedImageScale, &hasPendingTiles, &hasUnRenderedTile);
        if (isFailureRetCode(stat)) {
            return stat;
        }

        if (!hasPendingTiles && !hasUnRenderedTile) {
            requestStatus = FrameViewRequest::eFrameViewRequestStatusRendered;
        } else if (mappedMipMapLevel != requestData->getMipMapLevel()) {

            // The previous lookupCachedImage() call marked the tiles as pending, but we are not going to compute now
            // so unmark them, instead do it once we rendered the full scale image
            requestedImageScale->getCacheEntry()->markCacheTilesAsAborted();
            requestedImageScale.reset();

            stat = _imp->lookupCachedImage(mappedMipMapLevel, requestData->getProxyScale(), requestData->getPlaneDesc(), perMipMapLevelRoDPixel, renderMappedRoI, cachePolicy, backendType, &fullScaleImage, &hasPendingTiles, &hasUnRenderedTile);
            if (isFailureRetCode(stat)) {
                return stat;
            }

            // Do not set the renderStatus to FrameViewRequest::eFrameViewRequestStatusRendered because
            // we still need to downscale the image
        }


        // If the node supports render scale, make the fullScaleImage point to the requestedImageScale so that we don't
        // ruin the render code of if/else
        if (!fullScaleImage) {
            fullScaleImage = requestedImageScale;
        }
        assert(fullScaleImage);
        requestData->setRequestedScaleImagePlane(requestedImageScale);
        requestData->setFullscaleImagePlane(fullScaleImage);


        // Set the accumulation buffer if it was not already set
        if (isAccumulating && !accumBuffer) {
            setAccumBuffer(requestData->getPlaneDesc(), requestedImageScale);
        }

        requestData->initStatus(requestStatus);
    } // requestLocker
    
    // If there's nothing to render, do not even add the inputs as needed dependencies.
    if (requestStatus == FrameViewRequest::eFrameViewRequestStatusNotRendered) {

        ActionRetCodeEnum upstreamRetCode = _imp->handleUpstreamFramesNeeded(requestPassSharedData, requestData, proxyScale, mappedMipMapLevel, roundedCanonicalRoI, inputLayersNeeded);
        
        if (isFailureRetCode(upstreamRetCode)) {
            return upstreamRetCode;
        }
    }
    return eActionStatusOK;
} // requestRenderInternal



ActionRetCodeEnum
EffectInstance::launchRender(const RequestPassSharedDataPtr& requestPassSharedData, const FrameViewRequestPtr& requestData)
{

    {
        FrameViewRequest::FrameViewRequestStatusEnum requestStatus = requestData->notifyRenderStarted();
        switch (requestStatus) {
            case FrameViewRequest::eFrameViewRequestStatusRendered:
            case FrameViewRequest::eFrameViewRequestStatusPassThrough:
                return eActionStatusOK;
            case FrameViewRequest::eFrameViewRequestStatusPending: {
                // We should NEVER be recursively computing twice the same FrameViewRequest.
                assert(false);
                return eActionStatusFailed;
                //ActionRetCodeEnum stat = requestData->waitForPendingResults();
                //return stat;
            }
            case FrameViewRequest::eFrameViewRequestStatusNotRendered:
                break;
        }
    }
    ActionRetCodeEnum stat = launchRenderInternal(requestPassSharedData, requestData);

    // Notify that we are done rendering
    requestData->notifyRenderFinished(stat);
    return stat;
} // launchRender

static void finishProducedPlanesTilesStatesMap(const std::map<ImagePlaneDesc, ImagePtr>& producedPlanes,
                                               bool aborted)
{
    for (std::map<ImagePlaneDesc, ImagePtr>::const_iterator it = producedPlanes.begin(); it!=producedPlanes.end(); ++it) {
        ImageCacheEntryPtr entry = it->second->getCacheEntry();
        if (aborted) {
            entry->markCacheTilesAsAborted();
        } else {
            entry->markCacheTilesAsRendered();
        }
    }
}

ActionRetCodeEnum
EffectInstance::launchRenderInternal(const RequestPassSharedDataPtr& /*requestPassSharedData*/, const FrameViewRequestPtr& requestData)
{
    assert(isRenderClone() && getCurrentRender());

    const double par = getAspectRatio(-1);
    const unsigned int mappedMipMapLevel = requestData->getRenderMappedMipMapLevel();
    const RenderScale mappedCombinedScale = EffectInstance::getCombinedScale(mappedMipMapLevel, requestData->getProxyScale());

    RectI renderMappedRoI;
    requestData->getCurrentRoI().toPixelEnclosing(mappedCombinedScale, par, &renderMappedRoI);


    // Get the region of definition of the effect at this frame/view in canonical coordinates
    std::vector<RectD> perMipMapLevelRoDCanonical(requestData->getMipMapLevel() + 1);

    // The RoD in pixel coordinates at the scale of mappedCombinedScale
    std::vector<RectI> perMipMapLevelRoDPixel(perMipMapLevelRoDCanonical.size());
    for (std::size_t m = 0; m < perMipMapLevelRoDCanonical.size(); ++m) {
        GetRegionOfDefinitionResultsPtr results;
        RenderScale levelCombinedScale = EffectInstance::getCombinedScale(m, requestData->getProxyScale());
        {
            ActionRetCodeEnum stat = getRegionOfDefinition_public(getCurrentRenderTime(), levelCombinedScale, getCurrentRenderView(), &results);
            if (isFailureRetCode(stat)) {
                return stat;
            }
        }
        perMipMapLevelRoDCanonical[m] = results->getRoD();

        // If the plug-in RoD is null, there's nothing to render.
        if (perMipMapLevelRoDCanonical[m].isNull()) {
            return eActionStatusInputDisconnected;
        }

<<<<<<< HEAD
=======

        /*{
         const std::list<RectToRender>& rectsToRender = planesToRender->rectsToRender;
         qDebug() <<'('<<QThread::currentThread()<<")--> "<< getNode()->getScriptName_mt_safe().c_str() << ": render view: " << args.view << ", time: " << args.time << " No. tiles: " << rectsToRender.size() << " rectangles";
         for (std::list<RectToRender>::const_iterator it = rectsToRender.begin(); it != rectsToRender.end(); ++it) {
         qDebug() << "rect: " << "x1= " <<  it->rect.x1 << " , y1= " << it->rect.y1 << " , x2= " << it->rect.x2 << " , y2= " << it->rect.y2 << "(identity:" << it->isIdentity << ")";
         }
         for (std::map<ImageComponents, PlaneToRender> ::iterator it = planesToRender->planes.begin(); it != planesToRender->planes.end(); ++it) {
         qDebug() << "plane: " <<  it->second.downscaleImage.get() << it->first.getLayerName().c_str();
         }
         qDebug() << "Cached:" << (isPlaneCached.get() != 0) << "Rendered elsewhere:" << planesToRender->isBeingRenderedElsewhere;
>>>>>>> c5051698

        perMipMapLevelRoDCanonical[m].toPixelEnclosing(levelCombinedScale, par, &perMipMapLevelRoDPixel[m]);
    }

<<<<<<< HEAD
#ifdef DEBUG
    // Check that the image rendered in output is always rounded to the tile size intersected to the RoD
    {
        ImageBitDepthEnum outputBitDepth = getBitDepth(-1);
        int tileWidth, tileHeight;
        CacheBase::getTileSizePx(outputBitDepth, &tileWidth, &tileHeight);
        assert(renderMappedRoI.x1 % tileWidth == 0 || renderMappedRoI.x1 == perMipMapLevelRoDPixel[mappedMipMapLevel].x1);
        assert(renderMappedRoI.y1 % tileHeight == 0 || renderMappedRoI.y1 == perMipMapLevelRoDPixel[mappedMipMapLevel].y1);
        assert(renderMappedRoI.x2 % tileWidth == 0 || renderMappedRoI.x2 == perMipMapLevelRoDPixel[mappedMipMapLevel].x2);
        assert(renderMappedRoI.y2 % tileHeight == 0 || renderMappedRoI.y2 == perMipMapLevelRoDPixel[mappedMipMapLevel].y2);
    }
#endif


    // Fetch or create a cache image for all other planes that the plug-in produces but are not requested
    std::map<ImagePlaneDesc, ImagePtr> cachedImagePlanes;
    assert(requestData->getComponentsResults());
    const std::list<ImagePlaneDesc>& producedPlanes = requestData->getComponentsResults()->getProducedPlanes();

    // This is the requested image plane
    ImagePtr fullscalePlane = requestData->getFullscaleImagePlane();
    // Allocate the cache storage image now if it was not yet allocated
    assert(fullscalePlane);
    fullscalePlane->ensureBuffersAllocated();

    cachedImagePlanes[requestData->getPlaneDesc()] = fullscalePlane;

    RenderBackendTypeEnum backendType = requestData->getRenderDevice();

    const bool renderAllProducedPlanes = isAllProducedPlanesAtOncePreferred();

    for (std::list<ImagePlaneDesc>::const_iterator it = producedPlanes.begin(); it != producedPlanes.end(); ++it) {
        ImagePtr imagePlane;
        if (*it == requestData->getPlaneDesc()) {
            continue;
        } else {
            if (!renderAllProducedPlanes) {
                continue;
            } else {
                imagePlane = _imp->createCachedImage(renderMappedRoI, perMipMapLevelRoDPixel, mappedMipMapLevel, requestData->getProxyScale(), *it, backendType, requestData->getCachePolicy(), false /*delayAllocation*/);
                ActionRetCodeEnum stat = imagePlane->getCacheEntry()->fetchCachedTilesAndUpdateStatus(NULL, NULL, NULL);
                if (isFailureRetCode(stat)) {
                    finishProducedPlanesTilesStatesMap(cachedImagePlanes, true);
                    return stat;
=======
        bool attachGLOK = true;
        if (storage == eStorageModeGLTex) {
            assert(glContext);
            Natron::StatusEnum stat = renderInstance->attachOpenGLContext_public(glContext, &planesToRender->glContextData);
            if (stat == eStatusOutOfMemory) {
                renderRetCode = eRenderRoIStatusRenderOutOfGPUMemory;
                attachGLOK = false;
            } else if (stat == eStatusFailed) {
                renderRetCode = eRenderRoIStatusRenderFailed;
                attachGLOK = false;
            }
        }
        if (attachGLOK) {
            renderRetCode = renderRoIInternal(renderInstance.get(),
                                              args.time,
                                              frameArgs,
                                              safety,
                                              args.mipMapLevel,
                                              args.view,
                                              rod,
                                              par,
                                              planesToRender,
                                              frameArgs->isSequentialRender,
                                              frameArgs->isRenderResponseToUserInteraction,
                                              nodeHash,
                                              renderFullScaleThenDownscale,
                                              byPassCache,
                                              outputDepth,
                                              outputClipPrefComps,
                                              neededComps,
                                              processChannels);
            if (storage == eStorageModeGLTex) {
                // If the plug-in doesn't support concurrent OpenGL renders, release the lock that was taken in the call to attachOpenGLContext_public() above.
                // For safe plug-ins, we call dettachOpenGLContext_public when the effect is destroyed in Node::deactivate() with the function EffectInstance::dettachAllOpenGLContexts().
                // If we were the last render to use this context, clear the data now
                if ( planesToRender->glContextData->getHasTakenLock() || !supportsConcurrentOpenGLRenders() || planesToRender->glContextData.use_count() == 1) {
                    renderInstance->dettachOpenGLContext_public(glContext, planesToRender->glContextData);
>>>>>>> c5051698
                }
            }
        }
        cachedImagePlanes[*it] = imagePlane;
    }



    ActionRetCodeEnum renderRetCode = eActionStatusOK;
    std::list<RectToRender> renderRects;
    bool hasPendingTiles;

    // Initialize what's left to render, without fetching the tiles state map from the cache because it was already fetched in
    // requestRender()
    renderRetCode = _imp->checkRestToRender(false /*updateTilesStateFromCache*/, requestData, renderMappedRoI, mappedCombinedScale, cachedImagePlanes, &renderRects, &hasPendingTiles);
    if (isFailureRetCode(renderRetCode)) {
        finishProducedPlanesTilesStatesMap(cachedImagePlanes, true);
        return renderRetCode;
    }

<<<<<<< HEAD

=======
#if NATRON_ENABLE_TRIMAP
    guard.reset();
#endif
>>>>>>> c5051698

    while ((!renderRects.empty() || hasPendingTiles) && !isRenderAborted()) {

        // There may be no rectangles to render if all rectangles are pending (i.e: this render should wait for another thread
        // to complete the render first)
        if (!renderRects.empty()) {
            renderRetCode = _imp->launchRenderForSafetyAndBackend(requestData, mappedCombinedScale, backendType, renderRects, cachedImagePlanes);
        }

        if (isFailureRetCode(renderRetCode)) {
            finishProducedPlanesTilesStatesMap(cachedImagePlanes, true);
            break;
        }

        // Mark what we rendered in the tiles state map
        finishProducedPlanesTilesStatesMap(cachedImagePlanes, false /*aborted*/);

        // Wait for any pending results for the requested plane.
        // After this line other threads that should have computed should be done
        if (fullscalePlane->getCacheEntry()->waitForPendingTiles()) {
            hasPendingTiles = false;
            renderRects.clear();
        } else {

<<<<<<< HEAD
            if (isRenderAborted()) {
                finishProducedPlanesTilesStatesMap(cachedImagePlanes, true /*aborted*/);
                return eActionStatusAborted;
            }

            // Re-fetch the tiles state from the cache which may have changed now
            renderRetCode = _imp->checkRestToRender(true /*updateTilesStateFromCache*/, requestData, renderMappedRoI, mappedCombinedScale, cachedImagePlanes, &renderRects, &hasPendingTiles);
=======
        for (std::map<ImagePlaneDesc, EffectInstance::PlaneToRender>::iterator it = planesToRender->planes.begin(); it != planesToRender->planes.end(); ++it) {
            if (!frameArgs->tilesSupported) {
                //assert that bounds are consistent with the RoD if tiles are not supported
                const RectD & srcRodCanonical = renderFullScaleThenDownscale ? it->second.fullscaleImage->getRoD() : it->second.downscaleImage->getRoD();
                RectI srcBounds;
                srcRodCanonical.toPixelEnclosing(renderFullScaleThenDownscale ? it->second.fullscaleImage->getMipMapLevel() : it->second.downscaleImage->getMipMapLevel(), par, &srcBounds);
                RectI srcRealBounds = renderFullScaleThenDownscale ? it->second.fullscaleImage->getBounds() : it->second.downscaleImage->getBounds();
                assert(srcRealBounds.x1 == srcBounds.x1);
                assert(srcRealBounds.x2 == srcBounds.x2);
                assert(srcRealBounds.y1 == srcBounds.y1);
                assert(srcRealBounds.y2 == srcBounds.y2);
            }

            std::list<RectI> restToRender;
            if (renderFullScaleThenDownscale) {
                it->second.fullscaleImage->getRestToRender(roi, restToRender);
            } else {
                it->second.downscaleImage->getRestToRender(roi, restToRender);
            }
            /*
               We cannot assert that the bitmap is empty because another thread might have started rendering the same image again but
               needed a different portion of the image. The trimap system does not work for abortable renders
             */

            //if ( frameArgs->isCurrentFrameRenderNotAbortable() ) {
                if ( !restToRender.empty() ) {
                    it->second.downscaleImage->printUnrenderedPixels(roi);
                }
                /*
                   If crashing on this assert this is likely due to a bug of the Trimap system.
                   Most likely another thread started rendering the portion that is in restToRender but did not fill the bitmap with 1
                   yet. Do not remove this assert, there should never be 2 threads running concurrently renderHandler for the same roi
                   on the same image.
                 */
                //assert( restToRender.empty() );
            //}
>>>>>>> c5051698
        }
        
    } // while there is still something not rendered

<<<<<<< HEAD
    if (isFailureRetCode(renderRetCode) || isRenderAborted()) {
        if (requestData->getCachePolicy() != eCacheAccessModeNone) {
            finishProducedPlanesTilesStatesMap(cachedImagePlanes, true /*aborted*/);
=======
    ////////////////////////////////////////////////////////////////////////////////////////////////////////////////////////
    ////////////////// Make sure all planes rendered have the requested  format ///////////////////////////

    bool useAlpha0ForRGBToRGBAConversion = args.caller ? args.caller->getNode()->usesAlpha0ToConvertFromRGBToRGBA() : false;

    // If the caller is not multiplanar, for the color plane we remap it to the components metadata obtained from the metadata pass, otherwise we stick to returning
    //bool callerIsMultiplanar = args.caller ? args.caller->isMultiPlanar() : false;

    //bool multiplanar = isMultiPlanar();
    for (std::map<ImagePlaneDesc, EffectInstance::PlaneToRender>::iterator it = planesToRender->planes.begin(); it != planesToRender->planes.end(); ++it) {
        //If we have worked on a local swaped image, swap it in the cache
        if (it->second.cacheSwapImage) {
            const CacheAPI* cache = it->second.cacheSwapImage->getCacheAPI();
            const Cache<Image>* imgCache = dynamic_cast<const Cache<Image>*>(cache);
            if (imgCache) {
                Cache<Image>* ccImgCache = const_cast<Cache<Image>*>(imgCache);
                assert(ccImgCache);
                ccImgCache->swapOrInsert(it->second.cacheSwapImage, it->second.fullscaleImage);
            }
>>>>>>> c5051698
        }
        return isFailureRetCode(renderRetCode) ? renderRetCode : eActionStatusAborted;
    }

    // If using GPU and out of memory retry on CPU if possible
    if (renderRetCode == eActionStatusOutOfMemory && !renderRects.empty() && backendType == eRenderBackendTypeOpenGL) {

        if (backendType == requestData->getFallbackRenderDevice()) {
            // The fallback device is the same as the device that just rendered, fail
            return eActionStatusOutOfMemory;
        }
<<<<<<< HEAD
        if (requestData->isFallbackRenderDeviceEnabled()) {
            // We already tried the fallback device and it didn't work out too.
            return eActionStatusOutOfMemory;
=======

        const ImagePlaneDesc* comp = 0;
        if ( !it->first.isColorPlane() ) {
            comp = &it->first;
        } else {
            // If we were requested the color plane, we rendered what the node's metadata is for the color plane. Map it to what was requested
            for (std::list<ImagePlaneDesc>::const_iterator it2 = args.components.begin(); it2 != args.components.end(); ++it2) {
                if ( it2->isColorPlane() ) {
                    comp = &(*it2);
                    break;
                }
            }
>>>>>>> c5051698
        }
        requestData->setFallbackRenderDeviceEnabled(true);
        TreeRenderPtr render = getCurrentRender();

        // Recurse by calling launchRenderWithArgs(), this will call requestRender() and this function again.
        RectD roi = requestData->getCurrentRoI();
        ImagePlaneDesc plane = requestData->getPlaneDesc();
        FrameViewRequestPtr outputRequest;
        ActionRetCodeEnum stat = render->launchRenderWithArgs(shared_from_this(), getCurrentRenderTime(), getCurrentRenderView(), requestData->getProxyScale(), requestData->getMipMapLevel(), &plane, &roi, &outputRequest);

        return stat;

    }

    if (renderRetCode != eActionStatusOK) {
        return renderRetCode;
    }


    // If the node did not support render scale and the mipmap level rendered was different than what was requested, downscale the image.
    unsigned int dstMipMapLevel = requestData->getMipMapLevel();
    if (mappedMipMapLevel != dstMipMapLevel) {

<<<<<<< HEAD
        RenderScale downscaledCombinedScale = EffectInstance::getCombinedScale(dstMipMapLevel,requestData->getProxyScale());

        RectI downscaledRoI;
        requestData->getCurrentRoI().toPixelEnclosing(downscaledCombinedScale, par, &downscaledRoI);


        ImageBitDepthEnum outputBitDepth = getBitDepth(-1);
        int tileWidth, tileHeight;
        CacheBase::getTileSizePx(outputBitDepth, &tileWidth, &tileHeight);
        downscaledRoI.roundToTileSize(tileWidth, tileHeight);
        // Make sure the RoI falls within the image bounds
        if ( !downscaledRoI.intersect(perMipMapLevelRoDPixel[requestData->getMipMapLevel()], &downscaledRoI) ) {
            requestData->initStatus(FrameViewRequest::eFrameViewRequestStatusRendered);
            return eActionStatusOK;
=======
    ///// Termination
#ifdef DEBUG
    if ( outputPlanes->size() != args.components.size() ) {
        qDebug() << "Requested:";
        for (std::list<ImagePlaneDesc>::const_iterator it = args.components.begin(); it != args.components.end(); ++it) {
            qDebug() << it->getPlaneID().c_str();
        }
        qDebug() << "But rendered:";
        for (std::map<ImagePlaneDesc, ImagePtr>::iterator it = outputPlanes->begin(); it != outputPlanes->end(); ++it) {
            if (it->second) {
                qDebug() << it->first.getPlaneID().c_str();
            }
>>>>>>> c5051698
        }

<<<<<<< HEAD
=======
    assert( !outputPlanes->empty() );

    return eRenderRoIRetCodeOk;
} // renderRoI

EffectInstance::RenderRoIStatusEnum
EffectInstance::renderRoIInternal(EffectInstance* self,
                                  double time,
                                  const boost::shared_ptr<ParallelRenderArgs> & frameArgs,
                                  RenderSafetyEnum safety,
                                  unsigned int mipMapLevel,
                                  ViewIdx view,
                                  const RectD & rod, //!< effect rod in canonical coords
                                  const double par,
                                  const boost::shared_ptr<ImagePlanesToRender> & planesToRender,
                                  bool isSequentialRender,
                                  bool isRenderMadeInResponseToUserInteraction,
                                  U64 nodeHash,
                                  bool renderFullScaleThenDownscale,
                                  bool byPassCache,
                                  ImageBitDepthEnum outputClipPrefDepth,
                                  const ImagePlaneDesc& outputClipPrefsComps,
                                  const boost::shared_ptr<ComponentsNeededMap> & compsNeeded,
                                  const std::bitset<4> processChannels)
{
    EffectInstance::RenderRoIStatusEnum retCode;
>>>>>>> c5051698


        // Since the node does not support render scale, we cached the image, thus we can just fetch the image
        // at a our originally requested mipmap level, this will downscale the fullscale image and cache the
        // mipmapped version automatically

        ImagePtr downscaledImage;
        bool hasUnrenderedTile, hasPendingTiles;
        ActionRetCodeEnum stat = _imp->lookupCachedImage(dstMipMapLevel, requestData->getProxyScale(), requestData->getPlaneDesc(), perMipMapLevelRoDPixel, downscaledRoI, eCacheAccessModeReadWrite, backendType, &downscaledImage, &hasPendingTiles, &hasUnrenderedTile);

<<<<<<< HEAD
        if (isFailureRetCode(stat)) {
            return stat;
=======
    for (std::map<ImagePlaneDesc, EffectInstance::PlaneToRender>::iterator it = planesToRender->planes.begin(); it != planesToRender->planes.end(); ++it) {
        it->second.renderMappedImage = renderFullScaleThenDownscale ? it->second.fullscaleImage : it->second.downscaleImage;
        if ( it == planesToRender->planes.begin() ) {
            renderMappedMipMapLevel = it->second.renderMappedImage->getMipMapLevel();
>>>>>>> c5051698
        }

        // We just rendered the full scale version, no tiles should be marked unrendered.
        // However another thread could have marked pending the tiles at dstMipMapLevel in between, thus we just have to wait for it to be read
        assert(!hasUnrenderedTile);

        if (!downscaledImage->getCacheEntry()->waitForPendingTiles()) {
            return eActionStatusAborted;
        }


        requestData->setRequestedScaleImagePlane(downscaledImage);
    }
    //QString name = QString::fromUtf8(getScriptName_mt_safe().c_str()) + QDateTime::currentDateTime().toString() + QString::fromUtf8(".png");
    //appPTR->debugImage(requestData->getRequestedScaleImagePlane().get(), requestData->getRequestedScaleImagePlane()->getBounds(), name);
    return isRenderAborted() ? eActionStatusAborted : eActionStatusOK;
} // launchRenderInternal



class HostFrameThreadingRenderProcessor : public MultiThreadProcessorBase
{

    std::vector<RectToRender> _rectsToRender;
    boost::shared_ptr<EffectInstance::Implementation::TiledRenderingFunctorArgs> _args;
    EffectInstance::Implementation* _imp;

public:

    HostFrameThreadingRenderProcessor(const EffectInstancePtr& renderClone)
    : MultiThreadProcessorBase(renderClone)
    {

    }

    virtual ~HostFrameThreadingRenderProcessor()
    {

    }

    void setData(const std::list<RectToRender> &rectsToRender, const boost::shared_ptr<EffectInstance::Implementation::TiledRenderingFunctorArgs>& args, EffectInstance::Implementation* imp)
    {
        int i = 0;
        _rectsToRender.resize(rectsToRender.size());
        for (std::list<RectToRender>::const_iterator it = rectsToRender.begin(); it != rectsToRender.end(); ++it, ++i) {
            _rectsToRender[i] = *it;
        }
        _args = args;
        _imp = imp;
    }


    virtual ActionRetCodeEnum multiThreadFunction(unsigned int threadID,
                                                  unsigned int nThreads) OVERRIDE FINAL WARN_UNUSED_RETURN
    {
        // If this plug-in has TLS, clear the action stack since it has been copied from the caller thread.
        EffectInstanceTLSDataPtr tlsData = _imp->_publicInterface->getTLSObject();
        if (tlsData) {
            tlsData->clearActionStack();
        }
        int fromIndex, toIndex;
        ImageMultiThreadProcessorBase::getThreadRange(threadID, nThreads, 0, _rectsToRender.size(), &fromIndex, &toIndex);
        for (int i = fromIndex; i < toIndex; ++i) {
            ActionRetCodeEnum stat = _imp->tiledRenderingFunctor(_rectsToRender[i], *_args);
            if (isFailureRetCode(stat)) {
                return stat;
            }
        }
        return eActionStatusOK;
    }
};

ActionRetCodeEnum
EffectInstance::Implementation::launchPluginRenderAndHostFrameThreading(const FrameViewRequestPtr& requestData,
                                                                        const OSGLContextPtr& glContext,
                                                                        const EffectOpenGLContextDataPtr& glContextData,
                                                                        const RenderScale& combinedScale,
                                                                        RenderBackendTypeEnum backendType,
                                                                        const std::list<RectToRender>& renderRects,
                                                                        const std::map<ImagePlaneDesc, ImagePtr>& cachedPlanes)
{
    assert( !renderRects.empty() );
    
    // Notify the gui we're rendering
    NotifyRenderingStarted_RAII renderingNotifier(_publicInterface->getNode().get());

    // If this node is not sequential we at least have to bracket the render action with a call to begin and end sequence render.
    RangeD sequenceRange;
    {
        GetFrameRangeResultsPtr rangeResults;
        ActionRetCodeEnum stat = _publicInterface->getFrameRange_public(&rangeResults);
        if (isFailureRetCode(stat)) {
            return stat;
        }
        rangeResults->getFrameRangeResults(&sequenceRange);
    }

    TreeRenderPtr render = _publicInterface->getCurrentRender();
    
    // We only need to call begin if we've not already called it.
    bool callBeginSequenceRender = false;
    if ( !_publicInterface->isWriter() || (_publicInterface->getCurrentSequentialRenderSupport() == eSequentialPreferenceNotSequential) ) {
        callBeginSequenceRender = true;
    }

    bool isPlayback = render->isPlayback();
    TimeValue time = _publicInterface->getCurrentRenderTime();


    if (callBeginSequenceRender) {
        ActionRetCodeEnum stat = _publicInterface->beginSequenceRender_public(time,
                                                                              time,
                                                                              1 /*frameStep*/,
                                                                              !appPTR->isBackground() /*interactive*/,
                                                                              combinedScale,
                                                                              isPlayback,
                                                                              !isPlayback,
                                                                              render->isDraftRender(),
                                                                              _publicInterface->getCurrentRenderView(),
                                                                              backendType,
                                                                              glContextData);
        
        if (isFailureRetCode(stat)) {
            return stat;
        }
    }



#ifdef NATRON_HOSTFRAMETHREADING_SEQUENTIAL
    const bool attemptHostFrameThreading = false;
#else
    const bool attemptHostFrameThreading = _publicInterface->getCurrentRenderThreadSafety() == eRenderSafetyFullySafeFrame &&
                                           renderRects.size() > 1 &&
                                           backendType == eRenderBackendTypeCPU;
#endif


    boost::shared_ptr<TiledRenderingFunctorArgs> functorArgs(new TiledRenderingFunctorArgs);
    functorArgs->glContextData = glContextData;
    functorArgs->glContext = glContext;
    functorArgs->requestData = requestData;
    functorArgs->cachedPlanes = cachedPlanes;
    functorArgs->backendType = backendType;

    // Pre-fetch all input images that will be needed by identity rectangles so that the call to getImagePlane
    // is done once for each of them.

    // Get the bbox to fetch in input for identity rectangles
    RectI identityRectanglesBbox;
    for (std::list<RectToRender>::const_iterator it = renderRects.begin(); it != renderRects.end(); ++it) {
        if (it->identityInputNumber == -1) {
            continue;
        }
        if (identityRectanglesBbox.isNull()) {
            identityRectanglesBbox = it->rect;
        } else {
            identityRectanglesBbox.merge(it->rect);
        }
    }
    for (std::list<RectToRender>::const_iterator it = renderRects.begin(); it != renderRects.end(); ++it) {
        if (it->identityInputNumber == -1) {
            continue;
        }

        // Use the plane specified with the getLayersProducedAndNeeded action
        const std::map<int, std::list<ImagePlaneDesc> >& neededInputPlanes = requestData->getComponentsResults()->getNeededInputPlanes();
        std::map<int, std::list<ImagePlaneDesc> >::const_iterator foundInputPlane = neededInputPlanes.find(it->identityInputNumber);

        for (std::map<ImagePlaneDesc, ImagePtr>::const_iterator it2 = cachedPlanes.begin(); it2 != cachedPlanes.end(); ++it2) {
            IdentityPlaneKey p;
            p.identityInputNb = it->identityInputNumber;
            if (foundInputPlane != neededInputPlanes.end() && foundInputPlane->second.size() > 0) {
                p.identityPlane = foundInputPlane->second.front();
            } else {
                p.identityPlane = it2->first;
            }
            p.identityTime = it->identityTime;
            p.identityView = it->identityView;
            IdentityPlanesMap::const_iterator foundFetchedPlane = functorArgs->identityPlanes.find(p);
            if (foundFetchedPlane != functorArgs->identityPlanes.end()) {
                // It was already fetched
                continue;
            }

            boost::scoped_ptr<EffectInstance::GetImageInArgs> inArgs( new EffectInstance::GetImageInArgs() );
            inArgs->renderBackend = &backendType;
            inArgs->currentRenderWindow = &identityRectanglesBbox;
            inArgs->inputTime = &it->identityTime;
            inArgs->inputView = &it->identityView;
            unsigned int curMipMap = requestData->getRenderMappedMipMapLevel();
            inArgs->currentActionMipMapLevel = &curMipMap;
            const RenderScale& curProxyScale = requestData->getProxyScale();
            inArgs->currentActionProxyScale = &curProxyScale;
            inArgs->inputNb = it->identityInputNumber;
            inArgs->plane = &p.identityPlane;

            GetImageOutArgs inputResults;

            if (_publicInterface->getImagePlane(*inArgs, &inputResults)) {
                functorArgs->identityPlanes.insert(std::make_pair(p, inputResults.image));
            }
        }
    }

    if (!attemptHostFrameThreading) {

        for (std::list<RectToRender>::const_iterator it = renderRects.begin(); it != renderRects.end(); ++it) {

            ActionRetCodeEnum functorRet = tiledRenderingFunctor(*it, *functorArgs);
            if (isFailureRetCode(functorRet)) {
                return functorRet;
            }

        } // for (std::list<RectI>::const_iterator it = rectsToRender.begin(); it != rectsToRender.end(); ++it) {

    } else { // attemptHostFrameThreading
        HostFrameThreadingRenderProcessor processor(_publicInterface->shared_from_this());
        processor.setData(renderRects, functorArgs, this);
        ActionRetCodeEnum stat = processor.launchThreadsBlocking();
        if (isFailureRetCode(stat)) {
            return stat;
        }
    } // !attemptHostFrameThreading

    ///never call endsequence render here if the render is sequential
    if (callBeginSequenceRender) {

        ActionRetCodeEnum stat = _publicInterface->endSequenceRender_public(time,
                                                                            time,
                                                                            1 /*frameStep*/,
                                                                            !appPTR->isBackground() /*interactive*/,
                                                                            combinedScale,
                                                                            isPlayback,
                                                                            !isPlayback,
                                                                            render->isDraftRender(),
                                                                            _publicInterface->getCurrentRenderView(),
                                                                            backendType,
                                                                            glContextData);
        if (isFailureRetCode(stat)) {
            return stat;
        }
        
    }
    return eActionStatusOK;
    
} // launchPluginRenderAndHostFrameThreading

NATRON_NAMESPACE_EXIT;<|MERGE_RESOLUTION|>--- conflicted
+++ resolved
@@ -180,7 +180,6 @@
         }
     }
 
-<<<<<<< HEAD
     return eActionStatusOK;
 
 } // handlePassThroughPlanes
@@ -194,17 +193,6 @@
                                                      const FrameViewRequestPtr& requestData,
                                                      const RequestPassSharedDataPtr& requestPassSharedData,
                                                      bool *isIdentity)
-=======
-ImagePtr
-EffectInstance::convertPlanesFormatsIfNeeded(const AppInstPtr& app,
-                                             const ImagePtr& inputImage,
-                                             const RectI& roi,
-                                             const ImagePlaneDesc& targetComponents,
-                                             ImageBitDepthEnum targetDepth,
-                                             bool useAlpha0ForRGBToRGBAConversion,
-                                             ImagePremultiplicationEnum outputPremult,
-                                             int channelForAlpha)
->>>>>>> c5051698
 {
 
     TimeValue inputTimeIdentity;
@@ -236,55 +224,20 @@
     // If effect is identity on itself, call renderRoI again at different time and view.
     if (inputNbIdentity == -2) {
 
-<<<<<<< HEAD
         // Be safe: we may hit an infinite recursion without this check
         assert(inputTimeIdentity != _publicInterface->getCurrentRenderTime());
         if ( inputTimeIdentity == _publicInterface->getCurrentRenderTime()) {
             return eActionStatusFailed;
         }
-=======
-    std::map<ImagePlaneDesc, EffectInstance::PlaneToRender> _image;
-    RectI _roi;
-    EffectInstance* _effect;
-    std::list<RectI> _rectsToRender;
-    bool _isBeingRenderedElseWhere;
-    bool _isValid;
-    bool _renderFullScale;
->>>>>>> c5051698
 
         FrameViewRequestPtr createdRequest;
         return _publicInterface->requestRender(inputTimeIdentity, inputIdentityView, requestData->getProxyScale(), requestData->getMipMapLevel(), identityPlane, canonicalRoi, -1, requestData, requestPassSharedData, &createdRequest, 0);
 
-<<<<<<< HEAD
     } else {
         assert(inputNbIdentity != -1);
         EffectInstancePtr identityInput = _publicInterface->getInputMainInstance(inputNbIdentity);
         if (!identityInput) {
             return eActionStatusInputDisconnected;
-=======
-    ImageBitMapMarker_RAII(const std::map<ImagePlaneDesc, EffectInstance::PlaneToRender>& image,
-                           bool renderFullScale,
-                           const RectI& roi,
-                           EffectInstance* effect)
-    : _image(image)
-    , _roi(roi)
-    , _effect(effect)
-    , _rectsToRender()
-    , _isBeingRenderedElseWhere(false)
-    , _isValid(true)
-    , _renderFullScale(renderFullScale)
-    {
-        for (std::map<ImagePlaneDesc,EffectInstance::PlaneToRender>::const_iterator it = _image.begin(); it != _image.end(); ++it) {
-            ImagePtr cacheImage;
-            if (!renderFullScale) {
-                cacheImage = it->second.downscaleImage;
-            } else {
-                cacheImage = it->second.fullscaleImage;
-            }
-            if (cacheImage && cacheImage->usesBitMap()) {
-                _effect->_imp->markImageAsBeingRendered(cacheImage, roi, &_rectsToRender, &_isBeingRenderedElseWhere);
-            }
->>>>>>> c5051698
         }
 
         FrameViewRequestPtr createdRequest;
@@ -317,30 +270,9 @@
         return eActionStatusOK;
     }
 
-<<<<<<< HEAD
     EffectInstancePtr requesterEffect;
     if (requester) {
         requesterEffect = requester->getEffect();
-=======
-    void waitForPendingRegions()
-    {
-        if (!_isBeingRenderedElseWhere || !_isValid) {
-            return;
-        }
-        for (std::map<ImagePlaneDesc,EffectInstance::PlaneToRender>::const_iterator it = _image.begin(); it != _image.end(); ++it) {
-            ImagePtr cacheImage;
-            if (!_renderFullScale) {
-                cacheImage = it->second.downscaleImage;
-            } else {
-                cacheImage = it->second.fullscaleImage;
-            }
-            if (cacheImage && cacheImage->usesBitMap()) {
-                if (!_effect->_imp->waitForImageBeingRenderedElsewhere(_roi, cacheImage)) {
-                    _isValid = false;
-                }
-            }
-        }
->>>>>>> c5051698
     }
     bool requesterCanReceiveDeprecatedTransform3x3 = false;
     bool requesterCanReceiveDistortionFunc = false;
@@ -358,20 +290,11 @@
     // Call the getDistortion action
     DistortionFunction2DPtr disto;
     {
-<<<<<<< HEAD
         GetDistortionResultsPtr results = requestData->getDistortionResults();
         if (!results) {
             ActionRetCodeEnum stat = _publicInterface->getDistortion_public(_publicInterface->getCurrentRenderTime(), renderScale, draftRender, _publicInterface->getCurrentRenderView(), &results);
             if (isFailureRetCode(stat)) {
                 return stat;
-=======
-        for (std::map<ImagePlaneDesc,EffectInstance::PlaneToRender>::const_iterator it = _image.begin(); it != _image.end(); ++it) {
-            ImagePtr cacheImage;
-            if (!_renderFullScale) {
-                cacheImage = it->second.downscaleImage;
-            } else {
-                cacheImage = it->second.fullscaleImage;
->>>>>>> c5051698
             }
             if (results) {
                 disto = results->getResults();
@@ -379,25 +302,10 @@
             }
         }
     }
-<<<<<<< HEAD
     
     // No distortion or invalid input
     if (!disto || disto->inputNbToDistort == -1) {
         return eActionStatusOK;
-=======
-};
-#endif // #if NATRON_ENABLE_TRIMAP
-
-EffectInstance::RenderRoIRetCode
-EffectInstance::renderRoI(const RenderRoIArgs & args,
-                          std::map<ImagePlaneDesc, ImagePtr>* outputPlanes)
-{
-    //Do nothing if no components were requested
-    if ( args.components.empty() ) {
-        qDebug() << getScriptName_mt_safe().c_str() << "renderRoi: Early bail-out components requested empty";
-
-        return eRenderRoIRetCodeOk;
->>>>>>> c5051698
     }
 
     // We support backward compatibility for plug-ins that only support Transforms: if a function is returned we do not concatenate.
@@ -474,7 +382,6 @@
         }
     }
 
-<<<<<<< HEAD
     ImageCacheEntryPtr cacheEntry = (*image)->getCacheEntry();
     assert(cacheEntry);
     ActionRetCodeEnum stat = cacheEntry->fetchCachedTilesAndUpdateStatus(NULL, hasUnrenderedTiles, hasPendingTiles);
@@ -511,22 +418,6 @@
 
         hasMask |= _publicInterface->isInputMask(i);
 
-=======
-    ///Determine needed planes
-    boost::shared_ptr<ComponentsNeededMap> neededComps(new ComponentsNeededMap);
-    ComponentsNeededMap::iterator foundOutputNeededComps;
-    std::bitset<4> processChannels;
-    std::list<ImagePlaneDesc> passThroughPlanes;
-    int ptInputNb;
-    double ptTime;
-    int ptView;
-    {
-        bool processAllComponentsRequested;
-
-        {
-
-            getComponentsNeededAndProduced_public(nodeHash, args.time, args.view, neededComps.get(), &passThroughPlanes, &processAllComponentsRequested, &ptTime, &ptView, &processChannels, &ptInputNb);
->>>>>>> c5051698
 
         if (attachedStroke) {
             inputRod = attachedStroke->getLastStrokeMovementBbox();
@@ -542,7 +433,6 @@
                 continue;
             }
         }
-<<<<<<< HEAD
 
         if (!inputsIntersectionSet) {
             inputsIntersection = inputRod;
@@ -551,28 +441,11 @@
             if (!hasDifferentRods) {
                 if (inputRod != inputsIntersection) {
                     hasDifferentRods = true;
-=======
-        if (processAllComponentsRequested) {
-            std::list<ImagePlaneDesc> compVec;
-            for (std::list<ImagePlaneDesc>::const_iterator it = args.components.begin(); it != args.components.end(); ++it) {
-                bool found = false;
-                //Change all needed comps in output to the requested components
-                for (std::list<ImagePlaneDesc>::const_iterator it2 = foundOutputNeededComps->second.begin(); it2 != foundOutputNeededComps->second.end(); ++it2) {
-                    if ( ( it2->isColorPlane() && it->isColorPlane() ) ) {
-                        compVec.push_back(*it2);
-                        found = true;
-                        break;
-                    }
                 }
-                if (!found) {
-                    compVec.push_back(*it);
->>>>>>> c5051698
-                }
             }
             inputsIntersection.intersect(inputRod, &inputsIntersection);
         }
     }
-<<<<<<< HEAD
 
     /*
      If the effect has 1 or more inputs and:
@@ -647,58 +520,6 @@
         }
         
     }
-=======
-    const std::list<ImagePlaneDesc> & outputComponents = foundOutputNeededComps->second;
-
-    ////////////////////////////////////////////////////////////////////////////////////////////////////////////////////////
-    ////////////////////////////// Handle pass-through for planes //////////////////////////////////////////////////////////
-    std::list<ImagePlaneDesc> requestedComponents;
-    {
-        {
-
-            EffectInstPtr passThroughInput = getInput(ptInputNb);
-            /*
-             * For all requested planes, check which components can be produced in output by this node.
-             * If the components are from the color plane, if another set of components of the color plane is present
-             * we try to render with those instead.
-             */
-            for (std::list<ImagePlaneDesc>::const_iterator it = args.components.begin(); it != args.components.end(); ++it) {
-                // We may not request paired layers
-                assert(it->getNumComponents() > 0);
-
-
-                std::list<ImagePlaneDesc>::const_iterator foundInOutputComps = ImagePlaneDesc::findEquivalentLayer(*it, outputComponents.begin(), outputComponents.end());
-                if (foundInOutputComps != outputComponents.end()) {
-                    requestedComponents.push_back(*foundInOutputComps);
-                } else {
-                    std::list<ImagePlaneDesc>::iterator foundEquivalent = ImagePlaneDesc::findEquivalentLayer(*it, passThroughPlanes.begin(), passThroughPlanes.end());
-
-
-                    // If  the requested component is not present, then it will just return black and transparent to the plug-in.
-                    if (foundEquivalent != passThroughPlanes.end()) {
-                        boost::scoped_ptr<RenderRoIArgs> inArgs ( new RenderRoIArgs(args) );
-                        inArgs->preComputedRoD.clear();
-                        inArgs->components.clear();
-                        inArgs->components.push_back(*foundEquivalent);
-                        inArgs->time = ptTime;
-                        inArgs->view = ViewIdx(ptView);
-
-                        if (!passThroughInput) {
-                            return eRenderRoIRetCodeFailed;
-                        }
-
-                        std::map<ImagePlaneDesc, ImagePtr> inputPlanes;
-                        RenderRoIRetCode inputRetCode = passThroughInput->renderRoI(*inArgs, &inputPlanes);
-                        assert( inputPlanes.size() == 1 || inputPlanes.empty() );
-                        if ( (inputRetCode == eRenderRoIRetCodeAborted) || (inputRetCode == eRenderRoIRetCodeFailed) || inputPlanes.empty() ) {
-                            return inputRetCode;
-                        }
-                        outputPlanes->insert( std::make_pair(*it, inputPlanes.begin()->second) );
-                    }
-                }
-            }
-        }
->>>>>>> c5051698
 
     // The image is already computed
     if (!hasUnRenderedTile) {
@@ -934,29 +755,10 @@
     // and read-write on it.
     // It is probably safer to assume that several clones may write to the same output image only in the eRenderSafetyFullySafe case.
 
-<<<<<<< HEAD
     // eRenderSafetyFullySafe means that there is only one render per FRAME : the lock is per image
-=======
-                if (fetchUserSelectedComponentsUpstream) {
-                    /// This corresponds to choice B)
-                    EffectInstance::ComponentsNeededMap::const_iterator foundCompsNeeded = neededComps->find(inputNbIdentity);
-                    if ( foundCompsNeeded != neededComps->end() ) {
-                        inputArgs->components.clear();
-                        for (std::list<ImagePlaneDesc>::const_iterator it = foundCompsNeeded->second.begin(); it != foundCompsNeeded->second.end(); ++it) {
-                            if (it->getNumComponents() != 0) {
-                                inputArgs->components.push_back(*it);
-                            }
-                        }
-                    }
-                } else {
-                    /// This corresponds to choice A)
-                    inputArgs->components = requestedComponents;
-                }
->>>>>>> c5051698
 
     boost::scoped_ptr<QMutexLocker> locker;
 
-<<<<<<< HEAD
     // Since we may are going to sit and wait on this lock, to allow this thread to be re-used by another task of the thread pool we
     // temporarily release the thread to the threadpool and reserve it again once
     // we waited.
@@ -967,28 +769,6 @@
             hasReleasedThread = true;
         }
         locker.reset( new QMutexLocker( &renderData->instanceSafeRenderMutex ) );
-=======
-                std::map<ImagePlaneDesc, ImagePtr> identityPlanes;
-                RenderRoIRetCode ret =  inputEffectIdentity->renderRoI(*inputArgs, &identityPlanes);
-                if (ret == eRenderRoIRetCodeOk) {
-                    outputPlanes->insert( identityPlanes.begin(), identityPlanes.end() );
-
-                    if (fetchUserSelectedComponentsUpstream) {
-                        // We fetched potentially different components, so convert them to the format requested
-                        std::map<ImagePlaneDesc, ImagePtr> convertedPlanes;
-                        AppInstPtr app = getApp();
-                        bool useAlpha0ForRGBToRGBAConversion = args.caller ? args.caller->getNode()->usesAlpha0ToConvertFromRGBToRGBA() : false;
-                        std::list<ImagePlaneDesc>::const_iterator compIt = args.components.begin();
-
-                        for (std::map<ImagePlaneDesc, ImagePtr>::iterator it = outputPlanes->begin(); it != outputPlanes->end(); ++it, ++compIt) {
-                            ImagePremultiplicationEnum premult;
-                            const ImagePlaneDesc & outComp = outputComponents.front();
-                            if ( outComp.isColorPlane() ) {
-                                premult = thisEffectOutputPremult;
-                            } else {
-                                premult = eImagePremultiplicationOpaque;
-                            }
->>>>>>> c5051698
 
     } else if (safety == eRenderSafetyUnsafe) {
         PluginPtr p = _publicInterface->getNode()->getPlugin();
@@ -1145,7 +925,6 @@
             continue;
         }
 
-<<<<<<< HEAD
 
         if ( inputRoI.isInfinite() ) {
             _publicInterface->getNode()->setPersistentMessage( eMessageTypeError, kNatronPersistentErrorInfiniteRoI, _publicInterface->tr("%1 asked for an infinite region of interest upstream.").arg( QString::fromUtf8( _publicInterface->getNode()->getScriptName_mt_safe().c_str() ) ).toStdString() );
@@ -1173,42 +952,6 @@
                         << viewIt->second[range].max <<"], this is border-line and not specified if this is supported by OpenFX. Natron will render "
                         "this range assuming an interval of 1 between frame times.";
 
-=======
-    /*
-     * Get the bitdepth and output components that the plug-in expects to render. The cached image does not necesserarily has the bitdepth
-     * that the plug-in expects.
-     */
-    ImageBitDepthEnum outputDepth = getBitDepth(-1);
-    ImagePlaneDesc outputClipPrefComps, outputClipPrefCompsPaired;
-    getMetadataComponents(-1, &outputClipPrefComps, &outputClipPrefCompsPaired);
-    boost::shared_ptr<ImagePlanesToRender> planesToRender(new ImagePlanesToRender);
-    planesToRender->useOpenGL = storage == eStorageModeGLTex;
-    boost::shared_ptr<FramesNeededMap> framesNeeded(new FramesNeededMap);
-    ////////////////////////////////////////////////////////////////////////////////////////////////////////////////////////
-    ////////////////////////////// Look-up the cache ///////////////////////////////////////////////////////////////
-
-    {
-        //If one plane is missing from cache, we will have to render it all. For all other planes, either they have nothing
-        //left to render, otherwise we render them for all the roi again.
-        bool missingPlane = false;
-
-        for (std::list<ImagePlaneDesc>::iterator it = requestedComponents.begin(); it != requestedComponents.end(); ++it) {
-            EffectInstance::PlaneToRender plane;
-
-            /*
-             * If the plane is the color plane, we might have to convert between components, hence we always
-             * try to find in the cache the "preferred" components of this node for the color plane.
-             * For all other planes, just consider this set of components, we do not allow conversion.
-             */
-            const ImagePlaneDesc* components = 0;
-            if ( !it->isColorPlane() ) {
-                components = &(*it);
-            } else {
-                for (std::list<ImagePlaneDesc>::const_iterator it2 = outputComponents.begin(); it2 != outputComponents.end(); ++it2) {
-                    if ( it2->isColorPlane() ) {
-                        components = &(*it2);
-                        break;
->>>>>>> c5051698
                     }
 
                     // For all frames in the range
@@ -1280,46 +1023,6 @@
     {
         int roundedTime = std::floor(time + 0.5);
 
-<<<<<<< HEAD
-=======
-            if (plane.fullscaleImage) {
-                if (missingPlane) {
-                    std::list<RectI> restToRender;
-                    plane.fullscaleImage->getRestToRender(roi, restToRender);
-                    if ( !restToRender.empty() ) {
-                        appPTR->removeFromNodeCache(plane.fullscaleImage);
-                        plane.fullscaleImage.reset();
-                    } else {
-                        outputPlanes->insert( std::make_pair(*it, plane.fullscaleImage) );
-                        continue;
-                    }
-                }
-            } else {
-                if (!missingPlane) {
-                    missingPlane = true;
-                    //Ensure that previous planes are either already rendered or otherwise render them  again
-                    std::map<ImagePlaneDesc, EffectInstance::PlaneToRender> newPlanes;
-                    for (std::map<ImagePlaneDesc, EffectInstance::PlaneToRender>::iterator it2 = planesToRender->planes.begin();
-                         it2 != planesToRender->planes.end(); ++it2) {
-                        if (it2->second.fullscaleImage) {
-                            std::list<RectI> restToRender;
-                            it2->second.fullscaleImage->getRestToRender(roi, restToRender);
-                            if ( !restToRender.empty() ) {
-                                appPTR->removeFromNodeCache(it2->second.fullscaleImage);
-                                it2->second.fullscaleImage.reset();
-                                it2->second.downscaleImage.reset();
-                                newPlanes.insert(*it2);
-                            } else {
-                                outputPlanes->insert( std::make_pair(it2->first, it2->second.fullscaleImage) );
-                            }
-                        } else {
-                            newPlanes.insert(*it2);
-                        }
-                    }
-                    planesToRender->planes = newPlanes;
-                }
-            }
->>>>>>> c5051698
 
         // A continuous effect is identity on itself on nearest integer time
         if (roundedTime != time && !canRenderContinuously()) {
@@ -1417,7 +1120,6 @@
         getNode()->setPersistentMessage(eMessageTypeError, kNatronPersistentErrorProxyUnsupported, tr("This node does not support proxy scale. It can only render at full resolution").toStdString());
         return eActionStatusFailed;
     } else {
-<<<<<<< HEAD
         getNode()->clearPersistentMessage(kNatronPersistentErrorProxyUnsupported);
     }
 
@@ -1425,23 +1127,6 @@
     requestData->setRenderMappedMipMapLevel(mappedMipMapLevel);
     RenderScale originalCombinedScale = EffectInstance::getCombinedScale(requestData->getMipMapLevel(), proxyScale);
     const RenderScale mappedCombinedScale = renderFullScaleThenDownScale ? RenderScale(1.) : originalCombinedScale;
-=======
-        if ( isDuringPaintStroke && !lastStrokePixelRoD.isNull() ) {
-            fillGrownBoundsWithZeroes = true;
-            //Clear the bitmap of the cached image in the portion of the last stroke to only recompute what's needed
-            for (std::map<ImagePlaneDesc, EffectInstance::PlaneToRender>::iterator it2 = planesToRender->planes.begin();
-                 it2 != planesToRender->planes.end(); ++it2) {
-                it2->second.fullscaleImage->clearBitmap(lastStrokePixelRoD);
-
-                /*
-                 * This is useful to optimize the bitmap checking
-                 * when we are sure multiple threads are not using the image and we have a very small RoI to render.
-                 * For now it's only used for the rotopaint while painting.
-                 */
-                it2->second.fullscaleImage->setBitmapDirtyZone(lastStrokePixelRoD);
-            }
-        }
->>>>>>> c5051698
 
     const double par = getAspectRatio(-1);
 
@@ -1462,31 +1147,9 @@
         }
         perMipMapLevelRoDCanonical[m] = results->getRoD();
 
-<<<<<<< HEAD
         // If the plug-in RoD is null, there's nothing to render.
         if (perMipMapLevelRoDCanonical[m].isNull()) {
             return eActionStatusInputDisconnected;
-=======
-        // If doing opengl renders, we don't allow retrieving partial images from the cache
-        if ( !rectsLeftToRender.empty() && (planesToRender->useOpenGL) ) {
-            ///The node cache is almost full and we need to render  something in the image, if we hold a pointer to this image here
-            ///we might recursively end-up in this same situation at each level of the render tree, ending with all images of each level
-            ///being held in memory.
-            ///Our strategy here is to clear the pointer, hence allowing the cache to remove the image, and ask the inputs to render the full RoI
-            ///instead of the rest to render. This way, even if the image is cleared from the cache we already have rendered the full RoI anyway.
-            rectsLeftToRender.clear();
-            rectsLeftToRender.push_back(roi);
-            for (std::map<ImagePlaneDesc, EffectInstance::PlaneToRender>::iterator it2 = planesToRender->planes.begin(); it2 != planesToRender->planes.end(); ++it2) {
-                //Keep track of the original cached image for the re-lookup afterward, if the pointer doesn't match the first look-up, don't consider
-                //the image because the region to render might have changed and we might have to re-trigger a render on inputs again.
-
-                ///Make sure to never dereference originalCachedImage! We only compare it (that's why it s a void*)
-                it2->second.originalCachedImage = it2->second.fullscaleImage.get();
-                it2->second.fullscaleImage.reset();
-                it2->second.downscaleImage.reset();
-            }
-            isPlaneCached.reset();
->>>>>>> c5051698
         }
 
 
@@ -1591,41 +1254,10 @@
         requestData->setCurrentRoI(curRoI);
     }
 
-<<<<<<< HEAD
     // Check for abortion before checking cache
     if (isRenderAborted()) {
         return eActionStatusAborted;
     }
-=======
-            inputCode = renderInputImagesForRoI(requestPassData,
-                                                useTransforms,
-                                                storage,
-                                                args.time,
-                                                args.view,
-                                                rod,
-                                                canonicalRoI,
-                                                tls->currentRenderArgs.transformRedirections,
-                                                args.mipMapLevel,
-                                                renderMappedScale,
-                                                renderScaleOneUpstreamIfRenderScaleSupportDisabled,
-                                                byPassCache,
-                                                *framesNeeded,
-                                                *neededComps,
-                                                &it->imgs,
-                                                &it->inputRois);
-        }
-        if ( planesToRender->inputPremult.empty() ) {
-            for (InputImagesMap::iterator it2 = it->imgs.begin(); it2 != it->imgs.end(); ++it2) {
-                EffectInstPtr input = getInput(it2->first);
-                if (input) {
-                    ImagePremultiplicationEnum inputPremult = input->getPremult();
-                    if ( !it2->second.empty() ) {
-                        const ImagePlaneDesc & comps = it2->second.front()->getComponents();
-                        if ( !comps.isColorPlane() ) {
-                            inputPremult = eImagePremultiplicationOpaque;
-                        }
-                    }
->>>>>>> c5051698
 
     // Get the pixel RoD/RoI at the mipmap level requested
     RenderScale downscaledCombinedScale = EffectInstance::getCombinedScale(requestData->getMipMapLevel(), requestData->getProxyScale());
@@ -1678,15 +1310,9 @@
     }
 
 
-<<<<<<< HEAD
     requestData->setCachePolicy(cachePolicy);
     
     
-=======
-
-    ////////////////////////////////////////////////////////////////////////////////////////////////////////////////////////
-    ////////////////////////////// Allocate planes in the cache ////////////////////////////////////////////////////////////
->>>>>>> c5051698
 
     // Get the image on the FrameViewRequest
     // If this request was already rendered once in the tree,
@@ -1715,7 +1341,6 @@
                 fullScaleImage.reset();
             }
         }
-<<<<<<< HEAD
 
 
         // When accumulating, re-use the same buffer of previous steps and resize it if needed.
@@ -1747,22 +1372,6 @@
                     requestData->initStatus(FrameViewRequest::eFrameViewRequestStatusRendered);
                     requestData->setRequestedScaleImagePlane(accumBuffer);
                     return eActionStatusOK;
-=======
-        for (std::map<ImagePlaneDesc, EffectInstance::PlaneToRender>::iterator it = planesToRender->planes.begin();
-             it != planesToRender->planes.end(); ++it) {
-            const ImagePlaneDesc *components = 0;
-
-            if ( !it->first.isColorPlane() ) {
-                //This plane is not color, there can only be a single set of components
-                components = &(it->first);
-            } else {
-                //Find color plane from clip preferences
-                for (std::list<ImagePlaneDesc>::const_iterator it = outputComponents.begin(); it != outputComponents.end(); ++it) {
-                    if ( it->isColorPlane() ) {
-                        components = &(*it);
-                        break;
-                    }
->>>>>>> c5051698
                 }
                 // If this is the first time we compute this frame view request, erase in the tiles state map the portion that was drawn
                 // by the user,
@@ -1906,6 +1515,7 @@
             ActionRetCodeEnum stat = getRegionOfDefinition_public(getCurrentRenderTime(), levelCombinedScale, getCurrentRenderView(), &results);
             if (isFailureRetCode(stat)) {
                 return stat;
+
             }
         }
         perMipMapLevelRoDCanonical[m] = results->getRoD();
@@ -1915,25 +1525,10 @@
             return eActionStatusInputDisconnected;
         }
 
-<<<<<<< HEAD
-=======
-
-        /*{
-         const std::list<RectToRender>& rectsToRender = planesToRender->rectsToRender;
-         qDebug() <<'('<<QThread::currentThread()<<")--> "<< getNode()->getScriptName_mt_safe().c_str() << ": render view: " << args.view << ", time: " << args.time << " No. tiles: " << rectsToRender.size() << " rectangles";
-         for (std::list<RectToRender>::const_iterator it = rectsToRender.begin(); it != rectsToRender.end(); ++it) {
-         qDebug() << "rect: " << "x1= " <<  it->rect.x1 << " , y1= " << it->rect.y1 << " , x2= " << it->rect.x2 << " , y2= " << it->rect.y2 << "(identity:" << it->isIdentity << ")";
-         }
-         for (std::map<ImageComponents, PlaneToRender> ::iterator it = planesToRender->planes.begin(); it != planesToRender->planes.end(); ++it) {
-         qDebug() << "plane: " <<  it->second.downscaleImage.get() << it->first.getLayerName().c_str();
-         }
-         qDebug() << "Cached:" << (isPlaneCached.get() != 0) << "Rendered elsewhere:" << planesToRender->isBeingRenderedElsewhere;
->>>>>>> c5051698
 
         perMipMapLevelRoDCanonical[m].toPixelEnclosing(levelCombinedScale, par, &perMipMapLevelRoDPixel[m]);
     }
 
-<<<<<<< HEAD
 #ifdef DEBUG
     // Check that the image rendered in output is always rounded to the tile size intersected to the RoD
     {
@@ -1978,45 +1573,6 @@
                 if (isFailureRetCode(stat)) {
                     finishProducedPlanesTilesStatesMap(cachedImagePlanes, true);
                     return stat;
-=======
-        bool attachGLOK = true;
-        if (storage == eStorageModeGLTex) {
-            assert(glContext);
-            Natron::StatusEnum stat = renderInstance->attachOpenGLContext_public(glContext, &planesToRender->glContextData);
-            if (stat == eStatusOutOfMemory) {
-                renderRetCode = eRenderRoIStatusRenderOutOfGPUMemory;
-                attachGLOK = false;
-            } else if (stat == eStatusFailed) {
-                renderRetCode = eRenderRoIStatusRenderFailed;
-                attachGLOK = false;
-            }
-        }
-        if (attachGLOK) {
-            renderRetCode = renderRoIInternal(renderInstance.get(),
-                                              args.time,
-                                              frameArgs,
-                                              safety,
-                                              args.mipMapLevel,
-                                              args.view,
-                                              rod,
-                                              par,
-                                              planesToRender,
-                                              frameArgs->isSequentialRender,
-                                              frameArgs->isRenderResponseToUserInteraction,
-                                              nodeHash,
-                                              renderFullScaleThenDownscale,
-                                              byPassCache,
-                                              outputDepth,
-                                              outputClipPrefComps,
-                                              neededComps,
-                                              processChannels);
-            if (storage == eStorageModeGLTex) {
-                // If the plug-in doesn't support concurrent OpenGL renders, release the lock that was taken in the call to attachOpenGLContext_public() above.
-                // For safe plug-ins, we call dettachOpenGLContext_public when the effect is destroyed in Node::deactivate() with the function EffectInstance::dettachAllOpenGLContexts().
-                // If we were the last render to use this context, clear the data now
-                if ( planesToRender->glContextData->getHasTakenLock() || !supportsConcurrentOpenGLRenders() || planesToRender->glContextData.use_count() == 1) {
-                    renderInstance->dettachOpenGLContext_public(glContext, planesToRender->glContextData);
->>>>>>> c5051698
                 }
             }
         }
@@ -2037,13 +1593,7 @@
         return renderRetCode;
     }
 
-<<<<<<< HEAD
-
-=======
-#if NATRON_ENABLE_TRIMAP
-    guard.reset();
-#endif
->>>>>>> c5051698
+
 
     while ((!renderRects.empty() || hasPendingTiles) && !isRenderAborted()) {
 
@@ -2068,7 +1618,6 @@
             renderRects.clear();
         } else {
 
-<<<<<<< HEAD
             if (isRenderAborted()) {
                 finishProducedPlanesTilesStatesMap(cachedImagePlanes, true /*aborted*/);
                 return eActionStatusAborted;
@@ -2076,73 +1625,13 @@
 
             // Re-fetch the tiles state from the cache which may have changed now
             renderRetCode = _imp->checkRestToRender(true /*updateTilesStateFromCache*/, requestData, renderMappedRoI, mappedCombinedScale, cachedImagePlanes, &renderRects, &hasPendingTiles);
-=======
-        for (std::map<ImagePlaneDesc, EffectInstance::PlaneToRender>::iterator it = planesToRender->planes.begin(); it != planesToRender->planes.end(); ++it) {
-            if (!frameArgs->tilesSupported) {
-                //assert that bounds are consistent with the RoD if tiles are not supported
-                const RectD & srcRodCanonical = renderFullScaleThenDownscale ? it->second.fullscaleImage->getRoD() : it->second.downscaleImage->getRoD();
-                RectI srcBounds;
-                srcRodCanonical.toPixelEnclosing(renderFullScaleThenDownscale ? it->second.fullscaleImage->getMipMapLevel() : it->second.downscaleImage->getMipMapLevel(), par, &srcBounds);
-                RectI srcRealBounds = renderFullScaleThenDownscale ? it->second.fullscaleImage->getBounds() : it->second.downscaleImage->getBounds();
-                assert(srcRealBounds.x1 == srcBounds.x1);
-                assert(srcRealBounds.x2 == srcBounds.x2);
-                assert(srcRealBounds.y1 == srcBounds.y1);
-                assert(srcRealBounds.y2 == srcBounds.y2);
-            }
-
-            std::list<RectI> restToRender;
-            if (renderFullScaleThenDownscale) {
-                it->second.fullscaleImage->getRestToRender(roi, restToRender);
-            } else {
-                it->second.downscaleImage->getRestToRender(roi, restToRender);
-            }
-            /*
-               We cannot assert that the bitmap is empty because another thread might have started rendering the same image again but
-               needed a different portion of the image. The trimap system does not work for abortable renders
-             */
-
-            //if ( frameArgs->isCurrentFrameRenderNotAbortable() ) {
-                if ( !restToRender.empty() ) {
-                    it->second.downscaleImage->printUnrenderedPixels(roi);
-                }
-                /*
-                   If crashing on this assert this is likely due to a bug of the Trimap system.
-                   Most likely another thread started rendering the portion that is in restToRender but did not fill the bitmap with 1
-                   yet. Do not remove this assert, there should never be 2 threads running concurrently renderHandler for the same roi
-                   on the same image.
-                 */
-                //assert( restToRender.empty() );
-            //}
->>>>>>> c5051698
         }
         
     } // while there is still something not rendered
 
-<<<<<<< HEAD
     if (isFailureRetCode(renderRetCode) || isRenderAborted()) {
         if (requestData->getCachePolicy() != eCacheAccessModeNone) {
             finishProducedPlanesTilesStatesMap(cachedImagePlanes, true /*aborted*/);
-=======
-    ////////////////////////////////////////////////////////////////////////////////////////////////////////////////////////
-    ////////////////// Make sure all planes rendered have the requested  format ///////////////////////////
-
-    bool useAlpha0ForRGBToRGBAConversion = args.caller ? args.caller->getNode()->usesAlpha0ToConvertFromRGBToRGBA() : false;
-
-    // If the caller is not multiplanar, for the color plane we remap it to the components metadata obtained from the metadata pass, otherwise we stick to returning
-    //bool callerIsMultiplanar = args.caller ? args.caller->isMultiPlanar() : false;
-
-    //bool multiplanar = isMultiPlanar();
-    for (std::map<ImagePlaneDesc, EffectInstance::PlaneToRender>::iterator it = planesToRender->planes.begin(); it != planesToRender->planes.end(); ++it) {
-        //If we have worked on a local swaped image, swap it in the cache
-        if (it->second.cacheSwapImage) {
-            const CacheAPI* cache = it->second.cacheSwapImage->getCacheAPI();
-            const Cache<Image>* imgCache = dynamic_cast<const Cache<Image>*>(cache);
-            if (imgCache) {
-                Cache<Image>* ccImgCache = const_cast<Cache<Image>*>(imgCache);
-                assert(ccImgCache);
-                ccImgCache->swapOrInsert(it->second.cacheSwapImage, it->second.fullscaleImage);
-            }
->>>>>>> c5051698
         }
         return isFailureRetCode(renderRetCode) ? renderRetCode : eActionStatusAborted;
     }
@@ -2154,24 +1643,9 @@
             // The fallback device is the same as the device that just rendered, fail
             return eActionStatusOutOfMemory;
         }
-<<<<<<< HEAD
         if (requestData->isFallbackRenderDeviceEnabled()) {
             // We already tried the fallback device and it didn't work out too.
             return eActionStatusOutOfMemory;
-=======
-
-        const ImagePlaneDesc* comp = 0;
-        if ( !it->first.isColorPlane() ) {
-            comp = &it->first;
-        } else {
-            // If we were requested the color plane, we rendered what the node's metadata is for the color plane. Map it to what was requested
-            for (std::list<ImagePlaneDesc>::const_iterator it2 = args.components.begin(); it2 != args.components.end(); ++it2) {
-                if ( it2->isColorPlane() ) {
-                    comp = &(*it2);
-                    break;
-                }
-            }
->>>>>>> c5051698
         }
         requestData->setFallbackRenderDeviceEnabled(true);
         TreeRenderPtr render = getCurrentRender();
@@ -2195,7 +1669,6 @@
     unsigned int dstMipMapLevel = requestData->getMipMapLevel();
     if (mappedMipMapLevel != dstMipMapLevel) {
 
-<<<<<<< HEAD
         RenderScale downscaledCombinedScale = EffectInstance::getCombinedScale(dstMipMapLevel,requestData->getProxyScale());
 
         RectI downscaledRoI;
@@ -2210,51 +1683,8 @@
         if ( !downscaledRoI.intersect(perMipMapLevelRoDPixel[requestData->getMipMapLevel()], &downscaledRoI) ) {
             requestData->initStatus(FrameViewRequest::eFrameViewRequestStatusRendered);
             return eActionStatusOK;
-=======
-    ///// Termination
-#ifdef DEBUG
-    if ( outputPlanes->size() != args.components.size() ) {
-        qDebug() << "Requested:";
-        for (std::list<ImagePlaneDesc>::const_iterator it = args.components.begin(); it != args.components.end(); ++it) {
-            qDebug() << it->getPlaneID().c_str();
-        }
-        qDebug() << "But rendered:";
-        for (std::map<ImagePlaneDesc, ImagePtr>::iterator it = outputPlanes->begin(); it != outputPlanes->end(); ++it) {
-            if (it->second) {
-                qDebug() << it->first.getPlaneID().c_str();
-            }
->>>>>>> c5051698
-        }
-
-<<<<<<< HEAD
-=======
-    assert( !outputPlanes->empty() );
-
-    return eRenderRoIRetCodeOk;
-} // renderRoI
-
-EffectInstance::RenderRoIStatusEnum
-EffectInstance::renderRoIInternal(EffectInstance* self,
-                                  double time,
-                                  const boost::shared_ptr<ParallelRenderArgs> & frameArgs,
-                                  RenderSafetyEnum safety,
-                                  unsigned int mipMapLevel,
-                                  ViewIdx view,
-                                  const RectD & rod, //!< effect rod in canonical coords
-                                  const double par,
-                                  const boost::shared_ptr<ImagePlanesToRender> & planesToRender,
-                                  bool isSequentialRender,
-                                  bool isRenderMadeInResponseToUserInteraction,
-                                  U64 nodeHash,
-                                  bool renderFullScaleThenDownscale,
-                                  bool byPassCache,
-                                  ImageBitDepthEnum outputClipPrefDepth,
-                                  const ImagePlaneDesc& outputClipPrefsComps,
-                                  const boost::shared_ptr<ComponentsNeededMap> & compsNeeded,
-                                  const std::bitset<4> processChannels)
-{
-    EffectInstance::RenderRoIStatusEnum retCode;
->>>>>>> c5051698
+        }
+
 
 
         // Since the node does not support render scale, we cached the image, thus we can just fetch the image
@@ -2265,15 +1695,8 @@
         bool hasUnrenderedTile, hasPendingTiles;
         ActionRetCodeEnum stat = _imp->lookupCachedImage(dstMipMapLevel, requestData->getProxyScale(), requestData->getPlaneDesc(), perMipMapLevelRoDPixel, downscaledRoI, eCacheAccessModeReadWrite, backendType, &downscaledImage, &hasPendingTiles, &hasUnrenderedTile);
 
-<<<<<<< HEAD
         if (isFailureRetCode(stat)) {
             return stat;
-=======
-    for (std::map<ImagePlaneDesc, EffectInstance::PlaneToRender>::iterator it = planesToRender->planes.begin(); it != planesToRender->planes.end(); ++it) {
-        it->second.renderMappedImage = renderFullScaleThenDownscale ? it->second.fullscaleImage : it->second.downscaleImage;
-        if ( it == planesToRender->planes.begin() ) {
-            renderMappedMipMapLevel = it->second.renderMappedImage->getMipMapLevel();
->>>>>>> c5051698
         }
 
         // We just rendered the full scale version, no tiles should be marked unrendered.
