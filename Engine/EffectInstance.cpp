--- conflicted
+++ resolved
@@ -2271,7 +2271,9 @@
                 w.writer = dynamic_cast<OutputEffectInstance*>(this);
                 w.firstFrame = INT_MIN;
                 w.lastFrame = INT_MAX;
-                getApp()->startRenderingFullSequence(w);
+                std::list<AppInstance::RenderWork> works;
+                works.push_back(w);
+                getApp()->startWritersRendering(works);
 
                 return;
             }
@@ -3194,10 +3196,6 @@
 {
     _renderController = renderController;
     
-<<<<<<< HEAD
-    ///If you want writers to render backward (from last to first), just change the flag in parameter here
-    _scheduler->renderFrameRange(first,last,OutputSchedulerThread::RENDER_FORWARD);
-=======
     ///Make sure that the file path exists
     boost::shared_ptr<KnobI> fileParam = getKnobByName(kOfxImageEffectFileParamName);
     if (fileParam) {
@@ -3211,16 +3209,9 @@
             QDir().mkpath(path.c_str());
         }
     }
-    
-    assert(getPluginID() != "Viewer"); //< this function is not meant to be called for rendering on the viewer
-    getVideoEngine()->refreshTree();
-    getVideoEngine()->render(-1, //< frame count
-                             true, //< seek timeline
-                             true, //< refresh tree
-                             true, //< forward
-                             false,
-                             false); //< same frame
->>>>>>> 8483efce
+    ///If you want writers to render backward (from last to first), just change the flag in parameter here
+    _scheduler->renderFrameRange(first,last,OutputSchedulerThread::RENDER_FORWARD);
+
 }
 
 void
