//  Natron
/* This Source Code Form is subject to the terms of the Mozilla Public
 * License, v. 2.0. If a copy of the MPL was not distributed with this
 * file, You can obtain one at http://mozilla.org/MPL/2.0/. */
/*
 * Created by Alexandre GAUTHIER-FOICHAT on 6/1/2012.
 * contact: immarespond at gmail dot com
 *
 */

#ifndef NATRON_GLOBAL_APPMANAGER_H_
#define NATRON_GLOBAL_APPMANAGER_H_

#include <list>
#include <string>
#include "Global/GlobalDefines.h"
CLANG_DIAG_OFF(deprecated)
// /usr/include/qt5/QtCore/qgenericatomic.h:177:13: warning: 'register' storage class specifier is deprecated [-Wdeprecated]
#include <QtCore/QObject>
CLANG_DIAG_ON(deprecated)
#include <QtCore/QStringList>

#if !defined(Q_MOC_RUN) && !defined(SBK_RUN) 
#include <boost/scoped_ptr.hpp>
#include <boost/shared_ptr.hpp>
#include <boost/noncopyable.hpp>
#endif

#include "Engine/Plugin.h"
#include "Engine/KnobFactory.h"
#include "Engine/ImageLocker.h"

/*macro to get the unique pointer to the controler*/
#define appPTR AppManager::instance()


class QMutex;

class AppInstance;
class Format;
class Settings;
class KnobHolder;
class NodeSerialization;
class KnobSerialization;

namespace Natron {
class Node;
class EffectInstance;
class LibraryBinary;
class ImageKey;
class FrameKey;
class Image;
class ImageParams;
class FrameParams;
class FrameEntry;
class Plugin;
class CacheSignalEmitter;

enum AppInstanceStatusEnum
{
    eAppInstanceStatusInactive = 0,     //< the app has not been loaded yet or has been closed already
    eAppInstanceStatusActive     //< the app is active and can be used
};
}

struct AppInstanceRef
{
    AppInstance* app;
    Natron::AppInstanceStatusEnum status;
};

struct AppManagerPrivate;
class AppManager
    : public QObject, public boost::noncopyable
{
    Q_OBJECT

public:

    enum AppTypeEnum
    {
        eAppTypeBackground = 0, //< a background AppInstance which will not do anything but instantiate the class making it ready for use.
                            //this is used by the unit tests

        eAppTypeBackgroundAutoRun, //< a background AppInstance that will launch a project and render it. If projectName is empty or
                                 //writers is empty, it doesn't make sense to call AppInstance with this parameter.
        
        eAppTypeBackgroundAutoRunLaunchedFromGui, //same as eAppTypeBackgroundAutoRun but a bg process launched by GUI of a main process

        eAppTypeGui //< a GUI AppInstance, the end-user can interact with it.
    };


    AppManager();

    /**
     * @brief This function initializes the QCoreApplication (or QApplication) object and the AppManager object (load plugins etc...)
     * It must be called right away after the constructor. It cannot be put in the constructor as this function relies on RTTI info.
     * @param argc The number of arguments passed to the main function.
     * @param argv An array of strings passed to the main function.
     * @param projectFilename The project absolute filename that the application's main instance should try to load.
     * @param writers A list of the writers the project should use to render. This is only meaningful for background applications.
     * If empty all writers in the project will be rendered.
     * @param mainProcessServerName The name of the main process named pipe so the background application can communicate with the
     * main process.
     **/
    bool load( int &argc, char **argv, const QString & projectFilename,
               const QStringList & writers,
               const std::list<std::pair<int,int> >& frameRanges,
               const QString & mainProcessServerName  );

    virtual ~AppManager();

    static AppManager* instance()
    {
        return _instance;
    }

    virtual bool isBackground() const
    {
        return true;
    }

    AppManager::AppTypeEnum getAppType() const;
    static void printBackGroundWelcomeMessage();
    static void printUsage(const std::string& programName);

    bool isLoaded() const;

    AppInstance* newAppInstance( const QString & projectName,
                                const QStringList & writers,
                                const std::list<std::pair<int,int> >& frameRanges);
    virtual void hideSplashScreen()
    {
    }

    Natron::EffectInstance* createOFXEffect(const std::string & pluginID,boost::shared_ptr<Natron::Node> node,
                                            const NodeSerialization* serialization,
                                            const std::list<boost::shared_ptr<KnobSerialization> >& paramValues,
                                            bool allowFileDialogs,
                                            bool disableRenderScaleSupport) const;

    void registerAppInstance(AppInstance* app);

    AppInstance* getAppInstance(int appID) const WARN_UNUSED_RETURN;
    
    int getNumInstances() const WARN_UNUSED_RETURN;

    void removeInstance(int appID);

    void setAsTopLevelInstance(int appID);

    const std::map<int,AppInstanceRef> & getAppInstances() const WARN_UNUSED_RETURN;
    AppInstance* getTopLevelInstance () const WARN_UNUSED_RETURN;
    const Natron::PluginsMap & getPluginsList() const WARN_UNUSED_RETURN;
    QMutex* getMutexForPlugin(const QString & pluginId,int major,int minor) const WARN_UNUSED_RETURN;
    Natron::Plugin* getPluginBinary(const QString & pluginId,int majorVersion,int minorVersion) const WARN_UNUSED_RETURN;
    Natron::Plugin* getPluginBinaryFromOldID(const QString & pluginId,int majorVersion,int minorVersion) const WARN_UNUSED_RETURN;

    /*Find a builtin format with the same resolution and aspect ratio*/
    Format* findExistingFormat(int w, int h, double par = 1.0) const WARN_UNUSED_RETURN;
    const std::vector<Format*> & getFormats() const WARN_UNUSED_RETURN;

    /*Tries to load all plugins in directory "where"*/
    static std::vector<Natron::LibraryBinary*> loadPlugins (const QString & where) WARN_UNUSED_RETURN;

    /*Tries to load all plugins in directory "where" that contains all the functions described by
       their name in "functions".*/
    static std::vector<Natron::LibraryBinary*> loadPluginsAndFindFunctions(const QString & where,
                                                                           const std::vector<std::string> & functions) WARN_UNUSED_RETURN;


    /**
     * @brief Attempts to load an image from cache, returns true if it could find a matching image, false otherwise.
     **/
    bool getImage(const Natron::ImageKey & key,std::list<boost::shared_ptr<Natron::Image> >* returnValue) const;

    /**
     * @brief Same as getImage, but if it couldn't find a matching image in the cache, it will create one with the given parameters.
     **/
    bool getImageOrCreate(const Natron::ImageKey & key,const boost::shared_ptr<Natron::ImageParams>& params,
                          ImageLocker* imageLocker,
                          boost::shared_ptr<Natron::Image>* returnValue) const;
    
    bool getImage_diskCache(const Natron::ImageKey & key,std::list<boost::shared_ptr<Natron::Image> >* returnValue) const;
    
    bool getImageOrCreate_diskCache(const Natron::ImageKey & key,const boost::shared_ptr<Natron::ImageParams>& params,
                          ImageLocker* imageLocker,
                          boost::shared_ptr<Natron::Image>* returnValue) const;
    

    bool getTexture(const Natron::FrameKey & key,
                    boost::shared_ptr<Natron::FrameEntry>* returnValue) const;

    bool getTextureOrCreate(const Natron::FrameKey & key,const boost::shared_ptr<Natron::FrameParams>& params,
                            FrameEntryLocker* entryLocker,
                            boost::shared_ptr<Natron::FrameEntry>* returnValue) const;

    U64 getCachesTotalMemorySize() const;

    Natron::CacheSignalEmitter* getOrActivateViewerCacheSignalEmitter() const;

    void setApplicationsCachesMaximumMemoryPercent(double p);

    void setApplicationsCachesMaximumViewerDiskSpace(unsigned long long size);
    
    void setApplicationsCachesMaximumDiskSpace(unsigned long long size);

    void setPlaybackCacheMaximumSize(double p);

    void removeFromNodeCache(const boost::shared_ptr<Natron::Image> & image);
    void removeFromViewerCache(const boost::shared_ptr<Natron::FrameEntry> & texture);
    
    void removeFromNodeCache(U64 hash);
    void removeFromViewerCache(U64 hash);
    /**
     * @brief Given the following tree version, removes all images from the node cache with a matching
     * tree version. This is useful to wipe the cache for one particular node.
     **/
    void  removeAllImagesFromCacheWithMatchingKey(U64 treeVersion);
    void  removeAllImagesFromDiskCacheWithMatchingKey(U64 treeVersion);
    void  removeAllTexturesFromCacheWithMatchingKey(U64 treeVersion);

    boost::shared_ptr<Settings> getCurrentSettings() const WARN_UNUSED_RETURN;
    const KnobFactory & getKnobFactory() const WARN_UNUSED_RETURN;

    /**
     * @brief If the current process is a background process, then it will right the output pipe the
     * short message. Otherwise the longMessage is printed to stdout
     **/
    bool writeToOutputPipe(const QString & longMessage,const QString & shortMessage);

    void abortAnyProcessing();

    bool hasAbortAnyProcessingBeenCalled() const;

    virtual void setLoadingStatus(const QString & str);

  

    const QString & getApplicationBinaryPath() const;
    static bool parseCmdLineArgs(int argc,char* argv[],
                                 bool* isBackground,
                                 QString & projectFilename,
                                 QStringList & writers,
                                 std::list<std::pair<int,int> >& frameRanges,
                                 QString & mainProcessServerName);

    /**
     * @brief Called when the instance is exited
     **/
    void quit(AppInstance* instance);

    /**
     * @brief Starts the event loop and doesn't return until
     * quit() is called on all AppInstance's
     **/
    int exec();

    virtual void setUndoRedoStackLimit(int /*limit*/)
    {
    }

    QString getOfxLog_mt_safe() const;

    void writeToOfxLog_mt_safe(const QString & str);
    
    void clearOfxLog_mt_safe();
    
    virtual void showOfxLog() {}

    virtual void debugImage(const Natron::Image* /*image*/,
                            const QString & /*filename = QString()*/) const
    {
    }

    void registerPlugin(const QStringList & groups,
                        const QString & pluginID,
                        const QString & pluginLabel,
                        const QString & pluginIconPath,
                        const QString & groupIconPath,
                        const QString & ofxPluginID,
                        bool isReader,
                        bool isWriter,
                        Natron::LibraryBinary* binary,
                        bool mustCreateMutex,
                        int major,
                        int minor);

    bool isNCacheFilesOpenedCapped() const;
    size_t getNCacheFilesOpened() const;
    void increaseNCacheFilesOpened();
    void decreaseNCacheFilesOpened();

    /**
     * @brief Called by the caches to check that there's enough free memory on the computer to perform the allocation.
     * WARNING: This functin may remove some entries from the caches.
     **/
    void checkCacheFreeMemoryIsGoodEnough();
    
    void onCheckerboardSettingsChanged() { Q_EMIT  checkerboardSettingsChanged(); }
    
    void onOCIOConfigPathChanged(const std::string& path);
    ///Non MT-safe!
    const std::string& getOCIOConfigPath() const;


    int getHardwareIdealThreadCount();
    
    
    /**
     * @brief Toggle on/off multi-threading globally in Natron
     **/
    void setNumberOfThreads(int threadsNb);
    
    /**
     * @brief The value held by the Number of render threads settings.
     * It is stored it for faster access (1 mutex instead of 3 read/write locks)
     *
     * WARNING: This has nothing to do with the setNumberOfThreads function!
     * This function is just called by the Settings so that the getNThreadsSettings
     * function is cheap (no need to pass by the Knob API), whereas the 
     * setNumberOfThreads function actually set the value of the Knob in the settings!
     **/
    void setNThreadsToRender(int nThreads);
    void setNThreadsPerEffect(int nThreadsPerEffect);
    void setUseThreadPool(bool useThreadPool);
    
    void getNThreadsSettings(int* nThreadsToRender,int* nThreadsPerEffect) const;
    bool getUseThreadPool() const;
    
    /**
     * @brief Updates the global runningThreadsCount maintained across the whole application
     **/
    void fetchAndAddNRunningThreads(int nThreads);
    
    /**
     * @brief Returns the number of threads that were launched by Natron for rendering.
     * This sums up threads launched by the multi-thread suite and threads launched for 
     * parallel rendering.
     **/
    int getNRunningThreads() const;
    
    void setThreadAsActionCaller(bool actionCaller);

    /**
     * @brief Returns a list of IDs of all the plug-ins currently loaded.
     * Each ID can be passed to the AppInstance::createNode function to instantiate a node
     * with a plug-in.
     **/
    std::list<std::string> getPluginIDs() const;

    virtual QString getAppFont() const { return ""; }
    virtual int getAppFontSize() const { return 11; }
    
    void setProjectCreatedDuringRC2Or3(bool b);
    
    //To by-pass a bug introduced in RC3 with the serialization of bezier curves
    bool wasProjectCreatedDuringRC2Or3() const;
    
    bool isNodeCacheAlmostFull() const;
    
    bool isAggressiveCachingEnabled() const;
    
    void setDiskCacheLocation(const QString& path);
    const QString& getDiskCacheLocation() const;
    
    void saveCaches() const;
    
<<<<<<< HEAD
public Q_SLOTS:
=======
    void toggleAutoHideGraphInputs();
public slots:
>>>>>>> ec20392c
    

    ///Closes the application not saving any projects.
    virtual void exitApp();

    void clearPlaybackCache();

    void clearDiskCache();

    void clearNodeCache();

    void clearExceedingEntriesFromNodeCache();

    void clearPluginsLoadedCache();

    void clearAllCaches();

    void onNodeMemoryRegistered(qint64 mem);

    qint64 getTotalNodesMemoryRegistered() const;

    void onMaxPanelsOpenedChanged(int maxPanels);


#ifdef Q_OS_UNIX
    static QString qt_tildeExpansion(const QString &path, bool *expanded = 0);
#endif

Q_SIGNALS:


    void checkerboardSettingsChanged();
protected:

    virtual void initGui()
    {
    }

    virtual void loadBuiltinNodePlugins(std::map<std::string,std::vector< std::pair<std::string,double> > >* readersMap,
                                        std::map<std::string,std::vector< std::pair<std::string,double> > >* writersMap);
    virtual AppInstance* makeNewInstance(int appID) const;
    virtual void registerGuiMetaTypes() const
    {
    }

    virtual void initializeQApp(int &argc,char** argv);
    virtual void onLoadCompleted()
    {
    }

    virtual void onPluginLoaded(Natron::Plugin* /*plugin*/)
    {
    }

    virtual void ignorePlugin(Natron::Plugin* /*plugin*/)
    {
        
    }
    
    virtual void onAllPluginsLoaded()
    {
    }
    
    virtual void clearLastRenderedTextures() {}
    
    virtual void initBuiltinPythonModules();

private:


    bool loadInternal(const QString & projectFilename,
                      const QStringList & writers,
                      const std::list<std::pair<int,int> >& frameRanges,
                      const QString & mainProcessServerName);

    void registerEngineMetaTypes() const;

    void loadAllPlugins();
    
    void initPython(int argc,char* argv[]);
    
    void tearDownPython();

    static AppManager *_instance;
    boost::scoped_ptr<AppManagerPrivate> _imp;
};

namespace Natron {
void errorDialog(const std::string & title,const std::string & message, bool useHtml = false);
void errorDialog(const std::string & title,const std::string & message,bool* stopAsking, bool useHtml = false);

void warningDialog(const std::string & title,const std::string & message, bool useHtml = false);
void warningDialog(const std::string & title,const std::string & message,bool* stopAsking, bool useHtml = false);

void informationDialog(const std::string & title,const std::string & message, bool useHtml = false);
void informationDialog(const std::string & title,const std::string & message,bool* stopAsking, bool useHtml = false);

Natron::StandardButtonEnum questionDialog(const std::string & title,const std::string & message, bool useHtml,
                                          Natron::StandardButtons buttons =
                                          Natron::StandardButtons(Natron::eStandardButtonYes | Natron::eStandardButtonNo),
                                      Natron::StandardButtonEnum defaultButton = Natron::eStandardButtonNoButton);
    
Natron::StandardButtonEnum questionDialog(const std::string & title,const std::string & message, bool useHtml,
                                          Natron::StandardButtons buttons,
                                          Natron::StandardButtonEnum defaultButton,
                                          bool* stopAsking);

template <class K>
boost::shared_ptr<K> createKnob(KnobHolder*  holder,
                                const std::string &description,
                                int dimension = 1,
                                bool declaredByPlugin = true)
{
    return appPTR->getKnobFactory().createKnob<K>(holder,description,dimension,declaredByPlugin);
}

inline bool
getImageFromCache(const Natron::ImageKey & key,
                  std::list<boost::shared_ptr<Natron::Image> >* returnValue)
{
    return appPTR->getImage(key, returnValue);
}

inline bool
getImageFromCacheOrCreate(const Natron::ImageKey & key,
                          const boost::shared_ptr<Natron::ImageParams>& params,
                          ImageLocker* imageLocker,
                          boost::shared_ptr<Natron::Image>* returnValue)
{
    return appPTR->getImageOrCreate(key,params, imageLocker, returnValue);
}
    
inline bool
getImageFromDiskCache(const Natron::ImageKey & key,
                      std::list<boost::shared_ptr<Natron::Image> >* returnValue)
{
    return appPTR->getImage_diskCache(key, returnValue);
}
    
inline bool
getImageFromDiskCacheOrCreate(const Natron::ImageKey & key,
                              const boost::shared_ptr<Natron::ImageParams>& params,
                              ImageLocker* imageLocker,
                              boost::shared_ptr<Natron::Image>* returnValue)
{
    return appPTR->getImageOrCreate_diskCache(key,params, imageLocker, returnValue);
}
    

inline bool
getTextureFromCache(const Natron::FrameKey & key,
                    boost::shared_ptr<Natron::FrameEntry>* returnValue)
{
    return appPTR->getTexture(key,returnValue);
}

inline bool
getTextureFromCacheOrCreate(const Natron::FrameKey & key,
                            const boost::shared_ptr<Natron::FrameParams> &params,
                            FrameEntryLocker* entryLocker,
                            boost::shared_ptr<Natron::FrameEntry>* returnValue)
{
    return appPTR->getTextureOrCreate(key,params,entryLocker, returnValue);
}
    
/**
* @brief Returns a list of IDs of all the plug-ins currently loaded.
* Each ID can be passed to the AppInstance::createNode function to instantiate a node
* with a plug-in.
**/
inline std::list<std::string>
getPluginIDs()
{
    return appPTR->getPluginIDs();
}
    
inline AppInstance*
getInstance(int idx)
{
    return appPTR->getAppInstance(idx);
}
    
inline int
getNumInstances()
{
    return appPTR->getNumInstances();
}

/**
 * @brief Ensures that the given Python script as imported the given module
 * and returns the position of the start of the next line after the imports. Note that this position
 * can be the first character after the last one in the script.
 **/
std::size_t ensureScriptHasModuleImport(const std::string& moduleName,std::string& script);

/**
 * @brief Evaluates the given python script*
 * @param error[out] If an error occurs, this will be set to the error printed by the Python interpreter.
 * @returns True on success, false on failure.
**/
bool interpretPythonScript(const std::string& script,std::string* error);
    
void declareNodeVariableToPython(int appID,const std::string& nodeName);
void setNodeVariableToPython(const std::string& oldName,const std::string& newName);
void deleteNodeVariableToPython(const std::string& nodeName);
void declareParameterAsNodeField(const std::string& nodeName,const std::string& parameterName);
  
std::string PY3String_asString(PyObject* obj);
} // namespace Natron


#endif // NATRON_GLOBAL_CONTROLER_H_
<|MERGE_RESOLUTION|>--- conflicted
+++ resolved
@@ -367,13 +367,9 @@
     
     void saveCaches() const;
     
-<<<<<<< HEAD
 public Q_SLOTS:
-=======
+
     void toggleAutoHideGraphInputs();
-public slots:
->>>>>>> ec20392c
-    
 
     ///Closes the application not saving any projects.
     virtual void exitApp();
