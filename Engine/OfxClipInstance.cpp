--- conflicted
+++ resolved
@@ -168,7 +168,6 @@
 const std::string &
 OfxClipInstance::getUnmappedComponents() const
 {
-<<<<<<< HEAD
 
     EffectInstancePtr effect = getAssociatedNode();
 
@@ -187,46 +186,20 @@
         ret = ImagePlaneDesc::mapPlaneToOFXComponentsTypeString(metadataPlane);
     } else {
 
-=======
-
-    EffectInstPtr effect = getAssociatedNode();
-
-    std::string ret;
-    if (effect) {
-
-        ///Get the input node's output preferred bit depth and componentns
-        ClipDataTLSPtr tls = _imp->tlsData->getOrCreateTLSData();
-
-        ImagePlaneDesc metadataPlane, metadataPairedPlane;
-        effect->getMetadataComponents( -1, &metadataPlane, &metadataPairedPlane);
-
-
-        // Default to RGBA
-        if (metadataPlane.getNumComponents() == 0) {
-            metadataPlane = ImagePlaneDesc::getRGBAComponents();
-        }
-        ret = ImagePlaneDesc::mapPlaneToOFXComponentsTypeString(metadataPlane);
-
-    } else {
->>>>>>> 8128e21d
+
         // The node is not connected but optional, return the closest supported components
         // of the first connected non optional input.
         if (_imp->optional) {
             effect = getEffectHolder();
-<<<<<<< HEAD
             TreeRenderNodeArgsPtr render = effect->getCurrentRender_TLS();
             assert(effect);
-=======
->>>>>>> 8128e21d
+
             int nInputs = effect->getMaxInputCount();
             for (int i = 0; i < nInputs; ++i) {
 
                 ImagePlaneDesc metadataPlane, metadataPairedPlane;
-<<<<<<< HEAD
                 effect->getMetadataComponents(render, i, &metadataPlane, &metadataPairedPlane);
-=======
-                effect->getMetadataComponents(i, &metadataPlane, &metadataPairedPlane);
->>>>>>> 8128e21d
+
 
                 if (metadataPlane.getNumComponents() > 0) {
                     ret = ImagePlaneDesc::mapPlaneToOFXComponentsTypeString(metadataPlane);
@@ -239,7 +212,6 @@
         if (ret.empty()) {
             ret = ImagePlaneDesc::mapPlaneToOFXComponentsTypeString(ImagePlaneDesc::getRGBAComponents());
         }
-<<<<<<< HEAD
     }
 
     ClipDataTLSPtr tls = _imp->tlsData->getOrCreateTLSData();
@@ -247,14 +219,7 @@
     return tls->unmappedComponents;
 
 } // getUnmappedComponents
-=======
-
-    }
-    ClipDataTLSPtr tls = _imp->tlsData->getOrCreateTLSData();
-    tls->unmappedComponents = ret;
-    return tls->unmappedComponents;
-}
->>>>>>> 8128e21d
+
 
 // PreMultiplication -
 //
@@ -279,7 +244,6 @@
 {
     tls->componentsPresent.clear();
 
-<<<<<<< HEAD
     EffectInstancePtr effect = _publicInterface->getEffectHolder();
     if (!effect) {
         return tls->componentsPresent;
@@ -297,22 +261,6 @@
         return tls->componentsPresent;
     }
 
-=======
-    EffectInstPtr effect = _publicInterface->getEffectHolder();
-    if (!effect) {
-        return tls->componentsPresent;
-    }
-
-    int inputNb = _publicInterface->getInputNb();
-
-    double time = effect->getCurrentTime();
-    ViewIdx view = effect->getCurrentView();
-
-
-    std::list<ImagePlaneDesc> availableLayers;
-    effect->getAvailableLayers(time, view, inputNb, &availableLayers);
- 
->>>>>>> 8128e21d
     for (std::list<ImagePlaneDesc>::iterator it = availableLayers.begin(); it != availableLayers.end(); ++it) {
         std::string ofxPlane = ImagePlaneDesc::mapPlaneToOFXPlaneString(*it);
         tls->componentsPresent.push_back(ofxPlane);
@@ -498,18 +446,9 @@
 
     assert(effect);
 
-<<<<<<< HEAD
     if (_isOutput) {
         return effect->hasOutputConnected();
     } else {
-=======
-            if ( !effect->getNode()->isMaskEnabled(inputNb) ) {
-                return false;
-            }
-            if (!input) {
-                input = effect->getInput(inputNb);
-            }
->>>>>>> 8128e21d
 
         int inputNb = getInputNb();
         EffectInstancePtr input = effect->resolveInputEffectForFrameNeeded(inputNb, 0);
@@ -774,65 +713,9 @@
     }
 
 
-<<<<<<< HEAD
     EffectInstancePtr effect = getEffectHolder();
     if (!effect) {
         return false;
-=======
-    EffectInstPtr effect = getEffectHolder();
-    assert(effect);
-    int inputnb = getInputNb();
-    const std::string& thisClipComponents = getComponents();
-
-    //If components param is not set (i.e: the plug-in uses regular clipGetImage call) then figure out the plane from the TLS set in OfxEffectInstance::render
-    //otherwise use the param sent by the plug-in call of clipGetImagePlane
-
-    //bool isMultiplanar = effect->isMultiPlanar();
-    ImagePlaneDesc comp;
-    if (!ofxPlane) {
-        boost::shared_ptr<EffectInstance::ComponentsNeededMap> neededComps;
-        effect->getThreadLocalNeededComponents(&neededComps);
-        bool foundCompsInTLS = false;
-        if (neededComps) {
-            EffectInstance::ComponentsNeededMap::iterator found = neededComps->find(inputnb);
-            if ( found != neededComps->end() ) {
-                if ( found->second.empty() ) {
-                    ///We are in the case of a multi-plane effect who did not specify correctly the needed components for an input
-                    //fallback on the basic components indicated on the clip
-                    //This could be the case for example for the Mask Input
-                    ImagePlaneDesc pairedComp;
-                    ImagePlaneDesc::mapOFXComponentsTypeStringToPlanes( thisClipComponents, &comp, &pairedComp );
-
-                    foundCompsInTLS = true;
-                    //qDebug() << _imp->nodeInstance->getScriptName_mt_safe().c_str() << " didn't specify any needed components via getClipComponents for clip " << getName().c_str();
-                } else {
-                    comp = found->second.front();
-                    foundCompsInTLS = true;
-                }
-            }
-        }
-
-        if (!foundCompsInTLS) {
-            ///We are in analysis or the effect does not have any input
-            std::bitset<4> processChannels;
-            bool isAll;
-
-            std::list<ImagePlaneDesc> availableLayers;
-            effect->getAvailableLayers(time, ViewIdx(0), inputnb, &availableLayers);
-            if (!effect->getNode()->getSelectedLayer(inputnb, availableLayers, &processChannels, &isAll, &comp)) {
-                //There's no selector...fallback on the basic components indicated on the clip
-                ImagePlaneDesc pairedComp;
-                ImagePlaneDesc::mapOFXComponentsTypeStringToPlanes( thisClipComponents, &comp, &pairedComp );
-            }
-        }
-    } else {
-        if (*ofxPlane == kFnOfxImagePlaneColour) {
-            ImagePlaneDesc pairedComp;
-            ImagePlaneDesc::mapOFXComponentsTypeStringToPlanes( thisClipComponents, &comp, &pairedComp );
-        } else {
-            comp = ImagePlaneDesc::mapOFXPlaneStringToPlane(*ofxPlane);
-        }
->>>>>>> 8128e21d
     }
 
     EffectInstanceTLSDataPtr effectTLS = effect->getTLSObject();
@@ -943,22 +826,9 @@
     bool multiPlanar = effect->isMultiPlanar();
     std::string componentsStr;
     int nComps;
-<<<<<<< HEAD
     {
         const ImagePlaneDesc& imageLayer = image->getLayer();
         nComps = imageLayer.getNumComponents();
-=======
-    if (multiPlanar) {
-        components = ImagePlaneDesc::mapPlaneToOFXComponentsTypeString( image->getComponents() );
-        nComps = image->getComponents().getNumComponents();
-    } else {
-        components = thisClipComponents;
-        ImagePlaneDesc plane, pairedComp;
-        ImagePlaneDesc::mapOFXComponentsTypeStringToPlanes( components, &plane, &pairedComp );
-        nComps = plane.getNumComponents();
-    }
->>>>>>> 8128e21d
-
         if (multiPlanar) {
             // Multi-planar: return exactly the layer
             componentsStr = ImagePlaneDesc::mapPlaneToOFXComponentsTypeString(plane);
@@ -1030,48 +900,8 @@
 {
     assert( (retImage && !retTexture) || (!retImage && retTexture) );
 
-<<<<<<< HEAD
     EffectInstancePtr effect = getEffectHolder();
     if (!effect) {
-=======
-    //If components param is not set (i.e: the plug-in uses regular clipGetImage call) then figure out the plane from the TLS set in OfxEffectInstance::render
-    //otherwise use the param sent by the plug-in call of clipGetImagePlane
-    if (tls) {
-        if ( !tls->renderData.empty() ) {
-            renderData = tls->renderData.back();
-            assert(renderData);
-        }
-    }
-
-    EffectInstPtr effect = getEffectHolder();
-    bool isMultiplanar = effect->isMultiPlanar();
-    ImagePlaneDesc natronPlane;
-    if (!ofxPlane) {
-        if (renderData) {
-            natronPlane = renderData->clipComponents;
-        }
-
-        /*
-           If the plugin is multi-planar, we are in the situation where it called the regular clipGetImage without a plane in argument
-           so the components will not have been set on the TLS hence just use regular components.
-         */
-        if ( (natronPlane.getNumComponents() == 0) && effect->isMultiPlanar() ) {
-            ImagePlaneDesc pairedPlane;
-            ImagePlaneDesc::mapOFXComponentsTypeStringToPlanes(getComponents(), &natronPlane, &pairedPlane);
-
-        }
-        assert(natronPlane.getNumComponents() > 0);
-    } else {
-        if (*ofxPlane == kFnOfxImagePlaneColour) {
-            ImagePlaneDesc pairedComp;
-            ImagePlaneDesc::mapOFXComponentsTypeStringToPlanes( getComponents(), &natronPlane, &pairedComp );
-        } else {
-            natronPlane = ImagePlaneDesc::mapOFXPlaneStringToPlane(*ofxPlane);
-        }
-    }
-
-    if (natronPlane.getNumComponents() == 0) {
->>>>>>> 8128e21d
         return false;
     }
     EffectInstanceTLSDataPtr effectTLS = effect->getTLSObject();
@@ -1086,7 +916,6 @@
     RectI currentRenderWindow;
     bool gotTLS = effectTLS->getCurrentRenderActionArgs(&currentActionTime, &currentActionView, &currentActionScale, &currentRenderWindow, &outputPlanes);
 
-<<<<<<< HEAD
     if (!gotTLS) {
         std::cerr << effect->getScriptName_mt_safe() << ": clipGetImage on the output clip may only be called during the render action" << std::endl;
         return false;
@@ -1101,29 +930,6 @@
             effect->getMetadataComponents(renderArgs, -1, &plane, &metadataPairedPlane);
         } else {
             plane = ImagePlaneDesc::mapOFXPlaneStringToPlane(*ofxPlane);
-=======
-    //Look into TLS what planes are being rendered in the render action currently and the render window
-    std::map<ImagePlaneDesc, EffectInstance::PlaneToRender> outputPlanes;
-    RectI renderWindow;
-    ImagePlaneDesc planeBeingRendered;
-    bool ok = effect->getThreadLocalRenderedPlanes(&outputPlanes, &planeBeingRendered, &renderWindow);
-    if (!ok) {
-        return false;
-    }
-
-    ImagePtr outputImage;
-
-    /*
-       If the plugin is multiplanar return exactly what it requested.
-       Otherwise, hack the clipGetImage and return the plane requested by the user via the interface instead of the colour plane.
-     */
-    const std::string& layerName = /*multiPlanar ?*/ natronPlane.getPlaneID(); // : planeBeingRendered.getLayerName();
-
-    for (std::map<ImagePlaneDesc, EffectInstance::PlaneToRender>::iterator it = outputPlanes.begin(); it != outputPlanes.end(); ++it) {
-        if (it->first.getPlaneID() == layerName) {
-            outputImage = it->second.tmpImage;
-            break;
->>>>>>> 8128e21d
         }
     } else {
 
@@ -1152,7 +958,6 @@
         }
     }
 
-<<<<<<< HEAD
     // The output image MAY not exist in the TLS in some cases:
     // e.g: Natron requested Motion.Forward but plug-ins only knows how to render Motion.Forward + Motion.Backward
     // We then just allocate on the fly the plane
@@ -1168,28 +973,11 @@
         OSGLContextAttacherPtr contextAttacher = appPTR->getGPUContextPool()->getThreadLocalContext();
         if (contextAttacher) {
             initArgs.glContext = contextAttacher->getContext();
-=======
-    //This is the firs time the plug-ins asks for this OfxImage, just allocate it and register it in the TLS
-    std::string ofxComponents;
-    int nComps;
-    if (isMultiplanar) {
-        ofxComponents = ImagePlaneDesc::mapPlaneToOFXComponentsTypeString( outputImage->getComponents() );
-        nComps = outputImage->getComponents().getNumComponents();
-    } else {
-        ofxComponents = getComponents();
-        ImagePlaneDesc natronComps, pairedComps;
-        ImagePlaneDesc::mapOFXComponentsTypeStringToPlanes(ofxComponents, &natronComps, &pairedComps);
-        nComps = natronComps.getNumComponents();
-        assert( nComps == (int)outputImage->getComponentsCount() );
-        if ( nComps != (int)outputImage->getComponentsCount() ) {
-            return false;
->>>>>>> 8128e21d
         }
         image = Image::create(initArgs);
     }
 
 
-<<<<<<< HEAD
     // If the effect is not multi-planar (most of effects) then the returned image might have a different
     // layer name than the color layer but should always have the same number of components then the components
     // set in getClipPreferences.
@@ -1244,32 +1032,11 @@
         OfxTexture* ofxTex = new OfxTexture(effect, -1, image, rod, premult, fielding, nodeFrameViewHash, currentRenderWindow, Distortion2DStackPtr(), componentsStr, nComps, par);
         *retTexture = ofxTex;
         retCommon = ofxTex;
-=======
-    //The output clip doesn't have any transform matrix
-    double par = getAspectRatio();
-    OfxImageCommon* retCommon = 0;
-    if (retImage) {
-        OfxImage* ret =  new OfxImage(renderData, outputImage, false, renderWindow, boost::shared_ptr<Transform::Matrix3x3>(), ofxComponents, nComps, par);
-        *retImage = ret;
-        retCommon = ret;
-    } else if (retTexture) {
-        OfxTexture* ret =  new OfxTexture(renderData, outputImage, false, renderWindow, boost::shared_ptr<Transform::Matrix3x3>(), ofxComponents, nComps, par);
-        *retTexture = ret;
-        retCommon = ret;
-    }
-
-    if (renderData) {
-        renderData->imagesBeingRendered.push_back(retCommon);
->>>>>>> 8128e21d
     }
 
     return true;
 } // OfxClipInstance::getOutputImageInternal
 
-<<<<<<< HEAD
-
-=======
->>>>>>> 8128e21d
 ImageBitDepthEnum
 OfxClipInstance::ofxDepthToNatronDepth(const std::string & depth, bool throwOnFailure)
 {
@@ -1626,37 +1393,6 @@
     }
 }
 
-<<<<<<< HEAD
-=======
-void
-OfxClipInstance::setClipTLS(ViewIdx view,
-                            unsigned int mipmapLevel,
-                            const ImagePlaneDesc& components)
-{
-    ClipDataTLSPtr tls = _imp->tlsData->getOrCreateTLSData();
-
-    assert(tls);
-    tls->view.push_back(view);
-    tls->mipMapLevel.push_back(mipmapLevel);
-    boost::shared_ptr<RenderActionData> d( new RenderActionData() );
-    d->clipComponents = components;
-    tls->renderData.push_back(d);
-}
-
-void
-OfxClipInstance::invalidateClipTLS()
-{
-    ClipDataTLSPtr tls = _imp->tlsData->getTLSData();
-
-    assert(tls);
-    assert( !tls->view.empty() );
-    tls->view.pop_back();
-    assert( !tls->mipMapLevel.empty() );
-    tls->mipMapLevel.pop_back();
-    assert( !tls->renderData.empty() );
-    tls->renderData.pop_back();
-}
->>>>>>> 8128e21d
 
 const std::string &
 OfxClipInstance::findSupportedComp(const std::string &s) const
