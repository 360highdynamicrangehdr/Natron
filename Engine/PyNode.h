--- conflicted
+++ resolved
@@ -212,16 +212,11 @@
     ~Effect();
 
     NodePtr getInternalNode() const;
-<<<<<<< HEAD
-
-
-=======
     
     bool isReaderNode();
     
     bool isWriterNode();
     
->>>>>>> 0fd66c84
     /**
      * @brief Removes the node from the project. It will no longer be possible to use it.
      * @param autoReconnect If set to true, outputs connected to this node will try to connect to the input of this node automatically.
