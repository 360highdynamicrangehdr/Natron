/* ***** BEGIN LICENSE BLOCK *****
 * This file is part of Natron <http://www.natron.fr/>,
 * Copyright (C) 2016 INRIA and Alexandre Gauthier-Foichat
 *
 * Natron is free software: you can redistribute it and/or modify
 * it under the terms of the GNU General Public License as published by
 * the Free Software Foundation; either version 2 of the License, or
 * (at your option) any later version.
 *
 * Natron is distributed in the hope that it will be useful,
 * but WITHOUT ANY WARRANTY; without even the implied warranty of
 * MERCHANTABILITY or FITNESS FOR A PARTICULAR PURPOSE.  See the
 * GNU General Public License for more details.
 *
 * You should have received a copy of the GNU General Public License
 * along with Natron.  If not, see <http://www.gnu.org/licenses/gpl-2.0.html>
 * ***** END LICENSE BLOCK ***** */

#ifndef NATRON_GUI_VIEWERGL_H
#define NATRON_GUI_VIEWERGL_H

// ***** BEGIN PYTHON BLOCK *****
// from <https://docs.python.org/3/c-api/intro.html#include-files>:
// "Since Python may define some pre-processor definitions which affect the standard headers on some systems, you must include Python.h before any standard headers are included."
#include <Python.h>
// ***** END PYTHON BLOCK *****

#include "Global/Macros.h"

#include <vector>
#include <utility>
#if !defined(Q_MOC_RUN) && !defined(SBK_RUN)
#include <boost/scoped_ptr.hpp>
#endif

#include "Global/GLIncludes.h" //!<must be included before QGlWidget because of gl.h and glew.h

CLANG_DIAG_OFF(deprecated)
CLANG_DIAG_OFF(uninitialized)
#include <QtOpenGL/QGLWidget>
CLANG_DIAG_ON(deprecated)
CLANG_DIAG_ON(uninitialized)

#include "Engine/OpenGLViewerI.h"
#include "Engine/ViewIdx.h"
#include "Engine/EngineFwd.h"

#include "Gui/GuiFwd.h"


NATRON_NAMESPACE_ENTER;

/**
 *@class ViewerGL
 *@brief The main viewport. This class is part of the ViewerTab GUI and handles all
 * OpenGL related code as well as user events.
 **/
class ViewerGL
    : public QGLWidget
    , public OpenGLViewerI
{
GCC_DIAG_SUGGEST_OVERRIDE_OFF
    Q_OBJECT
GCC_DIAG_SUGGEST_OVERRIDE_ON

public:


    /*3 different constructors, that all take a different parameter related to OpenGL or Qt widget parenting.
       When constructing a viewer for the 1st time in the app, you must pass a NULL shareWidget. Otherwise,you
       can pass a pointer to the 1st viewer you created. It allows the viewers to share the same OpenGL context.
     */
    explicit ViewerGL(ViewerTab* parent,
                      const QGLWidget* shareWidget = NULL);


    virtual ~ViewerGL() OVERRIDE;

    virtual QSize sizeHint() const OVERRIDE FINAL;
    const QFont & textFont() const;

    void setTextFont(const QFont & f);


    /**
     *@returns Returns true if the viewer is displaying something.
     **/
    bool displayingImage() const;


    /**
     *@returns Returns a const reference to the dataWindow of the currentFrame(BBOX) in canonical coordinates
     **/
    // MT-SAFE: used only by the main-thread, can return a const ref
    const RectD& getRoD(int textureIndex) const;


    /**
     *@returns Returns the displayWindow of the currentFrame(Resolution)
     **/
    RectD getCanonicalFormat(int texIndex) const;

<<<<<<< HEAD
=======
    double getPAR(int texIndex) const;

    void setClipToFormat(bool b);

    virtual bool isClippingImageToFormat() const OVERRIDE FINAL;
>>>>>>> c1baa047
    virtual ImageBitDepthEnum getBitDepth() const OVERRIDE FINAL;

    /**
     *@brief Hack to allow the resizeEvent to be publicly used elsewhere.
     * It calls QGLWidget::resizeEvent(QResizeEvent*).
     **/
    virtual void resizeEvent(QResizeEvent* e) OVERRIDE FINAL;

    /**
     *@returns Returns the height of the frame with the scale factor applied to it.
     **/
    //double zoomedHeight(){return std::floor(getDisplayWindow().height()*_zoomCtx._zoomFactor);}

    /**
     *@returns Returns the width of the frame with the scale factor applied to it.
     **/
    //double zoomedWidth(){return std::floor(getDisplayWindow().width()*_zoomCtx._zoomFactor);}

    /**
     *@returns Returns the current zoom factor that is applied to the display.
     **/
    double getZoomFactor() const OVERRIDE FINAL WARN_UNUSED_RETURN;

    /**
     * @brief Returns the rectangle of the image displayed by the viewer
     **/
    virtual RectI getImageRectangleDisplayed(const RectI & imageRoD, const double par, unsigned int mipMapLevel) OVERRIDE FINAL;
    virtual RectI getExactImageRectangleDisplayed(int texIndex, const RectD & rod, const double par, unsigned int mipMapLevel) OVERRIDE FINAL;
    virtual RectI getImageRectangleDisplayedRoundedToTileSize(int texIndex, const RectD & rod, const double par, unsigned int mipMapLevel, std::vector<RectI>* tiles, std::vector<RectI>* tilesRounded, int *tileSize, RectI* roiNotRounded) OVERRIDE FINAL WARN_UNUSED_RETURN;
    /**
     *@brief Set the pointer to the InfoViewerWidget. This is called once after creation
     * of the ViewerGL.
     **/
    void setInfoViewer(InfoViewerWidget* i, int textureIndex);

    /**
     *@brief Handy function that zoom automatically the viewer so it fit
     * the displayWindow  entirely in the viewer
     **/
    virtual void fitImageToFormat() OVERRIDE FINAL;

<<<<<<< HEAD
    void fitImageToFormat(bool useProjectFormat);

=======
    /**
     *@brief Turns on the overlays on the viewer.
     **/
    void turnOnOverlay();

    /**
     *@brief Turns off the overlays on the viewer.
     **/
    void turnOffOverlay();
>>>>>>> c1baa047

    virtual void clearPartialUpdateTextures() OVERRIDE FINAL;
    virtual bool isViewerUIVisible() const OVERRIDE FINAL WARN_UNUSED_RETURN;

    /**
     *@brief Copies the data stored in the  RAM buffer into the currently
     * used texture.
     * It does:
     * 1) glMapBuffer
     * 2) memcpy to copy data from RAM to GPU
     * 3) glUnmapBuffer
     * 4) glTexSubImage2D or glTexImage2D depending whether we resize the texture or not.
     **/
    virtual void transferBufferFromRAMtoGPU(const unsigned char* ramBuffer,
                                            size_t bytesCount,
                                            const RectI &roiRoundedToTileSize,
                                            const RectI& roi,
                                            const TextureRect & tileRect,
                                            int textureIndex,
                                            bool isPartialRect,
                                            bool isFirstTile,
                                            boost::shared_ptr<Texture>* texture) OVERRIDE FINAL;
    virtual void endTransferBufferFromRAMToGPU(int textureIndex,
                                               const boost::shared_ptr<Texture>& texture,
                                               const ImagePtr& image,
                                               int time,
                                               const RectD& rod,
                                               double par,
                                               ImageBitDepthEnum depth,
                                               unsigned int mipMapLevel,
                                               ImagePremultiplicationEnum premult,
                                               double gain,
                                               double gamma,
                                               double offset,
                                               int lut,
                                               bool recenterViewer,
                                               const Point& viewportCenter,
                                               bool isPartialRect) OVERRIDE FINAL;
    virtual void clearLastRenderedImage() OVERRIDE FINAL;
    virtual void disconnectInputTexture(int textureIndex, bool clearRoD) OVERRIDE FINAL;


    /**
     *@brief Disconnects the viewer.
     * Clears out the viewer and reset the viewer info. Note that calling this
     * function while the engine is processing will abort the engine.
     **/
    void disconnectViewer();

    void updatePersistentMessage();
    void updatePersistentMessageToWidth(int w);


    virtual void getViewerFrameRange(int* first, int* last) const OVERRIDE FINAL;

    bool operatorIsWipe(ViewerCompositingOperatorEnum compOperator)
    {
        return (compOperator != eViewerCompositingOperatorNone &&
                compOperator != eViewerCompositingOperatorStackUnder &&
                compOperator != eViewerCompositingOperatorStackOver &&
                compOperator != eViewerCompositingOperatorStackMinus &&
                compOperator != eViewerCompositingOperatorStackOnionSkin &&
                true);
    }

    bool operatorIsStack(ViewerCompositingOperatorEnum compOperator)
    {
        return (compOperator != eViewerCompositingOperatorNone &&
                compOperator != eViewerCompositingOperatorWipeUnder &&
                compOperator != eViewerCompositingOperatorWipeOver &&
                compOperator != eViewerCompositingOperatorWipeMinus &&
                compOperator != eViewerCompositingOperatorWipeOnionSkin &&
                true);
    }

public Q_SLOTS:


    void setRegionOfDefinition(const RectD & rod, double par, int textureIndex);
    void setFormat(const std::string& formatName, const RectD& format, double par, int textureIndex);

    virtual void updateColorPicker(int textureIndex, int x = INT_MAX, int y = INT_MAX) OVERRIDE FINAL;

    void clearColorBuffer(double r = 0., double g = 0., double b = 0., double a = 1.);

<<<<<<< HEAD
    void onProjectFormatChanged(const Format & format);
=======
    void toggleOverlays();

    void toggleWipe();

    void centerWipe();
>>>>>>> c1baa047

    void onCheckerboardSettingsChanged();


    /**
     * @brief Reset the wipe position so it is in the center of the B input.
     * If B input is disconnected it goes in the middle of the A input.
     * Otherwise it goes in the middle of the project window
     **/
    void resetWipeControls();

    void clearLastRenderedTexture();


public:


    virtual void makeOpenGLcontextCurrent() OVERRIDE FINAL;
    virtual void removeGUI() OVERRIDE FINAL;
    virtual TimeLinePtr getTimeline() const OVERRIDE FINAL;

public:

    virtual bool renderText(double x,
                            double y,
                            const std::string &string,
                            double r,
                            double g,
                            double b,
                            int flags = 0) OVERRIDE FINAL; //!< see http://doc.qt.io/qt-4.8/qpainter.html#drawText-10


    void renderText(double x,
                    double y,
                    const QString &string,
                    const QColor & color,
                    const QFont & font,
                    int flags = 0); //!< see http://doc.qt.io/qt-4.8/qpainter.html#drawText-10

    virtual void getProjection(double *zoomLeft, double *zoomBottom, double *zoomFactor, double *zoomAspectRatio) const OVERRIDE FINAL;

    virtual void setProjection(double zoomLeft, double zoomBottom, double zoomFactor, double zoomAspectRatio) OVERRIDE FINAL;

    virtual void translateViewport(double dx, double dy) OVERRIDE FINAL;

    virtual void zoomViewport(double newZoomFactor) OVERRIDE FINAL;

    virtual void setInfoBarVisible(bool visible) OVERRIDE FINAL;

    virtual void setInfoBarVisible(int index, bool visible) OVERRIDE FINAL;

    virtual void setLeftToolBarVisible(bool visible) OVERRIDE FINAL;

    virtual void setTopToolBarVisible(bool visible) OVERRIDE FINAL;

    virtual void setPlayerVisible(bool visible) OVERRIDE FINAL;

    virtual void setTimelineVisible(bool visible) OVERRIDE FINAL;

    virtual void setTabHeaderVisible(bool visible) OVERRIDE FINAL;

    virtual void setTimelineBounds(double first, double last) OVERRIDE FINAL;

    virtual void setTripleSyncEnabled(bool toggled) OVERRIDE FINAL;

    /**
     * @brief Swap the OpenGL buffers.
     **/
    virtual void swapOpenGLBuffers() OVERRIDE FINAL;

    /**
     * @brief update()
     **/
    virtual void redraw() OVERRIDE FINAL;

    /**
     * @brief updateGL();
     **/
    virtual void redrawNow() OVERRIDE FINAL;

    virtual void getOpenGLContextFormat(int* depthPerComponents, bool* hasAlpha) const OVERRIDE FINAL;
    
    /**
     * @brief Returns the width and height of the viewport in window coordinates.
     **/
    virtual void getViewportSize(double &width, double &height) const OVERRIDE FINAL;

    /**
     * @brief Returns the pixel scale of the viewport.
     **/
    virtual void getPixelScale(double & xScale, double & yScale) const OVERRIDE FINAL;

    /**
     * @brief Returns the colour of the background (i.e: clear color) of the viewport.
     **/
    virtual void getBackgroundColour(double &r, double &g, double &b) const OVERRIDE FINAL;
    virtual void getTextureColorAt(int x, int y, double* r, double *g, double *b, double *a) OVERRIDE FINAL;

    /**
     * @brief Converts the given (x,y) coordinates which are in OpenGL canonical coordinates to widget coordinates.
     **/
    virtual void toWidgetCoordinates(double *x,
                                     double *y) const OVERRIDE FINAL
    {
        QPointF p = toWidgetCoordinates( QPointF(*x, *y) );

        *x = p.x();
        *y = p.y();
    }

    /**
     * @brief Converts the given (x,y) coordinates which are in widget coordinates to OpenGL canonical coordinates
     **/
    virtual void toCanonicalCoordinates(double *x,
                                        double *y) const OVERRIDE FINAL
    {
        QPointF p = toZoomCoordinates( QPointF(*x, *y) );

        *x = p.x();
        *y = p.y();
    }

    /**
     * @brief Returns the font height, i.e: the height of the highest letter for this font
     **/
    virtual int getWidgetFontHeight() const OVERRIDE FINAL WARN_UNUSED_RETURN;

    /**
     * @brief Returns for a string the estimated pixel size it would take on the widget
     **/
    virtual int getStringWidthForCurrentFont(const std::string& string) const OVERRIDE FINAL WARN_UNUSED_RETURN;
    ViewerNodePtr getInternalNode() const;
    ViewerTab* getViewerTab() const;

    /**
     * @brief Returns the viewport visible portion in canonical coordinates
     **/
    virtual RectD getViewportRect() const OVERRIDE FINAL WARN_UNUSED_RETURN;

    /**
     * @brief Returns the cursor position in canonical coordinates
     **/
    virtual void getCursorPosition(double& x, double& y) const OVERRIDE FINAL;
    virtual ViewerInstancePtr getInternalViewerNode() const OVERRIDE FINAL;

    void setZoomOrPannedSinceLastFit(bool enabled);

    bool getZoomOrPannedSinceLastFit() const;

    ///Not MT-Safe
    void getSelectionRectangle(double &left, double &right, double &bottom, double &top) const;

    /**
     * @brief Must save all relevant OpenGL bits so that they can be restored as-is after the draw action of a plugin.
     **/
    virtual void saveOpenGLContext() OVERRIDE FINAL;

    /**
     * @brief Must restore all OpenGL bits saved in saveOpenGLContext()
     **/
    virtual void restoreOpenGLContext() OVERRIDE FINAL;

    /**
     * @brief Called by the Histogram when it wants to refresh. It returns a pointer to the last
     * rendered image by the viewer. It doesn't re-render the image if it is not present.
     **/
    ImagePtr getLastRenderedImage(int textureIndex) const;

    ImagePtr getLastRenderedImageByMipMapLevel(int textureIndex, unsigned int mipMapLevel) const;

    /**
     * @brief Get the color of the currently displayed image at position x,y.
     * @param forceLinear If true, then it will not use the viewer current colorspace
     * to get r,g and b values, otherwise the color returned will be in the same color-space
     * than the one chosen by the user on the gui.
     * X and Y are in CANONICAL COORDINATES
     * @return true if the point is inside the image and colors were set
     **/
    bool getColorAt(double x, double y, bool forceLinear, int textureIndex, float* r,
                    float* g, float* b, float* a, unsigned int* mipMapLevel) WARN_UNUSED_RETURN;

    // same as getColor, but computes the mean over a given rectangle
    bool getColorAtRect(const RectD &rect, // rectangle in canonical coordinates
                        bool forceLinear, int textureIndex, float* r, float* g, float* b, float* a, unsigned int* mipMapLevel);


    virtual unsigned int getCurrentRenderScale() const OVERRIDE FINAL;

    ///same as getMipMapLevel but with the zoomFactor taken into account
    int getMipMapLevelCombinedToZoomFactor() const WARN_UNUSED_RETURN;

    virtual int getCurrentlyDisplayedTime() const OVERRIDE FINAL WARN_UNUSED_RETURN;

    QPointF toZoomCoordinates(const QPointF& position) const;

    QPointF toWidgetCoordinates(const QPointF& position) const;

    void getTopLeftAndBottomRightInZoomCoords(QPointF* topLeft, QPointF* bottomRight) const;

    void checkIfViewPortRoIValidOrRender();

    void s_selectionCleared()
    {
        Q_EMIT selectionCleared();
    }

Q_SIGNALS:

    /**
     *@brief Signal emitted when the current zoom factor changed.
     **/
    void zoomChanged(int v);

    /**
     * @brief Emitted when the image texture changes.
     **/
    void imageChanged(int texIndex, bool hasImageBackEnd);

    /**
     * @brief Emitted when the selection rectangle has changed.
     * @param onRelease When true, this signal is emitted on the mouse release event
     * which means this is the last selection desired by the user.
     * Receivers can either update the selection always or just on mouse release.
     **/
    void selectionRectangleChanged(bool onRelease);

    void selectionCleared();

private:
    /**
     *@brief The paint function. That's where all the drawing is done.
     **/
    virtual void paintGL() OVERRIDE FINAL;
    virtual void mousePressEvent(QMouseEvent* e) OVERRIDE FINAL;
    virtual void mouseDoubleClickEvent(QMouseEvent* e) OVERRIDE FINAL;
    virtual void mouseReleaseEvent(QMouseEvent* e) OVERRIDE FINAL;
    virtual void mouseMoveEvent(QMouseEvent* e) OVERRIDE FINAL;
    virtual void wheelEvent(QWheelEvent* e) OVERRIDE FINAL;
    virtual void focusInEvent(QFocusEvent* e) OVERRIDE FINAL;
    virtual void focusOutEvent(QFocusEvent* e) OVERRIDE FINAL;
    virtual void enterEvent(QEvent* e) OVERRIDE FINAL;
    virtual void leaveEvent(QEvent* e) OVERRIDE FINAL;
    virtual void tabletEvent(QTabletEvent* e) OVERRIDE FINAL;

    /**
     *@brief initiliazes OpenGL context related stuff. This is called once after widget creation.
     **/
    virtual void initializeGL() OVERRIDE FINAL;

    /**
     *@brief Handles the resizing of the viewer
     **/
    virtual void resizeGL(int width, int height) OVERRIDE FINAL;

private:

    void setParametricParamsPickerColor(const OfxRGBAColourD& color, bool setColor, bool hasColor);

    bool checkIfViewPortRoIValidOrRenderForInput(int texIndex);

    bool penMotionInternal(int x, int y, double pressure, double timestamp, QInputEvent* event);

    /**
     * @brief Returns the OpenGL handle of the PBO at the given index.
     * If PBO at the given index doesn't exist, this function will create it.
     **/
    GLuint getPboID(int index);


    /**
     *@brief Prints a message if the current frame buffer is incomplete.
     * where will be printed to indicate a function. If silent is off,
     * this function will report even when the frame buffer is complete.
     **/
    void checkFrameBufferCompleteness(const char where[], bool silent = true);

    /**
     *@brief Initialises shaders. If they were initialized ,returns instantly.
     **/
    void initShaderGLSL(); // init shaders


    enum DrawPolygonModeEnum
    {
        eDrawPolygonModeWhole = 0,
        eDrawPolygonModeWipeLeft,
        eDrawPolygonModeWipeRight
    };

    /**
     *@brief Makes the viewer display black only.
     **/
    void clearViewer();

    /**
     *@brief Returns !=0 if the extension given by its name is supported by this OpenGL version.
     **/
    int isExtensionSupported(const char* extension);

    /**
     *@brief Called inside paintGL(). It will draw all the overlays.
     **/
    void drawOverlay(unsigned int mipMapLevel,
                     const NodePtr& aInput,
                     const NodePtr& bInput);

    void drawPickerRectangle();

    void drawPickerPixel();


    /**
     *@brief Draws the persistent message if it is on.
     **/
    void drawPersistentMessage();

    

    void updateInfoWidgetColorPicker(const QPointF & imgPos,
                                     const QPoint & widgetPos);

    void updateInfoWidgetColorPickerInternal(const QPointF & imgPos,
                                             const QPoint & widgetPos,
                                             int width,
                                             int height,
                                             const RectD & rod, // in canonical coordinates
                                             const RectD & dispW, // in canonical coordinates
                                             int texIndex);
    void updateRectangleColorPicker();
    void updateRectangleColorPickerInternal();


    /**
     * @brief X and Y are in widget coords!
     **/
    bool pickColor(double x, double y, bool pickInput);
    bool pickColorInternal(double x, double y, bool pickInput);


    static double currentTimeForEvent(QInputEvent* e);

private:
    struct Implementation;
    boost::scoped_ptr<Implementation> _imp; // PIMPL: hide implementation details
};

NATRON_NAMESPACE_EXIT;

#endif // GLVIEWER_H<|MERGE_RESOLUTION|>--- conflicted
+++ resolved
@@ -100,14 +100,8 @@
      **/
     RectD getCanonicalFormat(int texIndex) const;
 
-<<<<<<< HEAD
-=======
     double getPAR(int texIndex) const;
 
-    void setClipToFormat(bool b);
-
-    virtual bool isClippingImageToFormat() const OVERRIDE FINAL;
->>>>>>> c1baa047
     virtual ImageBitDepthEnum getBitDepth() const OVERRIDE FINAL;
 
     /**
@@ -149,23 +143,10 @@
      **/
     virtual void fitImageToFormat() OVERRIDE FINAL;
 
-<<<<<<< HEAD
-    void fitImageToFormat(bool useProjectFormat);
-
-=======
-    /**
-     *@brief Turns on the overlays on the viewer.
-     **/
-    void turnOnOverlay();
-
-    /**
-     *@brief Turns off the overlays on the viewer.
-     **/
-    void turnOffOverlay();
->>>>>>> c1baa047
-
     virtual void clearPartialUpdateTextures() OVERRIDE FINAL;
     virtual bool isViewerUIVisible() const OVERRIDE FINAL WARN_UNUSED_RETURN;
+
+    virtual void refreshFormatFromMetadata() OVERRIDE FINAL;
 
     /**
      *@brief Copies the data stored in the  RAM buffer into the currently
@@ -248,16 +229,6 @@
 
     void clearColorBuffer(double r = 0., double g = 0., double b = 0., double a = 1.);
 
-<<<<<<< HEAD
-    void onProjectFormatChanged(const Format & format);
-=======
-    void toggleOverlays();
-
-    void toggleWipe();
-
-    void centerWipe();
->>>>>>> c1baa047
-
     void onCheckerboardSettingsChanged();
 
 
