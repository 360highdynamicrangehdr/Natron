//  Natron
/* This Source Code Form is subject to the terms of the Mozilla Public
 * License, v. 2.0. If a copy of the MPL was not distributed with this
 * file, You can obtain one at http://mozilla.org/MPL/2.0/. */
/*
 *Created by Alexandre GAUTHIER-FOICHAT on 6/1/2012.
 *contact: immarespond at gmail dot com
 *
 */

#include "NodeGraph.h"

#include <cstdlib>
#include <QGraphicsProxyWidget>
#include <QGraphicsTextItem>
#include <QFileSystemModel>
#include <QScrollArea>
#include <QScrollBar>
#include <QComboBox>
#include <QVBoxLayout>
#include <QScrollBar>
#include <QGraphicsLineItem>
#include <QUndoStack>
#include <QMenu>
#include <QDropEvent>
#include <QCoreApplication>
#include <QMimeData>
#include <QLineEdit>

#include "Global/AppManager.h"

#include "Engine/VideoEngine.h"
#include "Engine/OfxEffectInstance.h"
#include "Engine/ViewerInstance.h"
#include "Engine/Hash64.h"
#include "Engine/FrameEntry.h"
#include "Engine/Settings.h"
#include "Engine/KnobFile.h"
#include "Engine/Project.h"

#include "Gui/TabWidget.h"
#include "Gui/Edge.h"
#include "Gui/Gui.h"
#include "Gui/DockablePanel.h"

#include "Gui/KnobGui.h"
#include "Gui/ViewerGL.h"
#include "Gui/ViewerTab.h"
#include "Gui/NodeGui.h"
#include "Gui/Gui.h"
#include "Gui/TimeLineGui.h"
#include "Gui/SequenceFileDialog.h"


#define NATRON_CACHE_SIZE_TEXT_REFRESH_INTERVAL_MS 1000

using namespace Natron;
using std::cout; using std::endl;



class MoveCommand : public QUndoCommand{
public:
    MoveCommand(NodeGui *node, const QPointF &oldPos,
                QUndoCommand *parent = 0);
    virtual void undo();
    virtual void redo();
    virtual int id() const { return kNodeGraphMoveNodeCommandCompressionID; }
    virtual bool mergeWith(const QUndoCommand *command);

private:
    NodeGui* _node;
    QPointF _oldPos;
    QPointF _newPos;
};


class AddCommand : public QUndoCommand{
public:

    AddCommand(NodeGraph* graph,NodeGui *node,QUndoCommand *parent = 0);
    virtual void undo();
    virtual void redo();

private:
    std::multimap<int,Natron::Node*> _outputs;
    std::map<int,Natron::Node*> _inputs;
    NodeGui* _node;
    NodeGraph* _graph;
    bool _undoWasCalled;
};

class RemoveCommand : public QUndoCommand{
public:

    RemoveCommand(NodeGraph* graph,NodeGui *node,QUndoCommand *parent = 0);
    virtual void undo();
    virtual void redo();

private:
    std::multimap<int,Natron::Node*> _outputs;
    std::map<int,Natron::Node*> _inputs;
    NodeGui* _node;
    NodeGraph* _graph;
};

class ConnectCommand : public QUndoCommand{
public:
    ConnectCommand(NodeGraph* graph,Edge* edge,NodeGui *oldSrc,NodeGui* newSrc,QUndoCommand *parent = 0);

    virtual void undo();
    virtual void redo();
private:
    Edge* _edge;
    NodeGui *_oldSrc,*_newSrc;
    NodeGraph* _graph;
};


NodeGraph::NodeGraph(Gui* gui,QGraphicsScene* scene,QWidget *parent):
    QGraphicsView(scene,parent),
    _gui(gui),
    _evtState(DEFAULT),
    _nodeSelected(0),
    _propertyBin(0),
    _refreshOverlays(true),
    _previewsTurnedOff(false)
{
    setAcceptDrops(true);
    
    QObject::connect(_gui->getApp(), SIGNAL(pluginsPopulated()), this, SLOT(populateMenu()));
    QObject::connect(_gui->getApp()->getProject().get(), SIGNAL(nodesCleared()), this, SLOT(onProjectNodesCleared()));
    
    setMouseTracking(true);
    setCacheMode(CacheBackground);
    setViewportUpdateMode(QGraphicsView::FullViewportUpdate);
    setRenderHint(QPainter::Antialiasing);
    setTransformationAnchor(QGraphicsView::AnchorViewCenter);
    scale(qreal(0.8), qreal(0.8));
    
    smartNodeCreationEnabled=true;
    _root = new QGraphicsTextItem(0);
    // _root->setFlag(QGraphicsItem::ItemIgnoresTransformations);
    scene->addItem(_root);
    _navigator = new NodeGraphNavigator();
    _navigatorProxy = new QGraphicsProxyWidget(0);
    _navigatorProxy->setWidget(_navigator);
    // scene->addItem(_navigatorProxy);
    _navigatorProxy->setFlag(QGraphicsItem::ItemIgnoresTransformations);
    _navigatorProxy->hide();
    
    QPen p;
    p.setBrush(QColor(200,200,200));
    p.setWidth(2);
    
    _navLeftEdge = new QGraphicsLineItem(0);
    _navLeftEdge->setPen(p);
    scene->addItem(_navLeftEdge);
    _navLeftEdge->setFlag(QGraphicsItem::ItemIgnoresTransformations);
    _navLeftEdge->hide();
    
    _navBottomEdge = new QGraphicsLineItem(0);
    _navBottomEdge->setPen(p);
    scene->addItem(_navBottomEdge);
    _navBottomEdge->setFlag(QGraphicsItem::ItemIgnoresTransformations);
    _navBottomEdge->hide();
    
    _navRightEdge = new QGraphicsLineItem(0);
    _navRightEdge->setPen(p);
    scene->addItem(_navRightEdge);
    _navRightEdge->setFlag(QGraphicsItem::ItemIgnoresTransformations);
    _navRightEdge->hide();
    
    _navTopEdge = new QGraphicsLineItem(0);
    _navTopEdge->setPen(p);
    scene->addItem(_navTopEdge);
    _navTopEdge->setFlag(QGraphicsItem::ItemIgnoresTransformations);
    _navTopEdge->hide();
    
    _cacheSizeText = new QGraphicsTextItem(0);
    scene->addItem(_cacheSizeText);
    _cacheSizeText->setFlag(QGraphicsItem::ItemIgnoresTransformations);
    _cacheSizeText->setDefaultTextColor(QColor(200,200,200));
    
    QObject::connect(&_refreshCacheTextTimer,SIGNAL(timeout()),this,SLOT(updateCacheSizeText()));
    _refreshCacheTextTimer.start(NATRON_CACHE_SIZE_TEXT_REFRESH_INTERVAL_MS);
    
    _undoStack = new QUndoStack(this);
    _gui->registerNewUndoStack(_undoStack);
    
    
    _tL = new QGraphicsTextItem(0);
    _tL->setFlag(QGraphicsItem::ItemIgnoresTransformations);
    scene->addItem(_tL);
    
    _tR = new QGraphicsTextItem(0);
    _tR->setFlag(QGraphicsItem::ItemIgnoresTransformations);
    scene->addItem(_tR);
    
    _bR = new QGraphicsTextItem(0);
    _bR->setFlag(QGraphicsItem::ItemIgnoresTransformations);
    scene->addItem(_bR);
    
    _bL = new QGraphicsTextItem(0);
    _bL->setFlag(QGraphicsItem::ItemIgnoresTransformations);
    scene->addItem(_bL);
    
    scene->setSceneRect(0,0,10000,10000);
    _tL->setPos(_tL->mapFromScene(QPointF(0,10000)));
    _tR->setPos(_tR->mapFromScene(QPointF(10000,10000)));
    _bR->setPos(_bR->mapFromScene(QPointF(10000,0)));
    _bL->setPos(_bL->mapFromScene(QPointF(0,0)));
    centerOn(5000,5000);
    
    setVerticalScrollBarPolicy(Qt::ScrollBarAlwaysOff);
    setHorizontalScrollBarPolicy(Qt::ScrollBarAlwaysOff);
    
    _menu = new QMenu(this);
    
}

NodeGraph::~NodeGraph(){
    QObject::disconnect(&_refreshCacheTextTimer,SIGNAL(timeout()),this,SLOT(updateCacheSizeText()));
    _nodeCreationShortcutEnabled = false;

    onProjectNodesCleared();

}

void NodeGraph::onProjectNodesCleared() {
    
    deselect();
    
    for (U32 i = 0; i < _nodes.size(); ++i) {
        delete _nodes[i];
    }
    _nodes.clear();
    for (U32 i = 0; i < _nodesTrash.size(); ++i) {
        delete _nodesTrash[i];
    }
    _nodesTrash.clear();
}

void NodeGraph::resizeEvent(QResizeEvent* event){
    _refreshOverlays = true;
    QGraphicsView::resizeEvent(event);
}
void NodeGraph::paintEvent(QPaintEvent* event){
    if(_refreshOverlays){
        QRectF visible = visibleRect();
        //cout << visible.topLeft().x() << " " << visible.topLeft().y() << " " << visible.width() << " " << visible.height() << endl;
        _cacheSizeText->setPos(visible.topLeft());
        QSize navSize = _navigator->sizeHint();
        QPointF navPos = visible.bottomRight() - QPoint(navSize.width(),navSize.height());
        //   cout << navPos.x() << " " << navPos.y() << endl;
        _navigatorProxy->setPos(navPos);
        _navLeftEdge->setLine(navPos.x(),
                              navPos.y() + navSize.height(),
                              navPos.x(),
                              navPos.y());
        _navLeftEdge->setPos(navPos);
        _navTopEdge->setLine(navPos.x(),
                             navPos.y(),
                             navPos.x() + navSize.width(),
                             navPos.y());
        _navTopEdge->setPos(navPos);
        _navRightEdge->setLine(navPos.x() + navSize.width() ,
                               navPos.y(),
                               navPos.x() + navSize.width() ,
                               navPos.y() + navSize.height());
        _navRightEdge->setPos(navPos);
        _navBottomEdge->setLine(navPos.x() + navSize.width() ,
                                navPos.y() + navSize.height(),
                                navPos.x(),
                                navPos.y() + navSize.height());
        _navBottomEdge->setPos(navPos);
        _refreshOverlays = false;
    }
    QGraphicsView::paintEvent(event);
}
QRectF NodeGraph::visibleRect() {
    //    QPointF tl(horizontalScrollBar()->value(), verticalScrollBar()->value());
    //    QPointF br = tl + viewport()->rect().bottomRight();
    //    QMatrix mat = matrix().inverted();
    //    return mat.mapRect(QRectF(tl,br));
    
    return mapToScene(viewport()->rect()).boundingRect();
}

NodeGui* NodeGraph::createNodeGUI(QVBoxLayout *dockContainer, Natron::Node *node){
  
    NodeGui* node_ui = new NodeGui(this,dockContainer,node,_root);
    moveNodesForIdealPosition(node_ui);

    _nodes.push_back(node_ui);
    
    QUndoStack* nodeStack = node_ui->getUndoStack();
    if(nodeStack){
        _gui->registerNewUndoStack(nodeStack);
    }
    _undoStack->setActive();
    _undoStack->push(new AddCommand(this,node_ui));
    _evtState = DEFAULT;
    return node_ui;
    
}

void NodeGraph::moveNodesForIdealPosition(NodeGui* node) {
    QRectF viewPos = visibleRect();
    
    ///3 possible values:
    /// 0 = default , i.e: we pop the node in the middle of the graph's current view
    /// 1 = pop the node above the selected node and move the inputs of the selected node a little
    /// 2 = pop the node below the selected node and move the outputs of the selected node a little
    int behavior = 0;
    
    if (!_nodeSelected) {
        behavior = 0;
    } else {
        
        ///this function is redundant with Project::autoConnect, depending on the node selected
        ///and this node we make some assumptions on to where we could put the node.
        
        //        1) selected is output
        //          a) created is output --> fail
        //          b) created is input --> connect input
        //          c) created is regular --> connect input
        //        2) selected is input
        //          a) created is output --> connect output
        //          b) created is input --> fail
        //          c) created is regular --> connect output
        //        3) selected is regular
        //          a) created is output--> connect output
        //          b) created is input --> connect input
        //          c) created is regular --> connect output
        
        ///1)
        if (_nodeSelected->getNode()->isOutputNode()) {
            
            ///case 1-a) just do default we don't know what else to do
            if (node->getNode()->isOutputNode()) {
                behavior = 0;
            } else {
                ///for either cases 1-b) or 1-c) we just connect the created node as input of the selected node.
                behavior = 1;
            }
           
        }
        ///2) and 3) are similar except for case b)
        else {
            
            ///case 2 or 3- a): connect the created node as output of the selected node.
            if (node->getNode()->isOutputNode()) {
                behavior = 2;
            }
            ///case b)
            else if (node->getNode()->isInputNode()) {
                if (_nodeSelected->getNode()->isInputNode()) {
                    ///assert we're not in 2-b)
                    assert(!node->getNode()->isInputNode());
                } else {
                    ///case 3-b): connect the created node as input of the selected node
                    behavior = 1;
                }
            }
            ///case c) connect created as output of the selected node
            else {
                behavior = 2;
            }
        }
    }
    

    ///default
    int x,y;
    if (behavior == 0) {
        x = (viewPos.bottomRight().x() + viewPos.topLeft().x()) / 2.;
        y = (viewPos.topLeft().y() + viewPos.bottomRight().y()) / 2.;
    }
    ///pop it above the selected node
    else if(behavior == 1) {
        QSize selectedNodeSize = NodeGui::nodeSize(_nodeSelected->getNode()->isPreviewEnabled());
        QSize createdNodeSize = NodeGui::nodeSize(node->getNode()->isPreviewEnabled());
        QPointF selectedNodeMiddlePos = _nodeSelected->scenePos() + QPointF(selectedNodeSize.width() / 2, selectedNodeSize.height() / 2);
        

        x = selectedNodeMiddlePos.x() - createdNodeSize.width() / 2;
        y = selectedNodeMiddlePos.y() - selectedNodeSize.height() / 2 - NodeGui::DEFAULT_OFFSET_BETWEEN_NODES - createdNodeSize.height();
        
        QRectF createdNodeRect(x,y,createdNodeSize.width(),createdNodeSize.height());

        ///now that we have the position of the node, move the inputs of the selected node to make some space for this node
        const std::map<int,Edge*>& selectedNodeInputs = _nodeSelected->getInputsArrows();
        for (std::map<int,Edge*>::const_iterator it = selectedNodeInputs.begin(); it!=selectedNodeInputs.end();++it) {
            if (it->second->hasSource()) {
                NodeGui* input = it->second->getSource();
                input->moveAbovePositionRecursively(createdNodeRect);
            }
        }
        
    }
    ///pop it below the selected node
    else {
        QSize selectedNodeSize = NodeGui::nodeSize(_nodeSelected->getNode()->isPreviewEnabled());
        QSize createdNodeSize = NodeGui::nodeSize(node->getNode()->isPreviewEnabled());
        QPointF selectedNodeMiddlePos = _nodeSelected->scenePos() + QPointF(selectedNodeSize.width() / 2, selectedNodeSize.height() / 2);
        
        ///actually move the created node where the selected node is
        x = selectedNodeMiddlePos.x() - createdNodeSize.width() / 2;
        y = selectedNodeMiddlePos.y() + selectedNodeSize.height() / 2 + NodeGui::DEFAULT_OFFSET_BETWEEN_NODES;

        QRectF createdNodeRect(x,y,createdNodeSize.width(),createdNodeSize.height());
        
        ///and move the selected node below recusively
        const Natron::Node::OutputMap& outputs = _nodeSelected->getNode()->getOutputs();
        for (Natron::Node::OutputMap::const_iterator it = outputs.begin(); it!= outputs.end(); ++it) {
            if (it->second) {
                NodeGui* output = _gui->getApp()->getNodeGui(it->second);
                assert(output);
                output->moveBelowPositionRecursively(createdNodeRect);
            }
        }
    }
    
    node->setPos(x, y);
    
}



void NodeGraph::mousePressEvent(QMouseEvent *event) {
    
    assert(event);
    if(event->button() == Qt::MiddleButton || event->modifiers().testFlag(Qt::AltModifier)) {
        _evtState = MOVING_AREA;
        return;
    }
    
    _lastScenePosClick = mapToScene(event->pos());
    
    NodeGui* selected = 0;
    Edge* selectedEdge = 0;
    for(U32 i = 0;i < _nodes.size();++i){
        NodeGui* n = _nodes[i];
        QPointF evpt = n->mapFromScene(_lastScenePosClick);
        if(n->isActive() && n->contains(evpt)){
            selected = n;
            break;
        }else{
            Edge* edge = n->hasEdgeNearbyPoint(_lastScenePosClick);
            if(edge){
                selectedEdge = edge;
                break;
            }
        }
    }
    if(!selected && !selectedEdge){
        if(event->button() == Qt::RightButton){
            showMenu(mapToGlobal(event->pos()));
        }else if(event->button() == Qt::LeftButton){
            deselect();
        }else if(event->button() == Qt::MiddleButton || event->modifiers().testFlag(Qt::AltModifier)){
            _evtState = MOVING_AREA;
            QGraphicsView::mousePressEvent(event);
        }
        return;
    }
    
    if(selected){
        selectNode(selected);
        if(event->button() == Qt::LeftButton){
            _evtState = NODE_DRAGGING;
            _lastNodeDragStartPoint = selected->pos();
        }
        else if(event->button() == Qt::RightButton){
            selected->showMenu(mapToGlobal(event->pos()));
        }
    }else if(selectedEdge){
        _arrowSelected = selectedEdge;
        _evtState = ARROW_DRAGGING;
    }
}

void NodeGraph::deselect(){
    for(U32 i = 0 ; i < _nodes.size() ;++i) {
        NodeGui* n = _nodes[i];
        n->setSelected(false);
    }
    _nodeSelected = 0;
}

void NodeGraph::mouseReleaseEvent(QMouseEvent *event){
    if(_evtState == ARROW_DRAGGING){
        bool foundSrc=false;
        NodeGui* dst = _arrowSelected->getDest();
        for(U32 i = 0; i<_nodes.size() ;++i){
            NodeGui* n=_nodes[i];
            QPointF ep = mapToScene(event->pos());
            QPointF evpt = n->mapFromScene(ep);
            
            if(n->isActive() && n->isNearby(evpt) &&
                    (n->getNode()->getName()!=_arrowSelected->getDest()->getNode()->getName())){
                ///can't connect to a viewer
                if(n->getNode()->isOutputNode()){
                    break;
                }
                _undoStack->setActive();
                _undoStack->push(new ConnectCommand(this,_arrowSelected,_arrowSelected->getSource(),n));
                foundSrc=true;
                
                break;
            }
        }
        if(!foundSrc){
            _undoStack->setActive();
            _undoStack->push(new ConnectCommand(this,_arrowSelected,_arrowSelected->getSource(),NULL));
            scene()->update();
        }
        dst->refreshEdges();
        scene()->update();
        appPTR->clearPlaybackCache();
        _gui->getApp()->checkViewersConnection();
    }else if(_evtState == NODE_DRAGGING){
        if(_nodeSelected) {
            _undoStack->setActive();
            _undoStack->push(new MoveCommand(_nodeSelected,_lastNodeDragStartPoint));
        }
    }
    scene()->update();
    
    
    _evtState=DEFAULT;
    setCursor(QCursor(Qt::ArrowCursor));
}
void NodeGraph::mouseMoveEvent(QMouseEvent *event){
    QPointF newPos = mapToScene(event->pos());
    
    if(_evtState == ARROW_DRAGGING){
        
        QPointF np=_arrowSelected->mapFromScene(newPos);
        _arrowSelected->updatePosition(np);
        
    }else if(_evtState == NODE_DRAGGING && _nodeSelected){
        
        QPointF op = _nodeSelected->mapFromScene(_lastScenePosClick);
        QPointF np = _nodeSelected->mapFromScene(newPos);
        qreal diffx=np.x()-op.x();
        qreal diffy=np.y()-op.y();
        QPointF p = _nodeSelected->pos()+QPointF(diffx,diffy);
        _nodeSelected->refreshPosition(p.x(),p.y());
        setCursor(QCursor(Qt::ClosedHandCursor));
    }else if(_evtState == MOVING_AREA){
        
        double dx = _root->mapFromScene(newPos).x() - _root->mapFromScene(_lastScenePosClick).x();
        double dy = _root->mapFromScene(newPos).y() - _root->mapFromScene(_lastScenePosClick).y();
        //        double dx = newPos.x() - _lastScenePosClick.x();
        //        double dy = newPos.y() - _lastScenePosClick.y();
        _root->moveBy(dx, dy);
        //        QGraphicsView::mouseMoveEvent(event);
        //        translate(dx, dy);
        setCursor(QCursor(Qt::SizeAllCursor));
    }else{
        NodeGui* selected = 0;
        Edge* selectedEdge = 0;
        for(U32 i = 0;i < _nodes.size();++i){
            NodeGui* n = _nodes[i];
            QPointF evpt = n->mapFromScene(newPos);
            if(n->isActive() && n->contains(evpt)){
                selected = n;
                break;
            }else{
                Edge* edge = n->hasEdgeNearbyPoint(newPos);
                if(edge){
                    selectedEdge = edge;
                    break;
                }
            }
        }

        if(selected){
            setCursor(QCursor(Qt::OpenHandCursor));
        }else if(selectedEdge){

        }else if(!selectedEdge && !selected){
            setCursor(QCursor(Qt::ArrowCursor));
        }
    }
    _lastScenePosClick = newPos;
    update();
    
    /*Now update navigator*/
    //updateNavigator();
}


void NodeGraph::mouseDoubleClickEvent(QMouseEvent *){
    U32 i=0;
    while(i<_nodes.size()){
        NodeGui* n=_nodes[i];
        
        QPointF evpt = n->mapFromScene(_lastScenePosClick);
        if(n->isActive() && n->contains(evpt) && n->getSettingPanel()){
            if(!n->isSettingsPanelVisible()){
                n->setVisibleSettingsPanel(true);
            }
            _gui->putSettingsPanelFirst(n->getSettingPanel());
            break;
        }
        ++i;
    }
    
}
bool NodeGraph::event(QEvent* event){
    if ( event->type() == QEvent::KeyPress ) {
        QKeyEvent *ke = static_cast<QKeyEvent*>(event);
        if (ke &&  ke->key() == Qt::Key_Tab && _nodeCreationShortcutEnabled ) {
            if(smartNodeCreationEnabled){
                //releaseKeyboard();
                QPoint global = mapToGlobal(mapFromScene(_lastScenePosClick.toPoint()));
                SmartInputDialog* nodeCreation=new SmartInputDialog(this);
                nodeCreation->move(global.x(), global.y());
                QPoint position=_gui->_workshopPane->pos();
                position+=QPoint(_gui->width()/2,0);
                nodeCreation->move(position);
                setMouseTracking(false);
                
                nodeCreation->show();
                nodeCreation->raise();
                nodeCreation->activateWindow();
                
                
                smartNodeCreationEnabled=false;
            }
            ke->accept();
            return true;
        }
    }
    return QGraphicsView::event(event);
}

void NodeGraph::keyPressEvent(QKeyEvent *e){
    
    if(e->key() == Qt::Key_Space){
        QKeyEvent* ev = new QKeyEvent(QEvent::KeyPress,Qt::Key_Space,Qt::NoModifier);
        QCoreApplication::postEvent(parentWidget(),ev);
    }else if(e->key() == Qt::Key_R){
        _gui->createReader();
    }else if(e->key() == Qt::Key_W){
        _gui->createWriter();
    }else if(e->key() == Qt::Key_Backspace){
        /*delete current node.*/
        deleteSelectedNode();

    }else if(e->key() == Qt::Key_P){
        forceRefreshAllPreviews();
    }
}
void NodeGraph::connectCurrentViewerToSelection(int inputNB){
    
    InspectorNode* v = dynamic_cast<InspectorNode*>(_gui->getLastSelectedViewer()->getInternalNode()->getNode());
    if(!v->isActivated()){
        return;
    }
    if(!_nodeSelected){
        v->setActiveInputAndRefresh(inputNB);
        return;
    }
    
    if (_nodeSelected->getNode()->isOutputNode()) {
        return;
    }
    
    NodeGui* gui = _gui->getApp()->getNodeGui(v);
    if(gui){
        NodeGui::InputEdgesMap::const_iterator it = gui->getInputsArrows().find(inputNB);
        while(it == gui->getInputsArrows().end()){
            v->addEmptyInput();
            it = gui->getInputsArrows().find(inputNB);
        }
        _undoStack->setActive();
        _undoStack->push(new ConnectCommand(this,it->second,it->second->getSource(),_nodeSelected));
    }
}

void NodeGraph::enterEvent(QEvent *event)
{
    QGraphicsView::enterEvent(event);
    if (smartNodeCreationEnabled) {
        _nodeCreationShortcutEnabled=true;
        setFocus();
    }
}
void NodeGraph::leaveEvent(QEvent *event)
{
    QGraphicsView::leaveEvent(event);
    if(smartNodeCreationEnabled){
        _nodeCreationShortcutEnabled=false;
        setFocus();
    }
}


void NodeGraph::wheelEvent(QWheelEvent *event){
    if (event->orientation() != Qt::Vertical) {
        return;
    }

    double scaleFactor = pow(NATRON_WHEEL_ZOOM_PER_DELTA, event->delta());
    qreal factor = transform().scale(scaleFactor, scaleFactor).mapRect(QRectF(0, 0, 1, 1)).width();
    if(factor < 0.07 || factor > 10)
        return;
    scale(scaleFactor,scaleFactor);
    _refreshOverlays = true;
    QPointF newPos = mapToScene(event->pos());
    _lastScenePosClick = newPos;
}



void NodeGraph::deleteSelectedNode(){
    if(_nodeSelected){
        _undoStack->setActive();
        _undoStack->push(new RemoveCommand(this,_nodeSelected));
        _nodeSelected = 0;
    }
}


void NodeGraph::removeNode(NodeGui* n) {
    assert(n);
    if(_nodeSelected == n)
        _nodeSelected = NULL;
    std::vector<NodeGui*>::iterator it = std::find(_nodes.begin(), _nodes.end(), n);
    if (it != _nodes.end()) {
        _nodes.erase(it);
    }
    it = std::find(_nodesTrash.begin(), _nodesTrash.end(), n);
    if (it != _nodesTrash.end()) {
        _nodesTrash.erase(it);
    }
}

void NodeGraph::selectNode(NodeGui* n) {
    assert(n);
    _nodeSelected = n;
    /*now remove previously selected node*/
    for(U32 i = 0 ; i < _nodes.size() ;++i) {
        _nodes[i]->setSelected(false);
    }
    if(n->getNode()->pluginID() == "Viewer"){
        _gui->setLastSelectedViewer(dynamic_cast<ViewerInstance*>(n->getNode()->getLiveInstance())->getUiContext());
    }
    n->setSelected(true);
}


void NodeGraph::updateNavigator(){
    if (!areAllNodesVisible()) {
        _navigator->setImage(getFullSceneScreenShot());
        _navigator->show();
        _navLeftEdge->show();
        _navBottomEdge->show();
        _navRightEdge->show();
        _navTopEdge->show();

    }else{
        _navigator->hide();
        _navLeftEdge->hide();
        _navTopEdge->hide();
        _navRightEdge->hide();
        _navBottomEdge->hide();
    }
}
bool NodeGraph::areAllNodesVisible(){
    QRectF rect = visibleRect();
    for (U32 i = 0; i < _nodes.size(); ++i) {
        //        QRectF itemSceneRect = _nodes[i]->mapRectFromScene(rect);
        //        if(!itemSceneRect.contains(_nodes[i]->boundingRect()))
        if(!rect.contains(_nodes[i]->boundingRectWithEdges()))
            return false;
    }
    return true;
}

QImage NodeGraph::getFullSceneScreenShot(){
    const QTransform& currentTransform = transform();
    setTransform(currentTransform.inverted());
    QRectF sceneR = calcNodesBoundingRect();
    QRectF viewRect = visibleRect();
    sceneR = sceneR.united(viewRect);
    QImage img((int)sceneR.width(), (int)sceneR.height(), QImage::Format_ARGB32_Premultiplied);
    img.fill(QColor(71,71,71,255));
    viewRect.setX(viewRect.x() - sceneR.x());
    viewRect.setY(viewRect.y() - sceneR.y());
    QPainter painter(&img);
    painter.save();
    QPen p;
    p.setColor(Qt::yellow);
    p.setWidth(10);
    painter.setPen(p);
    painter.drawRect(viewRect);
    painter.restore();
    scene()->removeItem(_navLeftEdge);
    scene()->removeItem(_navBottomEdge);
    scene()->removeItem(_navTopEdge);
    scene()->removeItem(_navRightEdge);
    scene()->removeItem(_cacheSizeText);
    scene()->removeItem(_navigatorProxy);
    scene()->render(&painter,QRectF(),sceneR);
    scene()->addItem(_navigatorProxy);
    scene()->addItem(_cacheSizeText);
    scene()->addItem(_navLeftEdge);
    scene()->addItem(_navBottomEdge);
    scene()->addItem(_navTopEdge);
    scene()->addItem(_navRightEdge);
    p.setColor(QColor(200,200,200,255));
    painter.setPen(p);
    painter.fillRect(viewRect, QColor(200,200,200,100));
    setTransform(currentTransform);
    return img;
}

NodeGraph::NodeGraphNavigator::NodeGraphNavigator(QWidget* parent ):QLabel(parent),
    _w(120),_h(70){
    
}

void NodeGraph::NodeGraphNavigator::setImage(const QImage& img){
    QPixmap pix = QPixmap::fromImage(img);
    pix = pix.scaled(_w, _h);
    setPixmap(pix);
}

const std::vector<NodeGui*>& NodeGraph::getAllActiveNodes() const{
    return _nodes;
}
void NodeGraph::moveToTrash(NodeGui* node) {
    assert(node);
    std::vector<NodeGui*>::iterator it = std::find(_nodes.begin(), _nodes.end(), node);
    if (it != _nodes.end()) {
        _nodesTrash.push_back(*it);
        _nodes.erase(it);
    }
}

void NodeGraph::restoreFromTrash(NodeGui* node) {
    assert(node);
    std::vector<NodeGui*>::iterator it = std::find(_nodesTrash.begin(), _nodesTrash.end(), node);
    if (it != _nodesTrash.end()) {
        _nodes.push_back(*it);
        _nodesTrash.erase(it);
    }
}


MoveCommand::MoveCommand(NodeGui *node, const QPointF &oldPos,
                         QUndoCommand *parent):QUndoCommand(parent),
    _node(node),
    _oldPos(oldPos),
    _newPos(node->pos()){
    
}
void MoveCommand::undo(){
    _node->refreshPosition(_oldPos.x(),_oldPos.y());
    _node->refreshEdges();
    
    if(_node->scene())
        _node->scene()->update();
    setText(QObject::tr("Move %1")
            .arg(_node->getNode()->getName().c_str()));
}
void MoveCommand::redo(){
    _node->refreshPosition(_newPos.x(),_newPos.y());
    _node->refreshEdges();
    setText(QObject::tr("Move %1")
            .arg(_node->getNode()->getName().c_str()));
}
bool MoveCommand::mergeWith(const QUndoCommand *command){
    const MoveCommand *moveCommand = static_cast<const MoveCommand *>(command);
    NodeGui* node = moveCommand->_node;
    if(_node != node)
        return false;
    _newPos = node->pos();
    setText(QObject::tr("Move %1")
            .arg(node->getNode()->getName().c_str()));
    return true;
}


AddCommand::AddCommand(NodeGraph* graph,NodeGui *node,QUndoCommand *parent):QUndoCommand(parent),
    _node(node),_graph(graph),_undoWasCalled(false){
    
}
void AddCommand::undo(){
    _undoWasCalled = true;
    
    
    
    _inputs = _node->getNode()->getInputs();
    _outputs = _node->getNode()->getOutputs();
    
    _node->getNode()->deactivate();
    
    _graph->scene()->update();
    setText(QObject::tr("Add %1")
            .arg(_node->getNode()->getName().c_str()));
    
}
void AddCommand::redo(){
    if(_undoWasCalled){
        _node->getNode()->activate();
    }
    _graph->scene()->update();
    setText(QObject::tr("Add %1")
            .arg(_node->getNode()->getName().c_str()));
    
    
}

RemoveCommand::RemoveCommand(NodeGraph* graph,NodeGui *node,QUndoCommand *parent):QUndoCommand(parent),
    _node(node),_graph(graph){
    
}
void RemoveCommand::undo(){
    _node->getNode()->activate();
    
    _graph->scene()->update();
    setText(QObject::tr("Remove %1")
            .arg(_node->getNode()->getName().c_str()));
    
    
    
}
void RemoveCommand::redo(){
    _inputs = _node->getNode()->getInputs();
    _outputs = _node->getNode()->getOutputs();
    
    _node->getNode()->deactivate();
    
    _graph->scene()->update();
    setText(QObject::tr("Remove %1")
            .arg(_node->getNode()->getName().c_str()));
    
}


ConnectCommand::ConnectCommand(NodeGraph* graph,Edge* edge,NodeGui *oldSrc,NodeGui* newSrc,QUndoCommand *parent):QUndoCommand(parent),
    _edge(edge),
    _oldSrc(oldSrc),
    _newSrc(newSrc),
    _graph(graph){
    
}

<<<<<<< HEAD
void ConnectCommand::undo(){
    _edge->setSource(_oldSrc);
    
    if(_oldSrc){
        _graph->getGui()->getApp()->getProject()->connect(_edge->getInputNumber(), _oldSrc->getNode(), _edge->getDest()->getNode());
    }
    if(_newSrc){
        _graph->getGui()->getApp()->getProject()->disconnect(_newSrc->getNode(), _edge->getDest()->getNode());
    }
    
    
=======
void ConnectCommand::undo()
{
    {
        QMutexLocker pl(&_graph->getGui()->getApp()->projectMutex());
        _edge->setSource(_oldSrc);

        if(_oldSrc){
            _graph->getGui()->getApp()->connect(_edge->getInputNumber(), _oldSrc->getNode(), _edge->getDest()->getNode());
        }
        if(_newSrc){
            _graph->getGui()->getApp()->disconnect(_newSrc->getNode(), _edge->getDest()->getNode());
        }
    }
    
>>>>>>> a4ccff17
    if(_oldSrc){
        setText(QObject::tr("Connect %1 to %2")
                .arg(_edge->getDest()->getNode()->getName().c_str()).arg(_oldSrc->getNode()->getName().c_str()));
    }else{
        setText(QObject::tr("Disconnect %1")
                .arg(_edge->getDest()->getNode()->getName().c_str()));
    }
    
    _graph->getGui()->getApp()->triggerAutoSave();
    std::list<ViewerInstance*> viewers;
    _edge->getDest()->getNode()->hasViewersConnected(&viewers);
    for(std::list<ViewerInstance*>::iterator it = viewers.begin();it!=viewers.end();++it){
        (*it)->updateTreeAndRender();
    }    
}
<<<<<<< HEAD
void ConnectCommand::redo(){
    NodeGui* dst = _edge->getDest();
    
    InspectorNode* inspector = dynamic_cast<InspectorNode*>(dst->getNode());
    if(inspector){
        if(!_newSrc){
            inspector->disconnectInput(_edge->getInputNumber());
        }else{
            if(inspector->connectInput(_newSrc->getNode(), _edge->getInputNumber(),false)){
                _edge->setSource(_newSrc);
                _newSrc->getNode()->connectOutput(inspector);
                
            }
        }
    }else{
        _edge->setSource(_newSrc);
        if(_oldSrc){
            if(!_graph->getGui()->getApp()->getProject()->disconnect(_oldSrc->getNode(), dst->getNode())){
                cout << "Failed to disconnect (input) " << _oldSrc->getNode()->getName()
                     << " to (output) " << dst->getNode()->getName() << endl;
            }
        }
        if(_newSrc){
            if(!_graph->getGui()->getApp()->getProject()->connect(_edge->getInputNumber(), _newSrc->getNode(), dst->getNode())){
                cout << "Failed to connect (input) " << _newSrc->getNode()->getName()
                     << " to (output) " << dst->getNode()->getName() << endl;
=======
void ConnectCommand::redo()
{
    NodeGui* dst;
    {
#pragma message WARN("PLEASE comment: why lock the project mutex here?")
        QMutexLocker pl(&_graph->getGui()->getApp()->projectMutex());

        dst = _edge->getDest();

        InspectorNode* inspector = dynamic_cast<InspectorNode*>(dst->getNode());
        if (inspector) {
            if (!_newSrc) {
                inspector->disconnectInput(_edge->getInputNumber());
            } else {
                if (inspector->connectInput(_newSrc->getNode(), _edge->getInputNumber(),false)) {
                    _edge->setSource(_newSrc);
                    _newSrc->getNode()->connectOutput(inspector);

                }
            }
        } else {
            _edge->setSource(_newSrc);
            if (_oldSrc) {
                if (!_graph->getGui()->getApp()->disconnect(_oldSrc->getNode(), dst->getNode())) {
                    cout << "Failed to disconnect (input) " << _oldSrc->getNode()->getName()
                    << " to (output) " << dst->getNode()->getName() << endl;
                }
            }
            if (_newSrc) {
                if(!_graph->getGui()->getApp()->connect(_edge->getInputNumber(), _newSrc->getNode(), dst->getNode())){
                    cout << "Failed to connect (input) " << _newSrc->getNode()->getName()
                    << " to (output) " << dst->getNode()->getName() << endl;
                }
>>>>>>> a4ccff17
            }
        }
        
    }
<<<<<<< HEAD
    
=======
    assert(dst);
>>>>>>> a4ccff17
    dst->refreshEdges();
    
    if(_newSrc){
        setText(QObject::tr("Connect %1 to %2")
                .arg(_edge->getDest()->getNode()->getName().c_str()).arg(_newSrc->getNode()->getName().c_str()));
        std::list<ViewerInstance*> viewers;
        _edge->getDest()->getNode()->hasViewersConnected(&viewers);
        for(std::list<ViewerInstance*>::iterator it = viewers.begin();it!=viewers.end();++it){
            (*it)->updateTreeAndRender();
        }

    }else{
        setText(QObject::tr("Disconnect %1")
                .arg(_edge->getDest()->getNode()->getName().c_str()));
    }
    _graph->getGui()->getApp()->triggerAutoSave();
    
    
    
}



SmartInputDialog::SmartInputDialog(NodeGraph* graph_)
    : QDialog()
    , graph(graph_)
    , layout(NULL)
    , textLabel(NULL)
    , textEdit(NULL)
{
    setWindowTitle(QString("Node creation tool"));
    setWindowFlags(Qt::Popup);
    setObjectName(QString("SmartDialog"));
    setStyleSheet(QString("SmartInputDialog#SmartDialog{border-style:outset;border-width: 2px; border-color: black; background-color:silver;}"));
    layout=new QVBoxLayout(this);
    textLabel=new QLabel(QString("Input a node name:"),this);
    textEdit=new QComboBox(this);
    textEdit->setEditable(true);
    
    textEdit->addItems(appPTR->getNodeNameList());
    layout->addWidget(textLabel);
    layout->addWidget(textEdit);
    textEdit->lineEdit()->selectAll();
    //textEdit->setFocusPolicy(Qt::StrongFocus);
    // setFocusProxy(textEdit->lineEdit());
    //textEdit->lineEdit()->setFocus(Qt::ActiveWindowFocusReason);
    textEdit->setFocus();
    installEventFilter(this);
    
    
}
void SmartInputDialog::keyPressEvent(QKeyEvent *e){
    if(e->key() == Qt::Key_Return){
        QString res=textEdit->lineEdit()->text();
        if(appPTR->getNodeNameList().contains(res)){
            graph->getGui()->getApp()->createNode(res);
            graph->setSmartNodeCreationEnabled(true);
            graph->setMouseTracking(true);
            //textEdit->releaseKeyboard();
            
            graph->setFocus(Qt::ActiveWindowFocusReason);
            delete this;
            
            
        }else{
            
        }
    }else if(e->key()== Qt::Key_Escape){
        graph->setSmartNodeCreationEnabled(true);
        graph->setMouseTracking(true);
        //textEdit->releaseKeyboard();
        
        graph->setFocus(Qt::ActiveWindowFocusReason);
        
        
        delete this;
        
        
    }
}
bool SmartInputDialog::eventFilter(QObject *obj, QEvent *e){
    Q_UNUSED(obj);
    
    if(e->type()==QEvent::Close){
        graph->setSmartNodeCreationEnabled(true);
        graph->setMouseTracking(true);
        //textEdit->releaseKeyboard();
        
        graph->setFocus(Qt::ActiveWindowFocusReason);
        
        
    }
    return false;
}
void NodeGraph::refreshAllEdges(){
    for (U32 i=0; i < _nodes.size(); ++i) {
        _nodes[i]->refreshEdges();
    }
}
// grabbed from QDirModelPrivate::size() in qtbase/src/widgets/itemviews/qdirmodel.cpp
static QString QDirModelPrivate_size(quint64 bytes)
{
    // According to the Si standard KB is 1000 bytes, KiB is 1024
    // but on windows sizes are calulated by dividing by 1024 so we do what they do.
    const quint64 kb = 1024;
    const quint64 mb = 1024 * kb;
    const quint64 gb = 1024 * mb;
    const quint64 tb = 1024 * gb;
    if (bytes >= tb)
        return QFileSystemModel::tr("%1 TB").arg(QLocale().toString(qreal(bytes) / tb, 'f', 3));
    if (bytes >= gb)
        return QFileSystemModel::tr("%1 GB").arg(QLocale().toString(qreal(bytes) / gb, 'f', 2));
    if (bytes >= mb)
        return QFileSystemModel::tr("%1 MB").arg(QLocale().toString(qreal(bytes) / mb, 'f', 1));
    if (bytes >= kb)
        return QFileSystemModel::tr("%1 KB").arg(QLocale().toString(bytes / kb));
    return QFileSystemModel::tr("%1 byte(s)").arg(QLocale().toString(bytes));
}


void NodeGraph::updateCacheSizeText(){
    _cacheSizeText->setPlainText(QString("Memory cache size: %1")
                                 .arg(QDirModelPrivate_size(appPTR->getViewerCache().getMemoryCacheSize()
                                                            + appPTR->getNodeCache().getMemoryCacheSize())));
}
QRectF NodeGraph::calcNodesBoundingRect(){
    QRectF ret;
    for (U32 i = 0; i < _nodes.size(); ++i) {
        ret = ret.united(_nodes[i]->boundingRectWithEdges());
    }
    return ret;
}
void NodeGraph::toggleCacheInfos(){
    if(_cacheSizeText->isVisible()){
        _cacheSizeText->hide();
    }else{
        _cacheSizeText->show();
    }
}
void NodeGraph::populateMenu(){
    _menu->clear();
    QAction* displayCacheInfoAction = new QAction("Display memory consumption",this);
    displayCacheInfoAction->setCheckable(true);
    displayCacheInfoAction->setChecked(true);
    QObject::connect(displayCacheInfoAction,SIGNAL(triggered()),this,SLOT(toggleCacheInfos()));
    _menu->addAction(displayCacheInfoAction);
    
    QAction* turnOffPreviewAction = new QAction("Turn off all previews",this);
    turnOffPreviewAction->setCheckable(true);
    turnOffPreviewAction->setChecked(false);
    QObject::connect(turnOffPreviewAction,SIGNAL(triggered()),this,SLOT(turnOffPreviewForAllNodes()));
    _menu->addAction(turnOffPreviewAction);
    
    QAction* autoPreview = new QAction("Auto preview",this);
    autoPreview->setCheckable(true);
    autoPreview->setChecked(_gui->getApp()->getProject()->isAutoPreviewEnabled());
    QObject::connect(autoPreview,SIGNAL(triggered()),this,SLOT(toggleAutoPreview()));
    QObject::connect(_gui->getApp()->getProject().get(),SIGNAL(autoPreviewChanged(bool)),autoPreview,SLOT(setChecked(bool)));
    _menu->addAction(autoPreview);
    
    QAction* forceRefreshPreviews = new QAction("Refresh previews",this);
    forceRefreshPreviews->setShortcut(QKeySequence(Qt::Key_P));
    QObject::connect(forceRefreshPreviews,SIGNAL(triggered()),this,SLOT(forceRefreshAllPreviews()));
    _menu->addAction(forceRefreshPreviews);

    _menu->addSeparator();
    
    const std::vector<ToolButton*>& toolButtons = _gui->getToolButtons();
    for(U32 i = 0; i < toolButtons.size();++i){
        //if the toolbutton is a root (no parent), add it in the toolbox
        if(toolButtons[i]->hasChildren() && !toolButtons[i]->getPluginToolButton()->hasParent()){
            toolButtons[i]->getMenu()->setIcon(toolButtons[i]->getIcon());
            _menu->addAction(toolButtons[i]->getMenu()->menuAction());
        }

    }
    
}

void NodeGraph::toggleAutoPreview() {
    _gui->getApp()->getProject()->toggleAutoPreview();
}

void NodeGraph::forceRefreshAllPreviews() {
    _gui->forceRefreshAllPreviews();
}

void NodeGraph::showMenu(const QPoint& pos){
    _menu->exec(pos);
}



void NodeGraph::dropEvent(QDropEvent* event){
    if(!event->mimeData()->hasUrls())
        return;
    
    QStringList filesList;
    QList<QUrl> urls = event->mimeData()->urls();
    for(int i = 0; i < urls.size() ; ++i){
        const QUrl& rl = urls.at(i);
        QString path = rl.path();
        QDir dir(path);
        
        //if the path dropped is not a directory append it
        if(!dir.exists()){
            filesList << path;
        }else{
            //otherwise append everything inside the dir recursively
            SequenceFileDialog::appendFilesFromDirRecursively(&dir,&filesList);
        }

    }
    
    QStringList supportedExtensions;
    std::map<std::string,std::string> writersForFormat;
    appPTR->getCurrentSettings()->getFileFormatsForWritingAndWriter(&writersForFormat);
    for (std::map<std::string,std::string>::const_iterator it = writersForFormat.begin(); it!=writersForFormat.end(); ++it) {
        supportedExtensions.push_back(it->first.c_str());
    }
    
    std::vector<QStringList> files = SequenceFileDialog::fileSequencesFromFilesList(filesList,supportedExtensions);
    
    for(U32 i = 0 ; i < files.size();++i){
        
        ///get all the decoders
        std::map<std::string,std::string> readersForFormat;
        appPTR->getCurrentSettings()->getFileFormatsForReadingAndReader(&readersForFormat);
        
        QStringList list = files[i];
        
        ///find a decoder for this file type
        QString first = list.at(0);
        std::string ext = Natron::removeFileExtension(first).toLower().toStdString();
        
        std::map<std::string,std::string>::iterator found = readersForFormat.find(ext);
        if (found == readersForFormat.end()) {
            errorDialog("Reader", "No plugin capable of decoding " + ext + " was found.");
        } else {
            Natron::Node* n = getGui()->getApp()->createNode(found->second.c_str(),-1,-1,false,false);
            const std::vector<boost::shared_ptr<Knob> >& knobs = n->getKnobs();
            for (U32 i = 0; i < knobs.size(); ++i) {
                if (knobs[i]->typeName() == File_Knob::typeNameStatic()) {
                    boost::shared_ptr<File_Knob> fk = boost::dynamic_pointer_cast<File_Knob>(knobs[i]);
                    assert(fk);
                    
                    if(!fk->isInputImageFile() && list.size() > 1){
                        errorDialog("Reader", "This plug-in doesn't support image sequences, please select only 1 file.");
                        break;
                    } else {
                        fk->setValue<QStringList>(list);
                        if (n->isPreviewEnabled()) {
                            n->computePreviewImage(_gui->getApp()->getTimeLine()->currentFrame());
                        }
                        break;
                    }
                    
                }
            }

        }
        
        
    }
    
}

void NodeGraph::dragEnterEvent(QDragEnterEvent *ev){
    ev->accept();
}
void NodeGraph::dragLeaveEvent(QDragLeaveEvent* e){
    e->accept();
}
void NodeGraph::dragMoveEvent(QDragMoveEvent* e){
    e->accept();
}

void NodeGraph::turnOffPreviewForAllNodes(){
    _previewsTurnedOff = !_previewsTurnedOff;
    if(_previewsTurnedOff){
        for(U32 i = 0; i < _nodes.size() ; ++i){
            if(_nodes[i]->getNode()->isPreviewEnabled()){
                _nodes[i]->togglePreview();
            }
        }
    }else{
        for(U32 i = 0; i < _nodes.size() ; ++i){
            if(!_nodes[i]->getNode()->isPreviewEnabled() && _nodes[i]->getNode()->makePreviewByDefault()){
                _nodes[i]->togglePreview();
            }
        }
    }
}

void NodeGraph::deleteNode(Natron::Node* n){
    for (U32 i = 0; i < _nodes.size(); ++i) {
        if(_nodes[i]->getNode() == n){
            delete _nodes[i];
            _nodes.erase(_nodes.begin()+i);
            return;
        }
    }
    
    for (U32 i = 0; i < _nodesTrash.size(); ++i) {
        if(_nodesTrash[i]->getNode() == n){
            delete _nodesTrash[i];
            _nodesTrash.erase(_nodesTrash.begin()+i);
            break;
        }
    }
}<|MERGE_RESOLUTION|>--- conflicted
+++ resolved
@@ -952,7 +952,6 @@
     
 }
 
-<<<<<<< HEAD
 void ConnectCommand::undo(){
     _edge->setSource(_oldSrc);
     
@@ -963,23 +962,6 @@
         _graph->getGui()->getApp()->getProject()->disconnect(_newSrc->getNode(), _edge->getDest()->getNode());
     }
     
-    
-=======
-void ConnectCommand::undo()
-{
-    {
-        QMutexLocker pl(&_graph->getGui()->getApp()->projectMutex());
-        _edge->setSource(_oldSrc);
-
-        if(_oldSrc){
-            _graph->getGui()->getApp()->connect(_edge->getInputNumber(), _oldSrc->getNode(), _edge->getDest()->getNode());
-        }
-        if(_newSrc){
-            _graph->getGui()->getApp()->disconnect(_newSrc->getNode(), _edge->getDest()->getNode());
-        }
-    }
-    
->>>>>>> a4ccff17
     if(_oldSrc){
         setText(QObject::tr("Connect %1 to %2")
                 .arg(_edge->getDest()->getNode()->getName().c_str()).arg(_oldSrc->getNode()->getName().c_str()));
@@ -995,7 +977,6 @@
         (*it)->updateTreeAndRender();
     }    
 }
-<<<<<<< HEAD
 void ConnectCommand::redo(){
     NodeGui* dst = _edge->getDest();
     
@@ -1022,50 +1003,13 @@
             if(!_graph->getGui()->getApp()->getProject()->connect(_edge->getInputNumber(), _newSrc->getNode(), dst->getNode())){
                 cout << "Failed to connect (input) " << _newSrc->getNode()->getName()
                      << " to (output) " << dst->getNode()->getName() << endl;
-=======
-void ConnectCommand::redo()
-{
-    NodeGui* dst;
-    {
-#pragma message WARN("PLEASE comment: why lock the project mutex here?")
-        QMutexLocker pl(&_graph->getGui()->getApp()->projectMutex());
-
-        dst = _edge->getDest();
-
-        InspectorNode* inspector = dynamic_cast<InspectorNode*>(dst->getNode());
-        if (inspector) {
-            if (!_newSrc) {
-                inspector->disconnectInput(_edge->getInputNumber());
-            } else {
-                if (inspector->connectInput(_newSrc->getNode(), _edge->getInputNumber(),false)) {
-                    _edge->setSource(_newSrc);
-                    _newSrc->getNode()->connectOutput(inspector);
-
-                }
-            }
-        } else {
-            _edge->setSource(_newSrc);
-            if (_oldSrc) {
-                if (!_graph->getGui()->getApp()->disconnect(_oldSrc->getNode(), dst->getNode())) {
-                    cout << "Failed to disconnect (input) " << _oldSrc->getNode()->getName()
-                    << " to (output) " << dst->getNode()->getName() << endl;
-                }
-            }
-            if (_newSrc) {
-                if(!_graph->getGui()->getApp()->connect(_edge->getInputNumber(), _newSrc->getNode(), dst->getNode())){
-                    cout << "Failed to connect (input) " << _newSrc->getNode()->getName()
-                    << " to (output) " << dst->getNode()->getName() << endl;
-                }
->>>>>>> a4ccff17
-            }
-        }
-        
-    }
-<<<<<<< HEAD
-    
-=======
+
+            }
+        }
+        
+    }
+
     assert(dst);
->>>>>>> a4ccff17
     dst->refreshEdges();
     
     if(_newSrc){
