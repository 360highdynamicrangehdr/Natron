/* ***** BEGIN LICENSE BLOCK *****
 * This file is part of Natron <http://www.natron.fr/>,
 * Copyright (C) 2016 INRIA and Alexandre Gauthier-Foichat
 *
 * Natron is free software: you can redistribute it and/or modify
 * it under the terms of the GNU General Public License as published by
 * the Free Software Foundation; either version 2 of the License, or
 * (at your option) any later version.
 *
 * Natron is distributed in the hope that it will be useful,
 * but WITHOUT ANY WARRANTY; without even the implied warranty of
 * MERCHANTABILITY or FITNESS FOR A PARTICULAR PURPOSE.  See the
 * GNU General Public License for more details.
 *
 * You should have received a copy of the GNU General Public License
 * along with Natron.  If not, see <http://www.gnu.org/licenses/gpl-2.0.html>
 * ***** END LICENSE BLOCK ***** */

// ***** BEGIN PYTHON BLOCK *****
// from <https://docs.python.org/3/c-api/intro.html#include-files>:
// "Since Python may define some pre-processor definitions which affect the standard headers on some systems, you must include Python.h before any standard headers are included."
#include <Python.h>
// ***** END PYTHON BLOCK *****

#include "Gui.h"

#include <cassert>
#include <stdexcept>

#include "Global/Macros.h"

GCC_DIAG_UNUSED_PRIVATE_FIELD_OFF
// /opt/local/include/QtGui/qmime.h:119:10: warning: private field 'type' is not used [-Wunused-private-field]
#include <QCloseEvent>
GCC_DIAG_UNUSED_PRIVATE_FIELD_ON
#include <QApplication> // qApp
#include <QMenuBar>
#include <QUndoGroup>
#include <QDesktopServices>
#include <QUrl>

#include "Engine/Node.h"
#include "Engine/Project.h"
#include "Engine/ViewerInstance.h"
#include "Engine/Settings.h"

#include "Gui/ActionShortcuts.h"
#include "Gui/CurveEditor.h"
#include "Gui/DopeSheetEditor.h"
#include "Gui/GuiAppInstance.h"
#include "Gui/GuiApplicationManager.h" // appPTR
#include "Gui/GuiPrivate.h"
#include "Gui/Menu.h"
#include "Gui/NodeGraph.h"
#include "Gui/ProjectGui.h"
#include "Gui/ToolButton.h"
#include "Gui/RenderStatsDialog.h"

NATRON_NAMESPACE_ENTER;


// Helper function: Get the icon with the given name from the icon theme.
// If unavailable, fall back to the built-in icon. Icon names conform to this specification:
// http://standards.freedesktop.org/icon-naming-spec/icon-naming-spec-latest.html
static QIcon
get_icon(const std::string &name)
{
    QString str = QString::fromUtf8( name.c_str() );

    return QIcon::fromTheme( str, QIcon(QString::fromUtf8(":icons/") + str) );
}

Gui::Gui(GuiAppInstance* app,
         QWidget* parent)
#ifndef __NATRON_WIN32__
    : QMainWindow(parent)
#else
    : DocumentWindow(parent)
#endif
    , SerializableWindow()
    , _imp( new GuiPrivate(app, this) )

{
#ifdef __NATRON_WIN32
    //Register file types
    registerFileType(NATRON_PROJECT_FILE_MIME_TYPE, "Natron Project file", "." NATRON_PROJECT_FILE_EXT, 0, true);
    std::map<std::string, std::string> formats;
    appPTR->getCurrentSettings()->getFileFormatsForReadingAndReader(&formats);
    for (std::map<std::string, std::string>::iterator it = formats.begin(); it != formats.end(); ++it) {
        registerFileType(QString("image/") + QString( it->first.c_str() ), it->first.c_str(), QString(".") + QString( it->first.c_str() ), 0, true);
    }
    enableShellOpen();
#endif

    QObject::connect( this, SIGNAL(doDialog(int,QString,QString,bool,StandardButtons,int)), this,
                      SLOT(onDoDialog(int,QString,QString,bool,StandardButtons,int)) );
    QObject::connect( this, SIGNAL(doDialogWithStopAskingCheckbox(int,QString,QString,bool,StandardButtons,int)), this,
                      SLOT(onDoDialogWithStopAskingCheckbox(int,QString,QString,bool,StandardButtons,int)) );
    QObject::connect( app, SIGNAL(pluginsPopulated()), this, SLOT(addToolButttonsToToolBar()) );
    QObject::connect( qApp, SIGNAL(focusChanged(QWidget*,QWidget*)), this, SLOT(onFocusChanged(QWidget*,QWidget*)) );


    setAcceptDrops(true);
}

Gui::~Gui()
{
    _imp->_nodeGraphArea->invalidateAllNodesParenting();
    delete _imp->_projectGui;
    delete _imp->_undoStacksGroup;
    _imp->_viewerTabs.clear();
    for (U32 i = 0; i < _imp->_toolButtons.size(); ++i) {
        delete _imp->_toolButtons[i];
    }
}

bool
Gui::isLeftToolBarDisplayedOnMouseHoverOnly() const
{
    return _imp->leftToolBarDisplayedOnHoverOnly;
}

void
Gui::setLeftToolBarDisplayedOnMouseHoverOnly(bool b)
{
    _imp->leftToolBarDisplayedOnHoverOnly = b;
    QPoint p = QCursor::pos();

    if (b) {
        _imp->refreshLeftToolBarVisibility( mapFromGlobal(p) );
    } else {
        _imp->_toolBox->show();
    }
}

void
Gui::refreshLeftToolBarVisibility(const QPoint & globalPos)
{
    _imp->refreshLeftToolBarVisibility( mapFromGlobal(globalPos) );
}

void
Gui::setLeftToolBarVisible(bool visible)
{
    _imp->_toolBox->setVisible(visible);
}

bool
Gui::closeInstance(bool warnUserIfSaveNeeded)
{
    return abortProject(true, warnUserIfSaveNeeded);
}

void
Gui::closeProject()
{
    closeInstance(true);

    ///When closing a project we can remove the ViewerCache from memory and put it on disk
    ///since we're not sure it will be used right away
    appPTR->clearPlaybackCache();
    //_imp->_appInstance->getProject()->createViewer();
    //_imp->_appInstance->execOnProjectCreatedCallback();
}

void
Gui::reloadProject()
{
    boost::shared_ptr<Project> proj = getApp()->getProject();

    if ( !proj->hasProjectBeenSavedByUser() ) {
        Dialogs::errorDialog( tr("Reload project").toStdString(), tr("This project has not been saved yet").toStdString() );

        return;
    }
    QString filename = proj->getProjectFilename();
    QString projectPath = proj->getProjectPath();
    Global::ensureLastPathSeparator(projectPath);

    projectPath.append(filename);

    if ( !abortProject(false, true) ) {
        return;
    }

<<<<<<< HEAD
    AppInstance* app = openProjectInternal(projectPath.toStdString(), false);
    Q_UNUSED(app);
=======
    AppInstance* appInstance = openProjectInternal(projectPath.toStdString(), false);
    Q_UNUSED(appInstance);
>>>>>>> 251cdd4e
}

void
Gui::setGuiAboutToClose(bool about)
{
    ///don't show dialogs when about to close, otherwise we could enter in a deadlock situation
    {
        QMutexLocker l(&_imp->aboutToCloseMutex);
        _imp->_aboutToClose = about;
    }
}

void
Gui::notifyGuiClosing()
{
    //Invalidates the Gui* pointer on most widgets to avoid attempts to dereference it in most events
    _imp->notifyGuiClosing();
}

bool
Gui::abortProject(bool quitApp,
                  bool warnUserIfSaveNeeded)
{
    if (getApp()->getProject()->hasNodes() && warnUserIfSaveNeeded) {
        int ret = saveWarning();
        if (ret == 0) {
            if ( !saveProject() ) {
                return false;
            }
        } else if (ret == 2) {
            return false;
        }
    }
    _imp->saveGuiGeometry();

    _imp->setUndoRedoActions(0, 0);
    if (quitApp) {
        assert(_imp->_appInstance);
        _imp->_appInstance->quit();
    } else {
        setGuiAboutToClose(true);
        _imp->_appInstance->resetPreviewProvider();
        _imp->_appInstance->getProject()->closeProject(false);
        centerAllNodeGraphsWithTimer();
        restoreDefaultLayout();
        setGuiAboutToClose(false);
    }

    ///Reset current undo/reso actions
    _imp->_currentUndoAction = 0;
    _imp->_currentRedoAction = 0;

    return true;
}

void
Gui::toggleFullScreen()
{
    QWidget* activeWin = qApp->activeWindow();

    if (!activeWin) {
        qApp->setActiveWindow(this);
        activeWin = this;
    }

    if ( activeWin->isFullScreen() ) {
        activeWin->showNormal();
    } else {
        activeWin->showFullScreen();
    }
}

void
Gui::closeEvent(QCloseEvent* e)
{
    assert(e);
    if ( _imp->_appInstance->isClosing() ) {
        e->ignore();
    } else {
        if ( !closeInstance(true) ) {
            e->ignore();

            return;
        }
        e->accept();
    }
}

NodeGuiPtr
Gui::createNodeGUI(NodePtr node,
                   const CreateNodeArgs& args)
{
    assert(_imp->_nodeGraphArea);

    boost::shared_ptr<NodeCollection> group = node->getGroup();
    NodeGraph* graph;
    if (group) {
        NodeGraphI* graph_i = group->getNodeGraph();
        assert(graph_i);
        graph = dynamic_cast<NodeGraph*>(graph_i);
        assert(graph);
    } else {
        graph = _imp->_nodeGraphArea;
    }
    if (!graph) {
        throw std::logic_error("");
    }
    NodeGuiPtr nodeGui = graph->createNodeGUI(node, args);
    QObject::connect( node.get(), SIGNAL(labelChanged(QString)), this, SLOT(onNodeNameChanged(QString)) );
    assert(nodeGui);

    return nodeGui;
}

void
Gui::addNodeGuiToCurveEditor(const NodeGuiPtr &node)
{
    _imp->_curveEditor->addNode(node);
}

void
Gui::removeNodeGuiFromCurveEditor(const NodeGuiPtr& node)
{
    _imp->_curveEditor->removeNode( node.get() );
}

void
Gui::addNodeGuiToDopeSheetEditor(const NodeGuiPtr &node)
{
    _imp->_dopeSheetEditor->addNode(node);
}

void
Gui::removeNodeGuiFromDopeSheetEditor(const NodeGuiPtr &node)
{
    _imp->_dopeSheetEditor->removeNode( node.get() );
}

void
Gui::createViewerGui(NodePtr viewer)
{
    TabWidget* where = _imp->_nextViewerTabPlace;

    if (!where) {
        where = getAnchor();
    } else {
        _imp->_nextViewerTabPlace = NULL; // < reseting next viewer anchor to default
    }
    assert(where);

    ViewerInstance* v = viewer->isEffectViewer();
    assert(v);

    ViewerTab* tab = addNewViewerTab(v, where);
    NodeGraph* graph = 0;
    boost::shared_ptr<NodeCollection> collection = viewer->getGroup();
    if (!collection) {
        return;
    }
    NodeGroup* isGrp = dynamic_cast<NodeGroup*>( collection.get() );
    if (isGrp) {
        NodeGraphI* graph_i = isGrp->getNodeGraph();
        assert(graph_i);
        graph = dynamic_cast<NodeGraph*>(graph_i);
    } else {
        graph = getNodeGraph();
    }
    assert(graph);
    if (!graph) {
        throw std::logic_error("");
    }
    graph->setLastSelectedViewer(tab);
}

const NodesGuiList &
Gui::getSelectedNodes() const
{
    assert(_imp->_nodeGraphArea);

    return _imp->_nodeGraphArea->getSelectedNodes();
}

void
Gui::createGui()
{
    setupUi();

    ///post a fake event so the qt handlers are called and the proper widget receives the focus
    QMouseEvent e(QEvent::MouseMove, QCursor::pos(), Qt::NoButton, Qt::NoButton, Qt::NoModifier);
    qApp->sendEvent(this, &e);
}

bool
Gui::eventFilter(QObject *target,
                 QEvent* e)
{
    if (_imp->_aboutToClose) {
        return true;
    }
    assert(_imp->_appInstance);
    if ( dynamic_cast<QInputEvent*>(e) ) {
        /*Make top level instance this instance since it receives all
           user inputs.*/
        appPTR->setAsTopLevelInstance( _imp->_appInstance->getAppID() );
    }

    return QMainWindow::eventFilter(target, e);
}

void
Gui::createMenuActions()
{
    _imp->menubar = new QMenuBar(this);
    setMenuBar(_imp->menubar);

    _imp->menuFile = new Menu(QObject::tr("File"), _imp->menubar);
    _imp->menuRecentFiles = new Menu(QObject::tr("Open Recent"), _imp->menuFile);
    _imp->menuEdit = new Menu(QObject::tr("Edit"), _imp->menubar);
    _imp->menuLayout = new Menu(QObject::tr("Layout"), _imp->menubar);
    _imp->menuDisplay = new Menu(QObject::tr("Display"), _imp->menubar);
    _imp->menuRender = new Menu(QObject::tr("Render"), _imp->menubar);
    _imp->viewersMenu = new Menu(QObject::tr("Viewer(s)"), _imp->menuDisplay);
    _imp->viewerInputsMenu = new Menu(QObject::tr("Connect Current Viewer"), _imp->viewersMenu);
    _imp->viewersViewMenu = new Menu(QObject::tr("Display View Number"), _imp->viewersMenu);
    _imp->cacheMenu = new Menu(QObject::tr("Cache"), _imp->menubar);
    _imp->menuHelp = new Menu(QObject::tr("Help"), _imp->menubar);


    _imp->actionNew_project = new ActionWithShortcut(kShortcutGroupGlobal, kShortcutIDActionNewProject, kShortcutDescActionNewProject, this);
    _imp->actionNew_project->setIcon( get_icon("document-new") );
    QObject::connect( _imp->actionNew_project, SIGNAL(triggered()), this, SLOT(newProject()) );

    _imp->actionOpen_project = new ActionWithShortcut(kShortcutGroupGlobal, kShortcutIDActionOpenProject, kShortcutDescActionOpenProject, this);
    _imp->actionOpen_project->setIcon( get_icon("document-open") );
    QObject::connect( _imp->actionOpen_project, SIGNAL(triggered()), this, SLOT(openProject()) );

    _imp->actionClose_project = new ActionWithShortcut(kShortcutGroupGlobal, kShortcutIDActionCloseProject, kShortcutDescActionCloseProject, this);
    _imp->actionClose_project->setIcon( get_icon("document-close") );
    QObject::connect( _imp->actionClose_project, SIGNAL(triggered()), this, SLOT(closeProject()) );

    _imp->actionReload_project = new ActionWithShortcut(kShortcutGroupGlobal, kShortcutIDActionReloadProject, kShortcutDescActionReloadProject, this);
    _imp->actionReload_project->setIcon( get_icon("document-open") );
    QObject::connect( _imp->actionReload_project, SIGNAL(triggered()), this, SLOT(reloadProject()) );

    _imp->actionSave_project = new ActionWithShortcut(kShortcutGroupGlobal, kShortcutIDActionSaveProject, kShortcutDescActionSaveProject, this);
    _imp->actionSave_project->setIcon( get_icon("document-save") );
    QObject::connect( _imp->actionSave_project, SIGNAL(triggered()), this, SLOT(saveProject()) );

    _imp->actionSaveAs_project = new ActionWithShortcut(kShortcutGroupGlobal, kShortcutIDActionSaveAsProject, kShortcutDescActionSaveAsProject, this);
    _imp->actionSaveAs_project->setIcon( get_icon("document-save-as") );
    QObject::connect( _imp->actionSaveAs_project, SIGNAL(triggered()), this, SLOT(saveProjectAs()) );

    _imp->actionExportAsGroup = new ActionWithShortcut(kShortcutGroupGlobal, kShortcutIDActionExportProject, kShortcutDescActionExportProject, this);
    _imp->actionExportAsGroup->setIcon( get_icon("document-save-as") );
    QObject::connect( _imp->actionExportAsGroup, SIGNAL(triggered()), this, SLOT(exportProjectAsGroup()) );

    _imp->actionSaveAndIncrementVersion = new ActionWithShortcut(kShortcutGroupGlobal, kShortcutIDActionSaveAndIncrVersion, kShortcutDescActionSaveAndIncrVersion, this);
    QObject::connect( _imp->actionSaveAndIncrementVersion, SIGNAL(triggered()), this, SLOT(saveAndIncrVersion()) );

    _imp->actionPreferences = new ActionWithShortcut(kShortcutGroupGlobal, kShortcutIDActionPreferences, kShortcutDescActionPreferences, this);
    _imp->actionPreferences->setMenuRole(QAction::PreferencesRole);
    QObject::connect( _imp->actionPreferences, SIGNAL(triggered()), this, SLOT(showSettings()) );

    _imp->actionExit = new ActionWithShortcut(kShortcutGroupGlobal, kShortcutIDActionQuit, kShortcutDescActionQuit, this);
    _imp->actionExit->setMenuRole(QAction::QuitRole);
    _imp->actionExit->setIcon( get_icon("application-exit") );
    QObject::connect( _imp->actionExit, SIGNAL(triggered()), appPTR, SLOT(exitAppWithSaveWarning()) );

    _imp->actionProject_settings = new ActionWithShortcut(kShortcutGroupGlobal, kShortcutIDActionProjectSettings, kShortcutDescActionProjectSettings, this);
    _imp->actionProject_settings->setIcon( get_icon("document-properties") );
    QObject::connect( _imp->actionProject_settings, SIGNAL(triggered()), this, SLOT(setVisibleProjectSettingsPanel()) );

    _imp->actionShowErrorLog = new ActionWithShortcut(kShortcutGroupGlobal, kShortcutIDActionShowErrorLog, kShortcutDescActionShowErrorLog, this);
    QObject::connect( _imp->actionShowErrorLog, SIGNAL(triggered()), this, SLOT(showErrorLog()) );

    _imp->actionShortcutEditor = new ActionWithShortcut(kShortcutGroupGlobal, kShortcutIDActionShowShortcutEditor, kShortcutDescActionShowShortcutEditor, this);
    QObject::connect( _imp->actionShortcutEditor, SIGNAL(triggered()), this, SLOT(showShortcutEditor()) );

    _imp->actionNewViewer = new ActionWithShortcut(kShortcutGroupGlobal, kShortcutIDActionNewViewer, kShortcutDescActionNewViewer, this);
    QObject::connect( _imp->actionNewViewer, SIGNAL(triggered()), this, SLOT(createNewViewer()) );


#ifdef __NATRON_WIN32__
    _imp->actionShowWindowsConsole = new ActionWithShortcut(kShortcutGroupGlobal, kShortcutIDActionShowWindowsConsole, kShortcutDescActionShowWindowsConsole, this);
    _imp->actionShowWindowsConsole->setShortcutContext(Qt::ApplicationShortcut);
    QObject::connect( _imp->actionShowWindowsConsole, SIGNAL(triggered()), this, SLOT(onShowApplicationConsoleActionTriggered()) );
#endif

    _imp->actionFullScreen = new ActionWithShortcut(kShortcutGroupGlobal, kShortcutIDActionFullscreen, kShortcutDescActionFullscreen, this);
    _imp->actionFullScreen->setIcon( get_icon("view-fullscreen") );
    _imp->actionFullScreen->setShortcutContext(Qt::ApplicationShortcut);
    QObject::connect( _imp->actionFullScreen, SIGNAL(triggered()), this, SLOT(toggleFullScreen()) );

    _imp->actionClearDiskCache = new ActionWithShortcut(kShortcutGroupGlobal, kShortcutIDActionClearDiskCache, kShortcutDescActionClearDiskCache, this);
    QObject::connect( _imp->actionClearDiskCache, SIGNAL(triggered()), appPTR, SLOT(clearDiskCache()) );

    _imp->actionClearPlayBackCache = new ActionWithShortcut(kShortcutGroupGlobal, kShortcutIDActionClearPlaybackCache, kShortcutDescActionClearPlaybackCache, this);
    QObject::connect( _imp->actionClearPlayBackCache, SIGNAL(triggered()), appPTR, SLOT(clearPlaybackCache()) );

    _imp->actionClearNodeCache = new ActionWithShortcut(kShortcutGroupGlobal, kShortcutIDActionClearNodeCache, kShortcutDescActionClearNodeCache, this);
    QObject::connect( _imp->actionClearNodeCache, SIGNAL(triggered()), appPTR, SLOT(clearNodeCache()) );
    QObject::connect( _imp->actionClearNodeCache, SIGNAL(triggered()), _imp->_appInstance, SLOT(clearOpenFXPluginsCaches()) );

    _imp->actionClearPluginsLoadingCache = new ActionWithShortcut(kShortcutGroupGlobal, kShortcutIDActionClearPluginsLoadCache, kShortcutDescActionClearPluginsLoadCache, this);
    QObject::connect( _imp->actionClearPluginsLoadingCache, SIGNAL(triggered()), appPTR, SLOT(clearPluginsLoadedCache()) );

    _imp->actionClearAllCaches = new ActionWithShortcut(kShortcutGroupGlobal, kShortcutIDActionClearAllCaches, kShortcutDescActionClearAllCaches, this);
    QObject::connect( _imp->actionClearAllCaches, SIGNAL(triggered()), appPTR, SLOT(clearAllCaches()) );

    _imp->actionShowAboutWindow = new ActionWithShortcut(kShortcutGroupGlobal, kShortcutIDActionShowAbout, kShortcutDescActionShowAbout, this);
    _imp->actionShowAboutWindow->setMenuRole(QAction::AboutRole);
    QObject::connect( _imp->actionShowAboutWindow, SIGNAL(triggered()), this, SLOT(showAbout()) );

    _imp->renderAllWriters = new ActionWithShortcut(kShortcutGroupGlobal, kShortcutIDActionRenderAll, kShortcutDescActionRenderAll, this);
    QObject::connect( _imp->renderAllWriters, SIGNAL(triggered()), this, SLOT(renderAllWriters()) );

    _imp->renderSelectedNode = new ActionWithShortcut(kShortcutGroupGlobal, kShortcutIDActionRenderSelected, kShortcutDescActionRenderSelected, this);
    QObject::connect( _imp->renderSelectedNode, SIGNAL(triggered()), this, SLOT(renderSelectedNode()) );

    _imp->enableRenderStats = new ActionWithShortcut(kShortcutGroupGlobal, kShortcutIDActionEnableRenderStats, kShortcutDescActionEnableRenderStats, this);
    _imp->enableRenderStats->setCheckable(true);
    _imp->enableRenderStats->setChecked(false);
    QObject::connect( _imp->enableRenderStats, SIGNAL(triggered()), this, SLOT(onEnableRenderStatsActionTriggered()) );

    for (int c = 0; c < NATRON_MAX_RECENT_FILES; ++c) {
        _imp->actionsOpenRecentFile[c] = new QAction(this);
        _imp->actionsOpenRecentFile[c]->setVisible(false);
        connect( _imp->actionsOpenRecentFile[c], SIGNAL(triggered()), this, SLOT(openRecentFile()) );
    }

    const char* descs[10] = {
        kShortcutDescActionConnectViewerToInput1,
        kShortcutDescActionConnectViewerToInput2,
        kShortcutDescActionConnectViewerToInput3,
        kShortcutDescActionConnectViewerToInput4,
        kShortcutDescActionConnectViewerToInput5,
        kShortcutDescActionConnectViewerToInput6,
        kShortcutDescActionConnectViewerToInput7,
        kShortcutDescActionConnectViewerToInput8,
        kShortcutDescActionConnectViewerToInput9,
        kShortcutDescActionConnectViewerToInput10
    };
    const char* ids[10] = {
        kShortcutIDActionConnectViewerToInput1,
        kShortcutIDActionConnectViewerToInput2,
        kShortcutIDActionConnectViewerToInput3,
        kShortcutIDActionConnectViewerToInput4,
        kShortcutIDActionConnectViewerToInput5,
        kShortcutIDActionConnectViewerToInput6,
        kShortcutIDActionConnectViewerToInput7,
        kShortcutIDActionConnectViewerToInput8,
        kShortcutIDActionConnectViewerToInput9,
        kShortcutIDActionConnectViewerToInput10
    };


    for (int i = 0; i < 10; ++i) {
        _imp->actionConnectInput[i] = new ActionWithShortcut(kShortcutGroupGlobal, ids[i], descs[i], this);
        _imp->actionConnectInput[i]->setData(i);
        _imp->actionConnectInput[i]->setShortcutContext(Qt::WidgetShortcut);
        QObject::connect( _imp->actionConnectInput[i], SIGNAL(triggered()), this, SLOT(connectInput()) );
    }

    _imp->actionImportLayout = new ActionWithShortcut(kShortcutGroupGlobal, kShortcutIDActionImportLayout, kShortcutDescActionImportLayout, this);
    QObject::connect( _imp->actionImportLayout, SIGNAL(triggered()), this, SLOT(importLayout()) );

    _imp->actionExportLayout = new ActionWithShortcut(kShortcutGroupGlobal, kShortcutIDActionExportLayout, kShortcutDescActionExportLayout, this);
    QObject::connect( _imp->actionExportLayout, SIGNAL(triggered()), this, SLOT(exportLayout()) );

    _imp->actionRestoreDefaultLayout = new ActionWithShortcut(kShortcutGroupGlobal, kShortcutIDActionDefaultLayout, kShortcutDescActionDefaultLayout, this);
    QObject::connect( _imp->actionRestoreDefaultLayout, SIGNAL(triggered()), this, SLOT(restoreDefaultLayout()) );

    _imp->actionPrevTab = new ActionWithShortcut(kShortcutGroupGlobal, kShortcutIDActionPrevTab, kShortcutDescActionPrevTab, this);
    QObject::connect( _imp->actionPrevTab, SIGNAL(triggered()), this, SLOT(onPrevTabTriggered()) );
    _imp->actionNextTab = new ActionWithShortcut(kShortcutGroupGlobal, kShortcutIDActionNextTab, kShortcutDescActionNextTab, this);
    QObject::connect( _imp->actionNextTab, SIGNAL(triggered()), this, SLOT(onNextTabTriggered()) );
    _imp->actionCloseTab = new ActionWithShortcut(kShortcutGroupGlobal, kShortcutIDActionCloseTab, kShortcutDescActionCloseTab, this);
    QObject::connect( _imp->actionCloseTab, SIGNAL(triggered()), this, SLOT(onCloseTabTriggered()) );

    _imp->menubar->addAction( _imp->menuFile->menuAction() );
    _imp->menubar->addAction( _imp->menuEdit->menuAction() );
    _imp->menubar->addAction( _imp->menuLayout->menuAction() );
    _imp->menubar->addAction( _imp->menuDisplay->menuAction() );
    _imp->menubar->addAction( _imp->menuRender->menuAction() );
    _imp->menubar->addAction( _imp->cacheMenu->menuAction() );
    _imp->menubar->addAction( _imp->menuHelp->menuAction() );

#ifdef __APPLE__
    _imp->menuFile->addAction(_imp->actionShowAboutWindow);
#endif

    _imp->menuFile->addAction(_imp->actionNew_project);
    _imp->menuFile->addAction(_imp->actionOpen_project);
    _imp->menuFile->addAction( _imp->menuRecentFiles->menuAction() );
    updateRecentFileActions();
    for (int c = 0; c < NATRON_MAX_RECENT_FILES; ++c) {
        _imp->menuRecentFiles->addAction(_imp->actionsOpenRecentFile[c]);
    }

    _imp->menuFile->addAction(_imp->actionReload_project);
    _imp->menuFile->addSeparator();
    _imp->menuFile->addAction(_imp->actionClose_project);
    _imp->menuFile->addAction(_imp->actionSave_project);
    _imp->menuFile->addAction(_imp->actionSaveAs_project);
    _imp->menuFile->addAction(_imp->actionSaveAndIncrementVersion);
    _imp->menuFile->addAction(_imp->actionExportAsGroup);
    _imp->menuFile->addSeparator();
    _imp->menuFile->addAction(_imp->actionExit);

    _imp->menuEdit->addAction(_imp->actionPreferences);

    _imp->menuLayout->addAction(_imp->actionImportLayout);
    _imp->menuLayout->addAction(_imp->actionExportLayout);
    _imp->menuLayout->addAction(_imp->actionRestoreDefaultLayout);
    _imp->menuLayout->addAction(_imp->actionPrevTab);
    _imp->menuLayout->addAction(_imp->actionNextTab);
    _imp->menuLayout->addAction(_imp->actionCloseTab);

    _imp->menuDisplay->addAction(_imp->actionNewViewer);
    _imp->menuDisplay->addAction( _imp->viewersMenu->menuAction() );
    _imp->viewersMenu->addAction( _imp->viewerInputsMenu->menuAction() );
    _imp->viewersMenu->addAction( _imp->viewersViewMenu->menuAction() );
    for (int i = 0; i < 10; ++i) {
        _imp->viewerInputsMenu->addAction(_imp->actionConnectInput[i]);
    }

    _imp->menuDisplay->addAction(_imp->actionProject_settings);
    _imp->menuDisplay->addAction(_imp->actionShowErrorLog);
    _imp->menuDisplay->addAction(_imp->actionShortcutEditor);
#ifdef __NATRON_WIN32__
    _imp->menuDisplay->addAction(_imp->actionShowWindowsConsole);
#endif

    _imp->menuDisplay->addSeparator();
    _imp->menuDisplay->addAction(_imp->actionFullScreen);

    _imp->menuRender->addAction(_imp->renderAllWriters);
    _imp->menuRender->addAction(_imp->renderSelectedNode);
    _imp->menuRender->addAction(_imp->enableRenderStats);

    _imp->cacheMenu->addAction(_imp->actionClearDiskCache);
    _imp->cacheMenu->addAction(_imp->actionClearPlayBackCache);
    _imp->cacheMenu->addAction(_imp->actionClearNodeCache);
    _imp->cacheMenu->addAction(_imp->actionClearAllCaches);
    _imp->cacheMenu->addSeparator();
    _imp->cacheMenu->addAction(_imp->actionClearPluginsLoadingCache);

    // Help menu
    _imp->actionHelpDocumentation = new QAction(this);
    _imp->actionHelpDocumentation->setText( QObject::tr("Documentation") );
    _imp->menuHelp->addAction(_imp->actionHelpDocumentation);
    QObject::connect( _imp->actionHelpDocumentation, SIGNAL(triggered()), this, SLOT(openHelpDocumentation()) );

    _imp->actionHelpWebsite = new QAction(this);
    _imp->actionHelpWebsite->setText( QObject::tr("Website") );
    _imp->menuHelp->addAction(_imp->actionHelpWebsite);
    QObject::connect( _imp->actionHelpWebsite, SIGNAL(triggered()), this, SLOT(openHelpWebsite()) );

    _imp->actionHelpForum = new QAction(this);
    _imp->actionHelpForum->setText( QObject::tr("Forum") );
    _imp->menuHelp->addAction(_imp->actionHelpForum);
    QObject::connect( _imp->actionHelpForum, SIGNAL(triggered()), this, SLOT(openHelpForum()) );

    _imp->actionHelpIssues = new QAction(this);
    _imp->actionHelpIssues->setText( QObject::tr("Issues") );
    _imp->menuHelp->addAction(_imp->actionHelpIssues);
    QObject::connect( _imp->actionHelpIssues, SIGNAL(triggered()), this, SLOT(openHelpIssues()) );

#ifndef __APPLE__
    _imp->menuHelp->addSeparator();
    _imp->menuHelp->addAction(_imp->actionShowAboutWindow);
#endif

    ///Create custom menu
    const std::list<PythonUserCommand> & commands = appPTR->getUserPythonCommands();
    for (std::list<PythonUserCommand>::const_iterator it = commands.begin(); it != commands.end(); ++it) {
        addMenuEntry(it->grouping, it->pythonFunction, it->key, it->modifiers);
    }
} // createMenuActions

void
Gui::openHelpWebsite()
{
    QDesktopServices::openUrl( QUrl( QString::fromUtf8(NATRON_WEBSITE_URL) ) );
}

void
Gui::openHelpForum()
{
    QDesktopServices::openUrl( QUrl( QString::fromUtf8(NATRON_FORUM_URL) ) );
}

void
Gui::openHelpIssues()
{
    QDesktopServices::openUrl( QUrl( QString::fromUtf8(NATRON_ISSUE_TRACKER_URL) ) );
}

void
Gui::openHelpDocumentation()
{
    int docSource = appPTR->getCurrentSettings()->getDocumentationSource();
    int serverPort = appPTR->getCurrentSettings()->getServerPort();
    QString localUrl = QString::fromUtf8("http://localhost:") + QString::number(serverPort);
    QString remoteUrl = QString::fromUtf8(NATRON_DOCUMENTATION_ONLINE);

    switch (docSource) {
    case 0:
        QDesktopServices::openUrl( QUrl(localUrl) );
        break;
    case 1:
        QDesktopServices::openUrl( QUrl(remoteUrl) );
        break;
    case 2:
        Dialogs::informationDialog(tr("Missing documentation").toStdString(), QObject::tr("Missing documentation, please go to settings and select local or online documentation source.").toStdString(), true);
        break;
    }
}

NATRON_NAMESPACE_EXIT;

NATRON_NAMESPACE_USING;
#include "moc_Gui.cpp"<|MERGE_RESOLUTION|>--- conflicted
+++ resolved
@@ -183,13 +183,8 @@
         return;
     }
 
-<<<<<<< HEAD
-    AppInstance* app = openProjectInternal(projectPath.toStdString(), false);
-    Q_UNUSED(app);
-=======
     AppInstance* appInstance = openProjectInternal(projectPath.toStdString(), false);
     Q_UNUSED(appInstance);
->>>>>>> 251cdd4e
 }
 
 void
