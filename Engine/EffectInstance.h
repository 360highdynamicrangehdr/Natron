--- conflicted
+++ resolved
@@ -245,92 +245,8 @@
 
 public:
 
-<<<<<<< HEAD
     class Implementation;
 
-=======
-    struct RenderRoIArgs
-    {
-        // Developer note: the fields were reordered to optimize packing.
-        // see http://www.catb.org/esr/structure-packing/
-
-        double time; //< the time at which to render
-        RenderScale scale; //< the scale at which to render
-        unsigned int mipMapLevel; //< the mipmap level (redundant with the scale, stored here to avoid refetching it everytimes)
-        ViewIdx view; //< the view to render
-        RectI roi; //< the renderWindow (in pixel coordinates) , watch out OpenFX action getRegionsOfInterest expects canonical coords!
-        RectD preComputedRoD; //<  pre-computed region of definition in canonical coordinates for this effect to speed-up the call to renderRoi
-        std::list<ImagePlaneDesc> components; //< the requested image components (per plane)
-
-        ///When called from getImage() the calling node  will have already computed input images, hence the image of this node
-        ///might already be in this list
-        EffectInstance::InputImagesMap inputImagesList;
-        const EffectInstance* caller;
-        ImageBitDepthEnum bitdepth; //< the requested bit depth
-        bool byPassCache;
-        bool calledFromGetImage;
-
-        // Request what kind of storage we need images to be in return of renderRoI
-        StorageModeEnum returnStorage;
-
-        // Set to false if you don't want the node to render using the GPU at all
-        bool allowGPURendering;
-
-        // the time that was passed to the original renderRoI call of the caller node
-        double callerRenderTime;
-
-        RenderRoIArgs()
-            : time(0)
-            , scale(1.)
-            , mipMapLevel(0)
-            , view(0)
-            , roi()
-            , preComputedRoD()
-            , components()
-            , inputImagesList()
-            , caller(0)
-            , bitdepth(eImageBitDepthFloat)
-            , byPassCache(false)
-            , calledFromGetImage(false)
-            , returnStorage(eStorageModeRAM)
-            , allowGPURendering(true)
-            , callerRenderTime(0.)
-        {
-        }
-
-        RenderRoIArgs( double time_,
-                       const RenderScale & scale_,
-                       unsigned int mipMapLevel_,
-                       ViewIdx view_,
-                       bool byPassCache_,
-                       const RectI & roi_,
-                       const RectD & preComputedRoD_,
-                       const std::list<ImagePlaneDesc> & components_,
-                       ImageBitDepthEnum bitdepth_,
-                       bool calledFromGetImage,
-                       const EffectInstance* caller,
-                       StorageModeEnum returnStorage,
-                       double callerRenderTime,
-                       const EffectInstance::InputImagesMap & inputImages = EffectInstance::InputImagesMap() )
-            : time(time_)
-            , scale(scale_)
-            , mipMapLevel(mipMapLevel_)
-            , view(view_)
-            , roi(roi_)
-            , preComputedRoD(preComputedRoD_)
-            , components(components_)
-            , inputImagesList(inputImages)
-            , caller(caller)
-            , bitdepth(bitdepth_)
-            , byPassCache(byPassCache_)
-            , calledFromGetImage(calledFromGetImage)
-            , returnStorage(returnStorage)
-            , allowGPURendering(true)
-            , callerRenderTime(callerRenderTime)
-        {
-        }
-    };
->>>>>>> 09c81512
 
     struct RenderActionArgs
     {
@@ -365,7 +281,7 @@
 
         // The RGBA channels to process. This can optimize render times for un-needed channels.
         std::bitset<4> processChannels;
-        
+
     };
 
 
@@ -516,7 +432,7 @@
      * optionalBounds parameter that can be set to specify which portion of the input image is needed.
      *
      * Note that this is very important in the case 1) that all images that are accessed via getImage() are
-     * declared to Natron with getFramesNeeded otherwise Natron has to fallback to a less optimized pipeline 
+     * declared to Natron with getFramesNeeded otherwise Natron has to fallback to a less optimized pipeline
      * that keeps image longer in memory and it may risk to render twice an effect.
      *
      * @returns This function returns true if the image set in the outArgs is valid.
@@ -571,7 +487,7 @@
      * Must be implemented for an effect that returns true to isMultiPlanar().
      * Non multi-planar effects have a default implementation in the getLayersProducedAndNeeded_default() function.
      * Must return the layers needed for each input and the layers produced in output of the effect.
-     * If this effect allows some layers to be inherited from an upstram effect, it must indicate the time view 
+     * If this effect allows some layers to be inherited from an upstram effect, it must indicate the time view
      * and from which input to fetch them.
      **/
     virtual ActionRetCodeEnum getLayersProducedAndNeeded(TimeValue time,
@@ -615,25 +531,15 @@
                                                   bool* processAll,
                                                   std::bitset<4>* processChannels);
 
-<<<<<<< HEAD
 private:
-=======
-    /**
-     * @brief Is inputNb a mask ? In which case the effect will have an additional mask parameter.
-     **/
-    virtual bool isInputMask(int /*inputNb*/) const WARN_UNUSED_RETURN
-    {
-        return false;
-    };
->>>>>>> 09c81512
 
 
     ActionRetCodeEnum getDefaultLayersNeededInInput(int inputNb,
                                                     TimeValue time,
                                                     ViewIdx view,
                                                     std::map<int, std::list<ImagePlaneDesc> >* inputLayersNeeded);
-    
-    
+
+
 
 public:
 
@@ -701,14 +607,6 @@
                                         RenderBackendTypeEnum backendType,
                                         const EffectOpenGLContextDataPtr& glContextData);
 
-<<<<<<< HEAD
-=======
-    /**
-     * @brief Must be implemented to give a description of the effect that this node does. This is typically
-     * what you'll see displayed when the user clicks the '?' button on the node's panel in the user interface.
-     **/
-    virtual std::string getPluginDescription() const WARN_UNUSED_RETURN = 0;
->>>>>>> 09c81512
 
 
     /**
@@ -748,7 +646,7 @@
 public:
 
     /**
-     * @brief For effects that can return a distortion function (e.g an affine Transform), then they 
+     * @brief For effects that can return a distortion function (e.g an affine Transform), then they
      * may flag so with the getCanDistort() function. In this case this function will be called prior to
      * calling render. If possible, Natron will concatenate distortion effects and only the effect at
      * the bottom will do the final rendering.
@@ -770,7 +668,7 @@
                                             bool draftRender,
                                             ViewIdx view,
                                             DistortionFunction2D* distortion) WARN_UNUSED_RETURN;
-    
+
 public:
 
     /**
@@ -806,9 +704,9 @@
                                          ViewIdx* inputView,
                                          int* inputNb,
                                          ImagePlaneDesc* inputPlane) WARN_UNUSED_RETURN;
-    
-public:
-    
+
+public:
+
     /**
      * @brief Return the region that the plugin is capable of filling.
      * This is meaningful for plugins that generate images or transform images.
@@ -825,13 +723,8 @@
 
 
     /**
-<<<<<<< HEAD
      * @brief If the instance rod is infinite, returns the union of all connected inputs. If there's no input this returns the
      * project format.
-=======
-     * @brief Sets render preferences for the rendering of a frame for the current thread.
-     * This is thread-local storage. This is NOT local to a call to renderRoI
->>>>>>> 09c81512
      **/
     void ifInfiniteApplyHeuristic(TimeValue time,
                                   const RenderScale & scale,
@@ -881,21 +774,15 @@
                                                          const RectD & renderWindow,
                                                          ViewIdx view,
                                                          RectD* roi);
-    
-public:
-
-    /**
-<<<<<<< HEAD
+
+public:
+
+    /**
      * @brief Computes the frame/view pairs needed by this effect in input for the render action.
      * @param time The time at which the input should be sampled
      * @param view the view at which the input should be sampled
      * @param hash If set this will return the hash of the node for the given time view. In a
      * render thread, this hash should be cached away
-=======
-     * @brief Visit recursively the compositing tree and computes required information about region of interests for each node and
-     * for each frame/view pair. This helps to call render a single time per frame/view pair for a node.
-     * Implem is in ParallelRenderArgs.cpp
->>>>>>> 09c81512
      **/
     ActionRetCodeEnum getFramesNeeded_public(TimeValue time, ViewIdx view, GetFramesNeededResultsPtr* results);
 
@@ -1054,7 +941,7 @@
     //////////////////////////////////////////////////////////////////////
     //////////////////////////////////////////////////////////////////////
 
-    
+
     /**
      * @brief Returns a pointer to the node holding this effect.
      **/
@@ -1178,7 +1065,7 @@
     /**
      * @brief Is this node an output node ? An output node means
      * that a RenderEngine can be created.
-     * If returning true, you may subclass createRenderEngine() to 
+     * If returning true, you may subclass createRenderEngine() to
      * create a custom render engine if needed. The basic render engine
      * handles writers & disk cache.
      **/
@@ -1206,11 +1093,10 @@
 
     virtual bool getMakeSettingsPanel() const { return true; }
 
-    int getNInputs() const; 
+    int getNInputs() const;
 
     void onInputLabelChanged(int inputNb, const std::string& label);
 
-<<<<<<< HEAD
     enum AcceptedRequestConcatenationEnum
     {
         eAcceptedRequestConcatenationNone = 0x0,
@@ -1218,16 +1104,6 @@
         eAcceptedRequestConcatenationDistortionFunc = 0x2,
         eAcceptedRequestConcatenationPixelShader = 0x4
     };
-=======
-    /**
-     * @brief Indicates how many simultaneous renders the plugin can deal with.
-     * RenderSafetyEnum::eRenderSafetyUnsafe - indicating that only a single 'render' call can be made at any time among all instances,
-     * RenderSafetyEnum::eRenderSafetyInstanceSafe - indicating that any instance can have a single 'render' call at any one time,
-     * RenderSafetyEnum::eRenderSafetyFullySafe - indicating that any instance of a plugin can have multiple renders running simultaneously
-     * RenderSafetyEnum::eRenderSafetyFullySafeFrame - Same as eRenderSafetyFullySafe but the plug-in also flagged  kOfxImageEffectPluginPropHostFrameThreading to true.
-     **/
-    virtual RenderSafetyEnum renderThreadSafety() const WARN_UNUSED_RETURN = 0;
->>>>>>> 09c81512
 
     DECLARE_FLAGS(AcceptedRequestConcatenationFlags, AcceptedRequestConcatenationEnum)
 
@@ -1261,9 +1137,9 @@
                                             const FrameViewRequestPtr& requestData,
                                             const FrameViewRequestPtr& requesterFrameViewRequest,
                                             const TreeRenderExecutionDataPtr& requestPassSharedData);
-    
-public:
-    
+
+public:
+
     /**
      * @brief Function that actually render a request. In output, the image corresponding to the request
      * is rendered. Only a single thread will be able to call launchRender on the same frame view request.
@@ -1272,22 +1148,14 @@
     ActionRetCodeEnum launchNodeRender(const TreeRenderExecutionDataPtr& requestPassSharedData, const FrameViewRequestPtr& requestData);
 
     /**
-<<<<<<< HEAD
      * @brief Convenience function for getCurrentRender()->isRenderAborted()
-=======
-     * @brief Can be derived to indicate for each input node what is the region of interest
-     * of the node at time 'time' and render scale 'scale' given a render window.
-     * For example a blur plugin would specify what it needs
-     * from inputs in order to do a blur taking into account the size of the blurring kernel.
-     * By default, it returns renderWindow for each input.
->>>>>>> 09c81512
      **/
     bool isRenderAborted() const;
 
     /**
      * @brief Effects are always copied throughout a render
      **/
-    virtual bool isRenderCloneNeeded() const OVERRIDE 
+    virtual bool isRenderCloneNeeded() const OVERRIDE
     {
         return true;
     }
@@ -1341,21 +1209,12 @@
     bool isHostMixEnabled() const;
 
     /**
-<<<<<<< HEAD
     * @brief Returns whether the effect wants the host to add a mask input that will mask the output image
     **/
     bool isHostMaskEnabled() const;
-=======
-     * @brief Overload this and return true if your operator should display a preview image by default.
-     **/
-    virtual bool makePreviewByDefault() const WARN_UNUSED_RETURN
-    {
-        return isReader();
-    }
->>>>>>> 09c81512
-
-    /**
-     * @brief Returns whether the effect wants the host to add a plane selector in output and for its inputs. 
+
+    /**
+     * @brief Returns whether the effect wants the host to add a plane selector in output and for its inputs.
      * This is only relevant if isMultiPlanar() returns false.
      **/
     bool isHostPlaneSelectorEnabled() const;
@@ -1384,34 +1243,13 @@
     void setRenderThreadSafety(RenderSafetyEnum safety);
 
     /**
-<<<<<<< HEAD
      * @brief Returns if the effect can perform OpenGL rendering or if it needs it or if it cannot use it.
-=======
-     * @brief Use this function to post a transient message to the user. It will be displayed using
-     * a dialog. The message can be of 4 types...
-     * INFORMATION_MESSAGE : you just want to inform the user about something.
-     * eMessageTypeWarning : you want to inform the user that something important happened.
-     * eMessageTypeError : you want to inform the user an error occurred.
-     * eMessageTypeQuestion : you want to ask the user about something.
-     * The function will return true always except for a message of type eMessageTypeQuestion, in which
-     * case the function may return false if the user pressed the 'No' button.
-     * @param content The message you want to pass.
->>>>>>> 09c81512
      **/
     PluginOpenGLRenderSupport getOpenGLRenderSupport() const;
     void setOpenGLRenderSupport(PluginOpenGLRenderSupport support);
 
     /**
-<<<<<<< HEAD
      * @brief Returns if the effect can or must do sequential renders
-=======
-     * @brief Use this function to post a persistent message to the user. It will be displayed on the
-     * node's graphical interface and on any connected viewer. The message can be of 3 types...
-     * INFORMATION_MESSAGE : you just want to inform the user about something.
-     * eMessageTypeWarning : you want to inform the user that something important happened.
-     * eMessageTypeError : you want to inform the user an error occurred.
-     * @param content The message you want to pass.
->>>>>>> 09c81512
      **/
     SequentialPreferenceEnum getSequentialRenderSupport() const;
     void setSequentialRenderSupport(SequentialPreferenceEnum support);
@@ -1664,12 +1502,6 @@
 
 public:
 
-<<<<<<< HEAD
-=======
-    // Same as the version above, do NOT dereference command after this call as it will be destroyed already, usually this call is
-    // made as such: pushUndoCommand(new MyCommand(...))
-    void pushUndoCommand(UndoCommand* command);
->>>>>>> 09c81512
 
     /**
      * @brief Set the cursor to be one of the default cursor.
@@ -1679,13 +1511,8 @@
     bool setCurrentCursor(CursorEnum defaultCursor);
     bool setCurrentCursor(const QString& customCursorFilePath);
 
-<<<<<<< HEAD
     ///Doesn't do anything, instead we overriden onKnobValueChanged_public
     virtual bool onKnobValueChanged(const KnobIPtr& k,
-=======
-    ///Doesn't do anything, instead we overridden onKnobValueChanged_public
-    virtual bool onKnobValueChanged(KnobI* k,
->>>>>>> 09c81512
                                     ValueChangedReasonEnum reason,
                                     TimeValue time,
                                     ViewSetSpec view) OVERRIDE FINAL;
@@ -1732,21 +1559,7 @@
     bool hasOverlayInteract(OverlayViewportTypeEnum type) const;
 
 
-<<<<<<< HEAD
     virtual void onKnobsAboutToBeLoaded(const SERIALIZATION_NAMESPACE::NodeSerialization& /*serialization*/) {}
-=======
-    /* @brief Overlay support:
-     * Just overload this function in your operator.
-     * No need to include any OpenGL related header.
-     * The coordinate space is  defined by the displayWindow
-     * (i.e: (0,0) = bottomLeft and  width() and height() being
-     * respectively the width and height of the frame.)
-     */
-    virtual bool hasOverlay() const
-    {
-        return false;
-    }
->>>>>>> 09c81512
 
     virtual void onKnobsLoaded() {}
 
@@ -1755,7 +1568,7 @@
      **/
     virtual void onEffectCreated(const CreateNodeArgs& /*args*/) {}
 
-    
+
 
     /**
      * @brief Must return whether the plug-in handles concurrent OpenGL renders or not.
@@ -1797,21 +1610,13 @@
     RotoDrawableItemPtr getAttachedRotoItem() const;
 
     /**
-<<<<<<< HEAD
      * @brief Return the item set with attachRotoItem
-=======
-     * @brief This function calls the implementation specific attachOpenGLContext()
->>>>>>> 09c81512
      **/
     RotoDrawableItemPtr getOriginalAttachedItem() const;
 
     /**
-<<<<<<< HEAD
      * @brief If an item is returned by the getAttachedRotoItem() method and this is a paint stroke
      * This function returns whether it is currently being drawn by the user or not.
-=======
-     * @brief This function calls the implementation specific dettachOpenGLContext()
->>>>>>> 09c81512
      **/
     bool isDuringPaintStrokeCreation() const;
 
@@ -1907,7 +1712,7 @@
     std::string getNodeExtraLabel() const;
 
     bool hasAtLeastOneChannelToProcess() const;
-    
+
     /**
      * @brief Returns the components and index of the channel to use to produce the mask.
      * None = -1
@@ -1932,7 +1737,7 @@
                           ImagePlaneDesc *layer) const;
 
 
-    
+
     void refreshFormatParamChoice(const std::vector<ChoiceOption>& entries, int defValue, bool loadingProject);
 
     int getFrameStepKnobValue() const;
@@ -1950,7 +1755,7 @@
     bool isKeepInAnimationModuleButtonDown() const;
 
     bool getHideInputsKnobValue() const;
-    
+
     void setHideInputsKnobValue(bool hidden);
 
     bool getDisabledKnobValue() const;
@@ -1961,15 +1766,7 @@
 
     void computeFrameRangeForReader(const KnobIPtr& fileKnob, bool setFrameRange);
 
-<<<<<<< HEAD
     void findPluginFormatKnobs();
-=======
-    /**
-     * @brief Should be called in the beginning of an action.
-     * Right after assertActionIsNotRecursive() for non recursive actions.
-     **/
-    virtual void incrementRecursionLevel() OVERRIDE FINAL;
->>>>>>> 09c81512
 
 
 private:
@@ -2017,7 +1814,7 @@
 
 
 protected:
-    
+
 
     virtual void refreshExtraStateAfterTimeChanged(bool isPlayback, TimeValue time)  OVERRIDE;
 
@@ -2035,8 +1832,8 @@
 
 private:
 
-    
-    
+
+
     boost::scoped_ptr<Implementation> _imp; // PIMPL: hide implementation details
 
     friend class ReadNode;
