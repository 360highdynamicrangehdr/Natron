/* ***** BEGIN LICENSE BLOCK *****
 * This file is part of Natron <http://www.natron.fr/>,
 * Copyright (C) 2013-2017 INRIA and Alexandre Gauthier-Foichat
 *
 * Natron is free software: you can redistribute it and/or modify
 * it under the terms of the GNU General Public License as published by
 * the Free Software Foundation; either version 2 of the License, or
 * (at your option) any later version.
 *
 * Natron is distributed in the hope that it will be useful,
 * but WITHOUT ANY WARRANTY; without even the implied warranty of
 * MERCHANTABILITY or FITNESS FOR A PARTICULAR PURPOSE.  See the
 * GNU General Public License for more details.
 *
 * You should have received a copy of the GNU General Public License
 * along with Natron.  If not, see <http://www.gnu.org/licenses/gpl-2.0.html>
 * ***** END LICENSE BLOCK ***** */

// ***** BEGIN PYTHON BLOCK *****
// from <https://docs.python.org/3/c-api/intro.html#include-files>:
// "Since Python may define some pre-processor definitions which affect the standard headers on some systems, you must include Python.h before any standard headers are included."
#include <Python.h>
// ***** END PYTHON BLOCK *****

#include "KnobSerialization.h"

#include <algorithm> // min, max
#include <cassert>
#include <stdexcept>

#include <ofxNatron.h>

#if !defined(SBK_RUN) && !defined(Q_MOC_RUN)
GCC_DIAG_UNUSED_LOCAL_TYPEDEFS_OFF
#include <boost/algorithm/string/predicate.hpp> // iequals
GCC_DIAG_UNUSED_LOCAL_TYPEDEFS_ON
#endif

#include <QtCore/QDateTime>
#include <QtCore/QDebug>

#include <ofxNatron.h>

#if !defined(SBK_RUN) && !defined(Q_MOC_RUN)
GCC_DIAG_UNUSED_LOCAL_TYPEDEFS_OFF
#include <boost/algorithm/string/predicate.hpp> // iequals
GCC_DIAG_UNUSED_LOCAL_TYPEDEFS_ON
#endif


#include "Engine/Knob.h"
#include "Engine/Curve.h"
#include "Engine/Node.h"
#include "Engine/EffectInstance.h"
#include "Engine/AppInstance.h"
#include "Engine/KnobTypes.h"
#include "Engine/TrackMarker.h"
#include "Engine/TrackerContext.h"



NATRON_NAMESPACE_ENTER;

ValueSerialization::ValueSerialization()
: _serialization(0)
, _knob()
, _dimension(0)
, _master()
, _expression()
, _exprHasRetVar(false)
{

}

ValueSerialization::ValueSerialization(KnobSerializationBase* serialization,
                                       const KnobPtr & knob,
                                       int dimension)
    : _serialization(serialization)
    , _knob(knob)
    , _dimension(dimension)
    , _master()
    , _expression()
    , _exprHasRetVar(false)
{
}

void
ValueSerialization::initForLoad(KnobSerializationBase* serialization,
                 const KnobPtr & knob,
                 int dimension)
{
    _serialization = serialization;
    _knob = knob;
    _dimension = dimension;
}

ValueSerialization::ValueSerialization(const KnobPtr & knob,
                                       int dimension,
                                       bool exprHasRetVar,
                                       const std::string& expr)
    : _serialization(0)
    , _knob()
    , _dimension(0)
    , _master()
    , _expression()
    , _exprHasRetVar(false)
{
    initForSave(knob, dimension, exprHasRetVar, expr);
}

void
ValueSerialization::initForSave(const KnobPtr & knob,
                 int dimension,
                 bool exprHasRetVar,
                 const std::string& expr)
{
    _knob = knob;
    _dimension = dimension;
    _expression = expr;
    _exprHasRetVar = exprHasRetVar;

    std::pair< int, KnobPtr > m = knob->getMaster(dimension);

    if ( m.second && !knob->isMastersPersistenceIgnored() ) {
        _master.masterDimension = m.first;
        NamedKnobHolder* holder = dynamic_cast<NamedKnobHolder*>( m.second->getHolder() );
        assert(holder);

        TrackMarker* isMarker = dynamic_cast<TrackMarker*>(holder);
        if (isMarker) {
            _master.masterTrackName = isMarker->getScriptName_mt_safe();
            _master.masterNodeName = isMarker->getContext()->getNode()->getScriptName_mt_safe();
        } else {
            // coverity[dead_error_line]
            _master.masterNodeName = holder ? holder->getScriptName_mt_safe() : "";
        }
        _master.masterKnobName = m.second->getName();
    } else {
        _master.masterDimension = -1;
    }

}

void
ValueSerialization::setChoiceExtraLabel(const std::string& label)
{
    assert(_serialization);
    _serialization->setChoiceExtraString(label);
}

KnobPtr
KnobSerialization::createKnob(const std::string & typeName,
                              int dimension)
{
    KnobPtr ret;

    if ( typeName == KnobInt::typeNameStatic() ) {
        ret.reset( new KnobInt(NULL, std::string(), dimension, false) );
    } else if ( typeName == KnobBool::typeNameStatic() ) {
        ret.reset( new KnobBool(NULL, std::string(), dimension, false) );
    } else if ( typeName == KnobDouble::typeNameStatic() ) {
        ret.reset( new KnobDouble(NULL, std::string(), dimension, false) );
    } else if ( typeName == KnobChoice::typeNameStatic() ) {
        ret.reset( new KnobChoice(NULL, std::string(), dimension, false) );
    } else if ( typeName == KnobString::typeNameStatic() ) {
        ret.reset( new KnobString(NULL, std::string(), dimension, false) );
    } else if ( typeName == KnobParametric::typeNameStatic() ) {
        ret.reset( new KnobParametric(NULL, std::string(), dimension, false) );
    } else if ( typeName == KnobColor::typeNameStatic() ) {
        ret.reset( new KnobColor(NULL, std::string(), dimension, false) );
    } else if ( typeName == KnobPath::typeNameStatic() ) {
        ret.reset( new KnobPath(NULL, std::string(), dimension, false) );
    } else if ( typeName == KnobLayers::typeNameStatic() ) {
        ret.reset( new KnobLayers(NULL, std::string(), dimension, false) );
    } else if ( typeName == KnobFile::typeNameStatic() ) {
        ret.reset( new KnobFile(NULL, std::string(), dimension, false) );
    } else if ( typeName == KnobOutputFile::typeNameStatic() ) {
        ret.reset( new KnobOutputFile(NULL, std::string(), dimension, false) );
    } else if ( typeName == KnobButton::typeNameStatic() ) {
        ret.reset( new KnobButton(NULL, std::string(), dimension, false) );
    } else if ( typeName == KnobSeparator::typeNameStatic() ) {
        ret.reset( new KnobSeparator(NULL, std::string(), dimension, false) );
    } else if ( typeName == KnobGroup::typeNameStatic() ) {
        ret.reset( new KnobGroup(NULL, std::string(), dimension, false) );
    } else if ( typeName == KnobPage::typeNameStatic() ) {
        ret.reset( new KnobPage(NULL, std::string(), dimension, false) );
    }

    if (ret) {
        ret->populate();
    }

    return ret;
}

static KnobPtr
findMaster(const KnobPtr & knob,
           const NodesList & allNodes,
           const std::string& masterKnobName,
           const std::string& masterNodeName,
           const std::string& masterTrackName,
           const std::map<std::string, std::string>& oldNewScriptNamesMapping)
{
    ///we need to cycle through all the nodes of the project to find the real master
    NodePtr masterNode;
    std::string masterNodeNameToFind = masterNodeName;

    /*
       When copy pasting, the new node copied has a script-name different from what is inside the serialization because 2
       nodes cannot co-exist with the same script-name. We keep in the map the script-names mapping
     */
    std::map<std::string, std::string>::const_iterator foundMapping = oldNewScriptNamesMapping.find(masterNodeName);

    if ( foundMapping != oldNewScriptNamesMapping.end() ) {
        masterNodeNameToFind = foundMapping->second;
    }

    for (NodesList::const_iterator it2 = allNodes.begin(); it2 != allNodes.end(); ++it2) {
        if ( (*it2)->getScriptName() == masterNodeNameToFind ) {
            masterNode = *it2;
            break;
        }
    }
    if (!masterNode) {
        qDebug() << "Link slave/master for " << knob->getName().c_str() <<   " failed to restore the following linkage: " << masterNodeNameToFind.c_str();

        return KnobPtr();
    }

    if ( !masterTrackName.empty() ) {
        boost::shared_ptr<TrackerContext> context = masterNode->getTrackerContext();
        if (context) {
            TrackMarkerPtr marker = context->getMarkerByName(masterTrackName);
            if (marker) {
                return marker->getKnobByName(masterKnobName);
            }
        }
    } else {
        ///now that we have the master node, find the corresponding knob
        const std::vector< KnobPtr > & otherKnobs = masterNode->getKnobs();
        for (std::size_t j = 0; j < otherKnobs.size(); ++j) {
            if ( (otherKnobs[j]->getName() == masterKnobName) && otherKnobs[j]->getIsPersistent() ) {
                return otherKnobs[j];
                break;
            }
        }
    }

    qDebug() << "Link slave/master for " << knob->getName().c_str() <<   " failed to restore the following linkage: " << masterNodeNameToFind.c_str();

    return KnobPtr();
}

void
KnobSerialization::restoreKnobLinks(const KnobPtr & knob,
                                    const NodesList & allNodes,
                                    const std::map<std::string, std::string>& oldNewScriptNamesMapping)
{
    int i = 0;

    if (_masterIsAlias) {
        /*
         * _masters can be empty for example if we expand a group: the slaved knobs are no longer slaves
         */
        if ( !_masters.empty() ) {
            const std::string& aliasKnobName = _masters.front().masterKnobName;
            const std::string& aliasNodeName = _masters.front().masterNodeName;
            const std::string& masterTrackName  = _masters.front().masterTrackName;
            KnobPtr alias = findMaster(knob, allNodes, aliasKnobName, aliasNodeName, masterTrackName, oldNewScriptNamesMapping);
            if (alias) {
                knob->setKnobAsAliasOfThis(alias, true);
            }
        }
    } else {
        for (std::list<MasterSerialization>::iterator it = _masters.begin(); it != _masters.end(); ++it) {
            if (it->masterDimension != -1) {
                KnobPtr master = findMaster(knob, allNodes, it->masterKnobName, it->masterNodeName, it->masterTrackName, oldNewScriptNamesMapping);
                if (master) {
                    knob->slaveTo(i, master, it->masterDimension);
                }
            }
            ++i;
        }
    }
}

void
KnobSerialization::restoreExpressions(const KnobPtr & knob,
                                      const std::map<std::string, std::string>& oldNewScriptNamesMapping)
{
    int dims = std::min( knob->getDimension(), _knob->getDimension() );

    try {
        for (int i = 0; i < dims; ++i) {
            if ( !_expressions[i].first.empty() ) {
                QString expr( QString::fromUtf8( _expressions[i].first.c_str() ) );

                //Replace all occurrences of script-names that we know have changed
                for (std::map<std::string, std::string>::const_iterator it = oldNewScriptNamesMapping.begin();
                     it != oldNewScriptNamesMapping.end(); ++it) {
                    expr.replace( QString::fromUtf8( it->first.c_str() ), QString::fromUtf8( it->second.c_str() ) );
                }
                knob->restoreExpression(i, expr.toStdString(), _expressions[i].second);
            }
        }
    } catch (const std::exception& e) {
        QString err = QString::fromUtf8("Failed to restore expression: %1").arg( QString::fromUtf8( e.what() ) );
        appPTR->writeToErrorLog_mt_safe(QString::fromUtf8( knob->getName().c_str() ), QDateTime::currentDateTime(), err);
    }
}

void
KnobSerialization::setChoiceExtraString(const std::string& label)
{
    assert(_extraData);
    ChoiceExtraData* cData = dynamic_cast<ChoiceExtraData*>(_extraData);
    assert(cData);
    if (cData) {
        cData->_choiceString = label;
    }
}

<<<<<<< HEAD
static bool
startsWith(const std::string& str,
           const std::string& prefix)
{
    return str.substr( 0, prefix.size() ) == prefix;
    // case insensitive version:
    //return ci_string(str.substr(0,prefix.size()).c_str()) == prefix.c_str();
}

static bool
endsWith(const std::string &str,
         const std::string &suffix)
{
    return ( ( str.size() >= suffix.size() ) &&
            (str.compare(str.size() - suffix.size(), suffix.size(), suffix) == 0) );
}

static bool
containsString(const std::string& str, const std::string& substring)
{
    return str.find(substring) != std::string::npos;
}
=======
>>>>>>> 834bce18

static bool
equalsStringCaseSensitive(const std::string& str1, const std::string& str2)
{
    return str1 == str2;
}

static bool
equalsStringCaseInsensitive(const std::string& str1, const std::string& str2)
{
    return boost::iequals(str1, str2);
}

typedef bool (*stringFuncPtr)(const std::string&,const std::string&);

NATRON_NAMESPACE_ANONYMOUS_ENTER

struct FilterMatcher
{
    // The second string parameter that is passed to the nameMatcher function
    std::string nameToMatch;

    // The function used to compare the knob name to detemrine if it matches the input or not
    stringFuncPtr func;
};

struct PluginMatch
{
    // The ID of the plug-in that is concerned by this filter.
    std::string pluginID;

    // The minimal version of the plug-in to which this filter can be applied
    // If -1 the filter is always applied on version below version max
    int pluginVersionMajorMin;
    int pluginVersionMinorMin;

    // The version of the plug-in up to which the filter must be applied
    // If these values are -1, the filter is always applied above version min
    int pluginVersionMajorMax;
    int pluginVersionMinorMax;

    stringFuncPtr func;
};

struct KnobMatch
{
    // List of plug-ins to which it applies to. If empty, applies to any plug-in
    std::list<PluginMatch> plugin;
    FilterMatcher filter;
};

struct NatronVersionMatch
{
    // The version of Natron up to which the filter must be applied.
    // If these values are -1, the filter is always applied.
    int vMajor, vMinor, vRev;

    NatronVersionMatch()
    : vMajor(-1)
    , vMinor(-1)
    , vRev(-1)
    {

    }
};


struct KnobNameFilter
{

    // All elements in the string will be checked, if one is matched, the filter applies.
    std::list<KnobMatch> filters;

    // If the string is matched using nameMatcher, this is the string that should replace it
    std::string replacement;

    // The version of Natron min/max for which it applies to.
    NatronVersionMatch natronVersionMin, natronVersionMax;

    KnobNameFilter()
    : filters()
    , replacement()
    , natronVersionMin()
    , natronVersionMax()
    {

    }
};

<<<<<<< HEAD
struct KnobChoiceOptionFilter
{

    // All elements in the string will be checked, if one is matched, the filter applies.
    std::list<KnobMatch> filters;
    std::list<FilterMatcher> optionFilters;

    // If the string is matched using nameMatcher, this is the string that should replace it
    std::string replacement;

    // The version of Natron min/max for which it applies to.
    NatronVersionMatch natronVersionMin, natronVersionMax;

    KnobChoiceOptionFilter()
    : filters()
    , optionFilters()
    , replacement()
    , natronVersionMin()
    , natronVersionMax()
    {

    }
};


static
PluginMatch&
addPluginMatch(KnobMatch& f,
               const std::string& pluginID
               , int pluginMajorMin = -1,
=======

#if 0
static
PluginMatch&
addPluginMatch(KnobMatch& f,
               const std::string& pluginID,
               int pluginMajorMin = -1,
>>>>>>> 834bce18
               int pluginMinorMin = -1,
               int pluginMajorMax = -1,
               int pluginMinorMax = -1)
{
    PluginMatch m = {pluginID, pluginMajorMin, pluginMinorMin, pluginMajorMax, pluginMinorMax, equalsStringCaseInsensitive};
    f.plugin.push_back(m);
    return f.plugin.back();
}
<<<<<<< HEAD
=======
#endif
>>>>>>> 834bce18


template <typename FILTER>
KnobMatch& addKnobFilter(FILTER& f, const std::string& nameToMatch, stringFuncPtr func)
{
    KnobMatch m;
    m.filter.nameToMatch = nameToMatch;
    m.filter.func = func;
    f.filters.push_back(m);
    return f.filters.back();
}

<<<<<<< HEAD
void addOptionFilter(KnobChoiceOptionFilter& f, const std::string& nameToMatch, stringFuncPtr func)
{
    FilterMatcher m = {nameToMatch, func};
    f.optionFilters.push_back(m);
}
=======
>>>>>>> 834bce18

template <typename FILTER>
void setNatronVersionMin(FILTER &f, int major = -1, int minor = -1, int rev = -1) {
    f.natronVersionMin.vMajor = major;
    f.natronVersionMin.vMinor = minor;
    f.natronVersionMin.vRev = rev;
}

template <typename FILTER>
void setNatronVersionMax(FILTER &f, int major = -1, int minor = -1, int rev = -1) {
    f.natronVersionMax.vMajor = major;
    f.natronVersionMax.vMinor = minor;
    f.natronVersionMax.vRev = rev;
}

class KnobNameFilters
{
public:

    std::vector<KnobNameFilter> filters;

    KnobNameFilters()
    {
        {
            KnobNameFilter f;
            f.replacement = kNatronOfxParamProcessR;
            addKnobFilter(f, "r", equalsStringCaseSensitive);
            addKnobFilter(f, "doRed", equalsStringCaseSensitive);
            setNatronVersionMax(f, 1);
            filters.push_back(f);
        }
        {
            KnobNameFilter f;
            f.replacement = kNatronOfxParamProcessG;
            addKnobFilter(f, "g", equalsStringCaseSensitive);
            addKnobFilter(f, "doGreen", equalsStringCaseSensitive);
            setNatronVersionMax(f, 1);
            filters.push_back(f);
        }
        {
            KnobNameFilter f;
            f.replacement = kNatronOfxParamProcessB;
            addKnobFilter(f, "b", equalsStringCaseSensitive);
            addKnobFilter(f, "doBlue", equalsStringCaseSensitive);
            setNatronVersionMax(f, 1);
            filters.push_back(f);
        }
        {
            KnobNameFilter f;
            f.replacement = kNatronOfxParamProcessA;
            addKnobFilter(f, "a", equalsStringCaseSensitive);
            addKnobFilter(f, "doAlpha", equalsStringCaseSensitive);
            setNatronVersionMax(f, 1);
            filters.push_back(f);
        }
    }
};

<<<<<<< HEAD
class KnobChoiceOptionFilters
{
public:

    std::vector<KnobChoiceOptionFilter> filters;

    KnobChoiceOptionFilters()
    {
        {
            KnobChoiceOptionFilter f;
            f.replacement = kNatronColorPlaneID;
            addKnobFilter(f, "outputChannels", equalsStringCaseSensitive);
            addKnobFilter(f, "channels", endsWith);
            setNatronVersionMax(f, 2, 2, 8);
            addOptionFilter(f, "Color.RGBA", equalsStringCaseInsensitive);
            addOptionFilter(f, "Color.RGB", equalsStringCaseInsensitive);
            addOptionFilter(f, "Color.Alpha", equalsStringCaseInsensitive);
            filters.push_back(f);
        }
        {
            KnobChoiceOptionFilter f;
            f.replacement = kNatronBackwardMotionVectorsPlaneID "." kNatronMotionComponentsLabel;
            addKnobFilter(f, "outputChannels", equalsStringCaseSensitive);
            addKnobFilter(f, "channels", endsWith);
            setNatronVersionMax(f, 2, 2, 8);
            addOptionFilter(f, "Backward.Motion", equalsStringCaseInsensitive);
            filters.push_back(f);
        }
        {
            KnobChoiceOptionFilter f;
            f.replacement = kNatronForwardMotionVectorsPlaneID "." kNatronMotionComponentsLabel;
            addKnobFilter(f, "outputChannels", equalsStringCaseSensitive);
            addKnobFilter(f, "channels", endsWith);
            setNatronVersionMax(f, 2, 2, 8);
            addOptionFilter(f, "Forward.Motion", equalsStringCaseInsensitive);
            filters.push_back(f);
        }
        {
            KnobChoiceOptionFilter f;
            f.replacement = kNatronDisparityLeftPlaneID "." kNatronDisparityComponentsLabel;
            addKnobFilter(f, "outputChannels", equalsStringCaseSensitive);
            addKnobFilter(f, "channels", endsWith);
            setNatronVersionMax(f, 2, 2, 8);
            addOptionFilter(f, "DisparityLeft.Disparity", equalsStringCaseInsensitive);
            filters.push_back(f);
        }
        {
            KnobChoiceOptionFilter f;
            f.replacement = kNatronDisparityRightPlaneID "." kNatronDisparityComponentsLabel;
            addKnobFilter(f, "outputChannels", equalsStringCaseSensitive);
            addKnobFilter(f, "channels", endsWith);
            setNatronVersionMax(f, 2, 2, 8);
            addOptionFilter(f, "DisparityRight.Disparity", equalsStringCaseInsensitive);
            filters.push_back(f);
        }

        KnobChoiceOptionFilter channelsFilterBase;
        {
            KnobChoiceOptionFilter& f = channelsFilterBase;
            addKnobFilter(f, "maskChannel", startsWith);
            addKnobFilter(f, "premultChannel", equalsStringCaseSensitive);
            {
                KnobMatch& m = addKnobFilter(f, "channelU", equalsStringCaseSensitive);
                addPluginMatch(m, "net.sf.openfx.IDistort");
                addPluginMatch(m, "net.sf.openfx.STMap");
            }
            {
                KnobMatch& m = addKnobFilter(f, "channelV", equalsStringCaseSensitive);
                addPluginMatch(m, "net.sf.openfx.IDistort");
                addPluginMatch(m, "net.sf.openfx.STMap");
            }
            {
                KnobMatch& m = addKnobFilter(f, "outputR", equalsStringCaseSensitive);
                addPluginMatch(m, "net.sf.openfx.ShufflePlugin", 2);
            }
            {
                KnobMatch& m = addKnobFilter(f, "outputG", equalsStringCaseSensitive);
                addPluginMatch(m, "net.sf.openfx.ShufflePlugin", 2);
            }
            setNatronVersionMax(f, 2, 2, 8);
        }
        {
            KnobChoiceOptionFilter f = channelsFilterBase;
            addOptionFilter(f, "RGBA.R", equalsStringCaseInsensitive);
            addOptionFilter(f, "UV.r", equalsStringCaseInsensitive);
            addOptionFilter(f, "red", equalsStringCaseInsensitive);
            addOptionFilter(f, "r", equalsStringCaseInsensitive);
            f.replacement = kNatronColorPlaneID ".R";
            filters.push_back(f);
        }
        {
            KnobChoiceOptionFilter f = channelsFilterBase;
            addOptionFilter(f, "RGBA.G", equalsStringCaseInsensitive);
            addOptionFilter(f, "UV.g", equalsStringCaseInsensitive);
            addOptionFilter(f, "green", equalsStringCaseInsensitive);
            addOptionFilter(f, "g", equalsStringCaseInsensitive);
            f.replacement = kNatronColorPlaneID ".G";
            filters.push_back(f);
        }
        {
            KnobChoiceOptionFilter f = channelsFilterBase;
            addOptionFilter(f, "RGBA.B", equalsStringCaseInsensitive);
            addOptionFilter(f, "UV.b", equalsStringCaseInsensitive);
            addOptionFilter(f, "blue", equalsStringCaseInsensitive);
            addOptionFilter(f, "b", equalsStringCaseInsensitive);
            f.replacement = kNatronColorPlaneID ".B";
            filters.push_back(f);
        }
        {
            KnobChoiceOptionFilter f = channelsFilterBase;
            addOptionFilter(f, "RGBA.A", equalsStringCaseInsensitive);
            addOptionFilter(f, "UV.a", equalsStringCaseInsensitive);
            addOptionFilter(f, "alpha", equalsStringCaseInsensitive);
            addOptionFilter(f, "a", equalsStringCaseInsensitive);
            f.replacement = kNatronColorPlaneID ".A";
            filters.push_back(f);
        }
        {
            KnobChoiceOptionFilter f = channelsFilterBase;
            addOptionFilter(f, "A.r", equalsStringCaseInsensitive);
            f.replacement = "A." kNatronColorPlaneID ".R";
            filters.push_back(f);
        }
        {
            KnobChoiceOptionFilter f = channelsFilterBase;
            addOptionFilter(f, "A.g", equalsStringCaseInsensitive);
            f.replacement = "A." kNatronColorPlaneID ".G";
            filters.push_back(f);
        }
        {
            KnobChoiceOptionFilter f = channelsFilterBase;
            addOptionFilter(f, "A.b", equalsStringCaseInsensitive);
            f.replacement = "A." kNatronColorPlaneID ".b";
            filters.push_back(f);
        }
        {
            KnobChoiceOptionFilter f = channelsFilterBase;
            addOptionFilter(f, "A.a", equalsStringCaseInsensitive);
            f.replacement = "A." kNatronColorPlaneID ".A";
            filters.push_back(f);
        }
        {
            KnobChoiceOptionFilter f = channelsFilterBase;
            addOptionFilter(f, "B.r", equalsStringCaseInsensitive);
            f.replacement = "B." kNatronColorPlaneID ".R";
            filters.push_back(f);
        }
        {
            KnobChoiceOptionFilter f = channelsFilterBase;
            addOptionFilter(f, "B.g", equalsStringCaseInsensitive);
            f.replacement = "B." kNatronColorPlaneID ".G";
            filters.push_back(f);
        }
        {
            KnobChoiceOptionFilter f = channelsFilterBase;
            addOptionFilter(f, "B.b", equalsStringCaseInsensitive);
            f.replacement = "B." kNatronColorPlaneID ".B";
            filters.push_back(f);
        }
        {
            KnobChoiceOptionFilter f = channelsFilterBase;
            addOptionFilter(f, "B.a", equalsStringCaseInsensitive);
            f.replacement = "B." kNatronColorPlaneID ".A";
            filters.push_back(f);
        }
        {
            KnobChoiceOptionFilter f;
            f.replacement = "project";
            {
                KnobMatch& m = addKnobFilter(f, "frameRange", equalsStringCaseSensitive);
                {
                    PluginMatch& p = addPluginMatch(m, "fr.inria."); // fr.inria.openfx.Write* and fr.inria.built-in.Write
                    p.func = containsString;
                }
            }
            addOptionFilter(f, "Timeline bounds", equalsStringCaseInsensitive);
            setNatronVersionMax(f, 1);
            filters.push_back(f);
        }
        {
            KnobChoiceOptionFilter f;
            f.replacement = "8u";
            {
                KnobMatch& m = addKnobFilter(f, "bitDepth", equalsStringCaseSensitive);
                {
                    PluginMatch& p = addPluginMatch(m, "fr.inria."); // fr.inria.openfx.Write* and fr.inria.built-in.Write
                    p.func = containsString;
                }
            }
            addOptionFilter(f, "8i", equalsStringCaseInsensitive);
            //setNatronVersionMax(f, 1);
            filters.push_back(f);
        }
        {
            KnobChoiceOptionFilter f;
            f.replacement = "16u";
            {
                KnobMatch& m = addKnobFilter(f, "bitDepth", equalsStringCaseSensitive);
                {
                    PluginMatch& p = addPluginMatch(m, "fr.inria."); // fr.inria.openfx.Write* and fr.inria.built-in.Write
                    p.func = containsString;
                }
            }
            addOptionFilter(f, "16i", equalsStringCaseInsensitive);
            //setNatronVersionMax(f, 1);
            filters.push_back(f);
        }
    }
};

static const KnobNameFilters knobNameFilters = KnobNameFilters();
static const KnobChoiceOptionFilters knobChoiceOptionFilters = KnobChoiceOptionFilters();
=======

static const KnobNameFilters knobNameFilters = KnobNameFilters();
>>>>>>> 834bce18

template <typename FILTER>
bool matchKnobFilterInternal(const FILTER& filter, const std::string& name, const std::string& pluginID, int pluginVersionMajor, int pluginVersionMinor,
                             int natronVersionMajor, int natronVersionMinor, int natronVersionRevision)
{
    assert(!filter.replacement.empty());

    // match natron version
    if ( natronVersionMajor != -1 &&
        filter.natronVersionMin.vMajor != -1 &&
        ( (natronVersionMajor < filter.natronVersionMin.vMajor) || // major < min.major
         ( filter.natronVersionMin.vMinor != -1 &&
          ( (natronVersionMajor == filter.natronVersionMin.vMajor &&  // major == min.major &&
             natronVersionMinor < filter.natronVersionMin.vMinor) ||  //  minor < min.minor
           ( filter.natronVersionMin.vRev != -1 &&
            natronVersionMajor == filter.natronVersionMin.vMajor && // major == min.major &&
            natronVersionMinor == filter.natronVersionMin.vMinor && // minor == min.minor &&
            natronVersionRevision < filter.natronVersionMin.vRev) ) ) ) ) { // rev < min.rev
        return false;
    }
    if (natronVersionMajor != -1 &&
        filter.natronVersionMax.vMajor != -1 &&
        ( (natronVersionMajor > filter.natronVersionMax.vMajor) || // major > max.major
         ( filter.natronVersionMax.vMinor != -1 &&
          ( (natronVersionMajor == filter.natronVersionMax.vMajor &&  // major == max.major &&
             natronVersionMinor > filter.natronVersionMax.vMinor) ||  //  minor > max.minor
           ( filter.natronVersionMax.vRev != -1 &&
            natronVersionMajor == filter.natronVersionMax.vMajor && // major == max.major &&
            natronVersionMinor == filter.natronVersionMax.vMinor && // minor == max.minor &&
            natronVersionRevision > filter.natronVersionMax.vRev) ) ) ) ) { // rev > max.rev
        return false;
    }

    // match plugin
    if (!filter.filters.empty()) {
        for (std::list<KnobMatch>::const_iterator it = filter.filters.begin(); it != filter.filters.end(); ++it) {

            if (!it->plugin.empty()) {
                bool matchPlugin = false;
                for (std::list<PluginMatch>::const_iterator it2 = it->plugin.begin(); it2 != it->plugin.end(); ++it2) {
                    if (!it2->func(pluginID, it2->pluginID)) {
                        continue;
                    }
                    if (pluginVersionMajor != -1 &&
                        it2->pluginVersionMajorMin != -1 &&
                        ( (pluginVersionMajor < it2->pluginVersionMajorMin) ||
                         (it2->pluginVersionMinorMin != -1 &&
                          pluginVersionMajor == it2->pluginVersionMajorMin &&
                          pluginVersionMinor < it2->pluginVersionMinorMin) ) ) {
                        return false;
                    }
                    if (pluginVersionMajor != -1 &&
                        it2->pluginVersionMajorMax != -1 &&
                        ( (pluginVersionMajor > it2->pluginVersionMajorMax) ||
                         (it2->pluginVersionMinorMax != -1 &&
                          pluginVersionMajor == it2->pluginVersionMajorMax &&
                          pluginVersionMinor > it2->pluginVersionMinorMax) ) ) {
                        return false;
                    }

                    matchPlugin = true;
                    break;
                }
                if (!matchPlugin) {
                    continue;
                }
            }

            if (it->filter.func(name, it->filter.nameToMatch)) {
                return true;
            }
        }
        return false;
    }


    return true;
}

NATRON_NAMESPACE_ANONYMOUS_EXIT

bool
filterKnobNameCompat(const std::string& pluginID, int pluginVersionMajor, int pluginVersionMinor,
                     int natronVersionMajor, int natronVersionMinor, int natronVersionRevision, std::string* name)
{
    for (std::size_t i = 0; i < knobNameFilters.filters.size(); ++i) {
        const KnobNameFilter& filter = knobNameFilters.filters[i];
        assert(!filter.replacement.empty());
        if (!matchKnobFilterInternal(filter, *name, pluginID, pluginVersionMajor, pluginVersionMinor, natronVersionMajor, natronVersionMinor, natronVersionRevision)) {
            continue;
        } else {
            *name = filter.replacement;
            return true;
        }
<<<<<<< HEAD

=======
>>>>>>> 834bce18
    }
    return false;
}

<<<<<<< HEAD
bool
filterKnobChoiceOptionCompat(const std::string& pluginID, int pluginVersionMajor, int pluginVersionMinor,
                             int natronVersionMajor, int natronVersionMinor, int natronVersionRevision,
                             const std::string& paramName,
                             std::string* name)
{
    for (std::size_t i = 0; i < knobChoiceOptionFilters.filters.size(); ++i) {
        const KnobChoiceOptionFilter& filter = knobChoiceOptionFilters.filters[i];
        assert(!filter.replacement.empty());
        assert(!filter.optionFilters.empty());
        if (matchKnobFilterInternal(filter, paramName, pluginID, pluginVersionMajor, pluginVersionMinor, natronVersionMajor, natronVersionMinor, natronVersionRevision)) {
            for (std::list<FilterMatcher>::const_iterator it = filter.optionFilters.begin(); it != filter.optionFilters.end(); ++it) {
                if (it->func(*name, it->nameToMatch)) {
                    *name = filter.replacement;
                    return true;
                }
            }
        }

    }
    return false;
}


=======
>>>>>>> 834bce18
NATRON_NAMESPACE_EXIT;<|MERGE_RESOLUTION|>--- conflicted
+++ resolved
@@ -320,7 +320,6 @@
     }
 }
 
-<<<<<<< HEAD
 static bool
 startsWith(const std::string& str,
            const std::string& prefix)
@@ -343,8 +342,6 @@
 {
     return str.find(substring) != std::string::npos;
 }
-=======
->>>>>>> 834bce18
 
 static bool
 equalsStringCaseSensitive(const std::string& str1, const std::string& str2)
@@ -434,7 +431,6 @@
     }
 };
 
-<<<<<<< HEAD
 struct KnobChoiceOptionFilter
 {
 
@@ -463,17 +459,8 @@
 static
 PluginMatch&
 addPluginMatch(KnobMatch& f,
-               const std::string& pluginID
-               , int pluginMajorMin = -1,
-=======
-
-#if 0
-static
-PluginMatch&
-addPluginMatch(KnobMatch& f,
                const std::string& pluginID,
                int pluginMajorMin = -1,
->>>>>>> 834bce18
                int pluginMinorMin = -1,
                int pluginMajorMax = -1,
                int pluginMinorMax = -1)
@@ -482,10 +469,6 @@
     f.plugin.push_back(m);
     return f.plugin.back();
 }
-<<<<<<< HEAD
-=======
-#endif
->>>>>>> 834bce18
 
 
 template <typename FILTER>
@@ -498,14 +481,11 @@
     return f.filters.back();
 }
 
-<<<<<<< HEAD
 void addOptionFilter(KnobChoiceOptionFilter& f, const std::string& nameToMatch, stringFuncPtr func)
 {
     FilterMatcher m = {nameToMatch, func};
     f.optionFilters.push_back(m);
 }
-=======
->>>>>>> 834bce18
 
 template <typename FILTER>
 void setNatronVersionMin(FILTER &f, int major = -1, int minor = -1, int rev = -1) {
@@ -564,7 +544,6 @@
     }
 };
 
-<<<<<<< HEAD
 class KnobChoiceOptionFilters
 {
 public:
@@ -777,10 +756,6 @@
 
 static const KnobNameFilters knobNameFilters = KnobNameFilters();
 static const KnobChoiceOptionFilters knobChoiceOptionFilters = KnobChoiceOptionFilters();
-=======
-
-static const KnobNameFilters knobNameFilters = KnobNameFilters();
->>>>>>> 834bce18
 
 template <typename FILTER>
 bool matchKnobFilterInternal(const FILTER& filter, const std::string& name, const std::string& pluginID, int pluginVersionMajor, int pluginVersionMinor,
@@ -875,15 +850,10 @@
             *name = filter.replacement;
             return true;
         }
-<<<<<<< HEAD
-
-=======
->>>>>>> 834bce18
     }
     return false;
 }
 
-<<<<<<< HEAD
 bool
 filterKnobChoiceOptionCompat(const std::string& pluginID, int pluginVersionMajor, int pluginVersionMinor,
                              int natronVersionMajor, int natronVersionMinor, int natronVersionRevision,
@@ -908,6 +878,4 @@
 }
 
 
-=======
->>>>>>> 834bce18
 NATRON_NAMESPACE_EXIT;