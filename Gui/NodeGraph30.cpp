--- conflicted
+++ resolved
@@ -246,9 +246,9 @@
                 break;
             }
 
-            
-            
-            
+
+
+
         }
         if (!foundLinkedErrorMessage.empty()) {
             StandardButtonEnum reply = Dialogs::questionDialog( tr("Delete").toStdString(), foundLinkedErrorMessage, false );
@@ -402,15 +402,10 @@
 
     n->setUserSelected(true);
 
-<<<<<<< HEAD
     if (!n->getNode()) {
         return;
     }
     ViewerNodePtr isViewer =  n->getNode()->isEffectViewerNode();
-=======
-    NodePtr node = n->getNode();
-    ViewerInstance* isViewer =  node ? node->isEffectViewer() : NULL;
->>>>>>> bc51e5e5
     if (isViewer) {
         OpenGLViewerI* viewer = isViewer->getUiContext();
         const std::list<ViewerTab*> & viewerTabs = getGui()->getViewersList();
@@ -424,7 +419,7 @@
     bool magnifiedNodeSelected = false;
     if (_imp->_magnifiedNode.lock()) {
         magnifiedNodeSelected = _imp->findSelectedNode(_imp->_magnifiedNode.lock()) != _imp->_selection.end();
-                                
+
     }
     if (magnifiedNodeSelected && _imp->_magnifOn) {
         _imp->_magnifOn = false;
