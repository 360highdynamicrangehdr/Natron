/* ***** BEGIN LICENSE BLOCK *****
 * This file is part of Natron <http://www.natron.fr/>,
 * Copyright (C) 2013-2018 INRIA and Alexandre Gauthier-Foichat
 *
 * Natron is free software: you can redistribute it and/or modify
 * it under the terms of the GNU General Public License as published by
 * the Free Software Foundation; either version 2 of the License, or
 * (at your option) any later version.
 *
 * Natron is distributed in the hope that it will be useful,
 * but WITHOUT ANY WARRANTY; without even the implied warranty of
 * MERCHANTABILITY or FITNESS FOR A PARTICULAR PURPOSE.  See the
 * GNU General Public License for more details.
 *
 * You should have received a copy of the GNU General Public License
 * along with Natron.  If not, see <http://www.gnu.org/licenses/gpl-2.0.html>
 * ***** END LICENSE BLOCK ***** */

// ***** BEGIN PYTHON BLOCK *****
// from <https://docs.python.org/3/c-api/intro.html#include-files>:
// "Since Python may define some pre-processor definitions which affect the standard headers on some systems, you must include Python.h before any standard headers are included."
#include <Python.h>
// ***** END PYTHON BLOCK *****

#include "Knob.h"
#include "KnobPrivate.h"
#include "KnobImpl.h"
#include "KnobGetValueImpl.h"
#include "KnobSetValueImpl.h"

#include <algorithm> // min, max
#include <cassert>
#include <stdexcept>
#include <sstream> // stringstream

#include <QtCore/QDataStream>
#include <QtCore/QDateTime>
#include <QtCore/QCoreApplication>
#include <QtCore/QThread>
#include <QtCore/QDebug>

#include "Global/GlobalDefines.h"

#include "Engine/AppInstance.h"
#include "Engine/AppManager.h"
#include "Engine/Curve.h"
#include "Engine/DockablePanelI.h"
#include "Engine/FrameViewRequest.h"
#include "Engine/OverlayInteractBase.h"
#include "Engine/LoadKnobsCompat.h"
#include "Engine/Hash64.h"
#include "Engine/KnobFile.h"
#include "Engine/KnobTypes.h"
#include "Engine/TreeRender.h"

#include "Serialization/ProjectSerialization.h"


SERIALIZATION_NAMESPACE_USING


NATRON_NAMESPACE_ENTER


KnobI::KnobI()
: AnimatingObjectI()
, boost::enable_shared_from_this<KnobI>()
, SERIALIZATION_NAMESPACE::SerializableObjectBase()
, HashableObject()
{
}


KnobI::~KnobI()
{
}

KnobSignalSlotHandler::KnobSignalSlotHandler(const KnobIPtr& knob)
    : QObject()
    , k(knob)
{
}




KnobPagePtr
KnobI::getTopLevelPage() const
{
    KnobIPtr parentKnob = getParentKnob();
    KnobIPtr parentKnobTmp = parentKnob;

    while (parentKnobTmp) {
        KnobIPtr parent = parentKnobTmp->getParentKnob();
        if (!parent) {
            break;
        } else {
            parentKnobTmp = parent;
        }
    }

    ////find in which page the knob should be
    KnobPagePtr isTopLevelParentAPage = toKnobPage(parentKnobTmp);

    return isTopLevelParentAPage;
}
KnobHelper::KnobHelper(const KnobHolderPtr& holder,
                       const std::string &scriptName,
                       int nDims)
    : _signalSlotHandler()
    , _imp( new KnobHelperPrivate(this, holder, nDims, scriptName) )
{

}

KnobHelper::KnobHelper(const KnobHolderPtr& holder, const KnobIPtr& mainKnob)
: _signalSlotHandler()
, _imp(new KnobHelperPrivate(this, holder, toKnobHelper(mainKnob)))
{
  
}

KnobHelper::~KnobHelper()
{
#ifdef DEBUG
    // For a render-clone, check that it is no longer registered in the clones map
    KnobHolderPtr holder = getHolder();
    if (holder && holder->getMainInstance()) {
        QMutexLocker locker(&_imp->common->renderClonesMapMutex);
        std::map<KnobHolderWPtr, KnobIWPtr>::iterator found = _imp->common->renderClonesMap.find(holder);
        assert(found == _imp->common->renderClonesMap.end());
    }

#endif
}

void
KnobHelper::setHolder(const KnobHolderPtr& holder)
{
    _imp->holder = holder;
}

void
KnobHelper::incrementExpressionRecursionLevel() const
{
    _imp->common->expressionRecursionLevelMutex.lock();
    ++_imp->common->expressionRecursionLevel;
}

void
KnobHelper::decrementExpressionRecursionLevel() const
{
    _imp->common->expressionRecursionLevelMutex.unlock();
    --_imp->common->expressionRecursionLevel;
}

int
KnobHelper::getExpressionRecursionLevel() const
{
    QMutexLocker k(&_imp->common->expressionRecursionLevelMutex);
    return _imp->common->expressionRecursionLevel;
}

void
KnobHelper::setHashingStrategy(KnobFrameViewHashingStrategyEnum strategy)
{
    _imp->common->cacheInvalidationStrategy = strategy;
}

KnobFrameViewHashingStrategyEnum
KnobHelper::getHashingStrategy() const
{
    return _imp->common->cacheInvalidationStrategy;
}

void
KnobHelper::deleteKnob()
{
    // Prevent any signal 
    blockValueChanges();

    // Invalidate the expression of all listeners
    KnobDimViewKeySet listeners;
    for (KnobDimViewKeySet::iterator it = listeners.begin(); it != listeners.end(); ++it) {
        KnobIPtr knob = it->knob.lock();
        if (!knob) {
            continue;
        }

        // Check if the other knob listens to with an expression
        std::string expression = knob->getExpression(it->dimension, it->view);
        if (expression.empty()) {
            continue;
        }
        knob->setLinkStatus( it->dimension, it->view, false, tr("%1: parameter does not exist").arg( QString::fromUtf8( getName().c_str() ) ).toStdString() );
        if (knob.get() != this) {
            knob->unlink(DimSpec::all(), ViewSetSpec::all(), false);
        }
    }

    KnobHolderPtr holder = getHolder();

    if ( holder && holder->getApp() ) {
        holder->getApp()->recheckInvalidLinks();
    }

    clearExpression(DimSpec::all(), ViewSetSpec::all());


    resetParent();


    if (holder) {

        // For containers also delete children.
        KnobGroup* isGrp =  dynamic_cast<KnobGroup*>(this);
        KnobPage* isPage = dynamic_cast<KnobPage*>(this);
        if (isGrp)     {
            KnobsVec children = isGrp->getChildren();
            for (KnobsVec::iterator it = children.begin(); it != children.end(); ++it) {
                holder->deleteKnob(*it, true);
            }
        } else if (isPage) {
            KnobsVec children = isPage->getChildren();
            for (KnobsVec::iterator it = children.begin(); it != children.end(); ++it) {
                holder->deleteKnob(*it, true);
            }
        }

        EffectInstancePtr effect = toEffectInstance(holder);
        if (effect) {
            NodePtr node = effect->getNode();
            if (node) {
                node->removeParameterFromPython( getName() );
            }
        }
    }
} // KnobHelper::deleteKnob

void
KnobHelper::convertDimViewArgAccordingToKnobState(DimSpec dimIn, ViewSetSpec viewIn, DimSpec* dimOut, ViewSetSpec* viewOut) const
{

    std::list<ViewIdx> targetViews = getViewsList();

    // If target view is all but target is not multi-view, convert back to main view
    *viewOut = viewIn;
    if (targetViews.size() == 1) {
        *viewOut = ViewSetSpec(targetViews.front());
    }
    // If pasting on a folded knob view,
    int nDims = getNDimensions();
    *dimOut = dimIn;
    if (nDims == 1) {
        *dimOut = DimSpec(0);
    }
    if ( (*dimOut == 0) && nDims > 1 && !viewOut->isAll() && !getAllDimensionsVisible(ViewIdx(*viewOut)) ) {
        *dimOut = DimSpec::all();
    }
}

bool
KnobI::hasAnyExpression() const
{
    std::list<ViewIdx> views = getViewsList();
    for (int i = 0; i < getNDimensions(); ++i) {
        for (std::list<ViewIdx>::const_iterator it = views.begin(); it!=views.end(); ++it) {
            if (hasExpression(DimIdx(i), *it)) {
                return true;
            }
        }
    }
    return false;
}

bool
KnobHelper::getAllDimensionsVisible(ViewIdx view) const
{
    ViewIdx view_i = checkIfViewExistsOrFallbackMainView(view);
    QMutexLocker k(&_imp->common->stateMutex);
    PerViewAllDimensionsVisible::const_iterator foundView = _imp->common->allDimensionsVisible.find(view_i);
    if (foundView == _imp->common->allDimensionsVisible.end()) {
        return true;
    }
    return foundView->second;
}

void
KnobHelper::autoAdjustFoldExpandDimensions(ViewIdx view)
{
    // This flag is used to temporarily disable the auto expanding or folding of dimensions.
    // Mainly this is to help the implementation when setting multiple values at once.
    if (!isAdjustFoldExpandStateAutomaticallyEnabled()) {
        return;
    }
    bool currentVisibility = getAllDimensionsVisible(view);
    bool allEqual = areDimensionsEqual(view);
    if (allEqual) {
        // If auto-fold is enabled, fold it
        if (isAutoFoldDimensionsEnabled()) {
            if (currentVisibility) {
                setAllDimensionsVisible(view, false);
            }
        }
    } else {
        // One of the dimension differ: make them all visible
        if (!currentVisibility) {
            setAllDimensionsVisible(view, true);
        }
    }
}


void
KnobHelper::autoFoldDimensions(ViewIdx view)
{
    if (!isAutoFoldDimensionsEnabled()) {
        return;
    }

    bool curVisible = getAllDimensionsVisible(view);

    // If already folded, don't do anything
    if (!curVisible) {
        return;
    }

    bool allEquals = areDimensionsEqual(view);
    if (allEquals) {
        setAllDimensionsVisible(view, false);
    }
    
}


void
KnobHelper::setCanAutoFoldDimensions(bool enabled)
{
    {
        QMutexLocker k(&_imp->common->stateMutex);
        _imp->common->autoFoldEnabled = enabled;
    }
    if (!enabled) {
        setAllDimensionsVisible(ViewSetSpec::all(), true);
    }
}

bool
KnobHelper::isAutoFoldDimensionsEnabled() const
{
    QMutexLocker k(&_imp->common->stateMutex);
    return _imp->common->autoFoldEnabled;
}


void
KnobHelper::setAdjustFoldExpandStateAutomatically(bool enabled)
{
    {
        QMutexLocker k(&_imp->common->stateMutex);
        _imp->common->autoAdjustFoldExpandEnabled = enabled;
    }
}

bool
KnobHelper::isAdjustFoldExpandStateAutomaticallyEnabled() const
{
    QMutexLocker k(&_imp->common->stateMutex);
    return _imp->common->autoAdjustFoldExpandEnabled;
}


void
KnobHelper::setAllDimensionsVisibleInternal(ViewIdx view, bool visible)
{
    {
        QMutexLocker k(&_imp->common->stateMutex);
        bool& curValue = _imp->common->allDimensionsVisible[view];
        if (curValue == visible) {
            return;
        }
        curValue = visible;
    }
#if 0
    if (!visible) {
        // Prevent copyKnob from recomputing the allDimensionsVisible flag
        setAdjustFoldExpandStateAutomatically(false);
        int nDims = getNDimensions();
        {
            ScopedChanges_RAII changes(this);

            KnobIPtr thisShared = shared_from_this();
            for (int i = 1; i < nDims; ++i) {
                // When folding, copy the values of the first dimension to other dimensions
                copyKnob(thisShared, view, DimIdx(i), view, DimIdx(0));
            }
        }
        setAdjustFoldExpandStateAutomatically(true);
    }
#endif
}

void
KnobHelper::setAllDimensionsVisible(ViewSetSpec view, bool visible)
{
    {
        ScopedChanges_RAII changes(this);
        if (view.isAll()) {
            std::list<ViewIdx> views = getViewsList();
            for (std::list<ViewIdx>::const_iterator it = views.begin(); it != views.end(); ++it) {
                setAllDimensionsVisibleInternal(*it, visible);
            }
        } else {
            ViewIdx view_i = checkIfViewExistsOrFallbackMainView(ViewIdx(view));
            setAllDimensionsVisibleInternal(view_i, visible);
        }
    }
    if (_signalSlotHandler) {
        _signalSlotHandler->s_dimensionsVisibilityChanged(view);
    }
}

#ifdef DEBUG
void
KnobHelper::debugHook()
{
    assert(true);
}

#endif

void
KnobHelper::setKnobDeclarationType(KnobI::KnobDeclarationTypeEnum b)
{
    _imp->common->declarationType = b;
}

KnobI::KnobDeclarationTypeEnum
KnobHelper::getKnobDeclarationType() const
{
    return _imp->common->declarationType;
}

void
KnobHelper::setKeyFrameTrackingEnabled(bool enabled)
{
    {
        QMutexLocker k(&_imp->common->stateMutex);
        _imp->common->keyframeTrackingEnabled = enabled;
    }
    if (enabled) {
        _signalSlotHandler->s_curveAnimationChanged(ViewSetSpec::all(), DimSpec::all());
    }

}

bool
KnobHelper::isKeyFrameTrackingEnabled() const
{
    QMutexLocker k(&_imp->common->stateMutex);
    return _imp->common->keyframeTrackingEnabled;
}

static
std::string
unsignedToString(unsigned i)
{
    if (i == 0) {
        return "0";
    }
    std::string nb;
    for (unsigned j = i; j != 0; j /= 10) {
        nb = (char)( '0' + (j % 10) ) + nb;
    }

    return nb;
}

void
KnobHelper::populate()
{
    KnobIPtr thisKnob = shared_from_this();

    KnobHolderPtr holder = getHolder();

    KnobHelperPtr mainInstance = _imp->mainInstance.lock();
    if (holder && !mainInstance) {
        // When knob value changes, the holder needs to be invalidated aswell
        addHashListener(holder);
        holder->addHashDependency(thisKnob);
    }

    // Register the knob in the render clones map
    {
        QMutexLocker locker(&_imp->common->renderClonesMapMutex);
        assert(_imp->common->renderClonesMap.find(holder) == _imp->common->renderClonesMap.end());
        _imp->common->renderClonesMap[holder] = thisKnob;
    }

    // Do not set attributes on a render clone
    if (mainInstance) {
        return;
    }
    boost::shared_ptr<KnobSignalSlotHandler> handler = boost::make_shared<KnobSignalSlotHandler>(thisKnob);

    setSignalSlotHandler(handler);

    if (!isAnimatedByDefault()) {
        _imp->common->isAnimationEnabled = false;
    }

    KnobSeparator* isSep = dynamic_cast<KnobSeparator*>(this);
    KnobPage* isPage = dynamic_cast<KnobPage*>(this);
    KnobGroup* isGrp = dynamic_cast<KnobGroup*>(this);
    if (isPage || isGrp) {
        _imp->common->evaluateOnChange = false;
    }
    if (isSep) {
        _imp->common->IsPersistent = false;
    }

    KnobColorPtr isColor = toKnobColor(thisKnob);
    KnobChoicePtr isChoice = toKnobChoice(thisKnob);
    KnobIntBasePtr isIntBase = toKnobIntBase(thisKnob);
    KnobStringBasePtr isStringBase = toKnobStringBase(thisKnob);
    KnobBoolBasePtr isBoolBase = toKnobBoolBase(thisKnob);


    CurveTypeEnum curveType = getKeyFrameDataType();

    for (int i = 0; i < _imp->common->dimension; ++i) {
        KnobDimViewBasePtr data = createDimViewData();
        data->sharedKnobs.insert(KnobDimViewKey(thisKnob, DimIdx(i), ViewIdx(0)));
        _imp->common->perDimViewData[i][ViewIdx(0)] = data;

        if ( canAnimate() ) {
            data->animationCurve.reset(new Curve(curveType));
        }
    }

    if (_imp->common->dimension > 4) {
        for (int i = 0; i < getNDimensions(); ++i) {
            _imp->common->dimensionNames[i] = unsignedToString(i);
        }
    } else {
        if (!isColor) {
            _imp->common->dimensionNames[0] = "x";
            if (_imp->common->dimensionNames.size() > 1) {
                _imp->common->dimensionNames[1] = "y";
            }
            if (_imp->common->dimensionNames.size() > 2) {
                _imp->common->dimensionNames[2] = "z";
            }
            if (_imp->common->dimensionNames.size() > 3) {
                _imp->common->dimensionNames[3] = "w";
            }
        } else {
            _imp->common->dimensionNames[0] = "r";
            if (_imp->common->dimensionNames.size() > 1) {
                _imp->common->dimensionNames[1] = "g";
            }
            if (_imp->common->dimensionNames.size() > 2) {
                _imp->common->dimensionNames[2] = "b";
            }
            if (_imp->common->dimensionNames.size() > 3) {
                _imp->common->dimensionNames[3] = "a";
            }
        }
    }
} // KnobHelper::populate

std::string
KnobHelper::getDimensionName(DimIdx dimension) const
{
    if ( (dimension < 0) || ( dimension >= (int)_imp->common->dimensionNames.size() ) ) {
        throw std::invalid_argument("KnobHelper::getDimensionName: dimension out of range");
    }
    return _imp->common->dimensionNames[dimension];
}

void
KnobHelper::setDimensionName(DimIdx dimension,
                             const std::string & name)
{
    if ( (dimension < 0) || ( dimension >= (int)_imp->common->dimensionNames.size() ) ) {
        throw std::invalid_argument("KnobHelper::getDimensionName: dimension out of range");
    }
    _imp->common->dimensionNames[dimension] = name;
    _signalSlotHandler->s_dimensionNameChanged(dimension);

}


void
KnobHelper::setSignalSlotHandler(const KnobSignalSlotHandlerPtr & handler)
{
    _signalSlotHandler = handler;
}




bool
KnobHelper::isAnimated(DimIdx dimension,
                       ViewIdx view) const
{
    if (dimension < 0 || dimension >= (int)_imp->common->dimension) {
        throw std::invalid_argument("KnobHelper::isAnimated; dimension out of range");
    }

    if ( !canAnimate() ) {
        return false;
    }
    ViewIdx view_i = checkIfViewExistsOrFallbackMainView(view);
    CurvePtr curve = getAnimationCurve(view_i, dimension);
    return curve ? curve->isAnimated() : false;
}

bool
KnobHelper::canSplitViews() const
{
    return isAnimationEnabled();
}

void
KnobHelper::setExpressionsResultsCachingEnabled(bool enabled)
{
    QMutexLocker k(&_imp->common->expressionMutex);
    _imp->common->enableExpressionCaching = enabled;
}

bool
KnobHelper::isExpressionsResultsCachingEnabled() const
{
    QMutexLocker k(&_imp->common->expressionMutex);
    return _imp->common->enableExpressionCaching;
}

void
KnobDimViewBase::notifyCurveChanged()
{
    KnobDimViewKeySet knobs;
    {
        QMutexLocker k(&valueMutex);
        knobs = sharedKnobs;
    }
    for (KnobDimViewKeySet::const_iterator it = knobs.begin(); it!=knobs.end(); ++it) {
        KnobIPtr knob = it->knob.lock();
        if (knob) {
            boost::shared_ptr<KnobSignalSlotHandler> handler = knob->getSignalSlotHandler();
            if (handler) {
                handler->s_curveAnimationChanged(it->view, it->dimension);
            }
        }
    }
}



KnobDimViewBasePtr
KnobHelper::getDataForDimView(DimIdx dimension, ViewIdx view) const
{
    if (dimension < 0 || dimension >= (int)_imp->common->dimension) {
        throw std::invalid_argument("KnobHelper::getDataForDimView: dimension out of range");
    }
    QMutexLocker k(&_imp->common->perDimViewDataMutex);
    PerViewKnobDataMap::iterator found = _imp->common->perDimViewData[dimension].find(view);
    if (found == _imp->common->perDimViewData[dimension].end()) {
        return KnobDimViewBasePtr();
    }
    return found->second;
}

bool
KnobHelper::splitView(ViewIdx view)
{
    if (!AnimatingObjectI::splitView(view)) {
        return false;
    }
    KnobIPtr thisKnob = shared_from_this();
    int nDims = getNDimensions();
    for (int i = 0; i < nDims; ++i) {
        {
            QMutexLocker k(&_imp->common->perDimViewDataMutex);
            const KnobDimViewBasePtr& mainViewData = _imp->common->perDimViewData[i][ViewIdx(0)];
            if (mainViewData) {
                KnobDimViewBasePtr& viewData = _imp->common->perDimViewData[i][view];
                if (!viewData) {
                    viewData = createDimViewData();
                }
                KnobDimViewBase::CopyInArgs inArgs(*mainViewData);
                viewData->copy(inArgs, 0);
                viewData->sharedKnobs.insert(KnobDimViewKey(thisKnob, DimIdx(i), ViewIdx(0)));
            }
        }
        _signalSlotHandler->s_curveAnimationChanged(view, DimIdx(i));

        {
            QMutexLocker k(&_imp->common->hasModificationsMutex);
            _imp->common->hasModifications[i][view] = _imp->common->hasModifications[i][ViewIdx(0)];
        }
        {
            QMutexLocker k(&_imp->common->stateMutex);
            _imp->common->allDimensionsVisible[view] = _imp->common->allDimensionsVisible[ViewIdx(0)];
        }
    }

    _signalSlotHandler->s_availableViewsChanged();
    return true;
} // splitView

bool
KnobHelper::unSplitView(ViewIdx view)
{
    if (!AnimatingObjectI::unSplitView(view)) {
        return false;
    }
    int nDims = getNDimensions();
    for (int i = 0; i < nDims; ++i) {
        {
            QMutexLocker k(&_imp->common->perDimViewDataMutex);
            PerViewKnobDataMap::iterator foundView = _imp->common->perDimViewData[i].find(view);
            if (foundView != _imp->common->perDimViewData[i].end()) {
                _imp->common->perDimViewData[i].erase(foundView);

            }
            PerViewSavedDataMap::iterator foundSavedData = _imp->common->perDimViewSavedData[i].find(view);
            if (foundSavedData != _imp->common->perDimViewSavedData[i].end()) {
                _imp->common->perDimViewSavedData[i].erase(foundSavedData);
            }
        }

        {
            QMutexLocker k(&_imp->common->hasModificationsMutex);
            PerViewHasModificationMap::iterator foundView = _imp->common->hasModifications[i].find(view);
            if (foundView != _imp->common->hasModifications[i].end()) {
                _imp->common->hasModifications[i].erase(foundView);
            }
        }
        {
            QMutexLocker k(&_imp->common->stateMutex);
            PerViewAllDimensionsVisible::iterator foundView = _imp->common->allDimensionsVisible.find(view);
            if (foundView != _imp->common->allDimensionsVisible.end()) {
                _imp->common->allDimensionsVisible.erase(foundView);
            }
        }
    }
    _signalSlotHandler->s_availableViewsChanged();
    return true;
} // unSplitView

int
KnobHelper::getNDimensions() const
{
    return _imp->common->dimension;
}

void
KnobHelper::beginChanges()
{
    KnobHolderPtr holder = getHolder();
    if (holder) {
        holder->beginChanges();
    }
}

void
KnobHelper::endChanges()
{
    KnobHolderPtr holder = getHolder();
    if (holder) {
        holder->endChanges();
    }
}

void
KnobHelper::blockValueChanges()
{
    {
        QMutexLocker k(&_imp->common->valueChangedBlockedMutex);

        ++_imp->common->valueChangedBlocked;
    }
}

void
KnobHelper::unblockValueChanges()
{
    QMutexLocker k(&_imp->common->valueChangedBlockedMutex);

    --_imp->common->valueChangedBlocked;
}

bool
KnobHelper::isValueChangesBlocked() const
{
    QMutexLocker k(&_imp->common->valueChangedBlockedMutex);

    return _imp->common->valueChangedBlocked > 0;
}

void
KnobHelper::setAutoKeyingEnabled(bool enabled)
{
    QMutexLocker k(&_imp->common->valueChangedBlockedMutex);
    if (enabled) {
        ++_imp->common->autoKeyingDisabled;
    } else {
        --_imp->common->autoKeyingDisabled;
    }
}

bool
KnobHelper::isAutoKeyingEnabledInternal(DimIdx dimension, TimeValue time, ViewIdx view) const
{

    if (dimension < 0 || dimension >= _imp->common->dimension) {
        return false;
    }


    // The knob doesn't have any animation don't start keying automatically
    AnimationLevelEnum level = getAnimationLevel(dimension, time, view);
    if (level == eAnimationLevelNone ||
        level == eAnimationLevelExpression) {
        return false;
    }
    
    return true;

}

bool
KnobHelper::isAutoKeyingEnabled(DimSpec dimension, TimeValue time, ViewSetSpec view, ValueChangedReasonEnum reason) const
{

    // Knobs without an effect cannot auto-key
    KnobHolderPtr holder = getHolder();
    if (!holder) {
        return false;
    }


    // Hmm this is a custom Knob used somewhere, don't allow auto-keying
    if (!holder->getApp()) {
        return false;
    }

    // Check for reason appropriate for auto-keying
    if ( (reason != eValueChangedReasonUserEdited) &&
        (reason != eValueChangedReasonPluginEdited) &&
        (reason != eValueChangedReasonUserEdited) &&
        (reason != eValueChangedReasonUserEdited)) {
        return false;
    }

    // The knob cannot animate
    if (!isAnimationEnabled()) {
        return false;
    }

    bool hasAutoKeying = false;
    std::list<ViewIdx> views = getViewsList();
    if (dimension.isAll()) {
        for (int i = 0; i < _imp->common->dimension; ++i) {
            if (view.isAll()) {
                for (std::list<ViewIdx>::const_iterator it = views.begin(); it != views.end(); ++it) {
                    hasAutoKeying |= isAutoKeyingEnabledInternal(DimIdx(i), time, *it);
                }
            } else {
                ViewIdx view_i = checkIfViewExistsOrFallbackMainView(ViewIdx(view.value()));
                hasAutoKeying |= isAutoKeyingEnabledInternal(DimIdx(i), time, view_i);
            }
        }
    } else {
        if ( ( dimension >= _imp->common->dimension ) || (dimension < 0) ) {
            throw std::invalid_argument("KnobHelper::isAutoKeyingEnabled(): Dimension out of range");
        }
        if (view.isAll()) {
            for (std::list<ViewIdx>::const_iterator it = views.begin(); it != views.end(); ++it) {
                hasAutoKeying |= isAutoKeyingEnabledInternal(DimIdx(dimension), time, *it);
            }
        } else {
            ViewIdx view_i = checkIfViewExistsOrFallbackMainView(ViewIdx(view.value()));
            hasAutoKeying |= isAutoKeyingEnabledInternal(DimIdx(dimension), time, view_i);
        }
    }

    if (!hasAutoKeying) {
        return false;
    }

    // Finally return the value set to setAutoKeyingEnabled
    QMutexLocker k(&_imp->common->valueChangedBlockedMutex);
    return !_imp->common->autoKeyingDisabled;
} // isAutoKeyingEnabled

bool
KnobHelper::evaluateValueChangeInternal(DimSpec dimension,
                                        TimeValue time,
                                        ViewSetSpec view,
                                        ValueChangedReasonEnum reason,
                                        KnobDimViewKeySet* evaluatedKnobs)
{

    KnobHolderPtr holder = getHolder();
    if (!holder) {

        // Just refresh the gui
        if (!isValueChangesBlocked()) {
            _signalSlotHandler->s_mustRefreshKnobGui(view, dimension, reason);
        }

        return true;
    }



    KnobIPtr thisShared = shared_from_this();

    // This knob was already evaluated
    {
        DimIdx dimensionIndex = dimension.isAll() ? DimIdx(getNDimensions()) : DimIdx(dimension);
        ViewIdx viewIndex = view.isAll() ? ViewIdx(getViewsList().size()) : ViewIdx(view);
        KnobDimViewKey key(thisShared, dimensionIndex, viewIndex);
        if (evaluatedKnobs->find(key) != evaluatedKnobs->end()) {
            return false;
        }

        evaluatedKnobs->insert(key);
    }

    if (reason == eValueChangedReasonTimeChanged) {
        // Only notify gui must be refreshed when reason is time changed
        if (!isValueChangesBlocked()) {
            _signalSlotHandler->s_mustRefreshKnobGui(view, dimension, reason);
        }
        return true;
    }

    AppInstancePtr app = holder->getApp();
    bool didSomething;
    {
        ScopedChanges_RAII changes(holder.get());

        // Notify gui must be refreshed
        _signalSlotHandler->s_mustRefreshKnobGui(view, dimension, reason);

        // Refresh modifications state
        computeHasModifications();
        
        // Invalidate the hash cache
        invalidateHashCache();

        // Invalidate expression results
        clearExpressionsResults(dimension, view);

        // Call knobChanged action
        didSomething = holder->onKnobValueChangedInternal(thisShared, time, view, reason);


        // Refresh dependencies
        refreshListenersAfterValueChange(time, view, reason, dimension, evaluatedKnobs);
        
    }

    return didSomething;
} // evaluateValueChangeInternal

bool
KnobHelper::evaluateValueChange(DimSpec dimension,
                                TimeValue time,
                                ViewSetSpec view,
                                ValueChangedReasonEnum reason)
{
    KnobDimViewKeySet evaluatedKnobs;
    return evaluateValueChangeInternal(dimension, time, view, reason, &evaluatedKnobs);
}

void
KnobHelper::refreshListenersAfterValueChangeInternal(TimeValue time, ViewIdx view, ValueChangedReasonEnum reason, DimIdx dimension, KnobDimViewKeySet* evaluatedKnobs)
{
    KnobDimViewBasePtr data = getDataForDimView(dimension, view);
    if (!data) {
        return;
    }

    KnobDimViewKeySet allListeners;

    // Get all listeners via expressions
    {
        QMutexLocker l(&_imp->common->expressionMutex);
        KnobDimViewKeySet& listeners = _imp->common->listeners[dimension][view];
        allListeners.insert(listeners.begin(), listeners.end());
    }

    // Get all listeners via shared values
    {
        QMutexLocker k(&data->valueMutex);
        allListeners.insert(data->sharedKnobs.begin(), data->sharedKnobs.end());
    }

    for (KnobDimViewKeySet::const_iterator it = allListeners.begin(); it != allListeners.end(); ++it) {
        KnobHelperPtr sharedKnob = toKnobHelper(it->knob.lock());
        if (sharedKnob && sharedKnob.get() != this) {
            sharedKnob->autoAdjustFoldExpandDimensions(view);
            sharedKnob->evaluateValueChangeInternal(it->dimension, time, it->view, reason, evaluatedKnobs);
        }
    }

}

void
KnobHelper::refreshListenersAfterValueChange(TimeValue time, ViewSetSpec view, ValueChangedReasonEnum reason, DimSpec dimension, KnobDimViewKeySet* evaluatedKnobs)
{

    std::list<ViewIdx> views = getViewsList();
    ViewIdx view_i;
    if (!view.isAll()) {
        view_i = checkIfViewExistsOrFallbackMainView(ViewIdx(view));
    }
    int nDims = getNDimensions();
    for (std::list<ViewIdx>::const_iterator it = views.begin(); it!=views.end(); ++it) {
        if (!view.isAll() && *it != view_i) {
            continue;
        }
        for (int i = 0; i < nDims; ++i) {
            if (!dimension.isAll() && i != dimension) {
                continue;
            }
            refreshListenersAfterValueChangeInternal(time, *it, reason, DimIdx(i), evaluatedKnobs);
        }
    }

} // KnobHelper::refreshListenersAfterValueChange

void
KnobHelper::onTimeChanged(bool isPlayback,  TimeValue time)
{
    if ( getIsSecret() ) {
        return;
    }

    if (hasAnimation()) {
         _signalSlotHandler->s_mustRefreshKnobGui(ViewSetSpec::all(), DimSpec::all(), eValueChangedReasonTimeChanged);
    }
    if (evaluateValueChangeOnTimeChange() && !isPlayback) {
        KnobHolderPtr holder = getHolder();
        if (holder) {
            holder->onKnobValueChanged_public(shared_from_this(), eValueChangedReasonTimeChanged, time, ViewSetSpec::all());
        }
    }
} // onTimeChanged

void
KnobHelper::setAddNewLine(bool newLine)
{
    _imp->common->newLine = newLine;
}

bool
KnobHelper::isNewLineActivated() const
{
    return _imp->common->newLine;
}

void
KnobHelper::setAddSeparator(bool addSep)
{
    _imp->common->addSeparator = addSep;
}

bool
KnobHelper::isSeparatorActivated() const
{
    return _imp->common->addSeparator;
}

void
KnobHelper::setSpacingBetweenItems(int spacing)
{
    _imp->common->itemSpacing = spacing;
}

int
KnobHelper::getSpacingBetweenitems() const
{
    return _imp->common->itemSpacing;
}

std::string
KnobHelper::getInViewerContextLabel() const
{
    QMutexLocker k(&_imp->common->labelMutex);

    return _imp->common->inViewerContextLabel;
}

void
KnobHelper::setInViewerContextLabel(const QString& label)
{
    {
        QMutexLocker k(&_imp->common->labelMutex);

        _imp->common->inViewerContextLabel = label.toStdString();
    }
    _signalSlotHandler->s_inViewerContextLabelChanged();
}

std::string
KnobHelper::getInViewerContextIconFilePath(bool checked) const
{
    QMutexLocker k(&_imp->common->labelMutex);
    int idx = !checked ? 0 : 1;

    if ( !_imp->common->inViewerContextIconFilePath[idx].empty() ) {
        return _imp->common->inViewerContextIconFilePath[idx];
    }
    int otherIdx = !checked ? 1 : 0;

    return _imp->common->inViewerContextIconFilePath[otherIdx];
}

void
KnobHelper::setInViewerContextIconFilePath(const std::string& icon, bool checked)
{
    QMutexLocker k(&_imp->common->labelMutex);
    int idx = !checked ? 0 : 1;

    _imp->common->inViewerContextIconFilePath[idx] = icon;
}

void
KnobHelper::setInViewerContextCanHaveShortcut(bool haveShortcut)
{
    _imp->common->inViewerContextHasShortcut = haveShortcut;
}

bool
KnobHelper::getInViewerContextHasShortcut() const
{
    return _imp->common->inViewerContextHasShortcut;
}

void
KnobHelper::addInViewerContextShortcutsReference(const std::string& actionID)
{
    _imp->common->additionalShortcutsInTooltip.push_back(actionID);
}

const std::list<std::string>&
KnobHelper::getInViewerContextAdditionalShortcuts() const
{
    return _imp->common->additionalShortcutsInTooltip;
}

void
KnobHelper::setInViewerContextItemSpacing(int spacing)
{
    _imp->common->inViewerContextItemSpacing = spacing;
}

int
KnobHelper::getInViewerContextItemSpacing() const
{
    return _imp->common->inViewerContextItemSpacing;
}

void
KnobHelper::setInViewerContextLayoutType(ViewerContextLayoutTypeEnum layoutType)
{
    _imp->common->inViewerContextLayoutType = layoutType;
}

ViewerContextLayoutTypeEnum
KnobHelper::getInViewerContextLayoutType() const
{
    return _imp->common->inViewerContextLayoutType;
}

void
KnobHelper::setInViewerContextSecret(bool secret)
{
    {
        QMutexLocker k(&_imp->common->stateMutex);
        _imp->common->inViewerContextSecret = secret;
    }
    _signalSlotHandler->s_viewerContextSecretChanged();
}

bool
KnobHelper::getInViewerContextSecret() const
{
    QMutexLocker k(&_imp->common->stateMutex);

    return _imp->common->inViewerContextSecret;
}

void
KnobHelper::setEnabled(bool b)
{
    {
        QMutexLocker k(&_imp->common->stateMutex);
        _imp->common->enabled = b;
    }
    if (_signalSlotHandler) {
        _signalSlotHandler->s_enabledChanged();
    }
}


void
KnobHelper::setSecret(bool b)
{
    {
        QMutexLocker k(&_imp->common->stateMutex);
        if (_imp->common->IsSecret == b) {
            return;
        }
        _imp->common->IsSecret = b;
    }

    ///the knob was revealed , refresh its gui to the current time
    if (!b) {
        KnobHolderPtr holder = getHolder();
        if (holder) {
            AppInstancePtr app = holder->getApp();
            if (app) {
                onTimeChanged( false, TimeValue(app->getTimeLine()->currentFrame()) );
            }
        }
    }
    if (_signalSlotHandler) {
        _signalSlotHandler->s_secretChanged();
    }
}

int
KnobHelper::determineHierarchySize() const
{
    int ret = 0;
    KnobIPtr current = getParentKnob();

    while (current) {
        ++ret;
        current = current->getParentKnob();
    }

    return ret;
}

std::string
KnobHelper::getLabel() const
{
    QMutexLocker k(&_imp->common->labelMutex);

    return _imp->common->label;
}

void
KnobHelper::setLabel(const std::string& label)
{
    {
        QMutexLocker k(&_imp->common->labelMutex);
        _imp->common->label = label;
    }
    if (_signalSlotHandler) {
        _signalSlotHandler->s_labelChanged();
    }
}

void
KnobHelper::setIconLabel(const std::string& iconFilePath,
                         bool checked,
                         bool alsoSetViewerUIIcon)
{
    {
        QMutexLocker k(&_imp->common->labelMutex);
        int idx = !checked ? 0 : 1;

        _imp->common->iconFilePath[idx] = iconFilePath;
    }
    if (alsoSetViewerUIIcon) {
        setInViewerContextIconFilePath(iconFilePath, checked);
    }
}

const std::string&
KnobHelper::getIconLabel(bool checked) const
{
    QMutexLocker k(&_imp->common->labelMutex);
    int idx = !checked ? 0 : 1;

    if ( !_imp->common->iconFilePath[idx].empty() ) {
        return _imp->common->iconFilePath[idx];
    }
    int otherIdx = !checked ? 1 : 0;

    return _imp->common->iconFilePath[otherIdx];
}

bool
KnobHelper::hasAnimation() const
{
    std::list<ViewIdx> views = getViewsList();
    for (std::list<ViewIdx>::const_iterator it = views.begin(); it != views.end(); ++it) {
        for (int i = 0; i < _imp->common->dimension; ++i) {
            KnobDimViewBasePtr value = getDataForDimView(DimIdx(i), *it);
            assert(value);
            {
                QMutexLocker k(&value->valueMutex);
                if (value->animationCurve && value->animationCurve->getKeyFramesCount() > 0) {
                    return true;
                }
            }
            if (!getExpression(DimIdx(i), *it).empty()) {
                return true;
            }
        }
    }

    return false;
}
KnobHolderPtr
KnobHelper::getHolder() const
{
    return _imp->holder.lock();
}

void
KnobHelper::setAnimationEnabled(bool val)
{
    if ( !canAnimate() ) {
        return;
    }
    KnobHolderPtr holder = getHolder();
    if (holder && !holder->canKnobsAnimate() ) {
        return;
    }
    _imp->common->isAnimationEnabled = val;
}

bool
KnobHelper::isAnimationEnabled() const
{
    return canAnimate() && _imp->common->isAnimationEnabled;
}

void
KnobHelper::setName(const std::string & name,
                    bool throwExceptions)
{
    if (name == _imp->common->name) {
        return;
    }
    _imp->common->originalName = name;
    _imp->common->name = NATRON_PYTHON_NAMESPACE::makeNameScriptFriendly(name);
    KnobHolderPtr holder = getHolder();

    if (!holder) {
        return;
    }
    //Try to find a duplicate
    int no = 1;
    bool foundItem;
    std::string finalName;
    do {
        std::stringstream ss;
        ss << _imp->common->name;
        if (no > 1) {
            ss << no;
        }
        finalName = ss.str();
        if ( holder->getKnobByName(finalName) ) {
            foundItem = true;
        } else {
            foundItem = false;
        }
        ++no;
    } while (foundItem);


    EffectInstancePtr effect = toEffectInstance(holder);
    if (effect) {
        NodePtr node = effect->getNode();
        std::string effectScriptName = node->getScriptName_mt_safe();
        if ( !effectScriptName.empty() ) {
            std::string newPotentialQualifiedName = node->getApp()->getAppIDString() +  node->getFullyQualifiedName();
            newPotentialQualifiedName += '.';
            newPotentialQualifiedName += finalName;

            bool isAttrDefined = false;
            PyObject* obj = NATRON_PYTHON_NAMESPACE::getAttrRecursive(newPotentialQualifiedName, appPTR->getMainModule(), &isAttrDefined);
            Q_UNUSED(obj);
            if (isAttrDefined) {
                QString message = tr("A Python attribute with the name %1 already exists.").arg(QString::fromUtf8(newPotentialQualifiedName.c_str()));
                if (throwExceptions) {
                    throw std::runtime_error( message.toStdString() );
                } else {
                    appPTR->writeToErrorLog_mt_safe(QString::fromUtf8(getName().c_str()), QDateTime::currentDateTime(), message );
                    std::cerr << message.toStdString() << std::endl;

                    return;
                }
            }
        }
    }
    _imp->common->name = finalName;
} // KnobHelper::setName

void
KnobHelper::setActualCloneForHolder(const KnobHolderPtr& holder)
{
    // Register the knob in the render clones map
    {
        QMutexLocker locker(&_imp->common->renderClonesMapMutex);
        _imp->common->renderClonesMap[holder] = shared_from_this();
    }

}

KnobIPtr
KnobHelper::getMainInstance() const
{
    return _imp->mainInstance.lock();
}

KnobIPtr
KnobHelper::getCloneForHolderInternal(const KnobHolderPtr& holder) const
{
    KnobHolderPtr thisHolder = getHolder();
    if (!thisHolder || thisHolder == holder) {
        return boost::const_pointer_cast<KnobI>(shared_from_this());
    }
    QMutexLocker k(&_imp->common->renderClonesMapMutex);
    std::map<KnobHolderWPtr, KnobIWPtr>::const_iterator found = _imp->common->renderClonesMap.find(holder);
    if (found != _imp->common->renderClonesMap.end()) {
        KnobIPtr ret = found->second.lock();
        assert(ret);
        return ret;
    }
    return KnobIPtr();
}

const std::string &
KnobHelper::getName() const
{
    return _imp->common->name;
}

const std::string &
KnobHelper::getOriginalName() const
{
    return _imp->common->originalName;
}

void
KnobHelper::resetParent()
{
    KnobIPtr parent = _imp->common->parentKnob.lock();

    if (parent) {
        KnobGroupPtr isGrp =  toKnobGroup(parent);
        KnobPagePtr isPage = toKnobPage(parent);
        if (isGrp) {
            isGrp->removeKnob( shared_from_this() );
        } else if (isPage) {
            isPage->removeKnob( shared_from_this() );
        } else {
            assert(false);
        }
        _imp->common->parentKnob.reset();
    }
}

void
KnobHelper::setParentKnob(KnobIPtr knob)
{
    _imp->common->parentKnob = knob;
}

KnobIPtr
KnobHelper::getParentKnob() const
{
    return _imp->common->parentKnob.lock();
}

bool
KnobHelper::getIsSecret() const
{
    QMutexLocker k(&_imp->common->stateMutex);

    return _imp->common->IsSecret;
}

bool
KnobHelper::getIsSecretRecursive() const
{
    if ( getIsSecret() ) {
        return true;
    }
    KnobIPtr parent = getParentKnob();
    if (parent) {
        return parent->getIsSecretRecursive();
    }

    return false;
}

void
KnobHelper::setIsFrozen(bool frozen)
{
    if (_signalSlotHandler) {
        _signalSlotHandler->s_setFrozen(frozen);
    }
}

bool
KnobHelper::isEnabled() const
{
    QMutexLocker k(&_imp->common->stateMutex);
    return _imp->common->enabled;
} // isEnabled



void
KnobHelper::setKnobSelectedMultipleTimes(bool d)
{
    if (_signalSlotHandler) {
        _signalSlotHandler->s_selectedMultipleTimes(d);
    }
}

void
KnobHelper::setEvaluateOnChange(bool b)
{
    KnobPage* isPage = dynamic_cast<KnobPage*>(this);
    KnobGroup* isGrp = dynamic_cast<KnobGroup*>(this);

    if (isPage || isGrp) {
        b = false;
    }
    {
        QMutexLocker k(&_imp->common->stateMutex);
        _imp->common->evaluateOnChange = b;
    }
    if (_signalSlotHandler) {
        _signalSlotHandler->s_evaluateOnChangeChanged(b);
    }
}

bool
KnobHelper::getIsPersistent() const
{
    return _imp->common->IsPersistent;
}

void
KnobHelper::setIsPersistent(bool b)
{
    _imp->common->IsPersistent = b;
}

void
KnobHelper::setCanUndo(bool val)
{
    _imp->common->CanUndo = val;
}

bool
KnobHelper::getCanUndo() const
{
    return _imp->common->CanUndo;
}

void
KnobHelper::setIsMetadataSlave(bool slave)
{
    _imp->common->isMetadataSlave = slave;
}

bool
KnobHelper::getIsMetadataSlave() const
{
    return _imp->common->isMetadataSlave;
}

bool
KnobHelper::getEvaluateOnChange() const
{
    QMutexLocker k(&_imp->common->stateMutex);

    return _imp->common->evaluateOnChange;
}

void
KnobHelper::setHintToolTip(const std::string & hint)
{
    _imp->common->tooltipHint = hint;
    if (_signalSlotHandler) {
        _signalSlotHandler->s_helpChanged();
    }
}

const std::string &
KnobHelper::getHintToolTip() const
{
    return _imp->common->tooltipHint;
}

bool
KnobHelper::isHintInMarkdown() const
{
    return _imp->common->hintIsMarkdown;
}

void
KnobHelper::setHintIsMarkdown(bool b)
{
    _imp->common->hintIsMarkdown = b;
}

void
KnobHelper::setCustomInteract(const OverlayInteractBasePtr & interactDesc)
{
    assert( QThread::currentThread() == qApp->thread() );
    _imp->common->customInteract = interactDesc;
}

OverlayInteractBasePtr KnobHelper::getCustomInteract() const
{
    assert( QThread::currentThread() == qApp->thread() );

    return _imp->common->customInteract;
}

bool
KnobI::shouldDrawOverlayInteract() const
{
    // If there is one dimension disabled, don't draw it
    if (!isEnabled()) {
        return false;
    }

    // If this knob is secret, don't draw it
    if (getIsSecretRecursive()) {
        return false;
    }
    
    KnobPagePtr page = getTopLevelPage();
    if (!page) {
        return false;
    }
    // Only draw overlays for knobs in the current page
    return page->isEnabled();
}

bool
KnobHelper::copyKnob(const KnobIPtr& other,
                     ViewSetSpec view,
                     DimSpec dimension,
                     ViewSetSpec otherView,
                     DimSpec otherDimension,
                     const RangeD* range,
                     double offset)
{
    if (!other || (other.get() == this && dimension == otherDimension && view == otherView)) {
        // Cannot clone itself
        return false;
    }
    if ((!dimension.isAll() || !otherDimension.isAll()) && (dimension.isAll() || otherDimension.isAll())) {
        throw std::invalid_argument("KnobHelper::copyKnob: invalid dimension argument");
    }
    if ((!view.isAll() || !otherView.isAll()) && (!view.isViewIdx() || !otherView.isViewIdx())) {
        throw std::invalid_argument("KnobHelper::copyKnob: invalid view argument");
    }

    bool hasChanged = false;

    {
        ScopedChanges_RAII changes(this);

        hasChanged |= cloneValues(other, view, otherView, dimension, otherDimension, range, offset);
        hasChanged |= cloneExpressions(other, view, otherView, dimension, otherDimension);

        ViewIdx view_i;
        if (!view.isAll()) {
            view_i = checkIfViewExistsOrFallbackMainView(ViewIdx(view));
        }
        std::list<ViewIdx> views = getViewsList();
        for (std::list<ViewIdx>::const_iterator it = views.begin(); it!=views.end(); ++it) {
            if (!view.isAll() && *it != view_i) {
                continue;
            }
            autoAdjustFoldExpandDimensions(*it);
        }


        if (hasChanged) {
            TimeValue time = getHolder()->getTimelineCurrentTime();
            evaluateValueChange(dimension, time, view, eValueChangedReasonPluginEdited);
        }
    }

    return hasChanged;
} // copyKnob


bool
KnobHelper::linkToInternal(const KnobIPtr & otherKnob, DimIdx thisDimension, DimIdx otherDimension, ViewIdx thisView, ViewIdx otherView)
{

    assert(otherKnob);

    KnobHelperPtr otherIsHelper = toKnobHelper(otherKnob);
    assert(otherIsHelper);
    if (!otherIsHelper) {
        return false;
    }


    KnobDimViewBasePtr otherData = otherIsHelper->getDataForDimView(otherDimension, otherView);
    KnobDimViewBasePtr thisData = getDataForDimView(thisDimension, thisView);

    // A link is already established for the same data
    if (otherData == thisData) {
        return false;
    }

    KnobIPtr thisShared = shared_from_this();


    {
        QMutexLocker k(&_imp->common->perDimViewDataMutex);

        // Save the old data away
        RedirectionLink& redirection = _imp->common->perDimViewSavedData[thisDimension][thisView];

        // If the savedData pointer is already set this means this knob was already
        // redirected to another knob
        if (!redirection.savedData) {
            redirection.savedData = thisData;
        }

    }


    // Redirect each shared knob/dim/view to the other data
    KnobDimViewKeySet currentSharedKnobs;
    {
        QMutexLocker k2(&thisData->valueMutex);
        currentSharedKnobs = thisData->sharedKnobs;

        // Nobody is referencing this data anymore: clear the sharedKnobs set
        thisData->sharedKnobs.clear();
    }
    for (KnobDimViewKeySet::const_iterator it = currentSharedKnobs.begin(); it!= currentSharedKnobs.end(); ++it) {
        KnobHelperPtr sharedKnob = toKnobHelper(it->knob.lock());
        if (!sharedKnob) {
            continue;
        }
        {
            QMutexLocker k2(&sharedKnob->_imp->common->perDimViewDataMutex);
            KnobDimViewBasePtr& sharedKnobDimViewData = sharedKnob->_imp->common->perDimViewData[it->dimension][it->view];

            // the data was shared with this data
            assert(sharedKnobDimViewData == thisData);

            // redirect it
            sharedKnobDimViewData = otherData;
        }

        // insert this shared knob to the sharedKnobs set of the other data
        {
            QMutexLocker k2(&otherData->valueMutex);
            std::pair<KnobDimViewKeySet::iterator,bool> insertOk = otherData->sharedKnobs.insert(*it);
            assert(insertOk.second);
            (void)insertOk.second;
        }

    }

    // Notify links changed
    {
        KnobDimViewKeySet sharedKnobs;
        {
            QMutexLocker k2(&otherData->valueMutex);
            sharedKnobs = otherData->sharedKnobs;
        }
        for (KnobDimViewKeySet::const_iterator it = sharedKnobs.begin(); it!= sharedKnobs.end(); ++it) {
            KnobHelperPtr sharedKnob = toKnobHelper(it->knob.lock());
            if (!sharedKnob) {
                continue;
            }
            sharedKnob->_signalSlotHandler->s_curveAnimationChanged(thisView, thisDimension);
            sharedKnob->_signalSlotHandler->s_linkChanged();
            sharedKnob->onLinkChanged();

        }
    }


    return true;
} // linkToInternal



bool
KnobHelper::linkTo(const KnobIPtr & otherKnob, DimSpec thisDimension, DimSpec otherDimension, ViewSetSpec thisView, ViewSetSpec otherView)
{
    assert(!_imp->mainInstance.lock());
    if (_imp->mainInstance.lock()) {
        return false;
    }
    if (!otherKnob) {
        return false;
    }

    assert((thisDimension.isAll() && otherDimension.isAll()) || (!thisDimension.isAll() && !otherDimension.isAll()));
    assert((thisView.isAll() && otherView.isAll()) || (thisView.isViewIdx() && otherView.isViewIdx()));

    if ((!thisDimension.isAll() || !otherDimension.isAll()) && (thisDimension.isAll() || otherDimension.isAll())) {
        throw std::invalid_argument("KnobHelper::slaveTo: invalid dimension argument");
    }
    if ((!thisView.isAll() || !otherView.isAll()) && (!thisView.isViewIdx() || !otherView.isViewIdx())) {
        throw std::invalid_argument("KnobHelper::slaveTo: invalid view argument");
    }
    if (otherKnob.get() == this && (thisDimension == otherDimension || thisDimension.isAll() || otherDimension.isAll()) && (thisView == otherView || thisView.isAll() || otherView.isAll())) {
        return false;
    }
    {
        // A non-checkable button cannot link
        KnobButtonPtr isButton = toKnobButton(shared_from_this());
        if (isButton && !isButton->getIsCheckable()) {
            return false;
        }
    }

    bool ok = false;
    {
        ScopedChanges_RAII changes(this);
        std::list<ViewIdx> views = otherKnob->getViewsList();
        if (thisDimension.isAll()) {
            int dimMin = std::min(getNDimensions(), otherKnob->getNDimensions());
            for (int i = 0; i < dimMin; ++i) {
                if (thisView.isAll()) {
                    for (std::list<ViewIdx>::const_iterator it = views.begin(); it != views.end(); ++it) {
                        ok |= linkToInternal(otherKnob, DimIdx(i), DimIdx(i), *it, *it);
                    }
                } else {
                    ok |= linkToInternal(otherKnob, DimIdx(i), DimIdx(i), ViewIdx(thisView.value()), ViewIdx(otherView.value()));
                }
            }
        } else {
            if ( ( thisDimension >= getNDimensions() ) || (thisDimension < 0) || (otherDimension >= otherKnob->getNDimensions()) || (otherDimension < 0)) {
                throw std::invalid_argument("KnobHelper::slaveTo(): Dimension out of range");
            }
            if (thisView.isAll()) {
                for (std::list<ViewIdx>::const_iterator it = views.begin(); it != views.end(); ++it) {
                    ok |= linkToInternal(otherKnob, DimIdx(thisDimension), DimIdx(otherDimension), *it, *it);
                }
            } else {
                ok |= linkToInternal(otherKnob, DimIdx(thisDimension), DimIdx(otherDimension), ViewIdx(thisView.value()), ViewIdx(otherView.value()));
            }
        }

        TimeValue time = getHolder()->getTimelineCurrentTime();
        evaluateValueChange(thisDimension, time, thisView, eValueChangedReasonUserEdited);
    }
    return ok;
} // slaveTo


void
KnobHelper::unlinkInternal(DimIdx dimension, ViewIdx view, bool copyState)
{

    KnobIPtr thisKnob = shared_from_this();

    RedirectionLink redirectionLink;
    KnobDimViewKeySet currentSharedKnobs;

    {
        QMutexLocker k(&_imp->common->perDimViewDataMutex);
        PerViewSavedDataMap::iterator foundSavedData = _imp->common->perDimViewSavedData[dimension].find(view);

        // A knob may not have saved data if others are linked to it but it is not linked to anything
        if (foundSavedData != _imp->common->perDimViewSavedData[dimension].end()) {
            redirectionLink = foundSavedData->second;
            _imp->common->perDimViewSavedData[dimension].erase(foundSavedData);

            // If this knob is linked to others, its saved value should not be linked to anyone else.
            assert(!redirectionLink.savedData || redirectionLink.savedData->sharedKnobs.empty());
        }

        PerViewKnobDataMap::iterator currentData = _imp->common->perDimViewData[dimension].find(view);
        if (currentData == _imp->common->perDimViewData[dimension].end()) {
            // oops, no data for the view
            return;
        }

        // Remove this knob dim/view from the shared knobs set
        KnobDimViewKey thisKnobKey(thisKnob, dimension, view);
        {
            {
                QMutexLocker k2(&currentData->second->valueMutex);
                currentSharedKnobs = currentData->second->sharedKnobs;

                assert(!currentData->second->sharedKnobs.empty());
                KnobDimViewKeySet::iterator foundThisKnobDimView = currentData->second->sharedKnobs.find(thisKnobKey);
                assert(foundThisKnobDimView != currentData->second->sharedKnobs.end());
                if (foundThisKnobDimView != currentData->second->sharedKnobs.end()) {
                    currentData->second->sharedKnobs.erase(foundThisKnobDimView);
                }
            }

        }
        
        
        
        // If there is a savedData pointer, that means we were linked to another knob: this is easy just set back the pointer, unless
        // the user requested to copy state
        if (redirectionLink.savedData && !copyState) {
            assert(currentData->second != redirectionLink.savedData);
            currentData->second = redirectionLink.savedData;

            // Nobody should have been referencing the saved datas
            assert(redirectionLink.savedData->sharedKnobs.empty());

            // Add this knob in the sharedKnobs set
            currentData->second->sharedKnobs.insert(thisKnobKey);
        } else {

            // Make a copy of the current data so that they are
            // no longer shared with others.

            // We are unlinking other knobs: keyframes did not change
            KnobDimViewBasePtr dataCopy = createDimViewData();
            dataCopy->sharedKnobs.insert(thisKnobKey);

            KnobDimViewBase::CopyInArgs inArgs(*currentData->second);
            dataCopy->copy(inArgs, 0);

            currentData->second = dataCopy;
        }
    }

    // Refresh links on all shared knobs
    for (KnobDimViewKeySet::const_iterator it = currentSharedKnobs.begin(); it!=currentSharedKnobs.end(); ++it) {
        KnobHelperPtr sharedKnob = toKnobHelper(it->knob.lock());
        if (!sharedKnob) {
            continue;
        }
        // The keyframes might have changed, notify it
        sharedKnob->_signalSlotHandler->s_curveAnimationChanged(view, dimension);

        sharedKnob->_signalSlotHandler->s_linkChanged();
        sharedKnob->onLinkChanged();
    }



} // unlinkInternal


void
KnobHelper::unlink(DimSpec dimension, ViewSetSpec view, bool copyState)
{
    assert(!_imp->mainInstance.lock());
    if (_imp->mainInstance.lock()) {
        return;
    }
    {
        ScopedChanges_RAII changes(this);
        std::list<ViewIdx> views = getViewsList();
        if (dimension.isAll()) {
            for (int i = 0; i < _imp->common->dimension; ++i) {
                if (view.isAll()) {
                    for (std::list<ViewIdx>::const_iterator it = views.begin(); it != views.end(); ++it) {
                        unlinkInternal(DimIdx(i), *it, copyState);
                    }
                } else {
                    ViewIdx view_i = checkIfViewExistsOrFallbackMainView(ViewIdx(view.value()));
                    unlinkInternal(DimIdx(i), view_i, copyState);
                }
            }
        } else {
            if ( ( dimension >= getNDimensions() ) || (dimension < 0) ) {
                throw std::invalid_argument("KnobHelper::unSlave(): Dimension out of range");
            }
            if (view.isAll()) {
                for (std::list<ViewIdx>::const_iterator it = views.begin(); it != views.end(); ++it) {
                    unlinkInternal(DimIdx(dimension), *it, copyState);
                }
            } else {
                ViewIdx view_i = checkIfViewExistsOrFallbackMainView(ViewIdx(view.value()));
                unlinkInternal(DimIdx(dimension), view_i, copyState);
            }
        }
        TimeValue time = getHolder()->getTimelineCurrentTime();
        evaluateValueChange(dimension, time, view, eValueChangedReasonUserEdited);
        
    }
} // unlink


bool
KnobHelper::getSharingMaster(DimIdx dimension, ViewIdx view, KnobDimViewKey* linkData) const
{
    KnobDimViewBasePtr data = getDataForDimView(dimension, view);
    if (!data) {
        return false;
    }
    assert(!data->sharedKnobs.empty());
    if (data->sharedKnobs.size() == 1) {
        return false;
    }


    // Find the sharing master between the shared knobs.
    // Our heuristic is to return the knob which has a holder being a NodeGroup
    bool foundNodeGroup = false;
    for (KnobDimViewKeySet::const_iterator it = data->sharedKnobs.begin(); it != data->sharedKnobs.end(); ++it) {
        KnobIPtr knob = it->knob.lock();
        if (!knob) {
            continue;
        }
        KnobHolderPtr thisHolder = knob->getHolder();
        EffectInstancePtr thisHolderIsEffect = toEffectInstance(thisHolder);
        NodeGroupPtr thisHolderIsGroup = toNodeGroup(thisHolderIsEffect);
        if (thisHolderIsGroup) {
            *linkData = *it;
            foundNodeGroup = true;
            break;
        }
    }

    if (!foundNodeGroup) {
        // Resort to any of the shared knobs
        const KnobDimViewKey& owner = *data->sharedKnobs.begin();
        *linkData = owner;

    }

    return true;
}

void
KnobHelper::getSharedValues(DimIdx dimension, ViewIdx view, KnobDimViewKeySet* sharedKnobs) const
{
    KnobDimViewBasePtr data = getDataForDimView(dimension, view);
    if (!data) {
        return;
    }
    {
        QMutexLocker k(&data->valueMutex);
        assert(!data->sharedKnobs.empty());
        *sharedKnobs = data->sharedKnobs;
    }

    // Remove this knob from the shared knobs
    KnobIPtr thisKnob = boost::const_pointer_cast<KnobI>(shared_from_this());
    KnobDimViewKey thisKnobDimView(thisKnob, dimension, view);
    KnobDimViewKeySet::iterator foundThisDimView = sharedKnobs->find(thisKnobDimView);
    assert(foundThisDimView != sharedKnobs->end());
    if (foundThisDimView != sharedKnobs->end()) {
        sharedKnobs->erase(foundThisDimView);
    }
}

AnimationLevelEnum
KnobHelper::getAnimationLevel(DimIdx dimension, TimeValue time, ViewIdx view) const
{
    AnimationLevelEnum level = eAnimationLevelNone;
    
    std::string expr = getExpression(dimension, view);
    if (!expr.empty()) {
        level = eAnimationLevelExpression;
    } else {
        
        CurvePtr c;
        if (canAnimate() && isAnimationEnabled()) {
            c = getAnimationCurve(view, dimension);
        }
        
        if (!c || !c->isAnimated()) {
            level = eAnimationLevelNone;
        } else {
            KeyFrame kf;
            int nKeys = c->getNKeyFramesInRange(time, time + 1);
            if (nKeys > 0) {
                level = eAnimationLevelOnKeyframe;
            } else {
                level = eAnimationLevelInterpolatedValue;
            }
        }
    }
    return level;
}



bool
KnobHelper::cloneExpressionInternal(const KnobIPtr& other, ViewIdx view, ViewIdx otherView, DimIdx dimension, DimIdx otherDimension)
{
    std::string otherExpr = other->getExpression(otherDimension, otherView);
    bool otherHasRet = other->isExpressionUsingRetVariable(otherView, otherDimension);
    ExpressionLanguageEnum lang = other->getExpressionLanguage(otherView, otherDimension);
    std::string thisExpr = getExpression(dimension, view);
    ExpressionLanguageEnum thisLang = getExpressionLanguage(view, dimension);

    if (otherExpr != thisExpr || (lang != thisLang)) {
        try {
            setExpression(dimension, view, otherExpr, lang, otherHasRet, false);
        } catch (...) {
            // Ignore errors
        }
        return true;
    }
    return false;
}

bool
KnobHelper::cloneValueInternal(const KnobIPtr& other, ViewIdx view, ViewIdx otherView, DimIdx dimension, DimIdx otherDimension, const RangeD* range, double offset)
{
    KnobHelperPtr otherIsHelper = toKnobHelper(other);
    assert(otherIsHelper);

    KnobDimViewBasePtr thisData = getDataForDimView(dimension, view);
    KnobDimViewBasePtr otherData = otherIsHelper->getDataForDimView(otherDimension, otherView);
    if (!thisData || !otherData) {
        return false;
    }
    KnobDimViewBase::CopyInArgs inArgs(*otherData);
    inArgs.keysToCopyOffset = offset;
    inArgs.keysToCopyRange = range;
    return thisData->copy(inArgs, 0);
}

bool
KnobHelper::cloneValues(const KnobIPtr& other, ViewSetSpec view, ViewSetSpec otherView, DimSpec dimension, DimSpec otherDimension, const RangeD* range, double offset)
{
    if (!other) {
        return false;
    }
    assert((view.isAll() && otherView.isAll()) || (view.isViewIdx() && view.isViewIdx()));
    assert((dimension.isAll() && otherDimension.isAll()) || (!dimension.isAll() && !otherDimension.isAll()));

    std::list<ViewIdx> views = other->getViewsList();
    int dims = std::min( getNDimensions(), other->getNDimensions() );

    bool hasChanged = false;
    if (dimension.isAll()) {
        for (int i = 0; i < dims; ++i) {
            if (view.isAll()) {
                for (std::list<ViewIdx>::const_iterator it = views.begin(); it != views.end(); ++it) {
                    hasChanged |= cloneValueInternal(other, *it, *it, DimIdx(i) , DimIdx(i), range, offset);
                }
            } else {
                hasChanged |= cloneValueInternal(other, ViewIdx(view), ViewIdx(otherView), DimIdx(i) , DimIdx(i), range, offset);
            }
        }
    } else {
        if (view.isAll()) {
            for (std::list<ViewIdx>::const_iterator it= views.begin(); it != views.end(); ++it) {
                hasChanged |= cloneValueInternal(other, *it, *it, DimIdx(dimension) , DimIdx(otherDimension), range, offset);
            }
        } else {
            hasChanged |= cloneValueInternal(other, ViewIdx(view), ViewIdx(otherView), DimIdx(dimension) , DimIdx(otherDimension), range, offset);
        }
    }
    return hasChanged;
}

bool
KnobHelper::cloneExpressions(const KnobIPtr& other, ViewSetSpec view, ViewSetSpec otherView, DimSpec dimension, DimSpec otherDimension)
{
    if (!other) {
        return false;
    }
    assert((view.isAll() && otherView.isAll()) || (view.isViewIdx() && view.isViewIdx()));
    assert((dimension.isAll() && otherDimension.isAll()) || (!dimension.isAll() && !otherDimension.isAll()));

    std::list<ViewIdx> views = other->getViewsList();
    int dims = std::min( getNDimensions(), other->getNDimensions() );

    bool hasChanged = false;
    if (dimension.isAll()) {
        for (int i = 0; i < dims; ++i) {
            if (view.isAll()) {
                for (std::list<ViewIdx>::const_iterator it= views.begin(); it != views.end(); ++it) {
                    hasChanged |= cloneExpressionInternal(other, *it, *it, DimIdx(i) , DimIdx(i));
                }
            } else {
                hasChanged |= cloneExpressionInternal(other, ViewIdx(view), ViewIdx(otherView), DimIdx(i) , DimIdx(i));
            }
        }
    } else {
        if (view.isAll()) {
            for (std::list<ViewIdx>::const_iterator it= views.begin(); it != views.end(); ++it) {
                hasChanged |= cloneExpressionInternal(other, *it, *it, DimIdx(dimension) , DimIdx(otherDimension));
            }
        } else {
            hasChanged |= cloneExpressionInternal(other, ViewIdx(view), ViewIdx(otherView), DimIdx(dimension) , DimIdx(otherDimension));
        }
    }

    return hasChanged;
}

bool
KnobHelper::invalidateHashCacheInternal(std::set<HashableObject*>* invalidatedObjects)
{
    return HashableObject::invalidateHashCacheInternal(invalidatedObjects);
}

//The knob in parameter will "listen" to this knob. Hence this knob is a dependency of the knob in parameter.
void
KnobHelper::addListener(const DimIdx listenerDimension,
                        const DimIdx listenedToDimension,
                        const ViewIdx listenerView,
                        const ViewIdx listenedToView,
                        const KnobIPtr& listener,
                        ExpressionLanguageEnum language)
{
    if (!listener || !listener->getHolder() || !getHolder()) {
        return;
    }
    if (listenerDimension < 0 || listenerDimension >= listener->getNDimensions() || listenedToDimension < 0 || listenedToDimension >= getNDimensions()) {
        throw std::invalid_argument("KnobHelper::addListener: dimension out of range");
    }

    KnobHelper* listenerIsHelper = dynamic_cast<KnobHelper*>( listener.get() );
    assert(listenerIsHelper);
    if (!listenerIsHelper) {
        return;
    }

    KnobIPtr thisShared = shared_from_this();


    // Add the listener to the list
    {
        QMutexLocker l(&_imp->common->expressionMutex);
        KnobDimViewKeySet& listenersSet = _imp->common->listeners[listenedToDimension][listenedToView];
        KnobDimViewKey d(listener, listenerDimension, listenerView);
        listenersSet.insert(d);
    }

    // The "listener" knob needs to be invalidated when this knob changes, hence register it as a listener
    // of the hash
    //addHashListener(listener);

    if (language == eExpressionLanguagePython) {
        // Add this knob as a dependency of the expression
        // For ExprTk this is already done in validateExprTkExpression
        QMutexLocker k(&listenerIsHelper->_imp->common->expressionMutex);
        KnobExprPtr& expr = listenerIsHelper->_imp->common->expressions[listenerDimension][listenerView];
        if (expr) {
            
        }
        KnobExprPython* isPythonExpr = dynamic_cast<KnobExprPython*>(expr.get());

        KnobDimViewKey d(thisShared, listenedToDimension, listenedToView);
        if (isPythonExpr) {
            isPythonExpr->dependencies.insert(d);
        }
    }

    _signalSlotHandler->s_linkChanged();
} // addListener


void
KnobHelper::getListeners(KnobDimViewKeySet& listeners, ListenersTypeFlags flags) const
{
    std::list<ViewIdx> views = getViewsList();
    int nDims = getNDimensions();
    for (std::list<ViewIdx>::const_iterator it = views.begin(); it != views.end(); ++it) {
        for (int i = 0; i < nDims; ++i) {

            if ((flags & eListenersTypeExpression) || (flags & eListenersTypeAll)) {
                QMutexLocker l(&_imp->common->expressionMutex);
                const KnobDimViewKeySet& thisDimViewExpressionListeners = _imp->common->listeners[i][*it];
                listeners.insert(thisDimViewExpressionListeners.begin(), thisDimViewExpressionListeners.end());
            }

            if ((flags & eListenersTypeSharedValue) || (flags & eListenersTypeAll)) {
                KnobDimViewBasePtr data = getDataForDimView(DimIdx(i), *it);
                if (!data) {
                    continue;
                }
                KnobDimViewKeySet sharedKnobs;
                getSharedValues(DimIdx(i), *it, &sharedKnobs);
                listeners.insert(sharedKnobs.begin(), sharedKnobs.end());
            }
        }
    }

}

TimeValue
KnobHelper::getCurrentRenderTime() const
{
    KnobHolderPtr holder = getHolder();

    return holder && holder->getApp() ? holder->getCurrentRenderTime() : TimeValue(0);
}

ViewIdx
KnobHelper::getCurrentRenderView() const
{
    KnobHolderPtr holder = getHolder();

    return ( holder && holder->getApp() ) ? holder->getCurrentRenderView() : ViewIdx(0);
}


bool
KnobI::hasDefaultValueChanged() const
{
    for (int i = 0; i < getNDimensions(); ++i) {
        if (hasDefaultValueChanged(DimIdx(i))) {
            return true;
        }
    }
    return false;
}


double
KnobHelper::random(TimeValue time,
                   unsigned int seed) const
{
    randomSeed(time, seed);

    return random();
}

double
KnobHelper::random(double min,
                   double max) const
{
    QMutexLocker k(&_imp->common->lastRandomHashMutex);

    _imp->common->lastRandomHash = hashFunction(_imp->common->lastRandomHash);

    return ( (double)_imp->common->lastRandomHash / (double)0x100000000LL ) * (max - min)  + min;
}

int
KnobHelper::randomInt(TimeValue time,
                      unsigned int seed) const
{
    randomSeed(time, seed);

    return randomInt();
}

int
KnobHelper::randomInt(int min,
                      int max) const
{
    return (int)random( (double)min, (double)max );
}


void
KnobHelper::randomSeed(TimeValue time,
                       unsigned int seed) const
{
    // Make the hash vary from seed
    U32 hash32 = seed;

    // Make the hash vary from time
    {
        alias_cast_float ac;
        ac.data = (float)time;
        hash32 += ac.raw;
    }

    QMutexLocker k(&_imp->common->lastRandomHashMutex);
    _imp->common->lastRandomHash = hash32;
}

bool
KnobHelper::hasModifications() const
{
    QMutexLocker k(&_imp->common->hasModificationsMutex);

    for (int i = 0; i < _imp->common->dimension; ++i) {
        for (PerViewHasModificationMap::const_iterator it = _imp->common->hasModifications[i].begin(); it != _imp->common->hasModifications[i].end(); ++it) {
            if (it->second) {
                return true;
            }
        }
    }

    return false;
}


void
KnobHelper::refreshCurveMinMax(ViewSetSpec view, DimSpec dimension)
{
    int nDims = getNDimensions();
    if (view.isAll()) {
        std::list<ViewIdx> views = getViewsList();
        if (dimension.isAll()) {
            for (int i = 0;i < nDims; ++i) {
                for (std::list<ViewIdx>::iterator it = views.begin(); it != views.end(); ++it) {
                    refreshCurveMinMaxInternal(*it, DimIdx(i));
                }
            }
        } else {
            for (std::list<ViewIdx>::iterator it = views.begin(); it != views.end(); ++it) {
                refreshCurveMinMaxInternal(*it, DimIdx(dimension));
            }
        }
    } else {
        ViewIdx view_i = checkIfViewExistsOrFallbackMainView(ViewIdx(view));
        if (dimension.isAll()) {
            for (int i = 0;i < nDims; ++i) {
                refreshCurveMinMaxInternal(view_i, DimIdx(i));
            }
        } else {
            refreshCurveMinMaxInternal(view_i, DimIdx(dimension));
        }
    }

}

bool
KnobHelper::hasModifications(DimIdx dimension) const
{
    if ( (dimension < 0) || (dimension >= _imp->common->dimension) ) {
        throw std::invalid_argument("KnobHelper::hasModifications: Dimension out of range");
    }
    QMutexLocker k(&_imp->common->hasModificationsMutex);
    for (PerViewHasModificationMap::const_iterator it = _imp->common->hasModifications[dimension].begin(); it != _imp->common->hasModifications[dimension].end(); ++it) {
        if (it->second) {
            return true;
        }
    }
    return false;
}

bool
KnobHelper::setHasModifications(DimIdx dimension,
                                ViewIdx view,
                                bool value,
                                bool lock)
{
    if ( (dimension < 0) || (dimension >= _imp->common->dimension) ) {
        throw std::invalid_argument("KnobHelper::setHasModifications: Dimension out of range");
    }

    if (lock) {
        _imp->common->hasModificationsMutex.lock();
    } else {
        assert( !_imp->common->hasModificationsMutex.tryLock() );
    }

    bool ret = false;
    PerViewHasModificationMap::iterator foundView = _imp->common->hasModifications[dimension].find(view);
    if (foundView != _imp->common->hasModifications[dimension].end()) {
        ret = foundView->second != value;
        foundView->second = value;
    }

    if (lock) {
        _imp->common->hasModificationsMutex.unlock();
    }

    return ret;
}

void
KnobHolder::getUserPages(std::list<KnobPagePtr>& userPages) const {
    const KnobsVec& knobs = getKnobs();

    for (KnobsVec::const_iterator it = knobs.begin(); it != knobs.end(); ++it) {
        if ( (*it)->getKnobDeclarationType() == KnobI::eKnobDeclarationTypeUser) {
            KnobPagePtr isPage = toKnobPage(*it);
            if (isPage) {
                userPages.push_back(isPage);
            }
        }
    }
}

KnobIPtr
KnobHelper::createDuplicateOnHolder(const KnobHolderPtr& otherHolder,
                                    const KnobPagePtr& page,
                                    const KnobGroupPtr& group,
                                    int indexInParent,
                                    KnobI::DuplicateKnobTypeEnum duplicateType,
                                    const std::string& newScriptName,
                                    const std::string& newLabel,
                                    const std::string& newToolTip,
                                    bool refreshParams,
                                    KnobI::KnobDeclarationTypeEnum declarationType)
{
    ///find-out to which node that master knob belongs to
    KnobHolderPtr holder = getHolder();
    if ( !holder || !holder->getApp() ) {
        return KnobIPtr();
    }

    EffectInstancePtr otherIsEffect = toEffectInstance(otherHolder);
    EffectInstancePtr isEffect = toEffectInstance(holder);
    KnobBool* isBool = dynamic_cast<KnobBool*>(this);
    KnobInt* isInt = dynamic_cast<KnobInt*>(this);
    KnobDouble* isDbl = dynamic_cast<KnobDouble*>(this);
    KnobChoice* isChoice = dynamic_cast<KnobChoice*>(this);
    KnobColor* isColor = dynamic_cast<KnobColor*>(this);
    KnobString* isString = dynamic_cast<KnobString*>(this);
    KnobFile* isFile = dynamic_cast<KnobFile*>(this);
    KnobPath* isPath = dynamic_cast<KnobPath*>(this);
    KnobGroup* isGrp = dynamic_cast<KnobGroup*>(this);
    KnobPage* isPage = dynamic_cast<KnobPage*>(this);
    KnobButton* isBtn = dynamic_cast<KnobButton*>(this);
    KnobParametric* isParametric = dynamic_cast<KnobParametric*>(this);
    KnobKeyFrameMarkers* isKeyFrameMarker = dynamic_cast<KnobKeyFrameMarkers*>(this);


    //Ensure the group user page is created
    KnobPagePtr destPage;

    if (page) {
        destPage = page;
    } else {
        if (otherIsEffect) {
            std::list<KnobPagePtr> userPages;
            otherIsEffect->getUserPages(userPages);
            if (userPages.empty()) {
                destPage = otherIsEffect->getOrCreateUserPageKnob();
            } else {
                destPage = userPages.front();
            }

        }
    }

    KnobIPtr output;
    if (isBool) {
        KnobBoolPtr newKnob = otherHolder->createBoolKnob(newScriptName, newLabel, declarationType);
        output = newKnob;
    } else if (isInt) {
        KnobIntPtr newKnob = otherHolder->createIntKnob(newScriptName, newLabel, getNDimensions(), declarationType);
        newKnob->setRangeAcrossDimensions( isInt->getMinimums(), isInt->getMaximums() );
        newKnob->setDisplayRangeAcrossDimensions( isInt->getDisplayMinimums(), isInt->getDisplayMaximums() );
        if ( isInt->isSliderDisabled() ) {
            newKnob->disableSlider();
        }
        output = newKnob;
    } else if (isDbl) {
        KnobDoublePtr newKnob = otherHolder->createDoubleKnob(newScriptName, newLabel, getNDimensions(), declarationType);
        newKnob->setSpatial( isDbl->getIsSpatial() );
        if ( isDbl->isRectangle() ) {
            newKnob->setAsRectangle();
        }
        for (int i = 0; i < getNDimensions(); ++i) {
            newKnob->setValueIsNormalized( DimIdx(i), isDbl->getValueIsNormalized(DimIdx(i)) );
        }
        if ( isDbl->isSliderDisabled() ) {
            newKnob->disableSlider();
        }
        newKnob->setRangeAcrossDimensions( isDbl->getMinimums(), isDbl->getMaximums() );
        newKnob->setDisplayRangeAcrossDimensions( isDbl->getDisplayMinimums(), isDbl->getDisplayMaximums() );
        output = newKnob;
    } else if (isChoice) {
        KnobChoicePtr newKnob = otherHolder->createChoiceKnob(newScriptName, newLabel, declarationType);
        if (duplicateType != eDuplicateKnobTypeAlias) {
            newKnob->populateChoices( isChoice->getEntries());
        }
        output = newKnob;
    } else if (isColor) {
        KnobColorPtr newKnob = otherHolder->createColorKnob(newScriptName, newLabel, getNDimensions(), declarationType);
        newKnob->setRangeAcrossDimensions( isColor->getMinimums(), isColor->getMaximums() );
        newKnob->setDisplayRangeAcrossDimensions( isColor->getDisplayMinimums(), isColor->getDisplayMaximums() );
        output = newKnob;
    } else if (isString) {
        KnobStringPtr newKnob = otherHolder->createStringKnob(newScriptName, newLabel, declarationType);
        if ( isString->isLabel() ) {
            newKnob->setAsLabel();
        }
        if ( isString->isCustomKnob() ) {
            newKnob->setAsCustom();
        }
        if ( isString->isMultiLine() ) {
            newKnob->setAsMultiLine();
        }
        if ( isString->usesRichText() ) {
            newKnob->setUsesRichText(true);
        }
        output = newKnob;
    } else if (isFile) {
        KnobFilePtr newKnob = otherHolder->createFileKnob(newScriptName, newLabel, declarationType);
        newKnob->setDialogType(isFile->getDialogType());
        newKnob->setDialogFilters(isFile->getDialogFilters());
        output = newKnob;
    } else if (isPath) {
        KnobPathPtr newKnob = otherHolder->createPathKnob(newScriptName, newLabel, declarationType);
        if ( isPath->isMultiPath() ) {
            newKnob->setMultiPath(true);
        }
        output = newKnob;
    } else if (isGrp) {
        KnobGroupPtr newKnob = otherHolder->createGroupKnob(newScriptName, newLabel, declarationType);
        if ( isGrp->isTab() ) {
            newKnob->setAsTab();
        }
        output = newKnob;
    } else if (isPage) {
        KnobPagePtr newKnob = otherHolder->createPageKnob(newScriptName, newLabel, declarationType);
        output = newKnob;
    } else if (isBtn) {
        KnobButtonPtr newKnob = otherHolder->createButtonKnob(newScriptName, newLabel, declarationType);
        KnobButton* thisKnobButton = dynamic_cast<KnobButton*>(this);
        newKnob->setCheckable(thisKnobButton->getIsCheckable());
        output = newKnob;
    } else if (isParametric) {
        KnobParametricPtr newKnob = otherHolder->createParametricKnob(newScriptName, newLabel, isParametric->getNDimensions(), declarationType);
        output = newKnob;
        newKnob->setRangeAcrossDimensions( isParametric->getMinimums(), isParametric->getMaximums() );
        newKnob->setDisplayRangeAcrossDimensions( isParametric->getDisplayMinimums(), isParametric->getDisplayMaximums() );
    } else if (isKeyFrameMarker) {
        KnobKeyFrameMarkersPtr param = otherHolder->createKnob<KnobKeyFrameMarkers>(newScriptName, isKeyFrameMarker->getNDimensions());
        param->setLabel(newLabel);
        output = param;
    }
    if (!output) {
        return KnobIPtr();
    }
    for (int i = 0; i < getNDimensions(); ++i) {
        output->setDimensionName( DimIdx(i), getDimensionName(DimIdx(i)) );
    }

    KnobIPtr thisShared = shared_from_this();
    output->setName(newScriptName, true);
    output->cloneDefaultValues( thisShared );
    output->copyKnob( thisShared );
    if ( canAnimate() ) {
        output->setAnimationEnabled( isAnimationEnabled() );
    }
    output->setIconLabel(getIconLabel(false), false);
    output->setIconLabel(getIconLabel(true), true);
    output->setEvaluateOnChange( getEvaluateOnChange() );
    output->setHintToolTip(newToolTip);
    output->setAddNewLine(true);
    output->setHashingStrategy(getHashingStrategy());
    if (group) {
        if (indexInParent == -1) {
            group->addKnob(output);
        } else {
            group->insertKnob(indexInParent, output);
        }
    } else if (destPage) {
        if (indexInParent == -1) {
            destPage->addKnob(output);
        } else {
            destPage->insertKnob(indexInParent, output);
        }
    }
    if (declarationType == KnobI::eKnobDeclarationTypeUser && otherIsEffect) {
        otherIsEffect->getNode()->declarePythonKnobs();
    }
    switch (duplicateType) {
        case KnobI::eDuplicateKnobTypeAlias: {
            bool ok = linkTo(output);
            assert(ok);
            (void)ok;
        }   break;
        case KnobI::eDuplicateKnobTypeExprLinked: {
            if (otherIsEffect && isEffect) {
                NodeCollectionPtr collec;
                collec = isEffect->getNode()->getGroup();

                NodeGroupPtr isCollecGroup = toNodeGroup(collec);
                std::stringstream ss;
                if (isCollecGroup) {
                    ss << "thisGroup." << newScriptName;
                } else {
                    ss << "app." << otherIsEffect->getNode()->getFullyQualifiedName() << "." << newScriptName;
                }
                if (output->getNDimensions() > 1) {
                    ss << ".get()[dimension]";
                } else {
                    ss << ".get()";
                }

                try {
                    std::string script = ss.str();
                    clearExpression(DimSpec::all(), ViewSetSpec::all());
                    setExpression(DimSpec::all(), ViewSetSpec::all(), script, eExpressionLanguagePython, false /*hasRetVariable*/, false /*failIfInvalid*/);
                } catch (...) {
                }
            }
        }   break;
        case KnobI::eDuplicateKnobTypeCopy:
            break;
    }
    if (refreshParams) {
        otherHolder->recreateUserKnobs(true);
    }

    return output;
} // KnobHelper::createDuplicateOnNode


static void
initializeDefaultValueSerializationStorage(const KnobIPtr& knob,
                                           const DimIdx dimension,
                                           KnobSerialization* knobSer,
                                           DefaultValueSerialization* defValue)
{
    // Serialize value and default value
    KnobBoolBasePtr isBoolBase = toKnobBoolBase(knob);
    KnobIntPtr isInt = toKnobInt(knob);
    KnobBoolPtr isBool = toKnobBool(knob);
    KnobButtonPtr isButton = toKnobButton(knob);
    KnobDoubleBasePtr isDoubleBase = toKnobDoubleBase(knob);
    KnobDoublePtr isDouble = toKnobDouble(knob);
    KnobColorPtr isColor = toKnobColor(knob);
    KnobChoicePtr isChoice = toKnobChoice(knob);
    KnobStringBasePtr isStringBase = toKnobStringBase(knob);
    KnobParametricPtr isParametric = toKnobParametric(knob);
    KnobPagePtr isPage = toKnobPage(knob);
    KnobGroupPtr isGrp = toKnobGroup(knob);
    KnobSeparatorPtr isSep = toKnobSeparator(knob);
    KnobButtonPtr btn = toKnobButton(knob);
    KnobPathPtr isPath = toKnobPath(knob);
    KnobTablePtr isTable = toKnobTable(knob);

    // Only serialize default value for the main view
    if (isInt) {

        knobSer->_dataType = eSerializationValueVariantTypeInteger;
        defValue->value.isInt = isInt->getDefaultValue(dimension);
        defValue->serializeDefaultValue = isInt->hasDefaultValueChanged(dimension);

    } else if (isBool || isGrp || isButton) {
        knobSer->_dataType = eSerializationValueVariantTypeBoolean;
        defValue->value.isBool = isBoolBase->getDefaultValue(dimension);
        defValue->serializeDefaultValue = isBoolBase->hasDefaultValueChanged(dimension);
    } else if (isColor || isDouble) {

        knobSer->_dataType = eSerializationValueVariantTypeDouble;
        defValue->value.isDouble = isDoubleBase->getDefaultValue(dimension);
        defValue->serializeDefaultValue = isDoubleBase->hasDefaultValueChanged(dimension);

    } else if ((isPath && isPath->isMultiPath()) || (!isPath && isTable)) {
        knobSer->_dataType = eSerializationValueVariantTypeTable;

        isTable->decodeFromKnobTableFormat(isTable->getDefaultValue(dimension), &defValue->value.isTable);
        defValue->serializeDefaultValue = isTable->hasDefaultValueChanged(dimension);
    } else if (isStringBase) {

        knobSer->_dataType = eSerializationValueVariantTypeString;
        defValue->value.isString = isStringBase->getDefaultValue(dimension);
        defValue->serializeDefaultValue = isStringBase->hasDefaultValueChanged(dimension);
    } else if (isChoice) {
        if (isChoice->isMultiChoiceEnabled()) {
            // This is a string list
            knobSer->_dataType = eSerializationValueVariantTypeTable;
            std::vector<std::string> defaultIds = isChoice->getDefaultEntriesID_multi();

            // Make a list of vectors, because the table format expect for each row a vector of columns.
            // Since this is a string list, there's a single column.
            for (std::size_t i = 0; i < defaultIds.size(); ++i) {
                std::vector<std::string> vec1(1);
                vec1[0] = defaultIds[i];
                defValue->value.isTable.push_back(vec1);
            }
        } else {
            knobSer->_dataType = eSerializationValueVariantTypeString;
            defValue->value.isString = isChoice->getDefaultEntryID();
        }
        defValue->serializeDefaultValue = isChoice->hasDefaultValueChanged(dimension);

    } else {
        knobSer->_dataType = eSerializationValueVariantTypeNone;
    }
} // initializeDefaultValueSerializationStorage


static bool serializeHardLinks(const KnobIPtr& knob,
                               const std::vector<std::string>& viewNames,
                               const DimIdx dimension,
                               const ViewIdx view,
                               ValueSerialization* serialization)
{
    
    KnobIPtr masterKnob;
    KnobDimViewKey sharedMaster;
    if (knob->getSharingMaster(dimension, view, &sharedMaster)) {
        masterKnob = sharedMaster.knob.lock();
    }

    // Only serialize master link if:
    // - it exists and
    // - the knob wants the slave/master link to be persistent and
    // - the effect is not a clone of another one OR the master knob is an alias of this one
    if (!masterKnob) {
        return false;
    }
    if (masterKnob->getNDimensions() > 1) {
        serialization->_slaveMasterLink.masterDimensionName = masterKnob->getDimensionName(sharedMaster.dimension);
    }

    if (masterKnob == knob) {
        if (sharedMaster.dimension != dimension || sharedMaster.view != view) {
            return true;
        }
        return false;
    }


    // Search for the master knob holder, it might either be an effect or a table item
    NamedKnobHolderPtr masterHolder = boost::dynamic_pointer_cast<NamedKnobHolder>( masterKnob->getHolder() );
    KnobTableItemPtr masterIsTableItem = toKnobTableItem(masterKnob->getHolder());
    EffectInstancePtr masterIsEffect = toEffectInstance(masterKnob->getHolder());
    NodeGroupPtr masterIsGroup = toNodeGroup(masterIsEffect);
    EffectInstancePtr thisHolderIsEffect = toEffectInstance(knob->getHolder());
    NodeGroupPtr thisHolderIsGroup = toNodeGroup(thisHolderIsEffect);

    if (masterIsTableItem) {
        // The master knob is held by a table item
        serialization->_slaveMasterLink.masterTableName = masterIsTableItem->getModel()->getTableIdentifier();
        serialization->_slaveMasterLink.masterTableItemName = masterIsTableItem->getFullyQualifiedName();

        // If the node owning the table item is different than this holder, save the master node name
        if (masterIsTableItem->getModel()->getNode()->getEffectInstance() != knob->getHolder()) {
            serialization->_slaveMasterLink.masterNodeName = masterIsTableItem->getModel()->getNode()->getScriptName_mt_safe();
        }
    } else if (masterIsEffect) {
        // coverity[dead_error_line]
        if (!masterIsEffect->getNode()->isPersistent()) {
            // the knob is linked to a knob of a non persistent node, do not save it
            return false;
        }
        if (masterIsGroup && !masterIsGroup->isSubGraphEditedByUser() && thisHolderIsEffect->getNode()->getGroup() == masterIsGroup) {
            // the master effect is a PyPlug, do not save it
            return false;
        }
        if (thisHolderIsGroup && !thisHolderIsGroup->isSubGraphEditedByUser() && masterIsEffect->getNode()->getGroup() == thisHolderIsGroup) {
            // the master effect is a node within the PyPlug, do not save it
            return false;
        }

        // If the master knob is on  the group containing the node
        // then don't serialize the node name, instead serialize a generic @thisGroup tag so that we can deserialize this into any node
        if (masterIsGroup && masterIsGroup == masterHolder) {
            serialization->_slaveMasterLink.masterNodeName = kKnobMasterNodeIsGroup;
        } else if (masterIsEffect != knob->getHolder()) {
            serialization->_slaveMasterLink.masterNodeName = masterHolder->getScriptName_mt_safe();
        }

    }
    serialization->_slaveMasterLink.masterKnobName = masterKnob->getName();
    if (sharedMaster.view != ViewIdx(0) &&  sharedMaster.view < (int)viewNames.size()) {
        serialization->_slaveMasterLink.masterViewName = viewNames[sharedMaster.view];
    }
    return true;

} // serializeHardLinks

static void
initializeValueSerializationStorage(const KnobIPtr& knob,
                                    const std::vector<std::string>& viewNames,
                                    const DimIdx dimension,
                                    const ViewIdx view,
                                    const DefaultValueSerialization& defValue,
                                    ValueSerialization* serialization)
{


    bool gotValue = !serialization->_expression.empty();

    // Serialize value and default value
    KnobBoolBasePtr isBoolBase = toKnobBoolBase(knob);
    KnobIntPtr isInt = toKnobInt(knob);
    KnobBoolPtr isBool = toKnobBool(knob);
    KnobButtonPtr isButton = toKnobButton(knob);
    KnobDoubleBasePtr isDoubleBase = toKnobDoubleBase(knob);
    KnobDoublePtr isDouble = toKnobDouble(knob);
    KnobColorPtr isColor = toKnobColor(knob);
    KnobChoicePtr isChoice = toKnobChoice(knob);
    KnobStringBasePtr isStringBase = toKnobStringBase(knob);
    KnobFilePtr isFile = toKnobFile(knob);
    KnobParametricPtr isParametric = toKnobParametric(knob);
    KnobPagePtr isPage = toKnobPage(knob);
    KnobGroupPtr isGrp = toKnobGroup(knob);
    KnobSeparatorPtr isSep = toKnobSeparator(knob);
    KnobButtonPtr btn = toKnobButton(knob);
    KnobPathPtr isPath = toKnobPath(knob);
    KnobTablePtr isTable = toKnobTable(knob);

    serialization->_serializeValue = false;

    if (isParametric) {
        return;
    }
    // Serialize slave/master link
    if (!gotValue) {
        if (serializeHardLinks(knob, viewNames, dimension, view, serialization)) {
            serialization->_slaveMasterLink.hasLink = true;
            gotValue = true;
        }
    } // !gotValue


    serialization->_expression = knob->getExpression(dimension, view);
    serialization->_expresionHasReturnVariable = knob->isExpressionUsingRetVariable(view, dimension);
    ExpressionLanguageEnum lang = knob->getExpressionLanguage(view, dimension);
    switch (lang) {
        case eExpressionLanguageExprTk:
            serialization->_expressionLanguage = kKnobSerializationExpressionLanguageExprtk;
            break;
        case eExpressionLanguagePython:
            serialization->_expressionLanguage = kKnobSerializationExpressionLanguagePython;
            break;
    }

    // Serialize curve
    CurvePtr curve = knob->getAnimationCurve(view, dimension);
    if (curve && !gotValue) {
        curve->toSerialization(&serialization->_animationCurve);
        if (!serialization->_animationCurve.keys.empty()) {
            gotValue = true;
        }
    }


    if (!gotValue) {

        if (isInt) {
            serialization->_value.isInt = isInt->getValue(dimension, view);
            serialization->_serializeValue = (serialization->_value.isInt != defValue.value.isInt);
        } else if (isBool || isGrp || isButton) {
            serialization->_value.isBool = isBoolBase->getValue(dimension, view);
            serialization->_serializeValue = (serialization->_value.isBool != defValue.value.isBool);
        } else if (isColor || isDouble) {
            serialization->_value.isDouble = isDoubleBase->getValue(dimension, view);
            serialization->_serializeValue = (serialization->_value.isDouble != defValue.value.isDouble);
        } else if ((isPath && isPath->isMultiPath()) || (!isPath && isTable)) {
            isTable->getTable(&serialization->_value.isTable);
            serialization->_serializeValue = (serialization->_value.isTable != defValue.value.isTable);
        } else if (isStringBase) {
            if (isFile) {
                serialization->_value.isString = isFile->getFileNameWithoutVariablesExpension(dimension, view);
            } else {
                serialization->_value.isString = isStringBase->getValue(dimension, view);
            }
            serialization->_serializeValue = (serialization->_value.isString != defValue.value.isString);

        } else if (isChoice) {
            if (isChoice->isMultiChoiceEnabled()) {
                // Make a list of vectors, because the table format expect for each row a vector of columns.
                // Since this is a string list, there's a single column.
                std::vector<ChoiceOption> options = isChoice->getCurrentEntries_multi(view);
                for (std::size_t i = 0; i < options.size(); ++i) {
                    std::vector<std::string> vec1(1);
                    vec1[0] = options[i].id;
                    serialization->_value.isTable.push_back(vec1);
                }
                serialization->_serializeValue = isChoice->hasModifications(dimension);

            } else {
                serialization->_value.isString = isChoice->getCurrentEntry(view).id;
                serialization->_serializeValue = (serialization->_value.isString != defValue.value.isString);
            }
        }
    }
    // Check if we need to serialize this dimension
    serialization->_mustSerialize = true;

    if (serialization->_expression.empty() && !serialization->_slaveMasterLink.hasLink && serialization->_animationCurve.keys.empty()  && !serialization->_serializeValue && !defValue.serializeDefaultValue) {
        serialization->_mustSerialize = false;
    }

} // initializeValueSerializationStorage

void
KnobHelper::restoreDefaultValueFromSerialization(const SERIALIZATION_NAMESPACE::DefaultValueSerialization& defObj,
                                                 bool applyDefaultValue,
                                                 DimIdx targetDimension)
{
    KnobIPtr thisShared = shared_from_this();
    KnobBoolBasePtr isBoolBase = toKnobBoolBase(thisShared);
    KnobIntPtr isInt = toKnobInt(thisShared);
    KnobBoolPtr isBool = toKnobBool(thisShared);
    KnobButtonPtr isButton = toKnobButton(thisShared);
    KnobDoubleBasePtr isDoubleBase = toKnobDoubleBase(thisShared);
    KnobDoublePtr isDouble = toKnobDouble(thisShared);
    KnobColorPtr isColor = toKnobColor(thisShared);
    KnobChoicePtr isChoice = toKnobChoice(thisShared);
    KnobStringBasePtr isStringBase = toKnobStringBase(thisShared);
    KnobPagePtr isPage = toKnobPage(thisShared);
    KnobGroupPtr isGrp = toKnobGroup(thisShared);
    KnobSeparatorPtr isSep = toKnobSeparator(thisShared);
    KnobButtonPtr btn = toKnobButton(thisShared);
    KnobPathPtr isPath = toKnobPath(thisShared);
    KnobTablePtr isTable = toKnobTable(thisShared);


    if (isInt) {

        if (!applyDefaultValue) {
            isInt->setDefaultValueWithoutApplying(defObj.value.isInt, targetDimension);
        } else {
            isInt->setDefaultValue(defObj.value.isInt, targetDimension);
        }


    } else if (isBool || isGrp || isButton) {

        if (!applyDefaultValue) {
            isBoolBase->setDefaultValueWithoutApplying(defObj.value.isBool, targetDimension);
        } else {
            isBoolBase->setDefaultValue(defObj.value.isBool, targetDimension);
        }

    } else if (isColor || isDouble) {
        if (!applyDefaultValue) {
            isDoubleBase->setDefaultValueWithoutApplying(defObj.value.isDouble, targetDimension);
        } else {
            isDoubleBase->setDefaultValue(defObj.value.isDouble, targetDimension);
        }


    } else if ((isPath && isPath->isMultiPath()) || (!isPath && isTable)) {

        if (!defObj.value.isTable.empty()) {
            if ((int)defObj.value.isTable.begin()->size() != isTable->getColumnsCount()) {
                std::cerr << "Invalid number of columns when decoding " << isTable->getName() << std::endl;
            } else {
                if (!applyDefaultValue) {
                    std::string encoded = isTable->encodeToKnobTableFormat(defObj.value.isTable);
                    isTable->setDefaultValueWithoutApplying(encoded, targetDimension);
                } else {
                    std::string encoded = isTable->encodeToKnobTableFormat(defObj.value.isTable);
                    isTable->setDefaultValue(encoded, targetDimension);
                }
            }
        }
    } else if (isStringBase) {

        if (!applyDefaultValue) {
            isStringBase->setDefaultValueWithoutApplying(defObj.value.isString, targetDimension);
        } else {
            isStringBase->setDefaultValue(defObj.value.isString, targetDimension);
        }
        
    } else if (isChoice) {
        if (isChoice->isMultiChoiceEnabled()) {
            std::vector<std::string> options;

            for (std::list<std::vector<std::string> >::const_iterator it = defObj.value.isTable.begin(); it != defObj.value.isTable.end(); ++it) {
                if (it->size() != 1) {
                    continue;
                }
                const std::string& choiceID = (*it)[0];
                options.push_back(choiceID);
            }
            if (!applyDefaultValue) {
                isChoice->setDefaultValuesFromIDWithoutApplying_multi(options);
            } else {
                isChoice->setDefaultValuesFromID_multi(options);
            }

        } else {
            int foundDefault = KnobChoice::choiceMatch(defObj.value.isString, isChoice->getEntries(), 0);
            if (foundDefault != -1) {
                if (!applyDefaultValue) {
                    isChoice->setDefaultValueWithoutApplying(foundDefault, DimIdx(0));
                } else {
                    isChoice->setDefaultValue(foundDefault);
                }
            }
        }
    }
    

}

void
KnobHelper::restoreValueFromSerialization(const SERIALIZATION_NAMESPACE::ValueSerialization& obj,
                                          DimIdx targetDimension,
                                          ViewIdx view)
{

    KnobIPtr thisShared = shared_from_this();
    KnobBoolBasePtr isBoolBase = toKnobBoolBase(thisShared);
    KnobIntPtr isInt = toKnobInt(thisShared);
    KnobBoolPtr isBool = toKnobBool(thisShared);
    KnobButtonPtr isButton = toKnobButton(thisShared);
    KnobDoubleBasePtr isDoubleBase = toKnobDoubleBase(thisShared);
    KnobDoublePtr isDouble = toKnobDouble(thisShared);
    KnobColorPtr isColor = toKnobColor(thisShared);
    KnobStringBasePtr isStringBase = toKnobStringBase(thisShared);
    KnobPagePtr isPage = toKnobPage(thisShared);
    KnobGroupPtr isGrp = toKnobGroup(thisShared);
    KnobSeparatorPtr isSep = toKnobSeparator(thisShared);
    KnobButtonPtr btn = toKnobButton(thisShared);
    KnobPathPtr isPath = toKnobPath(thisShared);
    KnobTablePtr isTable = toKnobTable(thisShared);

    // We do the opposite of what is done in initializeValueSerializationStorage()
    if (isInt) {
        isInt->setValue(obj._value.isInt, view, targetDimension, eValueChangedReasonUserEdited, 0);
    } else if (isBool || isGrp || isButton) {
        assert(isBoolBase);
        isBoolBase->setValue(obj._value.isBool, view, targetDimension, eValueChangedReasonUserEdited, 0);
    } else if (isColor || isDouble) {
        assert(isDoubleBase);
        isDoubleBase->setValue(obj._value.isDouble, view, targetDimension, eValueChangedReasonUserEdited, 0);
    } else if ((isPath && isPath->isMultiPath()) || (!isPath && isTable)) {
        if (!obj._value.isTable.empty()) {
            if ((int)obj._value.isTable.begin()->size() != isTable->getColumnsCount()) {
                std::cerr << "Invalid number of columns when decoding " << isTable->getName() << std::endl;
            } else {
                std::string encoded = isTable->encodeToKnobTableFormat(obj._value.isTable);
                isTable->setValue(encoded, view, targetDimension, eValueChangedReasonUserEdited, 0);
            }
        }
    } else if (isStringBase) {
        isStringBase->setValue(obj._value.isString, view, targetDimension, eValueChangedReasonUserEdited, 0);
    }

} // restoreValueFromSerialization

void
KnobHelper::toSerialization(SerializationObjectBase* serializationBase)
{

    SERIALIZATION_NAMESPACE::KnobSerialization* serialization = dynamic_cast<SERIALIZATION_NAMESPACE::KnobSerialization*>(serializationBase);
    SERIALIZATION_NAMESPACE::GroupKnobSerialization* groupSerialization = dynamic_cast<SERIALIZATION_NAMESPACE::GroupKnobSerialization*>(serializationBase);
    assert(serialization || groupSerialization);
    if (!serialization && !groupSerialization) {
        return;
    }

    if (groupSerialization) {
        KnobGroup* isGrp = dynamic_cast<KnobGroup*>(this);
        KnobPage* isPage = dynamic_cast<KnobPage*>(this);

        assert(isGrp || isPage);

        groupSerialization->_typeName = typeName();
        groupSerialization->_name = getName();
        groupSerialization->_label = getLabel();
        groupSerialization->_secret = getIsSecret();

        if (isGrp) {
            groupSerialization->_isSetAsTab = isGrp->isTab();
            groupSerialization->_isOpened = isGrp->getValue();
        }

        KnobsVec children;

        if (isGrp) {
            children = isGrp->getChildren();
        } else if (isPage) {
            children = isPage->getChildren();
        }
        for (std::size_t i = 0; i < children.size(); ++i) {
            const KnobIPtr& child = children[i];
            if (isPage) {
                // If page, check that the child is a top level child and not child of a sub-group
                // otherwise let the sub group register the child
                KnobIPtr parent = child->getParentKnob();
                if (parent.get() != isPage) {
                    continue;
                }
            }
            KnobGroupPtr isGrp = toKnobGroup(child);
            if (isGrp) {
                boost::shared_ptr<GroupKnobSerialization> childSer = boost::make_shared<GroupKnobSerialization>();
                isGrp->toSerialization(childSer.get());
                groupSerialization->_children.push_back(childSer);
            } else {
                //KnobChoicePtr isChoice = toKnobChoice(children[i].get());
                //bool copyKnob = false;//isChoice != NULL;
                KnobSerializationPtr childSer = boost::make_shared<KnobSerialization>();

                // At this point we might be exporting an already existing PyPlug and knobs that were created
                // by the PyPlugs could be user knobs but were marked declared by plug-in. In order to force the
                // _isUserKnob flag on the serialization object, we set this bit to true.
                childSer->_forceUserKnob = true;
                child->toSerialization(childSer.get());
                assert(childSer->_isUserKnob);
                groupSerialization->_children.push_back(childSer);
            }
        }
    } else {

        KnobIPtr thisShared = shared_from_this();

        serialization->_typeName = typeName();
        serialization->_dimension = getNDimensions();
        serialization->_scriptName = getName();

        serialization->_isUserKnob = serialization->_forceUserKnob || getKnobDeclarationType() == eKnobDeclarationTypeUser;

        bool isFullRecoverySave = appPTR->getCurrentSettings()->getIsFullRecoverySaveModeEnabled();

        std::vector<std::string> viewNames;
        if (getHolder() && getHolder()->getApp()) {
            viewNames = getHolder()->getApp()->getProject()->getProjectViewNames();
        }

        // Serialize default values
        serialization->_defaultValues.resize(serialization->_dimension);
        for (int i = 0; i < serialization->_dimension; ++i) {
            initializeDefaultValueSerializationStorage(thisShared, DimIdx(i), serialization, &serialization->_defaultValues[i]);
        }

        // Values
        std::list<ViewIdx> viewsList = getViewsList();
        for (std::list<ViewIdx>::const_iterator it = viewsList.begin(); it!=viewsList.end(); ++it) {
            std::string view;
            if (*it >= 0 && *it < (int)viewNames.size()) {
                view = viewNames[*it];
            }
            KnobSerialization::PerDimensionValueSerializationVec& dimValues = serialization->_values[view];
            dimValues.resize(serialization->_dimension);

            for (std::size_t i = 0; i < dimValues.size(); ++i) {
                dimValues[i]._serialization = serialization;
                dimValues[i]._dimension = (int)i;
                initializeValueSerializationStorage(thisShared, viewNames, DimIdx(i), *it, serialization->_defaultValues[i], &dimValues[i]);

                // Force default value serialization in those cases
                if (serialization->_isUserKnob || isFullRecoverySave) {
                    serialization->_defaultValues[i].serializeDefaultValue = true;
                    dimValues[i]._mustSerialize = true;
                }
            } // for each dimension

            // If dimensions are equal do not serialize them all, just saved the first.
            // Note that the areDimensionsEqual() funtion will return true even if multiple dimensions are linked to different values.
            // E.g: imagine a Blur.size parameter linked to another Blur.size parameter, each dimension would be respectively linked to x and y
            // and links would be different, even though they appear equal on the interface we have to serialize the 2 different links
            bool allDimensionsEqual = areDimensionsEqual(*it);
            
            if (serialization->_dimension > 1) {
                bool linksEqual = true;
                for (std::size_t i = 1; i < dimValues.size(); ++i) {
                    if (dimValues[i]._slaveMasterLink.masterDimensionName != dimValues[0]._slaveMasterLink.masterDimensionName ||
                        dimValues[i]._slaveMasterLink.masterViewName != dimValues[0]._slaveMasterLink.masterViewName ||
                        dimValues[i]._slaveMasterLink.masterKnobName != dimValues[0]._slaveMasterLink.masterKnobName ||
                        dimValues[i]._slaveMasterLink.masterTableItemName != dimValues[0]._slaveMasterLink.masterTableItemName ||
                        dimValues[i]._slaveMasterLink.masterNodeName != dimValues[0]._slaveMasterLink.masterNodeName) {
                        linksEqual = false;
                        break;
                    }
                }
                if (!linksEqual) {
                    allDimensionsEqual = false;
                }
            }

            if (allDimensionsEqual) {
                dimValues.resize(1);
            }

        } // for each view

        // User knobs bits
        if (serialization->_isUserKnob) {
            serialization->_label = getLabel();
            serialization->_triggerNewLine = isNewLineActivated();
            serialization->_evaluatesOnChange = getEvaluateOnChange();
            serialization->_isPersistent = getIsPersistent();
            serialization->_animatesChanged = (isAnimationEnabled() != isAnimatedByDefault());
            serialization->_tooltip = getHintToolTip();
            serialization->_iconFilePath[0] = getIconLabel(false);
            serialization->_iconFilePath[1] = getIconLabel(true);

            serialization->_isSecret = getIsSecret();
            serialization->_disabled = !isEnabled();
        }


        // Viewer UI context bits
        if (getHolder()) {
            if (getHolder()->getInViewerContextKnobIndex(thisShared) != -1) {
                serialization->_hasViewerInterface = true;
                serialization->_inViewerContextItemSpacing = getInViewerContextItemSpacing();
                ViewerContextLayoutTypeEnum layout = getInViewerContextLayoutType();
                switch (layout) {
                    case eViewerContextLayoutTypeAddNewLine:
                        serialization->_inViewerContextItemLayout = kInViewerContextItemLayoutNewLine;
                        break;
                    case eViewerContextLayoutTypeSeparator:
                        serialization->_inViewerContextItemLayout = kInViewerContextItemLayoutAddSeparator;
                        break;
                    case eViewerContextLayoutTypeStretchAfter:
                        serialization->_inViewerContextItemLayout = kInViewerContextItemLayoutStretchAfter;
                        break;
                    case eViewerContextLayoutTypeSpacing:
                        serialization->_inViewerContextItemLayout.clear();
                        break;
                }
                serialization->_inViewerContextSecret = getInViewerContextSecret();
                if (serialization->_isUserKnob) {
                    serialization->_inViewerContextLabel = getInViewerContextLabel();
                    serialization->_inViewerContextIconFilePath[0] = getInViewerContextIconFilePath(false);
                    serialization->_inViewerContextIconFilePath[1] = getInViewerContextIconFilePath(true);

                }
            }
        }

        // Per-type specific data
        KnobChoice* isChoice = dynamic_cast<KnobChoice*>(this);
        if (isChoice) {
            ChoiceExtraData* extraData = new ChoiceExtraData;
            std::vector<ChoiceOption> options = isChoice->getEntries();
            std::vector<std::string> ids(options.size()), helps(options.size());
            for (std::size_t i = 0; i < options.size(); ++i) {
                ids[i] = options[i].id;
                helps[i] = options[i].tooltip;
            }
            extraData->_entries = ids;
            extraData->_helpStrings = helps;
            serialization->_extraData.reset(extraData);
        }
        KnobParametric* isParametric = dynamic_cast<KnobParametric*>(this);
        if (isParametric) {
            ParametricExtraData* extraData = new ParametricExtraData;
            isParametric->saveParametricCurves(&extraData->parametricCurves);
            serialization->_extraData.reset(extraData);
        }
        KnobString* isString = dynamic_cast<KnobString*>(this);
        if (isString) {
            TextExtraData* extraData = new TextExtraData;
            serialization->_extraData.reset(extraData);
            extraData->fontFamily = isString->getFontFamily();
            extraData->fontSize = isString->getFontSize();
            isString->getFontColor(&extraData->fontColor[0], &extraData->fontColor[1], &extraData->fontColor[2]);
            extraData->italicActivated = isString->getItalicActivated();
            extraData->boldActivated = isString->getBoldActivated();
        }
        if (serialization->_isUserKnob) {
            if (isString) {
                TextExtraData* extraData = dynamic_cast<TextExtraData*>(serialization->_extraData.get());
                assert(extraData);
                extraData->label = isString->isLabel();
                extraData->multiLine = isString->isMultiLine();
                extraData->richText = isString->usesRichText();
            }
            KnobDouble* isDbl = dynamic_cast<KnobDouble*>(this);
            KnobInt* isInt = dynamic_cast<KnobInt*>(this);
            KnobColor* isColor = dynamic_cast<KnobColor*>(this);
            if (isDbl || isInt || isColor) {
                ValueExtraData* extraData = new ValueExtraData;
                if (isDbl) {
                    extraData->min = isDbl->getMinimum();
                    extraData->max = isDbl->getMaximum();
                    extraData->dmin = isDbl->getDisplayMinimum();
                    extraData->dmax = isDbl->getDisplayMaximum();
                } else if (isInt) {
                    extraData->min = isInt->getMinimum();
                    extraData->max = isInt->getMaximum();
                    extraData->dmin = isInt->getDisplayMinimum();
                    extraData->dmax = isInt->getDisplayMaximum();
                } else if (isColor) {
                    extraData->min = isColor->getMinimum();
                    extraData->max = isColor->getMaximum();
                    extraData->dmin = isColor->getDisplayMinimum();
                    extraData->dmax = isColor->getDisplayMaximum();
                }
                serialization->_extraData.reset(extraData);
            }

            KnobFile* isFile = dynamic_cast<KnobFile*>(this);
            if (isFile) {
                FileExtraData* extraData = new FileExtraData;
                extraData->useSequences = isFile->getDialogType() == KnobFile::eKnobFileDialogTypeOpenFileSequences ||
                isFile->getDialogType() == KnobFile::eKnobFileDialogTypeSaveFileSequences;
                serialization->_extraData.reset(extraData);
            }

            KnobPath* isPath = dynamic_cast<KnobPath*>(this);
            if (isPath) {
                PathExtraData* extraData = new PathExtraData;
                extraData->multiPath = isPath->isMultiPath();
                serialization->_extraData.reset(extraData);
            }
        }

        // Check if we need to serialize this knob
        // We always serialize user knobs and knobs with a viewer interface
        serialization->_mustSerialize = true;
        if (!serialization->_isUserKnob && !serialization->_hasViewerInterface) {
            bool mustSerialize = false;
            for (SERIALIZATION_NAMESPACE::KnobSerialization::PerViewValueSerializationMap::const_iterator it = serialization->_values.begin(); it!=serialization->_values.end(); ++it) {
                for (std::size_t i = 0; i < it->second.size(); ++i) {
                    mustSerialize |= it->second[i]._mustSerialize;
                }

            }

            if (!mustSerialize) {
                // Check if there are extra data
                {
                    const TextExtraData* data = dynamic_cast<const TextExtraData*>(serialization->_extraData.get());
                    if (data) {
                        if (data->fontFamily != NATRON_FONT || data->fontSize != KnobString::getDefaultFontPointSize() || data->fontColor[0] != 0 || data->fontColor[1] != 0 || data->fontColor[2] != 0) {
                            mustSerialize = true;
                        }
                    }
                }
                {
                    const ParametricExtraData* data = dynamic_cast<const ParametricExtraData*>(serialization->_extraData.get());
                    if (data) {
                        if (!data->parametricCurves.empty()) {
                            mustSerialize = true;
                        }
                    }
                }

            }
            serialization->_mustSerialize = mustSerialize;
        }
    } // groupSerialization
} // KnobHelper::toSerialization

void
KnobHelper::fromSerialization(const SerializationObjectBase& serializationBase)
{
    // We allow non persistent knobs to be loaded if we found a valid serialization for them
    const SERIALIZATION_NAMESPACE::KnobSerialization* serialization = dynamic_cast<const SERIALIZATION_NAMESPACE::KnobSerialization*>(&serializationBase);
    assert(serialization);
    if (!serialization) {
        return;
    }

    // Block any instance change action call when loading a knob
    blockValueChanges();

    {
        ScopedChanges_RAII changes(this);



        // Clear any existing animation
        removeAnimation(ViewSetSpec::all(), DimSpec::all(), eValueChangedReasonRestoreDefault);

        // Restore extra datas
        KnobFile* isInFile = dynamic_cast<KnobFile*>(this);
        KnobString* isString = dynamic_cast<KnobString*>(this);
        if (isString) {
            const TextExtraData* data = dynamic_cast<const TextExtraData*>(serialization->_extraData.get());
            if (data) {
                isString->setFontColor(data->fontColor[0], data->fontColor[1], data->fontColor[2]);
                isString->setFontFamily(data->fontFamily);
                isString->setFontSize(std::max(data->fontSize,1));
                isString->setItalicActivated(data->italicActivated);
                isString->setBoldActivated(data->boldActivated);
            }
<<<<<<< HEAD
=======
            if (!hasDimensionListening) {
                _imp->listeners.erase(it);
            }
            break;
        }
    }
}

void
KnobHelper::getListeners(KnobI::ListenerDimsMap & listeners) const
{
    QReadLocker l(&_imp->mastersMutex);

    listeners = _imp->listeners;
}

double
KnobHelper::getCurrentTime() const
{
    KnobHolder* holder = getHolder();

    return holder && holder->getApp() ? holder->getCurrentTime() : 0;
}

ViewIdx
KnobHelper::getCurrentView() const
{
    KnobHolder* holder = getHolder();

    return ( holder && holder->getApp() ) ? holder->getCurrentView() : ViewIdx(0);
}

double
KnobHelper::random(double min,
                   double max,
                   double time,
                   unsigned int seed) const
{
    randomSeed(time, seed);

    return random(min, max);
}

double
KnobHelper::random(double min,
                   double max) const
{
    QMutexLocker k(&_imp->lastRandomHashMutex);

    _imp->lastRandomHash = hashFunction(_imp->lastRandomHash);

    return ( (double)_imp->lastRandomHash / (double)0x100000000LL ) * (max - min)  + min;
}

int
KnobHelper::randomInt(int min,
                      int max,
                      double time,
                      unsigned int seed) const
{
    randomSeed(time, seed);

    return randomInt(min, max);
}

int
KnobHelper::randomInt(int min,
                      int max) const
{
    return (int)random( (double)min, (double)max );
}

struct alias_cast_float
{
    alias_cast_float()
        : raw(0)
    {
    };                          // initialize to 0 in case sizeof(T) < 8

    union
    {
        U32 raw;
        float data;
    };
};

void
KnobHelper::randomSeed(double time,
                       unsigned int seed) const
{
    U64 hash = 0;
    KnobHolder* holder = getHolder();
>>>>>>> 7ea9cea6

        }

        // Load parametric parameter's curves
        KnobParametric* isParametric = dynamic_cast<KnobParametric*>(this);
        if (isParametric) {
            const ParametricExtraData* data = dynamic_cast<const ParametricExtraData*>(serialization->_extraData.get());
            if (data) {
                isParametric->loadParametricCurves(data->parametricCurves);
            }
        }


        // Restore user knobs bits
        if (serialization->_isUserKnob) {
            if (serialization->_isSecret) {
                setSecret(true);
            }
            // Restore enabled state
            if (serialization->_disabled) {
                setEnabled(false);
            }
            setIsPersistent(serialization->_isPersistent);
            if (serialization->_animatesChanged) {
                setAnimationEnabled(!isAnimatedByDefault());
            }
            setEvaluateOnChange(serialization->_evaluatesOnChange);
            setName(serialization->_scriptName);
            setHintToolTip(serialization->_tooltip);
            setAddNewLine(serialization->_triggerNewLine);
            setIconLabel(serialization->_iconFilePath[0], false);
            setIconLabel(serialization->_iconFilePath[1], true);

            KnobInt* isInt = dynamic_cast<KnobInt*>(this);
            KnobDouble* isDouble = dynamic_cast<KnobDouble*>(this);
            KnobColor* isColor = dynamic_cast<KnobColor*>(this);
            KnobChoice* isChoice = dynamic_cast<KnobChoice*>(this);
            KnobPath* isPath = dynamic_cast<KnobPath*>(this);

            int nDims = std::min( getNDimensions(), serialization->_dimension );

            if (isInt) {
                const ValueExtraData* data = dynamic_cast<const ValueExtraData*>(serialization->_extraData.get());
                assert(data);
                if (data) {
                    std::vector<int> minimums, maximums, dminimums, dmaximums;
                    for (int i = 0; i < nDims; ++i) {
                        if (data->min == INT_MIN || data->min == -std::numeric_limits<double>::infinity()) {
                            minimums.push_back(INT_MIN);
                        } else {
                            minimums.push_back(data->min);
                        }
                        if (data->dmin == INT_MIN || data->dmin == -std::numeric_limits<double>::infinity()) {
                            dminimums.push_back(INT_MIN);
                        } else {
                            dminimums.push_back(data->dmin);
                        }
                        if (data->max == INT_MAX || data->max == std::numeric_limits<double>::infinity()) {
                            maximums.push_back(INT_MAX);
                        } else {
                            maximums.push_back(data->max);
                        }
                        if (data->dmax == INT_MAX || data->dmax == std::numeric_limits<double>::infinity()) {
                            dmaximums.push_back(INT_MAX);
                        } else {
                            dmaximums.push_back(data->dmax);
                        }
                    }
                    isInt->setRangeAcrossDimensions(minimums, maximums);
                    isInt->setDisplayRangeAcrossDimensions(dminimums, dmaximums);
                }
            } else if (isDouble) {
                const ValueExtraData* data = dynamic_cast<const ValueExtraData*>(serialization->_extraData.get());
                assert(data);
                if (data) {
                    std::vector<double> minimums, maximums, dminimums, dmaximums;
                    for (int i = 0; i < nDims; ++i) {
                        if (data->min == INT_MIN || data->min == -std::numeric_limits<double>::infinity()) {
                            minimums.push_back(-std::numeric_limits<double>::infinity());
                        } else {
                            minimums.push_back(data->min);
                        }
                        if (data->dmin == INT_MIN || data->dmin == -std::numeric_limits<double>::infinity()) {
                            dminimums.push_back(-std::numeric_limits<double>::infinity());
                        } else {
                            dminimums.push_back(data->dmin);
                        }
                        if (data->max == INT_MAX || data->max == std::numeric_limits<double>::infinity()) {
                            maximums.push_back(std::numeric_limits<double>::infinity());
                        } else {
                            maximums.push_back(data->max);
                        }
                        if (data->dmax == INT_MAX || data->dmax == std::numeric_limits<double>::infinity()) {
                            dmaximums.push_back(std::numeric_limits<double>::infinity());
                        } else {
                            dmaximums.push_back(data->dmax);
                        }
                    }
                    isDouble->setRangeAcrossDimensions(minimums, maximums);
                    isDouble->setDisplayRangeAcrossDimensions(dminimums, dmaximums);
                }

            } else if (isChoice) {
                const ChoiceExtraData* data = dynamic_cast<const ChoiceExtraData*>(serialization->_extraData.get());
                if (data) {
                    std::vector<ChoiceOption> options(data->_entries.size());
                    for (std::size_t i = 0; i < data->_entries.size(); ++i) {
                        options[i].id = data->_entries[i];
                        if (i < data->_helpStrings.size()) {
                            options[i].tooltip = data->_helpStrings[i];
                        }
                    }
                    isChoice->populateChoices(options);
                }
            } else if (isColor) {
                const ValueExtraData* data = dynamic_cast<const ValueExtraData*>(serialization->_extraData.get());
                if (data) {
                    std::vector<double> minimums, maximums, dminimums, dmaximums;
                    for (int i = 0; i < nDims; ++i) {
                        if (data->min == INT_MIN || data->min == -std::numeric_limits<double>::infinity()) {
                            minimums.push_back(-std::numeric_limits<double>::infinity());
                        } else {
                            minimums.push_back(data->min);
                        }
                        if (data->dmin == INT_MIN || data->dmin == -std::numeric_limits<double>::infinity()) {
                            dminimums.push_back(-std::numeric_limits<double>::infinity());
                        } else {
                            dminimums.push_back(data->dmin);
                        }
                        if (data->max == INT_MAX || data->max == std::numeric_limits<double>::infinity()) {
                            maximums.push_back(std::numeric_limits<double>::infinity());
                        } else {
                            maximums.push_back(data->max);
                        }
                        if (data->dmax == INT_MAX || data->dmax == std::numeric_limits<double>::infinity()) {
                            dmaximums.push_back(std::numeric_limits<double>::infinity());
                        } else {
                            dmaximums.push_back(data->dmax);
                        }
                    }
                    isColor->setRangeAcrossDimensions(minimums, maximums);
                    isColor->setDisplayRangeAcrossDimensions(dminimums, dmaximums);
                }
            } else if (isString) {
                const TextExtraData* data = dynamic_cast<const TextExtraData*>(serialization->_extraData.get());
                if (data) {
                    if (data->label) {
                        isString->setAsLabel();
                    } else if (data->multiLine) {
                        isString->setAsMultiLine();
                        if (data->richText) {
                            isString->setUsesRichText(true);
                        }
                    }
                }

            } else if (isInFile) {
                const FileExtraData* data = dynamic_cast<const FileExtraData*>(serialization->_extraData.get());
                if (data) {
                    if (data->useExistingFiles) {
                        if (data->useSequences) {
                            isInFile->setDialogType(KnobFile::eKnobFileDialogTypeOpenFileSequences);
                        } else {
                            isInFile->setDialogType(KnobFile::eKnobFileDialogTypeOpenFile);
                        }
                    } else {
                        if (data->useSequences) {
                            isInFile->setDialogType(KnobFile::eKnobFileDialogTypeSaveFileSequences);
                        } else {
                            isInFile->setDialogType(KnobFile::eKnobFileDialogTypeSaveFile);
                        }
                    }
                    isInFile->setDialogFilters(data->filters);
                }
            } else if (isPath) {
                const PathExtraData* data = dynamic_cast<const PathExtraData*>(serialization->_extraData.get());
                if (data && data->multiPath) {
                    isPath->setMultiPath(true);
                }
            }

        } // isUserKnob

        std::vector<std::string> projectViews;
        if (getHolder() && getHolder()->getApp()) {
            projectViews = getHolder()->getApp()->getProject()->getProjectViewNames();
        }


        for (std::size_t i = 0; i < serialization->_defaultValues.size(); ++i) {
            if (serialization->_defaultValues[i].serializeDefaultValue) {
                restoreDefaultValueFromSerialization(serialization->_defaultValues[i], true /*applyDefault*/, DimIdx(i));
            }
        }


        // There is a case where the dimension of a parameter might have changed between versions, e.g:
        // the size parameter of the Blur node was previously a Double1D and has become a Double2D to control
        // both dimensions.
        // For compatibility, we do not load only the first dimension, otherwise the result wouldn't be the same,
        // instead we replicate the last dimension of the serialized knob to all other remaining dimensions to fit the
        // knob's dimensions.
        for (SERIALIZATION_NAMESPACE::KnobSerialization::PerViewValueSerializationMap::const_iterator it = serialization->_values.begin(); it!=serialization->_values.end(); ++it) {

            // Find the view index corresponding to the view name
            ViewIdx view_i(0);
            Project::getViewIndex(projectViews, it->first, &view_i);

            if (view_i != 0) {
                splitView(view_i);
            }

            for (int i = 0; i < _imp->common->dimension; ++i) {

                // Not all dimensions are necessarily saved since they may be folded.
                // In that case replicate the last dimension
                int d = i >= (int)it->second.size() ? it->second.size() - 1 : i;

                DimIdx dimensionIndex(i);

                // Clone animation
                if (!it->second[d]._animationCurve.keys.empty()) {
                    CurvePtr curve = getAnimationCurve(view_i, dimensionIndex);
                    if (curve) {
                        curve->fromSerialization(it->second[d]._animationCurve);
                        _signalSlotHandler->s_curveAnimationChanged(view_i, dimensionIndex);
                    }
                } else if (it->second[d]._expression.empty() && !it->second[d]._slaveMasterLink.hasLink) {
                    // restore value if no expression/link
                    restoreValueFromSerialization(it->second[d], dimensionIndex, view_i);
                }

            }
            autoAdjustFoldExpandDimensions(view_i);

        }

        // Restore viewer UI context
        if (serialization->_hasViewerInterface) {
            setInViewerContextItemSpacing(serialization->_inViewerContextItemSpacing);
            ViewerContextLayoutTypeEnum layoutType = eViewerContextLayoutTypeSpacing;
            if (serialization->_inViewerContextItemLayout == kInViewerContextItemLayoutNewLine) {
                layoutType = eViewerContextLayoutTypeAddNewLine;
            } else if (serialization->_inViewerContextItemLayout == kInViewerContextItemLayoutStretchAfter) {
                layoutType = eViewerContextLayoutTypeStretchAfter;
            } else if (serialization->_inViewerContextItemLayout == kInViewerContextItemLayoutAddSeparator) {
                layoutType = eViewerContextLayoutTypeSeparator;
            }
            setInViewerContextLayoutType(layoutType);
            setInViewerContextSecret(serialization->_inViewerContextSecret);
            if (getKnobDeclarationType() == eKnobDeclarationTypeUser) {
                setInViewerContextLabel(QString::fromUtf8(serialization->_inViewerContextLabel.c_str()));
                setInViewerContextIconFilePath(serialization->_inViewerContextIconFilePath[0], false);
                setInViewerContextIconFilePath(serialization->_inViewerContextIconFilePath[1], true);
            }
        }
        
        // Allow changes again
    } // changes
    unblockValueChanges();

    TimeValue time = getHolder()->getTimelineCurrentTime();
    evaluateValueChange(DimSpec::all(), time, ViewSetSpec::all(), eValueChangedReasonRestoreDefault);
} // KnobHelper::fromSerialization

// E.G: Imagine a nodegraph as such:
//  App:
//      Blur1:
//          size
//      Group1:
//          Blur2:
//              size
// to reference app.Blur1.size from app.Group1.Blur2.size you would use
// "@thisGroup.@thisGroup.Blur1" for the masterNodeName
static NodePtr findMasterNode(const NodeCollectionPtr& group,
                              int recursionLevel,
                              const std::string& masterNodeName,
                              const std::map<SERIALIZATION_NAMESPACE::NodeSerializationPtr, NodePtr>& allCreatedNodesInGroup)
{
    assert(group);

    // The masterNodeName can be something as @thisGroup.Blur1
    // We read everything until the dot (if any) and then recurse
    std::string token;
    std::size_t foundDot = masterNodeName.find_first_of(".");
    std::string remainingString;
    if (foundDot == std::string::npos) {
        token = masterNodeName;
    } else {
        token = masterNodeName.substr(0, foundDot);
        if (foundDot + 1 < masterNodeName.size()) {
            remainingString = masterNodeName.substr(foundDot + 1);
        }
    }

    if (token != kKnobMasterNodeIsGroup) {
        // Return the node-name in the group
        
        // The nodes created from the serialization may have changed name if another node with the same script-name already existed.
        // By chance since we created all nodes within the same Group at the same time, we have a list of the old node serialization
        // and the corresponding created node (with its new script-name).
        // If we find a match, make sure we use the new node script-name to restore the input.
        NodePtr foundNode = NodeGroup::findSerializedNodeWithScriptName(masterNodeName, allCreatedNodesInGroup, NodesList(), false);
        if (!foundNode) {
            // We did not find the node in the serialized nodes list, the last resort is to look into already created nodes
            // and find an exact match, hoping the script-name of the node did not change.
            foundNode = group->getNodeByName(masterNodeName);
        }

        if (remainingString.empty()) {
            return foundNode;
        } else {
            // There's stuff left to recurse, this node must be a group otherwise fail
            NodeGroupPtr nodeIsGroup = toNodeGroup(foundNode->getEffectInstance());
            if (!nodeIsGroup) {
                return NodePtr();
            }
            return findMasterNode(nodeIsGroup, recursionLevel + 1, masterNodeName, allCreatedNodesInGroup);
        }
    } else {
        // If there's nothing else to recurse on, the container must a be a Group node
        NodeGroupPtr isGroup = toNodeGroup(group);
        if (remainingString.empty()) {
            if (!isGroup) {
                return NodePtr();
            } else {
                return isGroup->getNode();
            }
        } else {
            // Otherwise recurse on the rest. On the first recursion since we already have a group
            // of the original node in parameter, call this function again with the same group
            // Otherwise, recurse up
            if (recursionLevel == 0) {
                return findMasterNode(group, recursionLevel + 1, masterNodeName, allCreatedNodesInGroup);
            } else {
                if (isGroup) {
                    return findMasterNode(isGroup->getNode()->getGroup(), recursionLevel + 1, masterNodeName, allCreatedNodesInGroup);
                } else {
                    return NodePtr();
                }
            }
        }
    }

} // findMasterNode

KnobIPtr
KnobHelper::findMasterKnob(const std::string& masterKnobName,
                           const std::string& masterNodeName,
                           const std::string& masterTableName,
                           const std::string& masterItemName,
                           const std::map<SERIALIZATION_NAMESPACE::NodeSerializationPtr, NodePtr>& allCreatedNodesInGroup)
{
    KnobTableItemPtr tableItem = toKnobTableItem(getHolder());
    EffectInstancePtr effect = toEffectInstance(getHolder());
    NodePtr thisKnobNode;
    if (tableItem) {
        thisKnobNode = tableItem->getModel()->getNode();
    } else if (effect) {
        thisKnobNode = effect->getNode();
    }
    // A knob that does not belong to a node cannot have links
    if (!thisKnobNode) {
        return KnobIPtr();
    }

    ///we need to cycle through all the nodes of the project to find the real master
    NodePtr masterNode;
    if (masterNodeName.empty()) {
        masterNode = thisKnobNode;
    } else {
        masterNode = findMasterNode(thisKnobNode->getGroup(), 0, masterNodeName, allCreatedNodesInGroup);
    }
    if (!masterNode) {
        qDebug() << "Link slave/master for " << getName().c_str() <<   " failed to restore the following linkage: " << masterNodeName.c_str();

        return KnobIPtr();
    }

    if (!masterTableName.empty() && !masterItemName.empty()) {
        KnobItemsTablePtr table = masterNode->getEffectInstance()->getItemsTable(masterTableName);
        if (table) {
            KnobTableItemPtr item = table->getItemByFullyQualifiedScriptName(masterItemName);
            if (item) {
                return item->getKnobByName(masterKnobName);
            }
        }
    } else {
        // Find the corresponding knob
        const std::vector<KnobIPtr> & otherKnobs = masterNode->getKnobs();
        for (std::size_t j = 0; j < otherKnobs.size(); ++j) {
            if ( (otherKnobs[j]->getName() == masterKnobName) ) {
                return otherKnobs[j];
            }
        }
    }

    qDebug() << "Link slave/master for " << getName().c_str() <<   " failed to restore the following linkage: " << masterNodeName.c_str();

    return KnobIPtr();
} // findMasterKnob


void
KnobHelper::restoreKnobLinks(const boost::shared_ptr<SERIALIZATION_NAMESPACE::KnobSerializationBase>& serialization,
                             const std::map<SERIALIZATION_NAMESPACE::NodeSerializationPtr, NodePtr>& allCreatedNodesInGroup)
{




    SERIALIZATION_NAMESPACE::KnobSerialization* isKnobSerialization = dynamic_cast<SERIALIZATION_NAMESPACE::KnobSerialization*>(serialization.get());
    SERIALIZATION_NAMESPACE::GroupKnobSerialization* isGroupKnobSerialization = dynamic_cast<SERIALIZATION_NAMESPACE::GroupKnobSerialization*>(serialization.get());

    if (isGroupKnobSerialization) {
        for (std::list<boost::shared_ptr<SERIALIZATION_NAMESPACE::KnobSerializationBase> >::const_iterator it = isGroupKnobSerialization->_children.begin(); it != isGroupKnobSerialization->_children.end(); ++it) {
            try {
                restoreKnobLinks(*it, allCreatedNodesInGroup);
            } catch (const std::exception& e) {
                LogEntry::LogEntryColor c;
                EffectInstancePtr effect = toEffectInstance(getHolder());
                if (effect) {
                    if (effect->getNode()->getColor(&c.r, &c.g, &c.b)) {
                        c.colorSet = true;
                    }
                }

                appPTR->writeToErrorLog_mt_safe(QString::fromUtf8(effect->getNode()->getScriptName_mt_safe().c_str() ), QDateTime::currentDateTime(), QString::fromUtf8(e.what()), false, c);


            }
        }
    } else if (isKnobSerialization) {

        KnobTableItemPtr tableItem = toKnobTableItem(getHolder());
        EffectInstancePtr effect = toEffectInstance(getHolder());
        NodePtr thisKnobNode;
        if (tableItem) {
            thisKnobNode = tableItem->getModel()->getNode();
        } else if (effect) {
            thisKnobNode = effect->getNode();
        }
        // A knob that does not belong to a node cannot have links
        if (!thisKnobNode) {
            return;
        }
        // Restore slave/master links first
        {
            const std::vector<std::string>& projectViews = getHolder()->getApp()->getProject()->getProjectViewNames();
            for (SERIALIZATION_NAMESPACE::KnobSerialization::PerViewValueSerializationMap::const_iterator it = isKnobSerialization->_values.begin();
                 it != isKnobSerialization->_values.end(); ++it) {


                // Find a matching view name
                ViewIdx view_i(0);
                Project::getViewIndex(projectViews, it->first, &view_i);

                for (int dimIndex = 0; dimIndex < _imp->common->dimension; ++dimIndex) {


                    // Not all dimensions are necessarily saved since they may be folded.
                    // In that case replicate the last dimension
                    int d = dimIndex >= (int)it->second.size() ? it->second.size() - 1 : dimIndex;


                    if (!it->second[d]._slaveMasterLink.hasLink) {
                        continue;
                    }

                    std::string masterKnobName, masterNodeName, masterTableName, masterTableItemName;
                    if (it->second[d]._slaveMasterLink.masterNodeName.empty()) {
                        // Node name empty, assume this is the same node
                        masterNodeName = thisKnobNode->getScriptName_mt_safe();
                    } else {
                        masterNodeName = it->second[d]._slaveMasterLink.masterNodeName;
                    }

                    if (it->second[d]._slaveMasterLink.masterKnobName.empty()) {
                        // Knob name empty, assume this is the same knob unless it has a single dimension
                        if (getNDimensions() == 1) {
                            continue;
                        }
                        masterKnobName = getName();
                    } else {
                        masterKnobName = it->second[d]._slaveMasterLink.masterKnobName;
                    }

                    masterTableName = it->second[d]._slaveMasterLink.masterTableName;
                    masterTableItemName = it->second[d]._slaveMasterLink.masterTableItemName;
                    KnobIPtr master = findMasterKnob(masterKnobName,
                                                     masterNodeName,
                                                     masterTableName,
                                                     masterTableItemName, allCreatedNodesInGroup);
                    if (master) {
                        // Find dimension in master by name
                        int otherDimIndex = -1;
                        if (master->getNDimensions() == 1) {
                            otherDimIndex = 0;
                        } else {
                            for (int dm = 0; dm < master->getNDimensions(); ++dm) {
                                if ( boost::iequals(master->getDimensionName(DimIdx(dm)), it->second[dimIndex]._slaveMasterLink.masterDimensionName) ) {
                                    otherDimIndex = dm;
                                    break;
                                }
                            }
                            if (otherDimIndex == -1) {
                                // Before Natron 2.2 we serialized the dimension index. Try converting to an int
                                otherDimIndex = QString::fromUtf8(it->second[d]._slaveMasterLink.masterDimensionName.c_str()).toInt();
                            }
                        }
                        ViewIdx otherView(0);
                        Project::getViewIndex(projectViews, it->second[d]._slaveMasterLink.masterViewName, &otherView);

                        if (otherDimIndex >=0 && otherDimIndex < master->getNDimensions()) {
                            (void)linkTo(master, DimIdx(dimIndex), DimIdx(otherDimIndex), view_i, otherView);
                        } else {
                            throw std::invalid_argument(tr("Could not find a dimension named \"%1\" in \"%2\"").arg(QString::fromUtf8(it->second[d]._slaveMasterLink.masterDimensionName.c_str())).arg( QString::fromUtf8( it->second[d]._slaveMasterLink.masterKnobName.c_str() ) ).toStdString());
                        }
                    }

                } // for each dimensions
            } // for each view
        }

        // Restore expressions
        {
            const std::vector<std::string>& projectViews = getHolder()->getApp()->getProject()->getProjectViewNames();
            for (SERIALIZATION_NAMESPACE::KnobSerialization::PerViewValueSerializationMap::const_iterator it = isKnobSerialization->_values.begin();
                 it != isKnobSerialization->_values.end(); ++it) {
                // Find a matching view name
                ViewIdx view_i(0);
                Project::getViewIndex(projectViews, it->first, &view_i);


                for (int dimIndex = 0; dimIndex < _imp->common->dimension; ++dimIndex) {


                    // Not all dimensions are necessarily saved since they may be folded.
                    // In that case replicate the last dimension
                    int d = dimIndex >= (int)it->second.size() ? it->second.size() - 1 : dimIndex;

                    try {
                        if ( !it->second[d]._expression.empty() ) {
                            ExpressionLanguageEnum lang = eExpressionLanguagePython;
                            if (it->second[d]._expressionLanguage == kKnobSerializationExpressionLanguagePython) {
                                lang = eExpressionLanguagePython;
                            } else if (it->second[d]._expressionLanguage == kKnobSerializationExpressionLanguageExprtk) {
                                lang = eExpressionLanguageExprTk;
                            }
                            restoreExpression(DimIdx(dimIndex), view_i,  it->second[d]._expression, lang, it->second[d]._expresionHasReturnVariable);
                        }
                    } catch (const std::exception& e) {
                        QString err = QString::fromUtf8("Failed to restore expression: %1").arg( QString::fromUtf8( e.what() ) );
                        appPTR->writeToErrorLog_mt_safe(QString::fromUtf8( getName().c_str() ), QDateTime::currentDateTime(), err);
                    }
                } // for all dimensions
            } // for all views
        }
    }
} // restoreKnobLinks



/***************************KNOB HOLDER******************************************/

typedef std::map<FrameViewRenderKey, KnobHolderWPtr, FrameViewRenderKey_compare_less> RenderCloneMap;

struct KnobItemsTableData
{
    // Strong ref to the table
    KnobItemsTablePtr table;

    // Name of the parameter before the table in the UI, only relevant
    // if tablePosition is eKnobItemsTablePositionAfterKnob
    std::string previousParamPosition;

    // Where should the table be displayed
    KnobHolder::KnobItemsTablePositionEnum tablePosition;

    KnobItemsTableData()
    : table()
    , previousParamPosition()
    , tablePosition(KnobHolder::eKnobItemsTablePositionBottomOfAllPages)
    {
    }
};

struct KnobHolderCommonData
{
    AppInstanceWPtr app;

    std::vector<KnobIWPtr> knobsWithViewerUI;

    ///Count how many times an overlay needs to be redrawn for the instanceChanged/penMotion/penDown etc... actions
    ///to just redraw it once when the recursion level is back to 0
    mutable QMutex paramsEditLevelMutex;

    struct MultipleParamsEditData {
        std::string commandName;
        int nActionsInBracket;

        MultipleParamsEditData()
        : commandName()
        , nActionsInBracket(0)
        {

        }
    };

    // We use a stack in case user calls it recursively
    std::list<MultipleParamsEditData> paramsEditStack;

    mutable QMutex evaluationBlockedMutex;
    int evaluationBlocked;

    //Set in the begin/endChanges block
    int nbSignificantChangesDuringEvaluationBlock;
    int nbChangesDuringEvaluationBlock;
    int nbChangesRequiringMetadataRefresh;
    int duringEvaluation;
    ValueChangedReasonEnum firstKnobChangeReason;
    QMutex knobsFrozenMutex;
    bool knobsFrozen;

    // Protects hasAnimation
    mutable QMutex hasAnimationMutex;

    // True if one knob held by this object is animated.
    // This is held here for fast access, otherwise it requires looping over all knobs
    bool hasAnimation;
    DockablePanelI* settingsPanel;

    // Map of tables owned by the holder identified with their
    // unique table identifier
    std::map<std::string, KnobItemsTableData> knobsTables;

    std::list<std::pair<KnobIWPtr,OverlaySlaveParamFlags> > overlaySlaves;

    mutable QMutex renderClonesMutex;
    RenderCloneMap renderClones;

    KnobHolderCommonData()
    : app()
    , evaluationBlockedMutex(QMutex::Recursive)
    , evaluationBlocked(0)
    , nbSignificantChangesDuringEvaluationBlock(0)
    , nbChangesDuringEvaluationBlock(0)
    , nbChangesRequiringMetadataRefresh(0)
    , duringEvaluation(0)
    , firstKnobChangeReason(eValueChangedReasonPluginEdited)
    , knobsFrozenMutex()
    , knobsFrozen(false)
    , hasAnimationMutex()
    , hasAnimation(false)
    , settingsPanel(0)
    , knobsTables()
    , overlaySlaves()
    , renderClonesMutex()
    , renderClones()
    {

    }
};

struct KnobHolder::KnobHolderPrivate
{
    boost::shared_ptr<KnobHolderCommonData> common;

    QMutex knobsMutex;

    std::vector<KnobIPtr> knobs;
    std::map<std::string, KnobIWPtr> knobsOrdered;
    bool knobsInitialized;
    bool isInitializingKnobs;

    // If this is a render clone, this is a pointer to the main instance
    KnobHolderPtr mainInstance;

    // This is the current frame/view being requested or rendered by this clone.
    // Note that it is a weak reference: the actual shared references are held by other effects that reference this node.
    // This enables to track dependencies across effects and destroy FrameViewRequest objects when they are no longer references by downstream
    // effects.
    FrameViewRenderKey currentRender;

    KnobHolderPrivate(const AppInstancePtr& appInstance)
    : common(new KnobHolderCommonData)
    , knobsMutex()
    , knobs()
    , knobsOrdered()
    , knobsInitialized(false)
    , isInitializingKnobs(false)
    , mainInstance()
    , currentRender()
    {
        common->app = appInstance;
        
    }

    KnobHolderPrivate(const KnobHolderPtr& other)
    : common(other->_imp->common)
    , knobsMutex()
    , knobs()
    , knobsOrdered()
    , knobsInitialized(false)
    , isInitializingKnobs(false)
    , mainInstance()
    , currentRender()
    {
        // If the other is also a clone, forward to the other main instance
        mainInstance = other->getMainInstance();
        if (!mainInstance) {
            mainInstance = other;
        }
    }

    void pushUndoCommandInternal(const UndoCommandPtr& command);
};

KnobHolder::KnobHolder(const AppInstancePtr& appInstance)
: QObject()
, _imp( new KnobHolderPrivate(appInstance) )
{

}

KnobHolder::KnobHolder(const KnobHolderPtr& other, const FrameViewRenderKey& key)
    : QObject()
    , boost::enable_shared_from_this<KnobHolder>()
, _imp (new KnobHolderPrivate(other))
{
    _imp->currentRender = key;
}

KnobHolder::~KnobHolder()
{
    if (!_imp->mainInstance) {
        for (std::size_t i = 0; i < _imp->knobs.size(); ++i) {
            KnobHelperPtr helper = boost::dynamic_pointer_cast<KnobHelper>(_imp->knobs[i]);
            assert(helper);
            if (helper) {
                // Make sure nobody is referencing this
                helper->_imp->holder.reset();
                helper->deleteKnob();
                
            }
        }
    } else {
        for (std::map<std::string, KnobItemsTableData>::iterator it = _imp->common->knobsTables.begin(); it != _imp->common->knobsTables.end(); ++it) {
            std::vector<KnobTableItemPtr> allItems = it->second.table->getAllItems();
            for (std::vector<KnobTableItemPtr>::const_iterator it2 = allItems.begin(); it2 != allItems.end(); ++it2) {
                if ((*it2)->isRenderCloneNeeded()) {
                    (*it2)->removeRenderClone(_imp->currentRender.render.lock());
                }
            }

        }
    }
}

TreeRenderPtr
KnobHolder::getCurrentRender() const
{
    return _imp->currentRender.render.lock();
}

KnobHolderPtr
KnobHolder::getMainInstance() const
{
    return _imp->mainInstance;
}

bool
KnobHolder::isRenderClone() const
{
    return (bool)_imp->mainInstance;
}


void
KnobHolder::addItemsTable(const KnobItemsTablePtr& table, KnobItemsTablePositionEnum position, const std::string& paramScriptNameBefore)
{
    // Ensure the table doesn't exist already
    std::map<std::string, KnobItemsTableData>::const_iterator found = _imp->common->knobsTables.find(table->getTableIdentifier());
    if (found != _imp->common->knobsTables.end()) {
        return;
    }

    KnobItemsTableData data;
    data.table = table;
    data.tablePosition = position;
    data.previousParamPosition = paramScriptNameBefore;
    _imp->common->knobsTables.insert(std::make_pair(table->getTableIdentifier(),data));
}

KnobItemsTablePtr
KnobHolder::getItemsTable(const std::string& tableIdentifier) const
{
    std::map<std::string, KnobItemsTableData>::const_iterator found = _imp->common->knobsTables.find(tableIdentifier);
    if (found != _imp->common->knobsTables.end()) {
        return found->second.table;
    }
    return KnobItemsTablePtr();

}

std::list<KnobItemsTablePtr>
KnobHolder::getAllItemsTables() const
{
    std::list<KnobItemsTablePtr> ret;
    for (std::map<std::string, KnobItemsTableData>::const_iterator it = _imp->common->knobsTables.begin(); it != _imp->common->knobsTables.end(); ++it) {
        ret.push_back(it->second.table);
    }
    return ret;
}

KnobHolder::KnobItemsTablePositionEnum
KnobHolder::getItemsTablePosition(const std::string& tableIdentifier) const
{
    std::map<std::string, KnobItemsTableData>::const_iterator found = _imp->common->knobsTables.find(tableIdentifier);
    if (found != _imp->common->knobsTables.end()) {
        return found->second.tablePosition;
    }
    return eKnobItemsTablePositionBottomOfAllPages;
}

std::string
KnobHolder::getItemsTablePreviousKnobScriptName(const std::string& tableIdentifier) const
{
    std::map<std::string, KnobItemsTableData>::const_iterator found = _imp->common->knobsTables.find(tableIdentifier);
    if (found != _imp->common->knobsTables.end()) {
        return found->second.previousParamPosition;
    }
    return std::string();
}

void
KnobHolder::setViewerUIKnobs(const KnobsVec& knobs)
{
    QMutexLocker k(&_imp->knobsMutex);
    _imp->common->knobsWithViewerUI.clear();
    for (KnobsVec::const_iterator it = knobs.begin(); it != knobs.end(); ++it) {
        _imp->common->knobsWithViewerUI.push_back(*it);
    }

}

void
KnobHolder::addKnobToViewerUI(const KnobIPtr& knob)
{
    QMutexLocker k(&_imp->knobsMutex);
    _imp->common->knobsWithViewerUI.push_back(knob);
}

void
KnobHolder::insertKnobToViewerUI(const KnobIPtr& knob, int index)
{
    QMutexLocker k(&_imp->knobsMutex);
    if (index < 0 || index >= (int)_imp->common->knobsWithViewerUI.size()) {
        _imp->common->knobsWithViewerUI.push_back(knob);
    } else {
        std::vector<KnobIWPtr>::iterator it = _imp->common->knobsWithViewerUI.begin();
        std::advance(it, index);
        _imp->common->knobsWithViewerUI.insert(it, knob);
    }
}

void
KnobHolder::removeKnobViewerUI(const KnobIPtr& knob)
{
    QMutexLocker k(&_imp->knobsMutex);
    for (std::vector<KnobIWPtr>::iterator it = _imp->common->knobsWithViewerUI.begin(); it!=_imp->common->knobsWithViewerUI.end(); ++it) {
        KnobIPtr p = it->lock();
        if (p == knob) {
            _imp->common->knobsWithViewerUI.erase(it);
            return;
        }
    }

}

int
KnobHolder::getInViewerContextKnobIndex(const KnobIConstPtr& knob) const
{
    QMutexLocker k(&_imp->knobsMutex);
    int i = 0;
    for (std::vector<KnobIWPtr>::const_iterator it = _imp->common->knobsWithViewerUI.begin(); it != _imp->common->knobsWithViewerUI.end(); ++it, ++i) {
        KnobIPtr p = it->lock();
        if (p == knob) {
            return i;
        }
    }
    return -1;
}

KnobsVec
KnobHolder::getViewerUIKnobs() const
{
    QMutexLocker k(&_imp->knobsMutex);
    KnobsVec ret;
    for (std::vector<KnobIWPtr>::const_iterator it = _imp->common->knobsWithViewerUI.begin(); it != _imp->common->knobsWithViewerUI.end(); ++it) {
        KnobIPtr k = it->lock();
        if (k) {
            ret.push_back(k);
        }
    }

    return ret;
}

void
KnobHolder::setIsInitializingKnobs(bool b)
{
    QMutexLocker k(&_imp->knobsMutex);

    _imp->isInitializingKnobs = b;
}

bool
KnobHolder::isInitializingKnobs() const
{
    QMutexLocker k(&_imp->knobsMutex);

    return _imp->isInitializingKnobs;
}

void
KnobHolder::addKnob(const KnobIPtr& k)
{
    {
        QMutexLocker kk(&_imp->knobsMutex);
        {
            std::map<std::string, KnobIWPtr>::iterator found = _imp->knobsOrdered.find(k->getName());
            if (found != _imp->knobsOrdered.end()) {
                return;
            }
            _imp->knobsOrdered[k->getName()] = k;
        }
        _imp->knobs.push_back(k);
        assert(_imp->knobsOrdered.size() == _imp->knobs.size());
    }

}

void
KnobHolder::insertKnob(int index,
                       const KnobIPtr& k)
{
    if (index < 0) {
        return;
    }
    QMutexLocker kk(&_imp->knobsMutex);
    {
        std::map<std::string, KnobIWPtr>::iterator found = _imp->knobsOrdered.find(k->getName());
        if (found != _imp->knobsOrdered.end()) {
            return;
        }
        _imp->knobsOrdered[k->getName()] = k;
    }

    if ( index >= (int)_imp->knobs.size() ) {
        _imp->knobs.push_back(k);
    } else {
        KnobsVec::iterator it = _imp->knobs.begin();
        std::advance(it, index);
        _imp->knobs.insert(it, k);
    }
    assert(_imp->knobsOrdered.size() == _imp->knobs.size());
}

bool
KnobHolder::removeKnobFromList(const KnobIConstPtr& knob)
{
    QMutexLocker kk(&_imp->knobsMutex);
    bool foundInVec = false;
    for (KnobsVec::iterator it = _imp->knobs.begin(); it != _imp->knobs.end(); ++it) {
        if (*it == knob) {
            _imp->knobs.erase(it);
            foundInVec = true;
            break;
        }
    }

    bool foundInMap = false;
    std::map<std::string, KnobIWPtr>::iterator found = _imp->knobsOrdered.find(knob->getName());
    if (found != _imp->knobsOrdered.end() && found->second.lock() == knob) {
        foundInMap = true;
        _imp->knobsOrdered.erase(found);
    }
    assert(_imp->knobsOrdered.size() == _imp->knobs.size());
    assert((foundInVec && foundInMap) || (!foundInVec && !foundInMap));
    return foundInVec || foundInMap;
}

void
KnobHolder::setPanelPointer(DockablePanelI* gui)
{
    assert( QThread::currentThread() == qApp->thread() );
    _imp->common->settingsPanel = gui;
}

void
KnobHolder::discardPanelPointer()
{
    assert( QThread::currentThread() == qApp->thread() );
    _imp->common->settingsPanel = 0;
}

void
KnobHolder::recreateUserKnobs(bool keepCurPageIndex)
{
    assert( QThread::currentThread() == qApp->thread() );
    if (_imp->common->settingsPanel) {
        _imp->common->settingsPanel->recreateUserKnobs(keepCurPageIndex);
        EffectInstance* isEffect = dynamic_cast<EffectInstance*>(this);
        if (isEffect) {
            isEffect->getNode()->declarePythonKnobs();
        }
    }
}

void
KnobHolder::recreateKnobs(bool keepCurPageIndex)
{
    assert( QThread::currentThread() == qApp->thread() );
    if (_imp->common->settingsPanel) {
        _imp->common->settingsPanel->refreshGuiForKnobsChanges(keepCurPageIndex);
        EffectInstance* isEffect = dynamic_cast<EffectInstance*>(this);
        if (isEffect) {
            isEffect->getNode()->declarePythonKnobs();
        }
    }
}

void
KnobHolder::deleteKnob(const KnobIPtr& knob,
                       bool alsoDeleteGui)
{
    assert( QThread::currentThread() == qApp->thread() );


    if (!removeKnobFromList(knob)) {
        return;
    }

    knob->deleteKnob();


    if (alsoDeleteGui && _imp->common->settingsPanel) {
        _imp->common->settingsPanel->deleteKnobGui(knob);
    }
}

void
KnobHolder::addOverlaySlaveParam(const KnobIPtr& knob, OverlaySlaveParamFlags type)
{
    _imp->common->overlaySlaves.push_back(std::make_pair(knob, type));
}

bool
KnobHolder::isOverlaySlaveParam(const KnobIConstPtr& knob, OverlaySlaveParamFlags type) const
{
    for (std::list<std::pair<KnobIWPtr,OverlaySlaveParamFlags> >::const_iterator it = _imp->common->overlaySlaves.begin(); it != _imp->common->overlaySlaves.end(); ++it) {
        if (((type & eOverlaySlaveViewport) && (it->second & eOverlaySlaveViewport)) ||
            ((type & eOverlaySlaveTimeline) && (it->second & eOverlaySlaveTimeline))) {

            KnobIPtr k = it->first.lock();
            if (!k) {
                continue;
            }
            if (k == knob) {
                return true;
            }
        }
    }

    return false;
}


bool
KnobHolder::moveViewerUIKnobOneStepUp(const KnobIPtr& knob)
{
    QMutexLocker k(&_imp->knobsMutex);
    for (std::size_t i = 0; i < _imp->common->knobsWithViewerUI.size(); ++i) {
        if (_imp->common->knobsWithViewerUI[i].lock() == knob) {
            if (i == 0) {
                return false;
            }
            // can't swap weak pointers using std::swap!
            // std::swap(_imp->knobsWithViewerUI[i - 1], _imp->knobsWithViewerUI[i]);
            _imp->common->knobsWithViewerUI[i].swap(_imp->common->knobsWithViewerUI[i - 1]);
            return true;
        }
    }
    return false;
}

bool
KnobHolder::moveViewerUIOneStepDown(const KnobIPtr& knob)
{
    QMutexLocker k(&_imp->knobsMutex);
    for (std::size_t i = 0; i < _imp->common->knobsWithViewerUI.size(); ++i) {
        if (_imp->common->knobsWithViewerUI[i].lock() == knob) {
            if (i == _imp->common->knobsWithViewerUI.size() - 1) {
                return false;
            }
            // can't swap weak pointers using std::swap!
            // std::swap(_imp->knobsWithViewerUI[i + 1], _imp->knobsWithViewerUI[i]);
            _imp->common->knobsWithViewerUI[i].swap(_imp->common->knobsWithViewerUI[i + 1]);
            return true;
        }
    }
    return false;
}

bool
KnobHolder::moveKnobOneStepUp(const KnobIPtr& knob)
{
    if ( knob->getKnobDeclarationType() != KnobI::eKnobDeclarationTypeUser && !toKnobPage(knob) ) {
        return false;
    }
    KnobIPtr parent = knob->getParentKnob();
    KnobGroupPtr parentIsGrp = toKnobGroup(parent);
    KnobPagePtr parentIsPage = toKnobPage(parent);

    //the knob belongs to a group/page , change its index within the group instead
    bool moveOk = false;
    if (!parent) {
        moveOk = true;
    }
    try {
        if (parentIsGrp) {
            moveOk = parentIsGrp->moveOneStepUp(knob);
        } else if (parentIsPage) {
            moveOk = parentIsPage->moveOneStepUp(knob);
        }
    } catch (const std::exception& e) {
        qDebug() << e.what();
        assert(false);

        return false;
    }

    if (moveOk) {
        QMutexLocker k(&_imp->knobsMutex);
        int prevInPage = -1;
        if (parent) {
            for (U32 i = 0; i < _imp->knobs.size(); ++i) {
                if (_imp->knobs[i] == knob) {
                    if (prevInPage != -1) {
                        KnobIPtr tmp = _imp->knobs[prevInPage];
                        _imp->knobs[prevInPage] = _imp->knobs[i];
                        _imp->knobs[i] = tmp;
                    }
                    break;
                } else {
                    if ( _imp->knobs[i]->getKnobDeclarationType() == KnobI::eKnobDeclarationTypeUser && (_imp->knobs[i]->getParentKnob() == parent) ) {
                        prevInPage = i;
                    }
                }
            }
        } else {
            bool foundPrevPage = false;
            for (U32 i = 0; i < _imp->knobs.size(); ++i) {
                if (_imp->knobs[i] == knob) {
                    if (prevInPage != -1) {
                        KnobIPtr tmp = _imp->knobs[prevInPage];
                        _imp->knobs[prevInPage] = _imp->knobs[i];
                        _imp->knobs[i] = tmp;
                        foundPrevPage = true;
                    }
                    break;
                } else {
                    if ( !_imp->knobs[i]->getParentKnob() ) {
                        prevInPage = i;
                    }
                }
            }
            if (!foundPrevPage) {
                moveOk = false;
            }
        }
    }

    return moveOk;
} // KnobHolder::moveKnobOneStepUp

bool
KnobHolder::moveKnobOneStepDown(const KnobIPtr& knob)
{
    if ( knob->getKnobDeclarationType() != KnobI::eKnobDeclarationTypeUser && !toKnobPage(knob) ) {
        return false;
    }
    KnobIPtr parent = knob->getParentKnob();
    KnobGroupPtr parentIsGrp = toKnobGroup(parent);
    KnobPagePtr parentIsPage = toKnobPage(parent);

    //the knob belongs to a group/page , change its index within the group instead
    bool moveOk = false;
    if (!parent) {
        moveOk = true;
    }
    try {
        if (parentIsGrp) {
            moveOk = parentIsGrp->moveOneStepDown(knob);
        } else if (parentIsPage) {
            moveOk = parentIsPage->moveOneStepDown(knob);
        }
    } catch (const std::exception& e) {
        qDebug() << e.what();
        assert(false);

        return false;
    }

    QMutexLocker k(&_imp->knobsMutex);
    int foundIndex = -1;
    for (U32 i = 0; i < _imp->knobs.size(); ++i) {
        if (_imp->knobs[i] == knob) {
            foundIndex = i;
            break;
        }
    }
    assert(foundIndex != -1);
    if (foundIndex < 0) {
        return false;
    }
    if (moveOk) {
        //The knob (or page) could be moved inside the group/page, just move it down
        if (parent) {
            for (int i = foundIndex + 1; i < (int)_imp->knobs.size(); ++i) {
                if ( _imp->knobs[i]->getKnobDeclarationType() == KnobI::eKnobDeclarationTypeUser && (_imp->knobs[i]->getParentKnob() == parent) ) {
                    KnobIPtr tmp = _imp->knobs[foundIndex];
                    _imp->knobs[foundIndex] = _imp->knobs[i];
                    _imp->knobs[i] = tmp;
                    break;
                }
            }
        } else {
            bool foundNextPage = false;
            for (int i = foundIndex + 1; i < (int)_imp->knobs.size(); ++i) {
                if ( !_imp->knobs[i]->getParentKnob() ) {
                    KnobIPtr tmp = _imp->knobs[foundIndex];
                    _imp->knobs[foundIndex] = _imp->knobs[i];
                    _imp->knobs[i] = tmp;
                    foundNextPage = true;
                    break;
                }
            }

            if (!foundNextPage) {
                moveOk = false;
            }
        }
    }

    return moveOk;
} // KnobHolder::moveKnobOneStepDown

KnobPagePtr
KnobHolder::getUserPageKnob() const
{
    {
        QMutexLocker k(&_imp->knobsMutex);
        for (KnobsVec::const_iterator it = _imp->knobs.begin(); it != _imp->knobs.end(); ++it) {
            if ((*it)->getKnobDeclarationType() != KnobI::eKnobDeclarationTypeUser) {
                continue;
            }
            KnobPagePtr isPage = boost::dynamic_pointer_cast<KnobPage>(*it);
            if (isPage) {
                return isPage;
            }
        }
    }

    return KnobPagePtr();
}

KnobPagePtr
KnobHolder::getOrCreateUserPageKnob()
{
    KnobPagePtr ret = getUserPageKnob();

    if (ret) {
        return ret;
    }
    ret = createKnob<KnobPage>(NATRON_USER_MANAGED_KNOBS_PAGE, 1);
    ret->setLabel(tr(NATRON_USER_MANAGED_KNOBS_PAGE_LABEL));
    onUserKnobCreated(ret, KnobI::eKnobDeclarationTypeUser);
    return ret;
}

void
KnobHolder::onUserKnobCreated(const KnobIPtr& knob, KnobI::KnobDeclarationTypeEnum isUserKnob)
{

    knob->setKnobDeclarationType(isUserKnob);
    EffectInstance* isEffect = dynamic_cast<EffectInstance*>(this);
    if (isEffect) {
        if (isUserKnob) {
            isEffect->getNode()->declarePythonKnobs();
        }
    }

}

KnobIntPtr
KnobHolder::createIntKnob(const std::string& name,
                          const std::string& label,
                          int dimension,
                          KnobI::KnobDeclarationTypeEnum userKnob)
{
    KnobIPtr existingKnob = getKnobByName(name);

    if (existingKnob) {
        return toKnobInt(existingKnob);
    }
    KnobIntPtr ret = createKnob<KnobInt>(name, dimension);
    ret->setLabel(label);
    onUserKnobCreated(ret, userKnob);
    return ret;
}

KnobDoublePtr
KnobHolder::createDoubleKnob(const std::string& name,
                             const std::string& label,
                             int dimension,
                             KnobI::KnobDeclarationTypeEnum userKnob)
{
    KnobIPtr existingKnob = getKnobByName(name);

    if (existingKnob) {
        return toKnobDouble(existingKnob);
    }
    KnobDoublePtr ret = createKnob<KnobDouble>(name, dimension);
    ret->setLabel(label);
    onUserKnobCreated(ret, userKnob);
    return ret;
}

KnobColorPtr
KnobHolder::createColorKnob(const std::string& name,
                            const std::string& label,
                            int dimension,
                            KnobI::KnobDeclarationTypeEnum userKnob)
{
    KnobIPtr existingKnob = getKnobByName(name);

    if (existingKnob) {
        return toKnobColor(existingKnob);
    }
    KnobColorPtr ret = createKnob<KnobColor>(name, dimension);
    ret->setLabel(label);
    onUserKnobCreated(ret, userKnob);

    return ret;
}

KnobBoolPtr
KnobHolder::createBoolKnob(const std::string& name,
                           const std::string& label,
                           KnobI::KnobDeclarationTypeEnum userKnob)
{
    KnobIPtr existingKnob = getKnobByName(name);

    if (existingKnob) {
        return toKnobBool(existingKnob);
    }
    KnobBoolPtr ret = createKnob<KnobBool>(name);
    ret->setLabel(label);
    onUserKnobCreated(ret, userKnob);

    return ret;
}

KnobChoicePtr
KnobHolder::createChoiceKnob(const std::string& name,
                             const std::string& label,
                             KnobI::KnobDeclarationTypeEnum userKnob)
{
    KnobIPtr existingKnob = getKnobByName(name);

    if (existingKnob) {
        return toKnobChoice(existingKnob);
    }
    KnobChoicePtr ret = createKnob<KnobChoice>(name);
    ret->setLabel(label);
    onUserKnobCreated(ret, userKnob);

    return ret;
}

KnobButtonPtr
KnobHolder::createButtonKnob(const std::string& name,
                             const std::string& label,
                             KnobI::KnobDeclarationTypeEnum userKnob)
{
    KnobIPtr existingKnob = getKnobByName(name);

    if (existingKnob) {
        return toKnobButton(existingKnob);
    }
    KnobButtonPtr ret = createKnob<KnobButton>(name);
    ret->setLabel(label);
    onUserKnobCreated(ret, userKnob);

    return ret;
}

KnobSeparatorPtr
KnobHolder::createSeparatorKnob(const std::string& name,
                                const std::string& label,
                                KnobI::KnobDeclarationTypeEnum userKnob)
{
    KnobIPtr existingKnob = getKnobByName(name);

    if (existingKnob) {
        return toKnobSeparator(existingKnob);
    }
    KnobSeparatorPtr ret = createKnob<KnobSeparator>(name);
    ret->setLabel(label);
    onUserKnobCreated(ret, userKnob);

    return ret;
}

//Type corresponds to the Type enum defined in StringParamBase in Parameter.h
KnobStringPtr
KnobHolder::createStringKnob(const std::string& name,
                             const std::string& label,
                             KnobI::KnobDeclarationTypeEnum userKnob)
{
    KnobIPtr existingKnob = getKnobByName(name);

    if (existingKnob) {
        return toKnobString(existingKnob);
    }
    KnobStringPtr ret = createKnob<KnobString>(name);
    ret->setLabel(label);
    onUserKnobCreated(ret, userKnob);
    return ret;
}

KnobFilePtr
KnobHolder::createFileKnob(const std::string& name,
                           const std::string& label,
                           KnobI::KnobDeclarationTypeEnum userKnob)
{
    KnobIPtr existingKnob = getKnobByName(name);

    if (existingKnob) {
        return toKnobFile(existingKnob);
    }
    KnobFilePtr ret = createKnob<KnobFile>(name);
    ret->setLabel(label);
    onUserKnobCreated(ret, userKnob);

    return ret;
}



KnobPathPtr
KnobHolder::createPathKnob(const std::string& name,
                           const std::string& label,
                           KnobI::KnobDeclarationTypeEnum userKnob)
{
    KnobIPtr existingKnob = getKnobByName(name);

    if (existingKnob) {
        return toKnobPath(existingKnob);
    }
    KnobPathPtr ret = createKnob<KnobPath>(name);
    ret->setLabel(label);
    onUserKnobCreated(ret, userKnob);
    return ret;
}

KnobGroupPtr
KnobHolder::createGroupKnob(const std::string& name,
                            const std::string& label,
                            KnobI::KnobDeclarationTypeEnum userKnob)
{
    KnobIPtr existingKnob = getKnobByName(name);

    if (existingKnob) {
        return toKnobGroup(existingKnob);
    }
    KnobGroupPtr ret = createKnob<KnobGroup>(name);
    ret->setLabel(label);
    onUserKnobCreated(ret, userKnob);

    return ret;
}

KnobPagePtr
KnobHolder::createPageKnob(const std::string& name,
                           const std::string& label,
                           KnobI::KnobDeclarationTypeEnum userKnob)
{
    KnobIPtr existingKnob = getKnobByName(name);

    if (existingKnob) {
        return toKnobPage(existingKnob);
    }
    KnobPagePtr ret = createKnob<KnobPage>(name);
    ret->setLabel(label);
    onUserKnobCreated(ret, userKnob);
    return ret;
}

KnobParametricPtr
KnobHolder::createParametricKnob(const std::string& name,
                                 const std::string& label,
                                 int nbCurves,
                                 KnobI::KnobDeclarationTypeEnum userKnob)
{
    KnobIPtr existingKnob = getKnobByName(name);

    if (existingKnob) {
        return toKnobParametric(existingKnob);
    }
    KnobParametricPtr ret = createKnob<KnobParametric>(name, nbCurves);
    ret->setLabel(label);
    onUserKnobCreated(ret, userKnob);

    return ret;
}


void
KnobHolder::invalidateCacheHashAndEvaluate(bool isSignificant, bool refreshMetadata)
{
    if (isEvaluationBlocked()) {
        return;
    }
    invalidateHashCache();
    evaluate(isSignificant, refreshMetadata);
}

void
KnobHolder::endChanges(bool discardRendering)
{
    if (QThread::currentThread() != qApp->thread()) {
        return;
    }

    bool hasHadAnyChange = false;
    bool mustRefreshMetadata = false;
    bool hasHadSignificantChange = false;
    int evaluationBlocked;
    ValueChangedReasonEnum firstKnobReason;

    {
        QMutexLocker l(&_imp->common->evaluationBlockedMutex);
        if (_imp->common->evaluationBlocked > 0) {
            --_imp->common->evaluationBlocked;
        }
        evaluationBlocked = _imp->common->evaluationBlocked;
        firstKnobReason = _imp->common->firstKnobChangeReason;
        if (evaluationBlocked == 0) {
            if (_imp->common->nbSignificantChangesDuringEvaluationBlock) {
                hasHadSignificantChange = true;
            }
            if (_imp->common->nbChangesRequiringMetadataRefresh) {
                mustRefreshMetadata = true;
            }
            if (_imp->common->nbChangesDuringEvaluationBlock) {
                hasHadAnyChange = true;
            }
            _imp->common->nbSignificantChangesDuringEvaluationBlock = 0;
            _imp->common->nbChangesDuringEvaluationBlock = 0;
            _imp->common->nbChangesRequiringMetadataRefresh = 0;
        }
    }



    if (hasHadAnyChange) {

        // Update the holder has animation flag
        updateHasAnimation();

        // Call the action
        endKnobsValuesChanged_public(firstKnobReason);

        if (discardRendering) {
            hasHadSignificantChange = false;
        }
        ++_imp->common->duringEvaluation;
        if (_imp->common->duringEvaluation == 1) {
            evaluate(hasHadSignificantChange, mustRefreshMetadata);
        }
        --_imp->common->duringEvaluation;

    }

} // KnobHolder::endChanges


bool
KnobHolder::onKnobValueChangedInternal(const KnobIPtr& knob,
                                       TimeValue time,
                                       ViewSetSpec view,
                                       ValueChangedReasonEnum reason)
{
    // Knobs are not yet initialized, don't bother notifying
    if ( isInitializingKnobs() ) {
        return false;
    }

    // Don't run anything when setValue was called on a thread different than the main thread
    if (QThread::currentThread() != qApp->thread()) {
        return true;
    }
    bool ret = false;

    bool valueChangesBlocked = knob->isValueChangesBlocked();

    {
        QMutexLocker l(&_imp->common->evaluationBlockedMutex);

        if (_imp->common->nbChangesDuringEvaluationBlock == 0) {
            // This is the first change, call begin action
            beginKnobsValuesChanged_public(reason);
        }

        if (knob->getIsMetadataSlave()) {
            ++_imp->common->nbChangesRequiringMetadataRefresh;
        }

        if ( !valueChangesBlocked && knob->getEvaluateOnChange() ) {
            ++_imp->common->nbSignificantChangesDuringEvaluationBlock;
        }
        if (_imp->common->nbChangesDuringEvaluationBlock == 0) {
            _imp->common->firstKnobChangeReason = reason;
        }
        ++_imp->common->nbChangesDuringEvaluationBlock;

    }

    // Call the knobChanged action
    if (!valueChangesBlocked) {
        ret |= onKnobValueChanged_public(knob, reason, time, view);
    }

    return ret;
} // KnobHolder::appendValueChange

void
KnobHolder::beginChanges()
{
    if (QThread::currentThread() != qApp->thread()) {
        return;
    }

    /*
     * Start a begin/end block, actually blocking all evaluations (renders) but not value changed callback.
     */
    QMutexLocker l(&_imp->common->evaluationBlockedMutex);
    ++_imp->common->evaluationBlocked;
}

bool
KnobHolder::isEvaluationBlocked() const
{
    QMutexLocker l(&_imp->common->evaluationBlockedMutex);

    return _imp->common->evaluationBlocked > 0;
}

void
KnobHolder::beginMultipleEdits(const std::string& commandName)
{
    bool mustCallBeginChanges;
    {
        QMutexLocker l(&_imp->common->paramsEditLevelMutex);
        KnobHolderCommonData::MultipleParamsEditData data;
        data.commandName = commandName;
        mustCallBeginChanges = _imp->common->paramsEditStack.empty();
        _imp->common->paramsEditStack.push_back(data);

    }
    if (mustCallBeginChanges) {
        beginChanges();
    }
}

KnobHolder::MultipleParamsEditEnum
KnobHolder::getMultipleEditsLevel() const
{
    QMutexLocker l(&_imp->common->paramsEditLevelMutex);
    if (_imp->common->paramsEditStack.empty()) {
        return eMultipleParamsEditOff;
    }
    const KnobHolderCommonData::MultipleParamsEditData& last = _imp->common->paramsEditStack.back();
    if (last.nActionsInBracket > 0) {
        return eMultipleParamsEditOn;
    } else {
        return eMultipleParamsEditOnCreateNewCommand;
    }
}

std::string
KnobHolder::getCurrentMultipleEditsCommandName() const
{
    QMutexLocker l(&_imp->common->paramsEditLevelMutex);
    if (_imp->common->paramsEditStack.empty()) {
        return std::string();
    }
    return _imp->common->paramsEditStack.back().commandName;
}

void
KnobHolder::endMultipleEdits()
{
    bool mustCallEndChanges = false;
    {
        QMutexLocker l(&_imp->common->paramsEditLevelMutex);
        if (_imp->common->paramsEditStack.empty()) {
            qDebug() << "[BUG]: Call to endMultipleEdits without a matching call to beginMultipleEdits";
            return;
        }
        _imp->common->paramsEditStack.pop_back();
        mustCallEndChanges = _imp->common->paramsEditStack.empty();
    }
    if (mustCallEndChanges) {
        endChanges();
    }
}

AppInstancePtr
KnobHolder::getApp() const
{
    return _imp->common->app.lock();
}

void
KnobHolder::initializeKnobsPublic()
{
    if (_imp->knobsInitialized) {
        return;
    }
    KnobHolderPtr thisShared = shared_from_this();
    if (!_imp->mainInstance) {
        InitializeKnobsFlag_RAII __isInitializingKnobsFlag__(thisShared);
        initializeKnobs();
    } else {
        // For a clone, just make a shallow copy of the main instance knobs
        KnobsVec mainInstanceKnobs = _imp->mainInstance->getKnobs_mt_safe();
        for (KnobsVec::const_iterator it = mainInstanceKnobs.begin(); it != mainInstanceKnobs.end(); ++it) {
            KnobIPtr copy = appPTR->getKnobFactory().createRenderCloneKnob((*it), thisShared);
            assert(copy);
            (void)copy;
        }

        // Force the clone to fetch its parameters
        fetchRenderCloneKnobs();
    }
    _imp->knobsInitialized = true;
}

bool
KnobHolder::removeRenderClone(const TreeRenderPtr& render)
{

    std::list<KnobHolderPtr> clones;
    {
        QMutexLocker locker(&_imp->common->renderClonesMutex);
        RenderCloneMap newMap;
        for (RenderCloneMap::iterator it = _imp->common->renderClones.begin(); it != _imp->common->renderClones.end(); ++it) {
            if (it->first.render.lock() == render) {
                clones.push_back(it->second.lock());
                continue;
            }
            newMap.insert(*it);
        }
        _imp->common->renderClones = newMap;
    }

    if (clones.empty()) {
        return false;
    }
    for (std::list<KnobHolderPtr>::const_iterator it = clones.begin(); it != clones.end(); ++it) {
        // For each knob, remove the clone from the map
        for (std::size_t i = 0; i < _imp->knobs.size(); ++i) {
            KnobHelperPtr k = toKnobHelper(_imp->knobs[i]);
            QMutexLocker locker(&k->_imp->common->renderClonesMapMutex);
            std::map<KnobHolderWPtr, KnobIWPtr>::iterator found = k->_imp->common->renderClonesMap.find(*it);
            if (found != k->_imp->common->renderClonesMap.end()) {
                k->_imp->common->renderClonesMap.erase(found);
            }
        }
    }

    return true;
}

KnobHolderPtr
KnobHolder::createRenderClone(const FrameViewRenderKey& key) const
{
    if (!isRenderCloneNeeded()) {
        KnobHolderConstPtr thisShared = shared_from_this();
        return boost::const_pointer_cast<KnobHolder>(thisShared);
    }

    QMutexLocker k(&_imp->common->renderClonesMutex);
    RenderCloneMap::iterator found = _imp->common->renderClones.find(key);
    if (found != _imp->common->renderClones.end()) {
        KnobHolderPtr clone = found->second.lock();
        if (clone) {
            return clone;
        }
    }


    KnobHolderPtr copy = createRenderCopy(key);
    if (!copy) {
        return copy;
    }
    if (!copy->isRenderClone()) {
        // We may not have really cloned the effect (e.g: NodeGroup)
        return copy;
    }
    key.render.lock()->registerRenderClone(copy);


    _imp->common->renderClones[key] = copy;

    copy->initializeKnobsPublic();
    return copy;
}

KnobHolderPtr
KnobHolder::getRenderClone(const FrameViewRenderKey& key) const
{

    // This must be the main instance!
    assert(!_imp->mainInstance);
    if (!isRenderCloneNeeded()) {
        KnobHolderConstPtr thisShared = shared_from_this();
        return boost::const_pointer_cast<KnobHolder>(thisShared);
    }
    QMutexLocker k(&_imp->common->renderClonesMutex);
    RenderCloneMap::iterator found = _imp->common->renderClones.find(key);
    if (found != _imp->common->renderClones.end()) {
        return found->second.lock();
    }
    return KnobHolderPtr();
}

void
KnobHolder::fetchRenderCloneKnobs()
{
    assert(_imp->mainInstance);
    for (std::map<std::string, KnobItemsTableData>::const_iterator it = _imp->common->knobsTables.begin(); it != _imp->common->knobsTables.end(); ++it) {
        std::vector<KnobTableItemPtr> allItems = it->second.table->getAllItems();
        for (std::vector<KnobTableItemPtr>::const_iterator it2 = allItems.begin(); it2 != allItems.end(); ++it2) {
            if ((*it2)->isRenderCloneNeeded()) {
                (*it2)->createRenderClone(_imp->currentRender);
            }
        }
    }
}

void
KnobHolder::refreshAfterTimeChange(bool isPlayback,
                                   TimeValue time)
{
    assert( QThread::currentThread() == qApp->thread() );
    AppInstancePtr app = getApp();
    if ( !app || app->isGuiFrozen() ) {
        return;
    }
    for (std::size_t i = 0; i < _imp->knobs.size(); ++i) {
        _imp->knobs[i]->onTimeChanged(isPlayback, time);
    }
    for (std::map<std::string, KnobItemsTableData>::const_iterator it = _imp->common->knobsTables.begin(); it != _imp->common->knobsTables.end(); ++it) {
        it->second.table->refreshAfterTimeChange(isPlayback, time);
    }

    refreshExtraStateAfterTimeChanged(isPlayback, time);
}

TimeValue
KnobHolder::getTimelineCurrentTime() const
{
    AppInstancePtr app = getApp();
    if (app) {
        return TimeValue(app->getTimeLine()->currentFrame());
    } else {
        return TimeValue(0);
    }
}


TimeValue
KnobHolder::getCurrentRenderTime() const
{
    if (_imp->mainInstance) {
        return _imp->currentRender.time;
    } else {
        return TimeValue(getTimelineCurrentTime());
    }
}

ViewIdx
KnobHolder::getCurrentRenderView() const
{
    if (_imp->mainInstance) {
        return _imp->currentRender.view;
    } else {
        return ViewIdx(0);
    }
}

void
KnobHolder::refreshAfterTimeChangeOnlyKnobsWithTimeEvaluation(TimeValue time)
{
    assert( QThread::currentThread() == qApp->thread() );
    for (std::size_t i = 0; i < _imp->knobs.size(); ++i) {
        if ( _imp->knobs[i]->evaluateValueChangeOnTimeChange() ) {
            _imp->knobs[i]->onTimeChanged(false, time);
        }
    }
}


KnobIPtr
KnobHolder::getKnobByName(const std::string & name) const
{
    QMutexLocker k(&_imp->knobsMutex);
    std::map<std::string, KnobIWPtr>::iterator found = _imp->knobsOrdered.find(name);
    if (found != _imp->knobsOrdered.end()) {
        return found->second.lock();
    }
    return KnobIPtr();
}

const KnobsVec &
KnobHolder::getKnobs() const
{
    assert( QThread::currentThread() == qApp->thread() );

    return _imp->knobs;
}

KnobsVec
KnobHolder::getKnobs_mt_safe() const
{
    QMutexLocker k(&_imp->knobsMutex);

    return _imp->knobs;
}


void
KnobHolder::beginKnobsValuesChanged_public(ValueChangedReasonEnum reason)
{
    ///cannot run in another thread.
    assert( QThread::currentThread() == qApp->thread() );

    beginKnobsValuesChanged(reason);
}

void
KnobHolder::endKnobsValuesChanged_public(ValueChangedReasonEnum reason)
{
    ///cannot run in another thread.
    assert( QThread::currentThread() == qApp->thread() );

    endKnobsValuesChanged(reason);
}

bool
KnobHolder::onKnobValueChanged_public(const KnobIPtr& k,
                                      ValueChangedReasonEnum reason,
                                      TimeValue time,
                                      ViewSetSpec view)
{
    ///cannot run in another thread.
    assert( QThread::currentThread() == qApp->thread() );
    if (!_imp->knobsInitialized) {
        return false;
    }

    bool ret = onKnobValueChanged(k, reason, time, view);
    if (ret) {
        if (reason != eValueChangedReasonTimeChanged) {
            OverlayInteractBasePtr interact = k->getCustomInteract();
            if (interact) {
                interact->redraw();
            } else {
                if (isOverlaySlaveParam(k, eOverlaySlaveViewport)) {
                    getApp()->redrawAllViewers();
                } else if (isOverlaySlaveParam(k, eOverlaySlaveTimeline)) {
                    getApp()->redrawAllTimelines();
                }

            }
        }
    }
    return ret;
}


int
KnobHolder::getPageIndex(const KnobPagePtr page) const
{
    QMutexLocker k(&_imp->knobsMutex);
    int pageIndex = 0;

    for (std::size_t i = 0; i < _imp->knobs.size(); ++i) {
        KnobPagePtr ispage = toKnobPage(_imp->knobs[i]);
        if (ispage) {
            if (page == ispage) {
                return pageIndex;
            } else {
                ++pageIndex;
            }
        }
    }

    return -1;
}

bool
KnobHolder::getHasAnimation() const
{
    QMutexLocker k(&_imp->common->hasAnimationMutex);

    return _imp->common->hasAnimation;
}

void
KnobHolder::setHasAnimation(bool hasAnimation)
{
    QMutexLocker k(&_imp->common->hasAnimationMutex);

    _imp->common->hasAnimation = hasAnimation;
}

void
KnobHolder::updateHasAnimation()
{
    bool hasAnimation = false;
    {
        QMutexLocker l(&_imp->knobsMutex);

        for (KnobsVec::const_iterator it = _imp->knobs.begin(); it != _imp->knobs.end(); ++it) {
            if ( (*it)->hasAnimation() ) {
                hasAnimation = true;
                break;
            }
        }
    }
    QMutexLocker k(&_imp->common->hasAnimationMutex);

    _imp->common->hasAnimation = hasAnimation;
}

void
KnobHolder::appendToHash(const ComputeHashArgs& args, Hash64* hash)
{
    KnobsVec knobs = getKnobs_mt_safe();
    for (KnobsVec::const_iterator it = knobs.begin(); it!=knobs.end(); ++it) {
        if (!(*it)->getEvaluateOnChange()) {
            continue;
        }
        if (args.hashType == eComputeHashTypeOnlyMetadataSlaves && !(*it)->getIsMetadataSlave()) {
            continue;
        }
        U64 knobHash = (*it)->computeHash(args);
        hash->append(knobHash);

    }

} // appendToHash

bool
KnobHolder::isFullAnimationToHashEnabled() const
{
    return false;
}

void
KnobHolder::KnobHolderPrivate::pushUndoCommandInternal(const UndoCommandPtr& command)
{

    if (common->settingsPanel) {
        common->settingsPanel->pushUndoCommand(command);
    } else {
        command->redo();
    }

}

void
KnobHolder::pushUndoCommand(UndoCommand* command)
{
    UndoCommandPtr ptr(command);
    pushUndoCommand(ptr);
}

void
KnobHolder::pushUndoCommand(const UndoCommandPtr& command)
{
    _imp->pushUndoCommandInternal(command);
}



/***************************KNOB EXPLICIT TEMPLATE INSTANTIATION******************************************/

template class ValueKnobDimView<int>;
template class ValueKnobDimView<double>;
template class ValueKnobDimView<bool>;
template class ValueKnobDimView<std::string>;

template class Knob<int>;
template class Knob<double>;
template class Knob<bool>;
template class Knob<std::string>;

template class AddToUndoRedoStackHelper<int>;
template class AddToUndoRedoStackHelper<double>;
template class AddToUndoRedoStackHelper<bool>;
template class AddToUndoRedoStackHelper<std::string>;


NATRON_NAMESPACE_EXIT

NATRON_NAMESPACE_USING
#include "moc_Knob.cpp"<|MERGE_RESOLUTION|>--- conflicted
+++ resolved
@@ -2330,12 +2330,14 @@
 
 
 double
-KnobHelper::random(TimeValue time,
+KnobHelper::random(double min,
+                   double max,
+                   TimeValue time,
                    unsigned int seed) const
 {
     randomSeed(time, seed);
 
-    return random();
+    return random(min, max);
 }
 
 double
@@ -2350,12 +2352,14 @@
 }
 
 int
-KnobHelper::randomInt(TimeValue time,
+KnobHelper::randomInt(int min,
+                      int max,
+                      TimeValue time,
                       unsigned int seed) const
 {
     randomSeed(time, seed);
 
-    return randomInt();
+    return randomInt(min, max);
 }
 
 int
@@ -3463,101 +3467,6 @@
                 isString->setItalicActivated(data->italicActivated);
                 isString->setBoldActivated(data->boldActivated);
             }
-<<<<<<< HEAD
-=======
-            if (!hasDimensionListening) {
-                _imp->listeners.erase(it);
-            }
-            break;
-        }
-    }
-}
-
-void
-KnobHelper::getListeners(KnobI::ListenerDimsMap & listeners) const
-{
-    QReadLocker l(&_imp->mastersMutex);
-
-    listeners = _imp->listeners;
-}
-
-double
-KnobHelper::getCurrentTime() const
-{
-    KnobHolder* holder = getHolder();
-
-    return holder && holder->getApp() ? holder->getCurrentTime() : 0;
-}
-
-ViewIdx
-KnobHelper::getCurrentView() const
-{
-    KnobHolder* holder = getHolder();
-
-    return ( holder && holder->getApp() ) ? holder->getCurrentView() : ViewIdx(0);
-}
-
-double
-KnobHelper::random(double min,
-                   double max,
-                   double time,
-                   unsigned int seed) const
-{
-    randomSeed(time, seed);
-
-    return random(min, max);
-}
-
-double
-KnobHelper::random(double min,
-                   double max) const
-{
-    QMutexLocker k(&_imp->lastRandomHashMutex);
-
-    _imp->lastRandomHash = hashFunction(_imp->lastRandomHash);
-
-    return ( (double)_imp->lastRandomHash / (double)0x100000000LL ) * (max - min)  + min;
-}
-
-int
-KnobHelper::randomInt(int min,
-                      int max,
-                      double time,
-                      unsigned int seed) const
-{
-    randomSeed(time, seed);
-
-    return randomInt(min, max);
-}
-
-int
-KnobHelper::randomInt(int min,
-                      int max) const
-{
-    return (int)random( (double)min, (double)max );
-}
-
-struct alias_cast_float
-{
-    alias_cast_float()
-        : raw(0)
-    {
-    };                          // initialize to 0 in case sizeof(T) < 8
-
-    union
-    {
-        U32 raw;
-        float data;
-    };
-};
-
-void
-KnobHelper::randomSeed(double time,
-                       unsigned int seed) const
-{
-    U64 hash = 0;
-    KnobHolder* holder = getHolder();
->>>>>>> 7ea9cea6
 
         }
 
