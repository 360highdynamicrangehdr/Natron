--- conflicted
+++ resolved
@@ -246,7 +246,6 @@
     boost::scoped_ptr<RotoDrawableItemPrivate> _imp;
 };
 
-<<<<<<< HEAD
 
 class CompNodeItem : public RotoDrawableItem
 {
@@ -275,6 +274,7 @@
 
     virtual std::string getSerializationClassName() const OVERRIDE FINAL;
 };
+
 
 inline CompNodeItemPtr
 toCompNodeItem(const KnobHolderPtr& item)
@@ -282,9 +282,7 @@
     return boost::dynamic_pointer_cast<CompNodeItem>(item);
 }
 
-NATRON_NAMESPACE_EXIT;
-=======
+
 NATRON_NAMESPACE_EXIT
->>>>>>> fe3f94e2
 
 #endif // Engine_RotoDrawableItem_h