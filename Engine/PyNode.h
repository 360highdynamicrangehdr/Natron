/* ***** BEGIN LICENSE BLOCK *****
 * This file is part of Natron <http://www.natron.fr/>,
 * Copyright (C) 2013-2018 INRIA and Alexandre Gauthier-Foichat
 *
 * Natron is free software: you can redistribute it and/or modify
 * it under the terms of the GNU General Public License as published by
 * the Free Software Foundation; either version 2 of the License, or
 * (at your option) any later version.
 *
 * Natron is distributed in the hope that it will be useful,
 * but WITHOUT ANY WARRANTY; without even the implied warranty of
 * MERCHANTABILITY or FITNESS FOR A PARTICULAR PURPOSE.  See the
 * GNU General Public License for more details.
 *
 * You should have received a copy of the GNU General Public License
 * along with Natron.  If not, see <http://www.gnu.org/licenses/gpl-2.0.html>
 * ***** END LICENSE BLOCK ***** */

#ifndef NODEWRAPPER_H
#define NODEWRAPPER_H

// ***** BEGIN PYTHON BLOCK *****
// from <https://docs.python.org/3/c-api/intro.html#include-files>:
// "Since Python may define some pre-processor definitions which affect the standard headers on some systems, you must include Python.h before any standard headers are included."
#include <Python.h>
// ***** END PYTHON BLOCK *****

#include "Global/Macros.h"

/**
 * @brief Simple wrap for the EffectInstance and Node class that is the API we want to expose to the Python
 * Engine module.
 **/

#include <list>
#if !defined(Q_MOC_RUN) && !defined(SBK_RUN)
#include <boost/shared_ptr.hpp>
#endif

#include "Engine/ImagePlaneDesc.h"
#include "Engine/Knob.h" // KnobI
#include "Engine/PyNodeGroup.h" // Group
#include "Engine/PyItemsTable.h"
#include "Engine/RectD.h"

#include "Engine/EngineFwd.h"

NATRON_NAMESPACE_ENTER;
NATRON_PYTHON_NAMESPACE_ENTER;

class ImageLayer
{
    QString _layerName;
    QString _componentsPrettyName;
    QStringList _componentsName;
    ImagePlaneDescPtr _comps;

public:

    ImageLayer(const QString& layerName,
               const QString& componentsPrettyName,
               const QStringList& componentsName);

    ImageLayer(const ImagePlaneDesc& comps);

    const ImagePlaneDesc& getInternalComps() const
    {
        return *_comps;
    }

    ~ImageLayer() {}

    static int getHash(const ImageLayer& layer);

    bool isColorPlane() const;

    int getNumComponents() const;

    const QString& getLayerName() const;
    const QStringList& getComponentsNames() const;
    const QString& getComponentsPrettyName() const;

    bool operator==(const ImageLayer& other) const;

    bool operator!=(const ImageLayer& other) const
    {
        return !(*this == other);
    }

    //For std::map
    bool operator<(const ImageLayer& other) const;

    /*
     * These are default presets image components
     */
    static ImageLayer getNoneComponents();
    static ImageLayer getRGBAComponents();
    static ImageLayer getRGBComponents();
    static ImageLayer getAlphaComponents();
    static ImageLayer getBackwardMotionComponents();
    static ImageLayer getForwardMotionComponents();
    static ImageLayer getDisparityLeftComponents();
    static ImageLayer getDisparityRightComponents();
};

class UserParamHolder
{

    Q_DECLARE_TR_FUNCTIONS(UserParamHolder)

    KnobHolderWPtr _holder;

public:

    UserParamHolder();

    UserParamHolder(const KnobHolderPtr& holder);

    virtual ~UserParamHolder() {}

    void setHolder(const KnobHolderPtr& holder);

    /////////////Functions to create custom parameters//////////////////////////
    ///////////////////////////////////////////////////////////////////////////
    //////////// A parameter may have some properties set after creation, though most of them are not dynamic:
    //////////// they need to be set before calling refreshUserParamsGUI() which will create the GUI for these parameters.
    //////////// Here's a list of the properties and whether they must be set before refreshUserParamsGUI() or can be set
    //////////// dynamically after refreshUserParamsGUI() was called. A non-dynamic property can no longer be changed once
    //////////// refreshUserParamsGUI() has been called.
    //////////// If a Setter function contains a (*) that means it can only be called for user parameters,
    //////////// it has no effect on already declared non-user parameters.
    ////////////
    //////////// Name:              Type:           Dynamic:            Setter:                 Getter:               Default:
    ////////////
    //////////// name               string          no                  None                    getScriptName         ""
    //////////// label              string          no                  None                    getLabel              ""
    //////////// help               string          yes                 setHelp(*)              getHelp               ""
    //////////// addNewLine         bool            no                  setAddNewLine(*)        getAddNewLine         True
    //////////// persistent         bool            yes                 setPersistent(*)        getIsPersistent       True
    //////////// evaluatesOnChange  bool            yes                 setEvaluateOnChange(*)  getEvaluateOnChange   True
    //////////// animates           bool            no                  setAnimationEnabled(*)  getIsAnimationEnabled (1)
    //////////// visible            bool            yes                 setVisible              getIsVisible          True
    //////////// enabled            bool            yes                 setEnabled              getIsEnabled          True
    ////////////
    //////////// Properties on IntParam, Int2DParam, Int3DParam, DoubleParam, Double2DParam, Double3DParam, ColorParam only:
    ////////////
    //////////// min                int/double      yes                 setMinimum(*)            getMinimum            INT_MIN
    //////////// max                int/double      yes                 setMaximum(*)            getMaximum            INT_MAX
    //////////// displayMin         int/double      yes                 setDisplayMinimum(*)     getDisplayMinimum     INT_MIN
    //////////// displayMax         int/double      yes                 setDisplayMaximum(*)     getDisplayMaximum     INT_MAX
    ////////////
    //////////// Properties on ChoiceParam only:
    ////////////
    //////////// options            list<string>    yes                 setOptions/addOption(*)  getOption             empty list
    ////////////
    //////////// Properties on FileParam, OutputFileParam only:
    ////////////
    //////////// sequenceDialog     bool            yes                 setSequenceEnabled(*)    None                  False
    ////////////
    //////////// Properties on StringParam only:
    ////////////
    //////////// type               TypeEnum        no                  setType(*)               None                  eStringTypeDefault
    ////////////
    //////////// Properties on PathParam only:
    ////////////
    //////////// multiPathTable     bool            no                  setAsMultiPathTable(*)   None                  False
    ////////////
    ////////////
    //////////// Properties on GroupParam only:
    ////////////
    //////////// isTab              bool            no                  setAsTab(*)              None                   False
    ////////////
    ////////////
    ////////////  (1): animates is set to True by default only if it is one of the following parameters:
    ////////////  IntParam Int2DParam Int3DParam
    ////////////  DoubleParam Double2DParam Double3DParam
    ////////////  ColorParam
    ////////////
    ////////////  Note that ParametricParam , GroupParam, PageParam, ButtonParam, FileParam, OutputFileParam,
    ////////////  PathParam cannot animate at all.

    IntParam* createIntParam(const QString& name, const QString& label);
    Int2DParam* createInt2DParam(const QString& name, const QString& label);
    Int3DParam* createInt3DParam(const QString& name, const QString& label);
    DoubleParam* createDoubleParam(const QString& name, const QString& label);
    Double2DParam* createDouble2DParam(const QString& name, const QString& label);
    Double3DParam* createDouble3DParam(const QString& name, const QString& label);
    BooleanParam* createBooleanParam(const QString& name, const QString& label);
    ChoiceParam* createChoiceParam(const QString& name, const QString& label);
    ColorParam* createColorParam(const QString& name, const QString& label, bool useAlpha);
    StringParam* createStringParam(const QString& name, const QString& label);
    FileParam* createFileParam(const QString& name, const QString& label);

    // For bw compat only
    FileParam* createOutputFileParam(const QString& name, const QString& label);
    
    PathParam* createPathParam(const QString& name, const QString& label);
    ButtonParam* createButtonParam(const QString& name, const QString& label);
    SeparatorParam* createSeparatorParam(const QString& name, const QString& label);
    GroupParam* createGroupParam(const QString& name, const QString& label);
    PageParam* createPageParam(const QString& name, const QString& label);
    ParametricParam* createParametricParam(const QString& name, const QString& label, int nbCurves);

    bool removeParam(Param* param);

    /**
     * @brief To be called once you have added or removed any user parameter to update the GUI with the changes.
     * This may be expensive so try to minimize the number of calls to this function.
     **/
    void refreshUserParamsGUI();

    virtual bool onKnobValueChanged(const KnobIPtr& k,
                                    ValueChangedReasonEnum reason,
                                    double time,
                                    ViewSetSpec view)
    {
        Q_UNUSED(k);
        Q_UNUSED(reason);
        Q_UNUSED(time);
        Q_UNUSED(view);

        return false;
    }
};

class Effect
    : public Group, public UserParamHolder
{

    Q_DECLARE_TR_FUNCTIONS(Effect)
    
    NodeWPtr _node;

public:

    Effect(const NodePtr& node);

    ~Effect();

    NodePtr getInternalNode() const;

    bool isReaderNode();

    bool isWriterNode();

    Group* getContainerGroup() const;

    /**
     * @brief Removes the node from the project. It will no longer be possible to use it.
     **/
    void destroy();

    /**
     * @brief Returns the maximum number of inputs that can be connected to the node.
     **/
    int getMaxInputCount() const;

    /**
     * @brief Determines whether a connection is possible for the given node at the given input number.
     **/
    bool canConnectInput(int inputNumber, const Effect* node) const;

    /**
     * @brief Attempts to connect the Effect 'input' to the given inputNumber.
     * This function uses canSetInput(int,Effect) to determine whether a connection is possible.
     * There's no auto-magic behind this function: you must explicitely disconnect any already connected Effect
     * to the given inputNumber otherwise this function will return false.
     **/
    bool connectInput(int inputNumber, const Effect* input);

    /**
     * @brief Disconnects any Effect connected to the given inputNumber.
     **/
    void disconnectInput(int inputNumber);

    /**
     * @brief Returns the Effect connected to the given inputNumber
     * @returns Pointer to an Effect, the caller is responsible for freeing it.
     **/
    Effect* getInput(int inputNumber) const;
    Effect* getInput(const QString& inputLabel) const;

    /**
     * @brief Returns the name of the Effect as used internally
     **/
    QString getScriptName() const;

    /**
     * @brief Set the internal script name of the effect
     * @returns False upon failure, True upon success.
     **/
    bool setScriptName(const QString& scriptName);

    /**
     * @brief Returns the name of the Effect as displayed on the GUI
     **/
    QString getLabel() const;

    /**
     * @brief Set the name of the Effect as used on the GUI
     **/
    void setLabel(const QString& name);

    /**
     * @brief Returns the ID of the plug-in embedded into the Effect
     **/
    QString getPluginID() const;

    /**
     * @brief Returns the label of the input at the given index
     **/
    QString getInputLabel(int inputNumber);

    /**
     * @brief Returns a list of all parameters for the Effect. These are the parameters located in the settings panel
     * on the GUI.
     **/
    std::list<Param*> getParams() const;

    /**
     * @brief Returns a pointer to the Param named after the given name or NULL if no parameter with the given name could be found.
     **/
    Param* getParam(const QString& name) const;

    /**
     * @brief When called, all parameter changes will not  attempt to trigger a new render.
     * A call to endChanges() should be made to restore the state of the Effect
     **/
    void beginChanges();

    void endChanges();

    void beginParametersUndoCommand(const QString& name);

    void endParametersUndoCommand();

    /**
     * @brief Get the current time on the timeline or the time of the frame being rendered by the caller thread if a render
     * is ongoing in that thread.
     **/
    double getCurrentTime() const;

    /**
     * @brief Set the position of the top left corner of the node in the nodegraph. This is ignored in background mode.
     **/
    void setPosition(double x, double y);
    void getPosition(double* x, double* y) const;

    /**
     * @brief Set the size of the bounding box of the node in the nodegraph. This is ignored in background mode.
     **/
    void setSize(double w, double h);
    void getSize(double* w, double* h) const;

    /**
     * @brief Get the colour of the node as it appears on the nodegraph.
     **/
    void getColor(double* r, double *g, double* b) const;
    void setColor(double r, double g, double b);

    /**
     * @brief Returns true if the node is selected in the nodegraph
     **/
    bool isNodeSelected() const;
    /**
     * @brief Get the user page param. Note that user created params (with the function above) may only be added to user created pages,
     * that is, the page returned by getUserPageParam() or in any page created by createPageParam().
     * This function never returns NULL, it will ensure that the User page exists.
     **/
    PageParam* getUserPageParam() const;
    ////////////////////////////////////////////////////////////////////////////

    /**
     * @brief Get the table from its identifier
     **/
    ItemsTable* getItemsTable(const QString& identifier) const;

    /**
     * @brief Get the tables for this node if it has any.
     **/
    std::list<ItemsTable*> getAllItemsTable() const;


    RectD getRegionOfDefinition(double time, int /* Python API: do not use ViewIdx */ view) const;

<<<<<<< HEAD
    RectD getRegionOfDefinition(double time, const QString& view) const;

    static Param* createParamWrapperForKnob(const KnobIPtr& knob);

    static ItemsTable* createItemsTableWrapper(const KnobItemsTablePtr& table);
=======
    static Param* createParamWrapperForKnob(const KnobIPtr& knob);
>>>>>>> cfea4528

    void setSubGraphEditable(bool editable);

    bool addUserPlane(const QString& planeName, const QStringList& channels);

    std::list<ImageLayer> getAvailableLayers(int inputNb) const;

    double getFrameRate() const;

    double getPixelAspectRatio() const;

    NATRON_NAMESPACE::ImageBitDepthEnum getBitDepth() const;
    NATRON_NAMESPACE::ImagePremultiplicationEnum getPremult() const;

    void setPagesOrder(const QStringList& pages);

    void insertParamInViewerUI(Param* param, int index = -1);

    void removeParamFromViewerUI(Param* param);

    void clearViewerUIParameters();

    bool registerOverlay(PyOverlayInteract* interact, const std::map<QString, QString>& params);

    void removeOverlay(PyOverlayInteract* interact);

private:

    EffectInstancePtr getCurrentEffectInstance() const;
    
    
};

NATRON_PYTHON_NAMESPACE_EXIT
NATRON_NAMESPACE_EXIT

#endif // NODEWRAPPER_H<|MERGE_RESOLUTION|>--- conflicted
+++ resolved
@@ -383,15 +383,11 @@
 
     RectD getRegionOfDefinition(double time, int /* Python API: do not use ViewIdx */ view) const;
 
-<<<<<<< HEAD
     RectD getRegionOfDefinition(double time, const QString& view) const;
 
     static Param* createParamWrapperForKnob(const KnobIPtr& knob);
 
     static ItemsTable* createItemsTableWrapper(const KnobItemsTablePtr& table);
-=======
-    static Param* createParamWrapperForKnob(const KnobIPtr& knob);
->>>>>>> cfea4528
 
     void setSubGraphEditable(bool editable);
 
