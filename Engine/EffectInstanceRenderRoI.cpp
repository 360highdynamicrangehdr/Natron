/* ***** BEGIN LICENSE BLOCK *****
 * This file is part of Natron <http://www.natron.fr/>,
 * Copyright (C) 2013-2017 INRIA and Alexandre Gauthier-Foichat
 *
 * Natron is free software: you can redistribute it and/or modify
 * it under the terms of the GNU General Public License as published by
 * the Free Software Foundation; either version 2 of the License, or
 * (at your option) any later version.
 *
 * Natron is distributed in the hope that it will be useful,
 * but WITHOUT ANY WARRANTY; without even the implied warranty of
 * MERCHANTABILITY or FITNESS FOR A PARTICULAR PURPOSE.  See the
 * GNU General Public License for more details.
 *
 * You should have received a copy of the GNU General Public License
 * along with Natron.  If not, see <http://www.gnu.org/licenses/gpl-2.0.html>
 * ***** END LICENSE BLOCK ***** */

// ***** BEGIN PYTHON BLOCK *****
// from <https://docs.python.org/3/c-api/intro.html#include-files>:
// "Since Python may define some pre-processor definitions which affect the standard headers on some systems, you must include Python.h before any standard headers are included."
#include <Python.h>
// ***** END PYTHON BLOCK *****

#include "EffectInstance.h"
#include "EffectInstancePrivate.h"

#include <map>
#include <sstream>
#include <algorithm> // min, max
#include <fstream>
#include <cassert>
#include <stdexcept>
#include <sstream> // stringstream

#if !defined(Q_MOC_RUN) && !defined(SBK_RUN)
#include <boost/scoped_ptr.hpp>
#endif

#include <QtCore/QThreadPool>
#include <QtCore/QReadWriteLock>
#include <QtCore/QCoreApplication>
#include <QtConcurrentMap> // QtCore on Qt4, QtConcurrent on Qt5
#include <QtConcurrentRun> // QtCore on Qt4, QtConcurrent on Qt5

#if !defined(SBK_RUN) && !defined(Q_MOC_RUN)
GCC_DIAG_UNUSED_LOCAL_TYPEDEFS_OFF
// /usr/local/include/boost/bind/arg.hpp:37:9: warning: unused typedef 'boost_static_assert_typedef_37' [-Wunused-local-typedef]
#include <boost/bind.hpp>
GCC_DIAG_UNUSED_LOCAL_TYPEDEFS_ON
#endif

#include "Global/QtCompat.h"

#include "Engine/AppInstance.h"
#include "Engine/AppManager.h"
#include "Engine/DiskCacheNode.h"
#include "Engine/EffectInstanceTLSData.h"
#include "Engine/EffectOpenGLContextData.h"
#include "Engine/Distortion2D.h"
#include "Engine/Cache.h"
#include "Engine/CacheEntryBase.h"
#include "Engine/CacheEntryKeyBase.h"
#include "Engine/Image.h"
#include "Engine/KnobFile.h"
#include "Engine/KnobTypes.h"
#include "Engine/KnobItemsTable.h"
#include "Engine/Log.h"
#include "Engine/MultiThread.h"
#include "Engine/Node.h"
#include "Engine/OfxEffectInstance.h"
#include "Engine/OfxEffectInstance.h"
#include "Engine/OfxImageEffectInstance.h"
#include "Engine/OutputSchedulerThread.h"
#include "Engine/OSGLContext.h"
#include "Engine/GPUContextPool.h"
#include "Engine/PluginMemory.h"
#include "Engine/Project.h"
#include "Engine/RenderStats.h"
#include "Engine/RotoDrawableItem.h"
#include "Engine/RotoShapeRenderNode.h"
#include "Engine/RotoStrokeItem.h"
#include "Engine/RotoPaint.h"
#include "Engine/Settings.h"
#include "Engine/Timer.h"
#include "Engine/Transform.h"
#include "Engine/TreeRender.h"
#include "Engine/TreeRenderNodeArgs.h"
#include "Engine/ThreadPool.h"
#include "Engine/ViewIdx.h"
#include "Engine/ViewerInstance.h"


NATRON_NAMESPACE_ENTER;

/*
 * @brief Split all rects to render in smaller rects and check if each one of them is identity.
 * For identity rectangles, we just call renderRoI again on the identity input in the tiledRenderingFunctor.
 * For non-identity rectangles, compute the bounding box of them and render it
 */
void
EffectInstance::optimizeRectsToRender(const TreeRenderNodeArgsPtr& renderArgs,
                                      const RectI & inputsRoDIntersection,
                                      const std::list<RectI> & rectsToRender,
                                      const TimeValue time,
                                      const ViewIdx view,
                                      const RenderScale & renderMappedScale,
                                      std::list<EffectInstance::RectToRender>* finalRectsToRender)
{
    for (std::list<RectI>::const_iterator it = rectsToRender.begin(); it != rectsToRender.end(); ++it) {
        if (it->isNull()) {
            continue;
        }
        std::vector<RectI> splits = it->splitIntoSmallerRects(0);
        EffectInstance::RectToRender nonIdentityRect;
        nonIdentityRect.identityInputNumber = -1;
        nonIdentityRect.identityTime = TimeValue(0.);


        bool nonIdentityRectSet = false;
        for (std::size_t i = 0; i < splits.size(); ++i) {
            TimeValue identityInputTime(0.);
            int identityInputNb = -1;

            ViewIdx inputIdentityView(view);
            if ( !splits[i].intersects(inputsRoDIntersection) ) {
                IsIdentityResultsPtr results;
                ActionRetCodeEnum stat = isIdentity_public(false, time, renderMappedScale, splits[i], view, renderArgs, &results);
                if (isFailureRetCode(stat)) {
                    identityInputNb = -1;
                } else {
                    results->getIdentityData(&identityInputNb, &identityInputTime, &inputIdentityView);
                }
            }

            if (identityInputNb != -1) {
                EffectInstance::RectToRender r;
                r.identityInputNumber = identityInputNb;
                r.identityTime = identityInputTime;
                r.identityView = inputIdentityView;
                r.rect = splits[i];
                if (!r.rect.isNull()) {
                    finalRectsToRender->push_back(r);
                }
            } else {
                if (!nonIdentityRectSet) {
                    nonIdentityRectSet = true;
                    nonIdentityRect.rect = splits[i];
                } else {
                    nonIdentityRect.rect.x1 = std::min(splits[i].x1, nonIdentityRect.rect.x1);
                    nonIdentityRect.rect.x2 = std::max(splits[i].x2, nonIdentityRect.rect.x2);
                    nonIdentityRect.rect.y1 = std::min(splits[i].y1, nonIdentityRect.rect.y1);
                    nonIdentityRect.rect.y2 = std::max(splits[i].y2, nonIdentityRect.rect.y2);
                }
            }
        }
        if (nonIdentityRectSet) {
            if (!nonIdentityRect.rect.isNull()) {
                finalRectsToRender->push_back(nonIdentityRect);
            }
        }
    }
} // optimizeRectsToRender

<<<<<<< HEAD


/**
 * @brief This function determines the planes to render and calls recursively on upstream nodes unavailable planes
 **/
ActionRetCodeEnum
EffectInstance::Implementation::determinePlanesToRender(const EffectInstance::RenderRoIArgs& args,
                                                        std::map<int, std::list<ImagePlaneDesc> >* inputLayersNeeded,
                                                        std::list<ImagePlaneDesc> *planesToRender,
                                                        std::bitset<4>* processChannels,
                                                        std::map<ImagePlaneDesc, ImagePtr>* outputPlanes)
=======
ImagePtr
EffectInstance::convertPlanesFormatsIfNeeded(const AppInstPtr& app,
                                             const ImagePtr& inputImage,
                                             const RectI& roi,
                                             const ImagePlaneDesc& targetComponents,
                                             ImageBitDepthEnum targetDepth,
                                             bool useAlpha0ForRGBToRGBAConversion,
                                             ImagePremultiplicationEnum outputPremult,
                                             int channelForAlpha)
>>>>>>> 8128e21d
{


    std::list<ImagePlaneDesc> layersProduced, passThroughLayers;
    int passThroughInputNb;
    TimeValue passThroughTime;
    ViewIdx passThroughView;
    bool processAllLayers;
    {

        GetComponentsResultsPtr results;
        ActionRetCodeEnum stat = _publicInterface->getLayersProducedAndNeeded_public(args.time, args.view, args.renderArgs, &results);
        if (isFailureRetCode(stat)) {
            return stat;
        }
        results->getResults(inputLayersNeeded, &layersProduced, &passThroughLayers, &passThroughInputNb, &passThroughTime, &passThroughView, processChannels, &processAllLayers);
    }

<<<<<<< HEAD
    std::list<ImagePlaneDesc> componentsToFetchUpstream;
    /*
     * For all requested planes, check which components can be produced in output by this node.
     * If the components are from the color plane, if another set of components of the color plane is present
     * we try to render with those instead.
     */
    for (std::list<ImagePlaneDesc>::const_iterator it = args.components.begin(); it != args.components.end(); ++it) {
=======
EffectInstance::RenderRoIRetCode
EffectInstance::renderRoI(const RenderRoIArgs & args,
                          std::map<ImagePlaneDesc, ImagePtr>* outputPlanes)
{
    //Do nothing if no components were requested
    if ( args.components.empty() ) {
        qDebug() << getScriptName_mt_safe().c_str() << "renderRoi: Early bail-out components requested empty";
>>>>>>> 8128e21d

        // We may not request paired layers
        assert(it->getNumComponents() > 0);

        std::list<ImagePlaneDesc>::const_iterator foundProducedLayer = ImagePlaneDesc::findEquivalentLayer(*it, layersProduced.begin(), layersProduced.end());
        if (foundProducedLayer != layersProduced.end()) {

            // Make sure that we ask to render what is produced by this effect rather than the original requested component.
            // e.g: The color.RGB might have been requested but this effect might produce color.RGBA
            planesToRender->push_back(*foundProducedLayer);
            continue;
        }

        // If this effect is set to process all, then process the plane even if not produced by this node.
        if (processAllLayers) {
            planesToRender->push_back(*it);
        }

        // This layer was not found, look in pass-through input if this plug-in allows it
        if (passThroughInputNb == -1) {
            continue;
        }

        std::list<ImagePlaneDesc>::const_iterator foundInPassThroughPlanes = ImagePlaneDesc::findEquivalentLayer(*it, passThroughLayers.begin(), passThroughLayers.end());
        if (foundInPassThroughPlanes != passThroughLayers.end()) {
            componentsToFetchUpstream.push_back(*foundInPassThroughPlanes);
        }

    }

    if (componentsToFetchUpstream.empty()) {
        return eActionStatusOK;
    }

    assert(passThroughInputNb != -1);
    EffectInstancePtr passThroughInput = _publicInterface->getInput(passThroughInputNb);
    if (!passThroughInput) {
        return eActionStatusInputDisconnected;
    }

    boost::scoped_ptr<RenderRoIArgs> inArgs ( new RenderRoIArgs(args) );

    // Planes are not available on this node and will not be rendered hence we have to render them upstream
    // We cannot concatenate.
    inArgs->canReturnDistortionFunc = false;
    inArgs->canReturnDeprecatedTransform3x3 = false;

    inArgs->components = componentsToFetchUpstream;

    RenderRoIResults inputResults;
    ActionRetCodeEnum inputRetCode = passThroughInput->renderRoI(*inArgs, &inputResults);

    if (isFailureRetCode(inputRetCode) || inputResults.outputPlanes.empty() ) {
        return inputRetCode;
    }

    outputPlanes->insert(inputResults.outputPlanes.begin(),  inputResults.outputPlanes.end());

    return eActionStatusOK;


} // determinePlanesToRender


ActionRetCodeEnum
EffectInstance::Implementation::handleIdentityEffect(const EffectInstance::RenderRoIArgs& args,
                                                     double par,
                                                     const RectD& rod,
                                                     const RenderScale& scale,
                                                     const std::list<ImagePlaneDesc> &requestedComponents,
                                                     const std::map<int, std::list<ImagePlaneDesc> >& neededComps,
                                                     RenderRoIResults* results,
                                                     bool *isIdentity)
{
    TimeValue inputTimeIdentity;
    int inputNbIdentity;
    ViewIdx inputIdentityView;

    {
        // If the effect is identity over the whole RoD then we can forward the render completly to the identity node
        RectI pixelRod;
        rod.toPixelEnclosing(scale, par, &pixelRod);

        IsIdentityResultsPtr results;
        ActionRetCodeEnum stat = _publicInterface->isIdentity_public(true, args.time, scale, pixelRod, args.view, args.renderArgs, &results);
        if (isFailureRetCode(stat)) {
            return stat;
        }
        results->getIdentityData(&inputNbIdentity, &inputTimeIdentity, &inputIdentityView);

    }
    *isIdentity = inputNbIdentity != -1;
    if (!*isIdentity) {
        return eActionStatusOK;
    }

<<<<<<< HEAD
    // If effect is identity on itself, call renderRoI again at different time and view.
    if (inputNbIdentity == -2) {

        // Be safe: we may hit an infinite recursion without this check
        assert(inputTimeIdentity != args.time);
        if ( inputTimeIdentity == args.time) {
            return eActionStatusFailed;
        }

        // This special value of -2 indicates that the plugin is identity of itself at another time
        boost::scoped_ptr<RenderRoIArgs> argCpy ( new RenderRoIArgs(args) );
        argCpy->time = inputTimeIdentity;
        argCpy->view = inputIdentityView;
=======
    ///Determine needed planes
    boost::shared_ptr<ComponentsNeededMap> neededComps(new ComponentsNeededMap);
    ComponentsNeededMap::iterator foundOutputNeededComps;
    std::bitset<4> processChannels;
    std::list<ImagePlaneDesc> passThroughPlanes;
    int ptInputNb;
    double ptTime;
    int ptView;
    {
        bool processAllComponentsRequested;

        {

            getComponentsNeededAndProduced_public(nodeHash, args.time, args.view, neededComps.get(), &passThroughPlanes, &processAllComponentsRequested, &ptTime, &ptView, &processChannels, &ptInputNb);
>>>>>>> 8128e21d

        return _publicInterface->renderRoI(*argCpy, results);

<<<<<<< HEAD
    }

    // Check if identity input really exists, otherwise fail
    EffectInstancePtr inputEffectIdentity = _publicInterface->getInput(inputNbIdentity);
    if (!inputEffectIdentity) {
        return eActionStatusInputDisconnected;
    }

    // Setup renderRoI args for the identity effect render
    boost::scoped_ptr<RenderRoIArgs> inputArgs ( new RenderRoIArgs(args) );
    inputArgs->time = inputTimeIdentity;
    inputArgs->view = inputIdentityView;

    bool mustCopyPixels = false;
    {
        // If we are requesting to render a single plane, check the planes needed in input by this node and
        // request the needed planes instead.
        // If we are requesting multiple planes at once, just pass-through the same planes.
        //
        // Note that if we request a different plane upstream, we must ensure the returned plane is converted to an image
        // with the same number of components at least.
        std::list<ImagePlaneDesc> compsToFetchUpstream;
        if (requestedComponents.size() == 1) {
            std::map<int, std::list<ImagePlaneDesc> >::const_iterator foundCompsNeeded = neededComps.find(inputNbIdentity);
            if ( foundCompsNeeded != neededComps.end() ) {
                if (foundCompsNeeded->second.size() == 1) {
                    compsToFetchUpstream.push_back(foundCompsNeeded->second.front());
                    mustCopyPixels = true;
                }
            }
        }
        if (compsToFetchUpstream.empty()) {
            compsToFetchUpstream = requestedComponents;
        }
        inputArgs->components = compsToFetchUpstream;
    }

    // Save the planes that may already have been fetched from pass-through planes
    std::map<ImagePlaneDesc, ImagePtr> existingPassThroughPlanes = results->outputPlanes;
    results->outputPlanes.clear();
=======
            foundOutputNeededComps = neededComps->find(-1);
            if ( foundOutputNeededComps == neededComps->end() ) {
                return eRenderRoIRetCodeOk;
            }
        }
        if (processAllComponentsRequested) {
            std::list<ImagePlaneDesc> compVec;
            for (std::list<ImagePlaneDesc>::const_iterator it = args.components.begin(); it != args.components.end(); ++it) {
                bool found = false;
                //Change all needed comps in output to the requested components
                for (std::list<ImagePlaneDesc>::const_iterator it2 = foundOutputNeededComps->second.begin(); it2 != foundOutputNeededComps->second.end(); ++it2) {
                    if ( ( it2->isColorPlane() && it->isColorPlane() ) ) {
                        compVec.push_back(*it2);
                        found = true;
                        break;
                    }
                }
                if (!found) {
                    compVec.push_back(*it);
                }
            }
            for (ComponentsNeededMap::iterator it = neededComps->begin(); it != neededComps->end(); ++it) {
                it->second = compVec;
            }
        }
    }
    const std::list<ImagePlaneDesc> & outputComponents = foundOutputNeededComps->second;

    ////////////////////////////////////////////////////////////////////////////////////////////////////////////////////////
    ////////////////////////////// Handle pass-through for planes //////////////////////////////////////////////////////////
    std::list<ImagePlaneDesc> requestedComponents;
    {
        {

            EffectInstPtr passThroughInput = getInput(ptInputNb);
            /*
             * For all requested planes, check which components can be produced in output by this node.
             * If the components are from the color plane, if another set of components of the color plane is present
             * we try to render with those instead.
             */
            for (std::list<ImagePlaneDesc>::const_iterator it = args.components.begin(); it != args.components.end(); ++it) {
                // We may not request paired layers
                assert(it->getNumComponents() > 0);


                std::list<ImagePlaneDesc>::const_iterator foundInOutputComps = ImagePlaneDesc::findEquivalentLayer(*it, outputComponents.begin(), outputComponents.end());
                if (foundInOutputComps != outputComponents.end()) {
                    requestedComponents.push_back(*foundInOutputComps);
                } else {
                    std::list<ImagePlaneDesc>::iterator foundEquivalent = ImagePlaneDesc::findEquivalentLayer(*it, passThroughPlanes.begin(), passThroughPlanes.end());


                    // If  the requested component is not present, then it will just return black and transparent to the plug-in.
                    if (foundEquivalent != passThroughPlanes.end()) {
                        boost::scoped_ptr<RenderRoIArgs> inArgs ( new RenderRoIArgs(args) );
                        inArgs->preComputedRoD.clear();
                        inArgs->components.clear();
                        inArgs->components.push_back(*foundEquivalent);
                        inArgs->time = ptTime;
                        inArgs->view = ViewIdx(ptView);

                        if (!passThroughInput) {
                            return eRenderRoIRetCodeFailed;
                        }

                        std::map<ImagePlaneDesc, ImagePtr> inputPlanes;
                        RenderRoIRetCode inputRetCode = passThroughInput->renderRoI(*inArgs, &inputPlanes);
                        assert( inputPlanes.size() == 1 || inputPlanes.empty() );
                        if ( (inputRetCode == eRenderRoIRetCodeAborted) || (inputRetCode == eRenderRoIRetCodeFailed) || inputPlanes.empty() ) {
                            return inputRetCode;
                        }
                        outputPlanes->insert( std::make_pair(*it, inputPlanes.begin()->second) );
                    }
                }
            }
        }
>>>>>>> 8128e21d

    // Since we are identity, it may return a distortion
    ActionRetCodeEnum ret =  inputEffectIdentity->renderRoI(*inputArgs, results);
    if (ret == eActionStatusOK) {
        if (!mustCopyPixels) {
            // We asked exactly the requested planes upstream so we just have to re-insert them in the list
            results->outputPlanes.insert(existingPassThroughPlanes.begin(), existingPassThroughPlanes.end());
        } else {
            // We must convert the plane if needed to match the components
            assert(requestedComponents.size() == 1 && results->outputPlanes.size() == 1);
            ImagePtr toConvert = results->outputPlanes.begin()->second;
            Image::InitStorageArgs initArgs;
            initArgs.bounds = toConvert->getBounds();
            initArgs.bitdepth = toConvert->getBitDepth();
            initArgs.layer = requestedComponents.front();
            initArgs.storage = toConvert->getStorageMode();
            initArgs.bufferFormat = toConvert->getBufferFormat();
            initArgs.renderArgs = args.renderArgs;
            ImagePtr converted = Image::create(initArgs);

            Image::CopyPixelsArgs cpyArgs;
            cpyArgs.roi = initArgs.bounds;
            cpyArgs.monoConversion = Image::eMonoToPackedConversionCopyToChannelAndFillOthers;
            cpyArgs.alphaHandling = Image::eAlphaChannelHandlingFillFromChannel;
            cpyArgs.conversionChannel = 3;
            converted->copyPixels(*toConvert, cpyArgs);

            // Insert in the output planes the converted image
            results->outputPlanes.clear();
            results->outputPlanes[requestedComponents.front()] = converted;
        }
    }
    return ret;

    return eActionStatusOK;
} // EffectInstance::Implementation::handleIdentityEffect

ActionRetCodeEnum
EffectInstance::Implementation::handleConcatenation(const EffectInstance::RenderRoIArgs& args,
                                                    const RenderScale& renderScale,
                                                    RenderRoIResults* results,
                                                    bool *concatenated)
{
    *concatenated = false;
    if (!args.renderArgs->getParentRender()->isConcatenationEnabled()) {
        return eActionStatusOK;
    }

    bool canDistort = args.renderArgs->getCurrentDistortSupport();
    bool canTransform = args.renderArgs->getCurrentTransformationSupport_deprecated();

    if (!canDistort && !canTransform) {
        return eActionStatusOK;
    }

    // If the caller can apply a distortion, then check if this effect has a distortion
    if (!args.canReturnDeprecatedTransform3x3 && !args.canReturnDistortionFunc) {
        return eActionStatusOK;
    }
    assert((args.canReturnDeprecatedTransform3x3 && !args.canReturnDistortionFunc) || (!args.canReturnDeprecatedTransform3x3 && args.canReturnDistortionFunc));

    DistortionFunction2DPtr disto;
    ActionRetCodeEnum stat = _publicInterface->getDistortion_public(args.time, renderScale, args.view, args.renderArgs, &disto);
    if (isFailureRetCode(stat)) {
        return stat;
    }
    if (!disto || disto->inputNbToDistort == -1) {
        return eActionStatusOK;
    }
    {
        // Copy the original distortion held in the results in case we convert the transformation matrix from canonical to pixels.
        DistortionFunction2DPtr copy(new DistortionFunction2D(*disto));
        disto = copy;
    }


    // We support backward compatibility for plug-ins that only support Transforms: if a function is returned we do not concatenate.
    if (disto->func && !args.canReturnDistortionFunc) {
        return eActionStatusOK;
    }

    assert((disto->func && args.canReturnDistortionFunc) || disto->transformMatrix);

    if (disto->transformMatrix) {

        // The caller expects a transformation matrix in pixel coordinates
        double par = _publicInterface->getAspectRatio(args.renderArgs, -1);
        Transform::Matrix3x3 canonicalToPixel = Transform::matCanonicalToPixel(par, renderScale.x, renderScale.y, false);
        Transform::Matrix3x3 pixelToCanonical = Transform::matPixelToCanonical(par, renderScale.x, renderScale.y, false);
        *disto->transformMatrix = Transform::matMul(Transform::matMul(canonicalToPixel, *disto->transformMatrix), pixelToCanonical);
    }

    // Recurse on input given by plug-in
    EffectInstancePtr distoInput = _publicInterface->getInput(disto->inputNbToDistort);
    if (!distoInput) {
        return eActionStatusInputDisconnected;
    }

    boost::scoped_ptr<RenderRoIArgs> argsCpy(new RenderRoIArgs(args));
    argsCpy->canReturnDeprecatedTransform3x3 = canTransform;
    argsCpy->canReturnDistortionFunc = canDistort;

    ActionRetCodeEnum ret = distoInput->renderRoI(*argsCpy, results);
    if (isFailureRetCode(ret)) {
        return ret;
    }

    // Create the stack if it was not already
    if (!results->distortionStack) {
        results->distortionStack.reset(new Distortion2DStack);
    }

    // And then push our distortion to the stack...
    results->distortionStack->pushDistortion(disto);

    *concatenated = true;




    return eActionStatusOK;
} // handleConcatenation

bool
EffectInstance::Implementation::canSplitRenderWindowWithIdentityRectangles(const RenderRoIArgs& args,
                                                                           const RenderScale& renderMappedScale,
                                                                           RectD* inputRoDIntersectionCanonical)
{
    RectD inputsIntersection;
    bool inputsIntersectionSet = false;
    bool hasDifferentRods = false;
    int maxInput = _publicInterface->getMaxInputCount();
    bool hasMask = false;
    for (int i = 0; i < maxInput; ++i) {

        hasMask |= _publicInterface->isInputMask(i);
        RectD inputRod;

        EffectInstancePtr input = _publicInterface->getInput(i);
        if (!input) {
            continue;
        }

<<<<<<< HEAD
        RotoShapeRenderNode* isRotoShapeRenderNode = dynamic_cast<RotoShapeRenderNode*>(input.get());
        if (isRotoShapeRenderNode) {
            RotoStrokeItemPtr attachedStroke = toRotoStrokeItem(_publicInterface->getNode()->getAttachedRotoItem());
            assert(attachedStroke);
            inputRod = attachedStroke->getLastStrokeMovementBbox();
        } else {
=======
                if (fetchUserSelectedComponentsUpstream) {
                    /// This corresponds to choice B)
                    EffectInstance::ComponentsNeededMap::const_iterator foundCompsNeeded = neededComps->find(inputNbIdentity);
                    if ( foundCompsNeeded != neededComps->end() ) {
                        inputArgs->components.clear();
                        for (std::list<ImagePlaneDesc>::const_iterator it = foundCompsNeeded->second.begin(); it != foundCompsNeeded->second.end(); ++it) {
                            if (it->getNumComponents() != 0) {
                                inputArgs->components.push_back(*it);
                            }
                        }
                    }
                } else {
                    /// This corresponds to choice A)
                    inputArgs->components = requestedComponents;
                }
>>>>>>> 8128e21d

            TreeRenderNodeArgsPtr inputRenderArgs = args.renderArgs->getInputRenderArgs(i);
            GetRegionOfDefinitionResultsPtr rodResults;
            ActionRetCodeEnum stat = input->getRegionOfDefinition_public(args.time, renderMappedScale, args.view, inputRenderArgs, &rodResults);
            if (isFailureRetCode(stat)) {
                break;
            }
            inputRod = rodResults->getRoD();
            if (inputRod.isNull()) {
                continue;
            }
        }

<<<<<<< HEAD
        if (!inputsIntersectionSet) {
            inputsIntersection = inputRod;
            inputsIntersectionSet = true;
        } else {
            if (!hasDifferentRods) {
                if (inputRod != inputsIntersection) {
                    hasDifferentRods = true;
=======
                std::map<ImagePlaneDesc, ImagePtr> identityPlanes;
                RenderRoIRetCode ret =  inputEffectIdentity->renderRoI(*inputArgs, &identityPlanes);
                if (ret == eRenderRoIRetCodeOk) {
                    outputPlanes->insert( identityPlanes.begin(), identityPlanes.end() );

                    if (fetchUserSelectedComponentsUpstream) {
                        // We fetched potentially different components, so convert them to the format requested
                        std::map<ImagePlaneDesc, ImagePtr> convertedPlanes;
                        AppInstPtr app = getApp();
                        bool useAlpha0ForRGBToRGBAConversion = args.caller ? args.caller->getNode()->usesAlpha0ToConvertFromRGBToRGBA() : false;
                        std::list<ImagePlaneDesc>::const_iterator compIt = args.components.begin();

                        for (std::map<ImagePlaneDesc, ImagePtr>::iterator it = outputPlanes->begin(); it != outputPlanes->end(); ++it, ++compIt) {
                            ImagePremultiplicationEnum premult;
                            const ImagePlaneDesc & outComp = outputComponents.front();
                            if ( outComp.isColorPlane() ) {
                                premult = thisEffectOutputPremult;
                            } else {
                                premult = eImagePremultiplicationOpaque;
                            }

                            ImagePtr tmp = convertPlanesFormatsIfNeeded(app, it->second, args.roi, *compIt, inputArgs->bitdepth, useAlpha0ForRGBToRGBAConversion, premult, -1);
                            assert(tmp);
                            convertedPlanes[it->first] = tmp;
                        }
                        *outputPlanes = convertedPlanes;
                    }
                } else {
                    return ret;
>>>>>>> 8128e21d
                }
            }
            inputsIntersection.intersect(inputRod, &inputsIntersection);
        }
    }

    /*
     If the effect has 1 or more inputs and:
     - An input is a mask OR
     - Several inputs have different region of definition
     Try to split the rectangles to render in smaller rectangles, we have great chances that these smaller rectangles
     are identity over one of the input effect, thus avoiding pixels to render.
     */
    if ( inputsIntersectionSet && (hasMask || hasDifferentRods) ) {
        *inputRoDIntersectionCanonical = inputsIntersection;
        return true;
    }

    return false;
} // canSplitRenderWindowWithIdentityRectangles


void
EffectInstance::Implementation::computeRectanglesToRender(const RenderRoIArgs& args, const ImagePlanesToRenderPtr &planesToRender, const RectI& renderWindow)
{


    planesToRender->rectsToRender.clear();

    // The renderwindow may be null if this render only have to wait results from another render
    if (renderWindow.isNull()) {
        return;
    }

    // If the effect does not support tiles, render everything again

    if (!args.renderArgs->getCurrentTilesSupport()) {
        // If not using the cache, render the full RoI
        // The RoI has already been set to the pixelRoD in this case
        RectToRender r;
        r.rect = renderWindow;
        r.identityInputNumber = -1;
        planesToRender->rectsToRender.push_back(r);
        return;
    }


    //
    // If the effect has multiple inputs (such as masks) (e.g: Merge), try to call isIdentity
    // if the RoDs do not intersect the RoI
    //
    // Edit: We don't do this anymore: it requires to render a lot of tiles which may
    // add a lot of overhead in a conventional compositing tree.

    bool didSomething = false;

#if 0
    {
        RectD inputRodIntersection;
        RectI inputRodIntersectionPixel;
        if (canSplitRenderWindowWithIdentityRectangles(args, renderMappedScale, &inputRodIntersection)) {
            double par = _publicInterface->getAspectRatio(args.renderArgs, -1);
            inputRodIntersection.toPixelEnclosing(renderMappedScale, par, &inputRodIntersectionPixel);

            std::list<RectI> rectsToOptimize;
            rectsToOptimize.push_back(renderWindow);

            _publicInterface->optimizeRectsToRender(args.renderArgs, inputRodIntersectionPixel, rectsToOptimize, args.time, args.view, renderMappedScale, &planesToRender->rectsToRender);
            didSomething = true;
        }
    }
#endif

    if (!didSomething) {

        if (args.renderArgs->getCurrentRenderSafety() != eRenderSafetyFullySafeFrame) {

            // Plug-in did not enable host frame threading, it is expected that it handles multi-threading itself
            // with the multi-thread suite it needs so.

            RectToRender r;
            r.rect = renderWindow;
            r.identityInputNumber = -1;
            planesToRender->rectsToRender.push_back(r);

        } else {

            // If plug-in wants host frame threading and there is only 1 rect to render, split it
            // in the number of available threads in the thread-pool

            const unsigned int nThreads = MultiThread::getNCPUsAvailable();

            std::vector<RectI> splits;
            if (nThreads > 1) {
                splits = renderWindow.splitIntoSmallerRects(nThreads);
            } else {
                splits.push_back(renderWindow);
            }

            for (std::vector<RectI>::iterator it = splits.begin(); it != splits.end(); ++it) {
                if (!it->isNull()) {
                    RectToRender r;
                    r.rect = *it;
                    r.identityInputNumber = -1;
                    planesToRender->rectsToRender.push_back(r);
                }
            }
        }
    } // !didSomething
} // computeRectanglesToRender

void
EffectInstance::Implementation::checkPlanesToRenderAndComputeRectanglesToRender(const RenderRoIArgs & args,
                                                                                const ImagePlanesToRenderPtr &planesToRender,
                                                                                CacheAccessModeEnum cacheAccess,
                                                                                const RectI& roi,
                                                                                const OSGLContextAttacherPtr& glContextLocker,
                                                                                std::map<ImagePlaneDesc, ImagePtr>* outputPlanes)
{
    // Compute the rectangle portion (renderWindow) left to render.
    // The renderwindow is the bounding box of all tiles that are left to render (not the tiles that are pending)

    RectI renderWindow;
    {
        bool renderWindowSet = false;

        std::map<ImagePlaneDesc, PlaneToRender> planes = planesToRender->planes;
        planesToRender->planes.clear();
        for (std::map<ImagePlaneDesc, PlaneToRender>::const_iterator it = planes.begin(); it != planes.end(); ++it) {

<<<<<<< HEAD
            // If the image is entirely cached, do not even compute it and insert it in the output planes map
            bool planeHasPendingResults;
            std::list<RectI> restToRender = it->second.cacheImage->getRestToRender(&planeHasPendingResults);

            if (restToRender.empty() && !planeHasPendingResults) {
                (*outputPlanes)[it->first] = it->second.cacheImage;
=======
    /*
     * Get the bitdepth and output components that the plug-in expects to render. The cached image does not necesserarily has the bitdepth
     * that the plug-in expects.
     */
    ImageBitDepthEnum outputDepth = getBitDepth(-1);
    ImagePlaneDesc outputClipPrefComps, outputClipPrefCompsPaired;
    getMetadataComponents(-1, &outputClipPrefComps, &outputClipPrefCompsPaired);
    boost::shared_ptr<ImagePlanesToRender> planesToRender(new ImagePlanesToRender);
    planesToRender->useOpenGL = storage == eStorageModeGLTex;
    boost::shared_ptr<FramesNeededMap> framesNeeded(new FramesNeededMap);
    ////////////////////////////////////////////////////////////////////////////////////////////////////////////////////////
    ////////////////////////////// Look-up the cache ///////////////////////////////////////////////////////////////

    {
        //If one plane is missing from cache, we will have to render it all. For all other planes, either they have nothing
        //left to render, otherwise we render them for all the roi again.
        bool missingPlane = false;

        for (std::list<ImagePlaneDesc>::iterator it = requestedComponents.begin(); it != requestedComponents.end(); ++it) {
            EffectInstance::PlaneToRender plane;

            /*
             * If the plane is the color plane, we might have to convert between components, hence we always
             * try to find in the cache the "preferred" components of this node for the color plane.
             * For all other planes, just consider this set of components, we do not allow conversion.
             */
            const ImagePlaneDesc* components = 0;
            if ( !it->isColorPlane() ) {
                components = &(*it);
            } else {
                for (std::list<ImagePlaneDesc>::const_iterator it2 = outputComponents.begin(); it2 != outputComponents.end(); ++it2) {
                    if ( it2->isColorPlane() ) {
                        components = &(*it2);
                        break;
                    }
                }
            }
            assert(components);
            if (!components) {
>>>>>>> 8128e21d
                continue;
            }

            planesToRender->planes.insert(*it);

            // if there's nothing left to render but only pending results, do not mark it has a portion to render.
            if (restToRender.empty()) {
                continue;
            }

            if (!args.renderArgs->getCurrentTilesSupport()) {
                // If the effect does not support tiles, we must render the RoI which has been set to the pixel RoD.
                renderWindow = roi;
                continue;
            }

            // The temporary image will have the bounding box of tiles left to render.
            RectI restToRenderBoundingBox;
            {
                bool bboxSet = false;
                for (std::list<RectI>::const_iterator it = restToRender.begin(); it != restToRender.end(); ++it) {
                    if (!bboxSet) {
                        bboxSet = true;
                        restToRenderBoundingBox = *it;
                    } else {
                        restToRenderBoundingBox.merge(*it);
                    }
                }
            }
            if (!renderWindowSet) {
                renderWindowSet = true;
                renderWindow = restToRenderBoundingBox;
            } else {
<<<<<<< HEAD
                renderWindow.merge(restToRenderBoundingBox);
=======
                if (!missingPlane) {
                    missingPlane = true;
                    //Ensure that previous planes are either already rendered or otherwise render them  again
                    std::map<ImagePlaneDesc, EffectInstance::PlaneToRender> newPlanes;
                    for (std::map<ImagePlaneDesc, EffectInstance::PlaneToRender>::iterator it2 = planesToRender->planes.begin();
                         it2 != planesToRender->planes.end(); ++it2) {
                        if (it2->second.fullscaleImage) {
                            std::list<RectI> restToRender;
                            it2->second.fullscaleImage->getRestToRender(roi, restToRender);
                            if ( !restToRender.empty() ) {
                                appPTR->removeFromNodeCache(it2->second.fullscaleImage);
                                it2->second.fullscaleImage.reset();
                                it2->second.downscaleImage.reset();
                                newPlanes.insert(*it2);
                            } else {
                                outputPlanes->insert( std::make_pair(it2->first, it2->second.fullscaleImage) );
                            }
                        } else {
                            newPlanes.insert(*it2);
                        }
                    }
                    planesToRender->planes = newPlanes;
                }
>>>>>>> 8128e21d
            }
        } // for each plane
    }

    // No planes left to render, don't even compute rectangles to render
    if (planesToRender->planes.empty()) {
        return;
    }

    // The image format supported by the plug-in (co-planar, packed RGBA, etc...)
    ImageBufferLayoutEnum pluginBufferLayout = _publicInterface->getPreferredBufferLayout();

    StorageModeEnum cacheStorage;
    ImageBufferLayoutEnum cacheBufferLayout;

    if (cacheAccess != eCacheAccessModeNone) {
        // Cache format is tiled and mmap backend
        cacheStorage = eStorageModeDisk;
        cacheBufferLayout = eImageBufferLayoutMonoChannelTiled;
    } else {
        switch (planesToRender->backendType) {
            case eRenderBackendTypeOpenGL:
                cacheStorage = eStorageModeGLTex;
                break;
            case eRenderBackendTypeCPU:
            case eRenderBackendTypeOSMesa:
                cacheStorage = eStorageModeRAM;
                break;
        }
        cacheBufferLayout = pluginBufferLayout;
    }


    if (cacheAccess != eCacheAccessModeNone && (cacheBufferLayout != pluginBufferLayout) && !renderWindow.isNull()) {

        // The bitdepth of the image
        ImageBitDepthEnum outputBitDepth = _publicInterface->getBitDepth(args.renderArgs, -1);

<<<<<<< HEAD
        for (std::map<ImagePlaneDesc, PlaneToRender>::iterator it = planesToRender->planes.begin(); it != planesToRender->planes.end(); ++it) {
=======
    if (!isPlaneCached) {
        if (frameArgs->tilesSupported) {
            rectsLeftToRender.push_back(roi);
        } else {
            rectsLeftToRender.push_back(renderFullScaleThenDownscale ? upscaledImageBounds : downscaledImageBounds);
        }
    } else {
        if ( isDuringPaintStroke && !lastStrokePixelRoD.isNull() ) {
            fillGrownBoundsWithZeroes = true;
            //Clear the bitmap of the cached image in the portion of the last stroke to only recompute what's needed
            for (std::map<ImagePlaneDesc, EffectInstance::PlaneToRender>::iterator it2 = planesToRender->planes.begin();
                 it2 != planesToRender->planes.end(); ++it2) {
                it2->second.fullscaleImage->clearBitmap(lastStrokePixelRoD);

                /*
                 * This is useful to optimize the bitmap checking
                 * when we are sure multiple threads are not using the image and we have a very small RoI to render.
                 * For now it's only used for the rotopaint while painting.
                 */
                it2->second.fullscaleImage->setBitmapDirtyZone(lastStrokePixelRoD);
            }
        }
>>>>>>> 8128e21d

            // The image planes left are not entirely cached (or not at all): create a temporary image
            // with the memory layout supported by the plug-in that we will write to.
            // When the temporary image will be destroyed, it will automatically copy pixels
            // to the cache image, which in turn when destroyed will push the tiles to the cache.
            Image::InitStorageArgs tmpImgInitArgs;
            {
                tmpImgInitArgs.bounds = renderWindow;
                tmpImgInitArgs.renderArgs = args.renderArgs;
                tmpImgInitArgs.cachePolicy = eCacheAccessModeNone;
                tmpImgInitArgs.bufferFormat = pluginBufferLayout;
                tmpImgInitArgs.glContext = glContextLocker ? glContextLocker->getContext() : OSGLContextPtr();
                switch (planesToRender->backendType) {
                    case eRenderBackendTypeOpenGL:
                        tmpImgInitArgs.storage = eStorageModeGLTex;
                        break;
                    case eRenderBackendTypeCPU:
                    case eRenderBackendTypeOSMesa:
                        tmpImgInitArgs.storage = eStorageModeRAM;
                        break;
                }
                tmpImgInitArgs.bitdepth = outputBitDepth;
                tmpImgInitArgs.layer = it->first;

            }
            it->second.tmpImage = Image::create(tmpImgInitArgs);
        } // for each plane to render

    } // useCache

    computeRectanglesToRender(args, planesToRender, renderWindow);

} // checkPlanesToRenderAndComputeRectanglesToRender

void
EffectInstance::Implementation::fetchOrCreateOutputPlanes(const RenderRoIArgs & args,
                                                          const FrameViewRequestPtr& requestPassData,
                                                          CacheAccessModeEnum cacheAccess,
                                                          const ImagePlanesToRenderPtr &planesToRender,
                                                          const std::list<ImagePlaneDesc>& requestedComponents,
                                                          const RectI& roi,
                                                          const RenderScale& mappedCombinedScale,
                                                          const RenderScale& mappedProxyScale,
                                                          unsigned int mappedMipMapLevel,
                                                          const OSGLContextAttacherPtr& glContextLocker,
                                                          std::map<ImagePlaneDesc, ImagePtr>* outputPlanes)
{

<<<<<<< HEAD
=======
        // If doing opengl renders, we don't allow retrieving partial images from the cache
        if ( !rectsLeftToRender.empty() && (planesToRender->useOpenGL || cacheAlmostFull) ) {
            ///The node cache is almost full and we need to render  something in the image, if we hold a pointer to this image here
            ///we might recursively end-up in this same situation at each level of the render tree, ending with all images of each level
            ///being held in memory.
            ///Our strategy here is to clear the pointer, hence allowing the cache to remove the image, and ask the inputs to render the full RoI
            ///instead of the rest to render. This way, even if the image is cleared from the cache we already have rendered the full RoI anyway.
            rectsLeftToRender.clear();
            rectsLeftToRender.push_back(roi);
            for (std::map<ImagePlaneDesc, EffectInstance::PlaneToRender>::iterator it2 = planesToRender->planes.begin(); it2 != planesToRender->planes.end(); ++it2) {
                //Keep track of the original cached image for the re-lookup afterward, if the pointer doesn't match the first look-up, don't consider
                //the image because the region to render might have changed and we might have to re-trigger a render on inputs again.

                ///Make sure to never dereference originalCachedImage! We only compare it (that's why it s a void*)
                it2->second.originalCachedImage = it2->second.fullscaleImage.get();
                it2->second.fullscaleImage.reset();
                it2->second.downscaleImage.reset();
            }
            isPlaneCached.reset();
            if (cacheAlmostFull) {
                redoCacheLookup = true;
            }
        }
>>>>>>> 8128e21d

    // Mark the image as draft in the cache
    bool isDraftRender = args.renderArgs->getParentRender()->isDraftRender();

    // The node frame/view hash to identify the image in the cache
    U64 nodeFrameViewHash;
    if (!requestPassData->getHash(&nodeFrameViewHash)) {
        HashableObject::ComputeHashArgs hashArgs;
        hashArgs.hashType = HashableObject::eComputeHashTypeTimeViewVariant;
        hashArgs.time = args.time;
        hashArgs.view = args.view;
        hashArgs.render = args.renderArgs;
        nodeFrameViewHash = _publicInterface->computeHash(hashArgs);
    }

    // The bitdepth of the image
    ImageBitDepthEnum outputBitDepth = _publicInterface->getBitDepth(args.renderArgs, -1);

    // The image format supported by the plug-in (co-planar, packed RGBA, etc...)
    ImageBufferLayoutEnum pluginBufferLayout = _publicInterface->getPreferredBufferLayout();

    StorageModeEnum cacheStorage;
    ImageBufferLayoutEnum cacheBufferLayout;
    if (cacheAccess != eCacheAccessModeNone) {
        // Cache format is tiled and mmap backend
        cacheStorage = eStorageModeDisk;
        cacheBufferLayout = eImageBufferLayoutMonoChannelTiled;
    } else {
        switch (planesToRender->backendType) {
            case eRenderBackendTypeOpenGL:
                cacheStorage = eStorageModeGLTex;
                break;
            case eRenderBackendTypeCPU:
            case eRenderBackendTypeOSMesa:
                cacheStorage = eStorageModeRAM;
                break;
        }
        cacheBufferLayout = pluginBufferLayout;
    }



    // When accumulating, re-use the same buffer of previous steps and resize it if needed.
    // Note that in this mode only a single plane can be rendered at once
    RotoStrokeItemPtr attachedStroke = toRotoStrokeItem(_publicInterface->getNode()->getAttachedRotoItem());
    if (attachedStroke && attachedStroke->isCurrentlyDrawing()) {

        assert(requestedComponents.size() == 1);

        ImagePtr accumBuffer = _publicInterface->getNode()->getLastRenderedImage();

        // If we do not have an accumulation buffer, we follow the usual code path
        if (accumBuffer) {

            // We got an existing buffer
            // The accumulation buffer should be using the same OpenGL context as the current render's one!
            assert((accumBuffer->getStorageMode() == eStorageModeGLTex && accumBuffer->getGLImageStorage()->getOpenGLContext() == glContextLocker->getContext()) || accumBuffer->getStorageMode() != eStorageModeGLTex);

            // Ensure the accumBuffer contains at least the RoI
            accumBuffer->ensureBounds(roi);

            // We must render the last stroke movement bounding box
            RectI drawingLastMovementBBoxPixel;
            {
                RectD lastStrokeRoD = attachedStroke->getLastStrokeMovementBbox();
                double par = _publicInterface->getBitDepth(args.renderArgs, -1);
                lastStrokeRoD.toPixelEnclosing(mappedCombinedScale, par, &drawingLastMovementBBoxPixel);
            }
            {
                planesToRender->rectsToRender.clear();
                RectToRender r;
                r.rect = drawingLastMovementBBoxPixel;
                r.identityInputNumber = -1;
                planesToRender->rectsToRender.push_back(r);
            }

            PlaneToRender& plane = planesToRender->planes[requestedComponents.front()];
            plane.cacheImage = plane.tmpImage = accumBuffer;
            return;
        }
    } // isDrawing

    // For each requested components, create the corresponding image plane.
    // If this plug-in does not use the cache, we directly allocate an image using the plug-in preferred buffer format.
    // If using the cache, the image has to be in a mono-channel tiled format, hence we later create a temporary copy
    // on which the plug-in will work on.
    for (std::list<ImagePlaneDesc>::const_iterator it = requestedComponents.begin(); it != requestedComponents.end(); ++it) {


        Image::InitStorageArgs initArgs;
        {
            initArgs.bounds = roi;
            initArgs.cachePolicy = cacheAccess;
            initArgs.renderArgs = args.renderArgs;
            initArgs.proxyScale = mappedProxyScale;
            initArgs.mipMapLevel = mappedMipMapLevel;
            initArgs.isDraft = isDraftRender;
            initArgs.nodeTimeInvariantHash = nodeFrameViewHash;
            initArgs.time = args.time;
            initArgs.view = args.view;
            initArgs.storage = cacheStorage;
            initArgs.bufferFormat = cacheBufferLayout;
            initArgs.bitdepth = outputBitDepth;
            initArgs.layer = *it;
        }
        
        PlaneToRender &plane = planesToRender->planes[*it];

        // Image::create will lookup the cache (if asked for)
        // Since multiple threads may want to access to the same image in the cache concurrently,
        // the first thread that gets onto a tile to render will render it and lock-out other threads
        // until it is rendered entirely.
        plane.cacheImage = Image::create(initArgs);
        plane.tmpImage = plane.cacheImage;

    } // for each requested plane

    checkPlanesToRenderAndComputeRectanglesToRender(args, planesToRender, cacheAccess, roi, glContextLocker, outputPlanes);

} // fetchOrCreateOutputPlanes

ActionRetCodeEnum
EffectInstance::Implementation::launchRenderAndWaitForPendingTiles(const RenderRoIArgs & args,
                                                                   const ImagePlanesToRenderPtr &planesToRender,
                                                                   const OSGLContextAttacherPtr& glRenderContext,
                                                                   CacheAccessModeEnum cacheAccess,
                                                                   const RectI& roi,
                                                                   const RenderScale& renderMappedScale,
                                                                   const std::bitset<4> &processChannels,
                                                                   const std::map<int, std::list<ImagePlaneDesc> >& neededInputLayers,
                                                                   std::map<ImagePlaneDesc, ImagePtr>* outputPlanes)
{

    while (!planesToRender->planes.empty()) {

        ActionRetCodeEnum renderRetCode = eActionStatusOK;
        // There may be no rectangles to render if all rectangles are pending (i.e: this render should wait for another thread
        // to complete the render first)
        if (!planesToRender->rectsToRender.empty()) {
            renderRetCode = renderRoILaunchInternalRender(args, planesToRender, glRenderContext, renderMappedScale, processChannels, neededInputLayers);
        }
        if (isFailureRetCode(renderRetCode)) {
            return renderRetCode;
        }

<<<<<<< HEAD
        // The render went OK: push the cache images tiles to the cache
        std::map<ImagePlaneDesc, PlaneToRender> planes = planesToRender->planes;
        planesToRender->planes.clear();
        for (std::map<ImagePlaneDesc, PlaneToRender>::iterator it = planes.begin(); it != planes.end(); ++it) {
            if (it->second.cacheImage->getCachePolicy() != eCacheAccessModeNone) {
=======
            inputCode = renderInputImagesForRoI(requestPassData,
                                                useTransforms,
                                                storage,
                                                args.time,
                                                args.view,
                                                rod,
                                                canonicalRoI,
                                                tls->currentRenderArgs.transformRedirections,
                                                args.mipMapLevel,
                                                renderMappedScale,
                                                renderScaleOneUpstreamIfRenderScaleSupportDisabled,
                                                byPassCache,
                                                *framesNeeded,
                                                *neededComps,
                                                &it->imgs,
                                                &it->inputRois);
        }
        if ( planesToRender->inputPremult.empty() ) {
            for (InputImagesMap::iterator it2 = it->imgs.begin(); it2 != it->imgs.end(); ++it2) {
                EffectInstPtr input = getInput(it2->first);
                if (input) {
                    ImagePremultiplicationEnum inputPremult = input->getPremult();
                    if ( !it2->second.empty() ) {
                        const ImagePlaneDesc & comps = it2->second.front()->getComponents();
                        if ( !comps.isColorPlane() ) {
                            inputPremult = eImagePremultiplicationOpaque;
                        }
                    }
>>>>>>> 8128e21d

                // Destroy the temporary image if there was any.
                // The cached image has been copied from the temporary image in tiledRenderingFunctor
                it->second.tmpImage.reset();

                // Push to the cache the tiles that we rendered
                it->second.cacheImage->pushTilesToCacheIfNotAborted();

                // Wait for any pending results. After this line other threads that should have computed should be done
                it->second.cacheImage->waitForPendingTiles();
            }
        }
        checkPlanesToRenderAndComputeRectanglesToRender(args, planesToRender, cacheAccess, roi, glRenderContext, outputPlanes);

    } // while there is still planes to render
    
    return eActionStatusOK;
} // launcRenderAndWaitForPendingTiles


ActionRetCodeEnum
EffectInstance::Implementation::renderRoILaunchInternalRender(const RenderRoIArgs & args,
                                                              const ImagePlanesToRenderPtr &planesToRender,
                                                              const OSGLContextAttacherPtr& glRenderContext,
                                                              const RenderScale& renderMappedScale,
                                                              const std::bitset<4> &processChannels,
                                                              const std::map<int, std::list<ImagePlaneDesc> >& neededInputLayers)
{

    // If we reach here, it can be either because the planes are cached or not, either way
    // the planes are NOT a total identity, and they may have some content left to render.
    ActionRetCodeEnum renderRetCode = eActionStatusOK;

    // There should always be at least 1 plane to render (The color plane)
    assert( !planesToRender->planes.empty() && !planesToRender->rectsToRender.empty() );


<<<<<<< HEAD
    EffectInstancePtr renderInstance;
    //
    // Figure out If this node should use a render clone rather than execute renderRoIInternal on the main (this) instance.
    // Reasons to use a render clone is because a plug-in is eRenderSafetyInstanceSafe or does not support
    // concurrent GL renders.
    //

    bool useRenderClone = false;
=======
        for (std::map<ImagePlaneDesc, EffectInstance::PlaneToRender>::iterator it = planesToRender->planes.begin(); it != planesToRender->planes.end(); ++it) {
            /*
             * If the plane is the color plane, we might have to convert between components, hence we always
             * try to find in the cache the "preferred" components of this node for the color plane.
             * For all other planes, just consider this set of components, we do not allow conversion.
             */
            const ImagePlaneDesc* components = 0;
            if ( !it->first.isColorPlane() ) {
                components = &(it->first);
            } else {
                for (std::list<ImagePlaneDesc>::const_iterator it = outputComponents.begin(); it != outputComponents.end(); ++it) {
                    if ( it->isColorPlane() ) {
                        components = &(*it);
                        break;
                    }
                }
            }

            assert(components);
            if (!components) {
                continue;
            }
            getImageFromCacheAndConvertIfNeeded(createInCache, storage, args.returnStorage, *key, renderMappedMipMapLevel,
                                                renderFullScaleThenDownscale ? &upscaledImageBounds : &downscaledImageBounds,
                                                &rod, roi,
                                                args.bitdepth, it->first,
                                                args.inputImagesList, frameArgs->stats, glContextLocker, &it->second.fullscaleImage);

            ///We must retrieve from the cache exactly the originally retrieved image, otherwise we might have to call  renderInputImagesForRoI
            ///again, which could create a vicious cycle.
            if ( it->second.fullscaleImage && (it->second.fullscaleImage.get() == it->second.originalCachedImage) ) {
                it->second.downscaleImage = it->second.fullscaleImage;
            } else {
                for (std::map<ImagePlaneDesc, EffectInstance::PlaneToRender>::iterator it2 = planesToRender->planes.begin(); it2 != planesToRender->planes.end(); ++it2) {
                    it2->second.fullscaleImage.reset();
                    it2->second.downscaleImage.reset();
                }
                break;
            }
        }
>>>>>>> 8128e21d

    RenderSafetyEnum safety = args.renderArgs->getCurrentRenderSafety();

    useRenderClone |= (safety == eRenderSafetyInstanceSafe && !_publicInterface->getNode()->isDuringPaintStrokeCreation());

    useRenderClone |= safety != eRenderSafetyUnsafe && planesToRender->backendType == eRenderBackendTypeOpenGL && !_publicInterface->supportsConcurrentOpenGLRenders();

    if (useRenderClone) {
        renderInstance = _publicInterface->getOrCreateRenderInstance();
    } else {
        renderInstance = _publicInterface->shared_from_this();
    }
    assert(renderInstance);

    // eRenderSafetyInstanceSafe means that there is at most one render per instance
    // NOTE: the per-instance lock should be shared between
    // all clones of the same instance, because an InstanceSafe plugin may assume it is the sole owner of the output image,
    // and read-write on it.
    // It is probably safer to assume that several clones may write to the same output image only in the eRenderSafetyFullySafe case.

    // eRenderSafetyFullySafe means that there is only one render per FRAME : the lock is per image

    boost::scoped_ptr<QMutexLocker> locker;


    // Since we may are going to sit and wait on this lock, to allow this thread to be re-used by another task of the thread pool we
    // temporarily release the thread to the threadpool and reserve it again once
    // we waited.
    bool hasReleasedThread = false;
    if (safety == eRenderSafetyInstanceSafe && !useRenderClone) {
        QThreadPool::globalInstance()->releaseThread();
        locker.reset( new QMutexLocker( &_publicInterface->getNode()->getRenderInstancesSharedMutex() ) );
        hasReleasedThread = true;
    } else if (safety == eRenderSafetyUnsafe) {
        PluginPtr p = _publicInterface->getNode()->getPlugin();
        assert(p);
        QThreadPool::globalInstance()->releaseThread();
        locker.reset( new QMutexLocker( p->getPluginLock().get() ) );
        hasReleasedThread = true;
    } else {
        // no need to lock
        Q_UNUSED(locker);
    }
    if (hasReleasedThread) {
        QThreadPool::globalInstance()->reserveThread();
    }



    if (planesToRender->backendType == eRenderBackendTypeOpenGL ||
        planesToRender->backendType == eRenderBackendTypeOSMesa) {
        assert(glRenderContext);
        ActionRetCodeEnum stat = renderInstance->attachOpenGLContext_public(args.time, args.view, renderMappedScale, args.renderArgs, glRenderContext->getContext(), &planesToRender->glContextData);
        if (isFailureRetCode(stat)) {
            renderRetCode = stat;
        }
    }
    if (renderRetCode == eActionStatusOK) {
        
        renderRetCode = renderInstance->renderForClone(glRenderContext,
                                                          args,
                                                          renderMappedScale,
                                                          planesToRender,
                                                          processChannels,
                                                          neededInputLayers);

        if (planesToRender->backendType == eRenderBackendTypeOpenGL ||
            planesToRender->backendType == eRenderBackendTypeOSMesa) {

            // If the plug-in doesn't support concurrent OpenGL renders, release the lock that was taken in the call to attachOpenGLContext_public() above.
            // For safe plug-ins, we call dettachOpenGLContext_public when the effect is destroyed in Node::deactivate() with the function EffectInstance::dettachAllOpenGLContexts().
            // If we were the last render to use this context, clear the data now

            if ( planesToRender->glContextData->getHasTakenLock() ||
                !_publicInterface->supportsConcurrentOpenGLRenders() ||
                planesToRender->glContextData.use_count() == 1) {

                renderInstance->dettachOpenGLContext_public(args.renderArgs, glRenderContext->getContext(), planesToRender->glContextData);
            }
        }
    }
    if (useRenderClone) {
        _publicInterface->releaseRenderInstance(renderInstance);
    }
    

    return renderRetCode;
} // EffectInstance::Implementation::::renderRoILaunchInternalRender


ActionRetCodeEnum
EffectInstance::renderRoI(const RenderRoIArgs & args, RenderRoIResults* results)
{

    // Do nothing if no components were requested
    if ( args.components.empty() ) {
        qDebug() << getScriptName_mt_safe().c_str() << "renderRoi: Early bail-out components requested empty";
        return eActionStatusOK;
    }
    if ( args.roi.isNull() ) {
        qDebug() << getScriptName_mt_safe().c_str() << "renderRoi: Early bail-out RoI requested empty ";
        return eActionStatusOK;
    }

    // Make sure this call is not made recursively from getImage on a render clone on which we are already calling renderRoI.
    // If so, forward the call to the main instance
    if (_imp->mainInstance) {
        return _imp->mainInstance->renderRoI(args, results);
    }

    assert(args.renderArgs && args.renderArgs->getNode() == getNode());

    // Some nodes do not support render-scale and can only render at scale 1.
    // If the render requested a mipmap level different than 0, we must render at mipmap level 0 then downscale to the requested
    // mipmap level.
    // If the render requested a proxy scale different than 1, we fail because we cannot render at scale 1 then resize at an arbitrary scale.
    
    const bool renderFullScaleThenDownScale = !args.renderArgs->getCurrentRenderScaleSupport() && args.mipMapLevel > 0;

    if (!args.renderArgs->getCurrentRenderScaleSupport() && (args.proxyScale.x != 1. || args.proxyScale.y != 1.)) {
        setPersistentMessage(eMessageTypeError, tr("This node does not support custom proxy scale. It can only render at full resolution").toStdString());
        return eActionStatusFailed;
    }

    const unsigned int mappedMipMapLevel = renderFullScaleThenDownScale ? 0 : args.mipMapLevel;
    RenderScale originalCombinedScale;

    {
        originalCombinedScale = args.proxyScale;
        double mipMapScale = Image::getScaleFromMipMapLevel(args.mipMapLevel);
        originalCombinedScale.x *= mipMapScale;
        originalCombinedScale.y *= mipMapScale;
    }
    const RenderScale mappedCombinedScale = renderFullScaleThenDownScale ? RenderScale(1.) : originalCombinedScale;

    // The region of definition of the effect at this frame/view in canonical coordinates
    RectD rod;
    {
        GetRegionOfDefinitionResultsPtr results;
        ActionRetCodeEnum stat = getRegionOfDefinition_public(args.time, mappedCombinedScale, args.view, args.renderArgs, &results);
        if (isFailureRetCode(stat)) {
            return stat;
        }
        rod = results->getRoD();

        // If the plug-in RoD is null, there's nothing to render.
        if (rod.isNull()) {
            return eActionStatusInputDisconnected;
        }
    }

    ////////////////////////////////////////////////////////////////////////////////////////////////////////////////////////
    ////////////////////////////// Handle pass-through planes /////////////////////////////////////////////////////////////
    std::list<ImagePlaneDesc> requestedPlanes;
    std::bitset<4> processChannels;
    std::map<int, std::list<ImagePlaneDesc> > inputLayersNeeded;
    {

        ActionRetCodeEnum upstreamRetCode = _imp->determinePlanesToRender(args, &inputLayersNeeded, &requestedPlanes, &processChannels, &results->outputPlanes);
        if (isFailureRetCode(upstreamRetCode)) {
            return upstreamRetCode;
        }

        // There might no plane produced by this node that were requested
        if ( requestedPlanes.empty() ) {
            return eActionStatusOK;
        }
<<<<<<< HEAD
    }

=======
        for (std::map<ImagePlaneDesc, EffectInstance::PlaneToRender>::iterator it = planesToRender->planes.begin();
             it != planesToRender->planes.end(); ++it) {
            const ImagePlaneDesc *components = 0;

            if ( !it->first.isColorPlane() ) {
                //This plane is not color, there can only be a single set of components
                components = &(it->first);
            } else {
                //Find color plane from clip preferences
                for (std::list<ImagePlaneDesc>::const_iterator it = outputComponents.begin(); it != outputComponents.end(); ++it) {
                    if ( it->isColorPlane() ) {
                        components = &(*it);
                        break;
                    }
                }
            }
            assert(components);
            if (!components) {
                continue;
            }
>>>>>>> 8128e21d

    ////////////////////////////////////////////////////////////////////////////////////////////////////////////////////////
    ////////////////////////////// Check if effect is identity /////////////////////////////////////////////////////////////
    const double par = getAspectRatio(args.renderArgs, -1);
    {
        bool isIdentity;
        ActionRetCodeEnum upstreamRetCode = _imp->handleIdentityEffect(args, par, rod, mappedCombinedScale, requestedPlanes, inputLayersNeeded, results, &isIdentity);
        if (isIdentity) {
            return upstreamRetCode;
        }
    }


    // Get the data associated to this frame. It must have been created before.
    FrameViewRequestPtr requestPassData = args.renderArgs->getFrameViewRequest(args.time, args.view);
    assert(requestPassData);

    TreeRenderPtr renderObj = args.renderArgs->getParentRender();

    ////////////////////////////////////////////////////////////////////////////////////////////////////////////////////////
    ////////////////////////////// Resolve render device ///////////////////////////////////////////////////////////////////

    // Point to either a GPU or CPU (OSMesa) OpenGL context
    OSGLContextPtr glRenderContext;

    // These are the planes rendered
    ImagePlanesToRenderPtr planesToRender(new ImagePlanesToRender);

    // The OpenGL context locker
    OSGLContextAttacherPtr glContextLocker;
    {
        ActionRetCodeEnum errorCode = _imp->resolveRenderBackend(args, requestPassData, args.roi, &planesToRender->backendType, &glRenderContext);
        if (isFailureRetCode(errorCode)) {
            return errorCode;
        }
<<<<<<< HEAD
        assert(((planesToRender->backendType == eRenderBackendTypeOpenGL || planesToRender->backendType == eRenderBackendTypeOSMesa) && glRenderContext) || (planesToRender->backendType != eRenderBackendTypeOpenGL && planesToRender->backendType != eRenderBackendTypeOSMesa && !glRenderContext));

        // This will create a locker for the OpenGL context but not attach it yet. It will be attached when needed
        if (glRenderContext) {
            glContextLocker = OSGLContextAttacher::create(glRenderContext);
=======
    } // hasSomethingToRender
      ////////////////////////////////////////////////////////////////////////////////////////////////////////////////////////
      ////////////////////////////// End allocation of planes ///////////////////////////////////////////////////////////////


    //There should always be at least 1 plane to render (The color plane)
    assert( !planesToRender->planes.empty() );

    ///If we reach here, it can be either because the planes are cached or not, either way
    ///the planes are NOT a total identity, and they may have some content left to render.
    EffectInstance::RenderRoIStatusEnum renderRetCode = hasSomethingToRender ? eRenderRoIStatusImageRendered : eRenderRoIStatusImageAlreadyRendered;
    bool renderAborted;

    renderAborted = aborted();
    if (!renderAborted && (hasSomethingToRender || planesToRender->isBeingRenderedElsewhere) ) {
#if NATRON_ENABLE_TRIMAP
        ///Only use trimap system if the render cannot be aborted.
        if ( frameArgs->isCurrentFrameRenderNotAbortable() ) {
            for (std::map<ImagePlaneDesc, EffectInstance::PlaneToRender>::iterator it = planesToRender->planes.begin(); it != planesToRender->planes.end(); ++it) {
                _imp->markImageAsBeingRendered(renderFullScaleThenDownscale ? it->second.fullscaleImage : it->second.downscaleImage);
            }
>>>>>>> 8128e21d
        }

    }



    // This is the region to render in pixel coordinates at the scale of renderMappedScale
    RectI renderMappedRoI;
    if (!renderFullScaleThenDownScale) {
        renderMappedRoI = args.roi;
    } else {
        RectD canonicalRoI;
        args.roi.toCanonical(originalCombinedScale, par, rod, &canonicalRoI);
        canonicalRoI.toPixelEnclosing(mappedCombinedScale, par, &renderMappedRoI);
    }


    // The RoI cannot be null here, either we are in !renderFullScaleThenDownscale and we already checked at the begining
    // of the function that the RoI was Null, either the RoD was checked for NULL.
    assert(!renderMappedRoI.isNull());

    ////////////////////////////////////////////////////////////////////////////////////////////////////////////////////////
    ////////////////////////////// Handle Concatenations //////////////////////////////////////////////////////////////////
    {

        bool concatenated;
        ActionRetCodeEnum upstreamRetCode = _imp->handleConcatenation(args, mappedCombinedScale, results, &concatenated);
        if (isFailureRetCode(upstreamRetCode)) {
            return upstreamRetCode;
        }
        if (concatenated) {
            return eActionStatusOK;
        }
    }
    ////////////////////////////////////////////////////////////////////////////////////////////////////////////////////////
    ////////////////////////////// Compute RoI depending on render scale ///////////////////////////////////////////////////

    // Should the output of this render be cached ?
    CacheAccessModeEnum cacheAccess = _imp->shouldRenderUseCache(args, requestPassData);


<<<<<<< HEAD
    // The RoD in pixel coordinates at the scale of renderMappedScale
    RectI pixelRoDRenderMapped;
=======
            /*{
                const std::list<RectToRender>& rectsToRender = planesToRender->rectsToRender;
                qDebug() <<'('<<QThread::currentThread()<<")--> "<< getNode()->getScriptName_mt_safe().c_str() << ": render view: " << args.view << ", time: " << args.time << " No. tiles: " << rectsToRender.size() << " rectangles";
                for (std::list<RectToRender>::const_iterator it = rectsToRender.begin(); it != rectsToRender.end(); ++it) {
                    qDebug() << "rect: " << "x1= " <<  it->rect.x1 << " , y1= " << it->rect.y1 << " , x2= " << it->rect.x2 << " , y2= " << it->rect.y2 << "(identity:" << it->isIdentity << ")";
                }
                for (std::map<ImagePlaneDesc, PlaneToRender> ::iterator it = planesToRender->planes.begin(); it != planesToRender->planes.end(); ++it) {
                    qDebug() << "plane: " <<  it->second.downscaleImage.get() << it->first.getLayerName().c_str();
                }
                qDebug() << "Cached:" << (isPlaneCached.get() != 0) << "Rendered elsewhere:" << planesToRender->isBeingRenderedElsewhere;

               }*/
# endif


            bool attachGLOK = true;
            if (storage == eStorageModeGLTex) {
                assert(glContext);
                Natron::StatusEnum stat = renderInstance->attachOpenGLContext_public(glContext, &planesToRender->glContextData);
                if (stat == eStatusOutOfMemory) {
                    renderRetCode = eRenderRoIStatusRenderOutOfGPUMemory;
                    attachGLOK = false;
                } else if (stat == eStatusFailed) {
                    renderRetCode = eRenderRoIStatusRenderFailed;
                    attachGLOK = false;
                }
            }
            if (attachGLOK) {
                renderRetCode = renderRoIInternal(renderInstance.get(),
                                                  args.time,
                                                  frameArgs,
                                                  safety,
                                                  args.mipMapLevel,
                                                  args.view,
                                                  rod,
                                                  par,
                                                  planesToRender,
                                                  frameArgs->isSequentialRender,
                                                  frameArgs->isRenderResponseToUserInteraction,
                                                  nodeHash,
                                                  renderFullScaleThenDownscale,
                                                  byPassCache,
                                                  outputDepth,
                                                  outputClipPrefComps,
                                                  neededComps,
                                                  processChannels);
                if (storage == eStorageModeGLTex) {
                    // If the plug-in doesn't support concurrent OpenGL renders, release the lock that was taken in the call to attachOpenGLContext_public() above.
                    // For safe plug-ins, we call dettachOpenGLContext_public when the effect is destroyed in Node::deactivate() with the function EffectInstance::dettachAllOpenGLContexts().
                    // If we were the last render to use this context, clear the data now
                    if ( planesToRender->glContextData->getHasTakenLock() || !supportsConcurrentOpenGLRenders() || planesToRender->glContextData.use_count() == 1) {
                        renderInstance->dettachOpenGLContext_public(glContext, planesToRender->glContextData);
                    }
                }
            }
            if (useRenderClone) {
                releaseRenderInstance(renderInstance);
            }
        } // if (hasSomethingToRender) {

        renderAborted = aborted();
#if NATRON_ENABLE_TRIMAP

        if ( frameArgs->isCurrentFrameRenderNotAbortable() ) {
            ///Only use trimap system if the render cannot be aborted.
            ///If we were aborted after all (because the node got deleted) then return a NULL image and empty the cache
            ///of this image
            for (std::map<ImagePlaneDesc, EffectInstance::PlaneToRender>::iterator it = planesToRender->planes.begin(); it != planesToRender->planes.end(); ++it) {
                if (!renderAborted) {
                    if ( (renderRetCode == eRenderRoIStatusRenderFailed) || !planesToRender->isBeingRenderedElsewhere ) {
                        _imp->unmarkImageAsBeingRendered(renderFullScaleThenDownscale ? it->second.fullscaleImage : it->second.downscaleImage,
                                                         renderRetCode == eRenderRoIStatusRenderFailed);
                    } else {
                        if ( !_imp->waitForImageBeingRenderedElsewhereAndUnmark(roi,
                                                                                renderFullScaleThenDownscale ? it->second.fullscaleImage : it->second.downscaleImage) ) {
                            renderAborted = true;
                        }
                    }
                } else {
                    appPTR->removeFromNodeCache(renderFullScaleThenDownscale ? it->second.fullscaleImage : it->second.downscaleImage);
                    _imp->unmarkImageAsBeingRendered(renderFullScaleThenDownscale ? it->second.fullscaleImage : it->second.downscaleImage, true);
>>>>>>> 8128e21d

    // Depending on tiles support we are going to modify the RoI to clip it to the bounds of this effect.
    // We still keep in memory what was requested for later on
    const RectI originalRenderMappedRoI = renderMappedRoI;

    rod.toPixelEnclosing(mappedCombinedScale, par, &pixelRoDRenderMapped);

    if (!args.renderArgs->getCurrentTilesSupport()) {
        // If tiles are not supported the RoI is the full image bounds
        renderMappedRoI = pixelRoDRenderMapped;
    } else {

        // Round the roi to the tile size if the render is cached
        if (cacheAccess != eCacheAccessModeNone) {
            ImageBitDepthEnum outputBitDepth = getBitDepth(args.renderArgs, -1);
            int tileWidth, tileHeight;
            Cache::getTileSizePx(outputBitDepth, &tileWidth, &tileHeight);

            RectI tiledRoundedRoI = renderMappedRoI;

            tiledRoundedRoI.x1 = renderMappedRoI.x1 +  (int)std::floor((double)(renderMappedRoI.x1 - pixelRoDRenderMapped.x1) / tileWidth ) * tileWidth;

            tiledRoundedRoI.y1 = renderMappedRoI.y1 + (int)std::floor((double)(renderMappedRoI.y1 - pixelRoDRenderMapped.y1) / tileHeight ) * tileHeight;

            tiledRoundedRoI.x2 = tiledRoundedRoI.x1 + (int)std::ceil((double)(renderMappedRoI.x2 - renderMappedRoI.x1)  / tileWidth ) * tileWidth;

            tiledRoundedRoI.y2 = tiledRoundedRoI.y1 + (int)std::ceil((double)(renderMappedRoI.y2 - renderMappedRoI.y1) / tileHeight ) * tileHeight;
            renderMappedRoI = tiledRoundedRoI;
        }

        // Make sure the RoI falls within the image bounds
        if ( !renderMappedRoI.intersect(pixelRoDRenderMapped, &renderMappedRoI) ) {
            return eActionStatusOK;
        }

        // The RoI falls into the effect pixel region of definition
        assert(renderMappedRoI.x1 >= pixelRoDRenderMapped.x1 && renderMappedRoI.y1 >= pixelRoDRenderMapped.y1 &&
               renderMappedRoI.x2 <= pixelRoDRenderMapped.x2 && renderMappedRoI.y2 <= pixelRoDRenderMapped.y2);
    }

    assert(!renderMappedRoI.isNull());

<<<<<<< HEAD
    // The requested portion to render in canonical coordinates
    RectD canonicalRoI;
    renderMappedRoI.toCanonical(mappedCombinedScale, par, rod, &canonicalRoI);
=======
#if DEBUG
    if (hasSomethingToRender && (renderRetCode != eRenderRoIStatusRenderFailed) && !renderAborted) {
        // Kindly check that everything we asked for is rendered!

        for (std::map<ImagePlaneDesc, EffectInstance::PlaneToRender>::iterator it = planesToRender->planes.begin(); it != planesToRender->planes.end(); ++it) {
            if (!frameArgs->tilesSupported) {
                //assert that bounds are consistent with the RoD if tiles are not supported
                const RectD & srcRodCanonical = renderFullScaleThenDownscale ? it->second.fullscaleImage->getRoD() : it->second.downscaleImage->getRoD();
                RectI srcBounds;
                srcRodCanonical.toPixelEnclosing(renderFullScaleThenDownscale ? it->second.fullscaleImage->getMipMapLevel() : it->second.downscaleImage->getMipMapLevel(), par, &srcBounds);
                RectI srcRealBounds = renderFullScaleThenDownscale ? it->second.fullscaleImage->getBounds() : it->second.downscaleImage->getBounds();
                assert(srcRealBounds.x1 == srcBounds.x1);
                assert(srcRealBounds.x2 == srcBounds.x2);
                assert(srcRealBounds.y1 == srcBounds.y1);
                assert(srcRealBounds.y2 == srcBounds.y2);
            }
>>>>>>> 8128e21d


    ////////////////////////////////////////////////////////////////////////////////////////////////////////////////////////
<<<<<<< HEAD
    ////////////////////////////// Allocate images and look-up cache ///////////////////////////////////////////////////////
=======
    ////////////////// Make sure all planes rendered have the requested  format ///////////////////////////

    bool useAlpha0ForRGBToRGBAConversion = args.caller ? args.caller->getNode()->usesAlpha0ToConvertFromRGBToRGBA() : false;

    // If the caller is not multiplanar, for the color plane we remap it to the components metadata obtained from the metadata pass, otherwise we stick to returning
    //bool callerIsMultiplanar = args.caller ? args.caller->isMultiPlanar() : false;

    //bool multiplanar = isMultiPlanar();
    for (std::map<ImagePlaneDesc, EffectInstance::PlaneToRender>::iterator it = planesToRender->planes.begin(); it != planesToRender->planes.end(); ++it) {
        //If we have worked on a local swaped image, swap it in the cache
        if (it->second.cacheSwapImage) {
            const CacheAPI* cache = it->second.cacheSwapImage->getCacheAPI();
            const Cache<Image>* imgCache = dynamic_cast<const Cache<Image>*>(cache);
            if (imgCache) {
                Cache<Image>* ccImgCache = const_cast<Cache<Image>*>(imgCache);
                assert(ccImgCache);
                ccImgCache->swapOrInsert(it->second.cacheSwapImage, it->second.fullscaleImage);
            }
        }
>>>>>>> 8128e21d

    _imp->fetchOrCreateOutputPlanes(args, requestPassData, cacheAccess, planesToRender, requestedPlanes, renderMappedRoI, mappedCombinedScale, args.proxyScale, mappedMipMapLevel, glContextLocker, &results->outputPlanes);

    bool hasSomethingToRender = !planesToRender->rectsToRender.empty();

<<<<<<< HEAD
=======
        const ImagePlaneDesc* comp = 0;
        if ( !it->first.isColorPlane() ) {
            comp = &it->first;
        } else {
            // If we were requested the color plane, we rendered what the node's metadata is for the color plane. Map it to what was requested
            for (std::list<ImagePlaneDesc>::const_iterator it2 = args.components.begin(); it2 != args.components.end(); ++it2) {
                if ( it2->isColorPlane() ) {
                    comp = &(*it2);
                    break;
                }
            }
        }
        assert(comp);
        ///The image might need to be converted to fit the original requested format
        if (comp) {
            it->second.downscaleImage = convertPlanesFormatsIfNeeded(getApp(), it->second.downscaleImage, originalRoI, *comp, args.bitdepth, useAlpha0ForRGBToRGBAConversion, planesToRender->outputPremult, -1);
            assert(it->second.downscaleImage->getComponents() == *comp && it->second.downscaleImage->getBitDepth() == args.bitdepth);

            StorageModeEnum imageStorage = it->second.downscaleImage->getStorageMode();
            if ( args.returnStorage == eStorageModeGLTex && (imageStorage != eStorageModeGLTex) ) {
                if (!glContextLocker) {
                    // Make the OpenGL context current to this thread since we may use it for convertRAMImageToOpenGLTexture
                    glContextLocker.reset( new OSGLContextAttacher(glContext, abortInfo
#ifdef DEBUG
                                                                   , frameArgs->time
#endif
                                                                   ) );
                }
                glContextLocker->attach();
                it->second.downscaleImage = convertRAMImageToOpenGLTexture(it->second.downscaleImage);
            } else if ( args.returnStorage != eStorageModeGLTex && (imageStorage == eStorageModeGLTex) ) {
                assert(args.returnStorage == eStorageModeRAM);
                assert(glContextLocker);
                if (glContextLocker) {
                    glContextLocker->attach();
                }
                it->second.downscaleImage = convertOpenGLTextureToCachedRAMImage(it->second.downscaleImage);
            }
>>>>>>> 8128e21d

    ////////////////////////////////////////////////////////////////////////////////////////////////////////////////////////
    ////////////////////////////// Pre-render input images ////////////////////////////////////////////////////////////////
    if (hasSomethingToRender) {

        // Ensure that we release the context while waiting for input images to be rendered.
        if (glContextLocker) {
            glContextLocker->dettach();
        }

        ActionRetCodeEnum upstreamRetCode = args.renderArgs->preRenderInputImages(args.time, args.view, inputLayersNeeded);

        if (isFailureRetCode(upstreamRetCode)) {
            return upstreamRetCode;
        }
    }


    ////////////////////////////////////////////////////////////////////////////////////////////////////////////////////////
    ////////////////////////////// Launch actual internal render ///////////////////////////////////////////////////////////

    ActionRetCodeEnum renderRetCode = eActionStatusOK;
    if (hasSomethingToRender) {
        renderRetCode = _imp->launchRenderAndWaitForPendingTiles(args, planesToRender, glContextLocker, cacheAccess, renderMappedRoI, mappedCombinedScale, processChannels, inputLayersNeeded, &results->outputPlanes);
    }

    // Now that this effect has rendered, clear pre-rendered inputs
    requestPassData->clearPreRenderedInputs();

    ////////////////////////////////////////////////////////////////////////////////////////////////////////////////////////
    ////////////////////////////// Check for failure or abortion ///////////////////////////////////////////////////////////

    // If using GPU and out of memory retry on CPU if possible
    if (renderRetCode == eActionStatusOutOfMemory && planesToRender->backendType == eRenderBackendTypeOpenGL) {
        if (args.renderArgs->getCurrentRenderOpenGLSupport() != ePluginOpenGLRenderSupportYes) {
            // The plug-in can only use GPU or doesn't support GPU
            return eActionStatusFailed;
        }
        boost::scoped_ptr<RenderRoIArgs> newArgs( new RenderRoIArgs(args) );
        newArgs->allowGPURendering = false;
        return renderRoI(*newArgs, results);
    }

    // If the node did not support render scale and the mipmap level rendered was different than what was requested, downcale the image.
    if (renderFullScaleThenDownScale) {
        assert(args.mipMapLevel > 0);
        for (std::map<ImagePlaneDesc, ImagePtr>::iterator it = results->outputPlanes.begin(); it != results->outputPlanes.end(); ++it) {
            assert(it->second->getMipMapLevel() == 0);
            ImagePtr downscaledImage = it->second->downscaleMipMap(it->second->getBounds(), args.mipMapLevel);
            it->second = downscaledImage;
        }
    }

    // Termination, check that we rendered things correctly or we should have failed earlier otherwise.
#ifdef DEBUG
    if ( results->outputPlanes.size() != args.components.size() ) {
        qDebug() << "Requested:";
        for (std::list<ImagePlaneDesc>::const_iterator it = args.components.begin(); it != args.components.end(); ++it) {
            qDebug() << it->getPlaneID().c_str();
        }
        qDebug() << "But rendered:";
<<<<<<< HEAD
        for (std::map<ImagePlaneDesc, ImagePtr>::iterator it = results->outputPlanes.begin(); it != results->outputPlanes.end(); ++it) {
=======
        for (std::map<ImagePlaneDesc, ImagePtr>::iterator it = outputPlanes->begin(); it != outputPlanes->end(); ++it) {
>>>>>>> 8128e21d
            if (it->second) {
                qDebug() << it->first.getPlaneID().c_str();
            }
        }
    }
    assert( !results->outputPlanes.empty() );
#endif

    return eActionStatusOK;
} // renderRoI

<<<<<<< HEAD
ActionRetCodeEnum
EffectInstance::renderForClone(const OSGLContextAttacherPtr& glContext,
                               const RenderRoIArgs& args,
                               const RenderScale& renderMappedScale,
                               const ImagePlanesToRenderPtr & planesToRender,
                               const std::bitset<4> processChannels,
                               const std::map<int, std::list<ImagePlaneDesc> >& neededInputLayers)
=======
EffectInstance::RenderRoIStatusEnum
EffectInstance::renderRoIInternal(EffectInstance* self,
                                  double time,
                                  const boost::shared_ptr<ParallelRenderArgs> & frameArgs,
                                  RenderSafetyEnum safety,
                                  unsigned int mipMapLevel,
                                  ViewIdx view,
                                  const RectD & rod, //!< effect rod in canonical coords
                                  const double par,
                                  const boost::shared_ptr<ImagePlanesToRender> & planesToRender,
                                  bool isSequentialRender,
                                  bool isRenderMadeInResponseToUserInteraction,
                                  U64 nodeHash,
                                  bool renderFullScaleThenDownscale,
                                  bool byPassCache,
                                  ImageBitDepthEnum outputClipPrefDepth,
                                  const ImagePlaneDesc& outputClipPrefsComps,
                                  const boost::shared_ptr<ComponentsNeededMap> & compsNeeded,
                                  const std::bitset<4> processChannels)
>>>>>>> 8128e21d
{
    assert( !planesToRender->planes.empty() && !planesToRender->rectsToRender.empty() );

    // Notify the gui we're rendering
    NotifyRenderingStarted_RAII renderingNotifier(getNode().get());

<<<<<<< HEAD
    // If this node is not sequential we at least have to bracket the render action with a call to begin and end sequence render.

    RangeD sequenceRange;
    {
        GetFrameRangeResultsPtr rangeResults;
        ActionRetCodeEnum stat = getFrameRange_public(args.renderArgs, &rangeResults);
        if (isFailureRetCode(stat)) {
            return stat;
=======
    for (std::map<ImagePlaneDesc, EffectInstance::PlaneToRender>::iterator it = planesToRender->planes.begin(); it != planesToRender->planes.end(); ++it) {
        it->second.renderMappedImage = renderFullScaleThenDownscale ? it->second.fullscaleImage : it->second.downscaleImage;
        if ( it == planesToRender->planes.begin() ) {
            renderMappedMipMapLevel = it->second.renderMappedImage->getMipMapLevel();
>>>>>>> 8128e21d
        }
        rangeResults->getFrameRangeResults(&sequenceRange);
    }


    // We only need to call begin if we've not already called it.
    bool callBeginSequenceRender = false;
    if ( !isWriter() || (args.renderArgs->getCurrentRenderSequentialPreference() == eSequentialPreferenceNotSequential) ) {
        callBeginSequenceRender = true;
    }

    bool isPlayback = args.renderArgs->getParentRender()->isPlayback();

    if (callBeginSequenceRender) {
        ActionRetCodeEnum stat = beginSequenceRender_public(args.time,
                                                            args.time,
                                                            1 /*frameStep*/,
                                                            !appPTR->isBackground() /*interactive*/,
                                                            renderMappedScale,
                                                            isPlayback,
                                                            !isPlayback,
                                                            args.renderArgs->getParentRender()->isDraftRender(),
                                                            args.view,
                                                            planesToRender->backendType,
                                                            planesToRender->glContextData,
                                                            args.renderArgs);

        if (isFailureRetCode(stat)) {
            return stat;
        }
    }


    // Get the main input image to copy channels from it if a RGBA checkbox is unchecked
    int mainInputNb = getNode()->getPreferredInput();
    if ( (mainInputNb != -1) && isInputMask(mainInputNb) ) {
        mainInputNb = -1;
    }

    ImagePtr mainInputImage;
    if (mainInputNb != -1) {
        GetImageInArgs inArgs;
        std::map<int, std::list<ImagePlaneDesc> >::const_iterator foundNeededLayers = neededInputLayers.find(mainInputNb);
        if (foundNeededLayers != neededInputLayers.end()) {
            inArgs.layers = &foundNeededLayers->second;
            inArgs.inputNb = mainInputNb;
            inArgs.currentTime = args.time;
            inArgs.currentView = args.view;
            inArgs.inputTime = inArgs.currentTime;
            inArgs.inputView = inArgs.currentView;
            inArgs.currentScale = renderMappedScale;
            {

                //inArgs.layers = args.components.front();
            }
            inArgs.renderBackend = &planesToRender->backendType;
            inArgs.renderArgs = args.renderArgs;
            GetImageOutArgs outArgs;
            bool gotImage = getImagePlanes(inArgs, &outArgs);
            if (gotImage) {
                assert(!outArgs.imagePlanes.empty());
                mainInputImage = outArgs.imagePlanes.begin()->second;
            }

        }
    }


    const bool attemptHostFrameThreading =
#ifndef NATRON_HOSTFRAMETHREADING_SEQUENTIAL
    args.renderArgs->getCurrentRenderSafety() == eRenderSafetyFullySafeFrame &&
    planesToRender->rectsToRender.size() > 1 &&
    planesToRender->backendType == eRenderBackendTypeCPU;
#else
    true;
#endif

    if (!attemptHostFrameThreading) {

        for (std::list<RectToRender>::const_iterator it = planesToRender->rectsToRender.begin(); it != planesToRender->rectsToRender.end(); ++it) {

            ActionRetCodeEnum functorRet = _imp->tiledRenderingFunctor(*it, &args, renderMappedScale, processChannels, mainInputImage, planesToRender, glContext);
            if (isFailureRetCode(functorRet)) {
                return functorRet;
            }

        } // for (std::list<RectI>::const_iterator it = rectsToRender.begin(); it != rectsToRender.end(); ++it) {

    } else { // attemptHostFrameThreading


        boost::scoped_ptr<Implementation::TiledRenderingFunctorArgs> tiledArgs(new Implementation::TiledRenderingFunctorArgs);
        tiledArgs->args = &args;
        tiledArgs->renderMappedScale = renderMappedScale;
        tiledArgs->mainInputImage = mainInputImage;
        tiledArgs->processChannels = processChannels;
        tiledArgs->planesToRender = planesToRender;
        tiledArgs->glContext = glContext;



        std::list<RectToRender> rectsToRenderList = planesToRender->rectsToRender;

        RectToRender lastRectToRender = rectsToRenderList.back();

        bool isThreadPoolThread = isRunningInThreadPoolThread();

        // If the current thread is a thread-pool thread, make it also do an iteration instead
        // of waiting for other threads
        if (isThreadPoolThread) {
            rectsToRenderList.pop_back();
        }

        QThread* curThread = QThread::currentThread();

        std::vector<ActionRetCodeEnum> threadReturnCodes;
        QFuture<ActionRetCodeEnum> ret = QtConcurrent::mapped( rectsToRenderList,
                                                              boost::bind(&EffectInstance::Implementation::tiledRenderingFunctor,
                                                                          _imp.get(),
                                                                          *tiledArgs,
                                                                          _1,
                                                                          curThread) );
        if (isThreadPoolThread) {
            ActionRetCodeEnum retCode = _imp->tiledRenderingFunctor(*tiledArgs, lastRectToRender, curThread);
            threadReturnCodes.push_back(retCode);
        }

        // Wait for other threads to be finished
        ret.waitForFinished();

        for (QFuture<ActionRetCodeEnum>::const_iterator  it2 = ret.begin(); it2 != ret.end(); ++it2) {
            threadReturnCodes.push_back(*it2);
        }
        for (std::vector<ActionRetCodeEnum>::const_iterator it2 = threadReturnCodes.begin(); it2 != threadReturnCodes.end(); ++it2) {
            if (isFailureRetCode(*it2)) {
                return *it2;
            }
        }
    } // !attemptHostFrameThreading

    ///never call endsequence render here if the render is sequential
    if (callBeginSequenceRender) {

        ActionRetCodeEnum stat = endSequenceRender_public(args.time,
                                     args.time,
                                     1 /*frameStep*/,
                                     !appPTR->isBackground() /*interactive*/,
                                     renderMappedScale,
                                                          isPlayback,
                                                          !isPlayback,
                                                          args.renderArgs->getParentRender()->isDraftRender(),
                                                          args.view,
                                                          planesToRender->backendType,
                                                          planesToRender->glContextData,
                                                          args.renderArgs);
        if (isFailureRetCode(stat)) {
            return stat;
        }
        
    }
    return eActionStatusOK;

} // renderRoIInternal

NATRON_NAMESPACE_EXIT;<|MERGE_RESOLUTION|>--- conflicted
+++ resolved
@@ -162,8 +162,6 @@
     }
 } // optimizeRectsToRender
 
-<<<<<<< HEAD
-
 
 /**
  * @brief This function determines the planes to render and calls recursively on upstream nodes unavailable planes
@@ -174,17 +172,6 @@
                                                         std::list<ImagePlaneDesc> *planesToRender,
                                                         std::bitset<4>* processChannels,
                                                         std::map<ImagePlaneDesc, ImagePtr>* outputPlanes)
-=======
-ImagePtr
-EffectInstance::convertPlanesFormatsIfNeeded(const AppInstPtr& app,
-                                             const ImagePtr& inputImage,
-                                             const RectI& roi,
-                                             const ImagePlaneDesc& targetComponents,
-                                             ImageBitDepthEnum targetDepth,
-                                             bool useAlpha0ForRGBToRGBAConversion,
-                                             ImagePremultiplicationEnum outputPremult,
-                                             int channelForAlpha)
->>>>>>> 8128e21d
 {
 
 
@@ -203,7 +190,6 @@
         results->getResults(inputLayersNeeded, &layersProduced, &passThroughLayers, &passThroughInputNb, &passThroughTime, &passThroughView, processChannels, &processAllLayers);
     }
 
-<<<<<<< HEAD
     std::list<ImagePlaneDesc> componentsToFetchUpstream;
     /*
      * For all requested planes, check which components can be produced in output by this node.
@@ -211,15 +197,6 @@
      * we try to render with those instead.
      */
     for (std::list<ImagePlaneDesc>::const_iterator it = args.components.begin(); it != args.components.end(); ++it) {
-=======
-EffectInstance::RenderRoIRetCode
-EffectInstance::renderRoI(const RenderRoIArgs & args,
-                          std::map<ImagePlaneDesc, ImagePtr>* outputPlanes)
-{
-    //Do nothing if no components were requested
-    if ( args.components.empty() ) {
-        qDebug() << getScriptName_mt_safe().c_str() << "renderRoi: Early bail-out components requested empty";
->>>>>>> 8128e21d
 
         // We may not request paired layers
         assert(it->getNumComponents() > 0);
@@ -316,7 +293,6 @@
         return eActionStatusOK;
     }
 
-<<<<<<< HEAD
     // If effect is identity on itself, call renderRoI again at different time and view.
     if (inputNbIdentity == -2) {
 
@@ -330,26 +306,9 @@
         boost::scoped_ptr<RenderRoIArgs> argCpy ( new RenderRoIArgs(args) );
         argCpy->time = inputTimeIdentity;
         argCpy->view = inputIdentityView;
-=======
-    ///Determine needed planes
-    boost::shared_ptr<ComponentsNeededMap> neededComps(new ComponentsNeededMap);
-    ComponentsNeededMap::iterator foundOutputNeededComps;
-    std::bitset<4> processChannels;
-    std::list<ImagePlaneDesc> passThroughPlanes;
-    int ptInputNb;
-    double ptTime;
-    int ptView;
-    {
-        bool processAllComponentsRequested;
-
-        {
-
-            getComponentsNeededAndProduced_public(nodeHash, args.time, args.view, neededComps.get(), &passThroughPlanes, &processAllComponentsRequested, &ptTime, &ptView, &processChannels, &ptInputNb);
->>>>>>> 8128e21d
 
         return _publicInterface->renderRoI(*argCpy, results);
 
-<<<<<<< HEAD
     }
 
     // Check if identity input really exists, otherwise fail
@@ -390,84 +349,7 @@
     // Save the planes that may already have been fetched from pass-through planes
     std::map<ImagePlaneDesc, ImagePtr> existingPassThroughPlanes = results->outputPlanes;
     results->outputPlanes.clear();
-=======
-            foundOutputNeededComps = neededComps->find(-1);
-            if ( foundOutputNeededComps == neededComps->end() ) {
-                return eRenderRoIRetCodeOk;
-            }
-        }
-        if (processAllComponentsRequested) {
-            std::list<ImagePlaneDesc> compVec;
-            for (std::list<ImagePlaneDesc>::const_iterator it = args.components.begin(); it != args.components.end(); ++it) {
-                bool found = false;
-                //Change all needed comps in output to the requested components
-                for (std::list<ImagePlaneDesc>::const_iterator it2 = foundOutputNeededComps->second.begin(); it2 != foundOutputNeededComps->second.end(); ++it2) {
-                    if ( ( it2->isColorPlane() && it->isColorPlane() ) ) {
-                        compVec.push_back(*it2);
-                        found = true;
-                        break;
-                    }
-                }
-                if (!found) {
-                    compVec.push_back(*it);
-                }
-            }
-            for (ComponentsNeededMap::iterator it = neededComps->begin(); it != neededComps->end(); ++it) {
-                it->second = compVec;
-            }
-        }
-    }
-    const std::list<ImagePlaneDesc> & outputComponents = foundOutputNeededComps->second;
-
-    ////////////////////////////////////////////////////////////////////////////////////////////////////////////////////////
-    ////////////////////////////// Handle pass-through for planes //////////////////////////////////////////////////////////
-    std::list<ImagePlaneDesc> requestedComponents;
-    {
-        {
-
-            EffectInstPtr passThroughInput = getInput(ptInputNb);
-            /*
-             * For all requested planes, check which components can be produced in output by this node.
-             * If the components are from the color plane, if another set of components of the color plane is present
-             * we try to render with those instead.
-             */
-            for (std::list<ImagePlaneDesc>::const_iterator it = args.components.begin(); it != args.components.end(); ++it) {
-                // We may not request paired layers
-                assert(it->getNumComponents() > 0);
-
-
-                std::list<ImagePlaneDesc>::const_iterator foundInOutputComps = ImagePlaneDesc::findEquivalentLayer(*it, outputComponents.begin(), outputComponents.end());
-                if (foundInOutputComps != outputComponents.end()) {
-                    requestedComponents.push_back(*foundInOutputComps);
-                } else {
-                    std::list<ImagePlaneDesc>::iterator foundEquivalent = ImagePlaneDesc::findEquivalentLayer(*it, passThroughPlanes.begin(), passThroughPlanes.end());
-
-
-                    // If  the requested component is not present, then it will just return black and transparent to the plug-in.
-                    if (foundEquivalent != passThroughPlanes.end()) {
-                        boost::scoped_ptr<RenderRoIArgs> inArgs ( new RenderRoIArgs(args) );
-                        inArgs->preComputedRoD.clear();
-                        inArgs->components.clear();
-                        inArgs->components.push_back(*foundEquivalent);
-                        inArgs->time = ptTime;
-                        inArgs->view = ViewIdx(ptView);
-
-                        if (!passThroughInput) {
-                            return eRenderRoIRetCodeFailed;
-                        }
-
-                        std::map<ImagePlaneDesc, ImagePtr> inputPlanes;
-                        RenderRoIRetCode inputRetCode = passThroughInput->renderRoI(*inArgs, &inputPlanes);
-                        assert( inputPlanes.size() == 1 || inputPlanes.empty() );
-                        if ( (inputRetCode == eRenderRoIRetCodeAborted) || (inputRetCode == eRenderRoIRetCodeFailed) || inputPlanes.empty() ) {
-                            return inputRetCode;
-                        }
-                        outputPlanes->insert( std::make_pair(*it, inputPlanes.begin()->second) );
-                    }
-                }
-            }
-        }
->>>>>>> 8128e21d
+
 
     // Since we are identity, it may return a distortion
     ActionRetCodeEnum ret =  inputEffectIdentity->renderRoI(*inputArgs, results);
@@ -611,30 +493,12 @@
             continue;
         }
 
-<<<<<<< HEAD
         RotoShapeRenderNode* isRotoShapeRenderNode = dynamic_cast<RotoShapeRenderNode*>(input.get());
         if (isRotoShapeRenderNode) {
             RotoStrokeItemPtr attachedStroke = toRotoStrokeItem(_publicInterface->getNode()->getAttachedRotoItem());
             assert(attachedStroke);
             inputRod = attachedStroke->getLastStrokeMovementBbox();
         } else {
-=======
-                if (fetchUserSelectedComponentsUpstream) {
-                    /// This corresponds to choice B)
-                    EffectInstance::ComponentsNeededMap::const_iterator foundCompsNeeded = neededComps->find(inputNbIdentity);
-                    if ( foundCompsNeeded != neededComps->end() ) {
-                        inputArgs->components.clear();
-                        for (std::list<ImagePlaneDesc>::const_iterator it = foundCompsNeeded->second.begin(); it != foundCompsNeeded->second.end(); ++it) {
-                            if (it->getNumComponents() != 0) {
-                                inputArgs->components.push_back(*it);
-                            }
-                        }
-                    }
-                } else {
-                    /// This corresponds to choice A)
-                    inputArgs->components = requestedComponents;
-                }
->>>>>>> 8128e21d
 
             TreeRenderNodeArgsPtr inputRenderArgs = args.renderArgs->getInputRenderArgs(i);
             GetRegionOfDefinitionResultsPtr rodResults;
@@ -648,7 +512,6 @@
             }
         }
 
-<<<<<<< HEAD
         if (!inputsIntersectionSet) {
             inputsIntersection = inputRod;
             inputsIntersectionSet = true;
@@ -656,37 +519,6 @@
             if (!hasDifferentRods) {
                 if (inputRod != inputsIntersection) {
                     hasDifferentRods = true;
-=======
-                std::map<ImagePlaneDesc, ImagePtr> identityPlanes;
-                RenderRoIRetCode ret =  inputEffectIdentity->renderRoI(*inputArgs, &identityPlanes);
-                if (ret == eRenderRoIRetCodeOk) {
-                    outputPlanes->insert( identityPlanes.begin(), identityPlanes.end() );
-
-                    if (fetchUserSelectedComponentsUpstream) {
-                        // We fetched potentially different components, so convert them to the format requested
-                        std::map<ImagePlaneDesc, ImagePtr> convertedPlanes;
-                        AppInstPtr app = getApp();
-                        bool useAlpha0ForRGBToRGBAConversion = args.caller ? args.caller->getNode()->usesAlpha0ToConvertFromRGBToRGBA() : false;
-                        std::list<ImagePlaneDesc>::const_iterator compIt = args.components.begin();
-
-                        for (std::map<ImagePlaneDesc, ImagePtr>::iterator it = outputPlanes->begin(); it != outputPlanes->end(); ++it, ++compIt) {
-                            ImagePremultiplicationEnum premult;
-                            const ImagePlaneDesc & outComp = outputComponents.front();
-                            if ( outComp.isColorPlane() ) {
-                                premult = thisEffectOutputPremult;
-                            } else {
-                                premult = eImagePremultiplicationOpaque;
-                            }
-
-                            ImagePtr tmp = convertPlanesFormatsIfNeeded(app, it->second, args.roi, *compIt, inputArgs->bitdepth, useAlpha0ForRGBToRGBAConversion, premult, -1);
-                            assert(tmp);
-                            convertedPlanes[it->first] = tmp;
-                        }
-                        *outputPlanes = convertedPlanes;
-                    }
-                } else {
-                    return ret;
->>>>>>> 8128e21d
                 }
             }
             inputsIntersection.intersect(inputRod, &inputsIntersection);
@@ -817,54 +649,12 @@
         planesToRender->planes.clear();
         for (std::map<ImagePlaneDesc, PlaneToRender>::const_iterator it = planes.begin(); it != planes.end(); ++it) {
 
-<<<<<<< HEAD
             // If the image is entirely cached, do not even compute it and insert it in the output planes map
             bool planeHasPendingResults;
             std::list<RectI> restToRender = it->second.cacheImage->getRestToRender(&planeHasPendingResults);
 
             if (restToRender.empty() && !planeHasPendingResults) {
                 (*outputPlanes)[it->first] = it->second.cacheImage;
-=======
-    /*
-     * Get the bitdepth and output components that the plug-in expects to render. The cached image does not necesserarily has the bitdepth
-     * that the plug-in expects.
-     */
-    ImageBitDepthEnum outputDepth = getBitDepth(-1);
-    ImagePlaneDesc outputClipPrefComps, outputClipPrefCompsPaired;
-    getMetadataComponents(-1, &outputClipPrefComps, &outputClipPrefCompsPaired);
-    boost::shared_ptr<ImagePlanesToRender> planesToRender(new ImagePlanesToRender);
-    planesToRender->useOpenGL = storage == eStorageModeGLTex;
-    boost::shared_ptr<FramesNeededMap> framesNeeded(new FramesNeededMap);
-    ////////////////////////////////////////////////////////////////////////////////////////////////////////////////////////
-    ////////////////////////////// Look-up the cache ///////////////////////////////////////////////////////////////
-
-    {
-        //If one plane is missing from cache, we will have to render it all. For all other planes, either they have nothing
-        //left to render, otherwise we render them for all the roi again.
-        bool missingPlane = false;
-
-        for (std::list<ImagePlaneDesc>::iterator it = requestedComponents.begin(); it != requestedComponents.end(); ++it) {
-            EffectInstance::PlaneToRender plane;
-
-            /*
-             * If the plane is the color plane, we might have to convert between components, hence we always
-             * try to find in the cache the "preferred" components of this node for the color plane.
-             * For all other planes, just consider this set of components, we do not allow conversion.
-             */
-            const ImagePlaneDesc* components = 0;
-            if ( !it->isColorPlane() ) {
-                components = &(*it);
-            } else {
-                for (std::list<ImagePlaneDesc>::const_iterator it2 = outputComponents.begin(); it2 != outputComponents.end(); ++it2) {
-                    if ( it2->isColorPlane() ) {
-                        components = &(*it2);
-                        break;
-                    }
-                }
-            }
-            assert(components);
-            if (!components) {
->>>>>>> 8128e21d
                 continue;
             }
 
@@ -898,33 +688,7 @@
                 renderWindowSet = true;
                 renderWindow = restToRenderBoundingBox;
             } else {
-<<<<<<< HEAD
                 renderWindow.merge(restToRenderBoundingBox);
-=======
-                if (!missingPlane) {
-                    missingPlane = true;
-                    //Ensure that previous planes are either already rendered or otherwise render them  again
-                    std::map<ImagePlaneDesc, EffectInstance::PlaneToRender> newPlanes;
-                    for (std::map<ImagePlaneDesc, EffectInstance::PlaneToRender>::iterator it2 = planesToRender->planes.begin();
-                         it2 != planesToRender->planes.end(); ++it2) {
-                        if (it2->second.fullscaleImage) {
-                            std::list<RectI> restToRender;
-                            it2->second.fullscaleImage->getRestToRender(roi, restToRender);
-                            if ( !restToRender.empty() ) {
-                                appPTR->removeFromNodeCache(it2->second.fullscaleImage);
-                                it2->second.fullscaleImage.reset();
-                                it2->second.downscaleImage.reset();
-                                newPlanes.insert(*it2);
-                            } else {
-                                outputPlanes->insert( std::make_pair(it2->first, it2->second.fullscaleImage) );
-                            }
-                        } else {
-                            newPlanes.insert(*it2);
-                        }
-                    }
-                    planesToRender->planes = newPlanes;
-                }
->>>>>>> 8128e21d
             }
         } // for each plane
     }
@@ -963,32 +727,7 @@
         // The bitdepth of the image
         ImageBitDepthEnum outputBitDepth = _publicInterface->getBitDepth(args.renderArgs, -1);
 
-<<<<<<< HEAD
         for (std::map<ImagePlaneDesc, PlaneToRender>::iterator it = planesToRender->planes.begin(); it != planesToRender->planes.end(); ++it) {
-=======
-    if (!isPlaneCached) {
-        if (frameArgs->tilesSupported) {
-            rectsLeftToRender.push_back(roi);
-        } else {
-            rectsLeftToRender.push_back(renderFullScaleThenDownscale ? upscaledImageBounds : downscaledImageBounds);
-        }
-    } else {
-        if ( isDuringPaintStroke && !lastStrokePixelRoD.isNull() ) {
-            fillGrownBoundsWithZeroes = true;
-            //Clear the bitmap of the cached image in the portion of the last stroke to only recompute what's needed
-            for (std::map<ImagePlaneDesc, EffectInstance::PlaneToRender>::iterator it2 = planesToRender->planes.begin();
-                 it2 != planesToRender->planes.end(); ++it2) {
-                it2->second.fullscaleImage->clearBitmap(lastStrokePixelRoD);
-
-                /*
-                 * This is useful to optimize the bitmap checking
-                 * when we are sure multiple threads are not using the image and we have a very small RoI to render.
-                 * For now it's only used for the rotopaint while painting.
-                 */
-                it2->second.fullscaleImage->setBitmapDirtyZone(lastStrokePixelRoD);
-            }
-        }
->>>>>>> 8128e21d
 
             // The image planes left are not entirely cached (or not at all): create a temporary image
             // with the memory layout supported by the plug-in that we will write to.
@@ -1037,32 +776,6 @@
                                                           std::map<ImagePlaneDesc, ImagePtr>* outputPlanes)
 {
 
-<<<<<<< HEAD
-=======
-        // If doing opengl renders, we don't allow retrieving partial images from the cache
-        if ( !rectsLeftToRender.empty() && (planesToRender->useOpenGL || cacheAlmostFull) ) {
-            ///The node cache is almost full and we need to render  something in the image, if we hold a pointer to this image here
-            ///we might recursively end-up in this same situation at each level of the render tree, ending with all images of each level
-            ///being held in memory.
-            ///Our strategy here is to clear the pointer, hence allowing the cache to remove the image, and ask the inputs to render the full RoI
-            ///instead of the rest to render. This way, even if the image is cleared from the cache we already have rendered the full RoI anyway.
-            rectsLeftToRender.clear();
-            rectsLeftToRender.push_back(roi);
-            for (std::map<ImagePlaneDesc, EffectInstance::PlaneToRender>::iterator it2 = planesToRender->planes.begin(); it2 != planesToRender->planes.end(); ++it2) {
-                //Keep track of the original cached image for the re-lookup afterward, if the pointer doesn't match the first look-up, don't consider
-                //the image because the region to render might have changed and we might have to re-trigger a render on inputs again.
-
-                ///Make sure to never dereference originalCachedImage! We only compare it (that's why it s a void*)
-                it2->second.originalCachedImage = it2->second.fullscaleImage.get();
-                it2->second.fullscaleImage.reset();
-                it2->second.downscaleImage.reset();
-            }
-            isPlaneCached.reset();
-            if (cacheAlmostFull) {
-                redoCacheLookup = true;
-            }
-        }
->>>>>>> 8128e21d
 
     // Mark the image as draft in the cache
     bool isDraftRender = args.renderArgs->getParentRender()->isDraftRender();
@@ -1208,42 +921,11 @@
             return renderRetCode;
         }
 
-<<<<<<< HEAD
         // The render went OK: push the cache images tiles to the cache
         std::map<ImagePlaneDesc, PlaneToRender> planes = planesToRender->planes;
         planesToRender->planes.clear();
         for (std::map<ImagePlaneDesc, PlaneToRender>::iterator it = planes.begin(); it != planes.end(); ++it) {
             if (it->second.cacheImage->getCachePolicy() != eCacheAccessModeNone) {
-=======
-            inputCode = renderInputImagesForRoI(requestPassData,
-                                                useTransforms,
-                                                storage,
-                                                args.time,
-                                                args.view,
-                                                rod,
-                                                canonicalRoI,
-                                                tls->currentRenderArgs.transformRedirections,
-                                                args.mipMapLevel,
-                                                renderMappedScale,
-                                                renderScaleOneUpstreamIfRenderScaleSupportDisabled,
-                                                byPassCache,
-                                                *framesNeeded,
-                                                *neededComps,
-                                                &it->imgs,
-                                                &it->inputRois);
-        }
-        if ( planesToRender->inputPremult.empty() ) {
-            for (InputImagesMap::iterator it2 = it->imgs.begin(); it2 != it->imgs.end(); ++it2) {
-                EffectInstPtr input = getInput(it2->first);
-                if (input) {
-                    ImagePremultiplicationEnum inputPremult = input->getPremult();
-                    if ( !it2->second.empty() ) {
-                        const ImagePlaneDesc & comps = it2->second.front()->getComponents();
-                        if ( !comps.isColorPlane() ) {
-                            inputPremult = eImagePremultiplicationOpaque;
-                        }
-                    }
->>>>>>> 8128e21d
 
                 // Destroy the temporary image if there was any.
                 // The cached image has been copied from the temporary image in tiledRenderingFunctor
@@ -1280,8 +962,6 @@
     // There should always be at least 1 plane to render (The color plane)
     assert( !planesToRender->planes.empty() && !planesToRender->rectsToRender.empty() );
 
-
-<<<<<<< HEAD
     EffectInstancePtr renderInstance;
     //
     // Figure out If this node should use a render clone rather than execute renderRoIInternal on the main (this) instance.
@@ -1290,48 +970,6 @@
     //
 
     bool useRenderClone = false;
-=======
-        for (std::map<ImagePlaneDesc, EffectInstance::PlaneToRender>::iterator it = planesToRender->planes.begin(); it != planesToRender->planes.end(); ++it) {
-            /*
-             * If the plane is the color plane, we might have to convert between components, hence we always
-             * try to find in the cache the "preferred" components of this node for the color plane.
-             * For all other planes, just consider this set of components, we do not allow conversion.
-             */
-            const ImagePlaneDesc* components = 0;
-            if ( !it->first.isColorPlane() ) {
-                components = &(it->first);
-            } else {
-                for (std::list<ImagePlaneDesc>::const_iterator it = outputComponents.begin(); it != outputComponents.end(); ++it) {
-                    if ( it->isColorPlane() ) {
-                        components = &(*it);
-                        break;
-                    }
-                }
-            }
-
-            assert(components);
-            if (!components) {
-                continue;
-            }
-            getImageFromCacheAndConvertIfNeeded(createInCache, storage, args.returnStorage, *key, renderMappedMipMapLevel,
-                                                renderFullScaleThenDownscale ? &upscaledImageBounds : &downscaledImageBounds,
-                                                &rod, roi,
-                                                args.bitdepth, it->first,
-                                                args.inputImagesList, frameArgs->stats, glContextLocker, &it->second.fullscaleImage);
-
-            ///We must retrieve from the cache exactly the originally retrieved image, otherwise we might have to call  renderInputImagesForRoI
-            ///again, which could create a vicious cycle.
-            if ( it->second.fullscaleImage && (it->second.fullscaleImage.get() == it->second.originalCachedImage) ) {
-                it->second.downscaleImage = it->second.fullscaleImage;
-            } else {
-                for (std::map<ImagePlaneDesc, EffectInstance::PlaneToRender>::iterator it2 = planesToRender->planes.begin(); it2 != planesToRender->planes.end(); ++it2) {
-                    it2->second.fullscaleImage.reset();
-                    it2->second.downscaleImage.reset();
-                }
-                break;
-            }
-        }
->>>>>>> 8128e21d
 
     RenderSafetyEnum safety = args.renderArgs->getCurrentRenderSafety();
 
@@ -1499,31 +1137,8 @@
         if ( requestedPlanes.empty() ) {
             return eActionStatusOK;
         }
-<<<<<<< HEAD
-    }
-
-=======
-        for (std::map<ImagePlaneDesc, EffectInstance::PlaneToRender>::iterator it = planesToRender->planes.begin();
-             it != planesToRender->planes.end(); ++it) {
-            const ImagePlaneDesc *components = 0;
-
-            if ( !it->first.isColorPlane() ) {
-                //This plane is not color, there can only be a single set of components
-                components = &(it->first);
-            } else {
-                //Find color plane from clip preferences
-                for (std::list<ImagePlaneDesc>::const_iterator it = outputComponents.begin(); it != outputComponents.end(); ++it) {
-                    if ( it->isColorPlane() ) {
-                        components = &(*it);
-                        break;
-                    }
-                }
-            }
-            assert(components);
-            if (!components) {
-                continue;
-            }
->>>>>>> 8128e21d
+    }
+
 
     ////////////////////////////////////////////////////////////////////////////////////////////////////////////////////////
     ////////////////////////////// Check if effect is identity /////////////////////////////////////////////////////////////
@@ -1559,35 +1174,11 @@
         if (isFailureRetCode(errorCode)) {
             return errorCode;
         }
-<<<<<<< HEAD
         assert(((planesToRender->backendType == eRenderBackendTypeOpenGL || planesToRender->backendType == eRenderBackendTypeOSMesa) && glRenderContext) || (planesToRender->backendType != eRenderBackendTypeOpenGL && planesToRender->backendType != eRenderBackendTypeOSMesa && !glRenderContext));
 
         // This will create a locker for the OpenGL context but not attach it yet. It will be attached when needed
         if (glRenderContext) {
             glContextLocker = OSGLContextAttacher::create(glRenderContext);
-=======
-    } // hasSomethingToRender
-      ////////////////////////////////////////////////////////////////////////////////////////////////////////////////////////
-      ////////////////////////////// End allocation of planes ///////////////////////////////////////////////////////////////
-
-
-    //There should always be at least 1 plane to render (The color plane)
-    assert( !planesToRender->planes.empty() );
-
-    ///If we reach here, it can be either because the planes are cached or not, either way
-    ///the planes are NOT a total identity, and they may have some content left to render.
-    EffectInstance::RenderRoIStatusEnum renderRetCode = hasSomethingToRender ? eRenderRoIStatusImageRendered : eRenderRoIStatusImageAlreadyRendered;
-    bool renderAborted;
-
-    renderAborted = aborted();
-    if (!renderAborted && (hasSomethingToRender || planesToRender->isBeingRenderedElsewhere) ) {
-#if NATRON_ENABLE_TRIMAP
-        ///Only use trimap system if the render cannot be aborted.
-        if ( frameArgs->isCurrentFrameRenderNotAbortable() ) {
-            for (std::map<ImagePlaneDesc, EffectInstance::PlaneToRender>::iterator it = planesToRender->planes.begin(); it != planesToRender->planes.end(); ++it) {
-                _imp->markImageAsBeingRendered(renderFullScaleThenDownscale ? it->second.fullscaleImage : it->second.downscaleImage);
-            }
->>>>>>> 8128e21d
         }
 
     }
@@ -1628,93 +1219,8 @@
     // Should the output of this render be cached ?
     CacheAccessModeEnum cacheAccess = _imp->shouldRenderUseCache(args, requestPassData);
 
-
-<<<<<<< HEAD
     // The RoD in pixel coordinates at the scale of renderMappedScale
     RectI pixelRoDRenderMapped;
-=======
-            /*{
-                const std::list<RectToRender>& rectsToRender = planesToRender->rectsToRender;
-                qDebug() <<'('<<QThread::currentThread()<<")--> "<< getNode()->getScriptName_mt_safe().c_str() << ": render view: " << args.view << ", time: " << args.time << " No. tiles: " << rectsToRender.size() << " rectangles";
-                for (std::list<RectToRender>::const_iterator it = rectsToRender.begin(); it != rectsToRender.end(); ++it) {
-                    qDebug() << "rect: " << "x1= " <<  it->rect.x1 << " , y1= " << it->rect.y1 << " , x2= " << it->rect.x2 << " , y2= " << it->rect.y2 << "(identity:" << it->isIdentity << ")";
-                }
-                for (std::map<ImagePlaneDesc, PlaneToRender> ::iterator it = planesToRender->planes.begin(); it != planesToRender->planes.end(); ++it) {
-                    qDebug() << "plane: " <<  it->second.downscaleImage.get() << it->first.getLayerName().c_str();
-                }
-                qDebug() << "Cached:" << (isPlaneCached.get() != 0) << "Rendered elsewhere:" << planesToRender->isBeingRenderedElsewhere;
-
-               }*/
-# endif
-
-
-            bool attachGLOK = true;
-            if (storage == eStorageModeGLTex) {
-                assert(glContext);
-                Natron::StatusEnum stat = renderInstance->attachOpenGLContext_public(glContext, &planesToRender->glContextData);
-                if (stat == eStatusOutOfMemory) {
-                    renderRetCode = eRenderRoIStatusRenderOutOfGPUMemory;
-                    attachGLOK = false;
-                } else if (stat == eStatusFailed) {
-                    renderRetCode = eRenderRoIStatusRenderFailed;
-                    attachGLOK = false;
-                }
-            }
-            if (attachGLOK) {
-                renderRetCode = renderRoIInternal(renderInstance.get(),
-                                                  args.time,
-                                                  frameArgs,
-                                                  safety,
-                                                  args.mipMapLevel,
-                                                  args.view,
-                                                  rod,
-                                                  par,
-                                                  planesToRender,
-                                                  frameArgs->isSequentialRender,
-                                                  frameArgs->isRenderResponseToUserInteraction,
-                                                  nodeHash,
-                                                  renderFullScaleThenDownscale,
-                                                  byPassCache,
-                                                  outputDepth,
-                                                  outputClipPrefComps,
-                                                  neededComps,
-                                                  processChannels);
-                if (storage == eStorageModeGLTex) {
-                    // If the plug-in doesn't support concurrent OpenGL renders, release the lock that was taken in the call to attachOpenGLContext_public() above.
-                    // For safe plug-ins, we call dettachOpenGLContext_public when the effect is destroyed in Node::deactivate() with the function EffectInstance::dettachAllOpenGLContexts().
-                    // If we were the last render to use this context, clear the data now
-                    if ( planesToRender->glContextData->getHasTakenLock() || !supportsConcurrentOpenGLRenders() || planesToRender->glContextData.use_count() == 1) {
-                        renderInstance->dettachOpenGLContext_public(glContext, planesToRender->glContextData);
-                    }
-                }
-            }
-            if (useRenderClone) {
-                releaseRenderInstance(renderInstance);
-            }
-        } // if (hasSomethingToRender) {
-
-        renderAborted = aborted();
-#if NATRON_ENABLE_TRIMAP
-
-        if ( frameArgs->isCurrentFrameRenderNotAbortable() ) {
-            ///Only use trimap system if the render cannot be aborted.
-            ///If we were aborted after all (because the node got deleted) then return a NULL image and empty the cache
-            ///of this image
-            for (std::map<ImagePlaneDesc, EffectInstance::PlaneToRender>::iterator it = planesToRender->planes.begin(); it != planesToRender->planes.end(); ++it) {
-                if (!renderAborted) {
-                    if ( (renderRetCode == eRenderRoIStatusRenderFailed) || !planesToRender->isBeingRenderedElsewhere ) {
-                        _imp->unmarkImageAsBeingRendered(renderFullScaleThenDownscale ? it->second.fullscaleImage : it->second.downscaleImage,
-                                                         renderRetCode == eRenderRoIStatusRenderFailed);
-                    } else {
-                        if ( !_imp->waitForImageBeingRenderedElsewhereAndUnmark(roi,
-                                                                                renderFullScaleThenDownscale ? it->second.fullscaleImage : it->second.downscaleImage) ) {
-                            renderAborted = true;
-                        }
-                    }
-                } else {
-                    appPTR->removeFromNodeCache(renderFullScaleThenDownscale ? it->second.fullscaleImage : it->second.downscaleImage);
-                    _imp->unmarkImageAsBeingRendered(renderFullScaleThenDownscale ? it->second.fullscaleImage : it->second.downscaleImage, true);
->>>>>>> 8128e21d
 
     // Depending on tiles support we are going to modify the RoI to clip it to the bounds of this effect.
     // We still keep in memory what was requested for later on
@@ -1757,100 +1263,17 @@
 
     assert(!renderMappedRoI.isNull());
 
-<<<<<<< HEAD
     // The requested portion to render in canonical coordinates
     RectD canonicalRoI;
     renderMappedRoI.toCanonical(mappedCombinedScale, par, rod, &canonicalRoI);
-=======
-#if DEBUG
-    if (hasSomethingToRender && (renderRetCode != eRenderRoIStatusRenderFailed) && !renderAborted) {
-        // Kindly check that everything we asked for is rendered!
-
-        for (std::map<ImagePlaneDesc, EffectInstance::PlaneToRender>::iterator it = planesToRender->planes.begin(); it != planesToRender->planes.end(); ++it) {
-            if (!frameArgs->tilesSupported) {
-                //assert that bounds are consistent with the RoD if tiles are not supported
-                const RectD & srcRodCanonical = renderFullScaleThenDownscale ? it->second.fullscaleImage->getRoD() : it->second.downscaleImage->getRoD();
-                RectI srcBounds;
-                srcRodCanonical.toPixelEnclosing(renderFullScaleThenDownscale ? it->second.fullscaleImage->getMipMapLevel() : it->second.downscaleImage->getMipMapLevel(), par, &srcBounds);
-                RectI srcRealBounds = renderFullScaleThenDownscale ? it->second.fullscaleImage->getBounds() : it->second.downscaleImage->getBounds();
-                assert(srcRealBounds.x1 == srcBounds.x1);
-                assert(srcRealBounds.x2 == srcBounds.x2);
-                assert(srcRealBounds.y1 == srcBounds.y1);
-                assert(srcRealBounds.y2 == srcBounds.y2);
-            }
->>>>>>> 8128e21d
 
 
     ////////////////////////////////////////////////////////////////////////////////////////////////////////////////////////
-<<<<<<< HEAD
     ////////////////////////////// Allocate images and look-up cache ///////////////////////////////////////////////////////
-=======
-    ////////////////// Make sure all planes rendered have the requested  format ///////////////////////////
-
-    bool useAlpha0ForRGBToRGBAConversion = args.caller ? args.caller->getNode()->usesAlpha0ToConvertFromRGBToRGBA() : false;
-
-    // If the caller is not multiplanar, for the color plane we remap it to the components metadata obtained from the metadata pass, otherwise we stick to returning
-    //bool callerIsMultiplanar = args.caller ? args.caller->isMultiPlanar() : false;
-
-    //bool multiplanar = isMultiPlanar();
-    for (std::map<ImagePlaneDesc, EffectInstance::PlaneToRender>::iterator it = planesToRender->planes.begin(); it != planesToRender->planes.end(); ++it) {
-        //If we have worked on a local swaped image, swap it in the cache
-        if (it->second.cacheSwapImage) {
-            const CacheAPI* cache = it->second.cacheSwapImage->getCacheAPI();
-            const Cache<Image>* imgCache = dynamic_cast<const Cache<Image>*>(cache);
-            if (imgCache) {
-                Cache<Image>* ccImgCache = const_cast<Cache<Image>*>(imgCache);
-                assert(ccImgCache);
-                ccImgCache->swapOrInsert(it->second.cacheSwapImage, it->second.fullscaleImage);
-            }
-        }
->>>>>>> 8128e21d
 
     _imp->fetchOrCreateOutputPlanes(args, requestPassData, cacheAccess, planesToRender, requestedPlanes, renderMappedRoI, mappedCombinedScale, args.proxyScale, mappedMipMapLevel, glContextLocker, &results->outputPlanes);
 
     bool hasSomethingToRender = !planesToRender->rectsToRender.empty();
-
-<<<<<<< HEAD
-=======
-        const ImagePlaneDesc* comp = 0;
-        if ( !it->first.isColorPlane() ) {
-            comp = &it->first;
-        } else {
-            // If we were requested the color plane, we rendered what the node's metadata is for the color plane. Map it to what was requested
-            for (std::list<ImagePlaneDesc>::const_iterator it2 = args.components.begin(); it2 != args.components.end(); ++it2) {
-                if ( it2->isColorPlane() ) {
-                    comp = &(*it2);
-                    break;
-                }
-            }
-        }
-        assert(comp);
-        ///The image might need to be converted to fit the original requested format
-        if (comp) {
-            it->second.downscaleImage = convertPlanesFormatsIfNeeded(getApp(), it->second.downscaleImage, originalRoI, *comp, args.bitdepth, useAlpha0ForRGBToRGBAConversion, planesToRender->outputPremult, -1);
-            assert(it->second.downscaleImage->getComponents() == *comp && it->second.downscaleImage->getBitDepth() == args.bitdepth);
-
-            StorageModeEnum imageStorage = it->second.downscaleImage->getStorageMode();
-            if ( args.returnStorage == eStorageModeGLTex && (imageStorage != eStorageModeGLTex) ) {
-                if (!glContextLocker) {
-                    // Make the OpenGL context current to this thread since we may use it for convertRAMImageToOpenGLTexture
-                    glContextLocker.reset( new OSGLContextAttacher(glContext, abortInfo
-#ifdef DEBUG
-                                                                   , frameArgs->time
-#endif
-                                                                   ) );
-                }
-                glContextLocker->attach();
-                it->second.downscaleImage = convertRAMImageToOpenGLTexture(it->second.downscaleImage);
-            } else if ( args.returnStorage != eStorageModeGLTex && (imageStorage == eStorageModeGLTex) ) {
-                assert(args.returnStorage == eStorageModeRAM);
-                assert(glContextLocker);
-                if (glContextLocker) {
-                    glContextLocker->attach();
-                }
-                it->second.downscaleImage = convertOpenGLTextureToCachedRAMImage(it->second.downscaleImage);
-            }
->>>>>>> 8128e21d
 
     ////////////////////////////////////////////////////////////////////////////////////////////////////////////////////////
     ////////////////////////////// Pre-render input images ////////////////////////////////////////////////////////////////
@@ -1912,11 +1335,7 @@
             qDebug() << it->getPlaneID().c_str();
         }
         qDebug() << "But rendered:";
-<<<<<<< HEAD
         for (std::map<ImagePlaneDesc, ImagePtr>::iterator it = results->outputPlanes.begin(); it != results->outputPlanes.end(); ++it) {
-=======
-        for (std::map<ImagePlaneDesc, ImagePtr>::iterator it = outputPlanes->begin(); it != outputPlanes->end(); ++it) {
->>>>>>> 8128e21d
             if (it->second) {
                 qDebug() << it->first.getPlaneID().c_str();
             }
@@ -1928,7 +1347,6 @@
     return eActionStatusOK;
 } // renderRoI
 
-<<<<<<< HEAD
 ActionRetCodeEnum
 EffectInstance::renderForClone(const OSGLContextAttacherPtr& glContext,
                                const RenderRoIArgs& args,
@@ -1936,34 +1354,12 @@
                                const ImagePlanesToRenderPtr & planesToRender,
                                const std::bitset<4> processChannels,
                                const std::map<int, std::list<ImagePlaneDesc> >& neededInputLayers)
-=======
-EffectInstance::RenderRoIStatusEnum
-EffectInstance::renderRoIInternal(EffectInstance* self,
-                                  double time,
-                                  const boost::shared_ptr<ParallelRenderArgs> & frameArgs,
-                                  RenderSafetyEnum safety,
-                                  unsigned int mipMapLevel,
-                                  ViewIdx view,
-                                  const RectD & rod, //!< effect rod in canonical coords
-                                  const double par,
-                                  const boost::shared_ptr<ImagePlanesToRender> & planesToRender,
-                                  bool isSequentialRender,
-                                  bool isRenderMadeInResponseToUserInteraction,
-                                  U64 nodeHash,
-                                  bool renderFullScaleThenDownscale,
-                                  bool byPassCache,
-                                  ImageBitDepthEnum outputClipPrefDepth,
-                                  const ImagePlaneDesc& outputClipPrefsComps,
-                                  const boost::shared_ptr<ComponentsNeededMap> & compsNeeded,
-                                  const std::bitset<4> processChannels)
->>>>>>> 8128e21d
 {
     assert( !planesToRender->planes.empty() && !planesToRender->rectsToRender.empty() );
 
     // Notify the gui we're rendering
     NotifyRenderingStarted_RAII renderingNotifier(getNode().get());
 
-<<<<<<< HEAD
     // If this node is not sequential we at least have to bracket the render action with a call to begin and end sequence render.
 
     RangeD sequenceRange;
@@ -1972,12 +1368,6 @@
         ActionRetCodeEnum stat = getFrameRange_public(args.renderArgs, &rangeResults);
         if (isFailureRetCode(stat)) {
             return stat;
-=======
-    for (std::map<ImagePlaneDesc, EffectInstance::PlaneToRender>::iterator it = planesToRender->planes.begin(); it != planesToRender->planes.end(); ++it) {
-        it->second.renderMappedImage = renderFullScaleThenDownscale ? it->second.fullscaleImage : it->second.downscaleImage;
-        if ( it == planesToRender->planes.begin() ) {
-            renderMappedMipMapLevel = it->second.renderMappedImage->getMipMapLevel();
->>>>>>> 8128e21d
         }
         rangeResults->getFrameRangeResults(&sequenceRange);
     }
