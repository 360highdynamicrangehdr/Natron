--- conflicted
+++ resolved
@@ -161,11 +161,7 @@
         , frameRangeEditedMutex()
         , isFrameRangeEdited(false)
         , seekingTimeline(false)
-<<<<<<< HEAD
-=======
         , isTimeFormatFrames(true)
-        , keyframeChangesUpdateTimer()
->>>>>>> 09e48da6
     {
     }
 
@@ -1252,7 +1248,6 @@
     _imp->isFrameRangeEdited = edited;
 }
 
-<<<<<<< HEAD
 
 void TimeLineGui::toWidgetCoordinates(double *x, double *y) const {
     QPointF ret = _imp->zoomCtx.toWidgetCoordinates(*x, *y);
@@ -1359,19 +1354,17 @@
     yScale = _imp->zoomCtx.screenPixelHeight();
 }
 
+
+void
+TimeLineGui::setTimeFormatFrames(bool value)
+{
+    _imp->isTimeFormatFrames = value;
+}
+
+
 #ifdef OFX_EXTENSIONS_NATRON
 double
 TimeLineGui::getScreenPixelRatio() const
-=======
-void
-TimeLineGui::setTimeFormatFrames(bool value)
-{
-    _imp->isTimeFormatFrames = value;
-}
-
-void
-TimeLineGui::onCachedFrameAdded(SequenceTime time)
->>>>>>> 09e48da6
 {
 #if QT_VERSION >= QT_VERSION_CHECK(5, 0, 0)
     return windowHandle()->devicePixelRatio()
@@ -1649,8 +1642,6 @@
 }
 
 
-<<<<<<< HEAD
-=======
 void
 TimeLineGui::onTimeFormatChanged(int value)
 {
@@ -1658,7 +1649,7 @@
     update();
 }
 
->>>>>>> 09e48da6
+
 NATRON_NAMESPACE_EXIT
 
 
