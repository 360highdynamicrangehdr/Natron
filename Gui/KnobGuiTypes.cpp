--- conflicted
+++ resolved
@@ -1730,12 +1730,7 @@
     
     ///set the copy/link actions in the right click menu
     enableRightClickMenu(_rBox,0);
-<<<<<<< HEAD
-
-
-=======
-    
->>>>>>> 6a6c8031
+
     if ( hasToolTip() ) {
         _rBox->setToolTip( toolTip() );
     }
