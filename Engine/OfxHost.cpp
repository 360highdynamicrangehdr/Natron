//  Natron
//
/* This Source Code Form is subject to the terms of the Mozilla Public
 * License, v. 2.0. If a copy of the MPL was not distributed with this
 * file, You can obtain one at http://mozilla.org/MPL/2.0/. */
//
//  Created by Frédéric Devernay on 03/09/13.
//
//

#include "OfxHost.h"

#include <cassert>
#include <fstream>
#include <QtCore/QDir>
#include <QtCore/QMutex>
#if QT_VERSION < 0x050000
#include <QtGui/QDesktopServices>
#else
#include <QStandardPaths>
#endif

//ofx
#include <ofxParametricParam.h>

//ofx host support
#include <ofxhPluginAPICache.h>
#include <ofxhImageEffect.h>
#include <ofxhImageEffectAPI.h>
#include <ofxhHost.h>
#include <ofxhParam.h>

#include "Global/AppManager.h"
#include "Global/LibraryBinary.h"

#include "Engine/OfxEffectInstance.h"
#include "Engine/OfxImageEffectInstance.h"
#include "Engine/KnobTypes.h"

//our version of parametric param suite support
#include "ofxhParametricParam.h"

using namespace Natron;

Natron::OfxHost::OfxHost()
:_imageEffectPluginCache(*this)
{
    _properties.setStringProperty(kOfxPropName,NATRON_APPLICATION_NAME "Host");
    _properties.setStringProperty(kOfxPropLabel, NATRON_APPLICATION_NAME);
    _properties.setIntProperty(kOfxPropAPIVersion, 1 , 0); //API v1.0
    _properties.setIntProperty(kOfxPropAPIVersion, 0 , 1);
    _properties.setIntProperty(kOfxPropVersion, NATRON_VERSION_MAJOR , 0); //Software version v1.0
    _properties.setIntProperty(kOfxPropVersion, NATRON_VERSION_MINOR , 1);
    _properties.setStringProperty(kOfxPropVersionLabel, NATRON_VERSION_STRING);
    _properties.setIntProperty(kOfxImageEffectHostPropIsBackground, 0);
    _properties.setIntProperty(kOfxImageEffectPropSupportsOverlays, 1);
    _properties.setIntProperty(kOfxImageEffectPropSupportsMultiResolution, 1);
    _properties.setIntProperty(kOfxImageEffectPropSupportsTiles, 1);
    _properties.setIntProperty(kOfxImageEffectPropTemporalClipAccess, 1);
    _properties.setStringProperty(kOfxImageEffectPropSupportedComponents,  kOfxImageComponentRGBA, 0);
    _properties.setStringProperty(kOfxImageEffectPropSupportedContexts, kOfxImageEffectContextGenerator, 0 );
    _properties.setStringProperty(kOfxImageEffectPropSupportedContexts, kOfxImageEffectContextFilter, 1);
    _properties.setStringProperty(kOfxImageEffectPropSupportedContexts, kOfxImageEffectContextGeneral, 2 );
    _properties.setStringProperty(kOfxImageEffectPropSupportedContexts, kOfxImageEffectContextTransition, 3 );
    
    _properties.setStringProperty(kOfxImageEffectPropSupportedPixelDepths,kOfxBitDepthFloat,0);
    _properties.setIntProperty(kOfxImageEffectPropSupportsMultipleClipDepths, 0); 
    _properties.setIntProperty(kOfxImageEffectPropSupportsMultipleClipPARs, 0);
    _properties.setIntProperty(kOfxImageEffectPropSetableFrameRate, 0);
    _properties.setIntProperty(kOfxImageEffectPropSetableFielding, 0);
    _properties.setIntProperty(kOfxParamHostPropSupportsCustomInteract, 1 );
    _properties.setIntProperty(kOfxParamHostPropSupportsStringAnimation, String_Knob::canAnimateStatic());
    _properties.setIntProperty(kOfxParamHostPropSupportsChoiceAnimation, Choice_Knob::canAnimateStatic());
    _properties.setIntProperty(kOfxParamHostPropSupportsBooleanAnimation, Bool_Knob::canAnimateStatic());
    _properties.setIntProperty(kOfxParamHostPropSupportsCustomAnimation, 0 /*Custom_Knob::canAnimateStatic()*/);
    _properties.setIntProperty(kOfxParamHostPropMaxParameters, -1);
    _properties.setIntProperty(kOfxParamHostPropMaxPages, 0);
    _properties.setIntProperty(kOfxParamHostPropPageRowColumnCount, 0, 0 );
    _properties.setIntProperty(kOfxParamHostPropPageRowColumnCount, 0, 1 );
    _properties.setIntProperty(kOfxImageEffectInstancePropSequentialRender, 0);
    _properties.setIntProperty(kOfxParamHostPropSupportsParametricAnimation, 0);
<<<<<<< HEAD
    
=======
>>>>>>> 77a5d420
}

Natron::OfxHost::~OfxHost()
{
    //Clean up, to be polite.
    OFX::Host::PluginCache::clearPluginCache();
}

OFX::Host::ImageEffect::Instance* Natron::OfxHost::newInstance(void* ,
                                                                OFX::Host::ImageEffect::ImageEffectPlugin* plugin,
                                                                OFX::Host::ImageEffect::Descriptor& desc,
                                                                const std::string& context)
{
    assert(plugin);
    
    
    
    return new Natron::OfxImageEffectInstance(plugin,desc,context,false);
}

/// Override this to create a descriptor, this makes the 'root' descriptor
OFX::Host::ImageEffect::Descriptor *Natron::OfxHost::makeDescriptor(OFX::Host::ImageEffect::ImageEffectPlugin* plugin)
{
    assert(plugin);
    OFX::Host::ImageEffect::Descriptor *desc = new OFX::Host::ImageEffect::Descriptor(plugin);
    return desc;
}

/// used to construct a context description, rootContext is the main context
OFX::Host::ImageEffect::Descriptor *Natron::OfxHost::makeDescriptor(const OFX::Host::ImageEffect::Descriptor &rootContext,
                                                                     OFX::Host::ImageEffect::ImageEffectPlugin *plugin)
{
    assert(plugin);
    OFX::Host::ImageEffect::Descriptor *desc = new OFX::Host::ImageEffect::Descriptor(rootContext, plugin);
    return desc;
}

/// used to construct populate the cache
OFX::Host::ImageEffect::Descriptor *Natron::OfxHost::makeDescriptor(const std::string &bundlePath,
                                                                     OFX::Host::ImageEffect::ImageEffectPlugin *plugin)
{
    assert(plugin);
    OFX::Host::ImageEffect::Descriptor *desc = new OFX::Host::ImageEffect::Descriptor(bundlePath, plugin);
    return desc;
}



/// message
OfxStatus Natron::OfxHost::vmessage(const char* type,
                                     const char* ,
                                     const char* format,
                                     va_list args)
{
    assert(type);
    assert(format);
    char buf[10000];
    sprintf(buf, format,args);
    std::string message(buf);
    
    if (strcmp(type, kOfxMessageLog) == 0) {
        
        std::cout << message << std::endl;
        
    }else if(strcmp(type, kOfxMessageFatal) == 0 ||
             strcmp(type, kOfxMessageError) == 0) {
        
        Natron::errorDialog(NATRON_APPLICATION_NAME, message);
        
    }else if(strcmp(type, kOfxMessageWarning)){
        
        Natron::warningDialog(NATRON_APPLICATION_NAME, message);
        
    }else if(strcmp(type, kOfxMessageMessage)){
        
        Natron::informationDialog(NATRON_APPLICATION_NAME, message);
        
    }else if(strcmp(type, kOfxMessageQuestion) == 0) {
        
        if(Natron::questionDialog(NATRON_APPLICATION_NAME, message) == Natron::Yes){
            return kOfxStatReplyYes;
        }else{
            return kOfxStatReplyNo;
        }
        
    }
    return kOfxStatReplyDefault;
}

OfxStatus Natron::OfxHost::setPersistentMessage(const char* type,
                                                 const char* id,
                                                 const char* format,
                                                 va_list args){
    vmessage(type,id,format,args);
    return kOfxStatOK;
}

/// clearPersistentMessage
OfxStatus Natron::OfxHost::clearPersistentMessage(){
    return kOfxStatOK;
}

OfxEffectInstance* Natron::OfxHost::createOfxEffect(const std::string& name,Natron::Node* node) {
    assert(node); // the efgfect_ member should be owned by a Node
    // throws out_of_range if the plugin does not exist
    const OFXPluginEntry& ofxPlugin = _ofxPlugins.at(name);

    OFX::Host::ImageEffect::ImageEffectPlugin* plugin = _imageEffectPluginCache.getPluginById(ofxPlugin.openfxId);
    if (!plugin) {
        throw std::runtime_error(std::string("Error: Could not get plugin ") + ofxPlugin.openfxId);
    }

    // getPluginHandle() must be called before getContexts():
    // it calls kOfxActionLoad on the plugin, which may set properties (including supported contexts)
    OFX::Host::PluginHandle *ph;
    try {
        ph = plugin->getPluginHandle();
    } catch (const std::exception& e) {
        throw std::runtime_error(std::string("Error: Could not get plugin handle for plugin ") + name + ": " + e.what());
    } catch (...) {
        throw std::runtime_error(std::string("Error: Could not get plugin handle for plugin ") + name);
    }
    if(!ph) {
        throw std::runtime_error(std::string("Error: Could not get plugin handle for plugin ") + name);
    }
    assert(ph->getOfxPlugin() && ph->getOfxPlugin()->mainEntry);

    const std::set<std::string>& contexts = plugin->getContexts();
    std::string context;
    
    if (contexts.size() == 0) {
        throw std::runtime_error(std::string("Error: Plugins supports no context"));
        //context = kOfxImageEffectContextGeneral;
        //plugin->addContext(kOfxImageEffectContextGeneral);
    } else if (contexts.size() == 1) {
        context = (*contexts.begin());
    } else {
        std::set<std::string>::iterator found = contexts.find(kOfxImageEffectContextGeneral);
        if(found != contexts.end()){
            context = *found;
        }else{
            found = contexts.find(kOfxImageEffectContextFilter);
            if(found != contexts.end()){
                context = *found;
            }else{
                found = contexts.find(kOfxImageEffectContextGenerator);
                if(found != contexts.end()){
                    context = *found;
                }else{
                    found = contexts.find(kOfxImageEffectContextTransition);
                    if(found != contexts.end()){
                        context = *found;
                    }else{
                        context = kOfxImageEffectContextPaint;
                    }
                }
            }
        }
        
    }

    OfxEffectInstance* hostSideEffect = new OfxEffectInstance(node);
    if(node){
        hostSideEffect->createOfxImageEffectInstance(plugin, context);
    }else{
        
        //if node is NULL that means we're just checking if the effect is describing and loading OK
        OFX::Host::ImageEffect::Descriptor* desc = plugin->getContext(context);
        if(!desc){
            throw std::runtime_error(std::string("Error: Could not get description for plugin ") + name + " in context " + context);
        }
    }

    return hostSideEffect;
}

void Natron::OfxHost::loadOFXPlugins(std::vector<Natron::Plugin*>* plugins) {
    
    assert(OFX::Host::PluginCache::getPluginCache());
    /// set the version label in the global cache
    OFX::Host::PluginCache::getPluginCache()->setCacheVersion(NATRON_APPLICATION_NAME "OFXCachev1");
    
    /// make an image effect plugin cache
    
    /// register the image effect cache with the global plugin cache
    _imageEffectPluginCache.registerInCache(*OFX::Host::PluginCache::getPluginCache());
    
    
#if defined(WINDOWS)
    OFX::Host::PluginCache::getPluginCache()->addFileToPath("C:\\Program Files\\Common Files\\OFX\\Nuke");
#endif
#if defined(__linux__)
    OFX::Host::PluginCache::getPluginCache()->addFileToPath("/usr/OFX/Nuke");
#endif
#if defined(__APPLE__)
    OFX::Host::PluginCache::getPluginCache()->addFileToPath("/Library/OFX/Nuke");
#endif
    
    /// now read an old cache
    // The cache location depends on the OS.
    // On OSX, it will be ~/Library/Caches/<organization>/<application>/OFXCache.xml
#if QT_VERSION < 0x050000
    QString ofxcachename = QDesktopServices::storageLocation(QDesktopServices::CacheLocation) + QDir::separator() + "OFXCache.xml";
#else
    QString ofxcachename = QStandardPaths::writableLocation(QStandardPaths::CacheLocation) + QDir::separator() + "OFXCache.xml";
#endif
    std::ifstream ifs(ofxcachename.toStdString().c_str());
    if (ifs.is_open()) {
        OFX::Host::PluginCache::getPluginCache()->readCache(ifs);
        ifs.close();
    }
    OFX::Host::PluginCache::getPluginCache()->scanPluginFiles();

    // write the cache NOW (it won't change anyway)
    /// flush out the current cache
    writeOFXCache();

    /*Filling node name list and plugin grouping*/
    const std::vector<OFX::Host::ImageEffect::ImageEffectPlugin *>& ofxPlugins = _imageEffectPluginCache.getPlugins();
    for (unsigned int i = 0 ; i < ofxPlugins.size(); ++i) {
        OFX::Host::ImageEffect::ImageEffectPlugin* p = ofxPlugins[i];
        assert(p);
        if(p->getContexts().size() == 0)
            continue;
       
        QString openfxId = p->getIdentifier().c_str();
        const std::string& grouping = p->getDescriptor().getPluginGrouping();
        
        const std::string& bundlePath = p->getBinary()->getBundlePath();
        const std::string& pluginLabel = OfxEffectInstance::getPluginLabel(p->getDescriptor().getShortLabel(),
                                                                    p->getDescriptor().getLabel(),
                                                                    p->getDescriptor().getLongLabel());
     
        
        std::string pluginId = OfxEffectInstance::generateImageEffectClassName(p->getDescriptor().getShortLabel(),
                                                                               p->getDescriptor().getLabel(),
                                                                               p->getDescriptor().getLongLabel(),
                                                                           grouping);

       
        
        QStringList groups = OfxEffectInstance::getPluginGrouping(pluginLabel, grouping);
        
        assert(p->getBinary());
        QString iconFilename = QString(bundlePath.c_str()) + "/Contents/Resources/";
        iconFilename.append(p->getDescriptor().getProps().getStringProperty(kOfxPropIcon,1).c_str());
        iconFilename.append(openfxId);
        iconFilename.append(".png");
        QString groupIconFilename;
        if (groups.size() > 0) {
            groupIconFilename = QString(p->getBinary()->getBundlePath().c_str()) + "/Contents/Resources/";
            groupIconFilename.append(p->getDescriptor().getProps().getStringProperty(kOfxPropIcon,1).c_str());
            groupIconFilename.append(groups[0]);
            groupIconFilename.append(".png");
        }
        
        _ofxPlugins[pluginId] = OFXPluginEntry(openfxId.toStdString(), grouping);

        // The following was commented out because:
        // - loading all plugins on startup may take a LOT of time
        // - it makes the plugin cache basically useless
        // - all OfxEffectInstance should be owned by a node in Natron (this is crazy. where are the smart pointers?)
        // If a plugin is not supported, the user gets an error when instanciating the plugin, which is the Right Thing To Do (TM).
#if 0
        //try to instantiate an effect for this plugin, if it crashes, don't add it
        OfxEffectInstance* tryInstance = 0;
        try {
            tryInstance = createOfxEffect(pluginId, NULL);
        } catch (const std::exception& e) {
            qDebug() << "Exception while loading " << pluginId.c_str() << ": " << e.what();
            delete tryInstance;
            tryInstance = 0;
        } catch (...) {
            qDebug() << "Exception while loading " << pluginId.c_str();
            delete tryInstance;
            tryInstance = 0;
        }

        if (!tryInstance) {
            qDebug() << "Error loading " << pluginId.c_str();
            _ofxPlugins.erase(pluginId);
            continue;
        } else {
            delete tryInstance;
        }
#endif
        emit toolButtonAdded(groups,pluginId.c_str(), pluginLabel.c_str(), iconFilename, groupIconFilename);
        QMutex* pluginMutex = NULL;
        if(p->getDescriptor().getRenderThreadSafety() == kOfxImageEffectRenderUnsafe){
            pluginMutex = new QMutex;
        }
        Natron::Plugin* plugin = new Natron::Plugin(new Natron::LibraryBinary(Natron::LibraryBinary::BUILTIN),
                                                    pluginId.c_str(),pluginLabel.c_str(),pluginMutex,p->getVersionMajor(),
                                                    p->getVersionMinor());
        plugins->push_back(plugin);
    }
}



void Natron::OfxHost::writeOFXCache(){
    /// and write a new cache, long version with everything in there
#if QT_VERSION < 0x050000
    QString ofxcachename = QDesktopServices::storageLocation(QDesktopServices::CacheLocation);
    
#else
    QString ofxcachename = QStandardPaths::writableLocation(QStandardPaths::CacheLocation);
#endif
    QDir().mkpath(ofxcachename);
    ofxcachename +=  QDir::separator();
    ofxcachename += "OFXCache.xml";
    std::ofstream of(ofxcachename.toStdString().c_str());
    assert(of.is_open());
    assert(OFX::Host::PluginCache::getPluginCache());
    OFX::Host::PluginCache::getPluginCache()->writePluginCache(of);
    of.close();
}


void Natron::OfxHost::loadingStatus(const std::string & pluginId) {
    qDebug() << "Loading OFX plugin " << pluginId.c_str();
}

void* Natron::OfxHost::fetchSuite(const char *suiteName, int suiteVersion) {
    if (strcmp(suiteName, kOfxParametricParameterSuite)==0  && suiteVersion == 1) {
        return OFX::Host::ParametricParam::GetSuite(suiteVersion);
    }else{
        return OFX::Host::ImageEffect::Host::fetchSuite(suiteName, suiteVersion);
    }
}

<|MERGE_RESOLUTION|>--- conflicted
+++ resolved
@@ -79,10 +79,7 @@
     _properties.setIntProperty(kOfxParamHostPropPageRowColumnCount, 0, 1 );
     _properties.setIntProperty(kOfxImageEffectInstancePropSequentialRender, 0);
     _properties.setIntProperty(kOfxParamHostPropSupportsParametricAnimation, 0);
-<<<<<<< HEAD
-    
-=======
->>>>>>> 77a5d420
+
 }
 
 Natron::OfxHost::~OfxHost()
