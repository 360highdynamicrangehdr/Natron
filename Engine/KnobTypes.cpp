--- conflicted
+++ resolved
@@ -3795,10 +3795,7 @@
 
             signalCurveChanged(dimension, data);
         }
-<<<<<<< HEAD
-        
-=======
->>>>>>> 68c4ae2b
+
     }
 
     evaluateValueChange(dimension, getCurrentRenderTime(), view, eValueChangedReasonUserEdited);
