/* ***** BEGIN LICENSE BLOCK *****
 * This file is part of Natron <http://www.natron.fr/>,
 * Copyright (C) 2016 INRIA and Alexandre Gauthier-Foichat
 *
 * Natron is free software: you can redistribute it and/or modify
 * it under the terms of the GNU General Public License as published by
 * the Free Software Foundation; either version 2 of the License, or
 * (at your option) any later version.
 *
 * Natron is distributed in the hope that it will be useful,
 * but WITHOUT ANY WARRANTY; without even the implied warranty of
 * MERCHANTABILITY or FITNESS FOR A PARTICULAR PURPOSE.  See the
 * GNU General Public License for more details.
 *
 * You should have received a copy of the GNU General Public License
 * along with Natron.  If not, see <http://www.gnu.org/licenses/gpl-2.0.html>
 * ***** END LICENSE BLOCK ***** */

// ***** BEGIN PYTHON BLOCK *****
// from <https://docs.python.org/3/c-api/intro.html#include-files>:
// "Since Python may define some pre-processor definitions which affect the standard headers on some systems, you must include Python.h before any standard headers are included."
#include <Python.h>
// ***** END PYTHON BLOCK *****

#include "PyParameter.h"

#include <cassert>
#include <stdexcept>

#include "Engine/AppInstance.h"
#include "Engine/EffectInstance.h"
#include "Engine/Node.h"
#include "Engine/Curve.h"
#include "Engine/ViewIdx.h"

NATRON_NAMESPACE_ENTER;
NATRON_PYTHON_NAMESPACE_ENTER;

Param::Param(const KnobIPtr& knob)
    : _knob(knob)
{
}

Param::~Param()
{
}

Param*
Param::getParent() const
{
    KnobIPtr knob = getInternalKnob();

    if (!knob) {
        return 0;
    }
    KnobIPtr parent = knob->getParentKnob();

    if (parent) {
        return new Param(parent);
    } else {
        return 0;
    }
}

int
Param::getNumDimensions() const
{
    KnobIPtr knob = getInternalKnob();

    if (!knob) {
        return 0;
    }
    return knob->getDimension();
}

QString
Param::getScriptName() const
{
    KnobIPtr knob = getInternalKnob();

    if (!knob) {
        return QString();
    }
    return QString::fromUtf8( knob->getName().c_str() );
}

QString
Param::getLabel() const
{
    KnobIPtr knob = getInternalKnob();

    if (!knob) {
        return QString();
    }
    return QString::fromUtf8( knob->getLabel().c_str() );
}

void
Param::setLabel(const QString& label)
{
    KnobIPtr knob = getInternalKnob();

    if (!knob) {
        return;
    }
    knob->setLabel(label);
}

QString
Param::getTypeName() const
{
    KnobIPtr knob = getInternalKnob();

    if (!knob) {
        return QString();
    }
    return QString::fromUtf8( knob->typeName().c_str() );
}

QString
Param::getHelp() const
{
    KnobIPtr knob = getInternalKnob();

    if (!knob) {
        return QString();
    }
    return QString::fromUtf8( knob->getHintToolTip().c_str() );
}

void
Param::setHelp(const QString& help)
{
    KnobIPtr knob = getInternalKnob();

    if ( !knob || !knob->isUserKnob() ) {
        return;
    }
    knob->setHintToolTip( help.toStdString() );
}

bool
Param::getIsVisible() const
{
    KnobIPtr knob = getInternalKnob();

    if (!knob) {
        return false;
    }
    return knob->getIsSecret();
}

void
Param::setVisible(bool visible)
{
    KnobIPtr knob = getInternalKnob();

    if (!knob) {
        return;
    }
    knob->setSecret(!visible);
}

bool
Param::getIsEnabled(int dimension) const
{
    KnobIPtr knob = getInternalKnob();

    if (!knob) {
        return false;
    }
    return knob->isEnabled(dimension);
}

void
Param::setEnabled(bool enabled,
                  int dimension)
{
    KnobIPtr knob = getInternalKnob();

    if (!knob) {
        return;
    }
    knob->setEnabled(dimension, enabled);
}

bool
Param::getIsPersistent() const
{
    KnobIPtr knob = getInternalKnob();

    if (!knob) {
        return false;
    }
    return knob->getIsPersistent();
}

void
Param::setPersistent(bool persistent)
{
    KnobIPtr knob = getInternalKnob();

    if ( !knob || !knob->isUserKnob() ) {
        return;
    }
    knob->setIsPersistent(persistent);
}

bool
Param::getEvaluateOnChange() const
{
    KnobIPtr knob = getInternalKnob();

    if (!knob) {
        return false;
    }
    return knob->getEvaluateOnChange();
}

void
Param::setEvaluateOnChange(bool eval)
{
    KnobIPtr knob = getInternalKnob();

    if ( !knob || !knob->isUserKnob() ) {
        return;
    }
    knob->setEvaluateOnChange(eval);
}

bool
Param::getCanAnimate() const
{
    KnobIPtr knob = getInternalKnob();

    if (!knob) {
        return false;
    }
    return knob->canAnimate();
}

bool
Param::getIsAnimationEnabled() const
{
    KnobIPtr knob = getInternalKnob();

    if (!knob) {
        return false;
    }
    return knob->isAnimationEnabled();
}

void
Param::setAnimationEnabled(bool e)
{
    KnobIPtr knob = getInternalKnob();

    if ( !knob || !knob->isUserKnob() ) {
        return;
    }
    knob->setAnimationEnabled(e);
}

bool
Param::getAddNewLine()
{
    KnobIPtr knob = getInternalKnob();

    if (!knob) {
        return false;
    }
    return knob->isNewLineActivated();
}

void
Param::setAddNewLine(bool a)
{
    KnobIPtr knob = getInternalKnob();

    if ( !knob || !knob->isUserKnob() ) {
        return;
    }

    KnobIPtr parentKnob = knob->getParentKnob();
    if (parentKnob) {
        KnobGroupPtr parentIsGrp = toKnobGroup(parentKnob);
        KnobPagePtr parentIsPage = toKnobPage(parentKnob);
        assert(parentIsGrp || parentIsPage);
        KnobsVec children;
        if (parentIsGrp) {
            children = parentIsGrp->getChildren();
        } else if (parentIsPage) {
            children = parentIsPage->getChildren();
        }
        for (U32 i = 0; i < children.size(); ++i) {
            if (children[i] == knob) {
                if (i > 0) {
                    children[i - 1]->setAddNewLine(a);
                }
                break;
            }
        }
    }
}

bool
Param::getHasViewerUI() const
{
    KnobIPtr knob = getInternalKnob();

    if (!knob) {
        return false;
    }
    KnobHolderPtr holder = knob->getHolder();
    if (!holder) {
        return false;
    }
    return holder->getInViewerContextKnobIndex(knob) != -1;
}

void
Param::setViewerUIVisible(bool visible)
{
    KnobIPtr knob = getInternalKnob();

    if (!knob) {
        return;
    }
    knob->setInViewerContextSecret(!visible);
}


bool
Param::getViewerUIVisible() const
{
    KnobIPtr knob = getInternalKnob();

    if (!knob) {
        return false;
    }
    return knob->getInViewerContextSecret();
}

void
Param::setViewerUILayoutType(NATRON_NAMESPACE::ViewerContextLayoutTypeEnum type)
{
    KnobIPtr knob = getInternalKnob();

    if (!knob) {
        return;
    }
    knob->setInViewerContextLayoutType(type);
}

NATRON_NAMESPACE::ViewerContextLayoutTypeEnum
Param::getViewerUILayoutType() const
{
    KnobIPtr knob = getInternalKnob();

    if (!knob) {
        return eViewerContextLayoutTypeSpacing;
    }
    return knob->getInViewerContextLayoutType();
}


void
Param::setViewerUIItemSpacing(int spacingPx)
{
    KnobIPtr knob = getInternalKnob();

    if (!knob) {
        return;
    }
    knob->setInViewerContextItemSpacing(spacingPx);
}

int
Param::getViewerUIItemSpacing() const
{
    KnobIPtr knob = getInternalKnob();

    if (!knob) {
        return 0;
    }
    return knob->getInViewerContextItemSpacing();
}


void
Param::setViewerUIIconFilePath(const QString& icon, bool checked)
{
    KnobIPtr knob = getInternalKnob();

    if (!knob || !knob->isUserKnob()) {
        return;
    }
    knob->setInViewerContextIconFilePath(icon.toStdString(), checked);
}

QString
Param::getViewerUIIconFilePath(bool checked) const
{
    KnobIPtr knob = getInternalKnob();

    if (!knob) {
        return QString();
    }
    return QString::fromUtf8(knob->getInViewerContextIconFilePath(checked).c_str());
}


void
Param::setViewerUILabel(const QString& label)
{
    KnobIPtr knob = getInternalKnob();

    if (!knob || !knob->isUserKnob()) {
        return;
    }
    knob->setInViewerContextLabel(label);
}

QString
Param::getViewerUILabel() const
{
    KnobIPtr knob = getInternalKnob();

    if (!knob) {
        return QString();
    }
    return QString::fromUtf8(knob->getInViewerContextLabel().c_str());
}

bool
Param::copy(Param* other,
            int dimension)
{
    KnobIPtr thisKnob = _knob.lock();
    KnobIPtr otherKnob = other->_knob.lock();

    if ( !thisKnob->isTypeCompatible(otherKnob) ) {
        return false;
    }
    thisKnob->cloneAndUpdateGui(otherKnob, dimension);

    return true;
}

bool
Param::slaveTo(Param* other,
               int thisDimension,
               int otherDimension)
{
    KnobIPtr thisKnob = _knob.lock();
    KnobIPtr otherKnob = other->_knob.lock();

    if ( !KnobI::areTypesCompatibleForSlave(thisKnob, otherKnob) ) {
        return false;
    }
    if ( (thisDimension < 0) || ( thisDimension >= thisKnob->getDimension() ) || (otherDimension < 0) || ( otherDimension >= otherKnob->getDimension() ) ) {
        return false;
    }

    return thisKnob->slaveTo(thisDimension, otherKnob, otherDimension);
}

void
Param::unslave(int dimension)
{
    KnobIPtr thisKnob = _knob.lock();

    if (!thisKnob) {
        return;
    }
    thisKnob->unSlave(dimension, false);
}

double
Param::random(double min,
              double max) const
{
    KnobIPtr knob = getInternalKnob();

    if (!knob) {
        return 0;
    }
    return knob->random(min, max);
}

double
Param::random(unsigned int seed) const
{
    KnobIPtr knob = getInternalKnob();

    if (!knob) {
        return 0;
    }
    return knob->random(seed);
}

int
Param::randomInt(int min,
                 int max)
{
    KnobIPtr knob = getInternalKnob();

    if (!knob) {
        return 0;
    }
    return knob->randomInt(min, max);
}

int
Param::randomInt(unsigned int seed) const
{
    KnobIPtr knob = getInternalKnob();

    if (!knob) {
        return 0;
    }
    return knob->randomInt(seed);
}

double
Param::curve(double time,
             int dimension) const
{
    KnobIPtr knob = getInternalKnob();

    if (!knob) {
        return 0.;
    }
    return knob->getRawCurveValueAt(time, ViewSpec::current(), dimension);
}

bool
Param::setAsAlias(Param* other)
{
    if (!other) {
        return false;
    }
    KnobIPtr otherKnob = other->_knob.lock();
    KnobIPtr thisKnob = getInternalKnob();
    if ( !otherKnob || !thisKnob || ( otherKnob->typeName() != thisKnob->typeName() ) ||
         ( otherKnob->getDimension() != thisKnob->getDimension() ) ) {
        return false;
    }

    return otherKnob->setKnobAsAliasOfThis(thisKnob, true);
}

void
Param::setIconFilePath(const QString& icon, bool checked)
{
<<<<<<< HEAD
    KnobIPtr knob = getInternalKnob();

    if (!knob) {
        return;
    }
    knob->setIconLabel( icon.toStdString(), checked, false );
=======
    KnobPtr thisKnob = _knob.lock();
    if (!thisKnob) {
        return;
    }
    thisKnob->setIconLabel( icon.toStdString() );
>>>>>>> 71bc4f13
}

AnimatedParam::AnimatedParam(const KnobIPtr& knob)
    : Param(knob)
{
}

AnimatedParam::~AnimatedParam()
{
}

bool
AnimatedParam::getIsAnimated(int dimension) const
{
    KnobIPtr knob = getInternalKnob();

    if (!knob) {
        return false;
    }
    return knob->isAnimated( dimension, ViewSpec::current() );
}

int
AnimatedParam::getNumKeys(int dimension) const
{
    KnobIPtr knob = getInternalKnob();

    if (!knob) {
        return 0;
    }
    return knob->getKeyFramesCount(ViewSpec::current(), dimension);
}

int
AnimatedParam::getKeyIndex(double time,
                           int dimension) const
{
    KnobIPtr knob = getInternalKnob();

    if (!knob) {
        return 0;
    }
    return knob->getKeyFrameIndex(ViewSpec::current(), dimension, time);
}

bool
AnimatedParam::getKeyTime(int index,
                          int dimension,
                          double* time) const
{
    KnobIPtr knob = getInternalKnob();

    if (!knob) {
        *time = 0.;
        return false;
    }
    return knob->getKeyFrameTime(ViewSpec::current(), index, dimension, time);
}

void
AnimatedParam::deleteValueAtTime(double time,
                                 int dimension)
{
    KnobIPtr knob = getInternalKnob();

    if (!knob) {
        return;
    }
    knob->deleteValueAtTime(eCurveChangeReasonInternal, time, ViewSpec::all(), dimension, false);
}

void
AnimatedParam::removeAnimation(int dimension)
{
    KnobIPtr knob = getInternalKnob();

    if (!knob) {
        return;
    }
    knob->removeAnimation(ViewSpec::all(), dimension);
}

double
AnimatedParam::getDerivativeAtTime(double time,
                                   int dimension) const
{
    KnobIPtr knob = getInternalKnob();

    if (!knob) {
        return 0.;
    }
    return knob->getDerivativeAtTime(time, ViewSpec::current(), dimension);
}

double
AnimatedParam::getIntegrateFromTimeToTime(double time1,
                                          double time2,
                                          int dimension) const
{
    KnobIPtr knob = getInternalKnob();

    if (!knob) {
        return 0.;
    }
    return knob->getIntegrateFromTimeToTime(time1, time2, ViewSpec::current(), dimension);
}

int
AnimatedParam::getCurrentTime() const
{
    KnobIPtr knob = getInternalKnob();

    if (!knob) {
        return 0;
    }
    return knob->getCurrentTime();
}

bool
AnimatedParam::setInterpolationAtTime(double time,
                                      KeyframeTypeEnum interpolation,
                                      int dimension)
{
    KnobIPtr knob = getInternalKnob();

    if (!knob) {
        return false;
    }
    KeyFrame newKey;

    return knob->setInterpolationAtTime(eCurveChangeReasonInternal, ViewSpec::current(), dimension, time, interpolation, &newKey);
}

void
Param::_addAsDependencyOf(int fromExprDimension,
                          Param* param,
                          int thisDimension)
{
    //from expr is in the dimension of expressionKnob
    //thisDimension is in the dimesnion of getValueCallerKnob

    KnobIPtr expressionKnob = param->_knob.lock();
    KnobIPtr getValueCallerKnob = _knob.lock();

    if ( (fromExprDimension < 0) || ( fromExprDimension >= expressionKnob->getDimension() ) ) {
        return;
    }
    if ( (thisDimension != -1) && (thisDimension != 0) && ( thisDimension >= getValueCallerKnob->getDimension() ) ) {
        return;
    }
    if (getValueCallerKnob == expressionKnob) {
        return;
    }

    getValueCallerKnob->addListener(true, fromExprDimension, thisDimension, expressionKnob);
}

bool
AnimatedParam::setExpression(const QString& expr,
                             bool hasRetVariable,
                             int dimension)
{
    KnobPtr thisKnob = _knob.lock();
    if (!thisKnob) {
        return false;
    }
    try {
        thisKnob->setExpression(dimension, expr.toStdString(), hasRetVariable, true);
    } catch (...) {
        return false;
    }

    return true;
}

QString
AnimatedParam::getExpression(int dimension,
                             bool* hasRetVariable) const
{
    KnobPtr thisKnob = _knob.lock();
    if (!thisKnob) {
        return QString();
    }
    QString ret = QString::fromUtf8( thisKnob->getExpression(dimension).c_str() );

    *hasRetVariable = thisKnob->isExpressionUsingRetVariable(dimension);

    return ret;
}

///////////// IntParam

IntParam::IntParam(const KnobIntPtr& knob)
    : AnimatedParam( boost::dynamic_pointer_cast<KnobI>(knob) )
    , _intKnob(knob)
{
}

IntParam::~IntParam()
{
}

int
IntParam::get() const
{
    KnobIntPtr knob = _intKnob.lock();
    if (!knob) {
        return 0;
    }

    return knob->getValue();
}

Int2DTuple
Int2DParam::get() const
{
    Int2DTuple ret = {0, 0};
    KnobIntPtr knob = _intKnob.lock();
    if (!knob) {
        return ret;
    }

    ret.x = knob->getValue(0);
    ret.y = knob->getValue(1);

    return ret;
}

Int3DTuple
Int3DParam::get() const
{
    KnobIntPtr knob = _intKnob.lock();
    Int3DTuple ret = {0, 0, 0};
    if (!knob) {
        return ret;
    }

    ret.x = knob->getValue(0);
    ret.y = knob->getValue(1);
    ret.z = knob->getValue(2);

    return ret;
}

int
IntParam::get(double frame) const
{
    KnobIntPtr knob = _intKnob.lock();
    if (!knob) {
        return 0;
    }

    return knob->getValueAtTime(frame, 0);
}

Int2DTuple
Int2DParam::get(double frame) const
{
    Int2DTuple ret = {0, 0};
    KnobIntPtr knob = _intKnob.lock();
    if (!knob) {
        return ret;
    }

    ret.x = knob->getValueAtTime(frame, 0);
    ret.y = knob->getValueAtTime(frame, 1);

    return ret;
}

Int3DTuple
Int3DParam::get(double frame) const
{
    Int3DTuple ret = {0, 0, 0};
    KnobIntPtr knob = _intKnob.lock();
    if (!knob) {
        return ret;
    }

    ret.x = knob->getValueAtTime(frame, 0);
    ret.y = knob->getValueAtTime(frame, 1);
    ret.z = knob->getValueAtTime(frame, 2);

    return ret;
}

void
IntParam::set(int x)
{
    KnobIntPtr knob = _intKnob.lock();
    if (!knob) {
        return;
    }
    knob->setValue(x, ViewSpec::current(), 0);
}

void
Int2DParam::set(int x,
                int y)
{
    KnobIntPtr knob = _intKnob.lock();
    if (!knob) {
        return;
    }
    knob->beginChanges();
    knob->setValue(x, ViewSpec::current(), 0);
    knob->setValue(y, ViewSpec::current(), 1);
    knob->endChanges();
}

void
Int3DParam::set(int x,
                int y,
                int z)
{
    KnobIntPtr knob = _intKnob.lock();
    if (!knob) {
        return;
    }

    knob->beginChanges();
    knob->setValue(x, ViewSpec::current(), 0);
    knob->setValue(y, ViewSpec::current(), 1);
    knob->setValue(z, ViewSpec::current(), 2);
    knob->endChanges();
}

void
IntParam::set(int x,
              double frame)
{
    KnobIntPtr knob = _intKnob.lock();
    if (!knob) {
        return;
    }
    knob->setValueAtTime(frame, x, ViewSpec::current(), 0);
}

void
Int2DParam::set(int x,
                int y,
                double frame)
{
    KnobIntPtr knob = _intKnob.lock();
    if (!knob) {
        return;
    }
    knob->setValuesAtTime(frame, x, y, ViewSpec::current(), eValueChangedReasonNatronInternalEdited);
}

void
Int3DParam::set(int x,
                int y,
                int z,
                double frame)
{
    KnobIntPtr knob = _intKnob.lock();
    if (!knob) {
        return;
    }
    knob->setValuesAtTime(frame, x, y, z, ViewSpec::current(), eValueChangedReasonNatronInternalEdited);
}

int
IntParam::getValue(int dimension) const
{
    KnobIntPtr knob = _intKnob.lock();
    if (!knob) {
        return 0;
    }
    return knob->getValue(dimension);
}

void
IntParam::setValue(int value,
                   int dimension)
{
    KnobIntPtr knob = _intKnob.lock();
    if (!knob) {
        return;
    }
    knob->setValue(value, ViewSpec::current(), dimension);
}

int
IntParam::getValueAtTime(double time,
                         int dimension) const
{
    KnobIntPtr knob = _intKnob.lock();
    if (!knob) {
        return 0;
    }
    return knob->getValueAtTime(time, dimension);
}

void
IntParam::setValueAtTime(int value,
                         double time,
                         int dimension)
{
    KnobIntPtr knob = _intKnob.lock();
    if (!knob) {
        return;
    }
    knob->setValueAtTime(time, value, ViewSpec::current(), dimension);
}

void
IntParam::setDefaultValue(int value,
                          int dimension)
{
    KnobIntPtr knob = _intKnob.lock();
    if (!knob) {
        return;
    }
    knob->setDefaultValueWithoutApplying(value, dimension);
}

int
IntParam::getDefaultValue(int dimension) const
{
    KnobIntPtr knob = _intKnob.lock();
    if (!knob) {
        return 0;
    }
    return knob->getDefaultValues_mt_safe()[dimension];
}

void
IntParam::restoreDefaultValue(int dimension)
{
    KnobIntPtr knob = _intKnob.lock();
    if (!knob) {
        return;
    }
    knob->resetToDefaultValue(dimension);
}

void
IntParam::setMinimum(int minimum,
                     int dimension)
{
    KnobIntPtr knob = _intKnob.lock();
    if (!knob) {
        return;
    }
    knob->setMinimum(minimum, dimension);
}

int
IntParam::getMinimum(int dimension) const
{
    KnobIntPtr knob = _intKnob.lock();
    if (!knob) {
        return 0;
    }
    return knob->getMinimum(dimension);
}

void
IntParam::setMaximum(int maximum,
                     int dimension)
{
    KnobIntPtr knob = _intKnob.lock();
    if ( !knob || !knob->isUserKnob() ) {
        return;
    }
    knob->setMaximum(maximum, dimension);
}

int
IntParam::getMaximum(int dimension) const
{
    KnobIntPtr knob = _intKnob.lock();
    if (!knob) {
        return 0;
    }
    return knob->getMaximum(dimension);
}

void
IntParam::setDisplayMinimum(int minimum,
                            int dimension)
{
    KnobIntPtr knob = _intKnob.lock();
    if ( !knob || !knob->isUserKnob() ) {
        return;
    }
    knob->setDisplayMinimum(minimum, dimension);
}

int
IntParam::getDisplayMinimum(int dimension) const
{
    KnobIntPtr knob = _intKnob.lock();
    if (!knob) {
        return 0;
    }
    return knob->getDisplayMinimum(dimension);
}

void
IntParam::setDisplayMaximum(int maximum,
                            int dimension)
{
    KnobIntPtr knob = _intKnob.lock();
    if (!knob) {
        return;
    }
    knob->setDisplayMaximum(maximum, dimension);
}

int
IntParam::getDisplayMaximum(int dimension) const
{
    KnobIntPtr knob = _intKnob.lock();
    if (!knob) {
        return 0;
    }
    return knob->getDisplayMaximum(dimension);
}

int
IntParam::addAsDependencyOf(int fromExprDimension,
                            Param* param,
                            int thisDimension)
{
    _addAsDependencyOf(fromExprDimension, param, thisDimension);

    KnobIntPtr knob = _intKnob.lock();
    if (!knob) {
        return 0;
    }
    return knob->getValue();
}

//////////// DoubleParam

DoubleParam::DoubleParam(const KnobDoublePtr& knob)
    : AnimatedParam( boost::dynamic_pointer_cast<KnobI>(knob) )
    , _doubleKnob(knob)
{
}

DoubleParam::~DoubleParam()
{
}

double
DoubleParam::get() const
{
    KnobDoublePtr knob = _doubleKnob.lock();
    if (!knob) {
        return 0.;
    }
    return knob->getValue(0);
}

Double2DTuple
Double2DParam::get() const
{
    KnobDoublePtr knob = _doubleKnob.lock();
    Double2DTuple ret = {0., 0.};
    if (!knob) {
        return ret;
    }

    ret.x = knob->getValue(0);
    ret.y = knob->getValue(1);

    return ret;
}

Double3DTuple
Double3DParam::get() const
{
    KnobDoublePtr knob = _doubleKnob.lock();
    Double3DTuple ret = {0., 0., 0.};
    if (!knob) {
        return ret;
    }

    ret.x = knob->getValue(0);
    ret.y = knob->getValue(1);
    ret.z = knob->getValue(2);

    return ret;
}

double
DoubleParam::get(double frame) const
{
    KnobDoublePtr knob = _doubleKnob.lock();
    if (!knob) {
        return 0.;
    }
    return knob->getValueAtTime(frame, 0);
}

Double2DTuple
Double2DParam::get(double frame) const
{
    Double2DTuple ret = {0., 0.};
    KnobDoublePtr knob = _doubleKnob.lock();
    if (!knob) {
        return ret;
    }

    ret.x = knob->getValueAtTime(frame, 0);
    ret.y = knob->getValueAtTime(frame, 1);

    return ret;
}

Double3DTuple
Double3DParam::get(double frame) const
{
    KnobDoublePtr knob = _doubleKnob.lock();
    Double3DTuple ret = {0., 0., 0.};
    if (!knob) {
        return ret;
    }

    ret.x = knob->getValueAtTime(frame, 0);
    ret.y = knob->getValueAtTime(frame, 1);
    ret.z = knob->getValueAtTime(frame, 2);

    return ret;
}

void
DoubleParam::set(double x)
{
    KnobDoublePtr knob = _doubleKnob.lock();
    if (!knob) {
        return;
    }
    knob->setValue(x, ViewSpec::current(), 0);
}

void
Double2DParam::set(double x,
                   double y)
{
    KnobDoublePtr knob = _doubleKnob.lock();
    if (!knob) {
        return;
    }

    knob->setValues(x, y, ViewSpec::current(), eValueChangedReasonNatronInternalEdited);
}

void
Double3DParam::set(double x,
                   double y,
                   double z)
{
    KnobDoublePtr knob = _doubleKnob.lock();
    if (!knob) {
        return;
    }

    knob->setValues(x, y, z, ViewSpec::current(), eValueChangedReasonNatronInternalEdited);
}

void
DoubleParam::set(double x,
                 double frame)
{
    KnobDoublePtr knob = _doubleKnob.lock();
    if (!knob) {
        return;
    }
    return knob->setValueAtTime(frame, x, ViewSpec::current(), 0);
}

void
Double2DParam::set(double x,
                   double y,
                   double frame)
{
    KnobDoublePtr knob = _doubleKnob.lock();
    if (!knob) {
        return;
    }

    knob->setValuesAtTime(frame, x, y, ViewSpec::current(), eValueChangedReasonNatronInternalEdited);
}

void
Double2DParam::setUsePointInteract(bool use)
{
    KnobDoublePtr knob = _doubleKnob.lock();
    if (!knob) {
        return;
    }
    return knob->setHasHostOverlayHandle(use);
}

void
Double3DParam::set(double x,
                   double y,
                   double z,
                   double frame)
{
    KnobDoublePtr knob = _doubleKnob.lock();
    if (!knob) {
        return;
    }

    knob->setValuesAtTime(frame, x, y, z, ViewSpec::current(), eValueChangedReasonNatronInternalEdited);
}

double
DoubleParam::getValue(int dimension) const
{
    KnobDoublePtr knob = _doubleKnob.lock();
    if (!knob) {
        return 0.;
    }
    return knob->getValue(dimension);
}

void
DoubleParam::setValue(double value,
                      int dimension)
{
    KnobDoublePtr knob = _doubleKnob.lock();
    if (!knob) {
        return;
    }
    knob->setValue(value, ViewSpec::current(), dimension);
}

double
DoubleParam::getValueAtTime(double time,
                            int dimension) const
{
    KnobDoublePtr knob = _doubleKnob.lock();
    if (!knob) {
        return 0.;
    }
    return knob->getValueAtTime(time, dimension);
}

void
DoubleParam::setValueAtTime(double value,
                            double time,
                            int dimension)
{
    KnobDoublePtr knob = _doubleKnob.lock();
    if (!knob) {
        return;
    }
    return knob->setValueAtTime(time, value, ViewSpec::current(), dimension);
}

void
DoubleParam::setDefaultValue(double value,
                             int dimension)
{
    KnobDoublePtr knob = _doubleKnob.lock();
    if (!knob) {
        return;
    }
    return knob->setDefaultValueWithoutApplying(value, dimension);
}

double
DoubleParam::getDefaultValue(int dimension) const
{
    KnobDoublePtr knob = _doubleKnob.lock();
    if (!knob) {
        return 0.;
    }
    return knob->getDefaultValues_mt_safe()[dimension];
}

void
DoubleParam::restoreDefaultValue(int dimension)
{
    KnobDoublePtr knob = _doubleKnob.lock();
    if (!knob) {
        return;
    }
    return knob->resetToDefaultValue(dimension);
}

void
DoubleParam::setMinimum(double minimum,
                        int dimension)
{
    KnobDoublePtr knob = _doubleKnob.lock();
    if (!knob) {
        return;
    }
    knob->setMinimum(minimum, dimension);
}

double
DoubleParam::getMinimum(int dimension) const
{
    KnobDoublePtr knob = _doubleKnob.lock();
    if (!knob) {
        return 0.;
    }
    return knob->getMinimum(dimension);
}

void
DoubleParam::setMaximum(double maximum,
                        int dimension)
{
    KnobDoublePtr knob = _doubleKnob.lock();
    if ( !knob || !knob->isUserKnob() ) {
        return;
    }
    knob->setMaximum(maximum, dimension);
}

double
DoubleParam::getMaximum(int dimension) const
{
    KnobDoublePtr knob = _doubleKnob.lock();
    if (!knob) {
        return 0.;
    }
    return knob->getMaximum(dimension);
}

void
DoubleParam::setDisplayMinimum(double minimum,
                               int dimension)
{
    KnobDoublePtr knob = _doubleKnob.lock();
    if ( !knob || !knob->isUserKnob() ) {
        return;
    }
    knob->setDisplayMinimum(minimum, dimension);
}

double
DoubleParam::getDisplayMinimum(int dimension) const
{
    KnobDoublePtr knob = _doubleKnob.lock();
    if (!knob) {
        return 0.;
    }
    return knob->getDisplayMinimum(dimension);
}

void
DoubleParam::setDisplayMaximum(double maximum,
                               int dimension)
{
    KnobDoublePtr knob = _doubleKnob.lock();
    if (!knob) {
        return;
    }
    return knob->setDisplayMaximum(maximum, dimension);
}

double
DoubleParam::getDisplayMaximum(int dimension) const
{
    KnobDoublePtr knob = _doubleKnob.lock();
    if (!knob) {
        return 0.;
    }
    return knob->getDisplayMaximum(dimension);
}

double
DoubleParam::addAsDependencyOf(int fromExprDimension,
                               Param* param,
                               int thisDimension)
{
    _addAsDependencyOf(fromExprDimension, param, thisDimension);

    KnobDoublePtr knob = _doubleKnob.lock();
    if (!knob) {
        return 0.;
    }
    return knob->getValue();
}

////////ColorParam

ColorParam::ColorParam(const KnobColorPtr& knob)
    : AnimatedParam( boost::dynamic_pointer_cast<KnobI>(knob) )
    , _colorKnob(knob)
{
}

ColorParam::~ColorParam()
{
}

ColorTuple
ColorParam::get() const
{
    ColorTuple ret = {0., 0., 0., 0.};
    KnobColorPtr knob = _colorKnob.lock();
    if (!knob) {
        return ret;
    }
    ret.r = knob->getValue(0);
    ret.g = knob->getValue(1);
    ret.b = knob->getValue(2);
    ret.a = knob->getDimension() == 4 ? knob->getValue(3) : 1.;

    return ret;
}

ColorTuple
ColorParam::get(double frame) const
{
    ColorTuple ret = {0., 0., 0., 0.};
    KnobColorPtr knob = _colorKnob.lock();
    if (!knob) {
        return ret;
    }
    ret.r = knob->getValueAtTime(frame, 0);
    ret.g = knob->getValueAtTime(frame, 1);
    ret.b = knob->getValueAtTime(frame, 2);
    ret.a = knob->getDimension() == 4 ? knob->getValueAtTime(frame, 2) : 1.;

    return ret;
}

void
ColorParam::set(double r,
                double g,
                double b,
                double a)
{
    KnobColorPtr knob = _colorKnob.lock();
    if (!knob) {
        return;
    }
    knob->beginChanges();
    knob->setValue(r, ViewSpec::current(), 0);
    knob->setValue(g, ViewSpec::current(), 1);
    knob->setValue(b, ViewSpec::current(), 2);
    if (knob->getDimension() == 4) {
        knob->setValue(a, ViewSpec::current(), 3);
    }
    knob->endChanges();
}

void
ColorParam::set(double r,
                double g,
                double b,
                double a,
                double frame)
{
    KnobColorPtr knob = _colorKnob.lock();
    if (!knob) {
        return;
    }
    knob->beginChanges();
    knob->setValueAtTime(frame, r, ViewSpec::current(), 0);
    knob->setValueAtTime(frame, g, ViewSpec::current(), 1);
    int dims = knob->getDimension();
    knob->setValueAtTime(frame, b, ViewSpec::current(), 2);
    if (dims == 4) {
        knob->setValueAtTime(frame, a, ViewSpec::current(), 3);
    }
    knob->endChanges();
}

double
ColorParam::getValue(int dimension) const
{
    KnobColorPtr knob = _colorKnob.lock();
    if (!knob) {
        return 0.;
    }
    return knob->getValue(dimension);
}

void
ColorParam::setValue(double value,
                     int dimension)
{
    KnobColorPtr knob = _colorKnob.lock();
    if (!knob) {
        return;
    }
    knob->setValue(value, ViewSpec::current(), dimension);
}

double
ColorParam::getValueAtTime(double time,
                           int dimension) const
{
    KnobColorPtr knob = _colorKnob.lock();
    if (!knob) {
        return 0.;
    }
    return knob->getValueAtTime(time, dimension);
}

void
ColorParam::setValueAtTime(double value,
                           double time,
                           int dimension)
{
    KnobColorPtr knob = _colorKnob.lock();
    if (!knob) {
        return;
    }
    knob->setValueAtTime(time, value, ViewSpec::current(), dimension);
}

void
ColorParam::setDefaultValue(double value,
                            int dimension)
{
    KnobColorPtr knob = _colorKnob.lock();
    if (!knob) {
        return;
    }
    knob->setDefaultValueWithoutApplying(value, dimension);
}

double
ColorParam::getDefaultValue(int dimension) const
{
    KnobColorPtr knob = _colorKnob.lock();
    if (!knob) {
        return 0.;
    }
    return knob->getDefaultValues_mt_safe()[dimension];
}

void
ColorParam::restoreDefaultValue(int dimension)
{
    KnobColorPtr knob = _colorKnob.lock();
    if (!knob) {
        return;
    }
    knob->resetToDefaultValue(dimension);
}

void
ColorParam::setMinimum(double minimum,
                       int dimension)
{
    KnobColorPtr knob = _colorKnob.lock();
    if (!knob) {
        return;
    }
    knob->setMinimum(minimum, dimension);
}

double
ColorParam::getMinimum(int dimension) const
{
    KnobColorPtr knob = _colorKnob.lock();
    if (!knob) {
        return 0.;
    }
    return knob->getMinimum(dimension);
}

void
ColorParam::setMaximum(double maximum,
                       int dimension)
{
    KnobColorPtr knob = _colorKnob.lock();
    if ( !knob || !knob->isUserKnob() ) {
        return;
    }
    knob->setMaximum(maximum, dimension);
}

double
ColorParam::getMaximum(int dimension) const
{
    KnobColorPtr knob = _colorKnob.lock();
    if (!knob) {
        return 0.;
    }
    return knob->getMaximum(dimension);
}

void
ColorParam::setDisplayMinimum(double minimum,
                              int dimension)
{
<<<<<<< HEAD
    KnobColorPtr knob = _colorKnob.lock();
    if ( !knob || !knob->isUserKnob() ) {
=======
    boost::shared_ptr<KnobColor> knob = _colorKnob.lock();
    if ( !knob || !knob->isUserKnob() ) {
>>>>>>> 71bc4f13
        return;
    }
    knob->setDisplayMinimum(minimum, dimension);
}

double
ColorParam::getDisplayMinimum(int dimension) const
{
    KnobColorPtr knob = _colorKnob.lock();
    if (!knob) {
        return 0.;
    }
    return knob->getDisplayMinimum(dimension);
}

void
ColorParam::setDisplayMaximum(double maximum,
                              int dimension)
{
    KnobColorPtr knob = _colorKnob.lock();
    if (!knob) {
        return;
    }
    knob->setDisplayMaximum(maximum, dimension);
}

double
ColorParam::getDisplayMaximum(int dimension) const
{
    KnobColorPtr knob = _colorKnob.lock();
    if (!knob) {
        return 0.;
    }
    return knob->getDisplayMaximum(dimension);
}

double
ColorParam::addAsDependencyOf(int fromExprDimension,
                              Param* param,
                              int thisDimension)
{
    _addAsDependencyOf(fromExprDimension, param, thisDimension);

    KnobColorPtr knob = _colorKnob.lock();
    if (!knob) {
        return 0.;
    }
    return knob->getValue();
}

//////////////// ChoiceParam
ChoiceParam::ChoiceParam(const KnobChoicePtr& knob)
    : AnimatedParam( boost::dynamic_pointer_cast<KnobI>(knob) )
    , _choiceKnob(knob)
{
}

ChoiceParam::~ChoiceParam()
{
}

int
ChoiceParam::get() const
{
    boost::shared_ptr<KnobChoice> knob = _choiceKnob.lock();
    if (!knob) {
        return 0;
    }
    return knob->getValue(0);
}

int
ChoiceParam::get(double frame) const
{
    boost::shared_ptr<KnobChoice> knob = _choiceKnob.lock();
    if (!knob) {
        return 0;
    }
    return knob->getValueAtTime(frame, 0);
}

void
ChoiceParam::set(int x)
{
    boost::shared_ptr<KnobChoice> knob = _choiceKnob.lock();
    if (!knob) {
        return;
    }
    knob->setValue(x, ViewSpec::current(), 0);
}

void
ChoiceParam::set(int x,
                 double frame)
{
    boost::shared_ptr<KnobChoice> knob = _choiceKnob.lock();
    if (!knob) {
        return;
    }
    knob->setValueAtTime(frame, x, ViewSpec::current(), 0);
}

void
ChoiceParam::set(const QString& label)
{
<<<<<<< HEAD
    KnobChoicePtr k = _choiceKnob.lock();
    if (!k) {
        return;
    }
    try {
        KnobHelper::ValueChangedReturnCodeEnum s = k->setValueFromLabel(label.toStdString(), 0);
        Q_UNUSED(s);
    } catch (const std::exception& e) {
        KnobHolderPtr holder =  k->getHolder();
        AppInstancePtr app;
        if (holder) {
            app = holder->getApp();
        }
        if (app) {
            app->appendToScriptEditor(e.what());
        } else {
            std::cerr << e.what() << std::endl;
        }
    }
=======
    boost::shared_ptr<KnobChoice> knob = _choiceKnob.lock();
    if (!knob) {
        return;
    }
    KnobHelper::ValueChangedReturnCodeEnum s = knob->setValueFromLabel(label.toStdString(), 0);
>>>>>>> 71bc4f13

}

int
ChoiceParam::getValue() const
{
    boost::shared_ptr<KnobChoice> knob = _choiceKnob.lock();
    if (!knob) {
        return 0;
    }
    return knob->getValue(0);
}

void
ChoiceParam::setValue(int value)
{
    boost::shared_ptr<KnobChoice> knob = _choiceKnob.lock();
    if (!knob) {
        return;
    }
    knob->setValue(value, ViewSpec::current(), 0);
}

int
ChoiceParam::getValueAtTime(double time) const
{
    boost::shared_ptr<KnobChoice> knob = _choiceKnob.lock();
    if (!knob) {
        return 0;
    }
    return knob->getValueAtTime(time, 0);
}

void
ChoiceParam::setValueAtTime(int value,
                            double time)
{
    boost::shared_ptr<KnobChoice> knob = _choiceKnob.lock();
    if (!knob) {
        return;
    }
    knob->setValueAtTime(time, value, ViewSpec::current(), 0);
}

void
ChoiceParam::setDefaultValue(int value)
{
    boost::shared_ptr<KnobChoice> knob = _choiceKnob.lock();
    if (!knob) {
        return;
    }
    knob->setDefaultValueWithoutApplying(value, 0);
}

void
ChoiceParam::setDefaultValue(const QString& value)
{
    boost::shared_ptr<KnobChoice> knob = _choiceKnob.lock();
    if (!knob) {
        return;
    }
    knob->setDefaultValueFromLabelWithoutApplying( value.toStdString() );
}

int
ChoiceParam::getDefaultValue() const
{
    boost::shared_ptr<KnobChoice> knob = _choiceKnob.lock();
    if (!knob) {
        return 0;
    }
    return knob->getDefaultValues_mt_safe()[0];
}

void
ChoiceParam::restoreDefaultValue()
{
<<<<<<< HEAD
    _choiceKnob.lock()->resetToDefaultValue(0);
=======
    boost::shared_ptr<KnobChoice> knob = _choiceKnob.lock();
    if (!knob) {
        return;
    }
    knob->resetToDefaultValueWithoutSecretNessAndEnabledNess(0);
>>>>>>> 71bc4f13
}

void
ChoiceParam::addOption(const QString& option,
                       const QString& help)
{
    KnobChoicePtr knob = _choiceKnob.lock();

    if ( !knob || !knob->isUserKnob() ) {
        return;
    }
    std::vector<std::string> entries = knob->getEntries_mt_safe();
    std::vector<std::string> helps = knob->getEntriesHelp_mt_safe();
    knob->appendChoice( option.toStdString(), help.toStdString() );
}

void
ChoiceParam::setOptions(const std::list<std::pair<QString, QString> >& options)
{
    KnobChoicePtr knob = _choiceKnob.lock();

    if ( !knob || !knob->isUserKnob() ) {
        return;
    }

    std::vector<std::string> entries, helps;
    for (std::list<std::pair<QString, QString> >::const_iterator it = options.begin(); it != options.end(); ++it) {
        entries.push_back( it->first.toStdString() );
        helps.push_back( it->second.toStdString() );
    }
    knob->populateChoices(entries, helps);
}

QString
ChoiceParam::getOption(int index) const
{
    boost::shared_ptr<KnobChoice> knob = _choiceKnob.lock();
    if (!knob) {
        return QString();
    }
    std::vector<std::string> entries = knob->getEntries_mt_safe();

    if ( (index < 0) || ( index >= (int)entries.size() ) ) {
        return QString();
    }

    return QString::fromUtf8( entries[index].c_str() );
}

int
ChoiceParam::getNumOptions() const
{
    boost::shared_ptr<KnobChoice> knob = _choiceKnob.lock();
    if (!knob) {
        return 0;
    }
    return knob->getNumEntries();
}

QStringList
ChoiceParam::getOptions() const
{
    QStringList ret;
    boost::shared_ptr<KnobChoice> knob = _choiceKnob.lock();
    if (!knob) {
        return ret;
    }
    std::vector<std::string> entries = knob->getEntries_mt_safe();

    for (std::size_t i = 0; i < entries.size(); ++i) {
        ret.push_back( QString::fromUtf8( entries[i].c_str() ) );
    }

    return ret;
}

int
ChoiceParam::addAsDependencyOf(int fromExprDimension,
                               Param* param,
                               int thisDimension)
{
    _addAsDependencyOf(fromExprDimension, param, thisDimension);

    boost::shared_ptr<KnobChoice> knob = _choiceKnob.lock();
    if (!knob) {
        return 0;
    }
    return knob->getValue();
}

////////////////BooleanParam


BooleanParam::BooleanParam(const KnobBoolPtr& knob)
    : AnimatedParam( boost::dynamic_pointer_cast<KnobI>(knob) )
    , _boolKnob(knob)
{
}

BooleanParam::~BooleanParam()
{
}

bool
BooleanParam::get() const
{
    boost::shared_ptr<KnobBool> knob = _boolKnob.lock();
    if (!knob) {
        return false;
    }

    return knob->getValue(0);
}

bool
BooleanParam::get(double frame) const
{
    boost::shared_ptr<KnobBool> knob = _boolKnob.lock();
    if (!knob) {
        return false;
    }

    return knob->getValueAtTime(frame, 0);
}

void
BooleanParam::set(bool x)
{
    boost::shared_ptr<KnobBool> knob = _boolKnob.lock();
    if (!knob) {
        return;
    }

    knob->setValue(x, ViewSpec::current(), 0);
}

void
BooleanParam::set(bool x,
                  double frame)
{
    boost::shared_ptr<KnobBool> knob = _boolKnob.lock();
    if (!knob) {
        return;
    }

    knob->setValueAtTime(frame, x, ViewSpec::current(), 0);
}

bool
BooleanParam::getValue() const
{
    boost::shared_ptr<KnobBool> knob = _boolKnob.lock();
    if (!knob) {
        return false;
    }

    return knob->getValue(0);
}

void
BooleanParam::setValue(bool value)
{
    boost::shared_ptr<KnobBool> knob = _boolKnob.lock();
    if (!knob) {
        return;
    }

    knob->setValue(value, ViewSpec::current(), 0);
}

bool
BooleanParam::getValueAtTime(double time) const
{
    boost::shared_ptr<KnobBool> knob = _boolKnob.lock();
    if (!knob) {
        return false;
    }

    return knob->getValueAtTime(time, 0);
}

void
BooleanParam::setValueAtTime(bool value,
                             double time)
{
    boost::shared_ptr<KnobBool> knob = _boolKnob.lock();
    if (!knob) {
        return;
    }

    knob->setValueAtTime(time, value, ViewSpec::current(), 0);
}

void
BooleanParam::setDefaultValue(bool value)
{
    boost::shared_ptr<KnobBool> knob = _boolKnob.lock();
    if (!knob) {
        return;
    }

    knob->setDefaultValueWithoutApplying(value, 0);
}

bool
BooleanParam::getDefaultValue() const
{
    boost::shared_ptr<KnobBool> knob = _boolKnob.lock();
    if (!knob) {
        return false;
    }

    return knob->getDefaultValues_mt_safe()[0];
}

void
BooleanParam::restoreDefaultValue()
{
<<<<<<< HEAD
    _boolKnob.lock()->resetToDefaultValue(0);
=======
    boost::shared_ptr<KnobBool> knob = _boolKnob.lock();
    if (!knob) {
        return;
    }

    knob->resetToDefaultValueWithoutSecretNessAndEnabledNess(0);
>>>>>>> 71bc4f13
}

bool
BooleanParam::addAsDependencyOf(int fromExprDimension,
                                Param* param,
                                int thisDimension)
{
    _addAsDependencyOf(fromExprDimension, param, thisDimension);

    boost::shared_ptr<KnobBool> knob = _boolKnob.lock();
    if (!knob) {
        return false;
    }

    return knob->getValue();
}

////////////// StringParamBase


StringParamBase::StringParamBase(const KnobStringBasePtr& knob)
    : AnimatedParam( boost::dynamic_pointer_cast<KnobI>(knob) )
    , _stringKnob(knob)
{
}

StringParamBase::~StringParamBase()
{
}

QString
StringParamBase::get() const
{
    boost::shared_ptr<Knob<std::string> > knob = _stringKnob.lock();
    if (!knob) {
        return QString();
    }

    return QString::fromUtf8( knob->getValue(0).c_str() );
}

QString
StringParamBase::get(double frame) const
{
    boost::shared_ptr<Knob<std::string> > knob = _stringKnob.lock();
    if (!knob) {
        return QString();
    }

    return QString::fromUtf8( knob->getValueAtTime(frame, 0).c_str() );
}

void
StringParamBase::set(const QString& x)
{
    boost::shared_ptr<Knob<std::string> > knob = _stringKnob.lock();
    if (!knob) {
        return;
    }

    knob->setValue(x.toStdString(), ViewSpec::current(), 0);
}

void
StringParamBase::set(const QString& x,
                     double frame)
{
    boost::shared_ptr<Knob<std::string> > knob = _stringKnob.lock();
    if (!knob) {
        return;
    }

    knob->setValueAtTime(frame, x.toStdString(), ViewSpec::current(), 0);
}

QString
StringParamBase::getValue() const
{
    boost::shared_ptr<Knob<std::string> > knob = _stringKnob.lock();
    if (!knob) {
        return QString();
    }

    return QString::fromUtf8( knob->getValue(0).c_str() );
}

void
StringParamBase::setValue(const QString& value)
{
    boost::shared_ptr<Knob<std::string> > knob = _stringKnob.lock();
    if (!knob) {
        return;
    }

    knob->setValue(value.toStdString(), ViewSpec::current(), 0);
}

QString
StringParamBase::getValueAtTime(double time) const
{
    boost::shared_ptr<Knob<std::string> > knob = _stringKnob.lock();
    if (!knob) {
        return QString();
    }

    return QString::fromUtf8( knob->getValueAtTime(time, 0).c_str() );
}

void
StringParamBase::setValueAtTime(const QString& value,
                                double time)
{
    boost::shared_ptr<Knob<std::string> > knob = _stringKnob.lock();
    if (!knob) {
        return;
    }

    knob->setValueAtTime(time, value.toStdString(), ViewSpec::current(), 0);
}

void
StringParamBase::setDefaultValue(const QString& value)
{
    boost::shared_ptr<Knob<std::string> > knob = _stringKnob.lock();
    if (!knob) {
        return;
    }

    knob->setDefaultValueWithoutApplying(value.toStdString(), 0);
}

QString
StringParamBase::getDefaultValue() const
{
    boost::shared_ptr<Knob<std::string> > knob = _stringKnob.lock();
    if (!knob) {
        return QString();
    }

    return QString::fromUtf8( knob->getDefaultValues_mt_safe()[0].c_str() );
}

void
StringParamBase::restoreDefaultValue()
{
<<<<<<< HEAD
    _stringKnob.lock()->resetToDefaultValue(0);
=======
    boost::shared_ptr<Knob<std::string> > knob = _stringKnob.lock();
    if (!knob) {
        return;
    }

    return knob->resetToDefaultValueWithoutSecretNessAndEnabledNess(0);
>>>>>>> 71bc4f13
}

QString
StringParamBase::addAsDependencyOf(int fromExprDimension,
                                   Param* param,
                                   int thisDimension)
{
    _addAsDependencyOf(fromExprDimension, param, thisDimension);

    boost::shared_ptr<Knob<std::string> > knob = _stringKnob.lock();
    if (!knob) {
        return QString();
    }

    return QString::fromUtf8( knob->getValue().c_str() );
}

////////////////////StringParam

StringParam::StringParam(const KnobStringPtr& knob)
    : StringParamBase( toKnobStringBase(knob) )
    , _sKnob(knob)
{
}

StringParam::~StringParam()
{
}

void
StringParam::setType(StringParam::TypeEnum type)
{
    KnobStringPtr knob = _sKnob.lock();

    if ( !knob || !knob->isUserKnob() ) {
        return;
    }
    switch (type) {
    case eStringTypeLabel:
        knob->setAsLabel();
        break;
    case eStringTypeMultiLine:
        knob->setAsMultiLine();
        break;
    case eStringTypeRichTextMultiLine:
        knob->setAsMultiLine();
        knob->setUsesRichText(true);
        break;
    case eStringTypeCustom:
        knob->setAsCustom();
        break;
    case eStringTypeDefault:
    default:
        break;
    }
}

/////////////////////FileParam

FileParam::FileParam(const KnobFilePtr& knob)
    : StringParamBase( toKnobStringBase(knob) )
    , _sKnob(knob)
{
}

FileParam::~FileParam()
{
}

// Deprecated
void
FileParam::setSequenceEnabled(bool enabled)
{
    KnobFilePtr k = _sKnob.lock();

    if ( !k || !k->isUserKnob() ) {
        return;
    }
    if (enabled) {
        if (k->getDialogType() == KnobFile::eKnobFileDialogTypeOpenFile) {
            k->setDialogType(KnobFile::eKnobFileDialogTypeOpenFileSequences);
        } else if (k->getDialogType() == KnobFile::eKnobFileDialogTypeSaveFile) {
            k->setDialogType(KnobFile::eKnobFileDialogTypeOpenFileSequences);
        }
    } else {
        if (k->getDialogType() == KnobFile::eKnobFileDialogTypeOpenFileSequences) {
            k->setDialogType(KnobFile::eKnobFileDialogTypeOpenFile);
        } else if (k->getDialogType() == KnobFile::eKnobFileDialogTypeSaveFileSequences) {
            k->setDialogType(KnobFile::eKnobFileDialogTypeOpenFile);
        }
    }
}

void
FileParam::setDialogType(bool fileExisting, bool useSequences, const std::vector<std::string>& filters)
{
    KnobFilePtr k = _sKnob.lock();

    if ( !k->isUserKnob() ) {
        return;
    }
    if (fileExisting) {
        if (useSequences) {
            k->setDialogType(KnobFile::eKnobFileDialogTypeOpenFileSequences);
        } else {
            k->setDialogType(KnobFile::eKnobFileDialogTypeOpenFile);
        }
    } else {
        if (useSequences) {
            k->setDialogType(KnobFile::eKnobFileDialogTypeSaveFileSequences);
        } else {
            k->setDialogType(KnobFile::eKnobFileDialogTypeSaveFile);
        }
    }
    k->setDialogFilters(filters);
}

void
FileParam::openFile()
{
    KnobFilePtr k = _sKnob.lock();

    if (k) {
        k->open_file();
    }
}

void
FileParam::reloadFile()
{
    KnobFilePtr k = _sKnob.lock();

    if (k) {
        k->reloadFile();
    }
}

////////////////////PathParam

PathParam::PathParam(const KnobPathPtr& knob)
    : StringParamBase( toKnobStringBase(knob) )
    , _sKnob(knob)
{
}

PathParam::~PathParam()
{
}

void
PathParam::setAsMultiPathTable()
{
    KnobPathPtr knob = _sKnob.lock();

    if ( !knob || !knob->isUserKnob() ) {
        return;
    }
    _sKnob.lock()->setMultiPath(true);
}

////////////////////ButtonParam

ButtonParam::ButtonParam(const KnobButtonPtr& knob)
    : Param(knob)
    , _buttonKnob( toKnobButton(knob) )
{
<<<<<<< HEAD
=======
    boost::shared_ptr<KnobOutputFile> knob = _sKnob.lock();

    if ( !knob || !knob->isUserKnob() ) {
        return;
    }
    knob->open_file();
>>>>>>> 71bc4f13
}

ButtonParam::~ButtonParam()
{
}

bool
ButtonParam::isCheckable() const
{
    return _buttonKnob.lock()->getIsCheckable();
}

void
ButtonParam::setDown(bool down)
{
<<<<<<< HEAD
    _buttonKnob.lock()->setValue(down);
=======
    boost::shared_ptr<KnobPath> knob = _sKnob.lock();

    if ( !knob || !knob->isUserKnob() ) {
        return;
    }
    knob->setMultiPath(true);
>>>>>>> 71bc4f13
}


bool
ButtonParam::isDown() const
{
    return _buttonKnob.lock()->getValue();
}

void
ButtonParam::trigger()
{
    boost::shared_ptr<KnobButton> knob = _buttonKnob.lock();
    if (!knob) {
        return;
    }
    knob->trigger();
}

////////////////////SeparatorParam

SeparatorParam::SeparatorParam(const KnobSeparatorPtr& knob)
    : Param(knob)
    , _separatorKnob( toKnobSeparator(knob) )
{
}

SeparatorParam::~SeparatorParam()
{
}

///////////////////GroupParam

GroupParam::GroupParam(const KnobGroupPtr& knob)
    : Param(knob)
    , _groupKnob( toKnobGroup(knob) )
{
}

GroupParam::~GroupParam()
{
}

void
GroupParam::addParam(const Param* param)
{
    if (!param) {
        return;
    }
    KnobIPtr knob = param->getInternalKnob();

    if ( !knob || !knob->isUserKnob() ) {
        return;
    }
    KnobGroupPtr group = _groupKnob.lock();
    if (!group) {
        return;
    }
    group->addKnob(knob);
}

void
GroupParam::setAsTab()
{
    KnobGroupPtr group = _groupKnob.lock();
    if ( !group || !group->isUserKnob() ) {
        return;
    }
    group->setAsTab();
}

void
GroupParam::setOpened(bool opened)
{
    KnobGroupPtr group = _groupKnob.lock();
    if (!group) {
        return;
    }
    group->setValue(opened, ViewSpec::current(), 0);
}

bool
GroupParam::getIsOpened() const
{
    KnobGroupPtr group = _groupKnob.lock();
    if (!group) {
        return false;
    }
    return group->getValue();
}

//////////////////////PageParam

PageParam::PageParam(const KnobPagePtr& knob)
    : Param(knob)
    , _pageKnob( toKnobPage(knob) )
{
}

PageParam::~PageParam()
{
}

void
PageParam::addParam(const Param* param)
{
    if (!param) {
        return;
    }
    KnobIPtr knob = param->getInternalKnob();

    if ( !knob || !knob->isUserKnob() ) {
        return;
    }
    boost::shared_ptr<KnobPage> pageKnob = _pageKnob.lock();

    if ( !pageKnob ) {
        return;
    }
    pageKnob->addKnob( knob );
}

////////////////////ParametricParam
ParametricParam::ParametricParam(const KnobParametricPtr& knob)
    : Param( boost::dynamic_pointer_cast<KnobI>(knob) )
    , _parametricKnob(knob)
{
}

ParametricParam::~ParametricParam()
{
}

void
ParametricParam::setCurveColor(int dimension,
                               double r,
                               double g,
                               double b)
{
    KnobParametricPtr param = _parametricKnob.lock();
    if (!param) {
        return;
    }
    param->setCurveColor(dimension, r, g, b);
}

void
ParametricParam::getCurveColor(int dimension,
                               ColorTuple& ret) const
{
    KnobParametricPtr param = _parametricKnob.lock();
    if (!param) {
        return;
    }
    param->getCurveColor(dimension, &ret.r, &ret.g, &ret.b);
    ret.a = 1.;
}

StatusEnum
ParametricParam::addControlPoint(int dimension,
                                 double key,
                                 double value,
                                 KeyframeTypeEnum interpolation)
{
    KnobParametricPtr param = _parametricKnob.lock();
    if (!param) {
        return eStatusFailed;
    }
    return param->addControlPoint(eValueChangedReasonNatronInternalEdited, dimension, key, value, interpolation);
}

StatusEnum
ParametricParam::addControlPoint(int dimension,
                                 double key,
                                 double value,
                                 double leftDerivative,
                                 double rightDerivative,
                                 KeyframeTypeEnum interpolation)
{
    KnobParametricPtr param = _parametricKnob.lock();
    if (!param) {
        return eStatusFailed;
    }
    return param->addControlPoint(eValueChangedReasonNatronInternalEdited, dimension, key, value, leftDerivative, rightDerivative, interpolation);
}

double
ParametricParam::getValue(int dimension,
                          double parametricPosition) const
{
    KnobParametricPtr param = _parametricKnob.lock();
    if (!param) {
        return 0.;
    }
    double ret;
    StatusEnum stat = param->getValue(dimension, parametricPosition, &ret);

    if (stat == eStatusFailed) {
        ret =  0.;
    }

    return ret;
}

int
ParametricParam::getNControlPoints(int dimension) const
{
    KnobParametricPtr param = _parametricKnob.lock();
    if (!param) {
        return 0;
    }
    int ret;
    StatusEnum stat = param->getNControlPoints(dimension, &ret);

    if (stat == eStatusFailed) {
        ret = 0;
    }

    return ret;
}

StatusEnum
ParametricParam::getNthControlPoint(int dimension,
                                    int nthCtl,
                                    double *key,
                                    double *value,
                                    double *leftDerivative,
                                    double *rightDerivative) const
{
    KnobParametricPtr param = _parametricKnob.lock();
    if (!param) {
        return eStatusFailed;
    }
    return param->getNthControlPoint(dimension, nthCtl, key, value, leftDerivative, rightDerivative);
}

StatusEnum
ParametricParam::setNthControlPoint(int dimension,
                                    int nthCtl,
                                    double key,
                                    double value,
                                    double leftDerivative,
                                    double rightDerivative)
{
    KnobParametricPtr param = _parametricKnob.lock();
    if (!param) {
        return eStatusFailed;
    }
    return param->setNthControlPoint(eValueChangedReasonNatronInternalEdited, dimension, nthCtl, key, value, leftDerivative, rightDerivative);
}

StatusEnum
ParametricParam::setNthControlPointInterpolation(int dimension,
                                                 int nThCtl,
                                                 KeyframeTypeEnum interpolation)
{
    KnobParametricPtr param = _parametricKnob.lock();
    if (!param) {
        return eStatusFailed;
    }
    return param->setNthControlPointInterpolation(eValueChangedReasonNatronInternalEdited, dimension, nThCtl, interpolation);
}

StatusEnum
ParametricParam::deleteControlPoint(int dimension,
                                    int nthCtl)
{
    KnobParametricPtr param = _parametricKnob.lock();
    if (!param) {
        return eStatusFailed;
    }
    return param->deleteControlPoint(eValueChangedReasonNatronInternalEdited, dimension, nthCtl);
}

StatusEnum
ParametricParam::deleteAllControlPoints(int dimension)
{
    KnobParametricPtr param = _parametricKnob.lock();
    if (!param) {
        return eStatusFailed;
    }
    return param->deleteAllControlPoints(eValueChangedReasonNatronInternalEdited, dimension);
}

void
ParametricParam::setDefaultCurvesFromCurrentCurves()
{
    KnobParametricPtr param = _parametricKnob.lock();
    if (!param) {
        return;
    }
    param->setDefaultCurvesFromCurves();
}

NATRON_PYTHON_NAMESPACE_EXIT;
NATRON_NAMESPACE_EXIT;
<|MERGE_RESOLUTION|>--- conflicted
+++ resolved
@@ -553,20 +553,12 @@
 void
 Param::setIconFilePath(const QString& icon, bool checked)
 {
-<<<<<<< HEAD
     KnobIPtr knob = getInternalKnob();
 
     if (!knob) {
         return;
     }
     knob->setIconLabel( icon.toStdString(), checked, false );
-=======
-    KnobPtr thisKnob = _knob.lock();
-    if (!thisKnob) {
-        return;
-    }
-    thisKnob->setIconLabel( icon.toStdString() );
->>>>>>> 71bc4f13
 }
 
 AnimatedParam::AnimatedParam(const KnobIPtr& knob)
@@ -729,7 +721,7 @@
                              bool hasRetVariable,
                              int dimension)
 {
-    KnobPtr thisKnob = _knob.lock();
+    KnobIPtr thisKnob = _knob.lock();
     if (!thisKnob) {
         return false;
     }
@@ -746,7 +738,7 @@
 AnimatedParam::getExpression(int dimension,
                              bool* hasRetVariable) const
 {
-    KnobPtr thisKnob = _knob.lock();
+    KnobIPtr thisKnob = _knob.lock();
     if (!thisKnob) {
         return QString();
     }
@@ -1660,13 +1652,8 @@
 ColorParam::setDisplayMinimum(double minimum,
                               int dimension)
 {
-<<<<<<< HEAD
     KnobColorPtr knob = _colorKnob.lock();
     if ( !knob || !knob->isUserKnob() ) {
-=======
-    boost::shared_ptr<KnobColor> knob = _colorKnob.lock();
-    if ( !knob || !knob->isUserKnob() ) {
->>>>>>> 71bc4f13
         return;
     }
     knob->setDisplayMinimum(minimum, dimension);
@@ -1731,7 +1718,7 @@
 int
 ChoiceParam::get() const
 {
-    boost::shared_ptr<KnobChoice> knob = _choiceKnob.lock();
+    KnobChoicePtr knob = _choiceKnob.lock();
     if (!knob) {
         return 0;
     }
@@ -1741,7 +1728,7 @@
 int
 ChoiceParam::get(double frame) const
 {
-    boost::shared_ptr<KnobChoice> knob = _choiceKnob.lock();
+    KnobChoicePtr knob = _choiceKnob.lock();
     if (!knob) {
         return 0;
     }
@@ -1751,7 +1738,7 @@
 void
 ChoiceParam::set(int x)
 {
-    boost::shared_ptr<KnobChoice> knob = _choiceKnob.lock();
+    KnobChoicePtr knob = _choiceKnob.lock();
     if (!knob) {
         return;
     }
@@ -1762,7 +1749,7 @@
 ChoiceParam::set(int x,
                  double frame)
 {
-    boost::shared_ptr<KnobChoice> knob = _choiceKnob.lock();
+    KnobChoicePtr knob = _choiceKnob.lock();
     if (!knob) {
         return;
     }
@@ -1772,16 +1759,15 @@
 void
 ChoiceParam::set(const QString& label)
 {
-<<<<<<< HEAD
-    KnobChoicePtr k = _choiceKnob.lock();
-    if (!k) {
+    KnobChoicePtr knob = _choiceKnob.lock();
+    if (!knob) {
         return;
     }
     try {
-        KnobHelper::ValueChangedReturnCodeEnum s = k->setValueFromLabel(label.toStdString(), 0);
+        KnobHelper::ValueChangedReturnCodeEnum s = knob->setValueFromLabel(label.toStdString(), 0);
         Q_UNUSED(s);
     } catch (const std::exception& e) {
-        KnobHolderPtr holder =  k->getHolder();
+        KnobHolderPtr holder =  knob->getHolder();
         AppInstancePtr app;
         if (holder) {
             app = holder->getApp();
@@ -1792,20 +1778,12 @@
             std::cerr << e.what() << std::endl;
         }
     }
-=======
-    boost::shared_ptr<KnobChoice> knob = _choiceKnob.lock();
-    if (!knob) {
-        return;
-    }
-    KnobHelper::ValueChangedReturnCodeEnum s = knob->setValueFromLabel(label.toStdString(), 0);
->>>>>>> 71bc4f13
-
 }
 
 int
 ChoiceParam::getValue() const
 {
-    boost::shared_ptr<KnobChoice> knob = _choiceKnob.lock();
+    KnobChoicePtr knob = _choiceKnob.lock();
     if (!knob) {
         return 0;
     }
@@ -1815,7 +1793,7 @@
 void
 ChoiceParam::setValue(int value)
 {
-    boost::shared_ptr<KnobChoice> knob = _choiceKnob.lock();
+    KnobChoicePtr knob = _choiceKnob.lock();
     if (!knob) {
         return;
     }
@@ -1825,7 +1803,7 @@
 int
 ChoiceParam::getValueAtTime(double time) const
 {
-    boost::shared_ptr<KnobChoice> knob = _choiceKnob.lock();
+    KnobChoicePtr knob = _choiceKnob.lock();
     if (!knob) {
         return 0;
     }
@@ -1836,7 +1814,7 @@
 ChoiceParam::setValueAtTime(int value,
                             double time)
 {
-    boost::shared_ptr<KnobChoice> knob = _choiceKnob.lock();
+    KnobChoicePtr knob = _choiceKnob.lock();
     if (!knob) {
         return;
     }
@@ -1846,7 +1824,7 @@
 void
 ChoiceParam::setDefaultValue(int value)
 {
-    boost::shared_ptr<KnobChoice> knob = _choiceKnob.lock();
+    KnobChoicePtr knob = _choiceKnob.lock();
     if (!knob) {
         return;
     }
@@ -1856,7 +1834,7 @@
 void
 ChoiceParam::setDefaultValue(const QString& value)
 {
-    boost::shared_ptr<KnobChoice> knob = _choiceKnob.lock();
+    KnobChoicePtr knob = _choiceKnob.lock();
     if (!knob) {
         return;
     }
@@ -1866,7 +1844,7 @@
 int
 ChoiceParam::getDefaultValue() const
 {
-    boost::shared_ptr<KnobChoice> knob = _choiceKnob.lock();
+    KnobChoicePtr knob = _choiceKnob.lock();
     if (!knob) {
         return 0;
     }
@@ -1876,15 +1854,11 @@
 void
 ChoiceParam::restoreDefaultValue()
 {
-<<<<<<< HEAD
-    _choiceKnob.lock()->resetToDefaultValue(0);
-=======
-    boost::shared_ptr<KnobChoice> knob = _choiceKnob.lock();
-    if (!knob) {
-        return;
-    }
-    knob->resetToDefaultValueWithoutSecretNessAndEnabledNess(0);
->>>>>>> 71bc4f13
+    KnobChoicePtr knob = _choiceKnob.lock();
+    if (!knob) {
+        return;
+    }
+    knob->resetToDefaultValue(0);
 }
 
 void
@@ -1921,7 +1895,7 @@
 QString
 ChoiceParam::getOption(int index) const
 {
-    boost::shared_ptr<KnobChoice> knob = _choiceKnob.lock();
+    KnobChoicePtr knob = _choiceKnob.lock();
     if (!knob) {
         return QString();
     }
@@ -1937,7 +1911,7 @@
 int
 ChoiceParam::getNumOptions() const
 {
-    boost::shared_ptr<KnobChoice> knob = _choiceKnob.lock();
+    KnobChoicePtr knob = _choiceKnob.lock();
     if (!knob) {
         return 0;
     }
@@ -1948,7 +1922,7 @@
 ChoiceParam::getOptions() const
 {
     QStringList ret;
-    boost::shared_ptr<KnobChoice> knob = _choiceKnob.lock();
+    KnobChoicePtr knob = _choiceKnob.lock();
     if (!knob) {
         return ret;
     }
@@ -1968,7 +1942,7 @@
 {
     _addAsDependencyOf(fromExprDimension, param, thisDimension);
 
-    boost::shared_ptr<KnobChoice> knob = _choiceKnob.lock();
+    KnobChoicePtr knob = _choiceKnob.lock();
     if (!knob) {
         return 0;
     }
@@ -1991,7 +1965,7 @@
 bool
 BooleanParam::get() const
 {
-    boost::shared_ptr<KnobBool> knob = _boolKnob.lock();
+    KnobBoolPtr knob = _boolKnob.lock();
     if (!knob) {
         return false;
     }
@@ -2002,7 +1976,7 @@
 bool
 BooleanParam::get(double frame) const
 {
-    boost::shared_ptr<KnobBool> knob = _boolKnob.lock();
+    KnobBoolPtr knob = _boolKnob.lock();
     if (!knob) {
         return false;
     }
@@ -2013,7 +1987,7 @@
 void
 BooleanParam::set(bool x)
 {
-    boost::shared_ptr<KnobBool> knob = _boolKnob.lock();
+    KnobBoolPtr knob = _boolKnob.lock();
     if (!knob) {
         return;
     }
@@ -2025,7 +1999,7 @@
 BooleanParam::set(bool x,
                   double frame)
 {
-    boost::shared_ptr<KnobBool> knob = _boolKnob.lock();
+    KnobBoolPtr knob = _boolKnob.lock();
     if (!knob) {
         return;
     }
@@ -2036,7 +2010,7 @@
 bool
 BooleanParam::getValue() const
 {
-    boost::shared_ptr<KnobBool> knob = _boolKnob.lock();
+    KnobBoolPtr knob = _boolKnob.lock();
     if (!knob) {
         return false;
     }
@@ -2047,7 +2021,7 @@
 void
 BooleanParam::setValue(bool value)
 {
-    boost::shared_ptr<KnobBool> knob = _boolKnob.lock();
+    KnobBoolPtr knob = _boolKnob.lock();
     if (!knob) {
         return;
     }
@@ -2058,7 +2032,7 @@
 bool
 BooleanParam::getValueAtTime(double time) const
 {
-    boost::shared_ptr<KnobBool> knob = _boolKnob.lock();
+    KnobBoolPtr knob = _boolKnob.lock();
     if (!knob) {
         return false;
     }
@@ -2070,7 +2044,7 @@
 BooleanParam::setValueAtTime(bool value,
                              double time)
 {
-    boost::shared_ptr<KnobBool> knob = _boolKnob.lock();
+    KnobBoolPtr knob = _boolKnob.lock();
     if (!knob) {
         return;
     }
@@ -2081,7 +2055,7 @@
 void
 BooleanParam::setDefaultValue(bool value)
 {
-    boost::shared_ptr<KnobBool> knob = _boolKnob.lock();
+    KnobBoolPtr knob = _boolKnob.lock();
     if (!knob) {
         return;
     }
@@ -2092,7 +2066,7 @@
 bool
 BooleanParam::getDefaultValue() const
 {
-    boost::shared_ptr<KnobBool> knob = _boolKnob.lock();
+    KnobBoolPtr knob = _boolKnob.lock();
     if (!knob) {
         return false;
     }
@@ -2103,16 +2077,12 @@
 void
 BooleanParam::restoreDefaultValue()
 {
-<<<<<<< HEAD
-    _boolKnob.lock()->resetToDefaultValue(0);
-=======
-    boost::shared_ptr<KnobBool> knob = _boolKnob.lock();
-    if (!knob) {
-        return;
-    }
-
-    knob->resetToDefaultValueWithoutSecretNessAndEnabledNess(0);
->>>>>>> 71bc4f13
+    KnobBoolPtr knob = _boolKnob.lock();
+    if (!knob) {
+        return;
+    }
+
+    knob->resetToDefaultValue(0);
 }
 
 bool
@@ -2122,7 +2092,7 @@
 {
     _addAsDependencyOf(fromExprDimension, param, thisDimension);
 
-    boost::shared_ptr<KnobBool> knob = _boolKnob.lock();
+    KnobBoolPtr knob = _boolKnob.lock();
     if (!knob) {
         return false;
     }
@@ -2146,7 +2116,7 @@
 QString
 StringParamBase::get() const
 {
-    boost::shared_ptr<Knob<std::string> > knob = _stringKnob.lock();
+    KnobStringBasePtr knob = _stringKnob.lock();
     if (!knob) {
         return QString();
     }
@@ -2157,7 +2127,7 @@
 QString
 StringParamBase::get(double frame) const
 {
-    boost::shared_ptr<Knob<std::string> > knob = _stringKnob.lock();
+    KnobStringBasePtr knob = _stringKnob.lock();
     if (!knob) {
         return QString();
     }
@@ -2168,7 +2138,7 @@
 void
 StringParamBase::set(const QString& x)
 {
-    boost::shared_ptr<Knob<std::string> > knob = _stringKnob.lock();
+    KnobStringBasePtr knob = _stringKnob.lock();
     if (!knob) {
         return;
     }
@@ -2180,7 +2150,7 @@
 StringParamBase::set(const QString& x,
                      double frame)
 {
-    boost::shared_ptr<Knob<std::string> > knob = _stringKnob.lock();
+    KnobStringBasePtr knob = _stringKnob.lock();
     if (!knob) {
         return;
     }
@@ -2191,7 +2161,7 @@
 QString
 StringParamBase::getValue() const
 {
-    boost::shared_ptr<Knob<std::string> > knob = _stringKnob.lock();
+    KnobStringBasePtr knob = _stringKnob.lock();
     if (!knob) {
         return QString();
     }
@@ -2202,7 +2172,7 @@
 void
 StringParamBase::setValue(const QString& value)
 {
-    boost::shared_ptr<Knob<std::string> > knob = _stringKnob.lock();
+    KnobStringBasePtr knob = _stringKnob.lock();
     if (!knob) {
         return;
     }
@@ -2213,7 +2183,7 @@
 QString
 StringParamBase::getValueAtTime(double time) const
 {
-    boost::shared_ptr<Knob<std::string> > knob = _stringKnob.lock();
+    KnobStringBasePtr knob = _stringKnob.lock();
     if (!knob) {
         return QString();
     }
@@ -2225,7 +2195,7 @@
 StringParamBase::setValueAtTime(const QString& value,
                                 double time)
 {
-    boost::shared_ptr<Knob<std::string> > knob = _stringKnob.lock();
+    KnobStringBasePtr knob = _stringKnob.lock();
     if (!knob) {
         return;
     }
@@ -2236,7 +2206,7 @@
 void
 StringParamBase::setDefaultValue(const QString& value)
 {
-    boost::shared_ptr<Knob<std::string> > knob = _stringKnob.lock();
+    KnobStringBasePtr knob = _stringKnob.lock();
     if (!knob) {
         return;
     }
@@ -2247,7 +2217,7 @@
 QString
 StringParamBase::getDefaultValue() const
 {
-    boost::shared_ptr<Knob<std::string> > knob = _stringKnob.lock();
+    KnobStringBasePtr knob = _stringKnob.lock();
     if (!knob) {
         return QString();
     }
@@ -2258,16 +2228,12 @@
 void
 StringParamBase::restoreDefaultValue()
 {
-<<<<<<< HEAD
-    _stringKnob.lock()->resetToDefaultValue(0);
-=======
-    boost::shared_ptr<Knob<std::string> > knob = _stringKnob.lock();
-    if (!knob) {
-        return;
-    }
-
-    return knob->resetToDefaultValueWithoutSecretNessAndEnabledNess(0);
->>>>>>> 71bc4f13
+    KnobStringBasePtr knob = _stringKnob.lock();
+    if (!knob) {
+        return;
+    }
+
+    return knob->resetToDefaultValue(0);
 }
 
 QString
@@ -2277,7 +2243,7 @@
 {
     _addAsDependencyOf(fromExprDimension, param, thisDimension);
 
-    boost::shared_ptr<Knob<std::string> > knob = _stringKnob.lock();
+    KnobStringBasePtr knob = _stringKnob.lock();
     if (!knob) {
         return QString();
     }
@@ -2425,7 +2391,7 @@
     if ( !knob || !knob->isUserKnob() ) {
         return;
     }
-    _sKnob.lock()->setMultiPath(true);
+    knob->setMultiPath(true);
 }
 
 ////////////////////ButtonParam
@@ -2434,15 +2400,6 @@
     : Param(knob)
     , _buttonKnob( toKnobButton(knob) )
 {
-<<<<<<< HEAD
-=======
-    boost::shared_ptr<KnobOutputFile> knob = _sKnob.lock();
-
-    if ( !knob || !knob->isUserKnob() ) {
-        return;
-    }
-    knob->open_file();
->>>>>>> 71bc4f13
 }
 
 ButtonParam::~ButtonParam()
@@ -2452,35 +2409,41 @@
 bool
 ButtonParam::isCheckable() const
 {
-    return _buttonKnob.lock()->getIsCheckable();
+    KnobButtonPtr knob = _buttonKnob.lock();
+
+    if (!knob) {
+        return false;
+    }
+    return knob->getIsCheckable();
 }
 
 void
 ButtonParam::setDown(bool down)
 {
-<<<<<<< HEAD
-    _buttonKnob.lock()->setValue(down);
-=======
-    boost::shared_ptr<KnobPath> knob = _sKnob.lock();
-
-    if ( !knob || !knob->isUserKnob() ) {
-        return;
-    }
-    knob->setMultiPath(true);
->>>>>>> 71bc4f13
+    KnobButtonPtr knob = _buttonKnob.lock();
+
+    if (!knob) {
+        return;
+    }
+    knob->setValue(down);
 }
 
 
 bool
 ButtonParam::isDown() const
 {
-    return _buttonKnob.lock()->getValue();
+    KnobButtonPtr knob = _buttonKnob.lock();
+
+    if (!knob) {
+        return false;
+    }
+    return knob->getValue();
 }
 
 void
 ButtonParam::trigger()
 {
-    boost::shared_ptr<KnobButton> knob = _buttonKnob.lock();
+    KnobButtonPtr knob = _buttonKnob.lock();
     if (!knob) {
         return;
     }
@@ -2582,7 +2545,7 @@
     if ( !knob || !knob->isUserKnob() ) {
         return;
     }
-    boost::shared_ptr<KnobPage> pageKnob = _pageKnob.lock();
+    KnobPagePtr pageKnob = _pageKnob.lock();
 
     if ( !pageKnob ) {
         return;
