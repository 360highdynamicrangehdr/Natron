--- conflicted
+++ resolved
@@ -151,8 +151,6 @@
 {
     
     boost::shared_ptr<KnobI> internalKnob = _knob->getKnob();
-
-    int targetDimension = internalKnob->getDimension();
     
     Knob<int>* isInt = dynamic_cast<Knob<int>*>( internalKnob.get() );
     Knob<bool>* isBool = dynamic_cast<Knob<bool>*>( internalKnob.get() );
@@ -178,22 +176,9 @@
     }
 
     std::list<Variant>::iterator it = newValues.begin();
-<<<<<<< HEAD
-    internalKnob->blockEvaluation();
+    internalKnob->beginChanges();
     for (U32 i = 0; i < newValues.size(); ++it,++i) {
         
-        bool isLast = (int)i == targetDimension - 1;
-        if (isLast) {
-            internalKnob->unblockEvaluation();
-        }
-=======
-    internalKnob->beginChanges();
-    
-    for (int i = 0; i < targetDimension; ++it,++i) {
-
-        
-        
->>>>>>> be633169
         if (isInt) {
             isInt->setValue(it->toInt(), i, true);
         } else if (isBool) {
@@ -335,13 +320,7 @@
         holder->endChanges();
         Natron::EffectInstance* effect = dynamic_cast<Natron::EffectInstance*>(holder);
         if (effect) {
-<<<<<<< HEAD
-            effect->evaluate_public(NULL, true, _reason);
-
             holderName = effect->getNode()->getLabel().c_str();
-=======
-            holderName = effect->getName().c_str();
->>>>>>> be633169
         }
     }
     setText( QObject::tr("Multiple edits for %1").arg(holderName) );
