--- conflicted
+++ resolved
@@ -1357,11 +1357,8 @@
     _pluginsTab = AppManager::createKnob<KnobPage>( shared_from_this(), tr("Plug-ins") );
     _pluginsTab->setName("plugins");
 
-<<<<<<< HEAD
-    _extraPluginPaths = AppManager::createKnob<KnobPath>( shared_from_this(), tr("OpenFX plugins search path") );
-=======
-    _extraPluginPaths = AppManager::createKnob<KnobPath>( this, tr("OpenFX plug-ins search path") );
->>>>>>> c1baa047
+    _extraPluginPaths = AppManager::createKnob<KnobPath>( shared_from_this(), tr("OpenFX plug-ins search path") );
+
     _extraPluginPaths->setName("extraPluginsSearchPaths");
 
 #if defined(__linux__) || defined(__FreeBSD__)
@@ -1396,11 +1393,8 @@
     _templatesPluginPaths->setMultiPath(true);
     _pluginsTab->addKnob(_templatesPluginPaths);
 
-<<<<<<< HEAD
-    _loadBundledPlugins = AppManager::createKnob<KnobBool>( shared_from_this(), tr("Use bundled plugins") );
-=======
-    _loadBundledPlugins = AppManager::createKnob<KnobBool>( this, tr("Use bundled plug-ins") );
->>>>>>> c1baa047
+    _loadBundledPlugins = AppManager::createKnob<KnobBool>( shared_from_this(), tr("Use bundled plug-ins") );
+
     _loadBundledPlugins->setName("useBundledPlugins");
     _loadBundledPlugins->setHintToolTip( tr("When checked, %1 also uses the plug-ins bundled "
                                             "with the binary distribution.\n"
@@ -1408,11 +1402,8 @@
                                             "found in the help for the \"Extra plug-ins search paths\" setting).").arg( QString::fromUtf8(NATRON_APPLICATION_NAME) ) );
     _pluginsTab->addKnob(_loadBundledPlugins);
 
-<<<<<<< HEAD
-    _preferBundledPlugins = AppManager::createKnob<KnobBool>( shared_from_this(), tr("Prefer bundled plugins over system-wide plugins") );
-=======
-    _preferBundledPlugins = AppManager::createKnob<KnobBool>( this, tr("Prefer bundled plug-ins over system-wide plug-ins") );
->>>>>>> c1baa047
+    _preferBundledPlugins = AppManager::createKnob<KnobBool>( shared_from_this(), tr("Prefer bundled plug-ins over system-wide plugins") );
+
     _preferBundledPlugins->setName("preferBundledPlugins");
     _preferBundledPlugins->setHintToolTip( tr("When checked, and if \"Use bundled plug-ins\" is also checked, plug-ins bundled with the %1 binary distribution will take precedence over system-wide plug-ins "
                                               "if they have the same internal ID.").arg( QString::fromUtf8(NATRON_APPLICATION_NAME) ) );
