--- conflicted
+++ resolved
@@ -238,7 +238,7 @@
     RotoPaintPtr rotoPaintEffect = toRotoPaint(node->getEffectInstance());
     assert(rotoPaintEffect);
     rotoPaintEffect->refreshSourceKnobs(thisShared);
-    
+
     AppInstancePtr app = rotoPaintEffect->getApp();
 
     QString fixedNamePrefix = QString::fromUtf8( rotoPaintEffect->getNode()->getScriptName_mt_safe().c_str() );
@@ -313,7 +313,7 @@
         // Link the color parameter to the color of the constant node
         KnobIPtr knob = _imp->effectNode->getKnobByName(kConstantParamColor);
         knob->linkTo(getColorKnob());
-        
+
     } else if ( (type == eRotoStrokeTypeClone) || (type == eRotoStrokeTypeReveal) ) {
         // Link transform knobs
         KnobIPtr translateKnob = _imp->effectNode->getKnobByName(kTransformParamTranslate);
@@ -641,7 +641,7 @@
         return RotoItem::onKnobValueChanged(knob, reason, time, view);
     }
 
-   
+
     return true;
 } // RotoDrawableItem::onKnobValueChanged
 
@@ -794,7 +794,7 @@
                 // No node upstream, make the merge be a pass-through of input B (upstreamNode)
                 mergeInputA = upstreamNode;
                 _imp->timeOffsetNode->disconnectInput(0);
-                
+
             }
         }   break;
         case eRotoStrokeTypeBurn:
@@ -930,7 +930,7 @@
         _imp->mergeNode->swapInput(maskInputNode, 2);
 
     }
-    
+
 } // RotoDrawableItem::refreshNodesConnections
 
 void
@@ -1055,11 +1055,7 @@
             }
             break;
         }
-<<<<<<< HEAD
-
-=======
-    } catch (std::runtime_error&) {
->>>>>>> c48b7193
+
     }
     return ret;
 } // getActivatedRanges
@@ -1264,7 +1260,7 @@
 
     //centerKnob->unSlave(DimSpec::all(), ViewSetSpec::all(), false);
     centerKnob->removeAnimation(ViewSetSpec::all(), DimSpec::all(), eValueChangedReasonUserEdited);
-    
+
     std::vector<double> values(2);
     values[0] = (bbox.x1 + bbox.x2) / 2.;
     values[1] = (bbox.y1 + bbox.y2) / 2.;
@@ -1430,7 +1426,7 @@
         _imp->brushSpacing = getKnobByNameAndType<KnobDouble>(kRotoBrushSpacingParam);
         _imp->brushHardness = getKnobByNameAndType<KnobDouble>(kRotoBrushHardnessParam);
         _imp->visiblePortion = getKnobByNameAndType<KnobDouble>(kRotoBrushVisiblePortionParam);
-        
+
 
         // Transform
         _imp->translate = getKnobByNameAndType<KnobDouble>(kRotoDrawableItemTranslateParam);
@@ -1491,7 +1487,7 @@
     RotoDrawableItemPtr thisShared = boost::dynamic_pointer_cast<RotoDrawableItem>( shared_from_this() );
     RotoPaintPtr rotoPaintEffect = toRotoPaint(node->getEffectInstance());
     assert(rotoPaintEffect);
-    
+
     Bezier* isBezier = dynamic_cast<Bezier*>(this);
     RotoStrokeType type = getBrushType();
 
@@ -1558,7 +1554,7 @@
         _imp->color = createDuplicateOfTableKnob<KnobColor>(kRotoColorParam);
     }
 
-  
+
 
     // The comp item doesn't have a vector graphics mask hence cannot have a transform on it
     if (type != eRotoStrokeTypeComp) {
@@ -1681,7 +1677,7 @@
     }
 
     refreshRightClickMenuInternal->appendChoice(ChoiceOption(kRotoDrawableItemRightClickMenuPlanarTrackParam));
-    
+
 }
 
 NATRON_NAMESPACE_EXIT
