/* ***** BEGIN LICENSE BLOCK *****
 * This file is part of Natron <http://www.natron.fr/>,
 * Copyright (C) 2013-2017 INRIA and Alexandre Gauthier-Foichat
 *
 * Natron is free software: you can redistribute it and/or modify
 * it under the terms of the GNU General Public License as published by
 * the Free Software Foundation; either version 2 of the License, or
 * (at your option) any later version.
 *
 * Natron is distributed in the hope that it will be useful,
 * but WITHOUT ANY WARRANTY; without even the implied warranty of
 * MERCHANTABILITY or FITNESS FOR A PARTICULAR PURPOSE.  See the
 * GNU General Public License for more details.
 *
 * You should have received a copy of the GNU General Public License
 * along with Natron.  If not, see <http://www.gnu.org/licenses/gpl-2.0.html>
 * ***** END LICENSE BLOCK ***** */

// ***** BEGIN PYTHON BLOCK *****
// from <https://docs.python.org/3/c-api/intro.html#include-files>:
// "Since Python may define some pre-processor definitions which affect the standard headers on some systems, you must include Python.h before any standard headers are included."
#include <Python.h>
// ***** END PYTHON BLOCK *****

#include "ImagePrivate.h"

#include <cassert>
#include <stdexcept>

#if !defined(SBK_RUN) && !defined(Q_MOC_RUN)
GCC_DIAG_UNUSED_LOCAL_TYPEDEFS_OFF
#include <boost/math/special_functions/fpclassify.hpp>
GCC_DIAG_UNUSED_LOCAL_TYPEDEFS_ON
#endif

#include <QtCore/QDebug>

#include "Engine/OSGLContext.h"
#include "Engine/OSGLFunctions.h"


// disable some warnings due to unused parameters
GCC_DIAG_OFF(unused-parameter)
# if ( ( __GNUC__ * 100) + __GNUC_MINOR__) >= 406
GCC_DIAG_OFF(unused-but-set-variable) // only on gcc >= 4.6
#endif

// NATRON_COPY_CHANNELS_UNPREMULT:
// Repremult R G and B if output is premult and alpha was modified.
// We do not consider it a good thing, since the user explicitely deselected the channels, and expects
// to get the values from input instead.
//#define NATRON_COPY_CHANNELS_UNPREMULT

NATRON_NAMESPACE_ENTER

template <typename PIX, int maxValue, int srcNComps, int dstNComps, bool doR, bool doG, bool doB, bool doA>
static ActionRetCodeEnum
copyUnProcessedChannels_templated(const void* originalImgPtrs[4],
                                  const RectI& originalImgBounds,
                                  void* dstImgPtrs[4],
                                  const RectI& dstBounds,
                                  const RectI& roi,
                                  const EffectInstancePtr& renderClone)
{

    PIX* dstPixelPtrs[4] = {NULL, NULL, NULL, NULL};
    int dstPixelStride;
    Image::getChannelPointers<PIX, dstNComps>((const PIX**)dstImgPtrs, roi.x1, roi.y1, dstBounds, (PIX**)dstPixelPtrs, &dstPixelStride);

    PIX* srcPixelPtrs[4] = {NULL, NULL, NULL, NULL};
    int srcPixelStride;
    Image::getChannelPointers<PIX, srcNComps>((const PIX**)originalImgPtrs, roi.x1, roi.y1, originalImgBounds, (PIX**)srcPixelPtrs, &srcPixelStride);


    const int dstRowElements = dstPixelStride * dstBounds.width();
    const int srcRowElements = srcPixelStride * originalImgBounds.width();

    for ( int y = roi.y1; y < roi.y2; ++y) {

        if (renderClone && renderClone->isRenderAborted()) {
            return eActionStatusAborted;
        }

        for (int x = roi.x1; x < roi.x2; ++x) {

            // be opaque for anything that doesn't contain alpha
            PIX srcA;
            if (srcNComps > 0 && srcPixelPtrs[srcNComps - 1]) {
                srcA = maxValue;
            } else {
                srcA = 0;
            }
            if ( srcNComps > 0 && ( (srcNComps == 1) || (srcNComps == 4) ) && srcPixelPtrs[srcNComps - 1] ) {
                srcA = *srcPixelPtrs[srcNComps - 1];
#             ifdef DEBUG
<<<<<<< HEAD
                assert(srcA == srcA); // check for NaN
=======
                assert( !boost::math::isnan(src_pixels[srcNComps - 1]) ); // check for NaN
>>>>>>> 033dd1ec
#             endif
            }

#        ifdef NATRON_COPY_CHANNELS_UNPREMULT
            assert(srcNComps == 1 || srcNComps == 4 || !originalPremult); // only A or RGBA can be premult
            assert(dstNComps == 1 || dstNComps == 4 || !premult); // only A or RGBA can be premult

            // Repremult R G and B if output is premult and alpha was modified.
            // We do not consider it a good thing, since the user explicitely deselected the channels, and expects
            // to get the values from input instead.
#           define DOCHANNEL(c)                                                    \
                if (srcNComps == 1 || !src_pixels || c >= srcNComps) {      \
                    dst_pixels[c] = 0;                                      \
                } \
                else if (originalPremult) {                               \
                    if (srcA == 0) {                                        \
                        dst_pixels[c] = src_pixels[c];         /* don't try to unpremult, just copy */ \
                    } \
                    else if (premult) {                                   \
                        if (doA) {                                          \
                            dst_pixels[c] = src_pixels[c];         /* dst will have same alpha as src, just copy src */ \
                        } \
                        else {                                            \
                            dst_pixels[c] = (src_pixels[c] / (float)srcA) * dstAorig;         /* dst keeps its alpha, unpremult src and repremult */ \
                        }                                                   \
                    } \
                    else {                                                \
                        dst_pixels[c] = (src_pixels[c] / (float)srcA) * maxValue;         /* dst is not premultiplied, unpremult src */ \
                    }                                                       \
                } \
                else {                                                    \
                    if (premult) {                                          \
                        if (doA) {                                          \
                            dst_pixels[c] = (src_pixels[c] * (1.f / maxValue)) * srcA;         /* dst will have same alpha as src, just premult src with its alpha */ \
                        } \
                        else {                                            \
                            dst_pixels[c] = (src_pixels[c] * (1.f / maxValue)) * dstAorig;         /* dst keeps its alpha, premult src with dst's alpha */ \
                        }                                                   \
                    } \
                    else {                                                \
                        dst_pixels[c] = src_pixels[c];         /* neither src nor dst is not premultiplied */ \
                    }                                                       \
                }

            PIX dstAorig = maxValue;
#         else // !NATRON_COPY_CHANNELS_UNPREMULT

            // Just copy the channels, after all if the user unchecked a channel,
            // we do not want to change the values behind his back.
            // Rather we display a warning in  the GUI.

#           define DOCHANNEL(c) *dstPixelPtrs[c] = (c >= srcNComps || !srcPixelPtrs[c]) ? 0 : *srcPixelPtrs[c];

#         endif // !NATRON_COPY_CHANNELS_UNPREMULT

#             ifdef NATRON_COPY_CHANNELS_UNPREMULT
            if ( (dstNComps == 1) || (dstNComps == 4) ) {
                dstAorig = *dstPixelPtrs[dstNComps - 1];
#             ifdef DEBUG
<<<<<<< HEAD
                assert(dstAorig == dstAorig); // check for NaN
=======
                assert(  !boost::math::isnan(dst_pixels[dstNComps - 1]) ); // check for NaN
>>>>>>> 033dd1ec
#             endif
            }
#             endif // NATRON_COPY_CHANNELS_UNPREMULT

            if (doR) {
#             ifdef DEBUG
<<<<<<< HEAD
                assert(!srcPixelPtrs[0] || *srcPixelPtrs[0] == *srcPixelPtrs[0]); // check for NaN
                assert(*dstPixelPtrs[0] == *dstPixelPtrs[0]); // check for NaN
=======
                assert(!src_pixels ||  !boost::math::isnan(src_pixels[0]) ); // check for NaN
                assert(  !boost::math::isnan(dst_pixels[0]) ); // check for NaN
>>>>>>> 033dd1ec
#             endif

                DOCHANNEL(0);

#             ifdef DEBUG
<<<<<<< HEAD
                assert(*dstPixelPtrs[0] == *dstPixelPtrs[0]); // check for NaN
=======
                assert(  !boost::math::isnan(dst_pixels[0]) ); // check for NaN
>>>>>>> 033dd1ec
#             endif
            }

            if (doG) {
#             ifdef DEBUG
<<<<<<< HEAD
                assert(!srcPixelPtrs[1] || *srcPixelPtrs[1] == *srcPixelPtrs[1]); // check for NaN
                assert(*dstPixelPtrs[1] == *dstPixelPtrs[1]); // check for NaN
=======
                assert(!src_pixels ||  !boost::math::isnan(src_pixels[1]) ); // check for NaN
                assert( !boost::math::isnan(dst_pixels[1]) ); // check for NaN
>>>>>>> 033dd1ec
#             endif

                DOCHANNEL(1);

#             ifdef DEBUG
<<<<<<< HEAD
                assert(*dstPixelPtrs[1] == *dstPixelPtrs[1]); // check for NaN
#             endif           
=======
                assert( !boost::math::isnan(dst_pixels[1]) ); // check for NaN
#             endif
>>>>>>> 033dd1ec
            }

            if (doB) {
#             ifdef DEBUG
<<<<<<< HEAD
                assert(!srcPixelPtrs[2] || *srcPixelPtrs[2] == *srcPixelPtrs[2]); // check for NaN
                assert(*dstPixelPtrs[2] == *dstPixelPtrs[2]); // check for NaN
=======
                assert(!src_pixels ||  !boost::math::isnan(src_pixels[2]) ); // check for NaN
                assert( !boost::math::isnan(dst_pixels[2]) ); // check for NaN
>>>>>>> 033dd1ec
#             endif

                DOCHANNEL(2);

#             ifdef DEBUG
<<<<<<< HEAD
                assert(*dstPixelPtrs[2] == *dstPixelPtrs[2]); // check for NaN
=======
                assert( !boost::math::isnan(dst_pixels[2]) ); // check for NaN
>>>>>>> 033dd1ec
#             endif
            }

            if (doA) {

#             ifdef NATRON_COPY_CHANNELS_UNPREMULT
                if (premult) {
                    if (dstAorig != 0) {
                        // unpremult, then premult
                        if ( (dstNComps >= 2) && !doR ) {
                            dst_pixels[0] = (dst_pixels[0] / (float)dstAorig) * srcA;
#                         ifdef DEBUG
                            assert( !boost::math::isnan(dst_pixels[0]) ); // check for NaN
#                         endif
                        }
                        if ( (dstNComps >= 2) && !doG ) {
                            dst_pixels[1] = (dst_pixels[1] / (float)dstAorig) * srcA;
#                         ifdef DEBUG
                            assert( !boost::math::isnan(dst_pixels[1]) ); // check for NaN
#                         endif
                        }
                        if ( (dstNComps >= 2) && !doB ) {
                            dst_pixels[2] = (dst_pixels[2] / (float)dstAorig) * srcA;
#                         ifdef DEBUG
                            assert( !boost::math::isnan(dst_pixels[2]) ); // check for NaN
#                         endif
                        }
                    }
                }
#             endif // NATRON_COPY_CHANNELS_UNPREMULT

                if ( (dstNComps == 1) || (dstNComps == 4) ) {
#                 ifdef DEBUG
<<<<<<< HEAD
                    assert(srcA == srcA); // check for NaN
=======
                    assert( !boost::math::isnan(dst_pixels[dstNComps - 1]) ); // check for NaN
>>>>>>> 033dd1ec
#                 endif
                    *dstPixelPtrs[dstNComps - 1] = srcA;
                }
            } // doA

            // increment pixel pointers
            for (int c = 0; c < 4; ++c) {
                if (srcPixelPtrs[c]) {
                    srcPixelPtrs[c] += srcPixelStride;
                }
                if (dstPixelPtrs[c]) {
                    dstPixelPtrs[c] += dstPixelStride;
                }
            }

        } // for each pixel on a scan-line

        // Remove what was done in the iteration and go to the next scan-line
        for (int c = 0; c < 4; ++c) {
            if (srcPixelPtrs[c]) {
                srcPixelPtrs[c] += (srcRowElements - roi.width() * srcPixelStride);
            }
            if (dstPixelPtrs[c]) {
                dstPixelPtrs[c] += (dstRowElements - roi.width() * dstPixelStride);
            }
        }
        
    } // for each scan-line
    return eActionStatusOK;
} // copyUnProcessedChannels_templated



template <typename PIX, int maxValue, int srcNComps, int dstNComps>
static ActionRetCodeEnum
copyUnProcessedChannels_nonTemplated(const void* originalImgPtrs[4],
                                     const RectI& originalImgBounds,
                                     void* dstImgPtrs[4],
                                     const RectI& dstBounds,
                                     const std::bitset<4> processChannels,
                                     const RectI& roi,
                                     const EffectInstancePtr& renderClone)
{

    const bool doR = !processChannels[0] && (dstNComps >= 2);
    const bool doG = !processChannels[1] && (dstNComps >= 2);
    const bool doB = !processChannels[2] && (dstNComps >= 3);
    const bool doA = !processChannels[3] && (dstNComps == 1 || dstNComps == 4);
<<<<<<< HEAD

    PIX* dstPixelPtrs[4] = {NULL, NULL, NULL, NULL};
    int dstPixelStride;
    Image::getChannelPointers<PIX, dstNComps>((const PIX**)dstImgPtrs, roi.x1, roi.y1, dstBounds, (PIX**)dstPixelPtrs, &dstPixelStride);

    PIX* srcPixelPtrs[4] = {NULL, NULL, NULL, NULL};
    int srcPixelStride;
    Image::getChannelPointers<PIX, srcNComps>((const PIX**)originalImgPtrs, roi.x1, roi.y1, originalImgBounds, (PIX**)srcPixelPtrs, &srcPixelStride);


    const int dstRowElements = dstPixelStride * dstBounds.width();
    const int srcRowElements = srcPixelStride * originalImgBounds.width();


    for ( int y = roi.y1; y < roi.y2; ++y) {

        if (renderClone && renderClone->isRenderAborted()) {
            return eActionStatusAborted;
        }


        for (int x = roi.x1; x < roi.x2; ++x) {

            // Be opaque for anything that doesn't contain alpha
            PIX srcA;
            if (srcNComps > 0 && srcPixelPtrs[srcNComps - 1]) {
                srcA = maxValue;
            } else {
                srcA = 0;
            }

            if ( ( (srcNComps == 1) || (srcNComps == 4) ) && srcPixelPtrs[3] ) {
                srcA = *srcPixelPtrs[srcNComps - 1];
#             ifdef  DEBUG
                assert(srcA == srcA); // check for NaN
=======
    assert(srcNComps == 4 || !originalPremult); // only RGBA can be premult
    assert(dstNComps == 4 || !premult); // only RGBA can be premult
    Q_UNUSED(premult);
    Q_UNUSED(originalPremult);

    for ( int y = roi.y1; y < roi.y2; ++y, dst_pixels += (dstRowElements - (roi.x2 - roi.x1) * dstNComps) ) {
        for (int x = roi.x1; x < roi.x2; ++x, dst_pixels += dstNComps) {
            const PIX* src_pixels = originalImage ? (const PIX*)acc.pixelAt(x, y) : 0;
            PIX srcA = src_pixels ? maxValue : 0; /* be opaque for anything that doesn't contain alpha */
            if ( ( (srcNComps == 1) || (srcNComps == 4) ) && src_pixels ) {
#             ifdef DEBUG
                assert( !boost::math::isnan(src_pixels[srcNComps - 1]) ); // check for NaN
>>>>>>> 033dd1ec
#             endif
            }
#         ifdef NATRON_COPY_CHANNELS_UNPREMULT
            PIX dstAorig = maxValue;
#         endif
            if ( (dstNComps == 1) || (dstNComps == 4) ) {
#             ifdef NATRON_COPY_CHANNELS_UNPREMULT
                dstAorig = *dst_pixels[dstNComps - 1];
#             ifdef DEBUG
<<<<<<< HEAD
                assert(dstAorig == dstAorig); // check for NaN
=======
                assert( !boost::math::isnan(dst_pixels[dstNComps - 1]) ); // check for NaN
>>>>>>> 033dd1ec
#             endif
#             endif
            }
            if (doR) {
#             ifdef DEBUG
<<<<<<< HEAD
                assert(!srcPixelPtrs[0] || *srcPixelPtrs[0] == *srcPixelPtrs[0]); // check for NaN
                assert(*dstPixelPtrs[0] == *dstPixelPtrs[0]); // check for NaN
=======
                assert(!src_pixels || !boost::math::isnan(src_pixels[0]) ); // check for NaN
                assert( !boost::math::isnan(dst_pixels[0]) ); // check for NaN
>>>>>>> 033dd1ec
#             endif

                DOCHANNEL(0);

#             ifdef DEBUG
<<<<<<< HEAD
                assert(*dstPixelPtrs[0] == *dstPixelPtrs[0]); // check for NaN
=======
                assert( !boost::math::isnan(dst_pixels[0]) ); // check for NaN
>>>>>>> 033dd1ec
#             endif
            }
            if (doG) {
#             ifdef DEBUG
<<<<<<< HEAD
                assert(!srcPixelPtrs[1] || *srcPixelPtrs[1] == *srcPixelPtrs[1]); // check for NaN
                assert(*dstPixelPtrs[1] == *dstPixelPtrs[1]); // check for NaN
=======
                assert(!src_pixels || !boost::math::isnan(src_pixels[1]) ); // check for NaN
                assert( !boost::math::isnan(dst_pixels[1]) ); // check for NaN
>>>>>>> 033dd1ec
#             endif

                DOCHANNEL(1);

#             ifdef DEBUG
<<<<<<< HEAD
                assert(*dstPixelPtrs[1] == *dstPixelPtrs[1]); // check for NaN
=======
                assert( !boost::math::isnan(dst_pixels[1]) ); // check for NaN
>>>>>>> 033dd1ec
#             endif
            }
            if (doB) {
#             ifdef DEBUG
<<<<<<< HEAD
                assert(!srcPixelPtrs[2] || *srcPixelPtrs[2] == *srcPixelPtrs[2]); // check for NaN
                assert(*dstPixelPtrs[2] == *dstPixelPtrs[2]); // check for NaN
=======
                assert(!src_pixels || !boost::math::isnan(src_pixels[2]) ); // check for NaN
                assert( !boost::math::isnan(dst_pixels[2]) ); // check for NaN
>>>>>>> 033dd1ec
#             endif

                DOCHANNEL(2);

#             ifdef DEBUG
<<<<<<< HEAD
                assert(*dstPixelPtrs[2] == *dstPixelPtrs[2]); // check for NaN
=======
                assert( !boost::math::isnan(dst_pixels[2]) ); // check for NaN
>>>>>>> 033dd1ec
#             endif
            }
            if (doA) {
#             ifdef NATRON_COPY_CHANNELS_UNPREMULT
                if (premult) {
                    if (dstAorig != 0) {
                        // unpremult, then premult
                        if ( (dstNComps >= 2) && !doR ) {
                            dst_pixels[0] = (dst_pixels[0] / (float)dstAorig) * srcA;
#                         ifdef DEBUG
                            assert( !boost::math::isnan(dst_pixels[0]) ); // check for NaN
#                         endif
                        }
                        if ( (dstNComps >= 2) && !doG ) {
                            dst_pixels[1] = (dst_pixels[1] / (float)dstAorig) * srcA;
#                         ifdef DEBUG
                            assert( !boost::math::isnan(dst_pixels[1]) ); // check for NaN
#                         endif
                        }
                        if ( (dstNComps >= 2) && !doB ) {
                            dst_pixels[2] = (dst_pixels[2] / (float)dstAorig) * srcA;
#                         ifdef DEBUG
                            assert( !boost::math::isnan(dst_pixels[2]) ); // check for NaN
#                         endif
                        }
                    }
                }
#              endif // NATRON_COPY_CHANNELS_UNPREMULT
                // coverity[dead_error_line]

#              ifdef DEBUG
<<<<<<< HEAD
                assert(srcA == srcA); // check for NaN
=======
                assert( !boost::math::isnan(dst_pixels[dstNComps - 1]) ); // check for NaN
>>>>>>> 033dd1ec
#              endif
                *dstPixelPtrs[dstNComps - 1] = srcA;
            } // doA

            // increment pixel pointers
            for (int c = 0; c < 4; ++c) {
                if (srcPixelPtrs[c]) {
                    srcPixelPtrs[c] += srcPixelStride;
                }
                if (dstPixelPtrs[c]) {
                    dstPixelPtrs[c] += dstPixelStride;
                }
            }
        } // for each pixels in a scan-line

        // Remove what was done in the iteration and go to the next scan-line
        for (int c = 0; c < 4; ++c) {
            if (srcPixelPtrs[c]) {
                srcPixelPtrs[c] += (srcRowElements - roi.width() * srcPixelStride);
            }
            if (dstPixelPtrs[c]) {
                dstPixelPtrs[c] += (dstRowElements - roi.width() * dstPixelStride);
            }
        }
    } // for each scan-line
    return eActionStatusOK;
} // copyUnProcessedChannels_nonTemplated




template <typename PIX, int maxValue, int srcNComps, int dstNComps>
static ActionRetCodeEnum
copyUnProcessedChannelsForDstComponents(const void* originalImgPtrs[4],
                                        const RectI& originalImgBounds,
                                        void* dstImgPtrs[4],
                                        const RectI& dstBounds,
                                        const std::bitset<4> processChannels,
                                        const RectI& roi,
                                        const EffectInstancePtr& renderClone)
{

    const bool doR = !processChannels[0] && (dstNComps >= 2);
    const bool doG = !processChannels[1] && (dstNComps >= 2);
    const bool doB = !processChannels[2] && (dstNComps >= 3);
    const bool doA = !processChannels[3] && (dstNComps == 1 || dstNComps == 4);

    if (dstNComps == 1) {
        if (doA) {
            return copyUnProcessedChannels_templated<PIX, maxValue, srcNComps, dstNComps, false, false, false, true>(originalImgPtrs, originalImgBounds, dstImgPtrs, dstBounds, roi, renderClone);     // RGB were processed, copy A
        } else {
            return copyUnProcessedChannels_templated<PIX, maxValue, srcNComps, dstNComps, false, false, false, false>(originalImgPtrs, originalImgBounds, dstImgPtrs, dstBounds, roi, renderClone);     // RGBA were processed, only do premult
        }
    } else {
        assert(2 <= dstNComps && dstNComps <= 4);
        if (doR) {
            if (doG) {
                if ( (dstNComps >= 3) && doB ) {
                    if ( (dstNComps >= 4) && doA ) {
                        return copyUnProcessedChannels_templated<PIX, maxValue, srcNComps, dstNComps, true, true, true, true>(originalImgPtrs, originalImgBounds, dstImgPtrs, dstBounds, roi, renderClone); // none were processed, only do premult
                    } else {
                        return copyUnProcessedChannels_templated<PIX, maxValue, srcNComps, dstNComps, true, true, true, false>(originalImgPtrs, originalImgBounds, dstImgPtrs, dstBounds, roi, renderClone); // A was processed
                    }
                } else {
                    if ( (dstNComps >= 4) && doA ) {
                        return copyUnProcessedChannels_templated<PIX, maxValue, srcNComps, dstNComps, true, true, false, true>(originalImgPtrs, originalImgBounds, dstImgPtrs, dstBounds, roi, renderClone); // B was processed
                    } else {
                        return copyUnProcessedChannels_nonTemplated<PIX, maxValue, srcNComps, dstNComps>(/*true, true, false, false, */ originalImgPtrs, originalImgBounds, dstImgPtrs, dstBounds, processChannels, roi, renderClone); // BA were processed (rare)
                    }
                }
            } else {
                if ( (dstNComps >= 3) && doB ) {
                    if ( (dstNComps >= 4) && doA ) {
                        return copyUnProcessedChannels_templated<PIX, maxValue, srcNComps, dstNComps, true, false, true, true>(originalImgPtrs, originalImgBounds, dstImgPtrs, dstBounds, roi, renderClone); // G was processed
                    } else {
                        return copyUnProcessedChannels_nonTemplated<PIX, maxValue, srcNComps, dstNComps>(/*true, false, true, false, */ originalImgPtrs, originalImgBounds, dstImgPtrs, dstBounds, processChannels, roi, renderClone); // GA were processed (rare)
                    }
                } else {
                    //if (dstNComps >= 4 && doA) {
                    return copyUnProcessedChannels_nonTemplated<PIX, maxValue, srcNComps, dstNComps>(/*true, false, false, true, */ originalImgPtrs, originalImgBounds, dstImgPtrs, dstBounds, processChannels, roi, renderClone);    // GB were processed (rare)
                    //} else {
                    //    copyUnProcessedChannelsForChannels<PIX, maxValue, srcNComps, dstNComps>(/*true, false, false, false, */processChannels, premult, roi, originalImage, originalPremult, ignorePremult); // GBA were processed (rare)
                    //}
                }
            }
        } else {
            if (doG) {
                if ( (dstNComps >= 3) && doB ) {
                    if ( (dstNComps >= 4) && doA ) {
                        return copyUnProcessedChannels_templated<PIX, maxValue, srcNComps, dstNComps, false, true, true, true>(originalImgPtrs, originalImgBounds, dstImgPtrs, dstBounds, roi, renderClone); // R was processed
                    } else {
                        return copyUnProcessedChannels_nonTemplated<PIX, maxValue, srcNComps, dstNComps>(/*false, true, true, false, */ originalImgPtrs, originalImgBounds, dstImgPtrs, dstBounds, processChannels, roi, renderClone); // RA were processed (rare)
                    }
                } else {
                    //if (dstNComps >= 4 && doA) {
                    return copyUnProcessedChannels_nonTemplated<PIX, maxValue, srcNComps, dstNComps>(/*false, true, false, true, */ originalImgPtrs, originalImgBounds, dstImgPtrs, dstBounds, processChannels, roi, renderClone);    // RB were processed (rare)
                    //} else {
                    //    copyUnProcessedChannelsForChannels<PIX, maxValue, srcNComps, dstNComps>(/*false, true, false, false, */originalImgPtrs, originalImgBounds, dstImgPtrs, dstBounds, processChannels, roi); // RBA were processed (rare)
                    //}
                }
            } else {
                if ( (dstNComps >= 3) && doB ) {
                    //if (dstNComps >= 4 && doA) {
                    return copyUnProcessedChannels_nonTemplated<PIX, maxValue, srcNComps, dstNComps>(/*false, false, true, true, */originalImgPtrs, originalImgBounds, dstImgPtrs, dstBounds, processChannels, roi, renderClone);    // RG were processed (rare)
                    //} else {
                    //    copyUnProcessedChannelsForChannels<PIX, maxValue, srcNComps, dstNComps>(/*false, false, true, false, */originalImgPtrs, originalImgBounds, dstImgPtrs, dstBounds, processChannels, roi); // RGA were processed (rare)
                    //}
                } else {
                    if ( (dstNComps >= 4) && doA ) {
                        return copyUnProcessedChannels_templated<PIX, maxValue, srcNComps, dstNComps, false, false, false, true>(originalImgPtrs, originalImgBounds, dstImgPtrs, dstBounds, roi, renderClone); // RGB were processed
                    } else {
                        return copyUnProcessedChannels_templated<PIX, maxValue, srcNComps, dstNComps, false, false, false, false>(originalImgPtrs, originalImgBounds, dstImgPtrs, dstBounds, roi, renderClone); // RGBA were processed
                    }
                }
            }
        }
    }
} // Image::copyUnProcessedChannelsForComponents

template <typename PIX, int maxValue, int srcNComps>
static ActionRetCodeEnum
copyUnProcessedChannelsForSrcComps(const void* originalImgPtrs[4],
                                   const RectI& originalImgBounds,
                                   void* dstImgPtrs[4],
                                   int dstImgNComps,
                                   const RectI& dstBounds,
                                   const std::bitset<4> processChannels,
                                   const RectI& roi,
                                   const EffectInstancePtr& renderClone)
{
    switch (dstImgNComps) {
        case 1:
            return copyUnProcessedChannelsForDstComponents<PIX, maxValue, srcNComps, 1>(originalImgPtrs, originalImgBounds, dstImgPtrs, dstBounds, processChannels, roi, renderClone);
        case 2:
            return copyUnProcessedChannelsForDstComponents<PIX, maxValue, srcNComps, 2>(originalImgPtrs, originalImgBounds, dstImgPtrs, dstBounds, processChannels, roi, renderClone);
        case 3:
            return copyUnProcessedChannelsForDstComponents<PIX, maxValue, srcNComps, 3>(originalImgPtrs, originalImgBounds, dstImgPtrs, dstBounds, processChannels, roi, renderClone);
        case 4:
            return copyUnProcessedChannelsForDstComponents<PIX, maxValue, srcNComps, 4>(originalImgPtrs, originalImgBounds, dstImgPtrs, dstBounds, processChannels, roi, renderClone);
        default:
            return eActionStatusFailed;
    }
}

template <typename PIX, int maxValue>
static ActionRetCodeEnum
copyUnProcessedChannelsForDepth(const void* originalImgPtrs[4],
                                const RectI& originalImgBounds,
                                int originalImgNComps,
                                void* dstImgPtrs[4],
                                int dstImgNComps,
                                const RectI& dstBounds,
                                const std::bitset<4> processChannels,
                                const RectI& roi,
                                const EffectInstancePtr& renderClone)
{

    switch (originalImgNComps) {
        case 0:
            return copyUnProcessedChannelsForSrcComps<PIX, maxValue, 0>(originalImgPtrs, originalImgBounds, dstImgPtrs, dstImgNComps, dstBounds, processChannels, roi, renderClone);
        case 1:
            return copyUnProcessedChannelsForSrcComps<PIX, maxValue, 1>(originalImgPtrs, originalImgBounds, dstImgPtrs, dstImgNComps, dstBounds, processChannels, roi, renderClone);
        case 2:
            return copyUnProcessedChannelsForSrcComps<PIX, maxValue, 2>(originalImgPtrs, originalImgBounds, dstImgPtrs, dstImgNComps, dstBounds, processChannels, roi, renderClone);
        case 3:
            return copyUnProcessedChannelsForSrcComps<PIX, maxValue, 3>(originalImgPtrs, originalImgBounds, dstImgPtrs, dstImgNComps, dstBounds, processChannels, roi, renderClone);
        case 4:
            return copyUnProcessedChannelsForSrcComps<PIX, maxValue, 4>(originalImgPtrs, originalImgBounds, dstImgPtrs, dstImgNComps,dstBounds, processChannels, roi, renderClone);
        default:
            return eActionStatusFailed;
    }
} // Image::copyUnProcessedChannelsForDepth

ActionRetCodeEnum
ImagePrivate::copyUnprocessedChannelsCPU(const void* originalImgPtrs[4],
                                         const RectI& originalImgBounds,
                                         int originalImgNComps,
                                         void* dstImgPtrs[4],
                                         ImageBitDepthEnum dstImgBitDepth,
                                         int dstImgNComps,
                                         const RectI& dstBounds,
                                         const std::bitset<4> processChannels,
                                         const RectI& roi,
                                         const EffectInstancePtr& renderClone)
{
    switch (dstImgBitDepth) {
        case eImageBitDepthByte:
            return copyUnProcessedChannelsForDepth<unsigned char, 255>(originalImgPtrs, originalImgBounds, originalImgNComps, dstImgPtrs, dstImgNComps, dstBounds, processChannels, roi, renderClone);
        case eImageBitDepthFloat:
            return copyUnProcessedChannelsForDepth<float, 1>(originalImgPtrs, originalImgBounds, originalImgNComps, dstImgPtrs, dstImgNComps, dstBounds, processChannels, roi, renderClone);
        case eImageBitDepthShort:
            return copyUnProcessedChannelsForDepth<unsigned short, 65535>(originalImgPtrs, originalImgBounds, originalImgNComps, dstImgPtrs, dstImgNComps, dstBounds, processChannels, roi, renderClone);

        case eImageBitDepthHalf:
        case eImageBitDepthNone:
            return eActionStatusFailed;
    }
    return eActionStatusFailed;
}



template <typename GL>
void
copyUnProcessedChannelsGLInternal(const GLImageStoragePtr& originalTexture,
                                  const GLImageStoragePtr& dstTexture,
                                  const std::bitset<4> processChannels,
                                  const RectI& roi,
                                  const OSGLContextPtr& glContext)
{

    GLShaderBasePtr shader = glContext->getOrCreateCopyUnprocessedChannelsShader(processChannels[0], processChannels[1], processChannels[2], processChannels[3]);
    assert(shader);
    GLuint fboID = glContext->getOrCreateFBOId();

    int target = dstTexture->getGLTextureTarget();
    int dstTexID = dstTexture->getGLTextureID();
    int originalTexID = 0;
    if (originalTexture) {
        originalTexID = originalTexture->getGLTextureID();
    }
    GL::BindFramebuffer(GL_FRAMEBUFFER, fboID);
    GL::Enable(target);
    GL::ActiveTexture(GL_TEXTURE0);
    GL::BindTexture( target, dstTexID );

    GL::TexParameteri (target, GL_TEXTURE_MIN_FILTER, GL_LINEAR);
    GL::TexParameteri (target, GL_TEXTURE_MAG_FILTER, GL_LINEAR);

    GL::TexParameteri (target, GL_TEXTURE_WRAP_S, GL_REPEAT);
    GL::TexParameteri (target, GL_TEXTURE_WRAP_T, GL_REPEAT);

    GL::FramebufferTexture2D(GL_FRAMEBUFFER, GL_COLOR_ATTACHMENT0, target, dstTexID, 0 /*LoD*/);
    glCheckFramebufferError(GL);
    glCheckError(GL);
    GL::ActiveTexture(GL_TEXTURE1);
    GL::BindTexture( target, originalTexID );

    GL::TexParameteri (target, GL_TEXTURE_MIN_FILTER, GL_LINEAR);
    GL::TexParameteri (target, GL_TEXTURE_MAG_FILTER, GL_LINEAR);

    GL::TexParameteri (target, GL_TEXTURE_WRAP_S, GL_REPEAT);
    GL::TexParameteri (target, GL_TEXTURE_WRAP_T, GL_REPEAT);

    const RectI& dstBounds = dstTexture->getBounds();
    const RectI& srcBounds = originalTexture ? originalTexture->getBounds() : dstBounds;

    shader->bind();
    shader->setUniform("originalImageTex", 1);
    shader->setUniform("outputImageTex", 0);
    OSGLContext::applyTextureMapping<GL>(srcBounds, dstBounds, roi);
    shader->unbind();

    glCheckError(GL);
    GL::BindTexture(target, 0);
    GL::ActiveTexture(GL_TEXTURE0);
    GL::BindTexture(target, 0);
    glCheckError(GL);

} // copyUnProcessedChannelsGLInternal

void
ImagePrivate::copyUnprocessedChannelsGL(const GLImageStoragePtr& originalTexture,
                                        const GLImageStoragePtr& dstTexture,
                                        const std::bitset<4> processChannels,
                                        const RectI& roi)
{
    OSGLContextPtr glContext = dstTexture->getOpenGLContext();
    // Save the current context
    OSGLContextSaver saveCurrentContext;

    {
        // Ensure this context is attached
        OSGLContextAttacherPtr contextAttacher = OSGLContextAttacher::create(glContext);
        contextAttacher->attach();

        if (glContext->isGPUContext()) {
            copyUnProcessedChannelsGLInternal<GL_GPU>(originalTexture, dstTexture, processChannels, roi, glContext);
        } else {
            copyUnProcessedChannelsGLInternal<GL_CPU>(originalTexture, dstTexture, processChannels, roi, glContext);
        }
    }
}


NATRON_NAMESPACE_EXIT<|MERGE_RESOLUTION|>--- conflicted
+++ resolved
@@ -38,7 +38,6 @@
 #include "Engine/OSGLContext.h"
 #include "Engine/OSGLFunctions.h"
 
-
 // disable some warnings due to unused parameters
 GCC_DIAG_OFF(unused-parameter)
 # if ( ( __GNUC__ * 100) + __GNUC_MINOR__) >= 406
@@ -93,11 +92,7 @@
             if ( srcNComps > 0 && ( (srcNComps == 1) || (srcNComps == 4) ) && srcPixelPtrs[srcNComps - 1] ) {
                 srcA = *srcPixelPtrs[srcNComps - 1];
 #             ifdef DEBUG
-<<<<<<< HEAD
-                assert(srcA == srcA); // check for NaN
-=======
-                assert( !boost::math::isnan(src_pixels[srcNComps - 1]) ); // check for NaN
->>>>>>> 033dd1ec
+                assert( !(boost::math::isnan)(srcA) ); // check for NaN
 #             endif
             }
 
@@ -157,79 +152,47 @@
             if ( (dstNComps == 1) || (dstNComps == 4) ) {
                 dstAorig = *dstPixelPtrs[dstNComps - 1];
 #             ifdef DEBUG
-<<<<<<< HEAD
-                assert(dstAorig == dstAorig); // check for NaN
-=======
-                assert(  !boost::math::isnan(dst_pixels[dstNComps - 1]) ); // check for NaN
->>>>>>> 033dd1ec
+                assert( !(boost::math::isnan)(dstAorig) ); // check for NaN
 #             endif
             }
 #             endif // NATRON_COPY_CHANNELS_UNPREMULT
 
             if (doR) {
 #             ifdef DEBUG
-<<<<<<< HEAD
-                assert(!srcPixelPtrs[0] || *srcPixelPtrs[0] == *srcPixelPtrs[0]); // check for NaN
-                assert(*dstPixelPtrs[0] == *dstPixelPtrs[0]); // check for NaN
-=======
-                assert(!src_pixels ||  !boost::math::isnan(src_pixels[0]) ); // check for NaN
-                assert(  !boost::math::isnan(dst_pixels[0]) ); // check for NaN
->>>>>>> 033dd1ec
+                assert( !srcPixelPtrs[0] || !(boost::math::isnan)(*srcPixelPtrs[0]) ); // check for NaN
+                assert( !(boost::math::isnan)(*dstPixelPtrs[0]) ); // check for NaN
 #             endif
 
                 DOCHANNEL(0);
 
 #             ifdef DEBUG
-<<<<<<< HEAD
-                assert(*dstPixelPtrs[0] == *dstPixelPtrs[0]); // check for NaN
-=======
-                assert(  !boost::math::isnan(dst_pixels[0]) ); // check for NaN
->>>>>>> 033dd1ec
+                assert( !(boost::math::isnan)(*dstPixelPtrs[0]) ); // check for NaN
 #             endif
             }
 
             if (doG) {
 #             ifdef DEBUG
-<<<<<<< HEAD
-                assert(!srcPixelPtrs[1] || *srcPixelPtrs[1] == *srcPixelPtrs[1]); // check for NaN
-                assert(*dstPixelPtrs[1] == *dstPixelPtrs[1]); // check for NaN
-=======
-                assert(!src_pixels ||  !boost::math::isnan(src_pixels[1]) ); // check for NaN
-                assert( !boost::math::isnan(dst_pixels[1]) ); // check for NaN
->>>>>>> 033dd1ec
+                assert( !srcPixelPtrs[1] || !(boost::math::isnan)(*srcPixelPtrs[1]) ); // check for NaN
+                assert( !(boost::math::isnan)(*dstPixelPtrs[1]) ); // check for NaN
 #             endif
 
                 DOCHANNEL(1);
 
 #             ifdef DEBUG
-<<<<<<< HEAD
-                assert(*dstPixelPtrs[1] == *dstPixelPtrs[1]); // check for NaN
-#             endif           
-=======
-                assert( !boost::math::isnan(dst_pixels[1]) ); // check for NaN
-#             endif
->>>>>>> 033dd1ec
+                assert( !(boost::math::isnan)(*dstPixelPtrs[1]) ); // check for NaN
+#             endif
             }
 
             if (doB) {
 #             ifdef DEBUG
-<<<<<<< HEAD
-                assert(!srcPixelPtrs[2] || *srcPixelPtrs[2] == *srcPixelPtrs[2]); // check for NaN
-                assert(*dstPixelPtrs[2] == *dstPixelPtrs[2]); // check for NaN
-=======
-                assert(!src_pixels ||  !boost::math::isnan(src_pixels[2]) ); // check for NaN
-                assert( !boost::math::isnan(dst_pixels[2]) ); // check for NaN
->>>>>>> 033dd1ec
+                assert( !srcPixelPtrs[2] || !(boost::math::isnan)(*srcPixelPtrs[2]) ); // check for NaN
+                assert( !(boost::math::isnan)(*dstPixelPtrs[2]) ); // check for NaN
 #             endif
 
                 DOCHANNEL(2);
 
 #             ifdef DEBUG
-<<<<<<< HEAD
-                assert(*dstPixelPtrs[2] == *dstPixelPtrs[2]); // check for NaN
-=======
-                assert( !boost::math::isnan(dst_pixels[2]) ); // check for NaN
->>>>>>> 033dd1ec
+                assert( !(boost::math::isnan)(*dstPixelPtrs[2]) ); // check for NaN
 #             endif
             }
 
@@ -242,19 +205,19 @@
                         if ( (dstNComps >= 2) && !doR ) {
                             dst_pixels[0] = (dst_pixels[0] / (float)dstAorig) * srcA;
 #                         ifdef DEBUG
-                            assert( !boost::math::isnan(dst_pixels[0]) ); // check for NaN
+                            assert( !(boost::math::isnan)(dst_pixels[0]) ); // check for NaN
 #                         endif
                         }
                         if ( (dstNComps >= 2) && !doG ) {
                             dst_pixels[1] = (dst_pixels[1] / (float)dstAorig) * srcA;
 #                         ifdef DEBUG
-                            assert( !boost::math::isnan(dst_pixels[1]) ); // check for NaN
+                            assert( !(boost::math::isnan)(dst_pixels[1]) ); // check for NaN
 #                         endif
                         }
                         if ( (dstNComps >= 2) && !doB ) {
                             dst_pixels[2] = (dst_pixels[2] / (float)dstAorig) * srcA;
 #                         ifdef DEBUG
-                            assert( !boost::math::isnan(dst_pixels[2]) ); // check for NaN
+                            assert( !(boost::math::isnan)(dst_pixels[2]) ); // check for NaN
 #                         endif
                         }
                     }
@@ -263,11 +226,7 @@
 
                 if ( (dstNComps == 1) || (dstNComps == 4) ) {
 #                 ifdef DEBUG
-<<<<<<< HEAD
-                    assert(srcA == srcA); // check for NaN
-=======
-                    assert( !boost::math::isnan(dst_pixels[dstNComps - 1]) ); // check for NaN
->>>>>>> 033dd1ec
+                    assert( !(boost::math::isnan)(srcA) ); // check for NaN
 #                 endif
                     *dstPixelPtrs[dstNComps - 1] = srcA;
                 }
@@ -316,7 +275,6 @@
     const bool doG = !processChannels[1] && (dstNComps >= 2);
     const bool doB = !processChannels[2] && (dstNComps >= 3);
     const bool doA = !processChannels[3] && (dstNComps == 1 || dstNComps == 4);
-<<<<<<< HEAD
 
     PIX* dstPixelPtrs[4] = {NULL, NULL, NULL, NULL};
     int dstPixelStride;
@@ -350,22 +308,8 @@
 
             if ( ( (srcNComps == 1) || (srcNComps == 4) ) && srcPixelPtrs[3] ) {
                 srcA = *srcPixelPtrs[srcNComps - 1];
-#             ifdef  DEBUG
-                assert(srcA == srcA); // check for NaN
-=======
-    assert(srcNComps == 4 || !originalPremult); // only RGBA can be premult
-    assert(dstNComps == 4 || !premult); // only RGBA can be premult
-    Q_UNUSED(premult);
-    Q_UNUSED(originalPremult);
-
-    for ( int y = roi.y1; y < roi.y2; ++y, dst_pixels += (dstRowElements - (roi.x2 - roi.x1) * dstNComps) ) {
-        for (int x = roi.x1; x < roi.x2; ++x, dst_pixels += dstNComps) {
-            const PIX* src_pixels = originalImage ? (const PIX*)acc.pixelAt(x, y) : 0;
-            PIX srcA = src_pixels ? maxValue : 0; /* be opaque for anything that doesn't contain alpha */
-            if ( ( (srcNComps == 1) || (srcNComps == 4) ) && src_pixels ) {
-#             ifdef DEBUG
-                assert( !boost::math::isnan(src_pixels[srcNComps - 1]) ); // check for NaN
->>>>>>> 033dd1ec
+#             ifdef DEBUG
+                assert( !(boost::math::isnan)(srcA) ); // check for NaN
 #             endif
             }
 #         ifdef NATRON_COPY_CHANNELS_UNPREMULT
@@ -374,76 +318,45 @@
             if ( (dstNComps == 1) || (dstNComps == 4) ) {
 #             ifdef NATRON_COPY_CHANNELS_UNPREMULT
                 dstAorig = *dst_pixels[dstNComps - 1];
-#             ifdef DEBUG
-<<<<<<< HEAD
-                assert(dstAorig == dstAorig); // check for NaN
-=======
-                assert( !boost::math::isnan(dst_pixels[dstNComps - 1]) ); // check for NaN
->>>>>>> 033dd1ec
-#             endif
+#              ifdef DEBUG
+                assert( !(boost::math::isnan)(dstAorig) ); // check for NaN
+#              endif
 #             endif
             }
             if (doR) {
 #             ifdef DEBUG
-<<<<<<< HEAD
-                assert(!srcPixelPtrs[0] || *srcPixelPtrs[0] == *srcPixelPtrs[0]); // check for NaN
-                assert(*dstPixelPtrs[0] == *dstPixelPtrs[0]); // check for NaN
-=======
-                assert(!src_pixels || !boost::math::isnan(src_pixels[0]) ); // check for NaN
-                assert( !boost::math::isnan(dst_pixels[0]) ); // check for NaN
->>>>>>> 033dd1ec
+                assert( !srcPixelPtrs[0] || !(boost::math::isnan)(*srcPixelPtrs[0]) ); // check for NaN
+                assert( !(boost::math::isnan)(*dstPixelPtrs[0]) ); // check for NaN
 #             endif
 
                 DOCHANNEL(0);
 
 #             ifdef DEBUG
-<<<<<<< HEAD
-                assert(*dstPixelPtrs[0] == *dstPixelPtrs[0]); // check for NaN
-=======
-                assert( !boost::math::isnan(dst_pixels[0]) ); // check for NaN
->>>>>>> 033dd1ec
+                assert( !(boost::math::isnan)(*dstPixelPtrs[0]) ); // check for NaN
 #             endif
             }
             if (doG) {
 #             ifdef DEBUG
-<<<<<<< HEAD
-                assert(!srcPixelPtrs[1] || *srcPixelPtrs[1] == *srcPixelPtrs[1]); // check for NaN
-                assert(*dstPixelPtrs[1] == *dstPixelPtrs[1]); // check for NaN
-=======
-                assert(!src_pixels || !boost::math::isnan(src_pixels[1]) ); // check for NaN
-                assert( !boost::math::isnan(dst_pixels[1]) ); // check for NaN
->>>>>>> 033dd1ec
+                assert( !srcPixelPtrs[1] || !(boost::math::isnan)(*srcPixelPtrs[1]) ); // check for NaN
+                assert( !(boost::math::isnan)(*dstPixelPtrs[1]) ); // check for NaN
 #             endif
 
                 DOCHANNEL(1);
 
 #             ifdef DEBUG
-<<<<<<< HEAD
-                assert(*dstPixelPtrs[1] == *dstPixelPtrs[1]); // check for NaN
-=======
-                assert( !boost::math::isnan(dst_pixels[1]) ); // check for NaN
->>>>>>> 033dd1ec
+                assert( !(boost::math::isnan)(*dstPixelPtrs[1]) ); // check for NaN
 #             endif
             }
             if (doB) {
 #             ifdef DEBUG
-<<<<<<< HEAD
-                assert(!srcPixelPtrs[2] || *srcPixelPtrs[2] == *srcPixelPtrs[2]); // check for NaN
-                assert(*dstPixelPtrs[2] == *dstPixelPtrs[2]); // check for NaN
-=======
-                assert(!src_pixels || !boost::math::isnan(src_pixels[2]) ); // check for NaN
-                assert( !boost::math::isnan(dst_pixels[2]) ); // check for NaN
->>>>>>> 033dd1ec
+                assert( !srcPixelPtrs[2] || !(boost::math::isnan)(*srcPixelPtrs[2]) ); // check for NaN
+                assert( !(boost::math::isnan)(*dstPixelPtrs[2]) ); // check for NaN
 #             endif
 
                 DOCHANNEL(2);
 
 #             ifdef DEBUG
-<<<<<<< HEAD
-                assert(*dstPixelPtrs[2] == *dstPixelPtrs[2]); // check for NaN
-=======
-                assert( !boost::math::isnan(dst_pixels[2]) ); // check for NaN
->>>>>>> 033dd1ec
+                assert( !(boost::math::isnan)(*dstPixelPtrs[2]) ); // check for NaN
 #             endif
             }
             if (doA) {
@@ -454,19 +367,19 @@
                         if ( (dstNComps >= 2) && !doR ) {
                             dst_pixels[0] = (dst_pixels[0] / (float)dstAorig) * srcA;
 #                         ifdef DEBUG
-                            assert( !boost::math::isnan(dst_pixels[0]) ); // check for NaN
+                            assert( !(boost::math::isnan)(dst_pixels[0]) ); // check for NaN
 #                         endif
                         }
                         if ( (dstNComps >= 2) && !doG ) {
                             dst_pixels[1] = (dst_pixels[1] / (float)dstAorig) * srcA;
 #                         ifdef DEBUG
-                            assert( !boost::math::isnan(dst_pixels[1]) ); // check for NaN
+                            assert( !(boost::math::isnan)(dst_pixels[1]) ); // check for NaN
 #                         endif
                         }
                         if ( (dstNComps >= 2) && !doB ) {
                             dst_pixels[2] = (dst_pixels[2] / (float)dstAorig) * srcA;
 #                         ifdef DEBUG
-                            assert( !boost::math::isnan(dst_pixels[2]) ); // check for NaN
+                            assert( !(boost::math::isnan)(dst_pixels[2]) ); // check for NaN
 #                         endif
                         }
                     }
@@ -475,11 +388,7 @@
                 // coverity[dead_error_line]
 
 #              ifdef DEBUG
-<<<<<<< HEAD
-                assert(srcA == srcA); // check for NaN
-=======
-                assert( !boost::math::isnan(dst_pixels[dstNComps - 1]) ); // check for NaN
->>>>>>> 033dd1ec
+                assert( !(boost::math::isnan)(srcA) ); // check for NaN
 #              endif
                 *dstPixelPtrs[dstNComps - 1] = srcA;
             } // doA
