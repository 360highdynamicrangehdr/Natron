/* ***** BEGIN LICENSE BLOCK *****
 * This file is part of Natron <http://www.natron.fr/>,
 * Copyright (C) 2013-2017 INRIA and Alexandre Gauthier-Foichat
 *
 * Natron is free software: you can redistribute it and/or modify
 * it under the terms of the GNU General Public License as published by
 * the Free Software Foundation; either version 2 of the License, or
 * (at your option) any later version.
 *
 * Natron is distributed in the hope that it will be useful,
 * but WITHOUT ANY WARRANTY; without even the implied warranty of
 * MERCHANTABILITY or FITNESS FOR A PARTICULAR PURPOSE.  See the
 * GNU General Public License for more details.
 *
 * You should have received a copy of the GNU General Public License
 * along with Natron.  If not, see <http://www.gnu.org/licenses/gpl-2.0.html>
 * ***** END LICENSE BLOCK ***** */

// ***** BEGIN PYTHON BLOCK *****
// from <https://docs.python.org/3/c-api/intro.html#include-files>:
// "Since Python may define some pre-processor definitions which affect the standard headers on some systems, you must include Python.h before any standard headers are included."
#include <Python.h>
// ***** END PYTHON BLOCK *****

#include "Global/Macros.h"

#include <cstdlib>

#include "BaseTest.h"

#include <QtCore/QFile>

// ofxhPropertySuite.h:565:37: warning: 'this' pointer cannot be null in well-defined C++ code; comparison may be assumed to always evaluate to true [-Wtautological-undefined-compare]
CLANG_DIAG_OFF(unknown-pragmas)
CLANG_DIAG_OFF(tautological-undefined-compare) // appeared in clang 3.5
#include <ofxhPluginCache.h>
//#include <ofxhPluginAPICache.h>
//#include <ofxhImageEffect.h>
#include <ofxhImageEffectAPI.h>
//#include <ofxOpenGLRender.h>
//#include <ofxhHost.h>
CLANG_DIAG_ON(tautological-undefined-compare)
CLANG_DIAG_ON(unknown-pragmas)

#include "Engine/CreateNodeArgs.h"
#include "Engine/Node.h"
#include "Engine/Project.h"
#include "Engine/AppManager.h"
#include "Engine/AppInstance.h"
#include "Engine/KnobTypes.h"
#include "Engine/EffectInstance.h"
#include "Engine/Plugin.h"
#include "Engine/Curve.h"
#include "Engine/CLArgs.h"
#include "Engine/RenderQueue.h"
#include "Engine/Settings.h"
#include "Engine/ViewIdx.h"

NATRON_NAMESPACE_USING

static AppManager* g_manager = 0;
BaseTest::BaseTest()
    : testing::Test()
    , _app()
{
}

BaseTest::~BaseTest()
{
}

void
BaseTest::registerTestPlugins()
{
    _allTestPluginIDs.clear();

    _generatorPluginID = QString::fromUtf8(PLUGINID_OFX_SENOISE);
    _allTestPluginIDs.push_back(_generatorPluginID);

    _readOIIOPluginID = QString::fromUtf8(PLUGINID_OFX_READOIIO);
    _allTestPluginIDs.push_back(_readOIIOPluginID);

    _writeOIIOPluginID = QString::fromUtf8(PLUGINID_OFX_WRITEOIIO);
    _allTestPluginIDs.push_back(_writeOIIOPluginID);

    for (unsigned int i = 0; i < _allTestPluginIDs.size(); ++i) {
        ///make sure the generic test plugin is present
        PluginPtr p;
        try {
            p = appPTR->getPluginBinary(_allTestPluginIDs[i], -1, -1, false);
        } catch (const std::exception & e) {
            std::cout << e.what() << std::endl;
        }

        ASSERT_TRUE(p != NULL);
    }
}

void
BaseTest::SetUp()
{
    const char* path = std::getenv("OFX_PLUGIN_PATH");
    if (path) {
        std::cout << "Warning: Ignoring standard plugin path, OFX_PLUGIN_PATH=" << path << std::endl;
        OFX::Host::PluginCache::useStdOFXPluginsLocation(false);
    }
    if (!g_manager) {
        g_manager = new AppManager;
        int argc = 0;
        QStringList args;
        args << QString::fromUtf8("--clear-cache");
        CLArgs cl(args, true);
        g_manager->load(argc, 0, cl);
    }

    _app = g_manager->getTopLevelInstance();
    registerTestPlugins();
}

void
BaseTest::TearDown()
{
    appPTR->getCurrentSettings()->setNumberOfThreads(0);
}

NodePtr
BaseTest::createNode(const QString & pluginID,
                     int majorVersion,
                     int minorVersion)
{
    CreateNodeArgsPtr args(CreateNodeArgs::create( pluginID.toStdString(), getApp()->getProject() ));
    
    args->setProperty<int>(kCreateNodeArgsPropPluginVersion, majorVersion, 0);
    args->setProperty<int>(kCreateNodeArgsPropPluginVersion, minorVersion, 1);

    NodePtr ret =  getApp()->createNode(args);


    EXPECT_NE(ret.get(), (Node*)NULL);

    return ret;
}

void
BaseTest::connectNodes(const NodePtr& input,
                       const NodePtr& output,
                       int inputNumber,
                       bool expectedReturnValue)
{
    if (expectedReturnValue) {
        ///check that the connections are internally all set as "expected"

        EXPECT_EQ( (Node*)NULL, output->getInput(inputNumber).get() );
        EXPECT_FALSE( output->isInputConnected(inputNumber) );
    } else {
        ///the call can only fail for those 2 reasons
        EXPECT_TRUE(inputNumber > output->getNInputs() || //< inputNumber is greater than the maximum input number
                    output->getInput(inputNumber).get() != (Node*)NULL); //< input slot is already filled with another node
    }


    bool ret = output->connectInput(input, inputNumber);
    EXPECT_EQ(expectedReturnValue, ret);

    if (expectedReturnValue) {
        EXPECT_TRUE( input->hasOutputConnected() );
        EXPECT_EQ(output->getInput(inputNumber), input);
        EXPECT_TRUE( output->isInputConnected(inputNumber) );
    }
}

void
BaseTest::disconnectNodes(const NodePtr& input,
                          const NodePtr& output,
                          bool expectedReturnvalue)
{
    if (expectedReturnvalue) {
        ///check that the connections are internally all set as "expected"

        ///the input must have in its output the node 'output'
        EXPECT_TRUE( input->hasOutputConnected() );
        OutputNodesMap outputs;
        input->getOutputs(outputs);
        OutputNodesMap::const_iterator foundOutput = outputs.find(output);

        ///the output must have in its inputs the node 'input'
        std::list<int> connectedInputs = input->getInputIndicesConnectedToThisNode(output);

        EXPECT_TRUE(!connectedInputs.empty());
        EXPECT_TRUE(foundOutput != outputs.end());
        for (std::list<int>::const_iterator it = connectedInputs.begin(); it!=connectedInputs.end(); ++it) {
            EXPECT_EQ(output->getInput(*it), input);
            EXPECT_TRUE( output->isInputConnected(*it) );
        }
    }

    ///call disconnect
    bool ret = output->disconnectInput(input);
    EXPECT_EQ(expectedReturnvalue, ret);

    if (expectedReturnvalue) {
        ///check that the disconnection went OK

        OutputNodesMap outputs;
        input->getOutputs(outputs);
        OutputNodesMap::const_iterator foundOutput = outputs.find(output);


        ///the output must have in its inputs the node 'input'
        std::list<int> connectedInputs = input->getInputIndicesConnectedToThisNode(output);

        EXPECT_TRUE(foundOutput == outputs.end());
        EXPECT_TRUE(connectedInputs.empty());
        for (std::list<int>::const_iterator it = connectedInputs.begin(); it!=connectedInputs.end(); ++it) {
            EXPECT_EQ( (Node*)NULL, output->getInput(*it).get() );
            EXPECT_FALSE( output->isInputConnected(*it) );
        }
    }
} // disconnectNodes

///High level test: render 1 frame of dot generator
TEST_F(BaseTest, GenerateDot)
{
    ///create the generator
    NodePtr generator = createNode(_generatorPluginID);

    ///create the writer and set its output filename
    NodePtr writer = createNode(_writeOIIOPluginID);

    ASSERT_TRUE( bool(generator) && bool(writer) );

<<<<<<< HEAD
    KnobIPtr frameRange = generator->getApp()->getProject()->getKnobByName("frameRange");
    ASSERT_TRUE(frameRange);
    KnobIntPtr knob = toKnobInt(frameRange);
=======
    KnobPtr frameRange = generator->getApp()->getProject()->getKnobByName("frameRange");
    ASSERT_TRUE( bool(frameRange) );
    KnobInt* knob = dynamic_cast<KnobInt*>( frameRange.get() );
>>>>>>> a46c3a90
    ASSERT_TRUE(knob);
    knob->setValue(1, ViewSetSpec::all(), DimIdx(0));
    knob->setValue(1, ViewSetSpec::all(), DimIdx(1));

    Format f(0, 0, 200, 200, "toto", 1.);
    generator->getApp()->getProject()->setOrAddProjectFormat(f);

    std::string binPath = appPTR->getApplicationBinaryDirPath();
    std::string filePath = binPath + std::string("/test_dot_generator.jpg");
    writer->getEffectInstance()->setOutputFilesForWriter( filePath);

    ///attempt to connect the 2 nodes together
    connectNodes(generator, writer, 0, true);

    ///and start rendering. This call is blocking.
    std::list<RenderQueue::RenderWork> works;
    RenderQueue::RenderWork w;
    w.treeRoot = writer;
    works.push_back(w);
    getApp()->getRenderQueue()->renderBlocking(works);

    EXPECT_TRUE( QFile::exists(QString::fromUtf8(filePath.c_str())) );
    QFile::remove(QString::fromUtf8(filePath.c_str()));
}

TEST_F(BaseTest, SetValues)
{
    NodePtr generator = createNode(_generatorPluginID);

    assert(generator);
    KnobDoublePtr knob = toKnobDouble(generator->getKnobByName("noiseZ"));
    EXPECT_TRUE(knob);
    if (!knob) {
        return;
    }
    knob->setValue(0.5);
    EXPECT_TRUE(knob->getValue() == 0.5);

    //Check that linear interpolation is working as intended
    KeyFrame kf;
    knob->setInterpolationAtTime(ViewSetSpec::all(),  DimIdx(0),  TimeValue(0), eKeyframeTypeLinear, &kf);
    knob->setValueAtTime(TimeValue(0), 0., ViewSetSpec::all(), DimIdx(0));
    knob->setValueAtTime(TimeValue(100), 1., ViewSetSpec::all(), DimIdx(0));
    for (int i = 0; i <= 100; ++i) {
        double v = knob->getValueAtTime(TimeValue(i));
        EXPECT_TRUE(std::abs(v - i / 100.) < 1e-6);
    }
}

///High level test: simple node connections test
TEST_F(BaseTest, SimpleNodeConnections) {
    ///create the generator
    NodePtr generator = createNode(_generatorPluginID);

    ///create the writer and set its output filename
    NodePtr writer = createNode(_writeOIIOPluginID);

    ASSERT_TRUE(writer && generator);
    connectNodes(generator, writer, 0, true);
    connectNodes(generator, writer, 0, false); //< expect it to fail
    disconnectNodes(generator, writer, true);
    disconnectNodes(generator, writer, false);
    connectNodes(generator, writer, 0, true);
}<|MERGE_RESOLUTION|>--- conflicted
+++ resolved
@@ -229,15 +229,9 @@
 
     ASSERT_TRUE( bool(generator) && bool(writer) );
 
-<<<<<<< HEAD
     KnobIPtr frameRange = generator->getApp()->getProject()->getKnobByName("frameRange");
-    ASSERT_TRUE(frameRange);
+    ASSERT_TRUE( bool(frameRange) );
     KnobIntPtr knob = toKnobInt(frameRange);
-=======
-    KnobPtr frameRange = generator->getApp()->getProject()->getKnobByName("frameRange");
-    ASSERT_TRUE( bool(frameRange) );
-    KnobInt* knob = dynamic_cast<KnobInt*>( frameRange.get() );
->>>>>>> a46c3a90
     ASSERT_TRUE(knob);
     knob->setValue(1, ViewSetSpec::all(), DimIdx(0));
     knob->setValue(1, ViewSetSpec::all(), DimIdx(1));
