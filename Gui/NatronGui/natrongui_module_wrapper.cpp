--- conflicted
+++ resolved
@@ -38,12 +38,6 @@
 void init_PyTabWidget(PyObject* module);
 void init_PyGuiApplication(PyObject* module);
 void init_GuiApp(PyObject* module);
-<<<<<<< HEAD
-void init_PyModalDialog(PyObject* module);
-=======
-void init_PyViewer(PyObject* module);
-void init_PyTabWidget(PyObject* module);
->>>>>>> 7ea9cea6
 void init_PyPanel(PyObject* module);
 void init_PyModalDialog(PyObject* module);
 
@@ -512,12 +506,6 @@
     init_PyTabWidget(module);
     init_PyGuiApplication(module);
     init_GuiApp(module);
-<<<<<<< HEAD
-    init_PyModalDialog(module);
-=======
-    init_PyViewer(module);
-    init_PyTabWidget(module);
->>>>>>> 7ea9cea6
     init_PyPanel(module);
     init_PyModalDialog(module);
 
