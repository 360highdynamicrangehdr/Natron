//  Powiter
/* This Source Code Form is subject to the terms of the Mozilla Public
 * License, v. 2.0. If a copy of the MPL was not distributed with this
 * file, You can obtain one at http://mozilla.org/MPL/2.0/. */
/*
 *Created by Alexandre GAUTHIER-FOICHAT on 6/1/2012.
 *contact: immarespond at gmail dot com
 *
 */

#include "Model.h"

#include <cassert>
#include <cstdio>
#include <fstream>
#include <QtCore/QMutex>
#include <QtCore/QDir>
#include <QtCore/QXmlStreamReader>
#include <QtCore/QXmlStreamWriter>

#include "Global/MemoryInfo.h"
#include "Global/AppManager.h"
#include "Engine/Hash.h"
#include "Engine/Node.h"
#include "Engine/ChannelSet.h"
#include "Engine/OfxNode.h"
#include "Engine/ViewerNode.h"
#include "Engine/VideoEngine.h"
#include "Engine/Format.h"
#include "Engine/Settings.h"
#include "Engine/Lut.h"
#include "Engine/NodeCache.h"
#include "Engine/OfxHost.h"
#include "Engine/ViewerCache.h"
#include "Engine/PluginID.h"
#include "Readers/Reader.h"
#include "Readers/Read.h"
#include "Readers/ReadExr.h"
#include "Readers/ReadFfmpeg_deprecated.h"
#include "Readers/ReadQt.h"
#include "Writers/Writer.h"
#include "Writers/Write.h"
#include "Writers/WriteQt.h"
#include "Writers/WriteExr.h"
#include "Gui/Gui.h"
#include "Gui/ViewerGL.h"
#include "Gui/TabWidget.h"
#include "Gui/Knob.h"
#include "Gui/Gui.h"
#include "Gui/NodeGui.h"
#include "Gui/Edge.h"

using namespace std;
using namespace Powiter;
<<<<<<< HEAD

Model::Model()
: _videoEngine(0)
, ofxHost(new Powiter::OfxHost)
=======
Model::Model():OFX::Host::ImageEffect::Host(),_currentOutput(0), _imageEffectPluginCache(*this)
>>>>>>> 2b3012e8
{
    
    /*node cache initialisation & restoration*/
    _nodeCache = NodeCache::getNodeCache();
    U64 nodeCacheMaxSize = (Settings::getPowiterCurrentSettings()->_cacheSettings.maxCacheMemoryPercent-
                            Settings::getPowiterCurrentSettings()->_cacheSettings.maxPlayBackMemoryPercent)*
    getSystemTotalRAM();
    _nodeCache->setMaximumCacheSize(nodeCacheMaxSize);
    
    
    /*viewer cache initialisation & restoration*/
    _viewerCache = ViewerCache::getViewerCache();
    _viewerCache->setMaximumCacheSize((U64)((double)Settings::getPowiterCurrentSettings()->_cacheSettings.maxDiskCache));
    _viewerCache->setMaximumInMemorySize(Settings::getPowiterCurrentSettings()->_cacheSettings.maxPlayBackMemoryPercent);
    _viewerCache->restore();
    
    /*loading all plugins*/
    loadAllPlugins();
    
    _knobFactory = KnobFactory::instance();
    
    
    /*allocating lookup tables*/
    // Powiter::Color::allocateLuts();
    
    //    _videoEngine = new VideoEngine(this);
    //connect(this,SIGNAL(vengineNeeded(int)),_videoEngine,SLOT(startEngine(int)));
    
    /*initializing list of all Formats available*/
    std::vector<std::string> formatNames;
    formatNames.push_back("PC_Video");
    formatNames.push_back("NTSC");
    formatNames.push_back("PAL");
    formatNames.push_back("HD");
    formatNames.push_back("NTSC_16:9");
    formatNames.push_back("PAL_16:9");
    formatNames.push_back("1K_Super_35(full-ap)");
    formatNames.push_back("1K_Cinemascope");
    formatNames.push_back("2K_Super_35(full-ap)");
    formatNames.push_back("2K_Cinemascope");
    formatNames.push_back("4K_Super_35(full-ap)");
    formatNames.push_back("4K_Cinemascope");
    formatNames.push_back("square_256");
    formatNames.push_back("square_512");
    formatNames.push_back("square_1K");
    formatNames.push_back("square_2K");
    
    std::vector< std::vector<float> > resolutions;
    std::vector<float> pcvideo; pcvideo.push_back(640); pcvideo.push_back(480); pcvideo.push_back(1);
    std::vector<float> ntsc; ntsc.push_back(720); ntsc.push_back(486); ntsc.push_back(0.91f);
    std::vector<float> pal; pal.push_back(720); pal.push_back(576); pal.push_back(1.09f);
    std::vector<float> hd; hd.push_back(1920); hd.push_back(1080); hd.push_back(1);
    std::vector<float> ntsc169; ntsc169.push_back(720); ntsc169.push_back(486); ntsc169.push_back(1.21f);
    std::vector<float> pal169; pal169.push_back(720); pal169.push_back(576); pal169.push_back(1.46f);
    std::vector<float> super351k; super351k.push_back(1024); super351k.push_back(778); super351k.push_back(1);
    std::vector<float> cine1k; cine1k.push_back(914); cine1k.push_back(778); cine1k.push_back(2);
    std::vector<float> super352k; super352k.push_back(2048); super352k.push_back(1556); super352k.push_back(1);
    std::vector<float> cine2K; cine2K.push_back(1828); cine2K.push_back(1556); cine2K.push_back(2);
    std::vector<float> super4K35; super4K35.push_back(4096); super4K35.push_back(3112); super4K35.push_back(1);
    std::vector<float> cine4K; cine4K.push_back(3656); cine4K.push_back(3112); cine4K.push_back(2);
    std::vector<float> square256; square256.push_back(256); square256.push_back(256); square256.push_back(1);
    std::vector<float> square512; square512.push_back(512); square512.push_back(512); square512.push_back(1);
    std::vector<float> square1K; square1K.push_back(1024); square1K.push_back(1024); square1K.push_back(1);
    std::vector<float> square2K; square2K.push_back(2048); square2K.push_back(2048); square2K.push_back(1);
    
    resolutions.push_back(pcvideo);
    resolutions.push_back(ntsc);
    resolutions.push_back(pal);
    resolutions.push_back(hd);
    resolutions.push_back(ntsc169);
    resolutions.push_back(pal169);
    resolutions.push_back(super351k);
    resolutions.push_back(cine1k);
    resolutions.push_back(super352k);
    resolutions.push_back(cine2K);
    resolutions.push_back(super4K35);
    resolutions.push_back(cine4K);
    resolutions.push_back(square256);
    resolutions.push_back(square512);
    resolutions.push_back(square1K);
    resolutions.push_back(square2K);
    
    assert(formatNames.size() == resolutions.size());
    for(U32 i =0;i<formatNames.size();++i) {
        const std::vector<float>& v = resolutions[i];
        assert(v.size() >= 3);
        Format* _frmt = new Format(0,0,v[0],v[1],formatNames[i],v[2]);
        assert(_frmt);
        addFormat(_frmt);
    }
    
    
}



Model::~Model(){
    
    _viewerCache->save();
    //Powiter::Color::deallocateLuts();
    
    writeOFXCache();
    
    // foreach(PluginID* p,_pluginsLoaded) delete p;
    foreach(CounterID* c,_nodeCounters) delete c;
    foreach(Format* f,_formats) delete f;
    for(ReadPluginsIterator it = _readPluginsLoaded.begin(); it!=_readPluginsLoaded.end(); ++it) {
        if(it->second){
            /*finding all other reads that have the same pointer to avoid double free*/
            for(ReadPluginsIterator it2 = _readPluginsLoaded.begin(); it2!=_readPluginsLoaded.end(); ++it2) {
                if(it2->second == it->second && it2->first!=it->first)
                    it2->second = 0;
            }
            delete it->second;
            it->second = 0;
        }
    }
    _nodeCounters.clear();
    // delete _videoEngine;
    //_videoEngine = 0;
    _currentNodes.clear();
    _formats.clear();
    _nodeNames.clear();
}

void Model::loadAllPlugins(){
    /*loading node plugins*/
    //  loadPluginsAndInitNameList();
    loadBuiltinPlugins();
    
    /*loading read plugins*/
    loadReadPlugins();
    
    /*loading write plugins*/
    loadWritePlugins();
    
    /*loading ofx plugins*/
    QStringList ofxPluginNames = ofxHost->loadOFXPlugins();
    _nodeNames.append(ofxPluginNames);
    
}




std::pair<int,bool> Model::setCurrentGraph(OutputNode *output,bool isViewer){
    _currentOutput = output;
    if(output){
        //_videoEngine->resetAndMakeNewDag(output,isViewer);
        output->getVideoEngine()->resetAndMakeNewDag(output,isViewer);
        const std::vector<Node*>& inputs = output->getVideoEngine()->getCurrentDAG().getInputs();
        bool hasFrames = false;
        bool hasInputDifferentThanReader = false;
        for (U32 i = 0; i< inputs.size(); ++i) {
            assert(inputs[i]);
            Reader* r = dynamic_cast<Reader*>(inputs[i]);
            if (r) {
                if (r->hasFrames()) {
                    hasFrames = true;
                }
            }else{
                hasInputDifferentThanReader = true;
            }
        }
        return make_pair(inputs.size(),hasFrames || hasInputDifferentThanReader);
    }else{
        return make_pair(0, false);
    }
}

void Model::initCounterAndGetDescription(Node*& node){
    assert(node);
    bool found=false;
    foreach(CounterID* counter,_nodeCounters){
        assert(counter);
        string tmp(counter->second);
        string nodeName = node->className();
        if(tmp==nodeName){
            ++(counter->first);
            found=true;
            ostringstream oss;
            oss << nodeName << '_' << counter->first;
            node->setName(oss.str());
        }
    }
    if(!found){
        CounterID* count=new CounterID(1,node->className());
        assert(count);
        _nodeCounters.push_back(count);
        ostringstream oss;
        oss << node->className() << '_' << count->first;
        node->setName(oss.str());
    }
    
    /*adding nodes to the current nodes and
     adding its cache to the watched caches.*/
    _currentNodes.push_back(node);
    
}

Node* Model::createNode(const std::string& name) {
	Node* node;
    if(name=="Reader"){
		node=new Reader();
        assert(node);
        node->initializeInputs();
		initCounterAndGetDescription(node);
        return node;
	}else if(name =="Viewer"){
        node=new ViewerNode(_viewerCache);
        assert(node);
        node->initializeInputs();
		initCounterAndGetDescription(node);
        TabWidget* where = appPTR->getGui()->_nextViewerTabPlace;
        if(!where){
            where = appPTR->getGui()->_viewersPane;
        }else{
            appPTR->getGui()->setNewViewerAnchor(NULL); // < reseting anchor to default
        }
        dynamic_cast<ViewerNode*>(node)->initializeViewerTab(where);
        return node;
	}else if(name == "Writer"){
		node=new Writer();
        assert(node);
        node->initializeInputs();
		initCounterAndGetDescription(node);
        return node;
    } else {
        node = ofxHost->createOfxNode(name);
        if (!node) {
            return NULL;
        }
        node->initializeInputs();
        initCounterAndGetDescription(node);
        return node;
    }
}


void Model::addFormat(Format* frmt){_formats.push_back(frmt);}

Format* Model::findExistingFormat(int w, int h, double pixel_aspect){
    
	for(U32 i =0;i< _formats.size();++i) {
		Format* frmt = _formats[i];
        assert(frmt);
		if(frmt->w() == w && frmt->h() == h && frmt->pixel_aspect()==pixel_aspect){
			return frmt;
		}
	}
	return NULL;
}


void Model::loadReadPlugins(){
    QDir d(POWITER_PLUGINS_PATH);
    if (d.isReadable())
    {
        QStringList filters;
#ifdef __POWITER_WIN32__
        filters << "*.dll";
#elif defined(__POWITER_OSX__)
        filters << "*.dylib";
#elif defined(__POWITER_LINUX__)
        filters << "*.so";
#endif
        d.setNameFilters(filters);
		QStringList fileList = d.entryList();
        for(int i = 0 ; i < fileList.size() ; ++i)
        {
            QString filename = fileList.at(i);
            if(filename.contains(".dll") || filename.contains(".dylib") || filename.contains(".so")){
                QString className;
                int index = filename.size() -1;
                while(filename.at(index) != QChar('.')) {
                    --index;
                }
                className = filename.left(index);
                PluginID* plugin = 0;
#ifdef __POWITER_WIN32__
                HINSTANCE lib;
                string dll;
                dll.append(POWITER_PLUGINS_PATH);
                dll.append(className.toStdString());
                dll.append(".dll");
                lib=LoadLibrary(dll.c_str());
                if(lib==NULL){
                    cout << " couldn't open library " << qPrintable(className) << endl;
                }else{
                    // successfully loaded the library, we create now an instance of the class
                    //to find out the extensions it can decode and the name of the decoder
                    ReadBuilder builder=(ReadBuilder)GetProcAddress(lib,"BuildRead");
                    if(builder!=NULL){
                        Read* read=builder(NULL);
                        assert(read);
                        std::vector<std::string> extensions = read->fileTypesDecoded();
                        std::string decoderName = read->decoderName();
                        plugin = new PluginID((HINSTANCE)builder,decoderName.c_str());
                        assert(plugin);
                        for (U32 i = 0 ; i < extensions.size(); ++i) {
                            _readPluginsLoaded.push_back(make_pair(extensions[i],plugin));
                        }
                        delete read;
                        
                    }else{
                        cout << "RunTime: couldn't call " << "BuildRead" << endl;
                        continue;
                    }
                    
                }
                
#elif defined(__POWITER_UNIX__)
                string dll;
                dll.append(POWITER_PLUGINS_PATH);
                dll.append(className.toStdString());
#ifdef __POWITER_OSX__
                dll.append(".dylib");
#elif defined(__POWITER_LINUX__)
                dll.append(".so");
#endif
                void* lib=dlopen(dll.c_str(),RTLD_LAZY);
                if(!lib){
                    cout << " couldn't open library " << qPrintable(className) << endl;
                }
                else{
                    // successfully loaded the library, we create now an instance of the class
                    //to find out the extensions it can decode and the name of the decoder
                    ReadBuilder builder=(ReadBuilder)dlsym(lib,"BuildRead");
                    if(builder!=NULL){
                        Read* read=builder(NULL);
                        assert(read);
                        std::vector<std::string> extensions = read->fileTypesDecoded();
                        std::string decoderName = read->decoderName();
                        plugin = new PluginID((void*)builder,decoderName.c_str());
                        assert(plugin);
                        for (U32 i = 0 ; i < extensions.size(); ++i) {
                            _readPluginsLoaded.push_back(make_pair(extensions[i],plugin));
                        }
                        delete read;
                        
                    }else{
                        cout << "RunTime: couldn't call " << "BuildRead" << endl;
                        continue;
                    }
                }
#endif
            }else{
                continue;
            }
        }
    }
    loadBuiltinReads();
    
    std::map<std::string, PluginID*> defaultMapping;
    for (ReadPluginsIterator it = _readPluginsLoaded.begin(); it!=_readPluginsLoaded.end(); ++it) {
        if(it->first == "exr" && it->second->second == "OpenEXR"){
            defaultMapping.insert(*it);
        }else if (it->first == "dpx" && it->second->second == "FFmpeg"){
            defaultMapping.insert(*it);
        }else if((it->first == "jpg" ||
                  it->first == "bmp" ||
                  it->first == "jpeg"||
                  it->first == "gif" ||
                  it->first == "png" ||
                  it->first == "pbm" ||
                  it->first == "pgm" ||
                  it->first == "ppm" ||
                  it->first == "xbm" ||
                  it->first == "xpm") && it->second->second == "QImage (Qt)"){
            defaultMapping.insert(*it);
            
        }
    }
    Settings::getPowiterCurrentSettings()->_readersSettings.fillMap(defaultMapping);
}

void Model::displayLoadedReads(){
    ReadPluginsIterator it = _readPluginsLoaded.begin();
    for (; it!=_readPluginsLoaded.end(); ++it) {
        cout << it->second->second << " : " << it->first << endl;
    }
}

void Model::loadBuiltinReads(){
    Read* readExr = ReadExr::BuildRead(NULL);
    assert(readExr);
    std::vector<std::string> extensions = readExr->fileTypesDecoded();
    std::string decoderName = readExr->decoderName();
#ifdef __POWITER_WIN32__
    PluginID *EXRplugin = new PluginID((HINSTANCE)&ReadExr::BuildRead,decoderName.c_str());
#else
    PluginID *EXRplugin = new PluginID((void*)&ReadExr::BuildRead,decoderName.c_str());
#endif
    assert(EXRplugin);
    for (U32 i = 0 ; i < extensions.size(); ++i) {
        _readPluginsLoaded.push_back(make_pair(extensions[i],EXRplugin));
    }
    delete readExr;
    
    Read* readQt = ReadQt::BuildRead(NULL);
    assert(readQt);
    extensions = readQt->fileTypesDecoded();
    decoderName = readQt->decoderName();
#ifdef __POWITER_WIN32__
	PluginID *Qtplugin = new PluginID((HINSTANCE)&ReadQt::BuildRead,decoderName.c_str());
#else
	PluginID *Qtplugin = new PluginID((void*)&ReadQt::BuildRead,decoderName.c_str());
#endif
    assert(Qtplugin);
    for (U32 i = 0 ; i < extensions.size(); ++i) {
        _readPluginsLoaded.push_back(make_pair(extensions[i],Qtplugin));
    }
    delete readQt;
    
    Read* readFfmpeg = ReadFFMPEG::BuildRead(NULL);
    assert(readFfmpeg);
    extensions = readFfmpeg->fileTypesDecoded();
    decoderName = readFfmpeg->decoderName();
#ifdef __POWITER_WIN32__
	PluginID *FFMPEGplugin = new PluginID((HINSTANCE)&ReadFFMPEG::BuildRead,decoderName.c_str());
#else
	PluginID *FFMPEGplugin = new PluginID((void*)&ReadFFMPEG::BuildRead,decoderName.c_str());
#endif
    assert(FFMPEGplugin);
    for (U32 i = 0 ; i < extensions.size(); ++i) {
        _readPluginsLoaded.push_back(make_pair(extensions[i],FFMPEGplugin));
    }
    delete readFfmpeg;
    
}
void Model::loadBuiltinPlugins(){
    // these  are built-in nodes
	_nodeNames.append("Reader");
	_nodeNames.append("Viewer");
    _nodeNames.append("Writer");
}

/*loads extra writer plug-ins*/
void Model::loadWritePlugins(){
    QDir d(POWITER_PLUGINS_PATH);
    if (d.isReadable())
    {
        QStringList filters;
#ifdef __POWITER_WIN32__
        filters << "*.dll";
#elif defined(__POWITER_OSX__)
        filters << "*.dylib";
#elif defined(__POWITER_LINUX__)
        filters << "*.so";
#endif
        d.setNameFilters(filters);
		QStringList fileList = d.entryList();
        for(int i = 0 ; i < fileList.size() ; ++i)
        {
            QString filename = fileList.at(i);
            if(filename.contains(".dll") || filename.contains(".dylib") || filename.contains(".so")){
                QString className;
                int index = filename.size() -1;
                while(filename.at(index) != QChar('.')) {
                    --index;
                }
                className = filename.left(index);
                PluginID* plugin = 0;
#ifdef __POWITER_WIN32__
                HINSTANCE lib;
                string dll;
                dll.append(POWITER_PLUGINS_PATH);
                dll.append(className.toStdString());
                dll.append(".dll");
                lib=LoadLibrary(dll.c_str());
                if(lib==NULL){
                    cout << " couldn't open library " << qPrintable(className) << endl;
                }else{
                    // successfully loaded the library, we create now an instance of the class
                    //to find out the extensions it can decode and the name of the decoder
                    WriteBuilder builder=(WriteBuilder)GetProcAddress(lib,"BuildRead");
                    if(builder!=NULL){
                        Write* write=builder(NULL);
                        assert(write);
                        std::vector<std::string> extensions = write->fileTypesEncoded();
                        std::string encoderName = write->encoderName();
                        plugin = new PluginID((HINSTANCE)builder,encoderName.c_str());
                        for (U32 i = 0 ; i < extensions.size(); ++i) {
                            _writePluginsLoaded.push_back(make_pair(extensions[i],plugin));
                        }
                        delete write;
                        
                    }else{
                        cout << "RunTime: couldn't call " << "BuildRead" << endl;
                        continue;
                    }
                    
                }
                
#elif defined(__POWITER_UNIX__)
                string dll;
                dll.append(POWITER_PLUGINS_PATH);
                dll.append(className.toStdString());
#ifdef __POWITER_OSX__
                dll.append(".dylib");
#elif defined(__POWITER_LINUX__)
                dll.append(".so");
#endif
                void* lib=dlopen(dll.c_str(),RTLD_LAZY);
                if(!lib){
                    cout << " couldn't open library " << qPrintable(className) << endl;
                }
                else{
                    // successfully loaded the library, we create now an instance of the class
                    //to find out the extensions it can decode and the name of the decoder
                    WriteBuilder builder=(WriteBuilder)dlsym(lib,"BuildRead");
                    if(builder!=NULL){
                        Write* write=builder(NULL);
                        assert(write);
                        std::vector<std::string> extensions = write->fileTypesEncoded();
                        std::string encoderName = write->encoderName();
                        plugin = new PluginID((void*)builder,encoderName.c_str());
                        for (U32 i = 0 ; i < extensions.size(); ++i) {
                            _readPluginsLoaded.push_back(make_pair(extensions[i],plugin));
                        }
                        delete write;
                        
                    }else{
                        cout << "RunTime: couldn't call " << "BuildRead" << endl;
                        continue;
                    }
                }
#endif
            }else{
                continue;
            }
        }
    }
    loadBuiltinWrites();
    
    std::map<std::string, PluginID*> defaultMapping;
    for (WritePluginsIterator it = _writePluginsLoaded.begin(); it!=_writePluginsLoaded.end(); ++it) {
        if(it->first == "exr" && it->second->second == "OpenEXR"){
            defaultMapping.insert(*it);
        }else if (it->first == "dpx" && it->second->second == "FFmpeg"){
            defaultMapping.insert(*it);
        }else if((it->first == "jpg" ||
                  it->first == "bmp" ||
                  it->first == "jpeg"||
                  it->first == "gif" ||
                  it->first == "png" ||
                  it->first == "pbm" ||
                  it->first == "pgm" ||
                  it->first == "ppm" ||
                  it->first == "xbm" ||
                  it->first == "xpm") && it->second->second == "QImage (Qt)"){
            defaultMapping.insert(*it);
            
        }
    }
    Settings::getPowiterCurrentSettings()->_writersSettings.fillMap(defaultMapping);
}

/*loads writes that are built-ins*/
void Model::loadBuiltinWrites(){
    Write* writeQt = WriteQt::BuildWrite(NULL);
    assert(writeQt);
    std::vector<std::string> extensions = writeQt->fileTypesEncoded();
    string encoderName = writeQt->encoderName();
#ifdef __POWITER_WIN32__
	PluginID *QtWritePlugin = new PluginID((HINSTANCE)&WriteQt::BuildWrite,encoderName.c_str());
#else
	PluginID *QtWritePlugin = new PluginID((void*)&WriteQt::BuildWrite,encoderName.c_str());
#endif
    assert(QtWritePlugin);
    for (U32 i = 0 ; i < extensions.size(); ++i) {
        _writePluginsLoaded.push_back(make_pair(extensions[i],QtWritePlugin));
    }
    delete writeQt;
    
    Write* writeEXR = WriteExr::BuildWrite(NULL);
    std::vector<std::string> extensionsExr = writeEXR->fileTypesEncoded();
    string encoderNameExr = writeEXR->encoderName();
#ifdef __POWITER_WIN32__
	PluginID *ExrWritePlugin = new PluginID((HINSTANCE)&WriteExr::BuildWrite,encoderNameExr.c_str());
#else
	PluginID *ExrWritePlugin = new PluginID((void*)&WriteExr::BuildWrite,encoderNameExr.c_str());
#endif
    assert(ExrWritePlugin);
    for (U32 i = 0 ; i < extensionsExr.size(); ++i) {
        _writePluginsLoaded.push_back(make_pair(extensionsExr[i],ExrWritePlugin));
    }
    delete writeEXR;
}

void Model::clearPlaybackCache(){
    _viewerCache->clearInMemoryPortion();
}


void Model::clearDiskCache(){
    _viewerCache->clearInMemoryPortion();
    _viewerCache->clearDiskCache();
}


void  Model::clearNodeCache(){
    _nodeCache->clear();
}


void Model::removeNode(Node* n){
    assert(n);
    /*We DON'T delete as it was already done by the NodeGui associated.*/
    for(U32 i = 0 ; i < _currentNodes.size();++i) {
        if(_currentNodes[i] == n){
            _currentNodes.erase(_currentNodes.begin()+i);
        }
    }
}


/*starts the videoEngine for nbFrames. It will re-init the viewer so the
 *frame fit in the viewer.*/
void Model::startVideoEngine(int nbFrames){
    assert(_currentOutput);
    _currentOutput->getVideoEngine()->startEngine(nbFrames);
}

VideoEngine* Model::getVideoEngine() const{
    if(_currentOutput)
        return _currentOutput->getVideoEngine();
    else
        return NULL;
}

<<<<<<< HEAD

=======
void Model::loadOFXPlugins(){
    assert(OFX::Host::PluginCache::getPluginCache());
    /// set the version label in the global cache
    OFX::Host::PluginCache::getPluginCache()->setCacheVersion("PowiterOFXCachev1");
    
    /// make an image effect plugin cache
    
    /// register the image effect cache with the global plugin cache
    _imageEffectPluginCache.registerInCache(*OFX::Host::PluginCache::getPluginCache());
    
    
#if defined(WINDOWS)
    OFX::Host::PluginCache::getPluginCache()->addFileToPath("C:\\Program Files\\Common Files\\OFX\\Nuke");
#endif
#if defined(__linux__)
    OFX::Host::PluginCache::getPluginCache()->addFileToPath("/usr/OFX/Nuke");
#endif
#if defined(__APPLE__)
    OFX::Host::PluginCache::getPluginCache()->addFileToPath("/Library/OFX/Nuke");
#endif
    
    /// now read an old cache cache
    std::ifstream ifs("PowiterOFXCache.xml");
    OFX::Host::PluginCache::getPluginCache()->readCache(ifs);
    OFX::Host::PluginCache::getPluginCache()->scanPluginFiles();
    ifs.close();
    
    //  _imageEffectPluginCache.dumpToStdOut();
    
    /*Filling node name list and plugin grouping*/
    const std::vector<OFX::Host::ImageEffect::ImageEffectPlugin *>& plugins = _imageEffectPluginCache.getPlugins();
    for (unsigned int i = 0 ; i < plugins.size(); ++i) {
        OFX::Host::ImageEffect::ImageEffectPlugin* p = plugins[i];
        assert(p);
        if(p->getContexts().size() == 0)
            continue;
        std::string name = p->getDescriptor().getProps().getStringProperty(kOfxPropShortLabel);
        if(name.empty()){
            name = p->getDescriptor().getProps().getStringProperty(kOfxPropLabel);
        }
        std::string rawName = name;
        std::string id = p->getIdentifier();
        std::string grouping = p->getDescriptor().getPluginGrouping();
        
        
        vector<string> groups = extractAllPartsOfGrouping(grouping);
        if (groups.size() >= 1) {
            name.append("  [");
            name.append(groups[0]);
            name.append("]");
        }
        assert(p->getBinary());
        std::string iconFilename = p->getBinary()->getBundlePath() + "/Contents/Resources/";
        iconFilename.append(p->getDescriptor().getProps().getStringProperty(kOfxPropIcon,1));
        iconFilename.append(id);
        iconFilename.append(".png");
        std::string groupIconFilename;
        if (groups.size() >= 1) {
            groupIconFilename = p->getBinary()->getBundlePath() + "/Contents/Resources/";
            groupIconFilename.append(p->getDescriptor().getProps().getStringProperty(kOfxPropIcon,1));
            groupIconFilename.append(groups[0]);
            groupIconFilename.append(".png");
        }
        appPTR->stackPluginToolButtons(groups,rawName,iconFilename,groupIconFilename);
        _ofxPlugins.insert(make_pair(name, make_pair(id, grouping)));
        _nodeNames.append(name.c_str());
    }
}
>>>>>>> 2b3012e8
void Model::writeOFXCache(){
    /// and write a new cache, long version with everything in there
    std::ofstream of("PowiterOFXCache.xml");
    assert(OFX::Host::PluginCache::getPluginCache());
    OFX::Host::PluginCache::getPluginCache()->writePluginCache(of);
    of.close();
    //Clean up, to be polite.
    OFX::Host::PluginCache::clearPluginCache();
}


QString Model::serializeNodeGraph() const{
    const std::vector<NodeGui*>& activeNodes = appPTR->getAllActiveNodes();
    QString ret;
    
    QXmlStreamWriter writer(&ret);
    writer.setAutoFormatting(true);
    writer.writeStartDocument();
    writer.writeStartElement("Nodes");
    foreach(NodeGui* n, activeNodes){
        //serialize inputs
        assert(n);
        assert(n->getNode());
        writer.writeStartElement("Node");
        
        if(!n->getNode()->isOpenFXNode()){
            writer.writeAttribute("ClassName",n->getNode()->className().c_str());
        }else{
            OfxNode* ofxNode = dynamic_cast<OfxNode*>(n->getNode());
            std::string name = ofxNode->getShortLabel();
            std::string grouping = ofxNode->getPluginGrouping();
            vector<string> groups = OfxNode::extractAllPartsOfGrouping(grouping);
            if (groups.size() >= 1) {
                name.append("  [");
                name.append(groups[0]);
                name.append("]");
            }
            writer.writeAttribute("ClassName",name.c_str());
        }
        writer.writeAttribute("Label", n->getNode()->getName().c_str());
        
        writer.writeStartElement("Inputs");
        const std::vector<Node*>& parents = n->getNode()->getParents();
        for (U32 i = 0; i < parents.size(); ++i) {
            writer.writeStartElement("Input");
            writer.writeAttribute("Number", QString::number(i));
            writer.writeAttribute("Name", parents[i]->getName().c_str());
            writer.writeEndElement();// end input
        }
        writer.writeEndElement(); // end inputs
                                  //serialize knobs
        const std::vector<Knob*>& knobs = n->getNode()->getKnobs();
        writer.writeStartElement("Knobs");
        for (U32 i = 0; i < knobs.size(); ++i) {
            writer.writeStartElement("Knob");
            writer.writeAttribute("Description", knobs[i]->getDescription().c_str());
            writer.writeAttribute("Param", knobs[i]->serialize().c_str());
            writer.writeEndElement();//end knob
        }
        writer.writeEndElement(); // end knobs
        
        //serialize gui infos
      
        writer.writeStartElement("Gui");
        
        writer.writeAttribute("X", QString::number(n->pos().x()));
        writer.writeAttribute("Y", QString::number(n->pos().y()));
        
        writer.writeEndElement();//end gui
        
        writer.writeEndElement();//end node
    }
    writer.writeEndElement(); // end nodes
    writer.writeEndDocument();
    return ret;
}

void Model::restoreGraphFromString(const QString& str){
    // pair< Node, pair< AttributeName, AttributeValue> >
    std::vector<std::pair<Node*, XMLProjectLoader::XMLParsedElement* > > actionsMap;
    QXmlStreamReader reader(str);
    
    while(!reader.atEnd() && !reader.hasError()){
        QXmlStreamReader::TokenType token = reader.readNext();
        /* If token is just StartDocument, we'll go to next.*/
        if(token == QXmlStreamReader::StartDocument) {
            continue;
        }
        /* If token is StartElement, we'll see if we can read it.*/
        if(token == QXmlStreamReader::StartElement) {
            /* If it's named Nodes, we'll go to the next.*/
            if(reader.name() == "Nodes") {
                continue;
            }
            /* If it's named Node, we'll dig the information from there.*/
            if(reader.name() == "Node") {
                /* Let's check that we're really getting a Node. */
                if(reader.tokenType() != QXmlStreamReader::StartElement &&
                   reader.name() == "Node") {
                    appPTR->showErrorDialog("Loader", QString("Unable to restore the graph:\n") + reader.errorString());
                    return;
                }
                QString className,label;
                QXmlStreamAttributes nodeAttributes = reader.attributes();
                if(nodeAttributes.hasAttribute("ClassName")) {
                    className = nodeAttributes.value("ClassName").toString();
                }
                if(nodeAttributes.hasAttribute("Label")) {
                    label = nodeAttributes.value("Label").toString();
                }
                
                assert(appPTR);
                appPTR->deselectAllNodes();
                Node* n = appPTR->createNode(className);
                if(!n){
                    QString text("Failed to restore the graph! \n The node ");
                    text.append(className);
                    text.append(" was found in the auto-save script but doesn't seem \n"
                                "to exist in the currently loaded plug-ins.");
                    appPTR->showErrorDialog("Autosave", text );
                    appPTR->clearInternalNodes();
                    appPTR->clearNodeGuis();
                    appPTR->createNode("Viewer");
                    return;
                }
                n->getNodeUi()->setName(label);
                
                reader.readNext();
                while(!(reader.tokenType() == QXmlStreamReader::EndElement &&
                        reader.name() == "Node")) {
                    if(reader.tokenType() == QXmlStreamReader::StartElement) {
                        
                        if(reader.name() == "Inputs") {
                            
                            while(!(reader.tokenType() == QXmlStreamReader::EndElement &&
                                    reader.name() == "Inputs")) {
                                reader.readNext();
                                if(reader.tokenType() == QXmlStreamReader::StartElement) {
                                    if(reader.name() == "Input") {
                                        QXmlStreamAttributes inputAttributes = reader.attributes();
                                        int number = -1;
                                        QString name;
                                        if(inputAttributes.hasAttribute("Number")){
                                            number = inputAttributes.value("Number").toString().toInt();
                                        }
                                        if(inputAttributes.hasAttribute("Name")){
                                            name = inputAttributes.value("Name").toString();
                                        }
                                        actionsMap.push_back(make_pair(n,new XMLProjectLoader::InputXMLParsedElement(name,number)));
                                    }
                                    
                                }
                            }
                        }
                        
                        if(reader.name() == "Knobs") {
                            
                            while(!(reader.tokenType() == QXmlStreamReader::EndElement &&
                                    reader.name() == "Knobs")) {
                                reader.readNext();
                                if(reader.tokenType() == QXmlStreamReader::StartElement) {
                                    if(reader.name() == "Knob") {
                                        QXmlStreamAttributes knobAttributes = reader.attributes();
                                        QString description,param;
                                        if(knobAttributes.hasAttribute("Description")){
                                            description = knobAttributes.value("Description").toString();
                                        }
                                        if(knobAttributes.hasAttribute("Param")){
                                            param = knobAttributes.value("Param").toString();
                                        }
                                        actionsMap.push_back(make_pair(n,new XMLProjectLoader::KnobXMLParsedElement(description,param)));
                                    }
                                }
                            }
                            
                        }
                        
                        if(reader.name() == "Gui") {
                            double x = 0,y = 0;
                            QXmlStreamAttributes posAttributes = reader.attributes();
                            QString description,param;
                            if(posAttributes.hasAttribute("X")){
                                x = posAttributes.value("X").toString().toDouble();
                            }
                            if(posAttributes.hasAttribute("Y")){
                                y = posAttributes.value("Y").toString().toDouble();
                            }
                            
                            
                            actionsMap.push_back(make_pair(n,new XMLProjectLoader::NodeGuiXMLParsedElement(x,y)));
                            
                        }
                    }
                    reader.readNext();
                }
            }
        }
    }
    if(reader.hasError()){
        appPTR->showErrorDialog("Loader", QString("Unable to restore the graph :\n") + reader.errorString());
        return;
    }
    //adjusting knobs & connecting nodes now
    for (U32 i = 0; i < actionsMap.size(); ++i) {
        pair<Node*,XMLProjectLoader::XMLParsedElement*>& action = actionsMap[i];
        analyseSerializedNodeString(action.first, action.second);
    }
    
}
void Model::analyseSerializedNodeString(Node* n,XMLProjectLoader::XMLParsedElement* v){
    assert(n);
    
    if(v->_element == "Input"){
        XMLProjectLoader::InputXMLParsedElement* inputEl = static_cast<XMLProjectLoader::InputXMLParsedElement*>(v);
        assert(inputEl);
        assert(n->getNodeUi());
        int inputNb = inputEl->_number;
        for (U32 j = 0; j < _currentNodes.size(); ++j) {
            assert(_currentNodes[j]);
            if (_currentNodes[j]->getName() == inputEl->_name.toStdString()) {
                n->addParent(_currentNodes[j]);
                _currentNodes[j]->addChild(n);
                n->getNodeUi()->addParent(_currentNodes[j]->getNodeUi());
                _currentNodes[j]->getNodeUi()->addChild(n->getNodeUi());
                
                const std::vector<Edge*>& edges = n->getNodeUi()->getInputsArrows();
                assert(inputNb < (int)edges.size());
                assert(edges[inputNb]);
                edges[inputNb]->setSource(_currentNodes[j]->getNodeUi());
                edges[inputNb]->initLine();
                break;
            }
        }
        //  cout << "Input: " << inputEl->_number << " :" << inputEl->_name.toStdString() << endl;
    }else if(v->_element == "Knob"){
        XMLProjectLoader::KnobXMLParsedElement* inputEl = static_cast<XMLProjectLoader::KnobXMLParsedElement*>(v);
        assert(inputEl);
        const std::vector<Knob*>& knobs = n->getKnobs();
        for (U32 j = 0; j < knobs.size(); ++j) {
            if (knobs[j]->getDescription() == inputEl->_description.toStdString()) {
                knobs[j]->restoreFromString(inputEl->_param.toStdString());
                break;
            }
        }
        //cout << "Knob: " << inputEl->_description.toStdString() << " :" << inputEl->_param.toStdString() << endl;
    }else if(v->_element == "Gui"){
        XMLProjectLoader::NodeGuiXMLParsedElement* inputEl = static_cast<XMLProjectLoader::NodeGuiXMLParsedElement*>(v);
        assert(inputEl);
        assert(n->getNodeUi());
        n->getNodeUi()->setPos(inputEl->_x,inputEl->_y);
        const vector<NodeGui*>& children = n->getNodeUi()->getChildren();
        const vector<Edge*>& edges = n->getNodeUi()->getInputsArrows();
        foreach(NodeGui* c,children){
            const vector<Edge*>& childEdges = c->getInputsArrows();
            foreach(Edge* e,childEdges){
                e->initLine();
            }
        }
        foreach(Edge* e,edges){
            e->initLine();
        }
        //  cout << "Gui/Pos: " << inputEl->_x << " , " << inputEl->_y << endl;
    }
}

void Model::loadProject(const QString& filename,bool autoSave){
    QFile file(filename);
    file.open(QIODevice::ReadOnly | QIODevice::Text);
    QTextStream in(&file);
    QString content = in.readAll();
    if(autoSave){
        QString toRemove = content.left(content.indexOf('\n')+1);
        content = content.remove(toRemove);
    }
    restoreGraphFromString(content);
    file.close();
}
void Model::saveProject(const QString& path,const QString& filename,bool autoSave){
    if(autoSave){
        QFile file(AppInstance::autoSavesDir()+filename);
        if(!file.open(QIODevice::WriteOnly | QIODevice::Text | QIODevice::Truncate)){
            cout <<  file.errorString().toStdString() << endl;
            return;
        }
        QTextStream out(&file);
        if(!path.isEmpty())
            out << path << endl;
        else
            out << "unsaved" << endl;
        out << serializeNodeGraph();
        file.close();
    }else{
        QFile file(path+filename);
        if(!file.open(QIODevice::WriteOnly | QIODevice::Text | QIODevice::Truncate)){
            cout << (path+filename).toStdString() <<  file.errorString().toStdString() << endl;
            return;
        }
        QTextStream out(&file);
        out << serializeNodeGraph();
        file.close();
        
    }
}

void Model::clearNodes(){
    foreach(CounterID* n,_nodeCounters){
        delete n;
    }
    _nodeCounters.clear();
    _currentNodes.clear();
}<|MERGE_RESOLUTION|>--- conflicted
+++ resolved
@@ -52,14 +52,10 @@
 
 using namespace std;
 using namespace Powiter;
-<<<<<<< HEAD
 
 Model::Model()
-: _videoEngine(0)
+: _currentOutput(0)
 , ofxHost(new Powiter::OfxHost)
-=======
-Model::Model():OFX::Host::ImageEffect::Host(),_currentOutput(0), _imageEffectPluginCache(*this)
->>>>>>> 2b3012e8
 {
     
     /*node cache initialisation & restoration*/
@@ -156,13 +152,11 @@
 
 
 
-Model::~Model(){
+Model::~Model() {
     
     _viewerCache->save();
     //Powiter::Color::deallocateLuts();
-    
-    writeOFXCache();
-    
+
     // foreach(PluginID* p,_pluginsLoaded) delete p;
     foreach(CounterID* c,_nodeCounters) delete c;
     foreach(Format* f,_formats) delete f;
@@ -689,88 +683,6 @@
         return _currentOutput->getVideoEngine();
     else
         return NULL;
-}
-
-<<<<<<< HEAD
-
-=======
-void Model::loadOFXPlugins(){
-    assert(OFX::Host::PluginCache::getPluginCache());
-    /// set the version label in the global cache
-    OFX::Host::PluginCache::getPluginCache()->setCacheVersion("PowiterOFXCachev1");
-    
-    /// make an image effect plugin cache
-    
-    /// register the image effect cache with the global plugin cache
-    _imageEffectPluginCache.registerInCache(*OFX::Host::PluginCache::getPluginCache());
-    
-    
-#if defined(WINDOWS)
-    OFX::Host::PluginCache::getPluginCache()->addFileToPath("C:\\Program Files\\Common Files\\OFX\\Nuke");
-#endif
-#if defined(__linux__)
-    OFX::Host::PluginCache::getPluginCache()->addFileToPath("/usr/OFX/Nuke");
-#endif
-#if defined(__APPLE__)
-    OFX::Host::PluginCache::getPluginCache()->addFileToPath("/Library/OFX/Nuke");
-#endif
-    
-    /// now read an old cache cache
-    std::ifstream ifs("PowiterOFXCache.xml");
-    OFX::Host::PluginCache::getPluginCache()->readCache(ifs);
-    OFX::Host::PluginCache::getPluginCache()->scanPluginFiles();
-    ifs.close();
-    
-    //  _imageEffectPluginCache.dumpToStdOut();
-    
-    /*Filling node name list and plugin grouping*/
-    const std::vector<OFX::Host::ImageEffect::ImageEffectPlugin *>& plugins = _imageEffectPluginCache.getPlugins();
-    for (unsigned int i = 0 ; i < plugins.size(); ++i) {
-        OFX::Host::ImageEffect::ImageEffectPlugin* p = plugins[i];
-        assert(p);
-        if(p->getContexts().size() == 0)
-            continue;
-        std::string name = p->getDescriptor().getProps().getStringProperty(kOfxPropShortLabel);
-        if(name.empty()){
-            name = p->getDescriptor().getProps().getStringProperty(kOfxPropLabel);
-        }
-        std::string rawName = name;
-        std::string id = p->getIdentifier();
-        std::string grouping = p->getDescriptor().getPluginGrouping();
-        
-        
-        vector<string> groups = extractAllPartsOfGrouping(grouping);
-        if (groups.size() >= 1) {
-            name.append("  [");
-            name.append(groups[0]);
-            name.append("]");
-        }
-        assert(p->getBinary());
-        std::string iconFilename = p->getBinary()->getBundlePath() + "/Contents/Resources/";
-        iconFilename.append(p->getDescriptor().getProps().getStringProperty(kOfxPropIcon,1));
-        iconFilename.append(id);
-        iconFilename.append(".png");
-        std::string groupIconFilename;
-        if (groups.size() >= 1) {
-            groupIconFilename = p->getBinary()->getBundlePath() + "/Contents/Resources/";
-            groupIconFilename.append(p->getDescriptor().getProps().getStringProperty(kOfxPropIcon,1));
-            groupIconFilename.append(groups[0]);
-            groupIconFilename.append(".png");
-        }
-        appPTR->stackPluginToolButtons(groups,rawName,iconFilename,groupIconFilename);
-        _ofxPlugins.insert(make_pair(name, make_pair(id, grouping)));
-        _nodeNames.append(name.c_str());
-    }
-}
->>>>>>> 2b3012e8
-void Model::writeOFXCache(){
-    /// and write a new cache, long version with everything in there
-    std::ofstream of("PowiterOFXCache.xml");
-    assert(OFX::Host::PluginCache::getPluginCache());
-    OFX::Host::PluginCache::getPluginCache()->writePluginCache(of);
-    of.close();
-    //Clean up, to be polite.
-    OFX::Host::PluginCache::clearPluginCache();
 }
 
 
