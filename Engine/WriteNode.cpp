--- conflicted
+++ resolved
@@ -432,13 +432,8 @@
             //Serialize generic knobs and keep them around until we create a new Writer plug-in
             bool mustSerializeKnob;
             bool isGeneric = isGenericKnob( (*it)->getName(), &mustSerializeKnob );
-<<<<<<< HEAD
-            if (isGeneric && mustSerializeKnob) {
+            if (!isGeneric || mustSerializeKnob) {
                 KnobSerializationPtr s( new KnobSerialization(*it) );
-=======
-            if (!isGeneric || mustSerializeKnob) {
-                boost::shared_ptr<KnobSerialization> s( new KnobSerialization(*it) );
->>>>>>> 60a671aa
                 serialized.push_back(s);
             }
             if (!isGeneric) {
