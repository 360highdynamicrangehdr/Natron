// !$*UTF8*$!
{
	archiveVersion = 1;
	classes = {
	};
	objectVersion = 46;
	objects = {

/* Begin PBXAggregateTarget section */
		1E5F8F5118AA91330045A477 /* libs */ = {
			isa = PBXAggregateTarget;
			buildConfigurationList = 1E5F8F5218AA91330045A477 /* Build configuration list for PBXAggregateTarget "libs" */;
			buildPhases = (
			);
			dependencies = (
				1EDADF331D8B0C6500D47689 /* PBXTargetDependency */,
				AC3FFDFE1D8835900049666E /* PBXTargetDependency */,
				AC7762A51D1ACE550006A58E /* PBXTargetDependency */,
				ACD67C001CEC9D1000DD2CFE /* PBXTargetDependency */,
				1E15253A1CA9CD8D0056C506 /* PBXTargetDependency */,
				1E15253C1CA9CD8D0056C506 /* PBXTargetDependency */,
				1E1525381CA9CD8D0056C506 /* PBXTargetDependency */,
				1E15253E1CA9CD8D0056C506 /* PBXTargetDependency */,
				1E1525401CA9CD8D0056C506 /* PBXTargetDependency */,
				D7A1964818B2242E00F412DA /* PBXTargetDependency */,
				1E5F8F5818AA913D0045A477 /* PBXTargetDependency */,
				1E12F4BD1CC6594E00105A34 /* PBXTargetDependency */,
				1E5F8F5A18AA913D0045A477 /* PBXTargetDependency */,
			);
			name = libs;
			productName = libs;
		};
		1EADE5DC18AA404400EF3180 /* all */ = {
			isa = PBXAggregateTarget;
			buildConfigurationList = 1EADE5DD18AA404400EF3180 /* Build configuration list for PBXAggregateTarget "all" */;
			buildPhases = (
			);
			dependencies = (
				1E306DFF1C4949BA00BAC6E3 /* PBXTargetDependency */,
				1E306E031C4949C900BAC6E3 /* PBXTargetDependency */,
				1EADE5FF18AA408B00EF3180 /* PBXTargetDependency */,
				1ED800511E198C6B0021BEC0 /* PBXTargetDependency */,
				1E306E011C4949BE00BAC6E3 /* PBXTargetDependency */,
			);
			name = all;
			productName = all;
		};
		1EADE5F818AA407D00EF3180 /* Tests */ = {
			isa = PBXAggregateTarget;
			buildConfigurationList = 1EADE5F918AA407D00EF3180 /* Build configuration list for PBXAggregateTarget "Tests" */;
			buildPhases = (
				1E5F8F5018AA911E0045A477 /* ShellScript */,
			);
			dependencies = (
				1E5F8F5C18AA91430045A477 /* PBXTargetDependency */,
				1E306DFD1C4949AB00BAC6E3 /* PBXTargetDependency */,
			);
			name = Tests;
			productName = Tests;
		};
		AC4AA6331C480E7F00C92E12 /* Natron */ = {
			isa = PBXAggregateTarget;
			buildConfigurationList = AC4AA6341C480E7F00C92E12 /* Build configuration list for PBXAggregateTarget "Natron" */;
			buildPhases = (
				1E11781C1D8BD83E00024C91 /* CopyFiles */,
			);
			dependencies = (
				AC4AA6381C480E8700C92E12 /* PBXTargetDependency */,
				1E1178141D8BD50E00024C91 /* PBXTargetDependency */,
				1E306E051C4949D700BAC6E3 /* PBXTargetDependency */,
			);
			name = Natron;
			productName = Natron;
		};
/* End PBXAggregateTarget section */

/* Begin PBXBuildFile section */
		1E11781D1D8BD87100024C91 /* NatronProjectConverter in CopyFiles */ = {isa = PBXBuildFile; fileRef = AC07FAE21D6F65D100A5A9D8 /* NatronProjectConverter */; };
/* End PBXBuildFile section */

/* Begin PBXContainerItemProxy section */
		1E1178131D8BD50E00024C91 /* PBXContainerItemProxy */ = {
			isa = PBXContainerItemProxy;
			containerPortal = AC07FADB1D6F65D100A5A9D8 /* NatronProjectConverter.xcodeproj */;
			proxyType = 1;
			remoteGlobalIDString = 923D21C3763E39C9804AEAFB;
			remoteInfo = NatronProjectConverter;
		};
		1E12F4BA1CC6593300105A34 /* PBXContainerItemProxy */ = {
			isa = PBXContainerItemProxy;
			containerPortal = 1E12F4B41CC6593300105A34 /* qhttpserver.xcodeproj */;
			proxyType = 2;
			remoteGlobalIDString = 1E12F4B71CC6593300105A34;
			remoteInfo = qhttpserver;
		};
		1E12F4BC1CC6594E00105A34 /* PBXContainerItemProxy */ = {
			isa = PBXContainerItemProxy;
			containerPortal = 1E12F4B41CC6593300105A34 /* qhttpserver.xcodeproj */;
			proxyType = 1;
			remoteGlobalIDString = 7B66319A2D661600E54F0DA9;
			remoteInfo = qhttpserver;
		};
		1E15250D1CA9CCA70056C506 /* PBXContainerItemProxy */ = {
			isa = PBXContainerItemProxy;
			containerPortal = 1E1524F31CA9CCA60056C506 /* ceres.xcodeproj */;
			proxyType = 2;
			remoteGlobalIDString = 1E1524F61CA9CCA60056C506;
			remoteInfo = ceres;
		};
		1E1525101CA9CCA70056C506 /* PBXContainerItemProxy */ = {
			isa = PBXContainerItemProxy;
			containerPortal = 1E1524F81CA9CCA60056C506 /* gflags.xcodeproj */;
			proxyType = 2;
			remoteGlobalIDString = 1E1524FB1CA9CCA60056C506;
			remoteInfo = gflags;
		};
		1E1525131CA9CCA70056C506 /* PBXContainerItemProxy */ = {
			isa = PBXContainerItemProxy;
			containerPortal = 1E1524FD1CA9CCA60056C506 /* glog.xcodeproj */;
			proxyType = 2;
			remoteGlobalIDString = 1E1525001CA9CCA60056C506;
			remoteInfo = glog;
		};
		1E1525161CA9CCA70056C506 /* PBXContainerItemProxy */ = {
			isa = PBXContainerItemProxy;
			containerPortal = 1E1525021CA9CCA60056C506 /* LibMV.xcodeproj */;
			proxyType = 2;
			remoteGlobalIDString = 1E1525051CA9CCA60056C506;
			remoteInfo = LibMV;
		};
		1E1525191CA9CCA70056C506 /* PBXContainerItemProxy */ = {
			isa = PBXContainerItemProxy;
			containerPortal = 1E1525071CA9CCA60056C506 /* openMVG.xcodeproj */;
			proxyType = 2;
			remoteGlobalIDString = 1E15250A1CA9CCA60056C506;
			remoteInfo = openMVG;
		};
		1E1525371CA9CD8D0056C506 /* PBXContainerItemProxy */ = {
			isa = PBXContainerItemProxy;
			containerPortal = 1E1524F31CA9CCA60056C506 /* ceres.xcodeproj */;
			proxyType = 1;
			remoteGlobalIDString = F8CC1206D116CA04F4C59E76;
			remoteInfo = ceres;
		};
		1E1525391CA9CD8D0056C506 /* PBXContainerItemProxy */ = {
			isa = PBXContainerItemProxy;
			containerPortal = 1E1524F81CA9CCA60056C506 /* gflags.xcodeproj */;
			proxyType = 1;
			remoteGlobalIDString = AE1AD09FA66E17B98A648194;
			remoteInfo = gflags;
		};
		1E15253B1CA9CD8D0056C506 /* PBXContainerItemProxy */ = {
			isa = PBXContainerItemProxy;
			containerPortal = 1E1524FD1CA9CCA60056C506 /* glog.xcodeproj */;
			proxyType = 1;
			remoteGlobalIDString = 7569DD78B40A8DF6A62CFA3E;
			remoteInfo = glog;
		};
		1E15253D1CA9CD8D0056C506 /* PBXContainerItemProxy */ = {
			isa = PBXContainerItemProxy;
			containerPortal = 1E1525021CA9CCA60056C506 /* LibMV.xcodeproj */;
			proxyType = 1;
			remoteGlobalIDString = C7E53A7AD172AE9320949229;
			remoteInfo = LibMV;
		};
		1E15253F1CA9CD8D0056C506 /* PBXContainerItemProxy */ = {
			isa = PBXContainerItemProxy;
			containerPortal = 1E1525071CA9CCA60056C506 /* openMVG.xcodeproj */;
			proxyType = 1;
			remoteGlobalIDString = 328590AF750A79D2CF9DFB9A;
			remoteInfo = openMVG;
		};
		1E189EC31C49475E00F1FD20 /* PBXContainerItemProxy */ = {
			isa = PBXContainerItemProxy;
			containerPortal = 1E189EBF1C49475E00F1FD20 /* Natron.xcodeproj */;
			proxyType = 2;
			remoteGlobalIDString = 1E189EBD1C49475600F1FD20;
			remoteInfo = Natron;
		};
		1E306DF61C49497200BAC6E3 /* PBXContainerItemProxy */ = {
			isa = PBXContainerItemProxy;
			containerPortal = 1E306DED1C49497200BAC6E3 /* NatronRenderer.xcodeproj */;
			proxyType = 2;
			remoteGlobalIDString = 1E306DF01C49497200BAC6E3;
			remoteInfo = NatronRenderer;
		};
		1E306DFC1C4949AB00BAC6E3 /* PBXContainerItemProxy */ = {
			isa = PBXContainerItemProxy;
			containerPortal = 1EADE5C718AA403700EF3180 /* Tests.xcodeproj */;
			proxyType = 1;
			remoteGlobalIDString = DC7FDCA340DAC7F023377B78;
			remoteInfo = Tests;
		};
		1E306DFE1C4949BA00BAC6E3 /* PBXContainerItemProxy */ = {
			isa = PBXContainerItemProxy;
			containerPortal = 1EADE5B818AA400B00EF3180 /* Project object */;
			proxyType = 1;
			remoteGlobalIDString = 1E5F8F5118AA91330045A477;
			remoteInfo = libs;
		};
		1E306E001C4949BE00BAC6E3 /* PBXContainerItemProxy */ = {
			isa = PBXContainerItemProxy;
			containerPortal = 1EADE5B818AA400B00EF3180 /* Project object */;
			proxyType = 1;
			remoteGlobalIDString = AC4AA6331C480E7F00C92E12;
			remoteInfo = Natron;
		};
		1E306E021C4949C900BAC6E3 /* PBXContainerItemProxy */ = {
			isa = PBXContainerItemProxy;
			containerPortal = 1E306DED1C49497200BAC6E3 /* NatronRenderer.xcodeproj */;
			proxyType = 1;
			remoteGlobalIDString = 32D9C4266EC8DC770A644D29;
			remoteInfo = NatronRenderer;
		};
		1E306E041C4949D700BAC6E3 /* PBXContainerItemProxy */ = {
			isa = PBXContainerItemProxy;
			containerPortal = 1E189EBF1C49475E00F1FD20 /* Natron.xcodeproj */;
			proxyType = 1;
			remoteGlobalIDString = 782793A212D0A946A2611559;
			remoteInfo = Natron;
		};
		1E5F8F5718AA913D0045A477 /* PBXContainerItemProxy */ = {
			isa = PBXContainerItemProxy;
			containerPortal = 1EADE5C118AA403700EF3180 /* Engine.xcodeproj */;
			proxyType = 1;
			remoteGlobalIDString = F82FF8B1AB092B635B8D3C44;
			remoteInfo = Engine;
		};
		1E5F8F5918AA913D0045A477 /* PBXContainerItemProxy */ = {
			isa = PBXContainerItemProxy;
			containerPortal = 1EADE5C418AA403700EF3180 /* Gui.xcodeproj */;
			proxyType = 1;
			remoteGlobalIDString = 9B38B1D5C33AF4E4B0F859F7;
			remoteInfo = Gui;
		};
		1E5F8F5B18AA91430045A477 /* PBXContainerItemProxy */ = {
			isa = PBXContainerItemProxy;
			containerPortal = 1EADE5B818AA400B00EF3180 /* Project object */;
			proxyType = 1;
			remoteGlobalIDString = 1E5F8F5118AA91330045A477;
			remoteInfo = libs;
		};
		1EADE5CE18AA403700EF3180 /* PBXContainerItemProxy */ = {
			isa = PBXContainerItemProxy;
			containerPortal = 1EADE5C118AA403700EF3180 /* Engine.xcodeproj */;
			proxyType = 2;
			remoteGlobalIDString = 1EADE59E18AA3E9300EF3180;
			remoteInfo = Engine;
		};
		1EADE5D118AA403700EF3180 /* PBXContainerItemProxy */ = {
			isa = PBXContainerItemProxy;
			containerPortal = 1EADE5C418AA403700EF3180 /* Gui.xcodeproj */;
			proxyType = 2;
			remoteGlobalIDString = 1EADE5A018AA3E9300EF3180;
			remoteInfo = Gui;
		};
		1EADE5DA18AA403700EF3180 /* PBXContainerItemProxy */ = {
			isa = PBXContainerItemProxy;
			containerPortal = 1EADE5C718AA403700EF3180 /* Tests.xcodeproj */;
			proxyType = 2;
			remoteGlobalIDString = 1EADE5A218AA3E9300EF3180;
			remoteInfo = Tests;
		};
		1EADE5FE18AA408B00EF3180 /* PBXContainerItemProxy */ = {
			isa = PBXContainerItemProxy;
			containerPortal = 1EADE5B818AA400B00EF3180 /* Project object */;
			proxyType = 1;
			remoteGlobalIDString = 1EADE5F818AA407D00EF3180;
			remoteInfo = Tests;
		};
		1ED800501E198C6B0021BEC0 /* PBXContainerItemProxy */ = {
			isa = PBXContainerItemProxy;
			containerPortal = AC07FADB1D6F65D100A5A9D8 /* NatronProjectConverter.xcodeproj */;
			proxyType = 1;
			remoteGlobalIDString = 923D21C3763E39C9804AEAFB;
			remoteInfo = NatronProjectConverter;
		};
		1EDADF321D8B0C6500D47689 /* PBXContainerItemProxy */ = {
			isa = PBXContainerItemProxy;
			containerPortal = 1EDADF2A1D8B0C4D00D47689 /* yaml-cpp-natron.xcodeproj */;
			proxyType = 1;
			remoteGlobalIDString = F1893DC41316C2EF4D083C17;
			remoteInfo = "yaml-cpp-natron";
		};
		1EE90EF61DD79AB400FA7BFE /* PBXContainerItemProxy */ = {
			isa = PBXContainerItemProxy;
			containerPortal = 1EDADF2A1D8B0C4D00D47689 /* yaml-cpp-natron.xcodeproj */;
			proxyType = 2;
			remoteGlobalIDString = 1EE90EEB1DD79A9400FA7BFE;
			remoteInfo = "yaml-cpp-natron";
		};
		AC07FAD91D6F65BE00A5A9D8 /* PBXContainerItemProxy */ = {
			isa = PBXContainerItemProxy;
			containerPortal = AC07FAD31D6F65BE00A5A9D8 /* Serialization.xcodeproj */;
			proxyType = 2;
			remoteGlobalIDString = AC07FAD61D6F65BE00A5A9D8;
			remoteInfo = Serialization;
		};
		AC07FAE11D6F65D100A5A9D8 /* PBXContainerItemProxy */ = {
			isa = PBXContainerItemProxy;
			containerPortal = AC07FADB1D6F65D100A5A9D8 /* NatronProjectConverter.xcodeproj */;
			proxyType = 2;
			remoteGlobalIDString = AC07FADE1D6F65D100A5A9D8;
			remoteInfo = NatronProjectConverter;
		};
		AC3FFDFD1D8835900049666E /* PBXContainerItemProxy */ = {
			isa = PBXContainerItemProxy;
			containerPortal = AC07FAD31D6F65BE00A5A9D8 /* Serialization.xcodeproj */;
			proxyType = 1;
			remoteGlobalIDString = F08B6EF92C65365D1012666D;
			remoteInfo = Serialization;
		};
		AC4AA6371C480E8700C92E12 /* PBXContainerItemProxy */ = {
			isa = PBXContainerItemProxy;
			containerPortal = 1EADE5B818AA400B00EF3180 /* Project object */;
			proxyType = 1;
			remoteGlobalIDString = 1E5F8F5118AA91330045A477;
			remoteInfo = libs;
		};
		AC7762A21D1ACE460006A58E /* PBXContainerItemProxy */ = {
			isa = PBXContainerItemProxy;
			containerPortal = AC77629C1D1ACE460006A58E /* tess.xcodeproj */;
			proxyType = 2;
			remoteGlobalIDString = AC77629F1D1ACE460006A58E;
			remoteInfo = tess;
		};
		AC7762A41D1ACE550006A58E /* PBXContainerItemProxy */ = {
			isa = PBXContainerItemProxy;
			containerPortal = AC77629C1D1ACE460006A58E /* tess.xcodeproj */;
			proxyType = 1;
			remoteGlobalIDString = 4CC5E6935FD17005E28F4818;
			remoteInfo = tess;
		};
		ACD67BFD1CEC9D0900DD2CFE /* PBXContainerItemProxy */ = {
			isa = PBXContainerItemProxy;
			containerPortal = ACD67BF71CEC9D0900DD2CFE /* hoedown.xcodeproj */;
			proxyType = 2;
			remoteGlobalIDString = ACD67BFA1CEC9D0900DD2CFE;
			remoteInfo = hoedown;
		};
		ACD67BFF1CEC9D1000DD2CFE /* PBXContainerItemProxy */ = {
			isa = PBXContainerItemProxy;
			containerPortal = ACD67BF71CEC9D0900DD2CFE /* hoedown.xcodeproj */;
			proxyType = 1;
			remoteGlobalIDString = 547B056CEA92922A2FCFC8AF;
			remoteInfo = hoedown;
		};
		D7A1964518B2242500F412DA /* PBXContainerItemProxy */ = {
			isa = PBXContainerItemProxy;
			containerPortal = D7A1963F18B2242500F412DA /* HostSupport.xcodeproj */;
			proxyType = 2;
			remoteGlobalIDString = D7A1964218B2242500F412DA;
			remoteInfo = HostSupport;
		};
		D7A1964718B2242E00F412DA /* PBXContainerItemProxy */ = {
			isa = PBXContainerItemProxy;
			containerPortal = D7A1963F18B2242500F412DA /* HostSupport.xcodeproj */;
			proxyType = 1;
			remoteGlobalIDString = 0E116598542859DA9320C015;
			remoteInfo = HostSupport;
		};
/* End PBXContainerItemProxy section */

/* Begin PBXCopyFilesBuildPhase section */
		1E11781C1D8BD83E00024C91 /* CopyFiles */ = {
			isa = PBXCopyFilesBuildPhase;
			buildActionMask = 2147483647;
			dstPath = "$(SOURCE_ROOT)/App/build/$(CONFIGURATION)/Natron.app/Contents/MacOS";
			dstSubfolderSpec = 0;
			files = (
				1E11781D1D8BD87100024C91 /* NatronProjectConverter in CopyFiles */,
			);
			runOnlyForDeploymentPostprocessing = 0;
		};
/* End PBXCopyFilesBuildPhase section */

/* Begin PBXFileReference section */
		1E12F4B41CC6593300105A34 /* qhttpserver.xcodeproj */ = {isa = PBXFileReference; lastKnownFileType = "wrapper.pb-project"; name = qhttpserver.xcodeproj; path = libs/qhttpserver/src/qhttpserver.xcodeproj; sourceTree = "<group>"; };
		1E1524F31CA9CCA60056C506 /* ceres.xcodeproj */ = {isa = PBXFileReference; lastKnownFileType = "wrapper.pb-project"; name = ceres.xcodeproj; path = libs/ceres/ceres.xcodeproj; sourceTree = "<group>"; };
		1E1524F81CA9CCA60056C506 /* gflags.xcodeproj */ = {isa = PBXFileReference; lastKnownFileType = "wrapper.pb-project"; name = gflags.xcodeproj; path = libs/gflags/gflags.xcodeproj; sourceTree = "<group>"; };
		1E1524FD1CA9CCA60056C506 /* glog.xcodeproj */ = {isa = PBXFileReference; lastKnownFileType = "wrapper.pb-project"; name = glog.xcodeproj; path = libs/glog/glog.xcodeproj; sourceTree = "<group>"; };
		1E1525021CA9CCA60056C506 /* LibMV.xcodeproj */ = {isa = PBXFileReference; lastKnownFileType = "wrapper.pb-project"; name = LibMV.xcodeproj; path = libs/libmv/LibMV.xcodeproj; sourceTree = "<group>"; };
		1E1525071CA9CCA60056C506 /* openMVG.xcodeproj */ = {isa = PBXFileReference; lastKnownFileType = "wrapper.pb-project"; name = openMVG.xcodeproj; path = libs/openMVG/openMVG.xcodeproj; sourceTree = "<group>"; };
		1E189EBF1C49475E00F1FD20 /* Natron.xcodeproj */ = {isa = PBXFileReference; lastKnownFileType = "wrapper.pb-project"; name = Natron.xcodeproj; path = App/Natron.xcodeproj; sourceTree = "<group>"; };
		1E1FB6211DA7BBD1009F547D /* DropShadow.png */ = {isa = PBXFileReference; lastKnownFileType = image.png; path = DropShadow.png; sourceTree = "<group>"; };
		1E1FB6231DA7BBD1009F547D /* Fill.png */ = {isa = PBXFileReference; lastKnownFileType = image.png; path = Fill.png; sourceTree = "<group>"; };
		1E1FB6251DA7BBD1009F547D /* Glow.png */ = {isa = PBXFileReference; lastKnownFileType = image.png; path = Glow.png; sourceTree = "<group>"; };
		1E1FB6271DA7BBD2009F547D /* LightWrap.png */ = {isa = PBXFileReference; lastKnownFileType = image.png; path = LightWrap.png; sourceTree = "<group>"; };
		1E1FB62A1DA7BBD2009F547D /* SplitAndJoin.py */ = {isa = PBXFileReference; fileEncoding = 4; lastKnownFileType = text.script.python; path = SplitAndJoin.py; sourceTree = "<group>"; };
		1E1FB62C1DA7BBD2009F547D /* ZRemap.png */ = {isa = PBXFileReference; lastKnownFileType = image.png; path = ZRemap.png; sourceTree = "<group>"; };
		1E306DED1C49497200BAC6E3 /* NatronRenderer.xcodeproj */ = {isa = PBXFileReference; lastKnownFileType = "wrapper.pb-project"; name = NatronRenderer.xcodeproj; path = Renderer/NatronRenderer.xcodeproj; sourceTree = "<group>"; };
		1E5EBABC1D4DF2640005A5A8 /* ofx_plugin_programming_guide.html */ = {isa = PBXFileReference; fileEncoding = 4; lastKnownFileType = text.html.documentation; name = ofx_plugin_programming_guide.html; path = Documentation/ofx_plugin_programming_guide.html; sourceTree = "<group>"; };
		1E5EBABD1D4DF2640005A5A8 /* ofxActionsSupported.rtf */ = {isa = PBXFileReference; fileEncoding = 4; lastKnownFileType = text.rtf; name = ofxActionsSupported.rtf; path = Documentation/ofxActionsSupported.rtf; sourceTree = "<group>"; };
		1E5EBABE1D4DF2640005A5A8 /* ofxPropSupported.rtf */ = {isa = PBXFileReference; fileEncoding = 4; lastKnownFileType = text.rtf; name = ofxPropSupported.rtf; path = Documentation/ofxPropSupported.rtf; sourceTree = "<group>"; };
		1E5EBABF1D4DF2640005A5A8 /* Presentation.md */ = {isa = PBXFileReference; fileEncoding = 4; lastKnownFileType = net.daringfireball.markdown; name = Presentation.md; path = Documentation/Presentation.md; sourceTree = "<group>"; };
		1E5EBAC01D4DF2640005A5A8 /* source */ = {isa = PBXFileReference; lastKnownFileType = folder; name = source; path = Documentation/source; sourceTree = "<group>"; };
		1E5EBAC11D4DF2640005A5A8 /* TuttleOFX-README.txt */ = {isa = PBXFileReference; fileEncoding = 4; lastKnownFileType = text; name = "TuttleOFX-README.txt"; path = "Documentation/TuttleOFX-README.txt"; sourceTree = "<group>"; };
		1E5FBCF91DDCAD4800348B8B /* Natron.spec */ = {isa = PBXFileReference; fileEncoding = 4; lastKnownFileType = text; path = Natron.spec; sourceTree = "<group>"; };
		1E70D14F1CF33A0C000D2932 /* BUGS.md */ = {isa = PBXFileReference; fileEncoding = 4; lastKnownFileType = net.daringfireball.markdown; path = BUGS.md; sourceTree = "<group>"; };
		1E70D1501CF33A0C000D2932 /* CHANGELOG.md */ = {isa = PBXFileReference; fileEncoding = 4; lastKnownFileType = net.daringfireball.markdown; path = CHANGELOG.md; sourceTree = "<group>"; };
		1E70D1511CF33A0C000D2932 /* config.pri */ = {isa = PBXFileReference; fileEncoding = 4; lastKnownFileType = text; path = config.pri; sourceTree = "<group>"; };
		1E70D1521CF33A0C000D2932 /* CONTRIBUTING.md */ = {isa = PBXFileReference; fileEncoding = 4; lastKnownFileType = net.daringfireball.markdown; path = CONTRIBUTING.md; sourceTree = "<group>"; };
		1E70D1531CF33A0C000D2932 /* CONTRIBUTORS.txt */ = {isa = PBXFileReference; fileEncoding = 4; lastKnownFileType = text; path = CONTRIBUTORS.txt; sourceTree = "<group>"; };
		1E70D1541CF33A0C000D2932 /* global.pri */ = {isa = PBXFileReference; fileEncoding = 4; lastKnownFileType = text; path = global.pri; sourceTree = "<group>"; };
		1E70D1551CF33A0C000D2932 /* INSTALL_FREEBSD.md */ = {isa = PBXFileReference; fileEncoding = 4; lastKnownFileType = net.daringfireball.markdown; path = INSTALL_FREEBSD.md; sourceTree = "<group>"; };
		1E70D1561CF33A0C000D2932 /* INSTALL_LINUX.md */ = {isa = PBXFileReference; fileEncoding = 4; lastKnownFileType = net.daringfireball.markdown; path = INSTALL_LINUX.md; sourceTree = "<group>"; };
		1E70D1571CF33A0C000D2932 /* INSTALL_OSX.md */ = {isa = PBXFileReference; fileEncoding = 4; lastKnownFileType = net.daringfireball.markdown; path = INSTALL_OSX.md; sourceTree = "<group>"; };
		1E70D1581CF33A0C000D2932 /* INSTALL_WINDOWS.md */ = {isa = PBXFileReference; fileEncoding = 4; lastKnownFileType = net.daringfireball.markdown; path = INSTALL_WINDOWS.md; sourceTree = "<group>"; };
		1E70D15A1CF33A0C000D2932 /* libs.pri */ = {isa = PBXFileReference; fileEncoding = 4; lastKnownFileType = text; path = libs.pri; sourceTree = "<group>"; };
		1E70D15B1CF33A0C000D2932 /* LICENSE_SHORT.txt */ = {isa = PBXFileReference; fileEncoding = 4; lastKnownFileType = text; path = LICENSE_SHORT.txt; sourceTree = "<group>"; };
		1E70D15C1CF33A0C000D2932 /* LICENSE.txt */ = {isa = PBXFileReference; fileEncoding = 4; lastKnownFileType = text; path = LICENSE.txt; sourceTree = "<group>"; };
		1E70D15D1CF33A0C000D2932 /* Natron.rc */ = {isa = PBXFileReference; fileEncoding = 4; lastKnownFileType = text; path = Natron.rc; sourceTree = "<group>"; };
		1E70D15E1CF33A0C000D2932 /* OpenColorIO-Configs-README.md */ = {isa = PBXFileReference; fileEncoding = 4; lastKnownFileType = net.daringfireball.markdown; path = "OpenColorIO-Configs-README.md"; sourceTree = "<group>"; };
		1E70D15F1CF33A0C000D2932 /* OpenColorIO-Configs.pri */ = {isa = PBXFileReference; fileEncoding = 4; lastKnownFileType = text; path = "OpenColorIO-Configs.pri"; sourceTree = "<group>"; };
		1E70D1601CF33A0C000D2932 /* Project.pro */ = {isa = PBXFileReference; fileEncoding = 4; lastKnownFileType = text; path = Project.pro; sourceTree = "<group>"; };
		1E70D1611CF33A0C000D2932 /* README.md */ = {isa = PBXFileReference; fileEncoding = 4; lastKnownFileType = net.daringfireball.markdown; path = README.md; sourceTree = "<group>"; };
		1E7698DA1D951A0B00AF3860 /* LATEST_VERSION_README.txt */ = {isa = PBXFileReference; fileEncoding = 4; lastKnownFileType = text; path = LATEST_VERSION_README.txt; sourceTree = "<group>"; };
		1E769A631D95563500AF3860 /* I18N-HOWTO.txt */ = {isa = PBXFileReference; fileEncoding = 4; lastKnownFileType = text; name = "I18N-HOWTO.txt"; path = "Documentation/I18N-HOWTO.txt"; sourceTree = "<group>"; };
		1EADE5C118AA403700EF3180 /* Engine.xcodeproj */ = {isa = PBXFileReference; lastKnownFileType = "wrapper.pb-project"; name = Engine.xcodeproj; path = Engine/Engine.xcodeproj; sourceTree = "<group>"; };
		1EADE5C418AA403700EF3180 /* Gui.xcodeproj */ = {isa = PBXFileReference; lastKnownFileType = "wrapper.pb-project"; name = Gui.xcodeproj; path = Gui/Gui.xcodeproj; sourceTree = "<group>"; };
		1EADE5C718AA403700EF3180 /* Tests.xcodeproj */ = {isa = PBXFileReference; lastKnownFileType = "wrapper.pb-project"; name = Tests.xcodeproj; path = Tests/Tests.xcodeproj; sourceTree = "<group>"; };
<<<<<<< HEAD
		1EDADF2A1D8B0C4D00D47689 /* yaml-cpp-natron.xcodeproj */ = {isa = PBXFileReference; lastKnownFileType = "wrapper.pb-project"; name = "yaml-cpp-natron.xcodeproj"; path = "libs/yaml-cpp/yaml-cpp-natron.xcodeproj"; sourceTree = "<group>"; };
		1EE90EED1DD79AB400FA7BFE /* AngleBlur.nps */ = {isa = PBXFileReference; fileEncoding = 4; lastKnownFileType = text; path = AngleBlur.nps; sourceTree = "<group>"; };
		1EE90EEE1DD79AB400FA7BFE /* DropShadow.nps */ = {isa = PBXFileReference; fileEncoding = 4; lastKnownFileType = text; path = DropShadow.nps; sourceTree = "<group>"; };
		1EE90EEF1DD79AB400FA7BFE /* Fill.nps */ = {isa = PBXFileReference; fileEncoding = 4; lastKnownFileType = text; path = Fill.nps; sourceTree = "<group>"; };
		1EE90EF01DD79AB400FA7BFE /* Glow.nps */ = {isa = PBXFileReference; fileEncoding = 4; lastKnownFileType = text; path = Glow.nps; sourceTree = "<group>"; };
		1EE90EF11DD79AB400FA7BFE /* LightWrap.nps */ = {isa = PBXFileReference; fileEncoding = 4; lastKnownFileType = text; path = LightWrap.nps; sourceTree = "<group>"; };
		1EE90EF21DD79AB400FA7BFE /* PIKColor.nps */ = {isa = PBXFileReference; fileEncoding = 4; lastKnownFileType = text; path = PIKColor.nps; sourceTree = "<group>"; };
		1EE90EF31DD79AB400FA7BFE /* ViewerOCIO.nps */ = {isa = PBXFileReference; fileEncoding = 4; lastKnownFileType = text; path = ViewerOCIO.nps; sourceTree = "<group>"; };
		1EE90EF41DD79AB400FA7BFE /* ZMask.nps */ = {isa = PBXFileReference; fileEncoding = 4; lastKnownFileType = text; path = ZMask.nps; sourceTree = "<group>"; };
		1EE90EF51DD79AB400FA7BFE /* ZRemap.nps */ = {isa = PBXFileReference; fileEncoding = 4; lastKnownFileType = text; path = ZRemap.nps; sourceTree = "<group>"; };
		1EE90F1C1DD79F0C00FA7BFE /* EdgeBlur.nps */ = {isa = PBXFileReference; fileEncoding = 4; lastKnownFileType = text; path = EdgeBlur.nps; sourceTree = "<group>"; };
=======
		1EB1215C1D87F6B5009646F7 /* ofx_plugin_programming_guide.html */ = {isa = PBXFileReference; lastKnownFileType = text.html.documentation; name = ofx_plugin_programming_guide.html; path = Documentation/ofx_plugin_programming_guide.html; sourceTree = "<group>"; };
		1EB1215D1D87F6B5009646F7 /* ofxActionsSupported.rtf */ = {isa = PBXFileReference; lastKnownFileType = text.rtf; name = ofxActionsSupported.rtf; path = Documentation/ofxActionsSupported.rtf; sourceTree = "<group>"; };
		1EB1215E1D87F6B5009646F7 /* ofxPropSupported.rtf */ = {isa = PBXFileReference; lastKnownFileType = text.rtf; name = ofxPropSupported.rtf; path = Documentation/ofxPropSupported.rtf; sourceTree = "<group>"; };
		1EB1215F1D87F6B5009646F7 /* Presentation.md */ = {isa = PBXFileReference; lastKnownFileType = net.daringfireball.markdown; name = Presentation.md; path = Documentation/Presentation.md; sourceTree = "<group>"; };
		1EB121601D87F6B5009646F7 /* TuttleOFX-README.txt */ = {isa = PBXFileReference; lastKnownFileType = text; name = "TuttleOFX-README.txt"; path = "Documentation/TuttleOFX-README.txt"; sourceTree = "<group>"; };
		1EB121621D87F6EE009646F7 /* _group.rst */ = {isa = PBXFileReference; fileEncoding = 4; lastKnownFileType = text; path = _group.rst; sourceTree = "<group>"; };
		1EB121631D87F6EE009646F7 /* _groupChannel.rst */ = {isa = PBXFileReference; fileEncoding = 4; lastKnownFileType = text; path = _groupChannel.rst; sourceTree = "<group>"; };
		1EB121641D87F6EE009646F7 /* _groupColor.rst */ = {isa = PBXFileReference; fileEncoding = 4; lastKnownFileType = text; path = _groupColor.rst; sourceTree = "<group>"; };
		1EB121651D87F6EE009646F7 /* _groupDraw.rst */ = {isa = PBXFileReference; fileEncoding = 4; lastKnownFileType = text; path = _groupDraw.rst; sourceTree = "<group>"; };
		1EB121661D87F6EE009646F7 /* _groupExtra.rst */ = {isa = PBXFileReference; fileEncoding = 4; lastKnownFileType = text; path = _groupExtra.rst; sourceTree = "<group>"; };
		1EB121671D87F6EE009646F7 /* _groupFilter.rst */ = {isa = PBXFileReference; fileEncoding = 4; lastKnownFileType = text; path = _groupFilter.rst; sourceTree = "<group>"; };
		1EB121681D87F6EE009646F7 /* _groupImage.rst */ = {isa = PBXFileReference; fileEncoding = 4; lastKnownFileType = text; path = _groupImage.rst; sourceTree = "<group>"; };
		1EB121691D87F6EE009646F7 /* _groupKeyer.rst */ = {isa = PBXFileReference; fileEncoding = 4; lastKnownFileType = text; path = _groupKeyer.rst; sourceTree = "<group>"; };
		1EB1216A1D87F6EE009646F7 /* _groupMerge.rst */ = {isa = PBXFileReference; fileEncoding = 4; lastKnownFileType = text; path = _groupMerge.rst; sourceTree = "<group>"; };
		1EB1216B1D87F6EE009646F7 /* _groupOther.rst */ = {isa = PBXFileReference; fileEncoding = 4; lastKnownFileType = text; path = _groupOther.rst; sourceTree = "<group>"; };
		1EB1216C1D87F6EE009646F7 /* _groupTime.rst */ = {isa = PBXFileReference; fileEncoding = 4; lastKnownFileType = text; path = _groupTime.rst; sourceTree = "<group>"; };
		1EB1216D1D87F6EE009646F7 /* _groupTransform.rst */ = {isa = PBXFileReference; fileEncoding = 4; lastKnownFileType = text; path = _groupTransform.rst; sourceTree = "<group>"; };
		1EB1216E1D87F6EE009646F7 /* _groupViews.rst */ = {isa = PBXFileReference; fileEncoding = 4; lastKnownFileType = text; path = _groupViews.rst; sourceTree = "<group>"; };
		1EB1216F1D87F6EE009646F7 /* _prefs.rst */ = {isa = PBXFileReference; fileEncoding = 4; lastKnownFileType = text; path = _prefs.rst; sourceTree = "<group>"; };
		1EB121701D87F6EE009646F7 /* _static */ = {isa = PBXFileReference; lastKnownFileType = folder; path = _static; sourceTree = "<group>"; };
		1EB121711D87F6EE009646F7 /* _templates */ = {isa = PBXFileReference; lastKnownFileType = folder; path = _templates; sourceTree = "<group>"; };
		1EB121721D87F6EE009646F7 /* conf.py */ = {isa = PBXFileReference; fileEncoding = 4; lastKnownFileType = text.script.python; path = conf.py; sourceTree = "<group>"; };
		1EB121731D87F6EE009646F7 /* devel */ = {isa = PBXFileReference; lastKnownFileType = folder; path = devel; sourceTree = "<group>"; };
		1EB121741D87F6EE009646F7 /* guide */ = {isa = PBXFileReference; lastKnownFileType = folder; path = guide; sourceTree = "<group>"; };
		1EB121751D87F6EE009646F7 /* index.rst */ = {isa = PBXFileReference; fileEncoding = 4; lastKnownFileType = text; path = index.rst; sourceTree = "<group>"; };
		1EB121761D87F6EE009646F7 /* plugins */ = {isa = PBXFileReference; lastKnownFileType = folder; path = plugins; sourceTree = "<group>"; };
		1EDF0E6F1E1FDCF900C12A4C /* README-Natron-documentation.md */ = {isa = PBXFileReference; fileEncoding = 4; lastKnownFileType = net.daringfireball.markdown; name = "README-Natron-documentation.md"; path = "Documentation/README-Natron-documentation.md"; sourceTree = "<group>"; };
>>>>>>> cea7d1df
		1EEB0B5B1D1ADF4D00F0D43D /* LICENSE-AGPL-3.0.txt */ = {isa = PBXFileReference; fileEncoding = 4; lastKnownFileType = text; path = "LICENSE-AGPL-3.0.txt"; sourceTree = "<group>"; };
		1EEB0B5C1D1ADF4D00F0D43D /* LICENSE-Apache-2.0.txt */ = {isa = PBXFileReference; fileEncoding = 4; lastKnownFileType = text; path = "LICENSE-Apache-2.0.txt"; sourceTree = "<group>"; };
		1EEB0B5D1D1ADF4D00F0D43D /* LICENSE-Boost.txt */ = {isa = PBXFileReference; fileEncoding = 4; lastKnownFileType = text; path = "LICENSE-Boost.txt"; sourceTree = "<group>"; };
		1EEB0B5E1D1ADF4D00F0D43D /* LICENSE-bzip2.txt */ = {isa = PBXFileReference; fileEncoding = 4; lastKnownFileType = text; path = "LICENSE-bzip2.txt"; sourceTree = "<group>"; };
		1EEB0B5F1D1ADF4D00F0D43D /* LICENSE-CeresSolver.txt */ = {isa = PBXFileReference; fileEncoding = 4; lastKnownFileType = text; path = "LICENSE-CeresSolver.txt"; sourceTree = "<group>"; };
		1EEB0B601D1ADF4D00F0D43D /* LICENSE-expat.txt */ = {isa = PBXFileReference; fileEncoding = 4; lastKnownFileType = text; path = "LICENSE-expat.txt"; sourceTree = "<group>"; };
		1EEB0B611D1ADF4D00F0D43D /* LICENSE-Field3D.txt */ = {isa = PBXFileReference; fileEncoding = 4; lastKnownFileType = text; path = "LICENSE-Field3D.txt"; sourceTree = "<group>"; };
		1EEB0B621D1ADF4D00F0D43D /* LICENSE-fontconfig.txt */ = {isa = PBXFileReference; fileEncoding = 4; lastKnownFileType = text; path = "LICENSE-fontconfig.txt"; sourceTree = "<group>"; };
		1EEB0B631D1ADF4D00F0D43D /* LICENSE-FreeType.txt */ = {isa = PBXFileReference; fileEncoding = 4; lastKnownFileType = text; path = "LICENSE-FreeType.txt"; sourceTree = "<group>"; };
		1EEB0B641D1ADF4D00F0D43D /* LICENSE-gflags.txt */ = {isa = PBXFileReference; fileEncoding = 4; lastKnownFileType = text; path = "LICENSE-gflags.txt"; sourceTree = "<group>"; };
		1EEB0B651D1ADF4D00F0D43D /* LICENSE-GIFLIB.txt */ = {isa = PBXFileReference; fileEncoding = 4; lastKnownFileType = text; path = "LICENSE-GIFLIB.txt"; sourceTree = "<group>"; };
		1EEB0B661D1ADF4D00F0D43D /* LICENSE-GLAD.txt */ = {isa = PBXFileReference; fileEncoding = 4; lastKnownFileType = text; path = "LICENSE-GLAD.txt"; sourceTree = "<group>"; };
		1EEB0B671D1ADF4D00F0D43D /* LICENSE-GLFW.txt */ = {isa = PBXFileReference; fileEncoding = 4; lastKnownFileType = text; path = "LICENSE-GLFW.txt"; sourceTree = "<group>"; };
		1EEB0B681D1ADF4D00F0D43D /* LICENSE-glog.txt */ = {isa = PBXFileReference; fileEncoding = 4; lastKnownFileType = text; path = "LICENSE-glog.txt"; sourceTree = "<group>"; };
		1EEB0B691D1ADF4D00F0D43D /* LICENSE-GPL-2.0.txt */ = {isa = PBXFileReference; fileEncoding = 4; lastKnownFileType = text; path = "LICENSE-GPL-2.0.txt"; sourceTree = "<group>"; };
		1EEB0B6A1D1ADF4D00F0D43D /* LICENSE-HarfBuzz.txt */ = {isa = PBXFileReference; fileEncoding = 4; lastKnownFileType = text; path = "LICENSE-HarfBuzz.txt"; sourceTree = "<group>"; };
		1EEB0B6B1D1ADF4D00F0D43D /* LICENSE-HDF5.txt */ = {isa = PBXFileReference; fileEncoding = 4; lastKnownFileType = text; path = "LICENSE-HDF5.txt"; sourceTree = "<group>"; };
		1EEB0B6C1D1ADF4D00F0D43D /* LICENSE-hoedown.txt */ = {isa = PBXFileReference; fileEncoding = 4; lastKnownFileType = text; path = "LICENSE-hoedown.txt"; sourceTree = "<group>"; };
		1EEB0B6D1D1ADF4D00F0D43D /* LICENSE-ICU.txt */ = {isa = PBXFileReference; fileEncoding = 4; lastKnownFileType = text; path = "LICENSE-ICU.txt"; sourceTree = "<group>"; };
		1EEB0B6E1D1ADF4D00F0D43D /* LICENSE-ImageMagick.txt */ = {isa = PBXFileReference; fileEncoding = 4; lastKnownFileType = text; path = "LICENSE-ImageMagick.txt"; sourceTree = "<group>"; };
		1EEB0B6F1D1ADF4D00F0D43D /* LICENSE-JasPer.txt */ = {isa = PBXFileReference; fileEncoding = 4; lastKnownFileType = text; path = "LICENSE-JasPer.txt"; sourceTree = "<group>"; };
		1EEB0B701D1ADF4D00F0D43D /* LICENSE-LGPL-2.1.txt */ = {isa = PBXFileReference; fileEncoding = 4; lastKnownFileType = text; path = "LICENSE-LGPL-2.1.txt"; sourceTree = "<group>"; };
		1EEB0B711D1ADF4D00F0D43D /* LICENSE-libedit.txt */ = {isa = PBXFileReference; fileEncoding = 4; lastKnownFileType = text; path = "LICENSE-libedit.txt"; sourceTree = "<group>"; };
		1EEB0B721D1ADF4D00F0D43D /* LICENSE-libffi.txt */ = {isa = PBXFileReference; fileEncoding = 4; lastKnownFileType = text; path = "LICENSE-libffi.txt"; sourceTree = "<group>"; };
		1EEB0B731D1ADF4D00F0D43D /* LICENSE-libjpeg.txt */ = {isa = PBXFileReference; fileEncoding = 4; lastKnownFileType = text; path = "LICENSE-libjpeg.txt"; sourceTree = "<group>"; };
		1EEB0B741D1ADF4D00F0D43D /* LICENSE-libmng.txt */ = {isa = PBXFileReference; fileEncoding = 4; lastKnownFileType = text; path = "LICENSE-libmng.txt"; sourceTree = "<group>"; };
		1EEB0B751D1ADF4D00F0D43D /* LICENSE-libmv.txt */ = {isa = PBXFileReference; fileEncoding = 4; lastKnownFileType = text; path = "LICENSE-libmv.txt"; sourceTree = "<group>"; };
		1EEB0B761D1ADF4D00F0D43D /* LICENSE-libogg.txt */ = {isa = PBXFileReference; fileEncoding = 4; lastKnownFileType = text; path = "LICENSE-libogg.txt"; sourceTree = "<group>"; };
		1EEB0B771D1ADF4D00F0D43D /* LICENSE-libopus.txt */ = {isa = PBXFileReference; fileEncoding = 4; lastKnownFileType = text; path = "LICENSE-libopus.txt"; sourceTree = "<group>"; };
		1EEB0B781D1ADF4D00F0D43D /* LICENSE-libpng.txt */ = {isa = PBXFileReference; fileEncoding = 4; lastKnownFileType = text; path = "LICENSE-libpng.txt"; sourceTree = "<group>"; };
		1EEB0B791D1ADF4D00F0D43D /* LICENSE-libspeex.txt */ = {isa = PBXFileReference; fileEncoding = 4; lastKnownFileType = text; path = "LICENSE-libspeex.txt"; sourceTree = "<group>"; };
		1EEB0B7A1D1ADF4D00F0D43D /* LICENSE-libtheora.txt */ = {isa = PBXFileReference; fileEncoding = 4; lastKnownFileType = text; path = "LICENSE-libtheora.txt"; sourceTree = "<group>"; };
		1EEB0B7B1D1ADF4D00F0D43D /* LICENSE-libtiff.txt */ = {isa = PBXFileReference; fileEncoding = 4; lastKnownFileType = text; path = "LICENSE-libtiff.txt"; sourceTree = "<group>"; };
		1EEB0B7C1D1ADF4D00F0D43D /* LICENSE-libvorbis.txt */ = {isa = PBXFileReference; fileEncoding = 4; lastKnownFileType = text; path = "LICENSE-libvorbis.txt"; sourceTree = "<group>"; };
		1EEB0B7D1D1ADF4D00F0D43D /* LICENSE-libxml.txt */ = {isa = PBXFileReference; fileEncoding = 4; lastKnownFileType = text; path = "LICENSE-libxml.txt"; sourceTree = "<group>"; };
		1EEB0B7E1D1ADF4D00F0D43D /* LICENSE-libxml2.txt */ = {isa = PBXFileReference; fileEncoding = 4; lastKnownFileType = text; path = "LICENSE-libxml2.txt"; sourceTree = "<group>"; };
		1EEB0B7F1D1ADF4D00F0D43D /* LICENSE-Little-CMS.txt */ = {isa = PBXFileReference; fileEncoding = 4; lastKnownFileType = text; path = "LICENSE-Little-CMS.txt"; sourceTree = "<group>"; };
		1EEB0B801D1ADF4D00F0D43D /* LICENSE-Mesa.txt */ = {isa = PBXFileReference; fileEncoding = 4; lastKnownFileType = text; path = "LICENSE-Mesa.txt"; sourceTree = "<group>"; };
		1EEB0B811D1ADF4D00F0D43D /* LICENSE-MPL-2.0.txt */ = {isa = PBXFileReference; fileEncoding = 4; lastKnownFileType = text; path = "LICENSE-MPL-2.0.txt"; sourceTree = "<group>"; };
		1EEB0B821D1ADF4D00F0D43D /* LICENSE-OpenColorIO.txt */ = {isa = PBXFileReference; fileEncoding = 4; lastKnownFileType = text; path = "LICENSE-OpenColorIO.txt"; sourceTree = "<group>"; };
		1EEB0B831D1ADF4D00F0D43D /* LICENSE-OpenEXR.txt */ = {isa = PBXFileReference; fileEncoding = 4; lastKnownFileType = text; path = "LICENSE-OpenEXR.txt"; sourceTree = "<group>"; };
		1EEB0B841D1ADF4D00F0D43D /* LICENSE-openfx.txt */ = {isa = PBXFileReference; fileEncoding = 4; lastKnownFileType = text; path = "LICENSE-openfx.txt"; sourceTree = "<group>"; };
		1EEB0B851D1ADF4D00F0D43D /* LICENSE-openh264.txt */ = {isa = PBXFileReference; fileEncoding = 4; lastKnownFileType = text; path = "LICENSE-openh264.txt"; sourceTree = "<group>"; };
		1EEB0B861D1ADF4D00F0D43D /* LICENSE-OpenImageIO.txt */ = {isa = PBXFileReference; fileEncoding = 4; lastKnownFileType = text; path = "LICENSE-OpenImageIO.txt"; sourceTree = "<group>"; };
		1EEB0B871D1ADF4D00F0D43D /* LICENSE-openjpeg.txt */ = {isa = PBXFileReference; fileEncoding = 4; lastKnownFileType = text; path = "LICENSE-openjpeg.txt"; sourceTree = "<group>"; };
		1EEB0B881D1ADF4D00F0D43D /* LICENSE-OpenSSL.txt */ = {isa = PBXFileReference; fileEncoding = 4; lastKnownFileType = text; path = "LICENSE-OpenSSL.txt"; sourceTree = "<group>"; };
		1EEB0B891D1ADF4D00F0D43D /* LICENSE-orc.txt */ = {isa = PBXFileReference; fileEncoding = 4; lastKnownFileType = text; path = "LICENSE-orc.txt"; sourceTree = "<group>"; };
		1EEB0B8A1D1ADF4D00F0D43D /* LICENSE-Pixman.txt */ = {isa = PBXFileReference; fileEncoding = 4; lastKnownFileType = text; path = "LICENSE-Pixman.txt"; sourceTree = "<group>"; };
		1EEB0B8B1D1ADF4D00F0D43D /* LICENSE-Python.txt */ = {isa = PBXFileReference; fileEncoding = 4; lastKnownFileType = text; path = "LICENSE-Python.txt"; sourceTree = "<group>"; };
		1EEB0B8C1D1ADF4D00F0D43D /* LICENSE-qhttpserver.txt */ = {isa = PBXFileReference; fileEncoding = 4; lastKnownFileType = text; path = "LICENSE-qhttpserver.txt"; sourceTree = "<group>"; };
		1EEB0B8D1D1ADF4D00F0D43D /* LICENSE-Qt-LGPL.txt */ = {isa = PBXFileReference; fileEncoding = 4; lastKnownFileType = text; path = "LICENSE-Qt-LGPL.txt"; sourceTree = "<group>"; };
		1EEB0B8E1D1ADF4D00F0D43D /* LICENSE-Schroedinger.txt */ = {isa = PBXFileReference; fileEncoding = 4; lastKnownFileType = text; path = "LICENSE-Schroedinger.txt"; sourceTree = "<group>"; };
		1EEB0B8F1D1ADF4D00F0D43D /* LICENSE-SeExpr.txt */ = {isa = PBXFileReference; fileEncoding = 4; lastKnownFileType = text; path = "LICENSE-SeExpr.txt"; sourceTree = "<group>"; };
		1EEB0B901D1ADF4D00F0D43D /* LICENSE-TinyXML.txt */ = {isa = PBXFileReference; fileEncoding = 4; lastKnownFileType = text; path = "LICENSE-TinyXML.txt"; sourceTree = "<group>"; };
		1EEB0B911D1ADF4D00F0D43D /* LICENSE-webp.txt */ = {isa = PBXFileReference; fileEncoding = 4; lastKnownFileType = text; path = "LICENSE-webp.txt"; sourceTree = "<group>"; };
		1EEB0B921D1ADF4D00F0D43D /* LICENSE-zlib.txt */ = {isa = PBXFileReference; fileEncoding = 4; lastKnownFileType = text; path = "LICENSE-zlib.txt"; sourceTree = "<group>"; };
		1EEB0B931D1ADF4D00F0D43D /* README.md */ = {isa = PBXFileReference; fileEncoding = 4; lastKnownFileType = net.daringfireball.markdown; path = README.md; sourceTree = "<group>"; };
		1EF958A91DD798AD00245C3F /* PIKColor.png */ = {isa = PBXFileReference; lastKnownFileType = image.png; path = PIKColor.png; sourceTree = "<group>"; };
		1EF958AA1DD798AD00245C3F /* PIKColor.svg */ = {isa = PBXFileReference; fileEncoding = 4; lastKnownFileType = text.xml; path = PIKColor.svg; sourceTree = "<group>"; };
		AC07FAD31D6F65BE00A5A9D8 /* Serialization.xcodeproj */ = {isa = PBXFileReference; lastKnownFileType = "wrapper.pb-project"; name = Serialization.xcodeproj; path = Serialization/Serialization.xcodeproj; sourceTree = "<group>"; };
		AC07FADB1D6F65D100A5A9D8 /* NatronProjectConverter.xcodeproj */ = {isa = PBXFileReference; lastKnownFileType = "wrapper.pb-project"; name = NatronProjectConverter.xcodeproj; path = ProjectConverter/NatronProjectConverter.xcodeproj; sourceTree = "<group>"; };
		AC77629C1D1ACE460006A58E /* tess.xcodeproj */ = {isa = PBXFileReference; lastKnownFileType = "wrapper.pb-project"; name = tess.xcodeproj; path = libs/libtess/tess.xcodeproj; sourceTree = "<group>"; };
		ACD67BF71CEC9D0900DD2CFE /* hoedown.xcodeproj */ = {isa = PBXFileReference; lastKnownFileType = "wrapper.pb-project"; name = hoedown.xcodeproj; path = libs/hoedown/hoedown.xcodeproj; sourceTree = "<group>"; };
		D7A1963F18B2242500F412DA /* HostSupport.xcodeproj */ = {isa = PBXFileReference; lastKnownFileType = "wrapper.pb-project"; name = HostSupport.xcodeproj; path = HostSupport/HostSupport.xcodeproj; sourceTree = "<group>"; };
/* End PBXFileReference section */

/* Begin PBXGroup section */
		1E12F4B51CC6593300105A34 /* Products */ = {
			isa = PBXGroup;
			children = (
				1E12F4BB1CC6593300105A34 /* libqhttpserver.a */,
			);
			name = Products;
			sourceTree = "<group>";
		};
		1E1524F41CA9CCA60056C506 /* Products */ = {
			isa = PBXGroup;
			children = (
				1E15250E1CA9CCA70056C506 /* libceres.a */,
			);
			name = Products;
			sourceTree = "<group>";
		};
		1E1524F91CA9CCA60056C506 /* Products */ = {
			isa = PBXGroup;
			children = (
				1E1525111CA9CCA70056C506 /* libgflags.a */,
			);
			name = Products;
			sourceTree = "<group>";
		};
		1E1524FE1CA9CCA60056C506 /* Products */ = {
			isa = PBXGroup;
			children = (
				1E1525141CA9CCA70056C506 /* libglog.a */,
			);
			name = Products;
			sourceTree = "<group>";
		};
		1E1525031CA9CCA60056C506 /* Products */ = {
			isa = PBXGroup;
			children = (
				1E1525171CA9CCA70056C506 /* libLibMV.a */,
			);
			name = Products;
			sourceTree = "<group>";
		};
		1E1525081CA9CCA60056C506 /* Products */ = {
			isa = PBXGroup;
			children = (
				1E15251A1CA9CCA70056C506 /* libopenMVG.a */,
			);
			name = Products;
			sourceTree = "<group>";
		};
		1E189EC01C49475E00F1FD20 /* Products */ = {
			isa = PBXGroup;
			children = (
				1E189EC41C49475E00F1FD20 /* Natron.app */,
			);
			name = Products;
			sourceTree = "<group>";
		};
		1E1FB61F1DA7BB8B009F547D /* PyPlugs */ = {
			isa = PBXGroup;
			children = (
				1EE90EED1DD79AB400FA7BFE /* AngleBlur.nps */,
				1EE90EEE1DD79AB400FA7BFE /* DropShadow.nps */,
				1E1FB6211DA7BBD1009F547D /* DropShadow.png */,
				1EE90F1C1DD79F0C00FA7BFE /* EdgeBlur.nps */,
				1EE90EEF1DD79AB400FA7BFE /* Fill.nps */,
				1E1FB6231DA7BBD1009F547D /* Fill.png */,
				1EE90EF01DD79AB400FA7BFE /* Glow.nps */,
				1E1FB6251DA7BBD1009F547D /* Glow.png */,
				1EE90EF11DD79AB400FA7BFE /* LightWrap.nps */,
				1E1FB6271DA7BBD2009F547D /* LightWrap.png */,
				1EE90EF21DD79AB400FA7BFE /* PIKColor.nps */,
				1EF958A91DD798AD00245C3F /* PIKColor.png */,
				1EF958AA1DD798AD00245C3F /* PIKColor.svg */,
				1E1FB62A1DA7BBD2009F547D /* SplitAndJoin.py */,
				1EE90EF31DD79AB400FA7BFE /* ViewerOCIO.nps */,
				1EE90EF41DD79AB400FA7BFE /* ZMask.nps */,
				1EE90EF51DD79AB400FA7BFE /* ZRemap.nps */,
				1E1FB62C1DA7BBD2009F547D /* ZRemap.png */,
			);
			name = PyPlugs;
			path = Gui/Resources/PyPlugs;
			sourceTree = "<group>";
		};
		1E306DEE1C49497200BAC6E3 /* Products */ = {
			isa = PBXGroup;
			children = (
				1E306DF71C49497200BAC6E3 /* NatronRenderer */,
			);
			name = Products;
			sourceTree = "<group>";
		};
		1E70D1621CF33AF3000D2932 /* QMake files */ = {
			isa = PBXGroup;
			children = (
				1E70D1601CF33A0C000D2932 /* Project.pro */,
				1E70D1541CF33A0C000D2932 /* global.pri */,
				1E70D1511CF33A0C000D2932 /* config.pri */,
				1E70D15A1CF33A0C000D2932 /* libs.pri */,
				1E70D15F1CF33A0C000D2932 /* OpenColorIO-Configs.pri */,
			);
			name = "QMake files";
			sourceTree = "<group>";
		};
		1E70D1631CF33B22000D2932 /* Documentation */ = {
			isa = PBXGroup;
			children = (
				1EDF0E6F1E1FDCF900C12A4C /* README-Natron-documentation.md */,
				1E70D14F1CF33A0C000D2932 /* BUGS.md */,
				1E70D1501CF33A0C000D2932 /* CHANGELOG.md */,
				1E70D1521CF33A0C000D2932 /* CONTRIBUTING.md */,
				1E70D1531CF33A0C000D2932 /* CONTRIBUTORS.txt */,
				1E769A631D95563500AF3860 /* I18N-HOWTO.txt */,
				1E70D1551CF33A0C000D2932 /* INSTALL_FREEBSD.md */,
				1E70D1561CF33A0C000D2932 /* INSTALL_LINUX.md */,
				1E70D1571CF33A0C000D2932 /* INSTALL_OSX.md */,
				1E70D1581CF33A0C000D2932 /* INSTALL_WINDOWS.md */,
				1E7698DA1D951A0B00AF3860 /* LATEST_VERSION_README.txt */,
				1E70D15B1CF33A0C000D2932 /* LICENSE_SHORT.txt */,
				1E70D15C1CF33A0C000D2932 /* LICENSE.txt */,
				1E70D15D1CF33A0C000D2932 /* Natron.rc */,
				1E70D15E1CF33A0C000D2932 /* OpenColorIO-Configs-README.md */,
				1E70D1611CF33A0C000D2932 /* README.md */,
				1E5EBABC1D4DF2640005A5A8 /* ofx_plugin_programming_guide.html */,
				1E5EBABD1D4DF2640005A5A8 /* ofxActionsSupported.rtf */,
				1E5EBABE1D4DF2640005A5A8 /* ofxPropSupported.rtf */,
				1E5EBABF1D4DF2640005A5A8 /* Presentation.md */,
				1E5EBAC11D4DF2640005A5A8 /* TuttleOFX-README.txt */,
				1E5FBCF91DDCAD4800348B8B /* Natron.spec */,
				1E5EBAC01D4DF2640005A5A8 /* source */,
				1EEB0B211D1ADC9A00F0D43D /* components */,
			);
			name = Documentation;
			sourceTree = "<group>";
		};
		1EADE5B718AA400B00EF3180 = {
			isa = PBXGroup;
			children = (
				1E70D1631CF33B22000D2932 /* Documentation */,
				1E1FB61F1DA7BB8B009F547D /* PyPlugs */,
				1E70D1621CF33AF3000D2932 /* QMake files */,
				ACD67BF71CEC9D0900DD2CFE /* hoedown.xcodeproj */,
				AC77629C1D1ACE460006A58E /* tess.xcodeproj */,
				1E1524F31CA9CCA60056C506 /* ceres.xcodeproj */,
				1E1524F81CA9CCA60056C506 /* gflags.xcodeproj */,
				1E1524FD1CA9CCA60056C506 /* glog.xcodeproj */,
				1E1525021CA9CCA60056C506 /* LibMV.xcodeproj */,
				1E1525071CA9CCA60056C506 /* openMVG.xcodeproj */,
				1E12F4B41CC6593300105A34 /* qhttpserver.xcodeproj */,
				1EDADF2A1D8B0C4D00D47689 /* yaml-cpp-natron.xcodeproj */,
				D7A1963F18B2242500F412DA /* HostSupport.xcodeproj */,
				1E306DED1C49497200BAC6E3 /* NatronRenderer.xcodeproj */,
				AC07FADB1D6F65D100A5A9D8 /* NatronProjectConverter.xcodeproj */,
				1E189EBF1C49475E00F1FD20 /* Natron.xcodeproj */,
				1EADE5C118AA403700EF3180 /* Engine.xcodeproj */,
				1EADE5C418AA403700EF3180 /* Gui.xcodeproj */,
				AC07FAD31D6F65BE00A5A9D8 /* Serialization.xcodeproj */,
				1EADE5C718AA403700EF3180 /* Tests.xcodeproj */,
			);
			sourceTree = "<group>";
		};
		1EADE5C218AA403700EF3180 /* Products */ = {
			isa = PBXGroup;
			children = (
				1EADE5CF18AA403700EF3180 /* libEngine.a */,
			);
			name = Products;
			sourceTree = "<group>";
		};
		1EADE5C518AA403700EF3180 /* Products */ = {
			isa = PBXGroup;
			children = (
				1EADE5D218AA403700EF3180 /* libGui.a */,
			);
			name = Products;
			sourceTree = "<group>";
		};
		1EADE5C818AA403700EF3180 /* Products */ = {
			isa = PBXGroup;
			children = (
				1EADE5DB18AA403700EF3180 /* Tests */,
			);
			name = Products;
			sourceTree = "<group>";
		};
		1EDADF2B1D8B0C4D00D47689 /* Products */ = {
			isa = PBXGroup;
			children = (
<<<<<<< HEAD
				1EE90EF71DD79AB400FA7BFE /* libyaml-cpp-natron.a */,
=======
				1EB121721D87F6EE009646F7 /* conf.py */,
				1EB121621D87F6EE009646F7 /* _group.rst */,
				1EB121631D87F6EE009646F7 /* _groupChannel.rst */,
				1EB121641D87F6EE009646F7 /* _groupColor.rst */,
				1EB121651D87F6EE009646F7 /* _groupDraw.rst */,
				1EB121661D87F6EE009646F7 /* _groupExtra.rst */,
				1EB121671D87F6EE009646F7 /* _groupFilter.rst */,
				1EB121681D87F6EE009646F7 /* _groupImage.rst */,
				1EB121691D87F6EE009646F7 /* _groupKeyer.rst */,
				1EB1216A1D87F6EE009646F7 /* _groupMerge.rst */,
				1EB1216B1D87F6EE009646F7 /* _groupOther.rst */,
				1EB1216C1D87F6EE009646F7 /* _groupTime.rst */,
				1EB1216D1D87F6EE009646F7 /* _groupTransform.rst */,
				1EB1216E1D87F6EE009646F7 /* _groupViews.rst */,
				1EB1216F1D87F6EE009646F7 /* _prefs.rst */,
				1EB121701D87F6EE009646F7 /* _static */,
				1EB121711D87F6EE009646F7 /* _templates */,
				1EB121731D87F6EE009646F7 /* devel */,
				1EB121741D87F6EE009646F7 /* guide */,
				1EB121751D87F6EE009646F7 /* index.rst */,
				1EB121761D87F6EE009646F7 /* plugins */,
>>>>>>> cea7d1df
			);
			name = Products;
			sourceTree = "<group>";
		};
		1EEB0B211D1ADC9A00F0D43D /* components */ = {
			isa = PBXGroup;
			children = (
				1EEB0B931D1ADF4D00F0D43D /* README.md */,
				1EEB0B5B1D1ADF4D00F0D43D /* LICENSE-AGPL-3.0.txt */,
				1EEB0B5C1D1ADF4D00F0D43D /* LICENSE-Apache-2.0.txt */,
				1EEB0B5D1D1ADF4D00F0D43D /* LICENSE-Boost.txt */,
				1EEB0B5E1D1ADF4D00F0D43D /* LICENSE-bzip2.txt */,
				1EEB0B5F1D1ADF4D00F0D43D /* LICENSE-CeresSolver.txt */,
				1EEB0B601D1ADF4D00F0D43D /* LICENSE-expat.txt */,
				1EEB0B611D1ADF4D00F0D43D /* LICENSE-Field3D.txt */,
				1EEB0B621D1ADF4D00F0D43D /* LICENSE-fontconfig.txt */,
				1EEB0B631D1ADF4D00F0D43D /* LICENSE-FreeType.txt */,
				1EEB0B641D1ADF4D00F0D43D /* LICENSE-gflags.txt */,
				1EEB0B651D1ADF4D00F0D43D /* LICENSE-GIFLIB.txt */,
				1EEB0B661D1ADF4D00F0D43D /* LICENSE-GLAD.txt */,
				1EEB0B671D1ADF4D00F0D43D /* LICENSE-GLFW.txt */,
				1EEB0B681D1ADF4D00F0D43D /* LICENSE-glog.txt */,
				1EEB0B691D1ADF4D00F0D43D /* LICENSE-GPL-2.0.txt */,
				1EEB0B6A1D1ADF4D00F0D43D /* LICENSE-HarfBuzz.txt */,
				1EEB0B6B1D1ADF4D00F0D43D /* LICENSE-HDF5.txt */,
				1EEB0B6C1D1ADF4D00F0D43D /* LICENSE-hoedown.txt */,
				1EEB0B6D1D1ADF4D00F0D43D /* LICENSE-ICU.txt */,
				1EEB0B6E1D1ADF4D00F0D43D /* LICENSE-ImageMagick.txt */,
				1EEB0B6F1D1ADF4D00F0D43D /* LICENSE-JasPer.txt */,
				1EEB0B701D1ADF4D00F0D43D /* LICENSE-LGPL-2.1.txt */,
				1EEB0B711D1ADF4D00F0D43D /* LICENSE-libedit.txt */,
				1EEB0B721D1ADF4D00F0D43D /* LICENSE-libffi.txt */,
				1EEB0B731D1ADF4D00F0D43D /* LICENSE-libjpeg.txt */,
				1EEB0B741D1ADF4D00F0D43D /* LICENSE-libmng.txt */,
				1EEB0B751D1ADF4D00F0D43D /* LICENSE-libmv.txt */,
				1EEB0B761D1ADF4D00F0D43D /* LICENSE-libogg.txt */,
				1EEB0B771D1ADF4D00F0D43D /* LICENSE-libopus.txt */,
				1EEB0B781D1ADF4D00F0D43D /* LICENSE-libpng.txt */,
				1EEB0B791D1ADF4D00F0D43D /* LICENSE-libspeex.txt */,
				1EEB0B7A1D1ADF4D00F0D43D /* LICENSE-libtheora.txt */,
				1EEB0B7B1D1ADF4D00F0D43D /* LICENSE-libtiff.txt */,
				1EEB0B7C1D1ADF4D00F0D43D /* LICENSE-libvorbis.txt */,
				1EEB0B7D1D1ADF4D00F0D43D /* LICENSE-libxml.txt */,
				1EEB0B7E1D1ADF4D00F0D43D /* LICENSE-libxml2.txt */,
				1EEB0B7F1D1ADF4D00F0D43D /* LICENSE-Little-CMS.txt */,
				1EEB0B801D1ADF4D00F0D43D /* LICENSE-Mesa.txt */,
				1EEB0B811D1ADF4D00F0D43D /* LICENSE-MPL-2.0.txt */,
				1EEB0B821D1ADF4D00F0D43D /* LICENSE-OpenColorIO.txt */,
				1EEB0B831D1ADF4D00F0D43D /* LICENSE-OpenEXR.txt */,
				1EEB0B841D1ADF4D00F0D43D /* LICENSE-openfx.txt */,
				1EEB0B851D1ADF4D00F0D43D /* LICENSE-openh264.txt */,
				1EEB0B861D1ADF4D00F0D43D /* LICENSE-OpenImageIO.txt */,
				1EEB0B871D1ADF4D00F0D43D /* LICENSE-openjpeg.txt */,
				1EEB0B881D1ADF4D00F0D43D /* LICENSE-OpenSSL.txt */,
				1EEB0B891D1ADF4D00F0D43D /* LICENSE-orc.txt */,
				1EEB0B8A1D1ADF4D00F0D43D /* LICENSE-Pixman.txt */,
				1EEB0B8B1D1ADF4D00F0D43D /* LICENSE-Python.txt */,
				1EEB0B8C1D1ADF4D00F0D43D /* LICENSE-qhttpserver.txt */,
				1EEB0B8D1D1ADF4D00F0D43D /* LICENSE-Qt-LGPL.txt */,
				1EEB0B8E1D1ADF4D00F0D43D /* LICENSE-Schroedinger.txt */,
				1EEB0B8F1D1ADF4D00F0D43D /* LICENSE-SeExpr.txt */,
				1EEB0B901D1ADF4D00F0D43D /* LICENSE-TinyXML.txt */,
				1EEB0B911D1ADF4D00F0D43D /* LICENSE-webp.txt */,
				1EEB0B921D1ADF4D00F0D43D /* LICENSE-zlib.txt */,
			);
			name = components;
			path = tools/license/components;
			sourceTree = "<group>";
		};
		AC07FAD41D6F65BE00A5A9D8 /* Products */ = {
			isa = PBXGroup;
			children = (
				AC07FADA1D6F65BE00A5A9D8 /* libSerialization.a */,
			);
			name = Products;
			sourceTree = "<group>";
		};
		AC07FADC1D6F65D100A5A9D8 /* Products */ = {
			isa = PBXGroup;
			children = (
				AC07FAE21D6F65D100A5A9D8 /* NatronProjectConverter */,
			);
			name = Products;
			sourceTree = "<group>";
		};
		AC77629D1D1ACE460006A58E /* Products */ = {
			isa = PBXGroup;
			children = (
				AC7762A31D1ACE460006A58E /* libtess.a */,
			);
			name = Products;
			sourceTree = "<group>";
		};
		ACD67BF81CEC9D0900DD2CFE /* Products */ = {
			isa = PBXGroup;
			children = (
				ACD67BFE1CEC9D0900DD2CFE /* libhoedown.a */,
			);
			name = Products;
			sourceTree = "<group>";
		};
		D7A1964018B2242500F412DA /* Products */ = {
			isa = PBXGroup;
			children = (
				D7A1964618B2242500F412DA /* libHostSupport.a */,
			);
			name = Products;
			sourceTree = "<group>";
		};
/* End PBXGroup section */

/* Begin PBXProject section */
		1EADE5B818AA400B00EF3180 /* Project object */ = {
			isa = PBXProject;
			attributes = {
				LastUpgradeCheck = 0500;
				TargetAttributes = {
					AC4AA6331C480E7F00C92E12 = {
						CreatedOnToolsVersion = 7.2;
					};
				};
			};
			buildConfigurationList = 1EADE5BB18AA400B00EF3180 /* Build configuration list for PBXProject "Project-xcode" */;
			compatibilityVersion = "Xcode 3.2";
			developmentRegion = English;
			hasScannedForEncodings = 0;
			knownRegions = (
				en,
			);
			mainGroup = 1EADE5B718AA400B00EF3180;
			projectDirPath = "";
			projectReferences = (
				{
					ProductGroup = 1E1524F41CA9CCA60056C506 /* Products */;
					ProjectRef = 1E1524F31CA9CCA60056C506 /* ceres.xcodeproj */;
				},
				{
					ProductGroup = 1EADE5C218AA403700EF3180 /* Products */;
					ProjectRef = 1EADE5C118AA403700EF3180 /* Engine.xcodeproj */;
				},
				{
					ProductGroup = 1E1524F91CA9CCA60056C506 /* Products */;
					ProjectRef = 1E1524F81CA9CCA60056C506 /* gflags.xcodeproj */;
				},
				{
					ProductGroup = 1E1524FE1CA9CCA60056C506 /* Products */;
					ProjectRef = 1E1524FD1CA9CCA60056C506 /* glog.xcodeproj */;
				},
				{
					ProductGroup = 1EADE5C518AA403700EF3180 /* Products */;
					ProjectRef = 1EADE5C418AA403700EF3180 /* Gui.xcodeproj */;
				},
				{
					ProductGroup = ACD67BF81CEC9D0900DD2CFE /* Products */;
					ProjectRef = ACD67BF71CEC9D0900DD2CFE /* hoedown.xcodeproj */;
				},
				{
					ProductGroup = D7A1964018B2242500F412DA /* Products */;
					ProjectRef = D7A1963F18B2242500F412DA /* HostSupport.xcodeproj */;
				},
				{
					ProductGroup = 1E1525031CA9CCA60056C506 /* Products */;
					ProjectRef = 1E1525021CA9CCA60056C506 /* LibMV.xcodeproj */;
				},
				{
					ProductGroup = 1E189EC01C49475E00F1FD20 /* Products */;
					ProjectRef = 1E189EBF1C49475E00F1FD20 /* Natron.xcodeproj */;
				},
				{
					ProductGroup = AC07FADC1D6F65D100A5A9D8 /* Products */;
					ProjectRef = AC07FADB1D6F65D100A5A9D8 /* NatronProjectConverter.xcodeproj */;
				},
				{
					ProductGroup = 1E306DEE1C49497200BAC6E3 /* Products */;
					ProjectRef = 1E306DED1C49497200BAC6E3 /* NatronRenderer.xcodeproj */;
				},
				{
					ProductGroup = 1E1525081CA9CCA60056C506 /* Products */;
					ProjectRef = 1E1525071CA9CCA60056C506 /* openMVG.xcodeproj */;
				},
				{
					ProductGroup = 1E12F4B51CC6593300105A34 /* Products */;
					ProjectRef = 1E12F4B41CC6593300105A34 /* qhttpserver.xcodeproj */;
				},
				{
					ProductGroup = AC07FAD41D6F65BE00A5A9D8 /* Products */;
					ProjectRef = AC07FAD31D6F65BE00A5A9D8 /* Serialization.xcodeproj */;
				},
				{
					ProductGroup = AC77629D1D1ACE460006A58E /* Products */;
					ProjectRef = AC77629C1D1ACE460006A58E /* tess.xcodeproj */;
				},
				{
					ProductGroup = 1EADE5C818AA403700EF3180 /* Products */;
					ProjectRef = 1EADE5C718AA403700EF3180 /* Tests.xcodeproj */;
				},
				{
					ProductGroup = 1EDADF2B1D8B0C4D00D47689 /* Products */;
					ProjectRef = 1EDADF2A1D8B0C4D00D47689 /* yaml-cpp-natron.xcodeproj */;
				},
			);
			projectRoot = "";
			targets = (
				1EADE5DC18AA404400EF3180 /* all */,
				1EADE5F818AA407D00EF3180 /* Tests */,
				1E5F8F5118AA91330045A477 /* libs */,
				AC4AA6331C480E7F00C92E12 /* Natron */,
			);
		};
/* End PBXProject section */

/* Begin PBXReferenceProxy section */
		1E12F4BB1CC6593300105A34 /* libqhttpserver.a */ = {
			isa = PBXReferenceProxy;
			fileType = archive.ar;
			path = libqhttpserver.a;
			remoteRef = 1E12F4BA1CC6593300105A34 /* PBXContainerItemProxy */;
			sourceTree = BUILT_PRODUCTS_DIR;
		};
		1E15250E1CA9CCA70056C506 /* libceres.a */ = {
			isa = PBXReferenceProxy;
			fileType = archive.ar;
			path = libceres.a;
			remoteRef = 1E15250D1CA9CCA70056C506 /* PBXContainerItemProxy */;
			sourceTree = BUILT_PRODUCTS_DIR;
		};
		1E1525111CA9CCA70056C506 /* libgflags.a */ = {
			isa = PBXReferenceProxy;
			fileType = archive.ar;
			path = libgflags.a;
			remoteRef = 1E1525101CA9CCA70056C506 /* PBXContainerItemProxy */;
			sourceTree = BUILT_PRODUCTS_DIR;
		};
		1E1525141CA9CCA70056C506 /* libglog.a */ = {
			isa = PBXReferenceProxy;
			fileType = archive.ar;
			path = libglog.a;
			remoteRef = 1E1525131CA9CCA70056C506 /* PBXContainerItemProxy */;
			sourceTree = BUILT_PRODUCTS_DIR;
		};
		1E1525171CA9CCA70056C506 /* libLibMV.a */ = {
			isa = PBXReferenceProxy;
			fileType = archive.ar;
			path = libLibMV.a;
			remoteRef = 1E1525161CA9CCA70056C506 /* PBXContainerItemProxy */;
			sourceTree = BUILT_PRODUCTS_DIR;
		};
		1E15251A1CA9CCA70056C506 /* libopenMVG.a */ = {
			isa = PBXReferenceProxy;
			fileType = archive.ar;
			path = libopenMVG.a;
			remoteRef = 1E1525191CA9CCA70056C506 /* PBXContainerItemProxy */;
			sourceTree = BUILT_PRODUCTS_DIR;
		};
		1E189EC41C49475E00F1FD20 /* Natron.app */ = {
			isa = PBXReferenceProxy;
			fileType = wrapper.application;
			path = Natron.app;
			remoteRef = 1E189EC31C49475E00F1FD20 /* PBXContainerItemProxy */;
			sourceTree = BUILT_PRODUCTS_DIR;
		};
		1E306DF71C49497200BAC6E3 /* NatronRenderer */ = {
			isa = PBXReferenceProxy;
			fileType = "compiled.mach-o.executable";
			path = NatronRenderer;
			remoteRef = 1E306DF61C49497200BAC6E3 /* PBXContainerItemProxy */;
			sourceTree = BUILT_PRODUCTS_DIR;
		};
		1EADE5CF18AA403700EF3180 /* libEngine.a */ = {
			isa = PBXReferenceProxy;
			fileType = archive.ar;
			path = libEngine.a;
			remoteRef = 1EADE5CE18AA403700EF3180 /* PBXContainerItemProxy */;
			sourceTree = BUILT_PRODUCTS_DIR;
		};
		1EADE5D218AA403700EF3180 /* libGui.a */ = {
			isa = PBXReferenceProxy;
			fileType = archive.ar;
			path = libGui.a;
			remoteRef = 1EADE5D118AA403700EF3180 /* PBXContainerItemProxy */;
			sourceTree = BUILT_PRODUCTS_DIR;
		};
		1EADE5DB18AA403700EF3180 /* Tests */ = {
			isa = PBXReferenceProxy;
			fileType = "compiled.mach-o.executable";
			path = Tests;
			remoteRef = 1EADE5DA18AA403700EF3180 /* PBXContainerItemProxy */;
			sourceTree = BUILT_PRODUCTS_DIR;
		};
		1EE90EF71DD79AB400FA7BFE /* libyaml-cpp-natron.a */ = {
			isa = PBXReferenceProxy;
			fileType = archive.ar;
			path = "libyaml-cpp-natron.a";
			remoteRef = 1EE90EF61DD79AB400FA7BFE /* PBXContainerItemProxy */;
			sourceTree = BUILT_PRODUCTS_DIR;
		};
		AC07FADA1D6F65BE00A5A9D8 /* libSerialization.a */ = {
			isa = PBXReferenceProxy;
			fileType = archive.ar;
			path = libSerialization.a;
			remoteRef = AC07FAD91D6F65BE00A5A9D8 /* PBXContainerItemProxy */;
			sourceTree = BUILT_PRODUCTS_DIR;
		};
		AC07FAE21D6F65D100A5A9D8 /* NatronProjectConverter */ = {
			isa = PBXReferenceProxy;
			fileType = "compiled.mach-o.executable";
			path = NatronProjectConverter;
			remoteRef = AC07FAE11D6F65D100A5A9D8 /* PBXContainerItemProxy */;
			sourceTree = BUILT_PRODUCTS_DIR;
		};
		AC7762A31D1ACE460006A58E /* libtess.a */ = {
			isa = PBXReferenceProxy;
			fileType = archive.ar;
			path = libtess.a;
			remoteRef = AC7762A21D1ACE460006A58E /* PBXContainerItemProxy */;
			sourceTree = BUILT_PRODUCTS_DIR;
		};
		ACD67BFE1CEC9D0900DD2CFE /* libhoedown.a */ = {
			isa = PBXReferenceProxy;
			fileType = archive.ar;
			path = libhoedown.a;
			remoteRef = ACD67BFD1CEC9D0900DD2CFE /* PBXContainerItemProxy */;
			sourceTree = BUILT_PRODUCTS_DIR;
		};
		D7A1964618B2242500F412DA /* libHostSupport.a */ = {
			isa = PBXReferenceProxy;
			fileType = archive.ar;
			path = libHostSupport.a;
			remoteRef = D7A1964518B2242500F412DA /* PBXContainerItemProxy */;
			sourceTree = BUILT_PRODUCTS_DIR;
		};
/* End PBXReferenceProxy section */

/* Begin PBXShellScriptBuildPhase section */
		1E5F8F5018AA911E0045A477 /* ShellScript */ = {
			isa = PBXShellScriptBuildPhase;
			buildActionMask = 2147483647;
			files = (
			);
			inputPaths = (
			);
			outputPaths = (
			);
			runOnlyForDeploymentPostprocessing = 0;
			shellPath = /bin/sh;
			shellScript = "xcodebuild -project Tests/Tests.xcodeproj -configuration $CONFIGURATION";
			showEnvVarsInLog = 0;
		};
/* End PBXShellScriptBuildPhase section */

/* Begin PBXTargetDependency section */
		1E1178141D8BD50E00024C91 /* PBXTargetDependency */ = {
			isa = PBXTargetDependency;
			name = NatronProjectConverter;
			targetProxy = 1E1178131D8BD50E00024C91 /* PBXContainerItemProxy */;
		};
		1E12F4BD1CC6594E00105A34 /* PBXTargetDependency */ = {
			isa = PBXTargetDependency;
			name = qhttpserver;
			targetProxy = 1E12F4BC1CC6594E00105A34 /* PBXContainerItemProxy */;
		};
		1E1525381CA9CD8D0056C506 /* PBXTargetDependency */ = {
			isa = PBXTargetDependency;
			name = ceres;
			targetProxy = 1E1525371CA9CD8D0056C506 /* PBXContainerItemProxy */;
		};
		1E15253A1CA9CD8D0056C506 /* PBXTargetDependency */ = {
			isa = PBXTargetDependency;
			name = gflags;
			targetProxy = 1E1525391CA9CD8D0056C506 /* PBXContainerItemProxy */;
		};
		1E15253C1CA9CD8D0056C506 /* PBXTargetDependency */ = {
			isa = PBXTargetDependency;
			name = glog;
			targetProxy = 1E15253B1CA9CD8D0056C506 /* PBXContainerItemProxy */;
		};
		1E15253E1CA9CD8D0056C506 /* PBXTargetDependency */ = {
			isa = PBXTargetDependency;
			name = LibMV;
			targetProxy = 1E15253D1CA9CD8D0056C506 /* PBXContainerItemProxy */;
		};
		1E1525401CA9CD8D0056C506 /* PBXTargetDependency */ = {
			isa = PBXTargetDependency;
			name = openMVG;
			targetProxy = 1E15253F1CA9CD8D0056C506 /* PBXContainerItemProxy */;
		};
		1E306DFD1C4949AB00BAC6E3 /* PBXTargetDependency */ = {
			isa = PBXTargetDependency;
			name = Tests;
			targetProxy = 1E306DFC1C4949AB00BAC6E3 /* PBXContainerItemProxy */;
		};
		1E306DFF1C4949BA00BAC6E3 /* PBXTargetDependency */ = {
			isa = PBXTargetDependency;
			target = 1E5F8F5118AA91330045A477 /* libs */;
			targetProxy = 1E306DFE1C4949BA00BAC6E3 /* PBXContainerItemProxy */;
		};
		1E306E011C4949BE00BAC6E3 /* PBXTargetDependency */ = {
			isa = PBXTargetDependency;
			target = AC4AA6331C480E7F00C92E12 /* Natron */;
			targetProxy = 1E306E001C4949BE00BAC6E3 /* PBXContainerItemProxy */;
		};
		1E306E031C4949C900BAC6E3 /* PBXTargetDependency */ = {
			isa = PBXTargetDependency;
			name = NatronRenderer;
			targetProxy = 1E306E021C4949C900BAC6E3 /* PBXContainerItemProxy */;
		};
		1E306E051C4949D700BAC6E3 /* PBXTargetDependency */ = {
			isa = PBXTargetDependency;
			name = Natron;
			targetProxy = 1E306E041C4949D700BAC6E3 /* PBXContainerItemProxy */;
		};
		1E5F8F5818AA913D0045A477 /* PBXTargetDependency */ = {
			isa = PBXTargetDependency;
			name = Engine;
			targetProxy = 1E5F8F5718AA913D0045A477 /* PBXContainerItemProxy */;
		};
		1E5F8F5A18AA913D0045A477 /* PBXTargetDependency */ = {
			isa = PBXTargetDependency;
			name = Gui;
			targetProxy = 1E5F8F5918AA913D0045A477 /* PBXContainerItemProxy */;
		};
		1E5F8F5C18AA91430045A477 /* PBXTargetDependency */ = {
			isa = PBXTargetDependency;
			target = 1E5F8F5118AA91330045A477 /* libs */;
			targetProxy = 1E5F8F5B18AA91430045A477 /* PBXContainerItemProxy */;
		};
		1EADE5FF18AA408B00EF3180 /* PBXTargetDependency */ = {
			isa = PBXTargetDependency;
			target = 1EADE5F818AA407D00EF3180 /* Tests */;
			targetProxy = 1EADE5FE18AA408B00EF3180 /* PBXContainerItemProxy */;
		};
		1ED800511E198C6B0021BEC0 /* PBXTargetDependency */ = {
			isa = PBXTargetDependency;
			name = NatronProjectConverter;
			targetProxy = 1ED800501E198C6B0021BEC0 /* PBXContainerItemProxy */;
		};
		1EDADF331D8B0C6500D47689 /* PBXTargetDependency */ = {
			isa = PBXTargetDependency;
			name = "yaml-cpp-natron";
			targetProxy = 1EDADF321D8B0C6500D47689 /* PBXContainerItemProxy */;
		};
		AC3FFDFE1D8835900049666E /* PBXTargetDependency */ = {
			isa = PBXTargetDependency;
			name = Serialization;
			targetProxy = AC3FFDFD1D8835900049666E /* PBXContainerItemProxy */;
		};
		AC4AA6381C480E8700C92E12 /* PBXTargetDependency */ = {
			isa = PBXTargetDependency;
			target = 1E5F8F5118AA91330045A477 /* libs */;
			targetProxy = AC4AA6371C480E8700C92E12 /* PBXContainerItemProxy */;
		};
		AC7762A51D1ACE550006A58E /* PBXTargetDependency */ = {
			isa = PBXTargetDependency;
			name = tess;
			targetProxy = AC7762A41D1ACE550006A58E /* PBXContainerItemProxy */;
		};
		ACD67C001CEC9D1000DD2CFE /* PBXTargetDependency */ = {
			isa = PBXTargetDependency;
			name = hoedown;
			targetProxy = ACD67BFF1CEC9D1000DD2CFE /* PBXContainerItemProxy */;
		};
		D7A1964818B2242E00F412DA /* PBXTargetDependency */ = {
			isa = PBXTargetDependency;
			name = HostSupport;
			targetProxy = D7A1964718B2242E00F412DA /* PBXContainerItemProxy */;
		};
/* End PBXTargetDependency section */

/* Begin XCBuildConfiguration section */
		1E5F8F5318AA91330045A477 /* Debug */ = {
			isa = XCBuildConfiguration;
			buildSettings = {
				PRODUCT_NAME = "$(TARGET_NAME)";
			};
			name = Debug;
		};
		1E5F8F5418AA91330045A477 /* Release */ = {
			isa = XCBuildConfiguration;
			buildSettings = {
				PRODUCT_NAME = "$(TARGET_NAME)";
			};
			name = Release;
		};
		1EADE5BC18AA400B00EF3180 /* Debug */ = {
			isa = XCBuildConfiguration;
			buildSettings = {
				GCC_TREAT_IMPLICIT_FUNCTION_DECLARATIONS_AS_ERRORS = YES;
				GCC_WARN_ABOUT_MISSING_PROTOTYPES = YES;
			};
			name = Debug;
		};
		1EADE5BD18AA400B00EF3180 /* Release */ = {
			isa = XCBuildConfiguration;
			buildSettings = {
				GCC_TREAT_IMPLICIT_FUNCTION_DECLARATIONS_AS_ERRORS = YES;
				GCC_WARN_ABOUT_MISSING_PROTOTYPES = YES;
			};
			name = Release;
		};
		1EADE5DE18AA404400EF3180 /* Debug */ = {
			isa = XCBuildConfiguration;
			buildSettings = {
				PRODUCT_NAME = "$(TARGET_NAME)";
			};
			name = Debug;
		};
		1EADE5DF18AA404400EF3180 /* Release */ = {
			isa = XCBuildConfiguration;
			buildSettings = {
				PRODUCT_NAME = "$(TARGET_NAME)";
			};
			name = Release;
		};
		1EADE5FA18AA407D00EF3180 /* Debug */ = {
			isa = XCBuildConfiguration;
			buildSettings = {
				PRODUCT_NAME = "$(TARGET_NAME)";
			};
			name = Debug;
		};
		1EADE5FB18AA407D00EF3180 /* Release */ = {
			isa = XCBuildConfiguration;
			buildSettings = {
				PRODUCT_NAME = "$(TARGET_NAME)";
			};
			name = Release;
		};
		AC4AA6351C480E7F00C92E12 /* Debug */ = {
			isa = XCBuildConfiguration;
			buildSettings = {
				PRODUCT_NAME = "$(TARGET_NAME)";
			};
			name = Debug;
		};
		AC4AA6361C480E7F00C92E12 /* Release */ = {
			isa = XCBuildConfiguration;
			buildSettings = {
				PRODUCT_NAME = "$(TARGET_NAME)";
			};
			name = Release;
		};
/* End XCBuildConfiguration section */

/* Begin XCConfigurationList section */
		1E5F8F5218AA91330045A477 /* Build configuration list for PBXAggregateTarget "libs" */ = {
			isa = XCConfigurationList;
			buildConfigurations = (
				1E5F8F5318AA91330045A477 /* Debug */,
				1E5F8F5418AA91330045A477 /* Release */,
			);
			defaultConfigurationIsVisible = 0;
			defaultConfigurationName = Release;
		};
		1EADE5BB18AA400B00EF3180 /* Build configuration list for PBXProject "Project-xcode" */ = {
			isa = XCConfigurationList;
			buildConfigurations = (
				1EADE5BC18AA400B00EF3180 /* Debug */,
				1EADE5BD18AA400B00EF3180 /* Release */,
			);
			defaultConfigurationIsVisible = 0;
			defaultConfigurationName = Release;
		};
		1EADE5DD18AA404400EF3180 /* Build configuration list for PBXAggregateTarget "all" */ = {
			isa = XCConfigurationList;
			buildConfigurations = (
				1EADE5DE18AA404400EF3180 /* Debug */,
				1EADE5DF18AA404400EF3180 /* Release */,
			);
			defaultConfigurationIsVisible = 0;
			defaultConfigurationName = Release;
		};
		1EADE5F918AA407D00EF3180 /* Build configuration list for PBXAggregateTarget "Tests" */ = {
			isa = XCConfigurationList;
			buildConfigurations = (
				1EADE5FA18AA407D00EF3180 /* Debug */,
				1EADE5FB18AA407D00EF3180 /* Release */,
			);
			defaultConfigurationIsVisible = 0;
			defaultConfigurationName = Release;
		};
		AC4AA6341C480E7F00C92E12 /* Build configuration list for PBXAggregateTarget "Natron" */ = {
			isa = XCConfigurationList;
			buildConfigurations = (
				AC4AA6351C480E7F00C92E12 /* Debug */,
				AC4AA6361C480E7F00C92E12 /* Release */,
			);
			defaultConfigurationIsVisible = 0;
			defaultConfigurationName = Release;
		};
/* End XCConfigurationList section */
	};
	rootObject = 1EADE5B818AA400B00EF3180 /* Project object */;
}<|MERGE_RESOLUTION|>--- conflicted
+++ resolved
@@ -419,8 +419,8 @@
 		1EADE5C118AA403700EF3180 /* Engine.xcodeproj */ = {isa = PBXFileReference; lastKnownFileType = "wrapper.pb-project"; name = Engine.xcodeproj; path = Engine/Engine.xcodeproj; sourceTree = "<group>"; };
 		1EADE5C418AA403700EF3180 /* Gui.xcodeproj */ = {isa = PBXFileReference; lastKnownFileType = "wrapper.pb-project"; name = Gui.xcodeproj; path = Gui/Gui.xcodeproj; sourceTree = "<group>"; };
 		1EADE5C718AA403700EF3180 /* Tests.xcodeproj */ = {isa = PBXFileReference; lastKnownFileType = "wrapper.pb-project"; name = Tests.xcodeproj; path = Tests/Tests.xcodeproj; sourceTree = "<group>"; };
-<<<<<<< HEAD
 		1EDADF2A1D8B0C4D00D47689 /* yaml-cpp-natron.xcodeproj */ = {isa = PBXFileReference; lastKnownFileType = "wrapper.pb-project"; name = "yaml-cpp-natron.xcodeproj"; path = "libs/yaml-cpp/yaml-cpp-natron.xcodeproj"; sourceTree = "<group>"; };
+		1EDF0EA31E1FDF3E00C12A4C /* README-Natron-documentation.md */ = {isa = PBXFileReference; fileEncoding = 4; lastKnownFileType = net.daringfireball.markdown; name = "README-Natron-documentation.md"; path = "Documentation/README-Natron-documentation.md"; sourceTree = "<group>"; };
 		1EE90EED1DD79AB400FA7BFE /* AngleBlur.nps */ = {isa = PBXFileReference; fileEncoding = 4; lastKnownFileType = text; path = AngleBlur.nps; sourceTree = "<group>"; };
 		1EE90EEE1DD79AB400FA7BFE /* DropShadow.nps */ = {isa = PBXFileReference; fileEncoding = 4; lastKnownFileType = text; path = DropShadow.nps; sourceTree = "<group>"; };
 		1EE90EEF1DD79AB400FA7BFE /* Fill.nps */ = {isa = PBXFileReference; fileEncoding = 4; lastKnownFileType = text; path = Fill.nps; sourceTree = "<group>"; };
@@ -431,35 +431,6 @@
 		1EE90EF41DD79AB400FA7BFE /* ZMask.nps */ = {isa = PBXFileReference; fileEncoding = 4; lastKnownFileType = text; path = ZMask.nps; sourceTree = "<group>"; };
 		1EE90EF51DD79AB400FA7BFE /* ZRemap.nps */ = {isa = PBXFileReference; fileEncoding = 4; lastKnownFileType = text; path = ZRemap.nps; sourceTree = "<group>"; };
 		1EE90F1C1DD79F0C00FA7BFE /* EdgeBlur.nps */ = {isa = PBXFileReference; fileEncoding = 4; lastKnownFileType = text; path = EdgeBlur.nps; sourceTree = "<group>"; };
-=======
-		1EB1215C1D87F6B5009646F7 /* ofx_plugin_programming_guide.html */ = {isa = PBXFileReference; lastKnownFileType = text.html.documentation; name = ofx_plugin_programming_guide.html; path = Documentation/ofx_plugin_programming_guide.html; sourceTree = "<group>"; };
-		1EB1215D1D87F6B5009646F7 /* ofxActionsSupported.rtf */ = {isa = PBXFileReference; lastKnownFileType = text.rtf; name = ofxActionsSupported.rtf; path = Documentation/ofxActionsSupported.rtf; sourceTree = "<group>"; };
-		1EB1215E1D87F6B5009646F7 /* ofxPropSupported.rtf */ = {isa = PBXFileReference; lastKnownFileType = text.rtf; name = ofxPropSupported.rtf; path = Documentation/ofxPropSupported.rtf; sourceTree = "<group>"; };
-		1EB1215F1D87F6B5009646F7 /* Presentation.md */ = {isa = PBXFileReference; lastKnownFileType = net.daringfireball.markdown; name = Presentation.md; path = Documentation/Presentation.md; sourceTree = "<group>"; };
-		1EB121601D87F6B5009646F7 /* TuttleOFX-README.txt */ = {isa = PBXFileReference; lastKnownFileType = text; name = "TuttleOFX-README.txt"; path = "Documentation/TuttleOFX-README.txt"; sourceTree = "<group>"; };
-		1EB121621D87F6EE009646F7 /* _group.rst */ = {isa = PBXFileReference; fileEncoding = 4; lastKnownFileType = text; path = _group.rst; sourceTree = "<group>"; };
-		1EB121631D87F6EE009646F7 /* _groupChannel.rst */ = {isa = PBXFileReference; fileEncoding = 4; lastKnownFileType = text; path = _groupChannel.rst; sourceTree = "<group>"; };
-		1EB121641D87F6EE009646F7 /* _groupColor.rst */ = {isa = PBXFileReference; fileEncoding = 4; lastKnownFileType = text; path = _groupColor.rst; sourceTree = "<group>"; };
-		1EB121651D87F6EE009646F7 /* _groupDraw.rst */ = {isa = PBXFileReference; fileEncoding = 4; lastKnownFileType = text; path = _groupDraw.rst; sourceTree = "<group>"; };
-		1EB121661D87F6EE009646F7 /* _groupExtra.rst */ = {isa = PBXFileReference; fileEncoding = 4; lastKnownFileType = text; path = _groupExtra.rst; sourceTree = "<group>"; };
-		1EB121671D87F6EE009646F7 /* _groupFilter.rst */ = {isa = PBXFileReference; fileEncoding = 4; lastKnownFileType = text; path = _groupFilter.rst; sourceTree = "<group>"; };
-		1EB121681D87F6EE009646F7 /* _groupImage.rst */ = {isa = PBXFileReference; fileEncoding = 4; lastKnownFileType = text; path = _groupImage.rst; sourceTree = "<group>"; };
-		1EB121691D87F6EE009646F7 /* _groupKeyer.rst */ = {isa = PBXFileReference; fileEncoding = 4; lastKnownFileType = text; path = _groupKeyer.rst; sourceTree = "<group>"; };
-		1EB1216A1D87F6EE009646F7 /* _groupMerge.rst */ = {isa = PBXFileReference; fileEncoding = 4; lastKnownFileType = text; path = _groupMerge.rst; sourceTree = "<group>"; };
-		1EB1216B1D87F6EE009646F7 /* _groupOther.rst */ = {isa = PBXFileReference; fileEncoding = 4; lastKnownFileType = text; path = _groupOther.rst; sourceTree = "<group>"; };
-		1EB1216C1D87F6EE009646F7 /* _groupTime.rst */ = {isa = PBXFileReference; fileEncoding = 4; lastKnownFileType = text; path = _groupTime.rst; sourceTree = "<group>"; };
-		1EB1216D1D87F6EE009646F7 /* _groupTransform.rst */ = {isa = PBXFileReference; fileEncoding = 4; lastKnownFileType = text; path = _groupTransform.rst; sourceTree = "<group>"; };
-		1EB1216E1D87F6EE009646F7 /* _groupViews.rst */ = {isa = PBXFileReference; fileEncoding = 4; lastKnownFileType = text; path = _groupViews.rst; sourceTree = "<group>"; };
-		1EB1216F1D87F6EE009646F7 /* _prefs.rst */ = {isa = PBXFileReference; fileEncoding = 4; lastKnownFileType = text; path = _prefs.rst; sourceTree = "<group>"; };
-		1EB121701D87F6EE009646F7 /* _static */ = {isa = PBXFileReference; lastKnownFileType = folder; path = _static; sourceTree = "<group>"; };
-		1EB121711D87F6EE009646F7 /* _templates */ = {isa = PBXFileReference; lastKnownFileType = folder; path = _templates; sourceTree = "<group>"; };
-		1EB121721D87F6EE009646F7 /* conf.py */ = {isa = PBXFileReference; fileEncoding = 4; lastKnownFileType = text.script.python; path = conf.py; sourceTree = "<group>"; };
-		1EB121731D87F6EE009646F7 /* devel */ = {isa = PBXFileReference; lastKnownFileType = folder; path = devel; sourceTree = "<group>"; };
-		1EB121741D87F6EE009646F7 /* guide */ = {isa = PBXFileReference; lastKnownFileType = folder; path = guide; sourceTree = "<group>"; };
-		1EB121751D87F6EE009646F7 /* index.rst */ = {isa = PBXFileReference; fileEncoding = 4; lastKnownFileType = text; path = index.rst; sourceTree = "<group>"; };
-		1EB121761D87F6EE009646F7 /* plugins */ = {isa = PBXFileReference; lastKnownFileType = folder; path = plugins; sourceTree = "<group>"; };
-		1EDF0E6F1E1FDCF900C12A4C /* README-Natron-documentation.md */ = {isa = PBXFileReference; fileEncoding = 4; lastKnownFileType = net.daringfireball.markdown; name = "README-Natron-documentation.md"; path = "Documentation/README-Natron-documentation.md"; sourceTree = "<group>"; };
->>>>>>> cea7d1df
 		1EEB0B5B1D1ADF4D00F0D43D /* LICENSE-AGPL-3.0.txt */ = {isa = PBXFileReference; fileEncoding = 4; lastKnownFileType = text; path = "LICENSE-AGPL-3.0.txt"; sourceTree = "<group>"; };
 		1EEB0B5C1D1ADF4D00F0D43D /* LICENSE-Apache-2.0.txt */ = {isa = PBXFileReference; fileEncoding = 4; lastKnownFileType = text; path = "LICENSE-Apache-2.0.txt"; sourceTree = "<group>"; };
 		1EEB0B5D1D1ADF4D00F0D43D /* LICENSE-Boost.txt */ = {isa = PBXFileReference; fileEncoding = 4; lastKnownFileType = text; path = "LICENSE-Boost.txt"; sourceTree = "<group>"; };
@@ -632,7 +603,7 @@
 		1E70D1631CF33B22000D2932 /* Documentation */ = {
 			isa = PBXGroup;
 			children = (
-				1EDF0E6F1E1FDCF900C12A4C /* README-Natron-documentation.md */,
+				1EDF0EA31E1FDF3E00C12A4C /* README-Natron-documentation.md */,
 				1E70D14F1CF33A0C000D2932 /* BUGS.md */,
 				1E70D1501CF33A0C000D2932 /* CHANGELOG.md */,
 				1E70D1521CF33A0C000D2932 /* CONTRIBUTING.md */,
@@ -713,31 +684,7 @@
 		1EDADF2B1D8B0C4D00D47689 /* Products */ = {
 			isa = PBXGroup;
 			children = (
-<<<<<<< HEAD
 				1EE90EF71DD79AB400FA7BFE /* libyaml-cpp-natron.a */,
-=======
-				1EB121721D87F6EE009646F7 /* conf.py */,
-				1EB121621D87F6EE009646F7 /* _group.rst */,
-				1EB121631D87F6EE009646F7 /* _groupChannel.rst */,
-				1EB121641D87F6EE009646F7 /* _groupColor.rst */,
-				1EB121651D87F6EE009646F7 /* _groupDraw.rst */,
-				1EB121661D87F6EE009646F7 /* _groupExtra.rst */,
-				1EB121671D87F6EE009646F7 /* _groupFilter.rst */,
-				1EB121681D87F6EE009646F7 /* _groupImage.rst */,
-				1EB121691D87F6EE009646F7 /* _groupKeyer.rst */,
-				1EB1216A1D87F6EE009646F7 /* _groupMerge.rst */,
-				1EB1216B1D87F6EE009646F7 /* _groupOther.rst */,
-				1EB1216C1D87F6EE009646F7 /* _groupTime.rst */,
-				1EB1216D1D87F6EE009646F7 /* _groupTransform.rst */,
-				1EB1216E1D87F6EE009646F7 /* _groupViews.rst */,
-				1EB1216F1D87F6EE009646F7 /* _prefs.rst */,
-				1EB121701D87F6EE009646F7 /* _static */,
-				1EB121711D87F6EE009646F7 /* _templates */,
-				1EB121731D87F6EE009646F7 /* devel */,
-				1EB121741D87F6EE009646F7 /* guide */,
-				1EB121751D87F6EE009646F7 /* index.rst */,
-				1EB121761D87F6EE009646F7 /* plugins */,
->>>>>>> cea7d1df
 			);
 			name = Products;
 			sourceTree = "<group>";
