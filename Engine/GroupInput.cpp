/* ***** BEGIN LICENSE BLOCK *****
 * This file is part of Natron <http://www.natron.fr/>,
 * Copyright (C) 2013-2017 INRIA and Alexandre Gauthier-Foichat
 *
 * Natron is free software: you can redistribute it and/or modify
 * it under the terms of the GNU General Public License as published by
 * the Free Software Foundation; either version 2 of the License, or
 * (at your option) any later version.
 *
 * Natron is distributed in the hope that it will be useful,
 * but WITHOUT ANY WARRANTY; without even the implied warranty of
 * MERCHANTABILITY or FITNESS FOR A PARTICULAR PURPOSE.  See the
 * GNU General Public License for more details.
 *
 * You should have received a copy of the GNU General Public License
 * along with Natron.  If not, see <http://www.gnu.org/licenses/gpl-2.0.html>
 * ***** END LICENSE BLOCK ***** */

// ***** BEGIN PYTHON BLOCK *****
// from <https://docs.python.org/3/c-api/intro.html#include-files>:
// "Since Python may define some pre-processor definitions which affect the standard headers on some systems, you must include Python.h before any standard headers are included."
#include <Python.h>
// ***** END PYTHON BLOCK *****

#include "GroupInput.h"

#include <cassert>
#include <stdexcept>

#include "Engine/NodeMetadata.h"
#include "Engine/KnobTypes.h"
#include "Engine/Node.h"
#include "Engine/NodeGroup.h" // kNatronGroupInputIsOptionalParamName, kNatronGroupInputIsMaskParamName
#include "Engine/ViewIdx.h"

NATRON_NAMESPACE_ENTER


PluginPtr
GroupInput::createPlugin()
{
    std::vector<std::string> grouping;
    grouping.push_back(PLUGIN_GROUP_OTHER);
    PluginPtr ret = Plugin::create(GroupInput::create, GroupInput::createRenderClone, PLUGINID_NATRON_INPUT, "Input", 1, 0, grouping);

    QString desc =  tr("This node can only be used within a Group. It adds an input arrow to the group.");
    ret->setProperty<std::string>(kNatronPluginPropDescription, desc.toStdString());
    EffectDescriptionPtr effectDesc = ret->getEffectDescriptor();
    effectDesc->setProperty<RenderSafetyEnum>(kEffectPropRenderThreadSafety, eRenderSafetyFullySafe);
    effectDesc->setProperty<bool>(kEffectPropSupportsTiles, true);
    ret->setProperty<std::string>(kNatronPluginPropIconFilePath,  "Images/input_icon.png");

    ret->setProperty<ImageBitDepthEnum>(kNatronPluginPropOutputSupportedBitDepths, eImageBitDepthFloat, 0);
    ret->setProperty<ImageBitDepthEnum>(kNatronPluginPropOutputSupportedBitDepths, eImageBitDepthByte, 1);
    ret->setProperty<ImageBitDepthEnum>(kNatronPluginPropOutputSupportedBitDepths, eImageBitDepthShort, 2);
    ret->setProperty<std::bitset<4> >(kNatronPluginPropOutputSupportedComponents, std::bitset<4>(std::string("1111")));
    return ret;
}



void
GroupInput::initializeKnobs()
{
    KnobPagePtr page = createKnob<KnobPage>("controlsPage");
    page->setLabel(tr("Controls"));

<<<<<<< HEAD
    KnobBoolPtr optKnob = createKnob<KnobBool>(kNatronGroupInputIsOptionalParamName);
    optKnob->setLabel(tr("Optional"));
    optKnob->setHintToolTip( tr("When checked, this input of the group will be optional, i.e it will not be required that it is connected "
=======
    boost::shared_ptr<KnobBool> optKnob = AppManager::createKnob<KnobBool>( this, tr("Optional") );
    optKnob->setHintToolTip( tr("When checked, this input of the group will be optional, i.e. it will not be required that it is connected "
>>>>>>> 59160cff
                                "for the render to work.") );
    optKnob->setAnimationEnabled(false);
    page->addKnob(optKnob);
    _optional = optKnob;

    KnobBoolPtr maskKnob = createKnob<KnobBool>(kNatronGroupInputIsMaskParamName);
    maskKnob->setHintToolTip( tr("When checked, this input of the group will be considered as a mask. A mask is always optional.") );
    maskKnob->setAnimationEnabled(false);
    maskKnob->setLabel(tr("Mask"));
    page->addKnob(maskKnob);
    _mask = maskKnob;
}

bool
GroupInput::knobChanged(const KnobIPtr& k,
                        ValueChangedReasonEnum /*reason*/,
                        ViewSetSpec /*view*/,
                        TimeValue /*time*/)
{
    bool ret = true;
    KnobBoolPtr optKnob = _optional.lock();
    KnobBoolPtr maskKnob = _mask.lock();

    if ( k == optKnob ) {
        NodeCollectionPtr group = getNode()->getGroup();
        group->notifyInputOptionalStateChanged( getNode() );
    } else if ( k == maskKnob ) {
        bool isMask = maskKnob->getValue();
        if (isMask) {
            optKnob->setValue(true);
        } else {
            optKnob->setValue(false);
        }
        NodeCollectionPtr group = getNode()->getGroup();
        group->notifyInputMaskStateChanged( getNode() );
    } else {
        ret = false;
    }

    return ret;
}

NATRON_NAMESPACE_EXIT

NATRON_NAMESPACE_USING
#include "moc_GroupInput.cpp"<|MERGE_RESOLUTION|>--- conflicted
+++ resolved
@@ -65,14 +65,9 @@
     KnobPagePtr page = createKnob<KnobPage>("controlsPage");
     page->setLabel(tr("Controls"));
 
-<<<<<<< HEAD
     KnobBoolPtr optKnob = createKnob<KnobBool>(kNatronGroupInputIsOptionalParamName);
     optKnob->setLabel(tr("Optional"));
-    optKnob->setHintToolTip( tr("When checked, this input of the group will be optional, i.e it will not be required that it is connected "
-=======
-    boost::shared_ptr<KnobBool> optKnob = AppManager::createKnob<KnobBool>( this, tr("Optional") );
     optKnob->setHintToolTip( tr("When checked, this input of the group will be optional, i.e. it will not be required that it is connected "
->>>>>>> 59160cff
                                 "for the render to work.") );
     optKnob->setAnimationEnabled(false);
     page->addKnob(optKnob);
