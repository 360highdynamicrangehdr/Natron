/* ***** BEGIN LICENSE BLOCK *****
 * This file is part of Natron <http://www.natron.fr/>,
 * Copyright (C) 2013-2018 INRIA and Alexandre Gauthier-Foichat
 *
 * Natron is free software: you can redistribute it and/or modify
 * it under the terms of the GNU General Public License as published by
 * the Free Software Foundation; either version 2 of the License, or
 * (at your option) any later version.
 *
 * Natron is distributed in the hope that it will be useful,
 * but WITHOUT ANY WARRANTY; without even the implied warranty of
 * MERCHANTABILITY or FITNESS FOR A PARTICULAR PURPOSE.  See the
 * GNU General Public License for more details.
 *
 * You should have received a copy of the GNU General Public License
 * along with Natron.  If not, see <http://www.gnu.org/licenses/gpl-2.0.html>
 * ***** END LICENSE BLOCK ***** */

// ***** BEGIN PYTHON BLOCK *****
// from <https://docs.python.org/3/c-api/intro.html#include-files>:
// "Since Python may define some pre-processor definitions which affect the standard headers on some systems, you must include Python.h before any standard headers are included."
#include <Python.h>
// ***** END PYTHON BLOCK *****

#include "OfxHost.h"

#include <cassert>
#include <cstdarg>
#include <memory>
#include <fstream>
#include <new> // std::bad_alloc
#include <stdexcept> // std::exception
#include <cctype> // tolower
#include <algorithm> // transform, min, max
#include <string>
#include <cstring> // for std::memcpy, std::memset, std::strcmp

CLANG_DIAG_OFF(deprecated)
CLANG_DIAG_OFF(uninitialized)
CLANG_DIAG_OFF(deprecated-register) //'register' storage class specifier is deprecated
CLANG_DIAG_OFF(uninitialized)
#include <QtCore/QDateTime>
#include <QtCore/QDir>
#include <QtCore/QMutex>
#include <QtCore/QThreadPool>
#include <QtCore/QCoreApplication>
#include <QtCore/QDebug>
#include <QtCore/QTemporaryFile>
CLANG_DIAG_ON(deprecated-register)
CLANG_DIAG_ON(uninitialized)

#ifdef OFX_SUPPORTS_MULTITHREAD
#include <QtCore/QThread>
#include <QtCore/QThreadStorage>
#include <QtConcurrentMap> // QtCore on Qt4, QtConcurrent on Qt5

GCC_DIAG_UNUSED_LOCAL_TYPEDEFS_OFF
// /usr/local/include/boost/bind/arg.hpp:37:9: warning: unused typedef 'boost_static_assert_typedef_37' [-Wunused-local-typedef]
#include <boost/bind.hpp>
#include <boost/algorithm/string/predicate.hpp>
GCC_DIAG_UNUSED_LOCAL_TYPEDEFS_ON
#endif // OFX_SUPPORTS_MULTITHREAD
CLANG_DIAG_ON(deprecated)
CLANG_DIAG_ON(uninitialized)

//ofx
#include <ofxParametricParam.h>
#include <ofxOpenGLRender.h>
#ifdef OFX_EXTENSIONS_NUKE
#include <nuke/fnOfxExtensions.h>
#endif
#include <ofxNatron.h>

//ofx host support
#include <ofxhPluginAPICache.h>
// ofxhPropertySuite.h:565:37: warning: 'this' pointer cannot be null in well-defined C++ code; comparison may be assumed to always evaluate to true [-Wtautological-undefined-compare]
CLANG_DIAG_OFF(unknown-pragmas)
CLANG_DIAG_OFF(tautological-undefined-compare) // appeared in clang 3.5
#include <ofxhImageEffect.h>
CLANG_DIAG_ON(tautological-undefined-compare)
CLANG_DIAG_ON(unknown-pragmas)
#include <ofxhPluginCache.h>
#include <ofxhImageEffectAPI.h>
#include <ofxhHost.h>
#include <ofxhParam.h>

#include <tuttle/ofxReadWrite.h>
#include <ofxhPluginCache.h>
#include <ofxhParametricParam.h> //our version of parametric param suite support

#include "Global/GlobalDefines.h"
#include "Global/FStreamsSupport.h"
#include "Global/QtCompat.h"
#include "Global/KeySymbols.h"

#include "Engine/AppInstance.h"
#include "Engine/AppManager.h"
#include "Engine/CreateNodeArgs.h"
#include "Engine/OfxClipInstance.h"
#include "Engine/KnobTypes.h"
#include "Engine/EffectDescription.h"
#include "Engine/InputDescription.h"
#include "Engine/LibraryBinary.h"
#include "Engine/MultiThread.h"
#include "Engine/MemoryInfo.h" // printAsRAM
#include "Engine/Node.h"
#include "Engine/OfxEffectInstance.h"
#include "Engine/OfxImageEffectInstance.h"
#include "Engine/OutputSchedulerThread.h"
#include "Engine/OfxMemory.h"
#include "Engine/Plugin.h"
#include "Engine/Project.h"
#include "Engine/Settings.h"
#include "Engine/StandardPaths.h"
#include "Engine/TLSHolder.h"
#include "Engine/ThreadPool.h"

#include "Serialization/NodeSerialization.h"


NATRON_NAMESPACE_ENTER
// to disambiguate with the global-scope ::OfxHost

// see second answer of http://stackoverflow.com/questions/2342162/stdstring-formatting-like-sprintf
static
std::string
string_format(const std::string fmt,
              ...)
{
    int size = ( (int)fmt.size() ) * 2 + 50;   // Use a rubric appropriate for your code
    std::string str;
    va_list ap;

    while (1) {     // Maximum two passes on a POSIX system...
        str.reserve(size);
        va_start(ap, fmt);
        int n = vsnprintf( (char *)str.data(), size, fmt.c_str(), ap );
        va_end(ap);
        if ( (n > -1) && (n < size) ) {  // Everything worked
            str.resize(n);

            return str;
        }
        if (n > -1) { // Needed size returned
            size = n + 1;   // For null char
        } else {
            size *= 2;      // Guess at a larger size (OS specific)
        }
    }

    return str;
}

struct OfxHostPrivate
{
    boost::shared_ptr<OFX::Host::ImageEffect::PluginCache> imageEffectPluginCache;
    boost::shared_ptr<TLSHolder<OfxHost::OfxHostTLSData> > tlsData;

    std::string loadingPluginID; // ID of the plugin being loaded
    int loadingPluginVersionMajor;
    int loadingPluginVersionMinor;

    OfxHostPrivate()
        : imageEffectPluginCache()
        , tlsData()
        , loadingPluginID()
        , loadingPluginVersionMajor(0)
        , loadingPluginVersionMinor(0)
    {
        tlsData = boost::make_shared<TLSHolder<OfxHost::OfxHostTLSData> >();
    }
};

OfxHost::OfxHost()
    : _imp( new OfxHostPrivate() )
{
    _imp->imageEffectPluginCache = boost::make_shared<OFX::Host::ImageEffect::PluginCache>((OFX::Host::ImageEffect::Host*)this);
}

OfxHost::~OfxHost()
{
    //Clean up, to be polite.
    OFX::Host::PluginCache::clearPluginCache();

}


void
OfxHost::setOfxHostOSHandle(void* handle)
{
    _properties.setPointerProperty(kOfxPropHostOSHandle, handle);
}

void
OfxHost::setProperties()
{
    /* Known OpenFX host names:
       uk.co.thefoundry.nuke
       com.eyeonline.Fusion
       com.sonycreativesoftware.vegas
       Autodesk Toxik
       Assimilator
       Dustbuster
       DaVinciResolve
       DaVinciResolveLite
       Mistika
       com.apple.shake
       Baselight
       IRIDAS Framecycler
       com.chinadigitalvideo.dx
       com.newblue.titlerpro
       Ramen
       TuttleOfx
       fr.inria.Natron

       Other possible names:
       Nuke
       Autodesk Toxik Render Utility
       Autodesk Toxik Python Bindings
       Toxik
       Fusion
       film master
       film cutter
       data conform
       nucoda
       phoenix
       Film Master
       Baselight
       Scratch
       DS OFX Host
       Avid DS
       Vegas
       CDV DX
       Resolve

     */

    // see hostStuffs in ofxhImageEffect.cpp

    _properties.setStringProperty( kOfxPropName, appPTR->getCurrentSettings()->getHostName() );
    _properties.setGetHook(kOfxPropName, this);
    _properties.setStringProperty(kOfxPropLabel, NATRON_APPLICATION_NAME); // "nuke" //< use this to pass for nuke
    _properties.setIntProperty(kOfxPropAPIVersion, 1, 0);  //OpenFX API v1.4
    _properties.setIntProperty(kOfxPropAPIVersion, 4, 1);
    _properties.setIntProperty(kOfxPropVersion, NATRON_VERSION_MAJOR, 0);
    _properties.setIntProperty(kOfxPropVersion, NATRON_VERSION_MINOR, 1);
    _properties.setIntProperty(kOfxPropVersion, NATRON_VERSION_REVISION, 2);
    _properties.setStringProperty(kOfxPropVersionLabel, NATRON_VERSION_STRING);
    _properties.setIntProperty( kOfxImageEffectHostPropIsBackground, (int)appPTR->isBackground() );
    _properties.setIntProperty(kOfxImageEffectPropSupportsOverlays, 1);
    _properties.setIntProperty(kOfxImageEffectPropSupportsMultiResolution, 1);
    _properties.setIntProperty(kOfxImageEffectPropSupportsTiles, 1);
    _properties.setIntProperty(kOfxImageEffectPropTemporalClipAccess, 1);
    _properties.setStringProperty(kOfxImageEffectPropSupportedComponents,  kOfxImageComponentRGBA, 0);
    _properties.setStringProperty(kOfxImageEffectPropSupportedComponents,  kOfxImageComponentAlpha, 1);
    if ( appPTR->getCurrentSettings()->areRGBPixelComponentsSupported() ) {
        _properties.setStringProperty(kOfxImageEffectPropSupportedComponents,  kOfxImageComponentRGB, 2);
    }
    _properties.setStringProperty(kOfxImageEffectPropSupportedComponents,  kFnOfxImageComponentMotionVectors, 3);
    _properties.setStringProperty(kOfxImageEffectPropSupportedComponents,  kFnOfxImageComponentStereoDisparity, 4);
#ifdef OFX_EXTENSIONS_NATRON
    _properties.setStringProperty(kOfxImageEffectPropSupportedComponents,  kNatronOfxImageComponentXY, 5);
#endif
    _properties.setStringProperty(kOfxImageEffectPropSupportedPixelDepths, kOfxBitDepthFloat, 0);
    _properties.setStringProperty(kOfxImageEffectPropSupportedPixelDepths, kOfxBitDepthShort, 1);
    _properties.setStringProperty(kOfxImageEffectPropSupportedPixelDepths, kOfxBitDepthByte, 2);

    _properties.setStringProperty(kOfxImageEffectPropSupportedContexts, kOfxImageEffectContextGenerator, 0 );
    _properties.setStringProperty(kOfxImageEffectPropSupportedContexts, kOfxImageEffectContextFilter, 1);
    _properties.setStringProperty(kOfxImageEffectPropSupportedContexts, kOfxImageEffectContextGeneral, 2 );
    _properties.setStringProperty(kOfxImageEffectPropSupportedContexts, kOfxImageEffectContextTransition, 3 );

    ///Setting these makes The Foundry Furnace plug-ins fail in the load action
    //_properties.setStringProperty(kOfxImageEffectPropSupportedContexts, kOfxImageEffectContextReader, 4 );
    //_properties.setStringProperty(kOfxImageEffectPropSupportedContexts, kOfxImageEffectContextWriter, 5 );

    _properties.setIntProperty(kOfxImageEffectPropSupportsMultipleClipDepths, 1);
    _properties.setIntProperty(kOfxImageEffectPropSupportsMultipleClipPARs, 1);
    _properties.setIntProperty(kOfxImageEffectPropSetableFrameRate, 1);
    _properties.setIntProperty(kOfxImageEffectPropSetableFielding, 0);
    _properties.setIntProperty(kOfxParamHostPropSupportsCustomInteract, 1 );
    _properties.setIntProperty( kOfxParamHostPropSupportsStringAnimation, KnobString::canAnimateStatic() );
    _properties.setIntProperty( kOfxParamHostPropSupportsChoiceAnimation, KnobChoice::canAnimateStatic() );
    _properties.setIntProperty( kOfxParamHostPropSupportsBooleanAnimation, KnobBool::canAnimateStatic() );
    _properties.setIntProperty( kOfxParamHostPropSupportsCustomAnimation, KnobString::canAnimateStatic() );
    _properties.setPointerProperty(kOfxPropHostOSHandle, NULL);
    _properties.setIntProperty(kOfxParamHostPropSupportsParametricAnimation, 0);

    _properties.setIntProperty(kOfxParamHostPropMaxParameters, -1);
    _properties.setIntProperty(kOfxParamHostPropMaxPages, 0);
    _properties.setIntProperty(kOfxParamHostPropPageRowColumnCount, 0, 0 );
    _properties.setIntProperty(kOfxParamHostPropPageRowColumnCount, 0, 1 );
    _properties.setIntProperty(kOfxImageEffectInstancePropSequentialRender, 2); // OFX 1.2
#ifdef OFX_SUPPORTS_OPENGLRENDER
    // all host properties should be static and not depend on the settings, or the plugin cache may be wrong
    _properties.setStringProperty(kOfxImageEffectPropOpenGLRenderSupported, "true"); // OFX 1.3
    //if (appPTR->getCurrentSettings()->isOpenGLRenderingEnabled()) {
    //    _properties.setStringProperty(kOfxImageEffectPropOpenGLRenderSupported, "true"); // OFX 1.3
    //} else {
    //    _properties.setStringProperty(kOfxImageEffectPropOpenGLRenderSupported, "false"); // OFX 1.3
    //}
#endif
    _properties.setIntProperty(kOfxImageEffectPropRenderQualityDraft, 1); // OFX 1.4
    _properties.setStringProperty(kOfxImageEffectHostPropNativeOrigin, kOfxHostNativeOriginBottomLeft); // OFX 1.4

#ifdef OFX_EXTENSIONS_NUKE
    ///Plane suite
    _properties.setIntProperty(kFnOfxImageEffectPropMultiPlanar, 1);
    ///Nuke transform suite
    _properties.setIntProperty(kFnOfxImageEffectCanTransform, 1);
#endif
#ifdef OFX_EXTENSIONS_NATRON
    ///Natron extensions
    _properties.setIntProperty(kNatronOfxHostIsNatron, 1);
    _properties.setIntProperty(kNatronOfxParamHostPropSupportsDynamicChoices, 1);
    _properties.setIntProperty(kNatronOfxParamPropChoiceCascading, 1);
    _properties.setStringProperty(kNatronOfxImageEffectPropChannelSelector, kOfxImageComponentRGBA);
    _properties.setIntProperty(kNatronOfxImageEffectPropHostMasking, 1);
    _properties.setIntProperty(kNatronOfxImageEffectPropHostMixing, 1);

    // Natron distortion suite
    _properties.setIntProperty(kOfxImageEffectPropCanDistort, 1);

    _properties.setIntProperty(kNatronOfxPropDescriptionIsMarkdown, 1);

    _properties.setStringProperty(kNatronOfxImageEffectPropDefaultCursors, kNatronOfxArrowCursor, 0);
    _properties.setStringProperty(kNatronOfxImageEffectPropDefaultCursors, kNatronOfxUpArrowCursor, 1);
    _properties.setStringProperty(kNatronOfxImageEffectPropDefaultCursors, kNatronOfxCrossCursor, 2);
    _properties.setStringProperty(kNatronOfxImageEffectPropDefaultCursors, kNatronOfxIBeamCursor, 3);
    _properties.setStringProperty(kNatronOfxImageEffectPropDefaultCursors, kNatronOfxWaitCursor, 4);
    _properties.setStringProperty(kNatronOfxImageEffectPropDefaultCursors, kNatronOfxBusyCursor, 5);
    _properties.setStringProperty(kNatronOfxImageEffectPropDefaultCursors, kNatronOfxForbiddenCursor, 6);
    _properties.setStringProperty(kNatronOfxImageEffectPropDefaultCursors, kNatronOfxPointingHandCursor, 7);
    _properties.setStringProperty(kNatronOfxImageEffectPropDefaultCursors, kNatronOfxWhatsThisCursor, 8);
    _properties.setStringProperty(kNatronOfxImageEffectPropDefaultCursors, kNatronOfxSizeVerCursor, 9);
    _properties.setStringProperty(kNatronOfxImageEffectPropDefaultCursors, kNatronOfxSizeHorCursor, 10);
    _properties.setStringProperty(kNatronOfxImageEffectPropDefaultCursors, kNatronOfxSizeBDiagCursor, 11);
    _properties.setStringProperty(kNatronOfxImageEffectPropDefaultCursors, kNatronOfxSizeFDiagCursor, 12);
    _properties.setStringProperty(kNatronOfxImageEffectPropDefaultCursors, kNatronOfxSizeAllCursor, 13);
    _properties.setStringProperty(kNatronOfxImageEffectPropDefaultCursors, kNatronOfxSplitVCursor, 14);
    _properties.setStringProperty(kNatronOfxImageEffectPropDefaultCursors, kNatronOfxSplitHCursor, 15);
    _properties.setStringProperty(kNatronOfxImageEffectPropDefaultCursors, kNatronOfxOpenHandCursor, 16);
    _properties.setStringProperty(kNatronOfxImageEffectPropDefaultCursors, kNatronOfxClosedHandCursor, 17);
    _properties.setStringProperty(kNatronOfxImageEffectPropDefaultCursors, kNatronOfxBlankCursor, 18);
    _properties.setStringProperty(kNatronOfxImageEffectPropDefaultCursors, kNatronOfxDefaultCursor, 19);
#endif
} // OfxHost::setProperties

static
KnownHostNameEnum
getHostNameProxy(const std::string& pluginID,
                 int pluginVersionMajor,
                 int pluginVersionMinor)
{
    Q_UNUSED(pluginVersionMajor);
    Q_UNUSED(pluginVersionMinor);

    assert( !pluginID.empty() );

    static const std::string neatvideo("com.absoft.neatvideo");
    static const std::string hitfilm("com.FXHOME.HitFilm");
    static const std::string redgiant("com.redgiantsoftware.Universe_");
    static const std::string digitalfilmtools("com.digitalfilmtools.");
    static const std::string tiffen("com.tiffen.");
    //static const std::string digitalanarchy("com.digitalanarchy.");

    if ( !pluginID.compare(0, neatvideo.size(), neatvideo) ) {
        // Neat Video plugins work with Nuke, Resolve and Mistika
        // https://www.neatvideo.com/download.html

        // tested with neat video 4.0.9, maj=4,min=0
        return eKnownHostNameNuke;
    } else if ( !pluginID.compare(0, hitfilm.size(), hitfilm) ) {
        // HitFilm plugins (work with Vegas, Resolve and TitlerPro,
        // Vegas and TitlerPro support more plugins than Resolve
        // tested with HitFilm 3.1.0113
        // maj=1 or 2 (depends on plugin), min=0
        // HitFilm Ignite also supports NewBlue OFX Bridge, Sony Catalyst Edit, The Foundry Nuke
        // tested with HitFilm Ignite 1.0.0118
        // Clone Stamp from HitFilm Ignite is officially only compatible with Nuke
        if ( pluginID == (hitfilm + ".CloneStamp") ) {
            return eKnownHostNameNuke;
        }

        return eKnownHostNameVegas;
    } else if ( !pluginID.compare(0, redgiant.size(), redgiant) ) {
        // Red Giant Universe plugins 1.5 work with Vegas and Resolve
        return eKnownHostNameVegas;
    } else if ( !pluginID.compare(0, digitalfilmtools.size(), digitalfilmtools) ||
                !pluginID.compare(0, tiffen.size(), tiffen) ) {
        // Digital film tools plug-ins work with Nuke, Vegas, Scratch and Resolve

        // http://www.digitalfilmtools.com/supported-hosts/ofx-host-plugins.php
        return eKnownHostNameNuke;
        //} else if (!pluginID.compare(0, digitalanarchy.size(), digitalanarchy)) {
        //    // Digital Anarchy plug-ins work with Scratch, Resolve, and any OFX host, but they are tested with Scratch.
        //    // http://digitalanarchy.com/demos/psd_mac.html
        //    return Settings::eKnownHostNameScratch;
    }
    //printf("%s v%d.%d\n", pluginID.c_str(), pluginVersionMajor, pluginVersionMinor);

    return eKnownHostNameNone;
} // getHostNameProxy

const std::string &
OfxHost::getStringProperty(const std::string &name,
                           int n) const OFX_EXCEPTION_SPEC
{
    if ( (name == kOfxPropName) && (n == 0) ) {
        // depending on the current plugin ID and version, return a compatible host name.
        std::string pluginID;
        int pluginVersionMajor = 0;
        int pluginVersionMinor = 0;
        if ( !_imp->loadingPluginID.empty() ) {
            // plugin is not yet created: we are loading or describing it
            pluginID = _imp->loadingPluginID;
            pluginVersionMajor = _imp->loadingPluginVersionMajor;
            pluginVersionMinor = _imp->loadingPluginVersionMinor;
        } else {
            OfxEffectInstancePtr effect = getCurrentEffect_TLS();
            if (effect) {
                OfxImageEffectInstance* ofxEffect = effect->effectInstance();
                pluginID = ofxEffect->getPlugin()->getIdentifier();
                pluginVersionMajor = ofxEffect->getPlugin()->getVersionMajor();
                pluginVersionMinor = ofxEffect->getPlugin()->getVersionMinor();
            }
        }

        ///Proxy known plug-ins that filter hostnames
        if ( pluginID.empty() ) {
            qDebug() << "OfxHost::getStringProperty(" kOfxPropName "): Error: no plugin ID! (ignoring)";
        } else {
            KnownHostNameEnum e = getHostNameProxy(pluginID, pluginVersionMajor, pluginVersionMinor);
            if (e != eKnownHostNameNone) {
                const std::string& ret = appPTR->getCurrentSettings()->getKnownHostName(e);

                return ret;
            }
        }

        // kOfxPropName was set at host creation, let the value decided by the user
        return _properties.getStringPropertyRaw(kOfxPropName);
    } else {
        throw OFX::Host::Property::Exception(kOfxStatErrValue);
    }
}

OFX::Host::ImageEffect::Instance*
OfxHost::newInstance(void*,
                     OFX::Host::ImageEffect::ImageEffectPlugin* plugin,
                     OFX::Host::ImageEffect::Descriptor & desc,
                     const std::string & context)
{
    assert(plugin);


    return new OfxImageEffectInstance(plugin, desc, context, false);
}

/// Override this to create a descriptor, this makes the 'root' descriptor
OFX::Host::ImageEffect::Descriptor *
OfxHost::makeDescriptor(OFX::Host::ImageEffect::ImageEffectPlugin* plugin)
{
    assert(plugin);
    OFX::Host::ImageEffect::Descriptor *desc = new OfxImageEffectDescriptor(plugin);

    return desc;
}

/// used to construct a context description, rootContext is the main context
OFX::Host::ImageEffect::Descriptor *
OfxHost::makeDescriptor(const OFX::Host::ImageEffect::Descriptor &rootContext,
                        OFX::Host::ImageEffect::ImageEffectPlugin *plugin)
{
    assert(plugin);
    OFX::Host::ImageEffect::Descriptor *desc = new OfxImageEffectDescriptor(rootContext, plugin);

    return desc;
}

/// used to construct populate the cache
OFX::Host::ImageEffect::Descriptor *
OfxHost::makeDescriptor(const std::string &bundlePath,
                        OFX::Host::ImageEffect::ImageEffectPlugin *plugin)
{
    assert(plugin);
    OFX::Host::ImageEffect::Descriptor *desc = new OfxImageEffectDescriptor(bundlePath, plugin);

    return desc;
}

/// message
OfxStatus
OfxHost::vmessage(const char* msgtype,
                  const char* /*id*/,
                  const char* format,
                  va_list args)
{
    assert(msgtype);
    assert(format);
    std::string message = string_format(format, args);
    std::string type(msgtype);

    if (type == kOfxMessageLog) {
        appPTR->writeToErrorLog_mt_safe( tr("Plug-in"), QDateTime::currentDateTime(), QString::fromUtf8( message.c_str() ) );
    } else if ( (type == kOfxMessageFatal) || (type == kOfxMessageError) ) {
        ///It seems that the only errors or warning that passes here are exceptions thrown by plug-ins
        ///(mainly Sapphire) while aborting a render. Instead of spamming the user of meaningless dialogs,
        ///just write to the log instead.
        //Dialogs::errorDialog(NATRON_APPLICATION_NAME, message);
        appPTR->writeToErrorLog_mt_safe(tr("Plug-in"), QDateTime::currentDateTime(), QString::fromUtf8( message.c_str() ) );
    } else if (type == kOfxMessageWarning) {
        ///It seems that the only errors or warning that passes here are exceptions thrown by plug-ins
        ///(mainly Sapphire) while aborting a render. Instead of spamming the user of meaningless dialogs,
        ///just write to the log instead.
        //        Dialogs::warningDialog(NATRON_APPLICATION_NAME, message);
        appPTR->writeToErrorLog_mt_safe( tr("Plug-in"), QDateTime::currentDateTime(), QString::fromUtf8( message.c_str() ) );
    } else if (type == kOfxMessageMessage) {
        Dialogs::informationDialog(NATRON_APPLICATION_NAME, message);
    } else if (type == kOfxMessageQuestion) {
        if (Dialogs::questionDialog(NATRON_APPLICATION_NAME, message, false) == eStandardButtonYes) {
            return kOfxStatReplyYes;
        } else {
            return kOfxStatReplyNo;
        }
    }

    return kOfxStatReplyDefault;
}

OfxStatus
OfxHost::setPersistentMessage(const char* type,
                              const char* id,
                              const char* format,
                              va_list args)
{
    vmessage(type, id, format, args);

    return kOfxStatOK;
}

/// clearPersistentMessage
OfxStatus
OfxHost::clearPersistentMessage()
{
    return kOfxStatOK;
}

static std::string
getContext_internal(const std::set<std::string> & contexts)
{
    std::string context;

    if (contexts.size() == 0) {
        throw std::runtime_error( std::string("Error: Plug-in does not support any context") );
        //context = kOfxImageEffectContextGeneral;
        //plugin->addContext(kOfxImageEffectContextGeneral);
    } else if (contexts.size() == 1) {
        context = ( *contexts.begin() );

        return context;
    } else {
        std::set<std::string>::iterator found = contexts.find(kOfxImageEffectContextReader);
        bool reader = found != contexts.end();
        if (reader) {
            context = kOfxImageEffectContextReader;

            return context;
        }

        found = contexts.find(kOfxImageEffectContextWriter);
        bool writer = found != contexts.end();
        if (writer) {
            context = kOfxImageEffectContextWriter;

            return context;
        }

        found = contexts.find(kNatronOfxImageEffectContextTracker);
        bool tracker = found != contexts.end();
        if (tracker) {
            context = kNatronOfxImageEffectContextTracker;

            return context;
        }


        found = contexts.find(kOfxImageEffectContextGeneral);
        bool general = found != contexts.end();
        if (general) {
            context = kOfxImageEffectContextGeneral;

            return context;
        }

        found = contexts.find(kOfxImageEffectContextFilter);
        bool filter = found != contexts.end();
        if (filter) {
            context = kOfxImageEffectContextFilter;

            return context;
        }

        found = contexts.find(kOfxImageEffectContextPaint);
        bool paint = found != contexts.end();
        if (paint) {
            context = kOfxImageEffectContextPaint;

            return context;
        }

        found = contexts.find(kOfxImageEffectContextGenerator);
        bool generator = found != contexts.end();
        if (generator) {
            context = kOfxImageEffectContextGenerator;

            return context;
        }

        found = contexts.find(kOfxImageEffectContextTransition);
        bool transition = found != contexts.end();
        if (transition) {
            context = kOfxImageEffectContextTransition;

            return context;
        }
    }

    return context;
} // getContext_internal

OFX::Host::ImageEffect::Descriptor*
OfxHost::getPluginContextAndDescribe(OFX::Host::ImageEffect::ImageEffectPlugin* plugin,
                                     ContextEnum* ctx)
{
    _imp->loadingPluginID = plugin->getRawIdentifier();
    _imp->loadingPluginVersionMajor = plugin->getVersionMajor();
    _imp->loadingPluginVersionMinor = plugin->getVersionMajor();

    OFX::Host::PluginHandle *pluginHandle;
    // getPluginHandle() must be called before getContexts():
    // it calls kOfxActionLoad on the plugin and kOfxActionDescribe, which may set properties (including supported contexts)
    try {
        pluginHandle = plugin->getPluginHandle();
    } catch (...) {
        throw std::runtime_error( tr("Error: Description (kOfxActionLoad and kOfxActionDescribe) failed while loading %1.")
                                  .arg( QString::fromUtf8( plugin->getIdentifier().c_str() ) ).toStdString() );
    }

    if (!pluginHandle) {
        throw std::runtime_error( tr("Error: Description (kOfxActionLoad and kOfxActionDescribe) failed while loading %1.")
                                  .arg( QString::fromUtf8( plugin->getIdentifier().c_str() ) ).toStdString() );
    }
    assert(pluginHandle->getOfxPlugin() && pluginHandle->getOfxPlugin()->mainEntry);

    const std::set<std::string> & contexts = plugin->getContexts();
    std::string context = getContext_internal(contexts);
    if ( context.empty() ) {
        throw std::invalid_argument( tr("OpenFX plug-in does not have any valid context.").toStdString() );
    }

    OFX::Host::PluginHandle* ph = plugin->getPluginHandle();
    assert( ph->getOfxPlugin() );
    assert(ph->getOfxPlugin()->mainEntry);
    Q_UNUSED(ph);
    OFX::Host::ImageEffect::Descriptor* desc = NULL;
    //This will call kOfxImageEffectActionDescribeInContext
    desc = plugin->getContext(context);
    if (!desc) {
        throw std::runtime_error( tr("Plug-in parameters and inputs description (kOfxImageEffectActionDescribeInContext) failed in context %1.")
                                  .arg( QString::fromUtf8( context.c_str() ) ).toStdString() );
    }


    *ctx = OfxEffectInstance::mapToContextEnum(context);
    _imp->loadingPluginID.clear();

    return desc;
} // OfxHost::getPluginContextAndDescribe


///Return the xml cache file used before Natron 2 RC2
static QString
getOldCacheFilePath()
{
    QString cachePath = QString::fromUtf8( appPTR->getCacheDirPath().c_str() ) + QLatin1Char('/');
    QString oldOfxCache = cachePath + QString::fromUtf8("OFXCache.xml");

    return oldOfxCache;
}

static QString
getOFXCacheDirPath()
{
    QString cachePath = QString::fromUtf8( appPTR->getCacheDirPath().c_str() ) + QLatin1Char('/');
    QString ofxCachePath = cachePath + QString::fromUtf8("OFXLoadCache");

    return ofxCachePath;
}

///Return the xml cache file used after Natron 2 RC2
static QString
getCacheFilePath()
{
    QString ofxCachePath = getOFXCacheDirPath() + QLatin1Char('/');
    QString ofxCacheFilePath = ofxCachePath + QString::fromUtf8("OFXCache_") +
                               QString::fromUtf8(NATRON_VERSION_STRING) + QString::fromUtf8("_") +
                               QString::fromUtf8(NATRON_DEVELOPMENT_STATUS) + QString::fromUtf8("_") +
                               QString::number(NATRON_BUILD_NUMBER) + QString::fromUtf8(".xml");

    return ofxCacheFilePath;
}


static void
getPluginShortcuts(const OFX::Host::ImageEffect::Descriptor& desc, std::list<PluginActionShortcut>* shortcuts)
{
    int nDims = desc.getProps().getDimension(kNatronOfxImageEffectPropInViewerContextDefaultShortcuts);
    if (nDims == 0) {
        return;
    }
    {
        // Check that all props have the same dimension

        int nSymDims = desc.getProps().getDimension(kNatronOfxImageEffectPropInViewerContextShortcutSymbol);
        int nCtrlDims = desc.getProps().getDimension(kNatronOfxImageEffectPropInViewerContextShortcutHasControlModifier);
        int nShiftDims = desc.getProps().getDimension(kNatronOfxImageEffectPropInViewerContextShortcutHasShiftModifier);
        int nAltDims = desc.getProps().getDimension(kNatronOfxImageEffectPropInViewerContextShortcutHasAltModifier);
        int nMetaDims = desc.getProps().getDimension(kNatronOfxImageEffectPropInViewerContextShortcutHasMetaModifier);
        int nKeypadDims = desc.getProps().getDimension(kNatronOfxImageEffectPropInViewerContextShortcutHasKeypadModifier);

        if (nSymDims != nDims ||
            nCtrlDims != nDims ||
            nShiftDims != nDims ||
            nAltDims != nDims ||
            nMetaDims != nDims ||
            nKeypadDims != nDims) {
            std::cerr << desc.getPlugin()->getIdentifier() << ": Invalid dimension setup of the NatronOfxImageEffectPropInViewerContextDefaultShortcuts property." << std::endl;
            return;
        }
    }

    const std::map<std::string, OFX::Host::Param::Descriptor*> & paramDescriptors = desc.getParams();

    for (int i = 0; i < nDims; ++i) {
        const std::string& paramName = desc.getProps().getStringProperty(kNatronOfxImageEffectPropInViewerContextDefaultShortcuts, i);
        int symbol = desc.getProps().getIntProperty(kNatronOfxImageEffectPropInViewerContextShortcutSymbol, i);
        int hasCtrl = desc.getProps().getIntProperty(kNatronOfxImageEffectPropInViewerContextShortcutHasControlModifier, i);
        int hasShift = desc.getProps().getIntProperty(kNatronOfxImageEffectPropInViewerContextShortcutHasShiftModifier, i);
        int hasAlt = desc.getProps().getIntProperty(kNatronOfxImageEffectPropInViewerContextShortcutHasAltModifier, i);
        int hasMeta = desc.getProps().getIntProperty(kNatronOfxImageEffectPropInViewerContextShortcutHasMetaModifier, i);
        int hasKeypad = desc.getProps().getIntProperty(kNatronOfxImageEffectPropInViewerContextShortcutHasKeypadModifier, i);

        std::map<std::string, OFX::Host::Param::Descriptor*>::const_iterator foundParamDesc = paramDescriptors.find(paramName);
        if (foundParamDesc == paramDescriptors.end()) {
            // Hmm the plug-in probably wrongly set the kNatronOfxImageEffectPropInViewerContextDefaultShortcuts property
            std::cerr << desc.getPlugin()->getIdentifier() << ": " << paramName << " was set to the NatronOfxImageEffectPropInViewerContextDefaultShortcuts property but does not appear to exist in the parameters described." << std::endl;
            continue;
        }


        // The Key enum is a mapping 1:1 of the symbols defined in ofxKeySymbols.h
        Key eSymbol = (Key)symbol;
        KeyboardModifiers eMods;
        if (hasCtrl) {
            eMods |= eKeyboardModifierControl;
        }
        if (hasShift) {
            eMods |= eKeyboardModifierShift;
        }
        if (hasAlt) {
            eMods |= eKeyboardModifierAlt;
        }
        if (hasMeta) {
            eMods |= eKeyboardModifierMeta;
        }
<<<<<<< HEAD
        shortcuts->push_back(PluginActionShortcut(paramName, foundParamDesc->second->getLabel(), foundParamDesc->second->getHint(), eSymbol, eMods));
=======
        if (hasKeypad) {
            eMods |= eKeyboardModifierKeypad;
        }
        shortcuts->push_back(PluginActionShortcut(paramName, foundParamDesc->second->getLabel(), eSymbol, eMods));
>>>>>>> 972be53a
    }
} // getPluginShortcuts

static inline
QDebug operator<<(QDebug dbg, const std::list<std::string> &l)
{
    for (std::list<std::string>::const_iterator it = l.begin(); it != l.end(); ++it) {
        dbg.nospace() << QString::fromUtf8( it->c_str() ) << ' ';
    }

    return dbg.space();
}


void
OfxHost::loadOFXPlugins()
{
    qDebug() << "Load OFX Plugins...";
    SettingsPtr settings = appPTR->getCurrentSettings();
    assert(settings);
    bool useStdOFXPluginsLocation = settings->getUseStdOFXPluginsLocation();
    if (!useStdOFXPluginsLocation) {
        qDebug() << "Load OFX Plugins: do not use std plugins location";
        // only set if false, else use the previous value (which is set for example in BaseTest::SetUp())
        OFX::Host::PluginCache::useStdOFXPluginsLocation(useStdOFXPluginsLocation);
    }
    OFX::Host::PluginCache* pluginCache = OFX::Host::PluginCache::getPluginCache();
    assert(pluginCache);
    /// set the version label in the global cache
    pluginCache->setCacheVersion(NATRON_APPLICATION_NAME "OFXCachev1");

    /// register the image effect cache with the global plugin cache
    _imp->imageEffectPluginCache->registerInCache( *pluginCache );


    pluginCache->setPluginHostPath(NATRON_APPLICATION_NAME);
    pluginCache->setPluginHostPath("Nuke"); // most Nuke OFX plugins are compatible
    std::list<std::string> extraPluginsSearchPaths;
    settings->getOpenFXPluginsSearchPaths(&extraPluginsSearchPaths);
    for (std::list<std::string>::iterator it = extraPluginsSearchPaths.begin(); it != extraPluginsSearchPaths.end(); ++it) {
        if ( !(*it).empty() ) {
            qDebug() << "Load OFX Plugins: append extra plugins dir" << it->c_str();
            pluginCache->addFileToPath(*it);
        }
    }

    // if Natron is /usr/bin/Natron, /usr/bin/../OFX/Natron points to Natron-specific plugins
    QDir pluginsDir = appPTR->getBundledPluginDirectory();
    pluginsDir.cd(QString::fromUtf8("OFX/" NATRON_APPLICATION_NAME));
    std::string natronBundledPluginsPath = pluginsDir.absolutePath().toStdString();
    try {
        if ( settings->loadBundledPlugins() ) {
            if ( settings->preferBundledPlugins() ) {
                qDebug() << "Load OFX Plugins: prepend bundled plugins dir" << natronBundledPluginsPath.c_str();
                pluginCache->prependFileToPath(natronBundledPluginsPath);
            } else {
                qDebug() << "Load OFX Plugins: append bundled plugins dir" << natronBundledPluginsPath.c_str();
                pluginCache->addFileToPath(natronBundledPluginsPath);
            }
        }
    } catch (std::logic_error) {
        // ignore
    }

    // The cache location depends on the OS.
    // On OSX, it will be ~/Library/Caches/<organization>/<application>/OFXLoadCache/
    //on Linux ~/.cache/<organization>/<application>/OFXLoadCache/
    //on windows: C:\Users\<username>\App Data\Local\<organization>\<application>\Caches\OFXLoadCache
    QString ofxCacheFilePath = getCacheFilePath();
    qDebug() << "Load OFX Plugins: reading cache file" << ofxCacheFilePath;

    {
        FStreamsSupport::ifstream ifs;
        FStreamsSupport::open( &ifs, ofxCacheFilePath.toStdString() );
        if (!ifs) {
            qDebug() << "Load OFX Plugins: cannot open cache file" << ofxCacheFilePath;
        } else {
            try {
                pluginCache->readCache(ifs);
                qDebug() << "Load OFX Plugins: reading cache file... done!";
            } catch (const std::exception& e) {
                qDebug() << "Load OFX Plugins: reading cache file... failed!";
                appPTR->writeToErrorLog_mt_safe( QLatin1String("OpenFX"), QDateTime::currentDateTime(),
                                                 tr("Failure to read OpenFX plug-ins cache: %1").arg( QString::fromUtf8( e.what() ) ) );
            }
        }
    }
    
    qDebug() << "Load OFX Plugins: plugin path is" << pluginCache->getPluginPath();
    qDebug() << "Load OFX Plugins: scan plugins...";
    pluginCache->scanPluginFiles();
    qDebug() << "Load OFX Plugins: scan plugins... done!";
    _imp->loadingPluginID.clear(); // finished loading plugins

    if ( pluginCache->dirty() ) {
        // write the cache NOW (it won't change anyway)
        qDebug() << "Load OFX Plugins: writing cache file" << ofxCacheFilePath;
        /// flush out the current cache
        writeOFXCache();
        qDebug() << "Load OFX Plugins: writing cache file... done!";
    }

    /*Filling node name list and plugin grouping*/
    typedef std::map<OFX::Host::ImageEffect::MajorPlugin, OFX::Host::ImageEffect::ImageEffectPlugin *> PMap;
    const PMap& ofxPlugins =
        _imp->imageEffectPluginCache->getPluginsByIDMajor();


    for (PMap::const_iterator it = ofxPlugins.begin();
         it != ofxPlugins.end(); ++it) {
        OFX::Host::ImageEffect::ImageEffectPlugin* p = it->second;
        assert(p);
        if (p->getContexts().size() == 0) {
            continue;
        }
        assert( p->getBinary() );
        if ( !p->getBinary() ) {
            continue;
        }

        const std::string& openfxId = p->getIdentifier();
        const std::string & grouping = p->getDescriptor().getPluginGrouping();
        const std::string & bundlePath = p->getBinary()->getBundlePath();
        std::string pluginLabel = OfxEffectInstance::makePluginLabel( p->getDescriptor().getShortLabel(),
                                                                      p->getDescriptor().getLabel(),
                                                                      p->getDescriptor().getLongLabel() );
        std::vector<std::string> groups = OfxEffectInstance::makePluginGrouping(p->getIdentifier(),
                                                                   p->getVersionMajor(), p->getVersionMinor(),
                                                                   pluginLabel, grouping);
        const std::string resourcesPath(bundlePath + "/Contents/Resources/");
        std::string iconFileName;
        {
            try {
                // kOfxPropIcon is normally only defined for parameter desctriptors
                // (see <http://openfx.sourceforge.net/Documentation/1.3/ofxProgrammingReference.html#ParameterProperties>)
                // but let's assume it may also be defained on the plugin descriptor.
                iconFileName = p->getDescriptor().getProps().getStringProperty(kOfxPropIcon, 1); // dimension 1 is PNG icon
            } catch (OFX::Host::Property::Exception) {
            }

            if ( iconFileName.empty() ) {
                // no icon defined by kOfxPropIcon, use the plug-in id value
                iconFileName = openfxId + ".png";
            }
        }
        std::string groupIconFilename;
        if (groups.size() > 0) {
            groupIconFilename = resourcesPath;
            // the plugin grouping has no descriptor, just try the default filename.
            groupIconFilename.append(groups[0]);
            groupIconFilename.append(".png");
        } else {
            //Use default Misc group when the plug-in doesn't belong to a group
            groups.push_back(PLUGIN_GROUP_DEFAULT);
        }
        std::vector<std::string> groupIcons;
        groupIcons.push_back(groupIconFilename);
        for (std::size_t i = 1; i < groups.size(); ++i) {
            std::string groupIconPath = resourcesPath;
            for (std::size_t j = 0; j <= i; ++j) {
                groupIconPath += groups[j];
                if (j < i) {
                    groupIconPath += '/';
                } else {
                    groupIconPath.append(".png");
                }
            }
            groupIcons.push_back(groupIconPath);
        }

        const bool isDeprecated = p->getDescriptor().isDeprecated();
        std::string description = p->getDescriptor().getProps().getStringProperty(kOfxPropPluginDescription);

        bool isDescMarkdown = (bool)p->getDescriptor().getProps().getIntProperty(kNatronOfxPropDescriptionIsMarkdown);

        PluginPtr natronPlugin = Plugin::create(OfxEffectInstance::create, OfxEffectInstance::createRenderClone, openfxId, pluginLabel, p->getVersionMajor(), p->getVersionMinor(), groups, groupIcons);
        natronPlugin->setProperty<std::string>(kNatronPluginPropDescription, description);
        natronPlugin->setProperty<bool>(kNatronPluginPropDescriptionIsMarkdown, isDescMarkdown);
        natronPlugin->setProperty<std::string>(kNatronPluginPropResourcesPath, resourcesPath);
        natronPlugin->setProperty<std::string>(kNatronPluginPropIconFilePath, iconFileName);
        natronPlugin->setProperty<bool>(kNatronPluginPropIsDeprecated, isDeprecated);
        natronPlugin->setProperty<void*>(kNatronPluginPropOpenFXPluginPtr, (void*)p);


        std::list<PluginActionShortcut> shortcuts;
        getPluginShortcuts(p->getDescriptor(), &shortcuts);
        for (std::list<PluginActionShortcut>::iterator it = shortcuts.begin(); it!=shortcuts.end(); ++it) {
            natronPlugin->addActionShortcut(*it);
        }

        Key symbol = (Key)0;
        KeyboardModifiers mods = eKeyboardModifierNone;
        if (openfxId == PLUGINID_OFX_TRANSFORM) {
            symbol = Key_T;
        } else if (openfxId == PLUGINID_OFX_MERGE) {
            symbol = Key_M;
        } else if (openfxId == PLUGINID_OFX_GRADE) {
            symbol = Key_G;
        } else if (openfxId == PLUGINID_OFX_COLORCORRECT) {
            symbol = Key_C;
        } else if (openfxId == PLUGINID_OFX_BLURCIMG) {
            symbol = Key_B;
        }

        if (openfxId == PLUGINID_OFX_ROTOMERGE) {
            // RotoMerge is to be used only be the RotoPaint tree
            natronPlugin->setProperty<bool>(kNatronPluginPropIsInternalOnly, true);
        }

        natronPlugin->setProperty<int>(kNatronPluginPropShortcut, (int)symbol, 0);
        natronPlugin->setProperty<int>(kNatronPluginPropShortcut, (int)mods, 1);

        ///if this plugin's descriptor has the kTuttleOfxImageEffectPropSupportedExtensions property,
        ///use it to fill the readersMap and writersMap
        int formatsCount = p->getDescriptor().getProps().getDimension(kTuttleOfxImageEffectPropSupportedExtensions);
        std::vector<std::string> formats(formatsCount);
        for (int k = 0; k < formatsCount; ++k) {
            formats[k] = p->getDescriptor().getProps().getStringProperty(kTuttleOfxImageEffectPropSupportedExtensions, k);
            std::transform(formats[k].begin(), formats[k].end(), formats[k].begin(), ::tolower);
        }

        natronPlugin->setPropertyN<std::string>(kNatronPluginPropSupportedExtensions, formats);

        double evaluation = p->getDescriptor().getProps().getDoubleProperty(kTuttleOfxImageEffectPropEvaluation);

        natronPlugin->setProperty<double>(kNatronPluginPropIOEvaluation, evaluation);

        appPTR->registerPlugin(natronPlugin);
    }
    qDebug() << "Load OFX Plugins... done!";
} // loadOFXPlugins

void
OfxHost::writeOFXCache()
{
    /// and write a new cache, long version with everything in there
    QString ofxCachePath = getOFXCacheDirPath();
    QDir().mkpath(ofxCachePath);
    QString ofxCacheFilePath = getCacheFilePath();

    QTemporaryFile tmpf;
    tmpf.open();
    QString tmpFileName = tmpf.fileName();
    tmpf.remove();

    FStreamsSupport::ofstream ofile;
    FStreamsSupport::open( &ofile, tmpFileName.toStdString() );
    if (!ofile) {
        return;
    }
    OFX::Host::PluginCache* pluginCache = OFX::Host::PluginCache::getPluginCache();
    assert(pluginCache);
    pluginCache->writePluginCache(ofile);

    ofile.close();
    if (QFile::exists(ofxCacheFilePath)) {
        QFile::remove(ofxCacheFilePath);
    }
    QFile::copy(tmpFileName, ofxCacheFilePath);
    QFile::remove(tmpFileName);
}

void
OfxHost::clearPluginsLoadedCache()
{
    QString oldOfxCache = getOldCacheFilePath();

    if ( QFile::exists(oldOfxCache) ) {
        QFile::remove(oldOfxCache);
    }
#if QT_VERSION < 0x050000
    QtCompat::removeRecursively( getOFXCacheDirPath() );
#else
    QDir OFXCacheDir( getOFXCacheDirPath() );
    OFXCacheDir.removeRecursively();
#endif
}

void
OfxHost::loadingStatus(bool loading,
                       const std::string & pluginId,
                       int versionMajor,
                       int versionMinor)
{
    // set the pluginID in case the plug-in tries to fetch the hostname property
    _imp->loadingPluginID = pluginId;
    _imp->loadingPluginVersionMajor = versionMajor;
    _imp->loadingPluginVersionMinor = versionMinor;
    if (loading && appPTR) {
        appPTR->setLoadingStatus( QString::fromUtf8("OpenFX: loading ") + QString::fromUtf8( pluginId.c_str() ) + QString::fromUtf8(" v") + QString::number(versionMajor) + QLatin1Char('.') + QString::number(versionMinor) );
#     ifdef DEBUG
        qDebug() << QString::fromUtf8("OpenFX: loading ") + QString::fromUtf8( pluginId.c_str() ) + QString::fromUtf8(" v") + QString::number(versionMajor) + QLatin1Char('.') + QString::number(versionMinor);
#     endif
    }
}

bool
OfxHost::pluginSupported(OFX::Host::ImageEffect::ImageEffectPlugin */*plugin*/,
                         std::string & /*reason*/) const
{
    //We support all OpenFX plug-ins.
    return true;
}

const void*
OfxHost::fetchSuite(const char *suiteName,
                    int suiteVersion)
{
    if ( (std::strcmp(suiteName, kOfxParametricParameterSuite) == 0) && (suiteVersion == 1) ) {
        return OFX::Host::ParametricParam::GetSuite(suiteVersion);
    } else {
        return OFX::Host::ImageEffect::Host::fetchSuite(suiteName, suiteVersion);
    }
}

OFX::Host::Memory::Instance*
OfxHost::newMemoryInstance(size_t nBytes)
{
    OfxMemory* ret = new OfxMemory(EffectInstancePtr());
    bool allocated = ret->alloc(nBytes);

    if ( ( (nBytes != 0) && !ret->getPtr() ) || !allocated ) {
        Dialogs::errorDialog( tr("Out of memory").toStdString(),
                              tr("Failed to allocate memory (%1).").arg( printAsRAM(nBytes) ).toStdString() );
    }

    return ret;
}

/////////////////
/////////////////////////////////////////////////// MULTI_THREAD SUITE ///////////////////////////////////////////////////
/////////////////


#ifdef OFX_SUPPORTS_MULTITHREAD

void
OfxHost::setOFXLastActionCaller_TLS(const OfxEffectInstancePtr& effect)
{
    OfxHostDataTLSPtr tls = _imp->tlsData->getOrCreateTLSData();
    if (effect) {
        tls->effectActionsStack.push_back(effect);
    } else {
        assert(!tls->effectActionsStack.empty());
        tls->effectActionsStack.pop_back();
    }

}

OfxEffectInstancePtr
OfxHost::getCurrentEffect_TLS() const
{
    OfxHostDataTLSPtr tls = _imp->tlsData->getTLSData();
    if (!tls || tls->effectActionsStack.empty()) {
        return OfxEffectInstancePtr();
    }
    return tls->effectActionsStack.back();
}

struct OfxFunctorArgs
{
    void* customArg;
    OfxEffectInstancePtr effect;
    OfxThreadFunctionV1* ofxFunc;
};

static ActionRetCodeEnum ofxMultiThreadFunctor(unsigned int threadIndex,
                                               unsigned int threadMax,
                                               void *customArg)
{

    OfxFunctorArgs* args = (OfxFunctorArgs*)customArg;
    ThreadIsActionCaller_RAII actionCallerRaii(args->effect);
    try {
        args->ofxFunc(threadIndex, threadMax, args->customArg);
        return eActionStatusOK;
    } catch (...) {
        return eActionStatusFailed;
    }

} // ofxMultiThreadFunctor


OfxStatus
OfxHost::multiThread(OfxThreadFunctionV1 func,
                     unsigned int nThreads,
                     void *customArg)
{
    if (!func) {
        return kOfxStatFailed;
    }
    
    // Recover the effect calling multiThread using TLS
    OfxEffectInstancePtr effect = getCurrentEffect_TLS();

    OfxFunctorArgs args;
    args.ofxFunc = func;
    args.effect = effect;
    args.customArg = customArg;
    // OpenFX does not pass the image effect instance pointer back to us so we loose the context...
    // The only way to recover it will be in the aborted() function entry point with help of thread local storage.
    ActionRetCodeEnum stat = MultiThread::launchThreadsBlocking(ofxMultiThreadFunctor, nThreads, (void*)&args, effect);
    if (stat == eActionStatusFailed) {
        return kOfxStatFailed;
    } else if (stat == eActionStatusOutOfMemory) {
        return kOfxStatErrMemory;
    } else {
        return kOfxStatOK;
    }
} // multiThread

OfxStatus
OfxHost::multiThreadNumCPUS(unsigned int *nCPUs) const
{
    if (!nCPUs) {
        return kOfxStatFailed;
    }

    // Always return the max num CPUs, let multiThread handle the actual threading
    *nCPUs = appPTR->getMaxThreadCount();//MultiThread::getNCPUsAvailable(getCurrentEffect_TLS());
    return kOfxStatOK;
}

OfxStatus
OfxHost::multiThreadIndex(unsigned int *threadIndex) const
{
    if (!threadIndex) {
        return kOfxStatFailed;
    }
    ActionRetCodeEnum stat = MultiThread::getCurrentThreadIndex(threadIndex);
    if (stat == eActionStatusFailed) {
        return kOfxStatFailed;
    }
    return kOfxStatOK;
}

int
OfxHost::multiThreadIsSpawnedThread() const
{
    return (int)MultiThread::isCurrentThreadSpawnedThread();
}

// Create a mutex
//  Creates a new mutex with lockCount locks on the mutex initially set.
// http://openfx.sourceforge.net/Documentation/1.3/ofxProgrammingReference.html#OfxMultiThreadSuiteV1_mutexCreate
OfxStatus
OfxHost::mutexCreate(OfxMutexHandle *mutex,
                     int lockCount)
{
    if (!mutex) {
        return kOfxStatFailed;
    }

    // suite functions should not throw
    try {
        QMutex* m = new QMutex(QMutex::Recursive);
        for (int i = 0; i < lockCount; ++i) {
            m->lock();
        }
        *mutex = (OfxMutexHandle)(m);
#ifdef MULTI_THREAD_SUITE_USES_THREAD_SAFE_MUTEX_ALLOCATION
        {
            QMutexLocker l(_pluginsMutexesLock);
            _pluginsMutexes.push_back(m);
        }
#endif

        return kOfxStatOK;
    } catch (std::bad_alloc) {
        qDebug() << "mutexCreate(): memory error.";

        return kOfxStatErrMemory;
    } catch (const std::exception & e) {
        qDebug() << "mutexCreate(): " << e.what();

        return kOfxStatErrUnknown;
    } catch (...) {
        qDebug() << "mutexCreate(): unknown error.";

        return kOfxStatErrUnknown;
    }
}

// Destroy a mutex
//  Destroys a mutex intially created by mutexCreate.
// http://openfx.sourceforge.net/Documentation/1.3/ofxProgrammingReference.html#OfxMultiThreadSuiteV1_mutexDestroy
OfxStatus
OfxHost::mutexDestroy(const OfxMutexHandle mutex)
{
    if (mutex == 0) {
        return kOfxStatErrBadHandle;
    }
    // suite functions should not throw
    try {
#ifdef MULTI_THREAD_SUITE_USES_THREAD_SAFE_MUTEX_ALLOCATION
        const QMutex* mutexqt = reinterpret_cast<const QMutex*>(mutex);
        {
            QMutexLocker l(_pluginsMutexesLock);
            std::list<QMutex*>::iterator found = std::find(_pluginsMutexes.begin(), _pluginsMutexes.end(), mutexqt);
            if ( found != _pluginsMutexes.end() ) {
                delete *found;
                _pluginsMutexes.erase(found);
            }
        }
#else
        delete reinterpret_cast<const QMutex*>(mutex);
#endif

        return kOfxStatOK;
    } catch (std::bad_alloc) {
        qDebug() << "mutexDestroy(): memory error.";

        return kOfxStatErrMemory;
    } catch (const std::exception & e) {
        qDebug() << "mutexDestroy(): " << e.what();

        return kOfxStatErrUnknown;
    } catch (...) {
        qDebug() << "mutexDestroy(): unknown error.";

        return kOfxStatErrUnknown;
    }
}

// Blocking lock on the mutex
//  This trys to lock a mutex and blocks the thread it is in until the lock suceeds.
// A sucessful lock causes the mutex's lock count to be increased by one and to block any other calls to lock the mutex until it is unlocked.
// http://openfx.sourceforge.net/Documentation/1.3/ofxProgrammingReference.html#OfxMultiThreadSuiteV1_mutexLock
OfxStatus
OfxHost::mutexLock(const OfxMutexHandle mutex)
{
    if (mutex == 0) {
        return kOfxStatErrBadHandle;
    }
    // suite functions should not throw
    try {
        reinterpret_cast<QMutex*>(mutex)->lock();

        return kOfxStatOK;
    } catch (std::bad_alloc) {
        qDebug() << "mutexLock(): memory error.";

        return kOfxStatErrMemory;
    } catch (const std::exception & e) {
        qDebug() << "mutexLock(): " << e.what();

        return kOfxStatErrUnknown;
    } catch (...) {
        qDebug() << "mutexLock(): unknown error.";

        return kOfxStatErrUnknown;
    }
}

// Unlock the mutex
//  This unlocks a mutex. Unlocking a mutex decreases its lock count by one.
// http://openfx.sourceforge.net/Documentation/1.3/ofxProgrammingReference.html#OfxMultiThreadSuiteV1_mutexUnLock
OfxStatus
OfxHost::mutexUnLock(const OfxMutexHandle mutex)
{
    if (mutex == 0) {
        return kOfxStatErrBadHandle;
    }
    // suite functions should not throw
    try {
        reinterpret_cast<QMutex*>(mutex)->unlock();

        return kOfxStatOK;
    } catch (std::bad_alloc) {
        qDebug() << "mutexUnLock(): memory error.";

        return kOfxStatErrMemory;
    } catch (const std::exception & e) {
        qDebug() << "mutexUnLock(): " << e.what();

        return kOfxStatErrUnknown;
    } catch (...) {
        qDebug() << "mutexUnLock(): unknown error.";

        return kOfxStatErrUnknown;
    }
}

// Non blocking attempt to lock the mutex
//  This attempts to lock a mutex, if it cannot, it returns and says so, rather than blocking.
// A sucessful lock causes the mutex's lock count to be increased by one, if the lock did not suceed, the call returns immediately and the lock count remains unchanged.
// http://openfx.sourceforge.net/Documentation/1.3/ofxProgrammingReference.html#OfxMultiThreadSuiteV1_mutexTryLock
OfxStatus
OfxHost::mutexTryLock(const OfxMutexHandle mutex)
{
    if (mutex == 0) {
        return kOfxStatErrBadHandle;
    }
    // suite functions should not throw
    try {
        if ( reinterpret_cast<QMutex*>(mutex)->tryLock() ) {
            return kOfxStatOK;
        } else {
            return kOfxStatFailed;
        }
    } catch (std::bad_alloc) {
        qDebug() << "mutexTryLock(): memory error.";

        return kOfxStatErrMemory;
    } catch (const std::exception & e) {
        qDebug() << "mutexTryLock(): " << e.what();

        return kOfxStatErrUnknown;
    } catch (...) {
        qDebug() << "mutexTryLock(): unknown error.";

        return kOfxStatErrUnknown;
    }
}

#endif // ifdef OFX_SUPPORTS_MULTITHREAD

#ifdef OFX_SUPPORTS_DIALOG
// dialog
/// @see OfxDialogSuiteV1.RequestDialog()
OfxStatus
OfxHost::requestDialog(OfxImageEffectHandle instance,
                       OfxPropertySetHandle inArgs,
                       void* instanceData)
{
    Q_UNUSED(inArgs);
    OFX::Host::ImageEffect::Base *effectBase = reinterpret_cast<OFX::Host::ImageEffect::Base*>(instance);
    OfxImageEffectInstance *effectInstance = dynamic_cast<OfxImageEffectInstance*>(effectBase);
    if (effectInstance) {
        appPTR->requestOFXDIalogOnMainThread(appPTR->getOFXCurrentEffect_TLS(), instanceData);
    }

    return kOfxStatOK;
}

/// @see OfxDialogSuiteV1.NotifyRedrawPending()
OfxStatus
OfxHost::notifyRedrawPending(OfxImageEffectHandle instance,
                             OfxPropertySetHandle inArgs)
{
    Q_UNUSED(instance);
    Q_UNUSED(inArgs);

    return kOfxStatReplyDefault;
}

#endif

#ifdef OFX_SUPPORTS_OPENGLRENDER
/// @see OfxImageEffectOpenGLRenderSuiteV1.flushResources()
OfxStatus
OfxHost::flushOpenGLResources() const
{
    return kOfxStatOK;
}

#endif

NATRON_NAMESPACE_EXIT
<|MERGE_RESOLUTION|>--- conflicted
+++ resolved
@@ -774,14 +774,7 @@
         if (hasMeta) {
             eMods |= eKeyboardModifierMeta;
         }
-<<<<<<< HEAD
         shortcuts->push_back(PluginActionShortcut(paramName, foundParamDesc->second->getLabel(), foundParamDesc->second->getHint(), eSymbol, eMods));
-=======
-        if (hasKeypad) {
-            eMods |= eKeyboardModifierKeypad;
-        }
-        shortcuts->push_back(PluginActionShortcut(paramName, foundParamDesc->second->getLabel(), eSymbol, eMods));
->>>>>>> 972be53a
     }
 } // getPluginShortcuts
 
