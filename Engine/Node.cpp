/* ***** BEGIN LICENSE BLOCK *****
 * This file is part of Natron <http://www.natron.fr/>,
 * Copyright (C) 2016 INRIA and Alexandre Gauthier-Foichat
 *
 * Natron is free software: you can redistribute it and/or modify
 * it under the terms of the GNU General Public License as published by
 * the Free Software Foundation; either version 2 of the License, or
 * (at your option) any later version.
 *
 * Natron is distributed in the hope that it will be useful,
 * but WITHOUT ANY WARRANTY; without even the implied warranty of
 * MERCHANTABILITY or FITNESS FOR A PARTICULAR PURPOSE.  See the
 * GNU General Public License for more details.
 *
 * You should have received a copy of the GNU General Public License
 * along with Natron.  If not, see <http://www.gnu.org/licenses/gpl-2.0.html>
 * ***** END LICENSE BLOCK ***** */

// ***** BEGIN PYTHON BLOCK *****
// from <https://docs.python.org/3/c-api/intro.html#include-files>:
// "Since Python may define some pre-processor definitions which affect the standard headers on some systems, you must include Python.h before any standard headers are included."
#include <Python.h>
// ***** END PYTHON BLOCK *****

#include "Node.h"

#include <limits>
#include <locale>
#include <algorithm> // min, max
#include <bitset>
#include <cassert>
#include <stdexcept>

#include "Global/Macros.h"

#if !defined(Q_MOC_RUN) && !defined(SBK_RUN)
#include <boost/scoped_ptr.hpp>
GCC_DIAG_UNUSED_LOCAL_TYPEDEFS_OFF
// /usr/local/include/boost/bind/arg.hpp:37:9: warning: unused typedef 'boost_static_assert_typedef_37' [-Wunused-local-typedef]
#include <boost/bind.hpp>
#include <boost/algorithm/string/predicate.hpp>
GCC_DIAG_UNUSED_LOCAL_TYPEDEFS_ON
#endif

#include <QtCore/QDateTime>
#include <QtCore/QDebug>
#include <QtCore/QReadWriteLock>
#include <QtCore/QCoreApplication>
#include <QtCore/QWaitCondition>
#include <QtCore/QTextStream>
#include <QtCore/QFile>
#include <QtCore/QRegExp>

#include <ofxNatron.h>

#include "Global/MemoryInfo.h"

#include "Engine/AbortableRenderInfo.h"
#include "Engine/AppInstance.h"
#include "Engine/AppManager.h"
#include "Engine/Backdrop.h"
#include "Engine/Curve.h"
#include "Engine/CreateNodeArgs.h"
#include "Engine/DiskCacheNode.h"
#include "Engine/Dot.h"
#include "Engine/EffectInstance.h"
#include "Engine/Format.h"
#include "Engine/FileSystemModel.h"
#include "Engine/FStreamsSupport.h"
#include "Engine/GroupInput.h"
#include "Engine/GroupOutput.h"
#include "Engine/GenericSchedulerThreadWatcher.h"
#include "Engine/Hash64.h"
#include "Engine/Image.h"
#include "Engine/ImageParams.h"
#include "Engine/Knob.h"
#include "Engine/KnobTypes.h"
#include "Engine/KnobFile.h"
#include "Engine/OneViewNode.h"
#include "Engine/LibraryBinary.h"
#include "Engine/Log.h"
#include "Engine/Lut.h"
#include "Engine/NodeGroup.h"
#include "Engine/NodeGraphI.h"
#include "Engine/NodeGuiI.h"
#include "Engine/OfxEffectInstance.h"
#include "Engine/OfxHost.h"
#include "Engine/OpenGLViewerI.h"
#include "Engine/Plugin.h"
#include "Engine/PrecompNode.h"
#include "Engine/Project.h"
#include "Engine/ReadNode.h"
#include "Engine/RotoLayer.h"
#include "Engine/RotoPaint.h"
#include "Engine/RotoContext.h"
#include "Engine/RotoStrokeItem.h"
#include "Engine/StubNode.h"
#include "Engine/Settings.h"
#include "Engine/TimeLine.h"
#include "Engine/Timer.h"
#include "Engine/TrackMarker.h"
#include "Engine/TrackerContext.h"
#include "Engine/TLSHolder.h"
#include "Engine/UndoCommand.h"
#include "Engine/Utils.h" // convertFromPlainText
#include "Engine/ViewIdx.h"
#include "Engine/ViewerInstance.h"
#include "Engine/ViewerNode.h"
#include "Engine/WriteNode.h"

#include "Serialization/KnobSerialization.h"
#include "Serialization/NodeSerialization.h"
#include "Serialization/SerializationIO.h"

///The flickering of edges/nodes in the nodegraph will be refreshed
///at most every...
#define NATRON_RENDER_GRAPHS_HINTS_REFRESH_RATE_SECONDS 1

#define kNodeParamProcessAllLayers "processAllLayers"
#define kNodeParamProcessAllLayersLabel "All Layers"
#define kNodeParamProcessAllLayersHint "When checked all layers in input will be processed and output to the same layer as in input. It is useful for example to apply a Transform effect on all layers."


NATRON_NAMESPACE_ENTER;

using std::make_pair;
using std::cout; using std::endl;
using boost::shared_ptr;


// protect local classes in anonymous namespace
NATRON_NAMESPACE_ANONYMOUS_ENTER

/*The output node was connected from inputNumber to this...*/
typedef std::map<NodeWPtr, int > DeactivatedState;
typedef std::list<Node::KnobLink> KnobLinkList;
typedef std::vector<NodeWPtr> InputsV;


class ChannelSelector
{
public:

    KnobChoiceWPtr layer;
    mutable QMutex compsMutex;

    //Stores the components available at build time of the choice menu
    EffectInstance::ComponentsAvailableMap compsAvailable;

    ChannelSelector()
        : layer()
        , compsMutex()
        , compsAvailable()
    {
    }

    ChannelSelector(const ChannelSelector& other)
    {
        *this = other;
    }

    void operator=(const ChannelSelector& other)
    {
        layer = other.layer;
        QMutexLocker k(&compsMutex);
        compsAvailable = other.compsAvailable;
    }
};

class MaskSelector
{
public:

    KnobBoolWPtr enabled;
    KnobChoiceWPtr channel;
    mutable QMutex compsMutex;
    //Stores the components available at build time of the choice menu
    std::vector<std::pair<ImageComponents, NodeWPtr > > compsAvailable;

    MaskSelector()
        : enabled()
        , channel()
        , compsMutex()
        , compsAvailable()
    {
    }

    MaskSelector(const MaskSelector& other)
    {
        *this = other;
    }

    void operator=(const MaskSelector& other)
    {
        enabled = other.enabled;
        channel = other.channel;
        QMutexLocker k(&compsMutex);
        compsAvailable = other.compsAvailable;
    }
};


struct FormatKnob
{
    KnobIntWPtr size;
    KnobDoubleWPtr par;
    KnobChoiceWPtr formatChoice;
};


NATRON_NAMESPACE_ANONYMOUS_EXIT


struct Node::Implementation
{
    Q_DECLARE_TR_FUNCTIONS(Node)

public:
    Implementation(Node* publicInterface,
                   const AppInstancePtr& app_,
                   const NodeCollectionPtr& collection,
                   const PluginPtr& plugin_)
        : _publicInterface(publicInterface)
        , group(collection)
        , precomp()
        , app(app_)
        , isPersistent(true)
        , knobsInitialized(false)
        , inputsInitialized(false)
        , outputsMutex()
        , outputs()
        , guiOutputs()
        , inputsMutex()
        , inputs()
        , guiInputs()
        , effect()
        , inputsComponents()
        , outputComponents()
        , inputsLabelsMutex()
        , inputLabels()
        , scriptName()
        , label()
        , deactivatedState()
        , activatedMutex()
        , activated(true)
        , plugin(plugin_)
        , pyPlugHandle()
        , isPyPlug(false)
        , computingPreview(false)
        , previewThreadQuit(false)
        , computingPreviewMutex()
        , pluginInstanceMemoryUsed(0)
        , memoryUsedMutex()
        , mustQuitPreview(0)
        , mustQuitPreviewMutex()
        , mustQuitPreviewCond()
        , renderInstancesSharedMutex(QMutex::Recursive)
        , masterNodeMutex()
        , masterNode()
        , nodeLinks()
        , ioContainer()
        , frameIncrKnob()
        , nodeSettingsPage()
        , nodeLabelKnob()
        , previewEnabledKnob()
        , disableNodeKnob()
        , infoPage()
        , nodeInfos()
        , refreshInfoButton()
        , useFullScaleImagesWhenRenderScaleUnsupported()
        , forceCaching()
        , hideInputs()
        , beforeFrameRender()
        , beforeRender()
        , afterFrameRender()
        , afterRender()
        , enabledChan()
        , channelsSelectors()
        , maskSelectors()
        , rotoContext()
        , trackContext()
        , imagesBeingRenderedMutex()
        , imageBeingRenderedCond()
        , imagesBeingRendered()
        , supportedDepths()
        , keyframesDisplayedOnTimeline(false)
        , lastRenderStartedMutex()
        , lastRenderStartedSlotCallTime()
        , renderStartedCounter(0)
        , inputIsRenderingCounter(0)
        , lastInputNRenderStartedSlotCallTime()
        , nodeIsDequeuing(false)
        , nodeIsDequeuingMutex()
        , nodeIsDequeuingCond()
        , nodeIsRendering(0)
        , nodeIsRenderingMutex()
        , persistentMessage()
        , persistentMessageType(0)
        , persistentMessageMutex()
        , guiPointer()
        , nativeOverlays()
        , nodeCreated(false)
        , wasCreatedSilently(false)
        , createdComponentsMutex()
        , createdComponents()
        , paintStroke()
        , pluginsPropMutex()
        , pluginSafety(eRenderSafetyInstanceSafe)
        , currentThreadSafety(eRenderSafetyInstanceSafe)
        , currentSupportTiles(false)
        , currentSupportOpenGLRender(ePluginOpenGLRenderSupportNone)
        , currentSupportSequentialRender(eSequentialPreferenceNotSequential)
        , currentCanTransform(false)
        , draftModeUsed(false)
        , mustComputeInputRelatedData(true)
        , duringPaintStrokeCreation(false)
        , lastStrokeMovementMutex()
        , strokeBitmapCleared(false)
        , paintBuffer()
        , isBeingDestroyedMutex()
        , isBeingDestroyed(false)
        , inputModifiedRecursion(0)
        , inputsModified()
        , refreshIdentityStateRequestsCount(0)
        , isRefreshingInputRelatedData(false)
        , streamWarnings()
        , requiresGLFinishBeforeRender(false)
        , nodePositionCoords()
        , nodeSize()
        , nodeColor()
        , overlayColor()
        , nodeIsSelected(false)
        , restoringDefaults(false)
    {
        nodePositionCoords[0] = nodePositionCoords[1] = INT_MIN;
        nodeSize[0] = nodeSize[1] = -1;
        nodeColor[0] = nodeColor[1] = nodeColor[2] = -1;
        overlayColor[0] = overlayColor[1] = overlayColor[2] = -1;


        ///Initialize timers
        gettimeofday(&lastRenderStartedSlotCallTime, 0);
        gettimeofday(&lastInputNRenderStartedSlotCallTime, 0);
    }

    void abortPreview_non_blocking();

    void abortPreview_blocking(bool allowPreviewRenders);

    bool checkForExitPreview();

    void setComputingPreview(bool v)
    {
        QMutexLocker l(&computingPreviewMutex);

        computingPreview = v;
    }

    void runOnNodeCreatedCB(bool userEdited);

    void runOnNodeDeleteCB();

    void runOnNodeCreatedCBInternal(const std::string& cb, bool userEdited);

    void runOnNodeDeleteCBInternal(const std::string& cb);

    void runInputChangedCallback(int index, const std::string& script);

    void createChannelSelector(int inputNb, const std::string & inputName, bool isOutput, const KnobPagePtr& page, KnobIPtr* lastKnobBeforeAdvancedOption);

    void onLayerChanged(bool isOutput);

    void onMaskSelectorChanged(int inputNb, const MaskSelector& selector);

    ImageComponents getSelectedLayerInternal(int inputNb, const ChannelSelector& selector) const;

    bool isPyPlugInternal() const;

    void refreshDefaultPagesOrder();

    void refreshDefaultViewerKnobsOrder();


    ////////////////////////////////////////////////

    // Ptr to public interface, can not be a smart ptr
    Node* _publicInterface;

    // The group containing this node
    boost::weak_ptr<NodeCollection> group;

    // If this node is part of a precomp, this is a pointer to it
    boost::weak_ptr<PrecompNode> precomp;

    // pointer to the app: needed to access project stuff
    AppInstanceWPtr app;

    // If true, the node is serialized
    bool isPersistent;
    bool knobsInitialized;
    bool inputsInitialized;
    mutable QMutex outputsMutex;
    NodesWList outputs, guiOutputs;
    mutable QMutex inputsMutex; //< protects guiInputs so the serialization thread can access them

    ///The  inputs are the ones used while rendering and guiInputs the ones used by the gui whenever
    ///the node is currently rendering. Once the render is finished, inputs are refreshed automatically to the value of
    ///guiInputs
    InputsV inputs, guiInputs;

    //to the inputs in a thread-safe manner.
    EffectInstancePtr effect;  //< the effect hosted by this node

    ///The accepted components in input and in output of the plug-in
    ///These two are also protected by inputsMutex
    std::vector< std::list<ImageComponents> > inputsComponents;
    std::list<ImageComponents> outputComponents;
    mutable QMutex nameMutex;
    mutable QMutex inputsLabelsMutex;
    std::vector<std::string> inputLabels; // inputs name, protected by inputsLabelsMutex
    std::vector<std::string> inputHints; // protected by inputsLabelsMutex
    std::vector<bool> inputsVisibility; // protected by inputsMutex
    std::string scriptName; //node name internally and as visible to python
    std::string label; // node label as visible in the GUI

    DeactivatedState deactivatedState;
    mutable QMutex activatedMutex;
    bool activated;

    // the plugin which stores the function to instantiate the effect
    PluginWPtr plugin;

    PluginWPtr pyPlugHandle;
    bool isPyPlug;

    bool computingPreview;
    bool previewThreadQuit;
    mutable QMutex computingPreviewMutex;
    size_t pluginInstanceMemoryUsed; //< global count on all EffectInstance's of the memory they use.
    QMutex memoryUsedMutex; //< protects _pluginInstanceMemoryUsed
    int mustQuitPreview;
    QMutex mustQuitPreviewMutex;
    QWaitCondition mustQuitPreviewCond;
    QMutex renderInstancesSharedMutex; //< see eRenderSafetyInstanceSafe in EffectInstance::renderRoI
    mutable QMutex masterNodeMutex; //< protects masterNode and nodeLinks
    NodeWPtr masterNode; //< this points to the master when the node is a clone
    KnobLinkList nodeLinks; //< these point to the parents of the params links

    //When creating a Reader or Writer node, this is a pointer to the "bundle" node that the user actually see.
    NodeWPtr ioContainer;


    KnobIntWPtr frameIncrKnob;
    KnobPageWPtr nodeSettingsPage;

    KnobStringWPtr nodeLabelKnob, ofxSubLabelKnob;
    KnobBoolWPtr previewEnabledKnob;
    KnobBoolWPtr disableNodeKnob;
    KnobChoiceWPtr openglRenderingEnabledKnob;
    KnobIntWPtr lifeTimeKnob;
    KnobBoolWPtr enableLifeTimeKnob;
    KnobStringWPtr knobChangedCallback;
    KnobStringWPtr inputChangedCallback;
    KnobStringWPtr nodeCreatedCallback;
    KnobStringWPtr nodeRemovalCallback;
    KnobPageWPtr infoPage;
    KnobStringWPtr nodeInfos;
    KnobButtonWPtr refreshInfoButton;
    KnobBoolWPtr useFullScaleImagesWhenRenderScaleUnsupported;
    KnobBoolWPtr forceCaching;
    KnobBoolWPtr hideInputs;
    KnobStringWPtr beforeFrameRender;
    KnobStringWPtr beforeRender;
    KnobStringWPtr afterFrameRender;
    KnobStringWPtr afterRender;
    KnobBoolWPtr enabledChan[4];
    KnobStringWPtr premultWarning;
    KnobDoubleWPtr mixWithSource;
    KnobButtonWPtr renderButton; //< render button for writers
    FormatKnob pluginFormatKnobs;
    std::map<int, ChannelSelector> channelsSelectors;
    KnobBoolWPtr processAllLayersKnob;
    std::map<int, MaskSelector> maskSelectors;
    RotoContextPtr rotoContext; //< valid when the node has a rotoscoping context (i.e: paint context)
    TrackerContextPtr trackContext;
    mutable QMutex imagesBeingRenderedMutex;
    QWaitCondition imageBeingRenderedCond;
    std::list< ImagePtr > imagesBeingRendered; ///< a list of all the images being rendered simultaneously
    std::list <ImageBitDepthEnum> supportedDepths;

    bool keyframesDisplayedOnTimeline;

    ///This is to avoid the slots connected to the main-thread to be called too much
    QMutex lastRenderStartedMutex; //< protects lastRenderStartedSlotCallTime & lastInputNRenderStartedSlotCallTime
    timeval lastRenderStartedSlotCallTime;
    int renderStartedCounter;
    std::vector<int> inputIsRenderingCounter;
    timeval lastInputNRenderStartedSlotCallTime;

    ///True when the node is dequeuing the connectionQueue and no render should be started 'til it is empty
    bool nodeIsDequeuing;
    QMutex nodeIsDequeuingMutex;
    QWaitCondition nodeIsDequeuingCond;

    ///Counter counting how many parallel renders are active on the node
    int nodeIsRendering;
    mutable QMutex nodeIsRenderingMutex;
    QString persistentMessage;
    int persistentMessageType;
    mutable QMutex persistentMessageMutex;
    boost::weak_ptr<NodeGuiI> guiPointer;
    std::list<HostOverlayKnobsPtr> nativeOverlays;
    bool nodeCreated;
    bool wasCreatedSilently;
    mutable QMutex createdComponentsMutex;
    std::list<ImageComponents> createdComponents; // comps created by the user
    boost::weak_ptr<RotoDrawableItem> paintStroke;

    mutable QMutex pluginsPropMutex;
    RenderSafetyEnum pluginSafety, currentThreadSafety;
    bool currentSupportTiles;
    PluginOpenGLRenderSupport currentSupportOpenGLRender;
    SequentialPreferenceEnum currentSupportSequentialRender;
    bool currentCanTransform;
    bool draftModeUsed, mustComputeInputRelatedData;
    bool duringPaintStrokeCreation; // protected by lastStrokeMovementMutex
    mutable QMutex lastStrokeMovementMutex;
    bool strokeBitmapCleared;

    // During painting this is the buffer we use
    ImagePtr paintBuffer;

    mutable QMutex isBeingDestroyedMutex;
    bool isBeingDestroyed;
    boost::shared_ptr<NodeRenderWatcher> renderWatcher;
    /*
       Used to block render emitions while modifying nodes links
       MT-safe: only accessed/used on main thread
     */
    int inputModifiedRecursion;
    std::set<int> inputsModified;

    //For readers, this is the name of the views in the file
    std::vector<std::string> createdViews;

    //To concatenate calls to refreshIdentityState, accessed only on main-thread
    int refreshIdentityStateRequestsCount;
    int isRefreshingInputRelatedData; // only used by the main thread
    std::map<Node::StreamWarningEnum, QString> streamWarnings;

    // Some plug-ins (mainly Hitfilm Ignite detected for now) use their own OpenGL context that is sharing resources with our OpenGL contexT.
    // as a result if we don't call glFinish() before calling the render action, the plug-in context might use textures that were not finished yet.
    bool requiresGLFinishBeforeRender;

    // UI
    mutable QMutex nodeUIDataMutex;
    double nodePositionCoords[2]; // x,y  X=Y=INT_MIN if there is no position info
    double nodeSize[2]; // width, height, W=H=-1 if there is no size info
    double nodeColor[3]; // node color (RGB), between 0. and 1. If R=G=B=-1 then no color
    double overlayColor[3]; // overlay color (RGB), between 0. and 1. If R=G=B=-1 then no color
    bool nodeIsSelected; // is this node selected by the user ?

    // The name of the preset with which this node was created
    mutable QMutex nodePresetMutex;
    std::string initialNodePreset;

    // This is a list of KnobPage script-names defining the ordering of the pages in the settings panel.
    // This is used to determine if the ordering has changed or not for serialization purpose
    std::list<std::string> defaultPagesOrder;

    // This is a list of Knob script-names which are by default in the viewer interface.
    // This is used to determine if the ordering has changed or not for serialization purpose
    std::list<std::string> defaultViewerKnobsOrder;

    // When deserializing a Group, the internal nodes are built before the Group UI is created, hence we store them in this
    // list temporarily to create their GUI once the Group creates its own
    std::list<std::pair<NodePtr, CreateNodeArgsPtr> > nodesToCreateGui;

    bool restoringDefaults;
};

class RefreshingInputData_RAII
{
    Node::Implementation *_imp;

public:

    RefreshingInputData_RAII(Node::Implementation* imp)
        : _imp(imp)
    {
        ++_imp->isRefreshingInputRelatedData;
    }

    ~RefreshingInputData_RAII()
    {
        --_imp->isRefreshingInputRelatedData;
    }
};


/**
 *@brief Actually converting to ARGB... but it is called BGRA by
   the texture format GL_UNSIGNED_INT_8_8_8_8_REV
 **/
static unsigned int toBGRA(unsigned char r, unsigned char g, unsigned char b, unsigned char a) WARN_UNUSED_RETURN;
unsigned int
toBGRA(unsigned char r,
       unsigned char g,
       unsigned char b,
       unsigned char a)
{
    return (a << 24) | (r << 16) | (g << 8) | b;
}

Node::Node(const AppInstancePtr& app,
           const NodeCollectionPtr& group,
           const PluginPtr& plugin)
    : QObject()
    , _imp( new Implementation(this, app, group, plugin) )
{
    QObject::connect( this, SIGNAL(pluginMemoryUsageChanged(qint64)), appPTR, SLOT(onNodeMemoryRegistered(qint64)) );
    QObject::connect( this, SIGNAL(mustDequeueActions()), this, SLOT(dequeueActions()) );
    QObject::connect(this, SIGNAL(refreshIdentityStateRequested()), this, SLOT(onRefreshIdentityStateRequestReceived()), Qt::QueuedConnection);

    if (plugin && QString::fromUtf8(plugin->getPluginID().c_str()).startsWith(QLatin1String("com.FXHOME.HitFilm"))) {
        _imp->requiresGLFinishBeforeRender = true;
    }
}

bool
Node::isGLFinishRequiredBeforeRender() const
{
    return _imp->requiresGLFinishBeforeRender;
}

bool
Node::isPersistent() const
{
    return _imp->isPersistent;
}

void
Node::createRotoContextConditionnally()
{
    assert(!_imp->rotoContext);
    assert(_imp->effect);
    ///Initialize the roto context if any
    if ( isRotoPaintingNode() ) {
        _imp->effect->beginChanges();
        _imp->rotoContext = RotoContext::create( shared_from_this() );
        _imp->effect->endChanges(true);
        _imp->rotoContext->createBaseLayer();
    }
}

void
Node::createTrackerContextConditionnally()
{
    assert(!_imp->trackContext);
    assert(_imp->effect);
    ///Initialize the tracker context if any
    if ( _imp->effect->isBuiltinTrackerNode() ) {
        _imp->trackContext = TrackerContext::create( shared_from_this() );
    }
}

PluginPtr
Node::getPlugin() const
{
    if (_imp->isPyPlugInternal()) {
        return _imp->pyPlugHandle.lock();
    } else {
        return _imp->plugin.lock();
    }
}

PluginPtr
Node::getPyPlugPlugin() const
{
    return _imp->pyPlugHandle.lock();
}

void
Node::setPrecompNode(const PrecompNodePtr& precomp)
{
    //QMutexLocker k(&_imp->pluginsPropMutex);
    _imp->precomp = precomp;
}

PrecompNodePtr
Node::isPartOfPrecomp() const
{
    //QMutexLocker k(&_imp->pluginsPropMutex);
    return _imp->precomp.lock();
}

static bool findAvailableName(const std::string &baseName, const NodeCollectionPtr& group, const NodePtr& node, std::string* name)
{
    *name = baseName;
    int no = 1;
    do {
        if (no > 1) {
            std::stringstream ss;
            ss << baseName;
            ss << '_';
            ss << no;
            *name = ss.str();
        }
        ++no;
    } while ( group && group->checkIfNodeNameExists(*name, node) );

    // When no == 2 the name was available
    return no == 2;
}

void
Node::initNodeScriptName(const SERIALIZATION_NAMESPACE::NodeSerialization* serialization, const QString& fixedName)
{
    /*
     If the serialization is not null, we are either pasting a node or loading it from a project.
     */
    NodeCollectionPtr group = getGroup();

    if (!fixedName.isEmpty()) {

        std::string name;
        findAvailableName(fixedName.toStdString(), group, shared_from_this(), &name);

        //This version of setScriptName will not error if the name is invalid or already taken
        setScriptName_no_error_check(name);

        setLabel(name);


    } else if (serialization) {

        std::string name;
        bool nameAvailable = findAvailableName(serialization->_nodeScriptName, group, shared_from_this(), &name);

        // This version of setScriptName will not error if the name is invalid or already taken
        setScriptName_no_error_check(name);

        // If the script name was not available, give the same script name to the label, most likely this is a copy/paste operation.
        if (!nameAvailable) {
            setLabel(name);
        } else {
            setLabel(serialization->_nodeLabel);
        }



    } else {
        std::string name;
        std::string pluginLabel;
        AppManager::AppTypeEnum appType = appPTR->getAppType();
        PluginPtr plugin = getPlugin();
        if ( plugin &&
            ( ( appType == AppManager::eAppTypeBackground) ||
             ( appType == AppManager::eAppTypeGui) ||
             ( appType == AppManager::eAppTypeInterpreter) ) ) {
                pluginLabel = plugin->getLabelWithoutSuffix();
            } else {
                pluginLabel = plugin->getPluginLabel();
            }
        try {
            if (group) {
                group->initNodeName(pluginLabel, &name);
            } else {
                name = NATRON_PYTHON_NAMESPACE::makeNameScriptFriendly(pluginLabel);
            }
        } catch (...) {
        }

        setNameInternal(name.c_str(), false);
    }



}

void
Node::createNodeGuiInternal(const CreateNodeArgsPtr& args)
{

    // If this node is in a group and the group UI is not yet created, append it to the group list.
    // Otherwise create the node UI directly
    NodePtr thisShared = shared_from_this();
    NodeCollectionPtr group = getGroup();
    NodeGraphI* graph_i = group->getNodeGraph();
    if (graph_i) {
        graph_i->createNodeGui(thisShared, *args);

        // The gui pointer is set in the constructor of NodeGui
        if (!_imp->guiPointer.lock()) {
            throw std::runtime_error(tr("Could not create GUI for node %1").arg(QString::fromUtf8(getScriptName_mt_safe().c_str())).toStdString());
        }

        NodeGroupPtr isNodeGroup = toNodeGroup(_imp->effect);
        if (isNodeGroup) {
            NodeGraphI* graph_i = isNodeGroup->getNodeGraph();
            if (graph_i) {
                // If recursively we created internal nodes but the Group GUI was not yet created, create their gui now
                for (std::list<std::pair<NodePtr, CreateNodeArgsPtr> >::const_iterator it = _imp->nodesToCreateGui.begin(); it!=_imp->nodesToCreateGui.end(); ++it) {
                    graph_i->createNodeGui(it->first, *it->second);
                }

                // As a second- pass refresh all GUI inputs for the nodes now that they have been created
                for (std::list<std::pair<NodePtr, CreateNodeArgsPtr> >::const_iterator it = _imp->nodesToCreateGui.begin(); it!=_imp->nodesToCreateGui.end(); ++it) {
                    Q_EMIT it->first->inputsInitialized();
                }
                _imp->nodesToCreateGui.clear();
            }
        }
    } else {
        // The group is probably being created, append to its list
        NodeGroupPtr containerIsGroup = toNodeGroup(group);
        if (containerIsGroup) {
            containerIsGroup->getNode()->_imp->nodesToCreateGui.push_back(std::make_pair(thisShared, args));
        }

    }
}

void
Node::load(const CreateNodeArgsPtr& args)
{
    // Called from the main thread. MT-safe
    assert( QThread::currentThread() == qApp->thread() );

    // Cannot load twice
    assert(!_imp->effect);

    // Should this node be persistent
    _imp->isPersistent = !args->getProperty<bool>(kCreateNodeArgsPropVolatile);

    // For Readers & Writers this is a hack to enable the internal decoder/encoder node to have a pointer to the main node the user sees
    _imp->ioContainer = args->getProperty<NodePtr>(kCreateNodeArgsPropMetaNodeContainer);

    NodeCollectionPtr group = getGroup();

    // Should we report errors if load fails ?
    _imp->wasCreatedSilently = args->getProperty<bool>(kCreateNodeArgsPropSilent);

    NodePtr thisShared = shared_from_this();

    // Any serialization from project load or copy/paste ?
    SERIALIZATION_NAMESPACE::NodeSerializationPtr serialization = args->getProperty<SERIALIZATION_NAMESPACE::NodeSerializationPtr >(kCreateNodeArgsPropNodeSerialization);

    // Should we load a preset ?
    std::string presetLabel = args->getProperty<std::string>(kCreateNodeArgsPropPreset);
    if (!presetLabel.empty()) {
        // If there's a preset specified, load serialization from preset
        const std::vector<PluginPresetDescriptor>& presets = getPlugin()->getPresetFiles();
        for (std::vector<PluginPresetDescriptor>::const_iterator it = presets.begin(); it!=presets.end(); ++it) {
            if (it->presetLabel.toStdString() == presetLabel) {

                // We found a matching preset, should we notify user if not found ?
                QMutexLocker k(&_imp->nodePresetMutex);
                _imp->initialNodePreset = presetLabel;
                break;
            }
        }
    }


    // True if the caller set a value for the kOfxImageEffectFileParamName parameter
    // This is a hack so reader/writers can show dialogs
    bool hasDefaultFilename = false;
    {
        std::vector<std::string> defaultParamValues = args->getPropertyN<std::string>(kCreateNodeArgsPropNodeInitialParamValues);
        std::vector<std::string>::iterator foundFileName  = std::find(defaultParamValues.begin(), defaultParamValues.end(), std::string(kOfxImageEffectFileParamName));
        if (foundFileName != defaultParamValues.end()) {
            std::string propName(kCreateNodeArgsPropParamValue);
            propName += "_";
            propName += kOfxImageEffectFileParamName;
            hasDefaultFilename = !args->getProperty<std::string>(propName).empty();
        }
    }
    bool canOpenFileDialog = !_imp->wasCreatedSilently && !serialization && _imp->isPersistent && !hasDefaultFilename && getGroup();


    std::string argFixedName = args->getProperty<std::string>(kCreateNodeArgsPropNodeInitialName);

    PluginPtr pluginPtr = _imp->plugin.lock();

     // Get the function pointer to create the plug-in instance
    EffectBuilder createFunc = (EffectBuilder)pluginPtr->getProperty<void*>(kNatronPluginPropCreateFunc);
    assert(createFunc);
    if (!createFunc) {
        throw std::invalid_argument("Node::load: No kNatronPluginPropCreateFunc property set on plug-in!");
    }
    _imp->effect = createFunc(thisShared);
    assert(_imp->effect);
    if (!_imp->effect) {
        throw std::runtime_error(tr("Could not create instance of %1").arg(QString::fromUtf8(getPluginID().c_str())).toStdString());
    }

    // Hack for Reader/Writer node
    NodePtr ioContainer = _imp->ioContainer.lock();
    if (ioContainer) {
        ReadNodePtr isReader = ioContainer->isEffectReadNode();
        if (isReader) {
            isReader->setEmbeddedReader(thisShared);
        } else {
            WriteNodePtr isWriter = ioContainer->isEffectWriteNode();
            assert(isWriter);
            if (isWriter) {
                isWriter->setEmbeddedWriter(thisShared);
            }
        }
    }

    _imp->effect->beginChanges();

    _imp->effect->initializeDataAfterCreate();

    // Set the node name
    initNodeScriptName(serialization.get(), QString::fromUtf8(argFixedName.c_str()));

    // Set plug-in accepted bitdepths and set default metadata
    refreshAcceptedBitDepths();

    if ( _imp->supportedDepths.empty() ) {
        //From the spec:
        //The default for a plugin is to have none set, the plugin must define at least one in its describe action.
        throw std::runtime_error("Plug-in does not support 8bits, 16bits or 32bits floating point image processing.");
    }


    // Create RotoContext if needed
    createRotoContextConditionnally();

    // Create TrackerContext if needed
    createTrackerContextConditionnally();

    // Load inputs
    initializeInputs();

    // Create knobs
    initializeKnobs(serialization.get() != 0);

    // If this is a pyplug, load its properties
    std::string pyPlugID = args->getProperty<std::string>(kCreateNodeArgsPropPyPlugID);
    if (!pyPlugID.empty()) {
        _imp->pyPlugHandle = appPTR->getPluginBinary(QString::fromUtf8(pyPlugID.c_str()), -1, -1, false);
        _imp->isPyPlug = true;
    }

    // If there is either PyPlug info or a preset to load, do it now
    // Since this is the same format, the same function handles it
    if (_imp->pyPlugHandle.lock() || !_imp->initialNodePreset.empty()) {
        loadPresets(_imp->initialNodePreset);
    }

    // If we have a serialization, load it now
    if (serialization) {
        fromSerialization(*serialization);
    }

    // if we have initial values set for Knobs in the CreateNodeArgs object, deserialize them now
    setValuesFromSerialization(*args);

    _imp->effect->setDefaultMetadata();

    _imp->effect->createInstanceAction();

    // For readers, set their original frame range when creating them
    if ( !serialization && ( _imp->effect->isReader() || _imp->effect->isWriter() ) ) {
        KnobIPtr filenameKnob = getKnobByName(kOfxImageEffectFileParamName);
        if (filenameKnob) {
            onFileNameParameterChanged(filenameKnob);
        }
    }

    _imp->effect->initializeOverlayInteract();

    _imp->effect->refreshRenderScaleSupport();

    /*
       Set modifiable props
     */
    refreshDynamicProperties();
    onOpenGLEnabledKnobChangedOnProject(getApp()->getProject()->isOpenGLRenderActivated());
 
    restoreSublabel();

    refreshCreatedViews();

    declarePythonFields();

    if  ( getRotoContext() ) {
        declareRotoPythonField();
    }
    if ( getTrackerContext() ) {
        declareTrackerPythonField();
    }


    if (group) {
        group->notifyNodeActivated(thisShared);
    }


    _imp->pluginSafety = (RenderSafetyEnum)pluginPtr->getProperty<int>(kNatronPluginPropRenderSafety);
    _imp->currentThreadSafety = _imp->pluginSafety;


    // Create gui if needed
    bool argsNoNodeGui = args->getProperty<bool>(kCreateNodeArgsPropNoNodeGUI);
    if (!argsNoNodeGui) {
        createNodeGuiInternal(args);
    }

    _imp->effect->onEffectCreated(canOpenFileDialog, *args);

    _imp->nodeCreated = true;

    
    _imp->refreshDefaultPagesOrder();
    _imp->refreshDefaultViewerKnobsOrder();


    if ( !getApp()->isCreatingNodeTree() ) {
        refreshAllInputRelatedData(!serialization);
    }


    _imp->runOnNodeCreatedCB(!serialization);

    computePreviewImage( getApp()->getTimeLine()->currentFrame() );

    _imp->effect->endChanges();
} // load

std::string
Node::getCurrentNodePresets() const
{
    QMutexLocker k(&_imp->nodePresetMutex);
    return _imp->initialNodePreset;
}


void
Node::setWhileCreatingPaintStroke(bool creating)
{
    QMutexLocker k(&_imp->lastStrokeMovementMutex);

    _imp->duringPaintStrokeCreation = creating;
}

bool
Node::isDuringPaintStrokeCreation() const
{
    QMutexLocker k(&_imp->lastStrokeMovementMutex);

    return _imp->duringPaintStrokeCreation;
}

void
Node::setRenderThreadSafety(RenderSafetyEnum safety)
{
    QMutexLocker k(&_imp->pluginsPropMutex);

    _imp->currentThreadSafety = safety;
}

RenderSafetyEnum
Node::getCurrentRenderThreadSafety() const
{
    if ( !isMultiThreadingSupportEnabledForPlugin() ) {
        return eRenderSafetyInstanceSafe;
    }
    QMutexLocker k(&_imp->pluginsPropMutex);

    return _imp->currentThreadSafety;
}

void
Node::revertToPluginThreadSafety()
{
    QMutexLocker k(&_imp->pluginsPropMutex);

    _imp->currentThreadSafety = _imp->pluginSafety;
}

void
Node::setCurrentOpenGLRenderSupport(PluginOpenGLRenderSupport support)
{
    QMutexLocker k(&_imp->pluginsPropMutex);

    _imp->currentSupportOpenGLRender = support;
}

PluginOpenGLRenderSupport
Node::getCurrentOpenGLRenderSupport() const
{
    PluginPtr plugin = getPlugin();
    if (plugin) {
        PluginOpenGLRenderSupport pluginProp = (PluginOpenGLRenderSupport)plugin->getProperty<int>(kNatronPluginPropOpenGLSupport);
        if (pluginProp != ePluginOpenGLRenderSupportYes) {
            return pluginProp;
        }
    }

    if (!getApp()->getProject()->isGPURenderingEnabledInProject()) {
        return ePluginOpenGLRenderSupportNone;
    }

    // Ok still turned on, check the value of the opengl support knob in the Node page
    KnobChoicePtr openglSupportKnob = _imp->openglRenderingEnabledKnob.lock();
    if (openglSupportKnob) {
        int index = openglSupportKnob->getValue();
        if (index == 1) {
            return ePluginOpenGLRenderSupportNone;
        } else if (index == 2 && getApp()->isBackground()) {
            return ePluginOpenGLRenderSupportNone;
        }
    }

    // Descriptor returned that it supported OpenGL, let's see if it turned off/on in the instance the OpenGL rendering
    QMutexLocker k(&_imp->pluginsPropMutex);

    return _imp->currentSupportOpenGLRender;
}

void
Node::setCurrentSequentialRenderSupport(SequentialPreferenceEnum support)
{
    QMutexLocker k(&_imp->pluginsPropMutex);

    _imp->currentSupportSequentialRender = support;
}

SequentialPreferenceEnum
Node::getCurrentSequentialRenderSupport() const
{
    QMutexLocker k(&_imp->pluginsPropMutex);

    return _imp->currentSupportSequentialRender;
}

void
Node::setCurrentSupportTiles(bool support)
{
    QMutexLocker k(&_imp->pluginsPropMutex);

    _imp->currentSupportTiles = support;
}

bool
Node::getCurrentSupportTiles() const
{
    QMutexLocker k(&_imp->pluginsPropMutex);

    return _imp->currentSupportTiles;
}

void
Node::setCurrentCanTransform(bool support)
{
    QMutexLocker k(&_imp->pluginsPropMutex);

    _imp->currentCanTransform = support;
}

bool
Node::getCurrentCanTransform() const
{
    QMutexLocker k(&_imp->pluginsPropMutex);

    return _imp->currentCanTransform;
}

void
Node::refreshDynamicProperties()
{
    PluginOpenGLRenderSupport pluginGLSupport = ePluginOpenGLRenderSupportNone;
    PluginPtr plugin = getPlugin();
    if (plugin) {
        pluginGLSupport = (PluginOpenGLRenderSupport)plugin->getProperty<int>(kNatronPluginPropOpenGLSupport);
        if (plugin->isOpenGLEnabled() && pluginGLSupport == ePluginOpenGLRenderSupportYes) {
            // Ok the plug-in supports OpenGL, figure out now if can be turned on/off by the instance
            pluginGLSupport = _imp->effect->getCurrentOpenGLSupport();
        }
    }


    setCurrentOpenGLRenderSupport(pluginGLSupport);
    bool tilesSupported = _imp->effect->supportsTiles();
    bool multiResSupported = _imp->effect->supportsMultiResolution();
    bool canTransform = _imp->effect->getCanTransform();
    RenderSafetyEnum safety = _imp->effect->getCurrentRenderThreadSafety();
    setRenderThreadSafety(safety);
    setCurrentSupportTiles(multiResSupported && tilesSupported);
    setCurrentSequentialRenderSupport( _imp->effect->getSequentialPreference() );
    setCurrentCanTransform(canTransform);
}

bool
Node::isRenderScaleSupportEnabledForPlugin() const
{
    PluginPtr plugin = getPlugin();
    return plugin ? plugin->isRenderScaleEnabled() : true;
}

bool
Node::isMultiThreadingSupportEnabledForPlugin() const
{
    PluginPtr plugin = getPlugin();
    return plugin ? plugin->isMultiThreadingEnabled() : true;
}

void
Node::prepareForNextPaintStrokeRender()
{
    {
        QMutexLocker k(&_imp->lastStrokeMovementMutex);
        _imp->strokeBitmapCleared = false;
    }
    _imp->effect->clearActionsCache();
}

void
Node::setLastPaintStrokeDataNoRotopaint()
{
    {
        QMutexLocker k(&_imp->lastStrokeMovementMutex);
        _imp->strokeBitmapCleared = false;
        _imp->duringPaintStrokeCreation = true;
    }
    _imp->effect->setDuringPaintStrokeCreationThreadLocal(true);
}

ImagePtr
Node::getPaintBuffer() const
{
    QMutexLocker k(&_imp->lastStrokeMovementMutex);
    return _imp->paintBuffer;
}

void
Node::setPaintBuffer(const ImagePtr& image)
{
    QMutexLocker k(&_imp->lastStrokeMovementMutex);
    _imp->paintBuffer = image;
}

void
Node::invalidateLastPaintStrokeDataNoRotopaint()
{
    {
        QMutexLocker k(&_imp->lastStrokeMovementMutex);
        _imp->duringPaintStrokeCreation = false;
    }
}

RectD
Node::getPaintStrokeRoD_duringPainting() const
{
    return getApp()->getPaintStrokeWholeBbox();
}

void
Node::getPaintStrokeRoD(double time,
                        RectD* bbox) const
{
    bool duringPaintStroke = _imp->effect->isDuringPaintStrokeCreationThreadLocal();
    QMutexLocker k(&_imp->lastStrokeMovementMutex);

    if (duringPaintStroke) {
        *bbox = getPaintStrokeRoD_duringPainting();
    } else {
        RotoDrawableItemPtr item = _imp->paintStroke.lock();
        if (!item) {
            throw std::logic_error("");
        }
        *bbox = item->getBoundingBox(time);
    }
}

bool
Node::isLastPaintStrokeBitmapCleared() const
{
    QMutexLocker k(&_imp->lastStrokeMovementMutex);

    return _imp->strokeBitmapCleared;
}

void
Node::clearLastPaintStrokeRoD()
{
    QMutexLocker k(&_imp->lastStrokeMovementMutex);

    _imp->strokeBitmapCleared = true;
}

void
Node::getLastPaintStrokePoints(double time,
                               unsigned int mipmapLevel,
                               std::list<std::list<std::pair<Point, double> > >* strokes,
                               int* strokeIndex) const
{
    bool duringPaintStroke;
    {
        QMutexLocker k(&_imp->lastStrokeMovementMutex);
        duringPaintStroke = _imp->duringPaintStrokeCreation;
    }

    if (duringPaintStroke) {
        getApp()->getLastPaintStrokePoints(strokes, strokeIndex);
        //adapt to mipmaplevel if needed
        if (mipmapLevel == 0) {
            return;
        }
        int pot = 1 << mipmapLevel;
        for (std::list<std::list<std::pair<Point, double> > >::iterator it = strokes->begin(); it != strokes->end(); ++it) {
            for (std::list<std::pair<Point, double> >::iterator it2 = it->begin(); it2 != it->end(); ++it2) {
                std::pair<Point, double> &p = *it2;
                p.first.x /= pot;
                p.first.y /= pot;
            }
        }
    } else {
        RotoDrawableItemPtr item = _imp->paintStroke.lock();
        RotoStrokeItemPtr stroke = toRotoStrokeItem(item);
        assert(stroke);
        if (!stroke) {
            throw std::logic_error("");
        }
        stroke->evaluateStroke(mipmapLevel, time, strokes);
        *strokeIndex = 0;
    }
}


void
Node::refreshAcceptedBitDepths()
{
    assert( QThread::currentThread() == qApp->thread() );
    _imp->effect->addSupportedBitDepth(&_imp->supportedDepths);
}

bool
Node::isNodeCreated() const
{
    return _imp->nodeCreated;
}

void
Node::setProcessChannelsValues(bool doR,
                               bool doG,
                               bool doB,
                               bool doA)
{
    KnobBoolPtr eR = _imp->enabledChan[0].lock();

    if (eR) {
        eR->setValue(doR);
    }
    KnobBoolPtr eG = _imp->enabledChan[1].lock();
    if (eG) {
        eG->setValue(doG);
    }
    KnobBoolPtr eB = _imp->enabledChan[2].lock();
    if (eB) {
        eB->setValue(doB);
    }
    KnobBoolPtr eA = _imp->enabledChan[3].lock();
    if (eA) {
        eA->setValue(doA);
    }
}

bool
Node::setStreamWarningInternal(StreamWarningEnum warning,
                               const QString& message)
{
    assert( QThread::currentThread() == qApp->thread() );
    std::map<Node::StreamWarningEnum, QString>::iterator found = _imp->streamWarnings.find(warning);
    if ( found == _imp->streamWarnings.end() ) {
        _imp->streamWarnings.insert( std::make_pair(warning, message) );

        return true;
    } else {
        if (found->second != message) {
            found->second = message;

            return true;
        }
    }

    return false;
}

void
Node::setStreamWarning(StreamWarningEnum warning,
                       const QString& message)
{
    if ( setStreamWarningInternal(warning, message) ) {
        Q_EMIT streamWarningsChanged();
    }
}

void
Node::setStreamWarnings(const std::map<StreamWarningEnum, QString>& warnings)
{
    bool changed = false;

    for (std::map<StreamWarningEnum, QString>::const_iterator it = warnings.begin(); it != warnings.end(); ++it) {
        changed |= setStreamWarningInternal(it->first, it->second);
    }
    if (changed) {
        Q_EMIT streamWarningsChanged();
    }
}

void
Node::clearStreamWarning(StreamWarningEnum warning)
{
    assert( QThread::currentThread() == qApp->thread() );
    std::map<Node::StreamWarningEnum, QString>::iterator found = _imp->streamWarnings.find(warning);
    if ( ( found == _imp->streamWarnings.end() ) || found->second.isEmpty() ) {
        return;
    }
    found->second.clear();
    Q_EMIT streamWarningsChanged();
}

void
Node::getStreamWarnings(std::map<StreamWarningEnum, QString>* warnings) const
{
    assert( QThread::currentThread() == qApp->thread() );
    *warnings = _imp->streamWarnings;
}

void
Node::declareRotoPythonField()
{
    if (getScriptName_mt_safe().empty()) {
        return;
    }
    assert(_imp->rotoContext);
    std::string appID = getApp()->getAppIDString();
    std::string nodeName = getFullyQualifiedName();
    std::string nodeFullName = appID + "." + nodeName;
    std::string err;
    std::string script = nodeFullName + ".roto = " + nodeFullName + ".getRotoContext()\n";
    if ( !appPTR->isBackground() ) {
        getApp()->printAutoDeclaredVariable(script);
    }
    bool ok = NATRON_PYTHON_NAMESPACE::interpretPythonScript(script, &err, 0);
    assert(ok);
    if (!ok) {
        throw std::runtime_error("Node::declareRotoPythonField(): interpretPythonScript(" + script + ") failed!");
    }
    _imp->rotoContext->declarePythonFields();
}

void
Node::declareTrackerPythonField()
{
    if (getScriptName_mt_safe().empty()) {
        return;
    }

    assert(_imp->trackContext);
    std::string appID = getApp()->getAppIDString();
    std::string nodeName = getFullyQualifiedName();
    std::string nodeFullName = appID + "." + nodeName;
    std::string err;
    std::string script = nodeFullName + ".tracker = " + nodeFullName + ".getTrackerContext()\n";
    if ( !appPTR->isBackground() ) {
        getApp()->printAutoDeclaredVariable(script);
    }
    bool ok = NATRON_PYTHON_NAMESPACE::interpretPythonScript(script, &err, 0);
    assert(ok);
    if (!ok) {
        throw std::runtime_error("Node::declareTrackerPythonField(): interpretPythonScript(" + script + ") failed!");
    }
    _imp->trackContext->declarePythonFields();
}

NodeCollectionPtr
Node::getGroup() const
{
    return _imp->group.lock();
}


void
Node::removeAllImagesFromCache()
{
    AppInstancePtr app = getApp();

    if (!app) {
        return;
    }
    ProjectPtr proj = app->getProject();

    if ( proj->isProjectClosing() || proj->isLoadingProject() ) {
        return;
    }
    appPTR->removeAllCacheEntriesForPlugin(getPluginID());
}


void
Node::setValuesFromSerialization(const CreateNodeArgs& args)
{
    
    std::vector<std::string> params = args.getPropertyN<std::string>(kCreateNodeArgsPropNodeInitialParamValues);
    
    assert( QThread::currentThread() == qApp->thread() );
    assert(_imp->knobsInitialized);
    const std::vector< KnobIPtr > & nodeKnobs = getKnobs();

    for (std::size_t i = 0; i < params.size(); ++i) {
        for (U32 j = 0; j < nodeKnobs.size(); ++j) {
            if (nodeKnobs[j]->getName() == params[i]) {
                
                KnobBoolBasePtr isBool = toKnobBoolBase(nodeKnobs[j]);
                KnobIntBasePtr isInt = toKnobIntBase(nodeKnobs[j]);
                KnobDoubleBasePtr isDbl = toKnobDoubleBase(nodeKnobs[j]);
                KnobStringBasePtr isStr = toKnobStringBase(nodeKnobs[j]);
                int nDims = nodeKnobs[j]->getDimension();

                std::string propName = kCreateNodeArgsPropParamValue;
                propName += "_";
                propName += params[i];
                if (isBool) {
                    std::vector<bool> v = args.getPropertyN<bool>(propName);
                    nDims = std::min((int)v.size(), nDims);
                    for (int d = 0; d < nDims; ++d) {
                        isBool->setValue(v[d], ViewSpec(0), d);
                    }
                } else if (isInt) {
                    std::vector<int> v = args.getPropertyN<int>(propName);
                    nDims = std::min((int)v.size(), nDims);
                    for (int d = 0; d < nDims; ++d) {
                        isInt->setValue(v[d], ViewSpec(0), d);
                    }
                } else if (isDbl) {
                    std::vector<double> v = args.getPropertyN<double>(propName);
                    nDims = std::min((int)v.size(), nDims);
                    for (int d = 0; d < nDims; ++d) {
                        isDbl->setValue(v[d], ViewSpec(0), d );
                    }
                } else if (isStr) {
                    std::vector<std::string> v = args.getPropertyN<std::string>(propName);
                    nDims = std::min((int)v.size(), nDims);
                    for (int d = 0; d < nDims; ++d) {
                        isStr->setValue(v[d],ViewSpec(0), d );
                    }
                }
                break;
            }
        }
    }
    
    
}



static KnobIPtr
findMasterKnob(const KnobIPtr & knob,
           const NodesList & allNodes,
           const std::string& masterKnobName,
           const std::string& masterNodeName,
           const std::string& masterTrackName,
           const std::map<std::string, std::string>& oldNewScriptNamesMapping)
{
    ///we need to cycle through all the nodes of the project to find the real master
    NodePtr masterNode;
    std::string masterNodeNameToFind = masterNodeName;

    /*
     When copy pasting, the new node copied has a script-name different from what is inside the serialization because 2
     nodes cannot co-exist with the same script-name. We keep in the map the script-names mapping
     */
    std::map<std::string, std::string>::const_iterator foundMapping = oldNewScriptNamesMapping.find(masterNodeName);

    if ( foundMapping != oldNewScriptNamesMapping.end() ) {
        masterNodeNameToFind = foundMapping->second;
    }

    for (NodesList::const_iterator it2 = allNodes.begin(); it2 != allNodes.end(); ++it2) {
        if ( (*it2)->getScriptName() == masterNodeNameToFind ) {
            masterNode = *it2;
            break;
        }
    }
    if (!masterNode) {
        qDebug() << "Link slave/master for " << knob->getName().c_str() <<   " failed to restore the following linkage: " << masterNodeNameToFind.c_str();

        return KnobIPtr();
    }

    if ( !masterTrackName.empty() ) {
        TrackerContextPtr context = masterNode->getTrackerContext();
        if (context) {
            TrackMarkerPtr marker = context->getMarkerByName(masterTrackName);
            if (marker) {
                return marker->getKnobByName(masterKnobName);
            }
        }
    } else {
        ///now that we have the master node, find the corresponding knob
        const std::vector< KnobIPtr > & otherKnobs = masterNode->getKnobs();
        for (std::size_t j = 0; j < otherKnobs.size(); ++j) {
            if ( (otherKnobs[j]->getName() == masterKnobName) ) {
                return otherKnobs[j];
                break;
            }
        }
    }

    qDebug() << "Link slave/master for " << knob->getName().c_str() <<   " failed to restore the following linkage: " << masterNodeNameToFind.c_str();

    return KnobIPtr();
}


void
Node::restoreKnobLinks(const boost::shared_ptr<SERIALIZATION_NAMESPACE::KnobSerializationBase>& serialization,
                       const NodesList & allNodes,
                      const std::map<std::string, std::string>& oldNewScriptNamesMapping)
{

    SERIALIZATION_NAMESPACE::KnobSerialization* isKnobSerialization = dynamic_cast<SERIALIZATION_NAMESPACE::KnobSerialization*>(serialization.get());
    SERIALIZATION_NAMESPACE::GroupKnobSerialization* isGroupKnobSerialization = dynamic_cast<SERIALIZATION_NAMESPACE::GroupKnobSerialization*>(serialization.get());

    if (isGroupKnobSerialization) {
        for (std::list <boost::shared_ptr<SERIALIZATION_NAMESPACE::KnobSerializationBase> >::const_iterator it = isGroupKnobSerialization->_children.begin(); it != isGroupKnobSerialization->_children.end(); ++it) {
            try {
                restoreKnobLinks(*it, allNodes, oldNewScriptNamesMapping);
            } catch (const std::exception& e) {
                LogEntry::LogEntryColor c;
                if (getColor(&c.r, &c.g, &c.b)) {
                    c.colorSet = true;
                }
                appPTR->writeToErrorLog_mt_safe(QString::fromUtf8(getScriptName_mt_safe().c_str() ), QDateTime::currentDateTime(), QString::fromUtf8(e.what()), false, c);


            }
        }
    } else if (isKnobSerialization) {
        KnobIPtr knob =  getKnobByName(isKnobSerialization->_scriptName);
        if (!knob) {
            throw std::invalid_argument(tr("Could not find a parameter named \"%1\"").arg( QString::fromUtf8( isKnobSerialization->_scriptName.c_str() ) ).toStdString());

            return;
        }


        // Restore slave/master links first
        {
            if (isKnobSerialization->_masterIsAlias) {
                if (!isKnobSerialization->_values.empty()) {
                    const std::string& aliasKnobName = isKnobSerialization->_values[0]._slaveMasterLink.masterKnobName;
                    const std::string& aliasNodeName = isKnobSerialization->_values[0]._slaveMasterLink.masterNodeName;
                    const std::string& masterTrackName  = isKnobSerialization->_values[0]._slaveMasterLink.masterTrackName;
                    KnobIPtr alias = findMasterKnob(knob, allNodes, aliasKnobName, aliasNodeName, masterTrackName, oldNewScriptNamesMapping);
                    if (alias) {
                        knob->setKnobAsAliasOfThis(alias, true);
                    }
                }
            } else {
                for (std::size_t i = 0; i < isKnobSerialization->_values.size(); ++i) {
                    if (!isKnobSerialization->_values[i]._slaveMasterLink.hasLink) {
                        continue;
                    }

                    std::string masterKnobName, masterNodeName, masterTrackName;
                    if (isKnobSerialization->_values[i]._slaveMasterLink.masterNodeName.empty()) {
                         // Node name empty, assume this is the same node
                        masterNodeName = getScriptName_mt_safe();
                    }

                    if (isKnobSerialization->_values[i]._slaveMasterLink.masterKnobName.empty()) {
                        // Knob name empty, assume this is the same knob unless it has a single dimension
                        if (knob->getDimension() == 1) {
                            continue;
                        }
                        masterKnobName = knob->getName();
                    }

                    masterTrackName = isKnobSerialization->_values[i]._slaveMasterLink.masterTrackName;
                    KnobIPtr master = findMasterKnob(knob,
                                                     allNodes,
                                                     masterKnobName,
                                                     masterNodeName,
                                                     masterTrackName,
                                                     oldNewScriptNamesMapping);
                    if (master) {
                        // Find dimension in master by name
                        int dimIndex = -1;
                        if (master->getDimension() == 1) {
                            dimIndex = 0;
                        } else {
                            for (int d = 0; d < master->getDimension(); ++d) {
                                if ( boost::iequals(master->getDimensionName(d), isKnobSerialization->_values[i]._slaveMasterLink.masterDimensionName) ) {
                                    dimIndex = d;
                                    break;
                                }
                            }
                            if (dimIndex == -1) {
                                // Before Natron 2.2 we serialized the dimension index. Try converting to an int
                                dimIndex = QString::fromUtf8(isKnobSerialization->_values[i]._slaveMasterLink.masterDimensionName.c_str()).toInt();
                            }
                        }
                        if (dimIndex >=0 && dimIndex < master->getDimension()) {
                            knob->slaveTo(isKnobSerialization->_values[i]._dimension, master, dimIndex);
                        } else {
                            throw std::invalid_argument(tr("Could not find a dimension named \"%1\" in \"%2\"").arg(QString::fromUtf8(isKnobSerialization->_values[i]._slaveMasterLink.masterDimensionName.c_str())).arg( QString::fromUtf8( isKnobSerialization->_values[i]._slaveMasterLink.masterKnobName.c_str() ) ).toStdString());
                        }
                    }

                }

            }
        }

        // Restore expressions
        {

            try {
                for (std::size_t i = 0; i < isKnobSerialization->_values.size(); ++i) {
                    if ( !isKnobSerialization->_values[i]._expression.empty() ) {
                        QString expr( QString::fromUtf8( isKnobSerialization->_values[i]._expression.c_str() ) );

                        //Replace all occurrences of script-names that we know have changed
                        for (std::map<std::string, std::string>::const_iterator it = oldNewScriptNamesMapping.begin();
                             it != oldNewScriptNamesMapping.end(); ++it) {
                            expr.replace( QString::fromUtf8( it->first.c_str() ), QString::fromUtf8( it->second.c_str() ) );
                        }
                        knob->restoreExpression(isKnobSerialization->_values[i]._dimension, expr.toStdString(), isKnobSerialization->_values[i]._expresionHasReturnVariable);
                    }
                }
            } catch (const std::exception& e) {
                QString err = QString::fromUtf8("Failed to restore expression: %1").arg( QString::fromUtf8( e.what() ) );
                appPTR->writeToErrorLog_mt_safe(QString::fromUtf8( knob->getName().c_str() ), QDateTime::currentDateTime(), err);
            }
        }
    }
}


void
Node::restoreUserKnob(const KnobGroupPtr& group,
                      const KnobPagePtr& page,
                      const SERIALIZATION_NAMESPACE::SerializationObjectBase& serializationBase,
                      unsigned int recursionLevel)
{
    
    const SERIALIZATION_NAMESPACE::KnobSerialization* serialization = dynamic_cast<const SERIALIZATION_NAMESPACE::KnobSerialization*>(&serializationBase);
    const SERIALIZATION_NAMESPACE::GroupKnobSerialization* groupSerialization = dynamic_cast<const SERIALIZATION_NAMESPACE::GroupKnobSerialization*>(&serializationBase);
    assert(serialization || groupSerialization);
    if (!serialization && !groupSerialization) {
        return;
    }

    if (groupSerialization) {
        KnobIPtr found = getKnobByName(groupSerialization->_name);

        bool isPage = false;
        bool isGroup = false;
        if (groupSerialization->_typeName == KnobPage::typeNameStatic()) {
            isPage = true;
        } else if (groupSerialization->_typeName == KnobGroup::typeNameStatic()) {
            isGroup = true;
        } else {
            if (recursionLevel == 0) {
                // Recursion level is 0, so we are a page since pages all knobs must live in a page.
                // We use it because in the past we didn't serialize the typename so we could not know if this was
                // a page or a group.
                isPage = true;
            } else {
                isGroup = true;
            }
        }
        if (isPage) {
            KnobPagePtr page;
            if (!found) {
                page = AppManager::createKnob<KnobPage>(_imp->effect, groupSerialization->_label, 1, false);
                page->setAsUserKnob(true);
                page->setName(groupSerialization->_name);
            } else {
                page = toKnobPage(found);
            }
            if (!page) {
                return;
            }
            for (std::list<boost::shared_ptr<SERIALIZATION_NAMESPACE::KnobSerializationBase> >::const_iterator it = groupSerialization->_children.begin(); it != groupSerialization->_children.end(); ++it) {
                restoreUserKnob(KnobGroupPtr(), page, **it, recursionLevel + 1);
            }

        } else { //!ispage
            KnobGroupPtr grp;
            if (!found) {
                grp = AppManager::createKnob<KnobGroup>(_imp->effect, groupSerialization->_label, 1, false);
            } else {
                grp = toKnobGroup(found);

            }
            if (!grp) {
                return;
            }
            grp->setAsUserKnob(true);
            grp->setName(groupSerialization->_name);
            if (groupSerialization->_isSetAsTab) {
                grp->setAsTab();
            }
            assert(page);
            if (page) {
                page->addKnob(grp);
            }
            if (group) {
                group->addKnob(grp);
            }
            grp->setValue(groupSerialization->_isOpened);
            for (std::list<boost::shared_ptr<SERIALIZATION_NAMESPACE::KnobSerializationBase> >::const_iterator it = groupSerialization->_children.begin(); it != groupSerialization->_children.end(); ++it) {
                restoreUserKnob(grp, page, **it, recursionLevel + 1);
            }
        } // ispage

    } else {



        assert(serialization->_isUserKnob);
        if (!serialization->_isUserKnob) {
            return;
        }


        bool isFile = serialization->_typeName == KnobFile::typeNameStatic();
        bool isOutFile = serialization->_typeName == KnobOutputFile::typeNameStatic();
        bool isPath = serialization->_typeName == KnobPath::typeNameStatic();
        bool isString = serialization->_typeName == KnobString::typeNameStatic();
        bool isParametric = serialization->_typeName == KnobParametric::typeNameStatic();
        bool isChoice = serialization->_typeName == KnobChoice::typeNameStatic();
        bool isDouble = serialization->_typeName == KnobDouble::typeNameStatic();
        bool isColor = serialization->_typeName == KnobColor::typeNameStatic();
        bool isInt = serialization->_typeName == KnobInt::typeNameStatic();
        bool isBool = serialization->_typeName == KnobBool::typeNameStatic();
        bool isSeparator = serialization->_typeName == KnobSeparator::typeNameStatic();
        bool isButton = serialization->_typeName == KnobButton::typeNameStatic();

        assert(isInt || isDouble || isBool || isChoice || isColor || isString || isFile || isOutFile || isPath || isButton || isSeparator || isParametric);

        KnobIPtr knob;
        KnobIPtr found = getKnobByName(serialization->_scriptName);
        if (found) {
            knob = found;
        } else {
            if (isInt) {
                knob = AppManager::createKnob<KnobInt>(_imp->effect, serialization->_label, serialization->_dimension, false);
            } else if (isDouble) {
                knob = AppManager::createKnob<KnobDouble>(_imp->effect, serialization->_label, serialization->_dimension, false);
            } else if (isBool) {
                knob = AppManager::createKnob<KnobBool>(_imp->effect, serialization->_label, serialization->_dimension, false);
            } else if (isChoice) {
                knob = AppManager::createKnob<KnobChoice>(_imp->effect, serialization->_label, serialization->_dimension, false);
            } else if (isColor) {
                knob = AppManager::createKnob<KnobColor>(_imp->effect, serialization->_label, serialization->_dimension, false);
            } else if (isString) {
                knob = AppManager::createKnob<KnobString>(_imp->effect, serialization->_label, serialization->_dimension, false);
            } else if (isFile) {
                knob = AppManager::createKnob<KnobFile>(_imp->effect, serialization->_label, serialization->_dimension, false);
            } else if (isOutFile) {
                knob = AppManager::createKnob<KnobOutputFile>(_imp->effect, serialization->_label, serialization->_dimension, false);
            } else if (isPath) {
                knob = AppManager::createKnob<KnobPath>(_imp->effect, serialization->_label, serialization->_dimension, false);
            } else if (isButton) {
                knob = AppManager::createKnob<KnobButton>(_imp->effect, serialization->_label, serialization->_dimension, false);
            } else if (isSeparator) {
                knob = AppManager::createKnob<KnobSeparator>(_imp->effect, serialization->_label, serialization->_dimension, false);
            } else if (isParametric) {
                knob = AppManager::createKnob<KnobParametric>(_imp->effect, serialization->_label, serialization->_dimension, false);
            } else if (isChoice) {
                knob = AppManager::createKnob<KnobChoice>(_imp->effect, serialization->_label, serialization->_dimension, false);
            } else if (isChoice) {
                knob = AppManager::createKnob<KnobChoice>(_imp->effect, serialization->_label, serialization->_dimension, false);
            }
        } // found


        assert(knob);
        if (!knob) {
            return;
        }

        knob->fromSerialization(*serialization);

        if (group) {
            group->addKnob(knob);
        } else if (page) {
            page->addKnob(knob);
        }
    } // groupSerialization

} // restoreUserKnob

std::string
Node::getContainerGroupFullyQualifiedName() const
{
    NodeCollectionPtr collection = getGroup();
    NodeGroupPtr containerIsGroup = toNodeGroup(collection);
    if (containerIsGroup) {
        return  containerIsGroup->getNode()->getFullyQualifiedName();
    }
    return std::string();
}

void
Node::toSerialization(SERIALIZATION_NAMESPACE::SerializationObjectBase* serializationBase)
{

    SERIALIZATION_NAMESPACE::NodeSerialization* serialization = dynamic_cast<SERIALIZATION_NAMESPACE::NodeSerialization*>(serializationBase);
    assert(serialization);
    if (!serialization) {
        return;
    }

    // All this code is MT-safe as it runs in the serialization thread

    OfxEffectInstancePtr isOfxEffect = boost::dynamic_pointer_cast<OfxEffectInstance>(getEffectInstance());

    if (isOfxEffect) {
        // For OpenFX nodes, we call the sync private data action now to let a chance to the plug-in to synchronize it's
        // private data to parameters that will be saved with the project.
        isOfxEffect->syncPrivateData_other_thread();
    }


    // Check if pages ordering changed, if not do not serialize
    bool pageOrderChanged = hasPageOrderChangedSinceDefault();

    bool isFullSaveMode = appPTR->getCurrentSettings()->getIsFullRecoverySaveModeEnabled();

    bool subGraphEdited = isSubGraphEditedByUser();


    KnobsVec knobs = getEffectInstance()->getKnobs_mt_safe();
    std::list<KnobIPtr > userPages;
    for (std::size_t i  = 0; i < knobs.size(); ++i) {
        KnobGroupPtr isGroup = toKnobGroup(knobs[i]);
        KnobPagePtr isPage = toKnobPage(knobs[i]);

        // For pages, check if it is a user knob, if so serialialize user knobs recursively
        if (isPage) {
            // Don t save empty pages
            if (isPage->getChildren().empty()) {
                continue;
            }
            if (pageOrderChanged || subGraphEdited) {
                serialization->_pagesIndexes.push_back( knobs[i]->getName() );
            }
            if ( knobs[i]->isUserKnob() && !knobs[i]->isDeclaredByPlugin() ) {
                userPages.push_back(knobs[i]);
            }
            continue;
        }

        if (!knobs[i]->getIsPersistent()) {
            // Don't serialize non persistant knobs
            continue;
        }

        if (knobs[i]->isUserKnob() && !knobs[i]->isDeclaredByPlugin()) {
            // Don't serialize user knobs, its taken care of by user pages
            continue;
        }

        if (isGroup || isPage) {
            // Don't serialize these, they don't hold anything
            continue;
        }


        if (!isFullSaveMode && !knobs[i]->hasModificationsForSerialization()) {
            // This knob was not modified by the user, don't serialize it
            continue;
        }

        SERIALIZATION_NAMESPACE::KnobSerializationPtr newKnobSer( new SERIALIZATION_NAMESPACE::KnobSerialization );
        knobs[i]->toSerialization(newKnobSer.get());
        if (newKnobSer->_mustSerialize) {
            serialization->_knobsValues.push_back(newKnobSer);
        }

    }

    // Serialize user pages now
    for (std::list<KnobIPtr>::const_iterator it = userPages.begin(); it != userPages.end(); ++it) {
        boost::shared_ptr<SERIALIZATION_NAMESPACE::GroupKnobSerialization> s( new SERIALIZATION_NAMESPACE::GroupKnobSerialization );
        (*it)->toSerialization(s.get());
        serialization->_userPages.push_back(s);
    }


    serialization->_groupFullyQualifiedScriptName = getContainerGroupFullyQualifiedName();

    serialization->_nodeLabel = getLabel_mt_safe();

    serialization->_nodeScriptName = getScriptName_mt_safe();

    serialization->_pluginID = getPluginID();


    {
        QMutexLocker k(&_imp->nodePresetMutex);
        serialization->_presetLabel = _imp->initialNodePreset;
    }

    serialization->_pluginMajorVersion = getMajorVersion();

    serialization->_pluginMinorVersion = getMinorVersion();

    getInputNames(serialization->_inputs);


    NodePtr masterNode = getMasterNode();
    if (masterNode) {
        serialization->_masterNodeFullyQualifiedScriptName = masterNode->getFullyQualifiedName();
    }

    RotoContextPtr roto = getRotoContext();
    if ( roto && !roto->isEmpty() ) {
        serialization->_rotoContext.reset(new SERIALIZATION_NAMESPACE::RotoContextSerialization);
        roto->toSerialization(serialization->_rotoContext.get());
    }

    TrackerContextPtr tracker = getTrackerContext();
    if (tracker) {
        serialization->_trackerContext.reset(new SERIALIZATION_NAMESPACE::TrackerContextSerialization);
        tracker->toSerialization(serialization->_trackerContext.get());
    }


    // For groups, serialize its children if the graph was edited
    NodeGroupPtr isGrp = isEffectNodeGroup();
    if (isGrp && subGraphEdited) {
        NodesList nodes;
        isGrp->getActiveNodes(&nodes);

        for (NodesList::iterator it = nodes.begin(); it != nodes.end(); ++it) {
            if ( (*it)->isPersistent() ) {
                
                SERIALIZATION_NAMESPACE::NodeSerializationPtr state;
                StubNodePtr isStub = toStubNode((*it)->getEffectInstance());
                if (isStub) {
                    state = isStub->getNodeSerialization();
                    if (!state) {
                        continue;
                    }
                } else {
                    state.reset( new SERIALIZATION_NAMESPACE::NodeSerialization );
                    (*it)->toSerialization(state.get());
                }
                
                serialization->_children.push_back(state);
            }
        }
    }

    // User created components
    std::list<ImageComponents> userComps;
    getUserCreatedComponents(&userComps);
    for (std::list<ImageComponents>::iterator it = userComps.begin(); it!=userComps.end(); ++it) {
        SERIALIZATION_NAMESPACE::ImageComponentsSerialization s;
        s.layerName = it->getLayerName();
        s.globalCompsName = it->getComponentsGlobalName();
        s.channelNames = it->getComponentsNames();
        serialization->_userComponents.push_back(s);
    }

    getPosition(&serialization->_nodePositionCoords[0], &serialization->_nodePositionCoords[1]);

    // Only save the size for backdrops, that's the only node where the user can resize
    if (isEffectBackdrop()) {
        getSize(&serialization->_nodeSize[0], &serialization->_nodeSize[1]);
    }

    if (hasColorChangedSinceDefault()) {
        getColor(&serialization->_nodeColor[0], &serialization->_nodeColor[1], &serialization->_nodeColor[2]);
    }
    getOverlayColor(&serialization->_overlayColor[0], &serialization->_overlayColor[1], &serialization->_overlayColor[2]);

    // Only serialize viewer UI knobs order if it has changed

    KnobsVec viewerUIKnobs = getEffectInstance()->getViewerUIKnobs();
    if (viewerUIKnobs.size() != _imp->defaultViewerKnobsOrder.size()) {
        std::list<std::string>::const_iterator it2 = _imp->defaultViewerKnobsOrder.begin();
        bool hasChanged = false;
        for (KnobsVec::iterator it = viewerUIKnobs.begin(); it!=viewerUIKnobs.end(); ++it, ++it2) {
            if ((*it)->getName() != *it2) {
                hasChanged = true;
                break;
            }
        }
        if (hasChanged) {
            for (KnobsVec::iterator it = viewerUIKnobs.begin(); it!=viewerUIKnobs.end(); ++it, ++it2) {
                serialization->_viewerUIKnobsOrder.push_back((*it)->getName());
            }
        }
    }
    
} // Node::toSerialization

void
Node::fromSerialization(const SERIALIZATION_NAMESPACE::SerializationObjectBase& serializationBase)
{
    const SERIALIZATION_NAMESPACE::NodeSerialization* serialization = dynamic_cast<const SERIALIZATION_NAMESPACE::NodeSerialization*>(&serializationBase);
    assert(serialization);
    if (!serialization) {
        return;
    }

    loadKnobsFromSerialization(*serialization);

    {
        QMutexLocker k(&_imp->nodePresetMutex);
        _imp->initialNodePreset = serialization->_presetLabel;
    }

    {
        QMutexLocker k(&_imp->nodeUIDataMutex);
        _imp->nodePositionCoords[0] = serialization->_nodePositionCoords[0];
        _imp->nodePositionCoords[1] = serialization->_nodePositionCoords[1];
        _imp->nodeSize[0] = serialization->_nodeSize[0];
        _imp->nodeSize[1] = serialization->_nodeSize[1];
        _imp->nodeColor[0] = serialization->_nodeColor[0];
        _imp->nodeColor[1] = serialization->_nodeColor[1];
        _imp->nodeColor[2] = serialization->_nodeColor[2];
        _imp->overlayColor[0] = serialization->_overlayColor[0];
        _imp->overlayColor[1] = serialization->_overlayColor[1];
        _imp->overlayColor[2] = serialization->_overlayColor[2];
    }

    loadInternalNodesFromSerialization(serialization);

    
} // Node::fromSerialization

void
Node::loadInternalNodesFromSerialization(const SERIALIZATION_NAMESPACE::NodeSerialization* serialization)
{

    NodeGroupPtr isGrp = isEffectNodeGroup();
    if (!isGrp) {
        return;
    }

    // If the sub-graph is not visible, it is expected the group creates its internal nodes when it is created itself
    if (!isGrp->isSubGraphUserVisible()) {
        return;
    }

    // OK now this is a user-editable graph
    // Restore internal nodes for groups and newer Pyplugs (post 2.2)
    PluginPtr pyPlug = _imp->pyPlugHandle.lock();

    // For old PyPlugs based on Python scripts, the nodes are created by the Python script after the Group itself
    // gets created. So don't do anything
    bool isPythonScriptPyPlug = pyPlug && pyPlug->getProperty<bool>(kNatronPluginPropPyPlugIsPythonScript);
    if (isPythonScriptPyPlug) {
        return;
    }

    // Kill all existing nodes. This requires ensuring no thread is running
    isGrp->quitAnyProcessingForAllNodes_blocking();
    isGrp->clearNodes(false);

    // Setup initial group state
    isGrp->setSubGraphEditedByUser(false);
    isGrp->setupInitialSubGraphState(serialization);

    // Restore rest of the group with the serialization
    Project::restoreGroupFromSerialization(serialization->_children, isGrp);

    isGrp->onGroupLoaded();
}

void
Node::loadKnobsFromSerialization(const SERIALIZATION_NAMESPACE::NodeSerialization& serialization)
{
    assert(_imp->knobsInitialized);

    _imp->effect->beginChanges();
    _imp->effect->onKnobsAboutToBeLoaded(serialization);

    {
        QMutexLocker k(&_imp->createdComponentsMutex);
        for (std::list<SERIALIZATION_NAMESPACE::ImageComponentsSerialization>::const_iterator it = serialization._userComponents.begin(); it!=serialization._userComponents.end(); ++it) {
            ImageComponents s(it->layerName, it->globalCompsName, it->channelNames);
            _imp->createdComponents.push_back(s);
        }
    }
  
    {
        // Load all knobs

        for (SERIALIZATION_NAMESPACE::KnobSerializationList::const_iterator it = serialization._knobsValues.begin(); it!=serialization._knobsValues.end(); ++it) {
            KnobIPtr knob = getKnobByName((*it)->_scriptName);
            if (!knob) {
                continue;
            }
            knob->fromSerialization(**it);

        }


    }

    KnobIPtr filenameParam = getKnobByName(kOfxImageEffectFileParamName);
    if (filenameParam) {
        computeFrameRangeForReader(filenameParam);
    }

    // now restore the roto context if the node has a roto context
    if (serialization._rotoContext && _imp->rotoContext) {
        _imp->rotoContext->resetToDefault();
        _imp->rotoContext->fromSerialization(*serialization._rotoContext);
    }

    // same for tracker context
    if (serialization._trackerContext && _imp->trackContext) {
        _imp->trackContext->clearMarkers();
        _imp->trackContext->fromSerialization(*serialization._trackerContext);
    }

    {
        for (std::list<boost::shared_ptr<SERIALIZATION_NAMESPACE::GroupKnobSerialization> >::const_iterator it = serialization._userPages.begin(); it != serialization._userPages.end(); ++it) {
            restoreUserKnob(KnobGroupPtr(), KnobPagePtr(), **it, 0);
        }
    }
    if (!serialization._pagesIndexes.empty()) {
        setPagesOrder( serialization._pagesIndexes );
    }

    if (!serialization._viewerUIKnobsOrder.empty()) {
        KnobsVec viewerUIknobs;
        for (std::list<std::string>::const_iterator it = serialization._viewerUIKnobsOrder.begin(); it!=serialization._viewerUIKnobsOrder.end(); ++it) {
            KnobIPtr knob = getKnobByName(*it);
            if (knob) {
                viewerUIknobs.push_back(knob);
            }
        }
        _imp->effect->setViewerUIKnobs(viewerUIknobs);
    }


    _imp->effect->onKnobsLoaded();
    _imp->effect->endChanges();

} // Node::fromSerializationInternal

void
Node::loadPresets(const std::string& presetsLabel)
{

    assert(QThread::currentThread() == qApp->thread());
    {
        QMutexLocker k(&_imp->nodePresetMutex);
        _imp->initialNodePreset = presetsLabel;
    }
    restoreNodeToDefaultState();
    Q_EMIT nodePresetsChanged();
}

void
Node::loadPresetsFromFile(const std::string& presetsFile)
{

    assert(QThread::currentThread() == qApp->thread());

    SERIALIZATION_NAMESPACE::NodeSerializationPtr serialization(new SERIALIZATION_NAMESPACE::NodeSerialization);

    // Throws on failure
    std::string presetsLabel;
    getNodeSerializationFromPresetFile(presetsFile, serialization.get(), &presetsLabel);

    {
        QMutexLocker k(&_imp->nodePresetMutex);
        _imp->initialNodePreset = presetsLabel;
    }
    restoreNodeToDefaultState();
    Q_EMIT nodePresetsChanged();
}

void
Node::getNodeSerializationFromPresetFile(const std::string& presetFile, SERIALIZATION_NAMESPACE::NodeSerialization* serialization, std::string* presetsLabel)
{
    FStreamsSupport::ifstream ifile;
    FStreamsSupport::open(&ifile, presetFile);
    if (!ifile || presetFile.empty()) {
        std::string message = tr("Failed to open file: ").toStdString() + presetFile;
        throw std::runtime_error(message);
    }

    SERIALIZATION_NAMESPACE::NodePresetSerialization obj;
    SERIALIZATION_NAMESPACE::read(ifile,&obj);

    if (serialization) {
        *serialization = obj.nodeSerialization;
    }
    if (presetsLabel) {
        *presetsLabel = obj.presetLabel;
    }
}



void
Node::getNodeSerializationFromPresetName(const std::string& presetName, SERIALIZATION_NAMESPACE::NodeSerialization* serialization)
{
    PluginPtr plugin = getPlugin();
    if (!plugin) {
        throw std::invalid_argument("Invalid plug-in");
    }

    const std::vector<PluginPresetDescriptor>& presets = plugin->getPresetFiles();
    for (std::vector<PluginPresetDescriptor>::const_iterator it = presets.begin() ;it!=presets.end(); ++it) {
        if (it->presetLabel.toStdString() == presetName) {
            std::string presetsLabel;
            getNodeSerializationFromPresetFile(it->presetFilePath.toStdString(), serialization, &presetsLabel);
            assert(presetsLabel == presetName);
            return;
        }
    }


    std::string message = tr("Cannot find loaded preset named %1").arg(QString::fromUtf8(presetName.c_str())).toStdString();
    throw std::invalid_argument(message);
}

void
Node::loadPresetsInternal(const SERIALIZATION_NAMESPACE::NodeSerializationPtr& serialization,bool setKnobsDefault)
{
    assert(QThread::currentThread() == qApp->thread());


    loadKnobsFromSerialization(*serialization);

    if (setKnobsDefault) {
        // set non animated knobs to be their default values
        const KnobsVec& knobs = getKnobs();
        for (KnobsVec::const_iterator it = knobs.begin(); it!=knobs.end(); ++it) {
            KnobButtonPtr isBtn = toKnobButton(*it);
            KnobPagePtr isPage = toKnobPage(*it);
            KnobSeparatorPtr isSeparator = toKnobSeparator(*it);
            if ( (isBtn && !isBtn->getIsCheckable())  || isPage || isSeparator) {
                continue;
            }

            if ((*it)->getIsPersistent()) {
                KnobIntBasePtr isInt = toKnobIntBase(*it);
                KnobBoolBasePtr isBool = toKnobBoolBase(*it);
                KnobStringBasePtr isString = toKnobStringBase(*it);
                KnobDoubleBasePtr isDouble = toKnobDoubleBase(*it);
                for (int d = 0; d < (*it)->getDimension(); ++d) {
                    if ((*it)->isAnimated(d)) {
                        continue;
                    }
                    if (isInt) {
                        isInt->setDefaultValue(isInt->getValue(d), d);
                    } else if (isBool) {
                        isBool->setDefaultValue(isBool->getValue(d), d);
                    } else if (isString) {
                        isString->setDefaultValue(isString->getValue(d), d);
                    } else if (isDouble) {
                        isDouble->setDefaultValue(isDouble->getValue(d), d);
                    }
                }
            }
        }
    }
    
    
    loadInternalNodesFromSerialization(serialization.get());
    
    

} // Node::loadPresetsInternal


void
Node::saveNodeToFileInternal(const std::string& filePath,
                             const std::string& pyPlugID,
                             const std::string& pyPlugLabel,
                             const std::string& pyPlugIcon,
                             const std::string& pyPlugDesc,
                             const bool pyPlugDescIsMarkdown,
                             const std::string& pyPlugGrouping,
                             int majorVersion,
                             Key symbol,
                             const KeyboardModifiers& mods)
{

    FStreamsSupport::ofstream ofile;
    FStreamsSupport::open(&ofile, filePath);
    if (!ofile || filePath.empty()) {
        std::string message = tr("Failed to open file: ").toStdString() + filePath;
        throw std::runtime_error(message);
    }

    SERIALIZATION_NAMESPACE::NodePresetSerialization serialization;

    if (pyPlugID.empty()) {
        // This is a preset.
        // Serialize the plugin ID outside from the node serialization itself so that when parsing presets for a node
        // we just have to read the plugin id
        serialization.originalPluginID = getPluginID();
    } else {
        // this is a pyplug
        serialization.pyPlugID = pyPlugID;
        serialization.pyPlugGrouping = pyPlugGrouping;
        serialization.pyPlugDescription = pyPlugDesc;
        serialization.pyPlugDescriptionIsMarkdown = pyPlugDescIsMarkdown;
        serialization.version = majorVersion;
    }
    serialization.presetLabel = pyPlugLabel;
    serialization.presetIcon = pyPlugIcon;
    serialization.presetSymbol = (int)symbol;
    serialization.presetModifiers = (int)mods;
    toSerialization(&serialization.nodeSerialization);

    // No need to save node UI nor inputs
    serialization.nodeSerialization._inputs.clear();
    serialization.nodeSerialization._nodePositionCoords[0] = serialization.nodeSerialization._nodePositionCoords[1] = INT_MIN;
    serialization.nodeSerialization._nodeSize[0] = serialization.nodeSerialization._nodeSize[1] = -1;

    SERIALIZATION_NAMESPACE::write(ofile, serialization);
} // saveNodeToFileInternal

void
Node::saveNodeToPyPlug(const std::string& filePath,
                       const std::string& pyPlugID,
                       const std::string& pyPlugLabel,
                       const std::string& pyPlugIcon,
                       const std::string& pyPlugDesc,
                       const bool pyPlugDescIsMarkdown,
                       const std::string& pyPlugGrouping,
                       int majorVersion,
                       Key symbol,
                       const KeyboardModifiers& mods)
{
    NodeGroupPtr isGrp = isEffectNodeGroup();
    if (!isGrp) {
        throw std::invalid_argument(tr("Exporting to PyPlug is only available for a Group node").toStdString());
    }
    saveNodeToFileInternal(filePath, pyPlugID, pyPlugLabel, pyPlugIcon, pyPlugDesc, pyPlugDescIsMarkdown, pyPlugGrouping, majorVersion, symbol, mods);
}

void
Node::saveNodeToPresets(const std::string& filePath, const std::string& presetsLabel, const std::string& presetsIcon, Key symbol, const KeyboardModifiers& mods)
{

    if (presetsLabel.empty()) {
        throw std::invalid_argument(tr("The preset label cannot be empty").toStdString());
    }
    saveNodeToFileInternal(filePath, std::string(), presetsLabel, presetsIcon, std::string(), false, std::string(), 0, symbol, mods);
}

void
Node::restoreNodeToDefaultState()
{
    assert(QThread::currentThread() == qApp->thread());

    FlagSetter setter(true, &_imp->restoringDefaults);

    _imp->effect->beginChanges();

    bool nodeCreated = isNodeCreated();
    if (nodeCreated) {
        _imp->effect->purgeCaches();
    }

    std::string nodePreset = getCurrentNodePresets();
    SERIALIZATION_NAMESPACE::NodeSerializationPtr presetSerialization;
    SERIALIZATION_NAMESPACE::NodeSerializationPtr pyPlugSerialization;
    PluginPtr pyPlugHandle = _imp->pyPlugHandle.lock();
    if (!nodePreset.empty()) {
        try {
            presetSerialization.reset(new SERIALIZATION_NAMESPACE::NodeSerialization);
            getNodeSerializationFromPresetName(nodePreset, presetSerialization.get());
        } catch (...) {

        }
    } else if (pyPlugHandle) {
        bool isPythonScriptPyPlug = pyPlugHandle->getProperty<bool>(kNatronPluginPropPyPlugIsPythonScript);
        if (!isPythonScriptPyPlug) {
            std::string filePath = pyPlugHandle->getProperty<std::string>(kNatronPluginPropPyPlugIsPythonScript);
            pyPlugSerialization.reset(new SERIALIZATION_NAMESPACE::NodeSerialization);
            getNodeSerializationFromPresetFile(filePath, pyPlugSerialization.get(), 0);
        }
    }

    // Reset all knobs to default first, block value changes and do them all afterwards because the node state can only be restored
    // if all parameters are actually to the good value
    if (nodeCreated){
        const KnobsVec& knobs = getKnobs();
        for (KnobsVec::const_iterator it = knobs.begin(); it!=knobs.end(); ++it) {
            
            KnobButtonPtr isBtn = toKnobButton(*it);
            KnobPagePtr isPage = toKnobPage(*it);
            KnobSeparatorPtr isSeparator = toKnobSeparator(*it);
            if ( (isBtn && !isBtn->getIsCheckable())  || isPage || isSeparator || ( (*it)->getName() == kUserLabelKnobName ) ) {
                continue;
            }
            (*it)->blockValueChanges();
            for (int d = 0; d < (*it)->getDimension(); ++d) {
                (*it)->resetToDefaultValue(d);
            }
            (*it)->unblockValueChanges();
        }
    }

    if (pyPlugSerialization) {
        // Load pyplug, set default values to knob only if there's no preset serialization
        loadPresetsInternal(pyPlugSerialization, presetSerialization.get() == 0);

        // For PyPlugs, start with the subgraph unedited
        NodeGroupPtr isGrp = isEffectNodeGroup();
        if (isGrp) {
            isGrp->setSubGraphEditedByUser(false);
        }

    }

    if (presetSerialization) {
        // Load presets from serialization if any
        loadPresetsInternal(presetSerialization, true);
    } else {
        // Reset knob default values to their initial default value if we had a different preset before
        if (nodeCreated) {
            const KnobsVec& knobs = getKnobs();
            for (KnobsVec::const_iterator it = knobs.begin(); it!=knobs.end(); ++it) {
                KnobButtonPtr isBtn = toKnobButton(*it);
                KnobPagePtr isPage = toKnobPage(*it);
                KnobSeparatorPtr isSeparator = toKnobSeparator(*it);
                if ( (isBtn && !isBtn->getIsCheckable())  || isPage || isSeparator) {
                    continue;
                }

                if ((*it)->getIsPersistent()) {
                    KnobIntBasePtr isInt = toKnobIntBase(*it);
                    KnobBoolBasePtr isBool = toKnobBoolBase(*it);
                    KnobStringBasePtr isString = toKnobStringBase(*it);
                    KnobDoubleBasePtr isDouble = toKnobDoubleBase(*it);
                    for (int d = 0; d < (*it)->getDimension(); ++d) {
                        if ((*it)->isAnimated(d)) {
                            continue;
                        }
                        if (isInt) {
                            isInt->setDefaultValue(isInt->getInitialDefaultValue(d), d);
                        } else if (isBool) {
                            isBool->setDefaultValue(isBool->getInitialDefaultValue(d), d);
                        } else if (isString) {
                            isString->setDefaultValue(isString->getInitialDefaultValue(d), d);
                        } else if (isDouble) {
                            isDouble->setDefaultValue(isDouble->getInitialDefaultValue(d), d);
                        }
                    }
                }
            }
        }
    }
    

    if (nodeCreated) {
        // Ensure the state of the node is consistent with what the plug-in expects
        int time = getApp()->getTimeLine()->currentFrame();
        {
            const KnobsVec& knobs = getKnobs();
            for (KnobsVec::const_iterator it = knobs.begin(); it!=knobs.end(); ++it) {
                _imp->effect->onKnobValueChanged_public(*it, eValueChangedReasonRestoreDefault, time, ViewIdx(0), true);
            }
        }
    }

    _imp->effect->endChanges();

    // Refresh hash & meta-data and trigger a render
    _imp->effect->invalidateCacheHashAndEvaluate(true, true);

} // Node::restoreNodeToDefaultState

void
Node::restoreSublabel()
{

    KnobIPtr sublabelKnob = getKnobByName(kNatronOfxParamStringSublabelName);
    if (!sublabelKnob) {
        return;
    }
    
    // Make sure the knob is not persistent
    sublabelKnob->setIsPersistent(false);
    
    KnobStringPtr sublabelKnobIsString = toKnobString(sublabelKnob);
    _imp->ofxSubLabelKnob = sublabelKnobIsString;

    NodePtr ioContainer = getIOContainer();
    if (ioContainer) {
        ioContainer->_imp->ofxSubLabelKnob = sublabelKnobIsString;
        Q_EMIT ioContainer->nodeExtraLabelChanged();
    }
 

}

void
Node::loadKnob(const KnobIPtr & knob,
               const SERIALIZATION_NAMESPACE::KnobSerializationList & knobsValues)
{
    // Try to find a serialized value for this knob

    for (SERIALIZATION_NAMESPACE::KnobSerializationList::const_iterator it = knobsValues.begin(); it != knobsValues.end(); ++it) {
        if ( (*it)->getName() == knob->getName() ) {
            knob->fromSerialization(**it);
            break;
        }
    }

} // Node::loadKnob


void
Node::restoreKnobsLinks(const SERIALIZATION_NAMESPACE::NodeSerialization & serialization,
                        const NodesList & allNodes,
                        const std::map<std::string, std::string>& oldNewScriptNamesMapping)
{
    ////Only called by the main-thread
    assert( QThread::currentThread() == qApp->thread() );


    const std::string & masterNodeName = serialization._masterNodeFullyQualifiedScriptName;
    if ( !masterNodeName.empty() ) {
        // Find master node
        NodePtr masterNode = getApp()->getNodeByFullySpecifiedName(masterNodeName);

        if (!masterNode) {
            LogEntry::LogEntryColor c;
            if (getColor(&c.r, &c.g, &c.b)) {
                c.colorSet = true;
            }

            appPTR->writeToErrorLog_mt_safe( QString::fromUtf8(getScriptName_mt_safe().c_str() ), QDateTime::currentDateTime(),
                                            tr("Cannot restore the link between %1 and %2.")
                                            .arg( QString::fromUtf8( serialization._nodeScriptName.c_str() ) )
                                            .arg( QString::fromUtf8( masterNodeName.c_str() ) ) );
        } else {
            _imp->effect->slaveAllKnobs( masterNode->getEffectInstance(), true );
        }
        return;
    }


    const SERIALIZATION_NAMESPACE::KnobSerializationList & knobsValues = serialization._knobsValues;
    ///try to find a serialized value for this knob
    for (SERIALIZATION_NAMESPACE::KnobSerializationList::const_iterator it = knobsValues.begin(); it != knobsValues.end(); ++it) {
        try {
            restoreKnobLinks(*it, allNodes, oldNewScriptNamesMapping);
        } catch (const std::exception& e) {
            // For stub nodes don't report errors
            if (!isEffectStubNode()) {
                LogEntry::LogEntryColor c;
                if (getColor(&c.r, &c.g, &c.b)) {
                    c.colorSet = true;
                }
                appPTR->writeToErrorLog_mt_safe(QString::fromUtf8(getScriptName_mt_safe().c_str() ), QDateTime::currentDateTime(), QString::fromUtf8(e.what()), false, c);
            }
        }
    }

    const std::list<boost::shared_ptr<SERIALIZATION_NAMESPACE::GroupKnobSerialization> >& userKnobs = serialization._userPages;
    for (std::list<boost::shared_ptr<SERIALIZATION_NAMESPACE::GroupKnobSerialization > >::const_iterator it = userKnobs.begin(); it != userKnobs.end(); ++it) {
        try {
            restoreKnobLinks(*it, allNodes, oldNewScriptNamesMapping);
        } catch (const std::exception& e) {
            LogEntry::LogEntryColor c;
            if (getColor(&c.r, &c.g, &c.b)) {
                c.colorSet = true;
            }
            appPTR->writeToErrorLog_mt_safe(QString::fromUtf8(getScriptName_mt_safe().c_str() ), QDateTime::currentDateTime(), QString::fromUtf8(e.what()), false, c);

        }
    }
}

void
Node::setPagesOrder(const std::list<std::string>& pages)
{
    //re-order the pages
    std::list<KnobIPtr > pagesOrdered;

    for (std::list<std::string>::const_iterator it = pages.begin(); it != pages.end(); ++it) {
        const KnobsVec &knobs = getKnobs();
        for (KnobsVec::const_iterator it2 = knobs.begin(); it2 != knobs.end(); ++it2) {
            if ( (*it2)->getName() == *it ) {
                pagesOrdered.push_back(*it2);
                _imp->effect->removeKnobFromList(*it2);
                break;
            }
        }
    }
    int index = 0;
    for (std::list<KnobIPtr >::iterator it =  pagesOrdered.begin(); it != pagesOrdered.end(); ++it, ++index) {
        _imp->effect->insertKnob(index, *it);
    }
}

void
Node::Implementation::refreshDefaultPagesOrder()
{
    const KnobsVec& knobs = effect->getKnobs();
    defaultPagesOrder.clear();
    for (KnobsVec::const_iterator it = knobs.begin(); it != knobs.end(); ++it) {
        KnobPagePtr ispage = toKnobPage(*it);
        if (ispage && !ispage->getChildren().empty()) {
            defaultPagesOrder.push_back( ispage->getName() );
        }
    }

}

void
Node::refreshDefaultPagesOrder()
{
    _imp->refreshDefaultPagesOrder();
}


void
Node::Implementation::refreshDefaultViewerKnobsOrder()
{
    KnobsVec knobs = effect->getViewerUIKnobs();
    defaultViewerKnobsOrder.clear();
    for (KnobsVec::const_iterator it = knobs.begin(); it != knobs.end(); ++it) {
        defaultViewerKnobsOrder.push_back( (*it)->getName() );
    }
}


std::list<std::string>
Node::getPagesOrder() const
{
    KnobsVec knobs = _imp->effect->getKnobs_mt_safe();
    std::list<std::string> ret;

    for (KnobsVec::const_iterator it = knobs.begin(); it != knobs.end(); ++it) {
        KnobPagePtr ispage = toKnobPage(*it);
        if (ispage && !ispage->getChildren().empty()) {
            ret.push_back( ispage->getName() );
        }
    }

    return ret;
}

bool
Node::hasPageOrderChangedSinceDefault() const
{
    std::list<std::string> pagesOrder = getPagesOrder();
    if (pagesOrder.size() != _imp->defaultPagesOrder.size()) {
        return true;
    }
    std::list<std::string>::const_iterator it2 = _imp->defaultPagesOrder.begin();
    for (std::list<std::string>::const_iterator it = pagesOrder.begin(); it!=pagesOrder.end(); ++it, ++it2) {
        if (*it != *it2) {
            return true;
        }
    }
    return false;
}

bool
Node::isRenderingPreview() const
{
    QMutexLocker l(&_imp->computingPreviewMutex);

    return _imp->computingPreview;
}

bool
Node::hasOverlay() const
{
    if (!_imp->effect) {
        return false;
    }

    NodeGuiIPtr nodeGui = getNodeGui();
    if (nodeGui) {
        if ( nodeGui->hasHostOverlay() ) {
            return true;
        }
    }

    return _imp->effect->hasOverlay();
}

void
Node::Implementation::abortPreview_non_blocking()
{
    bool computing;
    {
        QMutexLocker locker(&computingPreviewMutex);
        computing = computingPreview;
    }

    if (computing) {
        QMutexLocker l(&mustQuitPreviewMutex);
        ++mustQuitPreview;
    }
}

void
Node::Implementation::abortPreview_blocking(bool allowPreviewRenders)
{
    bool computing;
    {
        QMutexLocker locker(&computingPreviewMutex);
        computing = computingPreview;
        previewThreadQuit = !allowPreviewRenders;
    }

    if (computing) {
        QMutexLocker l(&mustQuitPreviewMutex);
        assert(!mustQuitPreview);
        ++mustQuitPreview;
        while (mustQuitPreview) {
            mustQuitPreviewCond.wait(&mustQuitPreviewMutex);
        }
    }
}

bool
Node::Implementation::checkForExitPreview()
{
    {
        QMutexLocker locker(&mustQuitPreviewMutex);
        if (mustQuitPreview || previewThreadQuit) {
            mustQuitPreview = 0;
            mustQuitPreviewCond.wakeOne();

            return true;
        }

        return false;
    }
}

bool
Node::areAllProcessingThreadsQuit() const
{
    {
        QMutexLocker locker(&_imp->mustQuitPreviewMutex);
        if (!_imp->previewThreadQuit) {
            return false;
        }
    }

    //If this effect has a RenderEngine, make sure it is finished
    OutputEffectInstancePtr isOutput = isEffectOutput();

    if (isOutput) {
        if ( isOutput->getRenderEngine()->hasThreadsAlive() ) {
            return false;
        }
    }

    TrackerContextPtr trackerContext = getTrackerContext();
    if (trackerContext) {
        if ( !trackerContext->hasTrackerThreadQuit() ) {
            return false;
        }
    }

    return true;
}

void
Node::quitAnyProcessing_non_blocking()
{
    //If this effect has a RenderEngine, make sure it is finished
    OutputEffectInstancePtr isOutput = isEffectOutput();

    if (isOutput) {
        isOutput->getRenderEngine()->quitEngine(true);
    }

    //Returns when the preview is done computign
    _imp->abortPreview_non_blocking();

    TrackerContextPtr trackerContext = getTrackerContext();
    if (trackerContext) {
        trackerContext->quitTrackerThread_non_blocking();
    }

    if ( isRotoPaintingNode() ) {
        NodesList rotopaintNodes;
        getRotoContext()->getRotoPaintTreeNodes(&rotopaintNodes);
        for (NodesList::iterator it = rotopaintNodes.begin(); it != rotopaintNodes.end(); ++it) {
            (*it)->quitAnyProcessing_non_blocking();
        }
    }
}

void
Node::quitAnyProcessing_blocking(bool allowThreadsToRestart)
{
    {
        QMutexLocker k(&_imp->nodeIsDequeuingMutex);
        if (_imp->nodeIsDequeuing) {
            _imp->nodeIsDequeuing = false;

            //Attempt to wake-up  sleeping threads of the thread pool
            _imp->nodeIsDequeuingCond.wakeAll();
        }
    }


    //If this effect has a RenderEngine, make sure it is finished
    OutputEffectInstancePtr isOutput = isEffectOutput();

    if (isOutput) {
        RenderEnginePtr engine = isOutput->getRenderEngine();
        if (engine) {
            engine->quitEngine(allowThreadsToRestart);
            engine->waitForEngineToQuit_enforce_blocking();
        }
    }

    //Returns when the preview is done computign
    _imp->abortPreview_blocking(allowThreadsToRestart);

    TrackerContextPtr trackerContext = getTrackerContext();
    if (trackerContext) {
        trackerContext->quitTrackerThread_blocking(allowThreadsToRestart);
    }

    if ( isRotoPaintingNode() ) {
        NodesList rotopaintNodes;
        getRotoContext()->getRotoPaintTreeNodes(&rotopaintNodes);
        for (NodesList::iterator it = rotopaintNodes.begin(); it != rotopaintNodes.end(); ++it) {
            (*it)->quitAnyProcessing_blocking(allowThreadsToRestart);
        }
    }
}

void
Node::abortAnyProcessing_non_blocking()
{
    OutputEffectInstancePtr isOutput = isEffectOutput();

    if (isOutput) {
        isOutput->getRenderEngine()->abortRenderingNoRestart();
    }

    TrackerContextPtr trackerContext = getTrackerContext();
    if (trackerContext) {
        trackerContext->abortTracking();
    }

    _imp->abortPreview_non_blocking();
}

void
Node::abortAnyProcessing_blocking()
{
    OutputEffectInstancePtr isOutput = isEffectOutput();

    if (isOutput) {
        RenderEnginePtr engine = isOutput->getRenderEngine();
        assert(engine);
        engine->abortRenderingNoRestart();
        engine->waitForAbortToComplete_enforce_blocking();
    }

    TrackerContextPtr trackerContext = getTrackerContext();
    if (trackerContext) {
        trackerContext->abortTracking_blocking();
    }

    _imp->abortPreview_blocking(false);
}

Node::~Node()
{
    destroyNodeInternal(true, false);
}

const std::vector<std::string> &
Node::getInputLabels() const
{
    assert(_imp->inputsInitialized);
    ///MT-safe as it never changes.
    ////Only called by the main-thread
    assert( QThread::currentThread() == qApp->thread() );

    return _imp->inputLabels;
}

const NodesWList &
Node::getOutputs() const
{
    ////Only called by the main-thread
    assert( QThread::currentThread() == qApp->thread() );

    return _imp->outputs;
}

const NodesWList &
Node::getGuiOutputs() const
{
    ////Only called by the main-thread
    assert( QThread::currentThread() == qApp->thread() );

    return _imp->guiOutputs;
}

void
Node::getOutputs_mt_safe(NodesWList& outputs) const
{
    QMutexLocker l(&_imp->outputsMutex);

    outputs =  _imp->outputs;
}

void
Node::getInputNames(std::map<std::string, std::string> & inputNames) const
{
    // This is called by the serialization thread.
    // We use the guiInputs because we want to serialize exactly how the tree was to the user

    QMutexLocker l(&_imp->inputsLabelsMutex);
    assert( _imp->inputs.size() == _imp->inputLabels.size() );
    for (std::size_t i = 0; i < _imp->inputs.size(); ++i) {
        NodePtr input = _imp->inputs[i].lock();
        if (input) {
            inputNames.insert( std::make_pair( _imp->inputLabels[i], input->getScriptName_mt_safe() ) );
        }
    }
}

int
Node::getPreferredInputInternal(bool connected) const
{
    int nInputs = getMaxInputCount();

    if (nInputs == 0) {
        return -1;
    }
    std::vector<NodePtr> inputs(nInputs);
    std::vector<std::string> inputLabels(nInputs);
    int inputA = -1;
    int inputB = -1;
    {
        // fill input labels, and if one is called "Source", return it
        // if it's "A" or "B", keep the index.
        for (int i = 0; i < nInputs; ++i) {
            std::string inputLabel = getInputLabel(i);
            //printf("%d->%s\n", i, inputLabel.c_str());
            if (inputLabel == kOfxImageEffectSimpleSourceClipName) {
                inputs[i] = getInput(i);
                if ( (connected && inputs[i]) || (!connected && !inputs[i]) ) {
                    return i;
                }
            } else if (inputLabel == "A") {
                inputA = i;
            } else if (inputLabel == "B") {
                inputB = i;
            }
        }
    }
    bool useInputA = appPTR->getCurrentSettings()->isMergeAutoConnectingToAInput();

    ///Find an input named A
    int inputToFind = -1, foundOther = -1;
    if ( useInputA || (getPluginID() == PLUGINID_OFX_SHUFFLE) ) {
        inputToFind = inputA;
        foundOther = inputB;
    } else {
        inputToFind = inputB;
        foundOther = inputA;
    }
    if (inputToFind != -1) {
        inputs[inputToFind] = getInput(inputToFind);
        if ( (connected && inputs[inputToFind]) || (!connected && !inputs[inputToFind]) ) {
            return inputToFind;
        }
    }
    if (foundOther != -1) {
        inputs[foundOther] = getInput(foundOther);
        if ( (connected && inputs[foundOther]) || (!connected && !inputs[foundOther]) ) {
            return foundOther;
        }
    }


    for (int i = 0; i < nInputs; ++i) {
        if (!inputs[i]) {
            inputs[i] = getInput(i);
        }
    }


    ///we return the first non-optional empty input
    int firstNonOptionalEmptyInput = -1;
    std::list<int> optionalEmptyInputs;
    std::list<int> optionalEmptyMasks;

    for (int i = 0; i < nInputs; ++i) {
        if ( (connected && inputs[i]) || (!connected && !inputs[i]) ) {
            if ( !_imp->effect->isInputOptional(i) ) {
                if (firstNonOptionalEmptyInput == -1) {
                    firstNonOptionalEmptyInput = i;
                    break;
                }
            } else {
                if ( _imp->effect->isInputMask(i) ) {
                    optionalEmptyMasks.push_back(i);
                } else {
                    optionalEmptyInputs.push_back(i);
                }
            }
        }
    }


    ///Default to the first non optional empty input
    if (firstNonOptionalEmptyInput != -1) {
        return firstNonOptionalEmptyInput;
    }  else {
        if ( !optionalEmptyInputs.empty() ) {
            //We return the first optional empty input
            std::list<int>::iterator first = optionalEmptyInputs.begin();

            if ( first == optionalEmptyInputs.end() ) {
                return -1;
            } else {
                return *first;
            }
        } else if ( !optionalEmptyMasks.empty() ) {
            return optionalEmptyMasks.front();
        } else {
            return -1;
        }
    }
} // Node::getPreferredInputInternal

int
Node::getPreferredInput() const
{
    return getPreferredInputInternal(true);
}

int
Node::getPreferredInputForConnection() const
{
    return getPreferredInputInternal(false);
}

NodePtr
Node::getPreferredInputNode() const
{
    GroupInputPtr isInput = isEffectGroupInput();
    PrecompNodePtr isPrecomp = isEffectPrecompNode();

    if (isInput) {
        NodeGroupPtr isGroup = toNodeGroup(getGroup());
        assert(isGroup);
        if (!isGroup) {
            return NodePtr();
        }
        int inputNb = -1;
        std::vector<NodePtr> groupInputs;
        isGroup->getInputs(&groupInputs, false);
        for (std::size_t i = 0; i < groupInputs.size(); ++i) {
            if (groupInputs[i].get() == this) {
                inputNb = i;
                break;
            }
        }
        if (inputNb != -1) {
            NodePtr input = isGroup->getNode()->getInput(inputNb);

            return input;
        }
    } else if (isPrecomp) {
        return isPrecomp->getOutputNode();
    } else {
        int idx = getPreferredInput();
        if (idx != -1) {
            return getInput(idx);
        }
    }

    return NodePtr();
}

void
Node::getOutputsConnectedToThisNode(std::map<NodePtr, int>* outputs)
{
    ////Only called by the main-thread
    assert( QThread::currentThread() == qApp->thread() );

    NodePtr thisSHared = shared_from_this();
    for (NodesWList::iterator it = _imp->outputs.begin(); it != _imp->outputs.end(); ++it) {
        NodePtr output = it->lock();
        if (!output) {
            continue;
        }

        int indexOfThis = output->inputIndex(thisSHared);
        assert(indexOfThis != -1);
        if (indexOfThis >= 0) {
            outputs->insert( std::make_pair(output, indexOfThis) );
        }
    }
}

const std::string &
Node::getScriptName() const
{
    ////Only called by the main-thread
    assert( QThread::currentThread() == qApp->thread() );
    QMutexLocker l(&_imp->nameMutex);

    return _imp->scriptName;
}

std::string
Node::getScriptName_mt_safe() const
{
    QMutexLocker l(&_imp->nameMutex);

    return _imp->scriptName;
}

static void
prependGroupNameRecursive(const NodePtr& group,
                          std::string& name)
{
    name.insert(0, ".");
    name.insert( 0, group->getScriptName_mt_safe() );
    NodeCollectionPtr hasParentGroup = group->getGroup();
    NodeGroupPtr isGrp = toNodeGroup(hasParentGroup);
    if (isGrp) {
        prependGroupNameRecursive(isGrp->getNode(), name);
    }
}

std::string
Node::getFullyQualifiedNameInternal(const std::string& scriptName) const
{
    std::string ret = scriptName;


    NodeCollectionPtr hasParentGroup = getGroup();
    NodeGroupPtr isGrp = toNodeGroup(hasParentGroup);
    if (isGrp) {
        NodePtr grpNode = isGrp->getNode();
        if (grpNode) {
            prependGroupNameRecursive(grpNode, ret);
        }
    }


    return ret;
}

std::string
Node::getFullyQualifiedName() const
{
    return getFullyQualifiedNameInternal( getScriptName_mt_safe() );
}

void
Node::setLabel(const std::string& label)
{
    assert( QThread::currentThread() == qApp->thread() );


    {
        QMutexLocker k(&_imp->nameMutex);
        if (label == _imp->label) {
            return;
        }
        _imp->label = label;
    }
    NodeCollectionPtr collection = getGroup();
    if (collection) {
        collection->notifyNodeNameChanged( shared_from_this() );
    }
    Q_EMIT labelChanged( QString::fromUtf8( label.c_str() ) );
}

const std::string&
Node::getLabel() const
{
    assert( QThread::currentThread() == qApp->thread() );
    QMutexLocker k(&_imp->nameMutex);

    return _imp->label;
}

std::string
Node::getLabel_mt_safe() const
{
    QMutexLocker k(&_imp->nameMutex);

    return _imp->label;
}

void
Node::setScriptName_no_error_check(const std::string & name)
{
    setNameInternal(name, false);
}

static void
insertDependenciesRecursive(Node* node,
                            KnobI::ListenerDimsMap* dependencies)
{
    const KnobsVec & knobs = node->getKnobs();

    for (std::size_t i = 0; i < knobs.size(); ++i) {
        KnobI::ListenerDimsMap dimDeps;
        knobs[i]->getListeners(dimDeps);
        for (KnobI::ListenerDimsMap::iterator it = dimDeps.begin(); it != dimDeps.end(); ++it) {
            KnobI::ListenerDimsMap::iterator found = dependencies->find(it->first);
            if ( found != dependencies->end() ) {
                assert( found->second.size() == it->second.size() );
                for (std::size_t j = 0; j < found->second.size(); ++j) {
                    if (it->second[j].isExpr) {
                        found->second[j].isListening |= it->second[j].isListening;
                    }
                }
            } else {
                dependencies->insert(*it);
            }
        }
    }

    NodeGroupPtr isGroup = node->isEffectNodeGroup();
    if (isGroup) {
        NodesList nodes = isGroup->getNodes();
        for (NodesList::iterator it = nodes.begin(); it != nodes.end(); ++it) {
            insertDependenciesRecursive(it->get(), dependencies);
        }
    }
}

void
Node::setNameInternal(const std::string& name,
                      bool throwErrors)
{
    std::string oldName = getScriptName_mt_safe();
    std::string fullOldName = getFullyQualifiedName();
    std::string newName = name;
    bool onlySpaces = true;

    for (std::size_t i = 0; i < name.size(); ++i) {
        if (name[i] != '_') {
            onlySpaces = false;
            break;
        }
    }
    if (onlySpaces) {
        QString err = tr("The name must at least contain a character");
        if (throwErrors) {
            throw std::runtime_error(err.toStdString());
        } else {
            LogEntry::LogEntryColor c;
            if (getColor(&c.r, &c.g, &c.b)) {
                c.colorSet = true;
            }
            appPTR->writeToErrorLog_mt_safe(QString::fromUtf8(getFullyQualifiedName().c_str()), QDateTime::currentDateTime(), err, false, c);
            std::cerr << err.toStdString() << std::endl;

            return;
        }
    }

    NodeCollectionPtr collection = getGroup();
    if (collection) {
        if (throwErrors) {
            try {
                collection->checkNodeName(shared_from_this(), name, false, false, &newName);
            } catch (const std::exception& e) {
                LogEntry::LogEntryColor c;
                if (getColor(&c.r, &c.g, &c.b)) {
                    c.colorSet = true;
                }
                appPTR->writeToErrorLog_mt_safe(QString::fromUtf8(getFullyQualifiedName().c_str()), QDateTime::currentDateTime(), QString::fromUtf8( e.what() ), false, c );
                std::cerr << e.what() << std::endl;

                return;
            }
        } else {
            collection->checkNodeName(shared_from_this(), name, false, false, &newName);
        }
    }


    if (oldName == newName) {
        return;
    }


    if ( !newName.empty() ) {
        bool isAttrDefined = false;
        std::string newPotentialQualifiedName = getApp()->getAppIDString() + "." + getFullyQualifiedNameInternal(newName);
        PyObject* obj = NATRON_PYTHON_NAMESPACE::getAttrRecursive(newPotentialQualifiedName, appPTR->getMainModule(), &isAttrDefined);
        Q_UNUSED(obj);
        if (isAttrDefined) {
            std::stringstream ss;
            ss << "A Python attribute with the same name (" << newPotentialQualifiedName << ") already exists.";
            if (throwErrors) {
                throw std::runtime_error( ss.str() );
            } else {
                std::string err = ss.str();
                LogEntry::LogEntryColor c;
                if (getColor(&c.r, &c.g, &c.b)) {
                    c.colorSet = true;
                }
                appPTR->writeToErrorLog_mt_safe(QString::fromUtf8(oldName.c_str()), QDateTime::currentDateTime(), QString::fromUtf8( err.c_str() ), false, c );
                std::cerr << err << std::endl;

                return;
            }
        }
    }

    {
        QMutexLocker l(&_imp->nameMutex);
        _imp->scriptName = newName;
        ///Set the label at the same time if the label is empty
        if ( _imp->label.empty() ) {
            _imp->label = newName;
        }
    }
    std::string fullySpecifiedName = getFullyQualifiedName();


    if (collection) {
        if ( !oldName.empty() ) {
            if (fullOldName != fullySpecifiedName) {
                try {
                    setNodeVariableToPython(fullOldName, fullySpecifiedName);
                } catch (const std::exception& e) {
                    qDebug() << e.what();
                }
            }
        } else { //if (!oldName.empty()) {
            declareNodeVariableToPython(fullySpecifiedName);
        }

        if (_imp->nodeCreated) {
            ///For all knobs that have listeners, change in the expressions of listeners this knob script-name
            KnobI::ListenerDimsMap dependencies;
            insertDependenciesRecursive(this, &dependencies);
            for (KnobI::ListenerDimsMap::iterator it = dependencies.begin(); it != dependencies.end(); ++it) {
                KnobIPtr listener = it->first.lock();
                if (!listener) {
                    continue;
                }
                for (std::size_t d = 0; d < it->second.size(); ++d) {
                    if (it->second[d].isListening && it->second[d].isExpr) {
                        listener->replaceNodeNameInExpression(d, oldName, newName);
                    }
                }
            }
        }
    }

    QString qnewName = QString::fromUtf8( newName.c_str() );
    Q_EMIT scriptNameChanged(qnewName);
    Q_EMIT labelChanged(qnewName);
} // Node::setNameInternal


void
Node::setScriptName(const std::string& name)
{
    std::string newName;

    if ( getGroup() ) {
        getGroup()->checkNodeName(shared_from_this(), name, false, true, &newName);
    } else {
        newName = name;
    }
    //We do not allow setting the script-name of output nodes because we rely on it with NatronRenderer
    if ( isEffectGroupOutput() ) {
        throw std::runtime_error( tr("Changing the script-name of an Output node is not a valid operation.").toStdString() );

        return;
    }


    setNameInternal(newName, true);
}

AppInstancePtr
Node::getApp() const
{
    return _imp->app.lock();
}

bool
Node::isActivated() const
{
    QMutexLocker l(&_imp->activatedMutex);

    return _imp->activated;
}


std::string
Node::makeInfoForInput(int inputNumber) const
{
    if ( (inputNumber < -1) || ( inputNumber >= getMaxInputCount() ) ) {
        return "";
    }
    EffectInstancePtr input;
    if (inputNumber != -1) {
        input = _imp->effect->getInput(inputNumber);
        /*if (input) {
            input = input->getNearestNonIdentity( getApp()->getTimeLine()->currentFrame() );
        }*/
    } else {
        input = _imp->effect;
    }

    if (!input) {
        return "";
    }


    ImageBitDepthEnum depth = _imp->effect->getBitDepth(inputNumber);
    double time = getApp()->getTimeLine()->currentFrame();
    std::stringstream ss;
    { // input name
        QString inputName;
        if (inputNumber != -1) {
            inputName = QString::fromUtf8( getInputLabel(inputNumber).c_str() );
        } else {
            inputName = tr("Output");
        }
        ss << "<b><font color=\"orange\">" << tr("%1:").arg(inputName).toStdString() << "</font></b><br />";
    }
    { // image format
        ss << "<b>" << tr("Image planes:").toStdString() << "</b> <font color=#c8c8c8>";
        EffectInstance::ComponentsAvailableMap availableComps;
        input->getComponentsAvailable(true, true, time, &availableComps);
        EffectInstance::ComponentsAvailableMap::iterator next = availableComps.begin();
        if ( next != availableComps.end() ) {
            ++next;
        }
        for (EffectInstance::ComponentsAvailableMap::iterator it = availableComps.begin(); it != availableComps.end(); ++it) {
            NodePtr origin = it->second.lock();
            if ( (origin.get() != this) || (inputNumber == -1) ) {
                if (origin) {
                    ss << Image::getFormatString(it->first, depth);
                    if (inputNumber != -1) {
                        ss << " " << tr("(from %1)").arg( QString::fromUtf8( origin->getLabel_mt_safe().c_str() ) ).toStdString();
                    }
                }
            }
            if ( next != availableComps.end() ) {
                if (origin) {
                    if ( (origin.get() != this) || (inputNumber == -1) ) {
                        ss << ", ";
                    }
                }
                ++next;
            }
        }
        ss << "</font><br />";
    }
    { // premult
        ImagePremultiplicationEnum premult = input->getPremult();
        QString premultStr = tr("unknown");
        switch (premult) {
        case eImagePremultiplicationOpaque:
            premultStr = tr("opaque");
            break;
        case eImagePremultiplicationPremultiplied:
            premultStr = tr("premultiplied");
            break;
        case eImagePremultiplicationUnPremultiplied:
            premultStr = tr("unpremultiplied");
            break;
        }
        ss << "<b>" << tr("Alpha premultiplication:").toStdString() << "</b> <font color=#c8c8c8>" << premultStr.toStdString() << "</font><br />";
    }
    { // par
        double par = input->getAspectRatio(-1);
        ss << "<b>" << tr("Pixel aspect ratio:").toStdString() << "</b> <font color=#c8c8c8>" << par << "</font><br />";
    }
    { // fps
        double fps = input->getFrameRate();
        ss << "<b>" << tr("Frame rate:").toStdString() << "</b> <font color=#c8c8c8>" << tr("%1fps").arg(fps).toStdString() << "</font><br />";
    }
    {
        double first = 1., last = 1.;
        input->getFrameRange_public(0, &first, &last);
        ss << "<b>" << tr("Frame range:").toStdString() << "</b> <font color=#c8c8c8>" << first << " - " << last << "</font><br />";
    }
    {
        RenderScale scale(1.);
        RectD rod;
        StatusEnum stat = input->getRegionOfDefinition_public(0,
                                                              time,
                                                              scale, ViewIdx(0), &rod);
        if (stat != eStatusFailed) {
            ss << "<b>" << tr("Region of Definition (at t=%1):").arg(time).toStdString() << "</b> <font color=#c8c8c8>";
            ss << tr("left = %1 bottom = %2 right = %3 top = %4").arg(rod.x1).arg(rod.y1).arg(rod.x2).arg(rod.y2).toStdString() << "</font><br />";
        }
    }

    return ss.str();
} // Node::makeInfoForInput

void
Node::findPluginFormatKnobs()
{
    findPluginFormatKnobs(getKnobs(), true);
}

void
Node::findRightClickMenuKnob(const KnobsVec& knobs)
{
    for (std::size_t i = 0; i < knobs.size(); ++i) {
        if (knobs[i]->getName() == kNatronOfxParamRightClickMenu) {
            KnobIPtr rightClickKnob = knobs[i];
            KnobChoicePtr isChoice = toKnobChoice(rightClickKnob);
            if (isChoice) {
                QObject::connect( isChoice.get(), SIGNAL(populated()), this, SIGNAL(rightClickMenuKnobPopulated()) );
            }
            break;
        }
    }
}

void
Node::findPluginFormatKnobs(const KnobsVec & knobs,
                            bool loadingSerialization)
{
    ///Try to find a format param and hijack it to handle it ourselves with the project's formats
    KnobIPtr formatKnob;

    for (std::size_t i = 0; i < knobs.size(); ++i) {
        if (knobs[i]->getName() == kNatronParamFormatChoice) {
            formatKnob = knobs[i];
            break;
        }
    }
    if (formatKnob) {
        KnobIPtr formatSize;
        for (std::size_t i = 0; i < knobs.size(); ++i) {
            if (knobs[i]->getName() == kNatronParamFormatSize) {
                formatSize = knobs[i];
                break;
            }
        }
        KnobIPtr formatPar;
        for (std::size_t i = 0; i < knobs.size(); ++i) {
            if (knobs[i]->getName() == kNatronParamFormatPar) {
                formatPar = knobs[i];
                break;
            }
        }
        if (formatSize && formatPar) {
            _imp->pluginFormatKnobs.formatChoice = toKnobChoice(formatKnob);
            formatSize->setEvaluateOnChange(false);
            formatPar->setEvaluateOnChange(false);
            formatSize->setSecret(true);
            formatPar->setSecret(true);
            _imp->pluginFormatKnobs.size = toKnobInt(formatSize);
            _imp->pluginFormatKnobs.par = toKnobDouble(formatPar);

            std::vector<std::string> formats;
            int defValue;
            getApp()->getProject()->getProjectFormatEntries(&formats, &defValue);
            refreshFormatParamChoice(formats, defValue, loadingSerialization);
        }
    }
}

void
Node::createNodePage(const KnobPagePtr& settingsPage)
{
    KnobBoolPtr hideInputs = AppManager::createKnob<KnobBool>(_imp->effect, tr("Hide inputs"), 1, false);

    hideInputs->setName("hideInputs");
    hideInputs->setDefaultValue(false);
    hideInputs->setAnimationEnabled(false);
    hideInputs->setAddNewLine(false);
    hideInputs->setIsPersistent(true);
    hideInputs->setEvaluateOnChange(false);
    hideInputs->setHintToolTip( tr("When checked, the input arrows of the node in the nodegraph will be hidden") );
    _imp->hideInputs = hideInputs;
    settingsPage->addKnob(hideInputs);


    KnobBoolPtr fCaching = AppManager::createKnob<KnobBool>(_imp->effect, tr("Force caching"), 1, false);
    fCaching->setName("forceCaching");
    fCaching->setDefaultValue(false);
    fCaching->setAnimationEnabled(false);
    fCaching->setAddNewLine(false);
    fCaching->setIsPersistent(true);
    fCaching->setEvaluateOnChange(false);
    fCaching->setHintToolTip( tr("When checked, the output of this node will always be kept in the RAM cache for fast access of already computed "
                                 "images.") );
    _imp->forceCaching = fCaching;
    settingsPage->addKnob(fCaching);

    KnobBoolPtr previewEnabled = AppManager::createKnob<KnobBool>(_imp->effect, tr("Preview"), 1, false);
    assert(previewEnabled);
    previewEnabled->setDefaultValue( makePreviewByDefault() );
    previewEnabled->setName(kEnablePreviewKnobName);
    previewEnabled->setAnimationEnabled(false);
    previewEnabled->setAddNewLine(false);
    previewEnabled->setIsPersistent(false);
    previewEnabled->setEvaluateOnChange(false);
    previewEnabled->setHintToolTip( tr("Whether to show a preview on the node box in the node-graph.") );
    settingsPage->addKnob(previewEnabled);
    _imp->previewEnabledKnob = previewEnabled;

    KnobBoolPtr disableNodeKnob = AppManager::createKnob<KnobBool>(_imp->effect, tr("Disable"), 1, false);
    assert(disableNodeKnob);
    disableNodeKnob->setAnimationEnabled(false);
    disableNodeKnob->setIsMetadataSlave(true);
    disableNodeKnob->setName(kDisableNodeKnobName);
    disableNodeKnob->setAddNewLine(false);
    _imp->effect->addOverlaySlaveParam(disableNodeKnob);
    disableNodeKnob->setHintToolTip( tr("When disabled, this node acts as a pass through.") );
    settingsPage->addKnob(disableNodeKnob);
    _imp->disableNodeKnob = disableNodeKnob;



    KnobBoolPtr useFullScaleImagesWhenRenderScaleUnsupported = AppManager::createKnob<KnobBool>(_imp->effect, tr("Render high def. upstream"), 1, false);
    useFullScaleImagesWhenRenderScaleUnsupported->setAnimationEnabled(false);
    useFullScaleImagesWhenRenderScaleUnsupported->setDefaultValue(false);
    useFullScaleImagesWhenRenderScaleUnsupported->setName("highDefUpstream");
    useFullScaleImagesWhenRenderScaleUnsupported->setHintToolTip( tr("This node does not support rendering images at a scale lower than 1, it "
                                                                     "can only render high definition images. When checked this parameter controls "
                                                                     "whether the rest of the graph upstream should be rendered with a high quality too or at "
                                                                     "the most optimal resolution for the current viewer's viewport. Typically checking this "
                                                                     "means that an image will be slow to be rendered, but once rendered it will stick in the cache "
                                                                     "whichever zoom level you are using on the Viewer, whereas when unchecked it will be much "
                                                                     "faster to render but will have to be recomputed when zooming in/out in the Viewer.") );
    if ( ( isRenderScaleSupportEnabledForPlugin() ) && (getEffectInstance()->supportsRenderScaleMaybe() == EffectInstance::eSupportsYes) ) {
        useFullScaleImagesWhenRenderScaleUnsupported->setSecret(true);
    }
    settingsPage->addKnob(useFullScaleImagesWhenRenderScaleUnsupported);
    _imp->useFullScaleImagesWhenRenderScaleUnsupported = useFullScaleImagesWhenRenderScaleUnsupported;


    KnobIntPtr lifeTimeKnob = AppManager::createKnob<KnobInt>(_imp->effect, tr("Lifetime Range"), 2, false);
    assert(lifeTimeKnob);
    lifeTimeKnob->setAnimationEnabled(false);
    lifeTimeKnob->setIsMetadataSlave(true);
    lifeTimeKnob->setName(kLifeTimeNodeKnobName);
    lifeTimeKnob->setAddNewLine(false);
    lifeTimeKnob->setHintToolTip( tr("This is the frame range during which the node will be active if Enable Lifetime is checked") );
    settingsPage->addKnob(lifeTimeKnob);
    _imp->lifeTimeKnob = lifeTimeKnob;


    KnobBoolPtr enableLifetimeNodeKnob = AppManager::createKnob<KnobBool>(_imp->effect, tr("Enable Lifetime"), 1, false);
    assert(enableLifetimeNodeKnob);
    enableLifetimeNodeKnob->setAnimationEnabled(false);
    enableLifetimeNodeKnob->setDefaultValue(false);
    enableLifetimeNodeKnob->setIsMetadataSlave(true);
    enableLifetimeNodeKnob->setName(kEnableLifeTimeNodeKnobName);
    enableLifetimeNodeKnob->setHintToolTip( tr("When checked, the node is only active during the specified frame range by the Lifetime Range parameter. "
                                               "Outside of this frame range, it behaves as if the Disable parameter is checked") );
    settingsPage->addKnob(enableLifetimeNodeKnob);
    _imp->enableLifeTimeKnob = enableLifetimeNodeKnob;

    PluginOpenGLRenderSupport glSupport = ePluginOpenGLRenderSupportNone;

    PluginPtr plugin = getPlugin();
    if (plugin && plugin->isOpenGLEnabled()) {
        glSupport = (PluginOpenGLRenderSupport)plugin->getProperty<int>(kNatronPluginPropOpenGLSupport);
    }
    // The Roto node needs to have a "GPU enabled" knob to control the nodes internally
    if (glSupport != ePluginOpenGLRenderSupportNone || dynamic_cast<RotoPaint*>(_imp->effect.get())) {
        KnobChoicePtr openglRenderingKnob = AppManager::createKnob<KnobChoice>(_imp->effect, tr("GPU Rendering"), 1, false);
        assert(openglRenderingKnob);
        openglRenderingKnob->setAnimationEnabled(false);
        {
            std::vector<std::string> entries;
            std::vector<std::string> helps;
            entries.push_back("Enabled");
            helps.push_back( tr("If a plug-in support GPU rendering, prefer rendering using the GPU if possible.").toStdString() );
            entries.push_back("Disabled");
            helps.push_back( tr("Disable GPU rendering for all plug-ins.").toStdString() );
            entries.push_back("Disabled if background");
            helps.push_back( tr("Disable GPU rendering when rendering with NatronRenderer but not in GUI mode.").toStdString() );
            openglRenderingKnob->populateChoices(entries, helps);
        }

        openglRenderingKnob->setName("enableGPURendering");
        openglRenderingKnob->setHintToolTip( tr("Select when to activate GPU rendering for this node. Note that if the GPU Rendering parameter in the Project settings is set to disabled then GPU rendering will not be activated regardless of that value.") );
        settingsPage->addKnob(openglRenderingKnob);
        _imp->openglRenderingEnabledKnob = openglRenderingKnob;
    }


    KnobStringPtr knobChangedCallback = AppManager::createKnob<KnobString>(_imp->effect, tr("After param changed callback"), 1, false);
    knobChangedCallback->setHintToolTip( tr("Set here the name of a function defined in Python which will be called for each  "
                                            "parameter change. Either define this function in the Script Editor "
                                            "or in the init.py script or even in the script of a Python group plug-in.\n"
                                            "The signature of the callback is: callback(thisParam, thisNode, thisGroup, app, userEdited) where:\n"
                                            "- thisParam: The parameter which just had its value changed\n"
                                            "- userEdited: A boolean informing whether the change was due to user interaction or "
                                            "because something internally triggered the change.\n"
                                            "- thisNode: The node holding the parameter\n"
                                            "- app: points to the current application instance\n"
                                            "- thisGroup: The group holding thisNode (only if thisNode belongs to a group)") );
    knobChangedCallback->setAnimationEnabled(false);
    knobChangedCallback->setName("onParamChanged");
    settingsPage->addKnob(knobChangedCallback);
    _imp->knobChangedCallback = knobChangedCallback;

    KnobStringPtr inputChangedCallback = AppManager::createKnob<KnobString>(_imp->effect, tr("After input changed callback"), 1, false);
    inputChangedCallback->setHintToolTip( tr("Set here the name of a function defined in Python which will be called after "
                                             "each connection is changed for the inputs of the node. "
                                             "Either define this function in the Script Editor "
                                             "or in the init.py script or even in the script of a Python group plug-in.\n"
                                             "The signature of the callback is: callback(inputIndex, thisNode, thisGroup, app):\n"
                                             "- inputIndex: the index of the input which changed, you can query the node "
                                             "connected to the input by calling the getInput(...) function.\n"
                                             "- thisNode: The node holding the parameter\n"
                                             "- app: points to the current application instance\n"
                                             "- thisGroup: The group holding thisNode (only if thisNode belongs to a group)") );

    inputChangedCallback->setAnimationEnabled(false);
    inputChangedCallback->setName("onInputChanged");
    settingsPage->addKnob(inputChangedCallback);
    _imp->inputChangedCallback = inputChangedCallback;

    NodeGroupPtr isGroup = isEffectNodeGroup();
    if (isGroup) {
        KnobStringPtr onNodeCreated = AppManager::createKnob<KnobString>(_imp->effect, tr("After Node Created"), 1, false);
        onNodeCreated->setName("afterNodeCreated");
        onNodeCreated->setHintToolTip( tr("Add here the name of a Python-defined function that will be called each time a node "
                                          "is created in the group. This will be called in addition to the After Node Created "
                                          " callback of the project for the group node and all nodes within it (not recursively).\n"
                                          "The boolean variable userEdited will be set to True if the node was created "
                                          "by the user or False otherwise (such as when loading a project, or pasting a node).\n"
                                          "The signature of the callback is: callback(thisNode, app, userEdited) where:\n"
                                          "- thisNode: the node which has just been created\n"
                                          "- userEdited: a boolean indicating whether the node was created by user interaction or from "
                                          "a script/project load/copy-paste\n"
                                          "- app: points to the current application instance.") );
        onNodeCreated->setAnimationEnabled(false);
        _imp->nodeCreatedCallback = onNodeCreated;
        settingsPage->addKnob(onNodeCreated);

        KnobStringPtr onNodeDeleted = AppManager::createKnob<KnobString>(_imp->effect, tr("Before Node Removal"), 1, false);
        onNodeDeleted->setName("beforeNodeRemoval");
        onNodeDeleted->setHintToolTip( tr("Add here the name of a Python-defined function that will be called each time a node "
                                          "is about to be deleted. This will be called in addition to the Before Node Removal "
                                          " callback of the project for the group node and all nodes within it (not recursively).\n"
                                          "This function will not be called when the project is closing.\n"
                                          "The signature of the callback is: callback(thisNode, app) where:\n"
                                          "- thisNode: the node about to be deleted\n"
                                          "- app: points to the current application instance.") );
        onNodeDeleted->setAnimationEnabled(false);
        _imp->nodeRemovalCallback = onNodeDeleted;
        settingsPage->addKnob(onNodeDeleted);
    }
} // Node::createNodePage

void
Node::createInfoPage()
{
    KnobPagePtr infoPage = AppManager::createKnob<KnobPage>(_imp->effect, tr("Info").toStdString(), 1, false);

    infoPage->setName(NATRON_PARAMETER_PAGE_NAME_INFO);
    _imp->infoPage = infoPage;

    KnobStringPtr nodeInfos = AppManager::createKnob<KnobString>(_imp->effect, std::string(), 1, false);
    nodeInfos->setName("nodeInfos");
    nodeInfos->setAnimationEnabled(false);
    nodeInfos->setIsPersistent(false);
    nodeInfos->setAsMultiLine();
    nodeInfos->setAsCustomHTMLText(true);
    nodeInfos->setEvaluateOnChange(false);
    nodeInfos->setHintToolTip( tr("Input and output informations, press Refresh to update them with current values") );
    infoPage->addKnob(nodeInfos);
    _imp->nodeInfos = nodeInfos;


    KnobButtonPtr refreshInfoButton = AppManager::createKnob<KnobButton>(_imp->effect, tr("Refresh Info"), 1, false);
    refreshInfoButton->setName("refreshButton");
    refreshInfoButton->setEvaluateOnChange(false);
    infoPage->addKnob(refreshInfoButton);
    _imp->refreshInfoButton = refreshInfoButton;
}

void
Node::createPythonPage()
{
    KnobPagePtr pythonPage = AppManager::createKnob<KnobPage>(_imp->effect, tr("Python"), 1, false);
    KnobStringPtr beforeFrameRender =  AppManager::createKnob<KnobString>(_imp->effect, tr("Before frame render"), 1, false);

    beforeFrameRender->setName("beforeFrameRender");
    beforeFrameRender->setAnimationEnabled(false);
    beforeFrameRender->setHintToolTip( tr("Add here the name of a Python defined function that will be called before rendering "
                                          "any frame.\n "
                                          "The signature of the callback is: callback(frame, thisNode, app) where:\n"
                                          "- frame: the frame to be rendered\n"
                                          "- thisNode: points to the writer node\n"
                                          "- app: points to the current application instance") );
    pythonPage->addKnob(beforeFrameRender);
    _imp->beforeFrameRender = beforeFrameRender;

    KnobStringPtr beforeRender =  AppManager::createKnob<KnobString>(_imp->effect, tr("Before render"), 1, false);
    beforeRender->setName("beforeRender");
    beforeRender->setAnimationEnabled(false);
    beforeRender->setHintToolTip( tr("Add here the name of a Python defined function that will be called once when "
                                     "starting rendering.\n "
                                     "The signature of the callback is: callback(thisNode, app) where:\n"
                                     "- thisNode: points to the writer node\n"
                                     "- app: points to the current application instance") );
    pythonPage->addKnob(beforeRender);
    _imp->beforeRender = beforeRender;

    KnobStringPtr afterFrameRender =  AppManager::createKnob<KnobString>(_imp->effect, tr("After frame render"), 1, false);
    afterFrameRender->setName("afterFrameRender");
    afterFrameRender->setAnimationEnabled(false);
    afterFrameRender->setHintToolTip( tr("Add here the name of a Python defined function that will be called after rendering "
                                         "any frame.\n "
                                         "The signature of the callback is: callback(frame, thisNode, app) where:\n"
                                         "- frame: the frame that has been rendered\n"
                                         "- thisNode: points to the writer node\n"
                                         "- app: points to the current application instance") );
    pythonPage->addKnob(afterFrameRender);
    _imp->afterFrameRender = afterFrameRender;

    KnobStringPtr afterRender =  AppManager::createKnob<KnobString>(_imp->effect, tr("After render"), 1, false);
    afterRender->setName("afterRender");
    afterRender->setAnimationEnabled(false);
    afterRender->setHintToolTip( tr("Add here the name of a Python defined function that will be called once when the rendering "
                                    "is finished.\n "
                                    "The signature of the callback is: callback(aborted, thisNode, app) where:\n"
                                    "- aborted: True if the render ended because it was aborted, False upon completion\n"
                                    "- thisNode: points to the writer node\n"
                                    "- app: points to the current application instance") );
    pythonPage->addKnob(afterRender);
    _imp->afterRender = afterRender;
} // Node::createPythonPage

void
Node::createHostMixKnob(const KnobPagePtr& mainPage)
{
    KnobDoublePtr mixKnob = AppManager::createKnob<KnobDouble>(_imp->effect, tr("Mix"), 1, false);

    mixKnob->setName(kHostMixingKnobName);
    mixKnob->setHintToolTip( tr("Mix between the source image at 0 and the full effect at 1.") );
    mixKnob->setMinimum(0.);
    mixKnob->setMaximum(1.);
    mixKnob->setDefaultValue(1.);
    if (mainPage) {
        mainPage->addKnob(mixKnob);
    }
    _imp->mixWithSource = mixKnob;
}

void
Node::createMaskSelectors(const std::vector<std::pair<bool, bool> >& hasMaskChannelSelector,
                          const std::vector<std::string>& inputLabels,
                          const KnobPagePtr& mainPage,
                          bool addNewLineOnLastMask,
                          KnobIPtr* lastKnobCreated)
{
    assert( hasMaskChannelSelector.size() == inputLabels.size() );

    for (std::size_t i = 0; i < hasMaskChannelSelector.size(); ++i) {
        if (!hasMaskChannelSelector[i].first) {
            continue;
        }


        MaskSelector sel;
        KnobBoolPtr enabled = AppManager::createKnob<KnobBool>(_imp->effect, inputLabels[i], 1, false);

        enabled->setDefaultValue(false, 0);
        enabled->setAddNewLine(false);
        if (hasMaskChannelSelector[i].second) {
            std::string enableMaskName(std::string(kEnableMaskKnobName) + "_" + inputLabels[i]);
            enabled->setName(enableMaskName);
            enabled->setHintToolTip( tr("Enable the mask to come from the channel named by the choice parameter on the right. "
                                        "Turning this off will act as though the mask was disconnected.") );
        } else {
            std::string enableMaskName(std::string(kEnableInputKnobName) + "_" + inputLabels[i]);
            enabled->setName(enableMaskName);
            enabled->setHintToolTip( tr("Enable the image to come from the channel named by the choice parameter on the right. "
                                        "Turning this off will act as though the input was disconnected.") );
        }
        enabled->setAnimationEnabled(false);
        if (mainPage) {
            mainPage->addKnob(enabled);
        }


        sel.enabled = enabled;

        KnobChoicePtr channel = AppManager::createKnob<KnobChoice>(_imp->effect, std::string(), 1, false);
        std::vector<std::string> choices;
        choices.push_back("None");

        const ImageComponents& rgba = ImageComponents::getRGBAComponents();
        const std::string& rgbaCompname = rgba.getComponentsGlobalName();
        const std::vector<std::string>& rgbaChannels = rgba.getComponentsNames();
        for (std::size_t c = 0; c < rgbaChannels.size(); ++c) {
            std::string option = rgbaCompname + '.' + rgbaChannels[c];
            choices.push_back(option);
        }
        /*const ImageComponents& rgba = ImageComponents::getRGBAComponents();
           const std::vector<std::string>& channels = rgba.getComponentsNames();
           const std::string& layerName = rgba.getComponentsGlobalName();
           for (std::size_t c = 0; c < channels.size(); ++c) {
           choices.push_back(layerName + "." + channels[c]);
           }*/

        channel->populateChoices(choices);
        channel->setDefaultValue(choices.size() - 1, 0);
        channel->setAnimationEnabled(false);
        channel->setHintToolTip( tr("Use this channel from the original input to mix the output with the original input. "
                                    "Setting this to None is the same as disconnecting the input.") );
        if (hasMaskChannelSelector[i].second) {
            std::string channelMaskName(std::string(kMaskChannelKnobName) + "_" + inputLabels[i]);
            channel->setName(channelMaskName);
        } else {
            std::string channelMaskName(std::string(kInputChannelKnobName) + "_" + inputLabels[i]);
            channel->setName(channelMaskName);
        }
        sel.channel = channel;
        if (mainPage) {
            mainPage->addKnob(channel);
        }

        //Make sure the first default param in the vector is MaskInvert

        if (!addNewLineOnLastMask) {
            //If there is a MaskInvert parameter, make it on the same line as the Mask channel parameter
            channel->setAddNewLine(false);
        }
        if (!*lastKnobCreated) {
            *lastKnobCreated = enabled;
        }

        _imp->maskSelectors[i] = sel;
    } // for (int i = 0; i < inputsCount; ++i) {
} // Node::createMaskSelectors


KnobPagePtr
Node::getOrCreateMainPage()
{
    const KnobsVec & knobs = _imp->effect->getKnobs();
    KnobPagePtr mainPage;

    for (std::size_t i = 0; i < knobs.size(); ++i) {
        KnobPagePtr p = toKnobPage(knobs[i]);
        if ( p && (p->getLabel() != NATRON_PARAMETER_PAGE_NAME_INFO) &&
             (p->getLabel() != NATRON_PARAMETER_PAGE_NAME_EXTRA) ) {
            mainPage = p;
            break;
        }
    }
    if (!mainPage) {
        mainPage = AppManager::createKnob<KnobPage>( _imp->effect, tr("Settings") );
    }

    return mainPage;
}

void
Node::createLabelKnob(const KnobPagePtr& settingsPage,
                      const std::string& label)
{
    KnobStringPtr nodeLabel = AppManager::createKnob<KnobString>(_imp->effect, label, 1, false);

    assert(nodeLabel);
    nodeLabel->setName(kUserLabelKnobName);
    nodeLabel->setAnimationEnabled(false);
    nodeLabel->setEvaluateOnChange(false);
    nodeLabel->setAsMultiLine();
    nodeLabel->setUsesRichText(true);
    nodeLabel->setHintToolTip( tr("This label gets appended to the node name on the node graph.") );
    settingsPage->addKnob(nodeLabel);
    _imp->nodeLabelKnob = nodeLabel;
}

void
Node::findOrCreateChannelEnabled(const KnobPagePtr& mainPage)
{
    //Try to find R,G,B,A parameters on the plug-in, if found, use them, otherwise create them
    static const std::string channelLabels[4] = {kNatronOfxParamProcessRLabel, kNatronOfxParamProcessGLabel, kNatronOfxParamProcessBLabel, kNatronOfxParamProcessALabel};
    static const std::string channelNames[4] = {kNatronOfxParamProcessR, kNatronOfxParamProcessG, kNatronOfxParamProcessB, kNatronOfxParamProcessA};
    static const std::string channelHints[4] = {kNatronOfxParamProcessRHint, kNatronOfxParamProcessGHint, kNatronOfxParamProcessBHint, kNatronOfxParamProcessAHint};
    KnobBoolPtr foundEnabled[4];
    const KnobsVec & knobs = _imp->effect->getKnobs();

    for (int i = 0; i < 4; ++i) {
        KnobBoolPtr enabled;
        for (std::size_t j = 0; j < knobs.size(); ++j) {
            if (knobs[j]->getOriginalName() == channelNames[i]) {
                foundEnabled[i] = toKnobBool(knobs[j]);
                break;
            }
        }
    }

    bool foundAll = foundEnabled[0] && foundEnabled[1] && foundEnabled[2] && foundEnabled[3];
    bool isWriter = _imp->effect->isWriter();

    if (foundAll) {
        for (int i = 0; i < 4; ++i) {
            // Writers already have their checkboxes places correctly
            if (!isWriter) {
                if (foundEnabled[i]->getParentKnob() == mainPage) {
                    //foundEnabled[i]->setAddNewLine(i == 3);
                    mainPage->removeKnob(foundEnabled[i]);
                    mainPage->insertKnob(i, foundEnabled[i]);
                }
            }
            _imp->enabledChan[i] = foundEnabled[i];
        }
    }

    bool pluginDefaultPref[4];
    bool useRGBACheckbox = _imp->effect->isHostChannelSelectorSupported(&pluginDefaultPref[0], &pluginDefaultPref[1], &pluginDefaultPref[2], &pluginDefaultPref[3]);


    if (useRGBACheckbox) {
        if (foundAll) {
            std::cerr << getScriptName_mt_safe() << ": WARNING: property " << kNatronOfxImageEffectPropChannelSelector << " is different of " << kOfxImageComponentNone << " but uses its own checkboxes" << std::endl;
        } else {
            //Create the selectors
            for (int i = 0; i < 4; ++i) {
                foundEnabled[i] =  AppManager::createKnob<KnobBool>(_imp->effect, channelLabels[i], 1, false);
                foundEnabled[i]->setName(channelNames[i]);
                foundEnabled[i]->setAnimationEnabled(false);
                foundEnabled[i]->setAddNewLine(i == 3);
                foundEnabled[i]->setDefaultValue(pluginDefaultPref[i]);
                foundEnabled[i]->setHintToolTip(channelHints[i]);
                mainPage->insertKnob(i, foundEnabled[i]);
                _imp->enabledChan[i] = foundEnabled[i];
            }
            foundAll = true;
        }
    }
    if ( !isWriter && foundAll && !getApp()->isBackground() ) {
        _imp->enabledChan[3].lock()->setAddNewLine(false);
        KnobStringPtr premultWarning = AppManager::createKnob<KnobString>(_imp->effect, std::string(), 1, false);
        premultWarning->setIconLabel("dialog-warning");
        premultWarning->setSecret(true);
        premultWarning->setAsLabel();
        premultWarning->setEvaluateOnChange(false);
        premultWarning->setIsPersistent(false);
        premultWarning->setHintToolTip( tr("The alpha checkbox is checked and the RGB "
                                           "channels in output are alpha-premultiplied. Any of the unchecked RGB channel "
                                           "may be incorrect because the alpha channel changed but their value did not. "
                                           "To fix this, either check all RGB channels (or uncheck alpha) or unpremultiply the "
                                           "input image first.").toStdString() );
        mainPage->insertKnob(4, premultWarning);
        _imp->premultWarning = premultWarning;
    }
} // Node::findOrCreateChannelEnabled

void
Node::createChannelSelectors(const std::vector<std::pair<bool, bool> >& hasMaskChannelSelector,
                             const std::vector<std::string>& inputLabels,
                             const KnobPagePtr& mainPage,
                             KnobIPtr* lastKnobBeforeAdvancedOption)
{
    ///Create input layer selectors
    for (std::size_t i = 0; i < inputLabels.size(); ++i) {
        if (!hasMaskChannelSelector[i].first) {
            _imp->createChannelSelector(i, inputLabels[i], false, mainPage, lastKnobBeforeAdvancedOption);
        }
    }
    ///Create output layer selectors
    _imp->createChannelSelector(-1, "Output", true, mainPage, lastKnobBeforeAdvancedOption);
}

void
Node::initializeDefaultKnobs(bool loadingSerialization)
{
    //Readers and Writers don't have default knobs since these knobs are on the ReadNode/WriteNode itself
    NodePtr ioContainer = getIOContainer();

    //Add the "Node" page
    KnobPagePtr settingsPage = AppManager::createKnob<KnobPage>(_imp->effect, tr(NATRON_PARAMETER_PAGE_NAME_EXTRA), 1, false);
    _imp->nodeSettingsPage = settingsPage;

    //Create the "Label" knob
    BackdropPtr isBackdropNode = isEffectBackdrop();
    QString labelKnobLabel = isBackdropNode ? tr("Name label") : tr("Label");
    createLabelKnob( settingsPage, labelKnobLabel.toStdString() );

    if (isBackdropNode || isEffectStubNode()) {
        //backdrops just have a label
        return;
    }


    ///find in all knobs a page param to set this param into
    const KnobsVec & knobs = _imp->effect->getKnobs();

    findPluginFormatKnobs(knobs, loadingSerialization);
    findRightClickMenuKnob(knobs);

    KnobPagePtr mainPage;


    // Scan all inputs to find masks and get inputs labels
    //Pair hasMaskChannelSelector, isMask
    int inputsCount = getMaxInputCount();
    std::vector<std::pair<bool, bool> > hasMaskChannelSelector(inputsCount);
    std::vector<std::string> inputLabels(inputsCount);
    for (int i = 0; i < inputsCount; ++i) {
        inputLabels[i] = _imp->effect->getInputLabel(i);

        assert( i < (int)_imp->inputsComponents.size() );
        const std::list<ImageComponents>& inputSupportedComps = _imp->inputsComponents[i];
        bool isMask = _imp->effect->isInputMask(i);
        bool supportsOnlyAlpha = inputSupportedComps.size() == 1 && inputSupportedComps.front().getNumComponents() == 1;

        hasMaskChannelSelector[i].first = false;
        hasMaskChannelSelector[i].second = isMask;

        if ( isMask || supportsOnlyAlpha ) {
            hasMaskChannelSelector[i].first = true;
            if (!mainPage) {
                mainPage = getOrCreateMainPage();
            }
        }
    }


    // Create the Output Layer choice if needed plus input layers selectors
    KnobIPtr lastKnobBeforeAdvancedOption;
    bool requiresLayerShuffle = _imp->effect->getCreateChannelSelectorKnob();
    if (requiresLayerShuffle) {
        if (!mainPage) {
            mainPage = getOrCreateMainPage();
        }
        createChannelSelectors(hasMaskChannelSelector, inputLabels, mainPage, &lastKnobBeforeAdvancedOption);
    }


    findOrCreateChannelEnabled(mainPage);

    ///Find in the plug-in the Mask/Mix related parameter to re-order them so it is consistent across nodes
    std::vector<std::pair<std::string, KnobIPtr > > foundPluginDefaultKnobsToReorder;
    foundPluginDefaultKnobsToReorder.push_back( std::make_pair( kOfxMaskInvertParamName, KnobIPtr() ) );
    foundPluginDefaultKnobsToReorder.push_back( std::make_pair( kOfxMixParamName, KnobIPtr() ) );
    ///Insert auto-added knobs before mask invert if found
    for (std::size_t i = 0; i < knobs.size(); ++i) {
        for (std::size_t j = 0; j < foundPluginDefaultKnobsToReorder.size(); ++j) {
            if (knobs[i]->getName() == foundPluginDefaultKnobsToReorder[j].first) {
                foundPluginDefaultKnobsToReorder[j].second = knobs[i];
            }

        }
    }



    assert(foundPluginDefaultKnobsToReorder.size() > 0 && foundPluginDefaultKnobsToReorder[0].first == kOfxMaskInvertParamName);

    createMaskSelectors(hasMaskChannelSelector, inputLabels, mainPage, !foundPluginDefaultKnobsToReorder[0].second.get(), &lastKnobBeforeAdvancedOption);


    //Create the host mix if needed
    if ( _imp->effect->isHostMixingEnabled() ) {
        if (!mainPage) {
            mainPage = getOrCreateMainPage();
        }
        createHostMixKnob(mainPage);
    }


    /*
     * Reposition the MaskInvert and Mix parameters declared by the plug-in
     */

    for (std::size_t i = 0; i < foundPluginDefaultKnobsToReorder.size(); ++i) {
        if (foundPluginDefaultKnobsToReorder[i].second) {
            if (!mainPage) {
                mainPage = getOrCreateMainPage();
            }
            if (foundPluginDefaultKnobsToReorder[i].second->getParentKnob() == mainPage) {
                mainPage->removeKnob( foundPluginDefaultKnobsToReorder[i].second);
                mainPage->addKnob(foundPluginDefaultKnobsToReorder[i].second);
            }
        }
    }


    if (lastKnobBeforeAdvancedOption && mainPage) {
        
        KnobsVec mainPageChildren = mainPage->getChildren();
        int i = 0;
        for (KnobsVec::iterator it = mainPageChildren.begin(); it != mainPageChildren.end(); ++it, ++i) {
            if (*it == lastKnobBeforeAdvancedOption) {
                if (i > 0) {
                    KnobsVec::iterator prev = it;
                    --prev;
                    if ( !toKnobSeparator(*prev) ) {
                        KnobSeparatorPtr sep = AppManager::createKnob<KnobSeparator>(_imp->effect, std::string(), 1, false);
                        sep->setName("advancedSep");
                        mainPage->insertKnob(i, sep);
                    }
                }

                break;
            }
        }
    }


    createNodePage(settingsPage);

    bool createInfo = !isEffectNodeGroup();
    if (createInfo) {
        createInfoPage();
    }

    if (_imp->effect->isWriter()
        && !ioContainer) {
        //Create a frame step parameter for writers, and control it in OutputSchedulerThread.cpp
<<<<<<< HEAD
=======
#ifndef NATRON_ENABLE_IO_META_NODES
        createWriterFrameStepKnob(mainPage);
#endif
        if (!mainPage) {
            mainPage = getOrCreateMainPage();
        }
>>>>>>> e834ce60

        KnobButtonPtr renderButton = AppManager::createKnob<KnobButton>(_imp->effect, tr("Render"), 1, false);
        renderButton->setHintToolTip( tr("Starts rendering the specified frame range.") );
        renderButton->setAsRenderButton();
        renderButton->setName("startRender");
        renderButton->setEvaluateOnChange(false);
        _imp->renderButton = renderButton;
        mainPage->addKnob(renderButton);

        createPythonPage();
    }
} // Node::initializeDefaultKnobs

void
Node::initializeKnobs(bool loadingSerialization)
{
    ////Only called by the main-thread


    _imp->effect->beginChanges();

    assert( QThread::currentThread() == qApp->thread() );
    assert(!_imp->knobsInitialized);

    ///For groups, declare the plugin knobs after the node knobs because we want to use the Node page
    ///For RotoPaint we need to access it's default knobs within the roto context
    bool effectIsGroup = getPluginID() == PLUGINID_NATRON_GROUP || dynamic_cast<RotoPaint*>(_imp->effect.get());

    if (!effectIsGroup) {
        //Initialize plug-in knobs
        _imp->effect->initializeKnobsPublic();
    }

    InitializeKnobsFlag_RAII __isInitializingKnobsFlag__(getEffectInstance());

    if ( _imp->effect->getMakeSettingsPanel() ) {
        //initialize default knobs added by Natron
        initializeDefaultKnobs(loadingSerialization);
    }

    if (effectIsGroup) {
        _imp->effect->initializeKnobsPublic();
    }
    _imp->effect->endChanges();

    _imp->knobsInitialized = true;

    Q_EMIT knobsInitialized();
} // initializeKnobs

void
Node::Implementation::createChannelSelector(int inputNb,
                                            const std::string & inputName,
                                            bool isOutput,
                                            const KnobPagePtr& page,
                                            KnobIPtr* lastKnobBeforeAdvancedOption)
{
    ChannelSelector sel;
    KnobChoicePtr layer = AppManager::createKnob<KnobChoice>(effect, isOutput ? tr("Output Layer") : tr("%1 Layer").arg( QString::fromUtf8( inputName.c_str() ) ), 1, false);
    layer->setHostCanAddOptions(isOutput);
    if (!isOutput) {
        layer->setName( inputName + std::string("_") + std::string(kOutputChannelsKnobName) );
    } else {
        layer->setName(kOutputChannelsKnobName);
    }
    if (isOutput) {
        layer->setHintToolTip( tr("Select here the layer onto which the processing should occur.") );
    } else {
        layer->setHintToolTip( tr("Select here the layer that will be used in input by %1.").arg( QString::fromUtf8( inputName.c_str() ) ) );
    }
    layer->setAnimationEnabled(false);
    layer->setSecret(!isOutput);
    page->addKnob(layer);

    if (isOutput) {
        KnobBoolPtr processAllKnob = AppManager::createKnob<KnobBool>(effect, tr(kNodeParamProcessAllLayersLabel), 1, false);
        processAllKnob->setName(kNodeParamProcessAllLayers);
        processAllKnob->setHintToolTip(tr(kNodeParamProcessAllLayersHint));
        processAllKnob->setAnimationEnabled(false);
        page->addKnob(processAllKnob);

        // If the effect wants by default to render all planes set default value
        if ( isOutput && (effect->isPassThroughForNonRenderedPlanes() == EffectInstance::ePassThroughRenderAllRequestedPlanes) ) {
            processAllKnob->setDefaultValue(true);
            //Hide all other input selectors if choice is All in output
            for (std::map<int, ChannelSelector>::iterator it = channelsSelectors.begin(); it != channelsSelectors.end(); ++it) {
                it->second.layer.lock()->setSecret(true);
            }
        }
        processAllLayersKnob = processAllKnob;
    }

    sel.layer = layer;
    std::vector<std::string> baseLayers;
    if (!isOutput) {
        baseLayers.push_back("None");
    }

    std::map<std::string, int > defaultLayers;
    {
        std::vector<std::string> projectLayers = _publicInterface->getApp()->getProject()->getProjectDefaultLayerNames();
        for (std::size_t i = 0; i < projectLayers.size(); ++i) {
            defaultLayers[projectLayers[i]] = -1;
        }
    }
    baseLayers.push_back(kNatronRGBAPlaneUserName);
    for (std::map<std::string, int>::iterator itl = defaultLayers.begin(); itl != defaultLayers.end(); ++itl) {
        std::string choiceName = ImageComponents::mapNatronInternalPlaneNameToUserFriendlyPlaneName(itl->first);
        baseLayers.push_back(choiceName);
    }

    layer->populateChoices(baseLayers);
    layer->setDefaultValue(isOutput ? 0 : 1);

    if (!*lastKnobBeforeAdvancedOption) {
        *lastKnobBeforeAdvancedOption = layer;
    }

    channelsSelectors[inputNb] = sel;
} // Node::Implementation::createChannelSelector

int
Node::getFrameStepKnobValue() const
{
    KnobIPtr knob = getKnobByName(kNatronWriteParamFrameStep);
    if (!knob) {
        return 1;
    }
    KnobIntPtr k = toKnobInt(knob);

    if (!k) {
        return 1;
    } else {
        int v = k->getValue();

        return std::max(1, v);
    }
}

bool
Node::handleFormatKnob(const KnobIPtr& knob)
{
    KnobChoicePtr choice = _imp->pluginFormatKnobs.formatChoice.lock();

    if (!choice) {
        return false;
    }

    if (knob != choice) {
        return false;
    }
    if (choice->getIsSecret()) {
        return true;
    }
    int curIndex = choice->getValue();
    Format f;
    if ( !getApp()->getProject()->getProjectFormatAtIndex(curIndex, &f) ) {
        assert(false);

        return true;
    }

    KnobIntPtr size = _imp->pluginFormatKnobs.size.lock();
    KnobDoublePtr par = _imp->pluginFormatKnobs.par.lock();
    assert(size && par);

    _imp->effect->beginChanges();
    size->blockValueChanges();
    size->setValues(f.width(), f.height(), ViewSpec::all(), eValueChangedReasonNatronInternalEdited);
    size->unblockValueChanges();
    par->blockValueChanges();
    par->setValue( f.getPixelAspectRatio() );
    par->unblockValueChanges();

    _imp->effect->endChanges();

    return true;
}

void
Node::refreshFormatParamChoice(const std::vector<std::string>& entries,
                               int defValue,
                               bool loadingProject)
{
    KnobChoicePtr choice = _imp->pluginFormatKnobs.formatChoice.lock();

    if (!choice) {
        return;
    }
    int curIndex = choice->getValue();
    choice->populateChoices(entries);
    choice->beginChanges();
    choice->setDefaultValue(defValue);

    // We don't want to serialize the default value even if it changed, because it will be restored by the project
    choice->setCurrentDefaultValueAsInitialValue();

    if (!loadingProject) {
        //changedKnob was not called because we are initializing knobs
        handleFormatKnob(choice);
    } else {
        if ( curIndex < (int)entries.size() ) {
            choice->setValue(curIndex);
        }
    }

    choice->endChanges();
}

void
Node::refreshPreviewsAfterProjectLoad()
{
    computePreviewImage( getApp()->getTimeLine()->currentFrame() );
    Q_EMIT s_refreshPreviewsAfterProjectLoadRequested();
}

QString
Node::makeDocumentation(bool genHTML) const
{
    QString ret;
    QString markdown;
    QTextStream ts(&ret);
    QTextStream ms(&markdown);

    QString pluginID, pluginLabel, pluginDescription, pluginIcon;
    int majorVersion = getMajorVersion();
    int minorVersion = getMinorVersion();
    std::vector<std::string> pluginGroup;
    bool pluginDescriptionIsMarkdown = false;
    QVector<QStringList> inputs;
    QVector<QStringList> items;

    {
        PluginPtr plugin = getPlugin();
        assert(plugin);

        pluginID = QString::fromUtf8(plugin->getPluginID().c_str());
        pluginLabel =  QString::fromUtf8(plugin->getPluginLabel().c_str());
        pluginDescription =  QString::fromUtf8( plugin->getProperty<std::string>(kNatronPluginPropDescription).c_str() );
        pluginIcon = QString::fromUtf8(plugin->getProperty<std::string>(kNatronPluginPropIconFilePath).c_str());
        pluginGroup = plugin->getPropertyN<std::string>(kNatronPluginPropGrouping);
        pluginDescriptionIsMarkdown = plugin->getProperty<bool>(kNatronPluginPropDescriptionIsMarkdown);

        for (int i = 0; i < _imp->effect->getMaxInputCount(); ++i) {
            QStringList input;
            QString optional = _imp->effect->isInputOptional(i) ? tr("Yes") : tr("No");
            input << QString::fromStdString( _imp->effect->getInputLabel(i) ) << QString::fromStdString( _imp->effect->getInputHint(i) ) << optional;
            inputs.push_back(input);

            // Don't show more than doc for 4 inputs otherwise it will just clutter the page
            if (i == 3) {
                break;
            }
        }
    }

    // check for plugin icon
    QString pluginIconUrl;
    if ( !pluginIcon.isEmpty() ) {
        QFile iconFile(pluginIcon);
        if ( iconFile.exists() ) {
            if (genHTML) {
                pluginIconUrl.append( QString::fromUtf8("/LOCAL_FILE/") );
                pluginIconUrl.append(pluginIcon);
                pluginIconUrl.replace( QString::fromUtf8("\\"), QString::fromUtf8("/") );
            } else {
                pluginIconUrl.append(pluginID);
                pluginIconUrl.append(QString::fromUtf8(".png"));
            }
        }
    }

    // check for extra markdown file
    QString extraMarkdown;
    QString pluginMD = pluginIcon;
    pluginMD.replace( QString::fromUtf8(".png"), QString::fromUtf8(".md") );
    QFile pluginMarkdownFile(pluginMD);
    if ( pluginMarkdownFile.exists() ) {
        if ( pluginMarkdownFile.open(QIODevice::ReadOnly | QIODevice::Text) ) {
            extraMarkdown = QString::fromUtf8( pluginMarkdownFile.readAll() );
            pluginMarkdownFile.close();
        }
    }

    // generate knobs info
    KnobsVec knobs = getEffectInstance()->getKnobs_mt_safe();
    for (KnobsVec::const_iterator it = knobs.begin(); it != knobs.end(); ++it) {

        if ( (*it)->getIsSecret() ) {
            continue;
        }

        if (!(*it)->isDeclaredByPlugin()) {
            continue;
        }
        QString knobScriptName = QString::fromUtf8( (*it)->getName().c_str() );
        QString knobLabel = QString::fromUtf8( (*it)->getLabel().c_str() );
        QString knobHint = QString::fromUtf8( (*it)->getHintToolTip().c_str() );

        QString defValuesStr, knobType;
        std::vector<std::pair<QString, QString> > dimsDefaultValueStr;
        KnobIntPtr isInt = toKnobInt(*it);
        KnobChoicePtr isChoice = toKnobChoice(*it);
        KnobBoolPtr isBool = toKnobBool(*it);
        KnobDoublePtr isDbl = toKnobDouble(*it);
        KnobStringPtr isString = toKnobString(*it);
        KnobSeparatorPtr isSep = toKnobSeparator(*it);
        KnobButtonPtr isBtn = toKnobButton(*it);
        KnobParametricPtr isParametric = toKnobParametric(*it);
        KnobGroupPtr isGroup = toKnobGroup(*it);
        KnobPagePtr isPage = toKnobPage(*it);
        KnobColorPtr isColor = toKnobColor(*it);

        if (isInt) {
            knobType = tr("Integer");
        } else if (isChoice) {
            knobType = tr("Choice");
        } else if (isBool) {
            knobType = tr("Boolean");
        } else if (isDbl) {
            knobType = tr("Double");
        } else if (isString) {
            knobType = tr("String");
        } else if (isSep) {
            knobType = tr("Seperator");
        } else if (isBtn) {
            knobType = tr("Button");
        } else if (isParametric) {
            knobType = tr("Parametric");
        } else if (isGroup) {
            knobType = tr("Group");
        } else if (isPage) {
            knobType = tr("Page");
        } else if (isColor) {
            knobType = tr("Color");
        } else {
            knobType = tr("N/A");
        }

        if (!isGroup && !isPage) {
            for (int i = 0; i < (*it)->getDimension(); ++i) {
                QString valueStr;

                if (!isBtn && !isSep && !isParametric) {
                    if (isChoice) {
                        int index = isChoice->getDefaultValue(i);
                        std::vector<std::string> entries = isChoice->getEntries_mt_safe();
                        if ( (index >= 0) && ( index < (int)entries.size() ) ) {
                            valueStr = QString::fromUtf8( entries[index].c_str() );
                        }
                        std::vector<std::string> entriesHelp = isChoice->getEntriesHelp_mt_safe();
                        if ( entries.size() == entriesHelp.size() ) {
                            knobHint.append( QString::fromUtf8("\n\n") );
                            for (size_t i = 0; i < entries.size(); i++) {
                                QString entry = QString::fromUtf8( entries[i].c_str() );
                                QString entryHelp = QString::fromUtf8( entriesHelp[i].c_str() );
                                if (!entry.isEmpty() && !entryHelp.isEmpty() ) {
                                    knobHint.append( QString::fromUtf8("**%1**: %2\n").arg(entry).arg(entryHelp) );
                                }
                            }
                        }
                    } else if (isInt) {
                        valueStr = QString::number( isInt->getDefaultValue(i) );
                    } else if (isDbl) {
                        valueStr = QString::number( isDbl->getDefaultValue(i) );
                    } else if (isBool) {
                        valueStr = isBool->getDefaultValue(i) ? tr("On") : tr("Off");
                    } else if (isString) {
                        valueStr = QString::fromUtf8( isString->getDefaultValue(i).c_str() );
                    } else if (isColor) {
                        valueStr = QString::number( isColor->getDefaultValue(i) );
                    }
                }

                dimsDefaultValueStr.push_back( std::make_pair(QString::fromUtf8( (*it)->getDimensionName(i).c_str() ), valueStr) );
            }

            for (std::size_t i = 0; i < dimsDefaultValueStr.size(); ++i) {
                if ( !dimsDefaultValueStr[i].second.isEmpty() ) {
                    if (dimsDefaultValueStr.size() > 1) {
                        defValuesStr.append(dimsDefaultValueStr[i].first);
                        defValuesStr.append( QString::fromUtf8(": ") );
                    }
                    defValuesStr.append(dimsDefaultValueStr[i].second);
                    if (i < dimsDefaultValueStr.size() - 1) {
                        defValuesStr.append( QString::fromUtf8(" ") );
                    }
                }
            }
            if ( defValuesStr.isEmpty() ) {
                defValuesStr = tr("N/A");
            }
        }

        if (!isPage && !isSep && !isGroup) {
            QStringList row;
            row << knobLabel << knobScriptName << knobType << defValuesStr << knobHint;
            items.append(row);
        }
    } // for (KnobsVec::const_iterator it = knobs.begin(); it!=knobs.end(); ++it) {


    // generate plugin info
    ms << pluginLabel << "\n==========\n\n";
    if (!pluginIconUrl.isEmpty()) {
        ms << "![](" << pluginIconUrl << ")\n\n";
    }
    ms << tr("*This documentation is for version %2.%3 of %1.*").arg(pluginLabel).arg(majorVersion).arg(minorVersion) << "\n\n";

    if (!pluginDescriptionIsMarkdown) {
        if (genHTML) {
            pluginDescription = NATRON_NAMESPACE::convertFromPlainText(pluginDescription, NATRON_NAMESPACE::WhiteSpaceNormal);

            // replace URLs with links
            QRegExp re( QString::fromUtf8("((http|ftp|https)://([\\w_-]+(?:(?:\\.[\\w_-]+)+))([\\w.,@?^=%&:/~+#-]*[\\w@?^=%&/~+#-])?)") );
            pluginDescription.replace( re, QString::fromUtf8("<a href=\"\\1\">\\1</a>") );
        } else {
            pluginDescription.replace( QString::fromUtf8("\n"), QString::fromUtf8("\n\n") );
        }
    }

    ms << pluginDescription << "\n\n";

    // create markdown table
    ms << tr("Inputs") << "\n----------\n\n";
    ms << tr("Input") << " | " << tr("Description") << " | " << tr("Optional") << "\n";
    ms << "--- | --- | ---\n";
    if (inputs.size() > 0) {
        Q_FOREACH(const QStringList &input, inputs) {
            QString inputName = input.at(0);
            inputName.replace(QString::fromUtf8("\n"),QString::fromUtf8("<br />"));
            if (inputName.isEmpty()) {
                inputName = QString::fromUtf8("&nbsp;");
            }

            QString inputDesc = input.at(1);
            inputDesc.replace(QString::fromUtf8("\n"),QString::fromUtf8("<br />"));
            if (inputDesc.isEmpty()) {
                inputDesc = QString::fromUtf8("&nbsp;");
            }

            QString inputOpt = input.at(2);
            if (inputOpt.isEmpty()) {
                inputOpt = QString::fromUtf8("&nbsp;");
            }

            ms << inputName << " | " << inputDesc << " | " << inputOpt << "\n";
        }
    }
    ms << tr("Controls") << "\n----------\n\n";
    ms << tr("Label (UI Name)") << " | " << tr("Script-Name") << " | " <<tr("Type") << " | " << tr("Default-Value") << " | " << tr("Function") << "\n";
    ms << "--- | --- | --- | --- | ---\n";
    if (items.size() > 0) {
        Q_FOREACH(const QStringList &item, items) {
            QString itemLabel = item.at(0);
            itemLabel.replace(QString::fromUtf8("\n"),QString::fromUtf8("<br />"));
            if (itemLabel.isEmpty()) {
                itemLabel = QString::fromUtf8("&nbsp;");
            }

            QString itemScript = item.at(1);
            itemScript.replace(QString::fromUtf8("\n"),QString::fromUtf8("<br />"));
            if (itemScript.isEmpty()) {
                itemScript = QString::fromUtf8("&nbsp;");
            }

            QString itemType = item.at(2);
            if (itemType.isEmpty()) {
                itemType = QString::fromUtf8("&nbsp;");
            }

            QString itemDefault = item.at(3);
            itemDefault.replace(QString::fromUtf8("\n"),QString::fromUtf8("<br />"));
            if (itemDefault.isEmpty()) {
                itemDefault = QString::fromUtf8("&nbsp;");
            }

            QString itemFunction = item.at(4);
            itemFunction.replace(QString::fromUtf8("\n"),QString::fromUtf8("<br />"));
            if (itemFunction.isEmpty()) {
                itemFunction = QString::fromUtf8("&nbsp;");
            }

            ms << itemLabel << " | " << itemScript << " | " << itemType << " | " << itemDefault << " | " << itemFunction << "\n";
        }
    }

    // add extra markdown if available
    if ( !extraMarkdown.isEmpty() ) {
        ms << "\n\n";
        ms << extraMarkdown;
    }

    // output
    if (genHTML) {
        ts << "<!DOCTYPE HTML PUBLIC \"-//W3C//DTD HTML 4.01 Transitional//EN\" \"http://www.w3.org/TR/html4/loose.dtd\">";
        ts << "<html><head>";
        ts << "<title>" << pluginLabel << " - NATRON_DOCUMENTATION</title>";
        ts << "<link rel=\"stylesheet\" href=\"_static/default.css\" type=\"text/css\" /><link rel=\"stylesheet\" href=\"_static/style.css\" type=\"text/css\" /><script type=\"text/javascript\" src=\"_static/jquery.js\"></script><script type=\"text/javascript\" src=\"_static/dropdown.js\"></script>";
        ts << "</head><body>";
        ts << "<div class=\"related\"><h3>" << tr("Navigation") << "</h3><ul>";
        ts << "<li><a href=\"/index.html\">NATRON_DOCUMENTATION</a> &raquo;</li>";
        ts << "<li><a href=\"/_group.html\">" << tr("Reference Guide") << "</a> &raquo;</li>";
        if ( !pluginGroup.empty() ) {
            const QString group = QString::fromUtf8(pluginGroup[0].c_str());
            if (!group.isEmpty()) {
                ts << "<li><a href=\"/_group.html?id=" << group << "\">" << group << "</a> &raquo;</li>";
            }
        }
        ts << "</ul></div>";
        ts << "<div class=\"document\"><div class=\"documentwrapper\"><div class=\"body\"><div class=\"section\">";
        QString html = Markdown::convert2html(markdown);
        ts << Markdown::fixNodeHTML(html);
        ts << "</div></div></div><div class=\"clearer\"></div></div><div class=\"footer\"></div></body></html>";
    } else {
        ts << markdown;
    }

    return ret;
} // Node::makeDocumentation

bool
Node::isForceCachingEnabled() const
{
    KnobBoolPtr b = _imp->forceCaching.lock();

    return b ? b->getValue() : false;
}

void
Node::setForceCachingEnabled(bool value)
{
    KnobBoolPtr b = _imp->forceCaching.lock();
    if (!b) {
        return;
    }
    b->setValue(value);
}

void
Node::onSetSupportRenderScaleMaybeSet(int support)
{
    if ( (EffectInstance::SupportsEnum)support == EffectInstance::eSupportsYes ) {
        KnobBoolPtr b = _imp->useFullScaleImagesWhenRenderScaleUnsupported.lock();
        if (b) {
            b->setSecret(true);
        }
    }
}

bool
Node::useScaleOneImagesWhenRenderScaleSupportIsDisabled() const
{
    KnobBoolPtr b =  _imp->useFullScaleImagesWhenRenderScaleUnsupported.lock();

    return b ? b->getValue() : false;
}

void
Node::beginEditKnobs()
{
    _imp->effect->beginEditKnobs();
}


EffectInstancePtr
Node::getEffectInstance() const
{
    ///Thread safe as it never changes
    return _imp->effect;
}

void
Node::hasViewersConnected(std::list<ViewerInstancePtr>* viewers) const
{
    ViewerInstancePtr thisViewer = isEffectViewerInstance();

    if (thisViewer) {
        std::list<ViewerInstancePtr>::const_iterator alreadyExists = std::find(viewers->begin(), viewers->end(), thisViewer);
        if ( alreadyExists == viewers->end() ) {
            viewers->push_back(thisViewer);
        }
    } else {
        NodesList outputs;
        getOutputsWithGroupRedirection(outputs);

        for (NodesList::iterator it = outputs.begin(); it != outputs.end(); ++it) {
            assert(*it);
            (*it)->hasViewersConnected(viewers);
        }
    }
}

/**
 * @brief Resolves links of the graph in the case of containers (that do not do any rendering but only contain nodes inside)
 * so that algorithms that cycle the tree from bottom to top
 * properly visit all nodes in the correct order
 **/
static NodePtr
applyNodeRedirectionsUpstream(const NodePtr& node,
                              bool useGuiInput)
{
    if (!node) {
        return node;
    }
    NodeGroupPtr isGrp = node->isEffectNodeGroup();
    if (isGrp) {
        //The node is a group, instead jump directly to the output node input of the  group
        return applyNodeRedirectionsUpstream(isGrp->getOutputNodeInput(useGuiInput), useGuiInput);
    }

    PrecompNodePtr isPrecomp = node->isEffectPrecompNode();
    if (isPrecomp) {
        //The node is a precomp, instead jump directly to the output node of the precomp
        return applyNodeRedirectionsUpstream(isPrecomp->getOutputNode(), useGuiInput);
    }

    GroupInputPtr isInput = node->isEffectGroupInput();
    if (isInput) {
        //The node is a group input,  jump to the corresponding input of the group
        NodeCollectionPtr collection = node->getGroup();
        assert(collection);
        isGrp = toNodeGroup(collection);
        if (isGrp) {
            return applyNodeRedirectionsUpstream(isGrp->getRealInputForInput(useGuiInput, node), useGuiInput);
        }
    }

    return node;
}

/**
 * @brief Resolves links of the graph in the case of containers (that do not do any rendering but only contain nodes inside)
 * so that algorithms that cycle the tree from top to bottom
 * properly visit all nodes in the correct order. Note that one node may translate to several nodes since multiple nodes
 * may be connected to the same node.
 **/
static void
applyNodeRedirectionsDownstream(int recurseCounter,
                                const NodePtr& node,
                                bool useGuiOutputs,
                                NodesList& translated)
{
    NodeGroupPtr isGrp = node->isEffectNodeGroup();

    if (isGrp) {
        //The node is a group, meaning it should not be taken into account, instead jump directly to the input nodes output of the group
        NodesList inputNodes;
        isGrp->getInputsOutputs(&inputNodes, useGuiOutputs);
        for (NodesList::iterator it2 = inputNodes.begin(); it2 != inputNodes.end(); ++it2) {
            //Call recursively on them
            applyNodeRedirectionsDownstream(recurseCounter + 1, *it2, useGuiOutputs, translated);
        }

        return;
    }

    GroupOutputPtr isOutput = node->isEffectGroupOutput();
    if (isOutput) {
        //The node is the output of a group, its outputs are the outputs of the group
        NodeCollectionPtr collection = isOutput->getNode()->getGroup();
        if (!collection) {
            return;
        }
        isGrp = toNodeGroup(collection);
        if (isGrp) {
            NodesWList groupOutputs;
            if (useGuiOutputs) {
                groupOutputs = isGrp->getNode()->getGuiOutputs();
            } else {
                NodePtr grpNode = isGrp->getNode();
                if (grpNode) {
                    grpNode->getOutputs_mt_safe(groupOutputs);
                }
            }
            for (NodesWList::iterator it2 = groupOutputs.begin(); it2 != groupOutputs.end(); ++it2) {
                //Call recursively on them
                NodePtr output = it2->lock();
                if (output) {
                    applyNodeRedirectionsDownstream(recurseCounter + 1, output, useGuiOutputs, translated);
                }
            }
        }

        return;
    }

    PrecompNodePtr isInPrecomp = node->isPartOfPrecomp();
    if ( isInPrecomp && (isInPrecomp->getOutputNode() == node) ) {
        //This node is the output of the precomp, its outputs are the outputs of the precomp node
        NodesWList groupOutputs;
        if (useGuiOutputs) {
            groupOutputs = isInPrecomp->getNode()->getGuiOutputs();
        } else {
            isInPrecomp->getNode()->getOutputs_mt_safe(groupOutputs);
        }
        for (NodesWList::iterator it2 = groupOutputs.begin(); it2 != groupOutputs.end(); ++it2) {
            //Call recursively on them
            NodePtr output = it2->lock();
            if (output) {
                applyNodeRedirectionsDownstream(recurseCounter + 1, output, useGuiOutputs, translated);
            }
        }

        return;
    }

    //Base case: return this node
    if (recurseCounter > 0) {
        translated.push_back(node);
    }
} // applyNodeRedirectionsDownstream

void
Node::getOutputsWithGroupRedirection(NodesList& outputs) const
{
    NodesList redirections;
    NodePtr thisShared = boost::const_pointer_cast<Node>( shared_from_this() );

    applyNodeRedirectionsDownstream(0, thisShared, false, redirections);
    if ( !redirections.empty() ) {
        outputs.insert( outputs.begin(), redirections.begin(), redirections.end() );
    } else {
        QMutexLocker l(&_imp->outputsMutex);
        for (NodesWList::const_iterator it = _imp->outputs.begin(); it != _imp->outputs.end(); ++it) {
            NodePtr output = it->lock();
            if (output) {
                outputs.push_back(output);
            }
        }
    }
}

void
Node::hasOutputNodesConnected(std::list<OutputEffectInstancePtr>* writers) const
{
    OutputEffectInstancePtr thisWriter = isEffectOutput();

    if ( thisWriter && thisWriter->isOutput() && !toGroupOutput(thisWriter) ) {
        std::list<OutputEffectInstancePtr>::const_iterator alreadyExists = std::find(writers->begin(), writers->end(), thisWriter);
        if ( alreadyExists == writers->end() ) {
            writers->push_back(thisWriter);
        }
    } else {
        NodesList outputs;
        getOutputsWithGroupRedirection(outputs);

        for (NodesList::iterator it = outputs.begin(); it != outputs.end(); ++it) {
            assert(*it);
            (*it)->hasOutputNodesConnected(writers);
        }
    }
}

int
Node::getMajorVersion() const
{

    PluginPtr plugin = getPlugin();
    if (!plugin) {
        return 0;
    }

    return (int)plugin->getProperty<unsigned int>(kNatronPluginPropVersion, 0);
}

int
Node::getMinorVersion() const
{
    ///Thread safe as it never changes
    PluginPtr plugin = getPlugin();
    if (!plugin) {
        return 0;
    }

    return (int)plugin->getProperty<unsigned int>(kNatronPluginPropVersion, 1);
}

void
Node::initializeInputs()
{
    ////Only called by the main-thread
    assert( QThread::currentThread() == qApp->thread() );
    const int inputCount = getMaxInputCount();
    InputsV oldInputs;
    {
        QMutexLocker k(&_imp->inputsLabelsMutex);
        _imp->inputLabels.resize(inputCount);
        _imp->inputHints.resize(inputCount);
        for (int i = 0; i < inputCount; ++i) {
            _imp->inputLabels[i] = _imp->effect->getInputLabel(i);
            _imp->inputHints[i] = _imp->effect->getInputHint(i);
        }
    }
    {
        QMutexLocker l(&_imp->lastRenderStartedMutex);
        _imp->inputIsRenderingCounter.resize(inputCount);
    }
    {
        QMutexLocker l(&_imp->inputsMutex);
        oldInputs = _imp->inputs;

        std::vector<bool> oldInputsVisibility = _imp->inputsVisibility;
        _imp->inputIsRenderingCounter.resize(inputCount);
        _imp->inputs.resize(inputCount);
        _imp->guiInputs.resize(inputCount);
        _imp->inputsVisibility.resize(inputCount);
        ///if we added inputs, just set to NULL the new inputs, and add their label to the labels map
        for (int i = 0; i < inputCount; ++i) {
            if ( i < (int)oldInputs.size() ) {
                _imp->inputs[i] = oldInputs[i];
                _imp->guiInputs[i] = oldInputs[i];
            } else {
                _imp->inputs[i].reset();
                _imp->guiInputs[i].reset();
            }
            if (i < (int) oldInputsVisibility.size()) {
                _imp->inputsVisibility[i] = oldInputsVisibility[i];
            } else {
                _imp->inputsVisibility[i] = true;
            }
        }


        ///Set the components the plug-in accepts
        _imp->inputsComponents.resize(inputCount);
        for (int i = 0; i < inputCount; ++i) {
            _imp->inputsComponents[i].clear();
            if ( _imp->effect->isInputMask(i) ) {
                //Force alpha for masks
                _imp->inputsComponents[i].push_back( ImageComponents::getAlphaComponents() );
            } else {
                _imp->effect->addAcceptedComponents(i, &_imp->inputsComponents[i]);
            }
        }
        _imp->outputComponents.clear();
        _imp->effect->addAcceptedComponents(-1, &_imp->outputComponents);
    }
    _imp->inputsInitialized = true;

    Q_EMIT inputsInitialized();
} // Node::initializeInputs

NodePtr
Node::getInput(int index) const
{
    return getInputInternal(false, true, index);
}

NodePtr
Node::getInputInternal(bool useGuiInput,
                       bool useGroupRedirections,
                       int index) const
{
    if (!_imp->inputsInitialized) {
        qDebug() << "Node::getInput(): inputs not initialized";
    }
    QMutexLocker l(&_imp->inputsMutex);
    if ( ( index >= (int)_imp->inputs.size() ) || (index < 0) ) {
        return NodePtr();
    }

    NodePtr ret =  useGuiInput ? _imp->guiInputs[index].lock() : _imp->inputs[index].lock();
    if (ret && useGroupRedirections) {
        ret = applyNodeRedirectionsUpstream(ret, useGuiInput);
    }

    return ret;
}

NodePtr
Node::getGuiInput(int index) const
{
    return getInputInternal(true, true, index);
}

NodePtr
Node::getRealInput(int index) const
{
    return getInputInternal(false, false, index);
}

NodePtr
Node::getRealGuiInput(int index) const
{
    return getInputInternal(true, false, index);
}

int
Node::getInputIndex(const NodeConstPtr& node) const
{
    QMutexLocker l(&_imp->inputsMutex);

    for (U32 i = 0; i < _imp->inputs.size(); ++i) {
        if (_imp->inputs[i].lock() == node) {
            return i;
        }
    }

    return -1;
}

const std::vector<NodeWPtr > &
Node::getInputs() const
{
    ////Only called by the main-thread
    assert( QThread::currentThread() == qApp->thread() );
    assert(_imp->inputsInitialized);
    return _imp->inputs;
}

const std::vector<NodeWPtr > &
Node::getGuiInputs() const
{
    ////Only called by the main-thread
    assert( QThread::currentThread() == qApp->thread() );
    assert(_imp->inputsInitialized);

    return _imp->guiInputs;
}

std::vector<NodeWPtr >
Node::getInputs_copy() const
{
    assert(_imp->inputsInitialized);

    QMutexLocker l(&_imp->inputsMutex);

    return _imp->inputs;
}

std::string
Node::getInputLabel(int inputNb) const
{
    assert(_imp->inputsInitialized);

    QMutexLocker l(&_imp->inputsLabelsMutex);
    if ( (inputNb < 0) || ( inputNb >= (int)_imp->inputLabels.size() ) ) {
        throw std::invalid_argument("Index out of range");
    }

    return _imp->inputLabels[inputNb];
}

std::string
Node::getInputHint(int inputNb) const
{
    assert(_imp->inputsInitialized);

    QMutexLocker l(&_imp->inputsLabelsMutex);
    if ( (inputNb < 0) || ( inputNb >= (int)_imp->inputHints.size() ) ) {
        throw std::invalid_argument("Index out of range");
    }

    return _imp->inputHints[inputNb];
}

void
Node::setInputLabel(int inputNb, const std::string& label)
{
    {
        QMutexLocker l(&_imp->inputsLabelsMutex);
        if ( (inputNb < 0) || ( inputNb >= (int)_imp->inputLabels.size() ) ) {
            throw std::invalid_argument("Index out of range");
        }
        _imp->inputLabels[inputNb] = label;
    }
    std::map<int, MaskSelector>::iterator foundMask = _imp->maskSelectors.find(inputNb);
    if (foundMask != _imp->maskSelectors.end()) {
        foundMask->second.channel.lock()->setLabel(label);
    }

    std::map<int, ChannelSelector>::iterator foundChannel = _imp->channelsSelectors.find(inputNb);
    if (foundChannel != _imp->channelsSelectors.end()) {
        foundChannel->second.layer.lock()->setLabel(label + std::string(" Layer"));
    }

    Q_EMIT inputEdgeLabelChanged(inputNb, QString::fromUtf8(label.c_str()));
}

void
Node::setInputHint(int inputNb, const std::string& hint)
{
    {
        QMutexLocker l(&_imp->inputsLabelsMutex);
        if ( (inputNb < 0) || ( inputNb >= (int)_imp->inputHints.size() ) ) {
            throw std::invalid_argument("Index out of range");
        }
        _imp->inputHints[inputNb] = hint;
    }
}

bool
Node::isInputVisible(int inputNb) const
{
    QMutexLocker k(&_imp->inputsMutex);
    if (inputNb >= 0 && inputNb < (int)_imp->inputsVisibility.size()) {
        return _imp->inputsVisibility[inputNb];
    } else {
        throw std::invalid_argument("Index out of range");
    }
    return false;
}

void
Node::setInputVisible(int inputNb, bool visible)
{
    {
        QMutexLocker k(&_imp->inputsMutex);
        if (inputNb >= 0 && inputNb < (int)_imp->inputsVisibility.size()) {
            _imp->inputsVisibility[inputNb] = visible;
        } else {
            throw std::invalid_argument("Index out of range");
        }
    }
    Q_EMIT inputVisibilityChanged(inputNb);
}


int
Node::getInputNumberFromLabel(const std::string& inputLabel) const
{
    assert(_imp->inputsInitialized);
    QMutexLocker l(&_imp->inputsLabelsMutex);
    for (U32 i = 0; i < _imp->inputLabels.size(); ++i) {
        if (_imp->inputLabels[i] == inputLabel) {
            return i;
        }
    }

    return -1;
}

bool
Node::isInputConnected(int inputNb) const
{
    assert(_imp->inputsInitialized);

    return getInput(inputNb) != NULL;
}

bool
Node::hasInputConnected() const
{
    assert(_imp->inputsInitialized);

    QMutexLocker l(&_imp->inputsMutex);
    for (U32 i = 0; i < _imp->inputs.size(); ++i) {
        if ( _imp->inputs[i].lock() ) {
            return true;
        }
    }


    return false;
}

bool
Node::hasMandatoryInputDisconnected() const
{
    QMutexLocker l(&_imp->inputsMutex);

    for (U32 i = 0; i < _imp->inputs.size(); ++i) {
        if ( !_imp->inputs[i].lock() && !_imp->effect->isInputOptional(i) ) {
            return true;
        }
    }

    return false;
}

bool
Node::hasAllInputsConnected() const
{
    QMutexLocker l(&_imp->inputsMutex);

    for (U32 i = 0; i < _imp->inputs.size(); ++i) {
        if ( !_imp->inputs[i].lock() ) {
            return false;
        }
    }

    return true;
}

bool
Node::hasOutputConnected() const
{
    ////Only called by the main-thread

    if ( isOutputNode() ) {
        return true;
    }
    if ( QThread::currentThread() == qApp->thread() ) {
        if (_imp->outputs.size() > 0) {
            return true;
        }
    } else {
        QMutexLocker l(&_imp->outputsMutex);
        if (_imp->outputs.size() > 0) {
            return true;
        }
    }

    return false;
}

bool
Node::checkIfConnectingInputIsOk(const NodePtr& input) const
{
    ////Only called by the main-thread
    assert( QThread::currentThread() == qApp->thread() );
    if (!input || input.get() == this) {
        return false;
    }
    bool found;
    input->isNodeUpstream(shared_from_this(), &found);

    return !found;
}

void
Node::isNodeUpstream(const NodeConstPtr& input,
                     bool* ok) const
{
    ////Only called by the main-thread
    assert( QThread::currentThread() == qApp->thread() );

    if (!input) {
        *ok = false;

        return;
    }

    ///No need to lock guiInputs is only written to by the main-thread

    for (U32 i = 0; i  < _imp->inputs.size(); ++i) {
        if (_imp->inputs[i].lock() == input) {
            *ok = true;

            return;
        }
    }
    *ok = false;
    for (U32 i = 0; i  < _imp->inputs.size(); ++i) {
        NodePtr in = _imp->inputs[i].lock();
        if (in) {
            in->isNodeUpstream(input, ok);
            if (*ok) {
                return;
            }
        }
    }
}

static Node::CanConnectInputReturnValue
checkCanConnectNoMultiRes(const Node* output,
                          const NodePtr& input)
{
    //http://openfx.sourceforge.net/Documentation/1.3/ofxProgrammingReference.html#kOfxImageEffectPropSupportsMultiResolution
    //Check that the input has the same RoD that another input and that its rod is set to 0,0
    RenderScale scale(1.);
    RectD rod;
    U64 inputHash;
    bool gotHash = input->getEffectInstance()->getRenderHash(input->getEffectInstance()->getCurrentTime(), ViewIdx(0), &inputHash);
    (void)gotHash;
    StatusEnum stat = input->getEffectInstance()->getRegionOfDefinition_public(inputHash,
                                                                               output->getApp()->getTimeLine()->currentFrame(),
                                                                               scale,
                                                                               ViewIdx(0),
                                                                               &rod);

    if ( (stat == eStatusFailed) && !rod.isNull() ) {
        return Node::eCanConnectInput_givenNodeNotConnectable;
    }
    if ( (rod.x1 != 0) || (rod.y1 != 0) ) {
        return Node::eCanConnectInput_multiResNotSupported;
    }

    // Commented-out: Some Furnace plug-ins from The Foundry (e.g F_Steadiness) are not supporting multi-resolution but actually produce an output
    // with a RoD different from the input

    /*RectD outputRod;
       stat = output->getEffectInstance()->getRegionOfDefinition_public(output->getCacheID(), output->getApp()->getTimeLine()->currentFrame(), scale, ViewIdx(0), &outputRod);
       Q_UNUSED(stat);

       if ( !outputRod.isNull() && (rod != outputRod) ) {
        return Node::eCanConnectInput_multiResNotSupported;
       }*/

    for (int i = 0; i < output->getMaxInputCount(); ++i) {
        NodePtr inputNode = output->getInput(i);
        if (inputNode) {
            RectD inputRod;
            stat = inputNode->getEffectInstance()->getRegionOfDefinition_public(0,
                                                                                output->getApp()->getTimeLine()->currentFrame(),
                                                                                scale,
                                                                                ViewIdx(0),
                                                                                &inputRod);
            if ( (stat == eStatusFailed) && !inputRod.isNull() ) {
                return Node::eCanConnectInput_givenNodeNotConnectable;
            }
            if (inputRod != rod) {
                return Node::eCanConnectInput_multiResNotSupported;
            }
        }
    }

    return Node::eCanConnectInput_ok;
}

Node::CanConnectInputReturnValue
Node::canConnectInput(const NodePtr& input,
                      int inputNumber) const
{
    ///No-one is allowed to connect to the other node
    if ( !input || !input->canOthersConnectToThisNode() ) {
        return eCanConnectInput_givenNodeNotConnectable;
    }

    ///Check for invalid index
    {
        QMutexLocker l(&_imp->inputsMutex);
        if ( (inputNumber < 0) || ( inputNumber >= (int)_imp->guiInputs.size() ) ) {
            return eCanConnectInput_indexOutOfRange;
        }
        if ( _imp->guiInputs[inputNumber].lock() ) {
            return eCanConnectInput_inputAlreadyConnected;
        }
    }

    NodeGroupPtr isGrp = input->isEffectNodeGroup();
    if ( isGrp && !isGrp->getOutputNode(true) ) {
        return eCanConnectInput_groupHasNoOutput;
    }


    ///Applying this connection would create cycles in the graph
    if ( !checkIfConnectingInputIsOk( input ) ) {
        return eCanConnectInput_graphCycles;
    }


    if ( !_imp->effect->supportsMultiResolution() ) {
        CanConnectInputReturnValue ret = checkCanConnectNoMultiRes(this, input);
        if (ret != eCanConnectInput_ok) {
            return ret;
        }
    }

    {
        ///Check for invalid pixel aspect ratio if the node doesn't support multiple clip PARs

        double inputPAR = input->getEffectInstance()->getAspectRatio(-1);
        double inputFPS = input->getEffectInstance()->getFrameRate();
        QMutexLocker l(&_imp->inputsMutex);

        for (InputsV::const_iterator it = _imp->guiInputs.begin(); it != _imp->guiInputs.end(); ++it) {
            NodePtr node = it->lock();
            if (node) {
                if ( !_imp->effect->supportsMultipleClipPARs() ) {
                    if (node->getEffectInstance()->getAspectRatio(-1) != inputPAR) {
                        return eCanConnectInput_differentPars;
                    }
                }

                if (std::abs(node->getEffectInstance()->getFrameRate() - inputFPS) > 0.01) {
                    return eCanConnectInput_differentFPS;
                }
            }
        }
    }

    return eCanConnectInput_ok;
} // Node::canConnectInput

bool
Node::connectInput(const NodePtr & input,
                   int inputNumber)
{
    assert(_imp->inputsInitialized);
    assert(input);

    ///Check for cycles: they are forbidden in the graph
    if ( !checkIfConnectingInputIsOk( input ) ) {
        return false;
    }

    ///For effects that do not support multi-resolution, make sure the input effect is correct
    ///otherwise the rendering might crash
    if ( !_imp->effect->supportsMultiResolution() && !getApp()->getProject()->isLoadingProject() ) {
        CanConnectInputReturnValue ret = checkCanConnectNoMultiRes(this, input);
        if (ret != eCanConnectInput_ok) {
            return false;
        }
    }

    bool useGuiInputs = isNodeRendering();
    _imp->effect->abortAnyEvaluation();

    {
        ///Check for invalid index
        QMutexLocker l(&_imp->inputsMutex);
        if ( (inputNumber < 0) ||
             ( inputNumber >= (int)_imp->inputs.size() ) ||
             ( !useGuiInputs && _imp->inputs[inputNumber].lock() ) ||
             ( useGuiInputs && _imp->guiInputs[inputNumber].lock() ) ) {
            return false;
        }

        ///Set the input
        if (!useGuiInputs) {
            _imp->inputs[inputNumber] = input;
            _imp->guiInputs[inputNumber] = input;
        } else {
            _imp->guiInputs[inputNumber] = input;
        }
        input->connectOutput( useGuiInputs, shared_from_this() );
    }

    getApp()->recheckInvalidExpressions();

    ///Get notified when the input name has changed
    QObject::connect( input.get(), SIGNAL(labelChanged(QString)), this, SLOT(onInputLabelChanged(QString)) );

    ///Notify the GUI
    Q_EMIT inputChanged(inputNumber);
    bool mustCallEnd = false;

    if (!useGuiInputs) {
        ///Call the instance changed action with a reason clip changed
        beginInputEdition();
        mustCallEnd = true;
        onInputChanged(inputNumber);
    }

    bool creatingNodeTree = getApp()->isCreatingNodeTree();
    if (!creatingNodeTree) {
        _imp->effect->invalidateHashCache();
    }

    std::string inputChangedCB = getInputChangedCallback();
    if ( !inputChangedCB.empty() ) {
        _imp->runInputChangedCallback(inputNumber, inputChangedCB);
    }

    if (mustCallEnd) {
        endInputEdition(true);
    }

    return true;
} // Node::connectInput


bool
Node::replaceInputInternal(const NodePtr& input, int inputNumber, bool useGuiInputs)
{
    assert(_imp->inputsInitialized);
    assert(input);
    ///Check for cycles: they are forbidden in the graph
    if ( !checkIfConnectingInputIsOk( input ) ) {
        return false;
    }


    ///For effects that do not support multi-resolution, make sure the input effect is correct
    ///otherwise the rendering might crash
    if ( !_imp->effect->supportsMultiResolution() ) {
        CanConnectInputReturnValue ret = checkCanConnectNoMultiRes(this, input);
        if (ret != eCanConnectInput_ok) {
            return false;
        }
    }

    {
        ///Check for invalid index
        QMutexLocker l(&_imp->inputsMutex);
        if ( (inputNumber < 0) || ( inputNumber > (int)_imp->inputs.size() ) ) {
            return false;
        }
    }


    {
        QMutexLocker l(&_imp->inputsMutex);
        ///Set the input

        if (!useGuiInputs) {
            NodePtr curIn = _imp->inputs[inputNumber].lock();
            if (curIn) {
                QObject::connect( curIn.get(), SIGNAL(labelChanged(QString)), this, SLOT(onInputLabelChanged(QString)) );
                curIn->disconnectOutput(useGuiInputs, shared_from_this());
            }
            _imp->inputs[inputNumber] = input;
            _imp->guiInputs[inputNumber] = input;
        } else {
            NodePtr curIn = _imp->guiInputs[inputNumber].lock();
            if (curIn) {
                QObject::connect( curIn.get(), SIGNAL(labelChanged(QString)), this, SLOT(onInputLabelChanged(QString)) );
                curIn->disconnectOutput(useGuiInputs, shared_from_this());
            }
            _imp->guiInputs[inputNumber] = input;
        }
        input->connectOutput( useGuiInputs, shared_from_this() );
    }

    ///Get notified when the input name has changed
    QObject::connect( input.get(), SIGNAL(labelChanged(QString)), this, SLOT(onInputLabelChanged(QString)) );

    ///Notify the GUI
    Q_EMIT inputChanged(inputNumber);
    bool mustCallEnd = false;
    if (!useGuiInputs) {
        beginInputEdition();
        mustCallEnd = true;
        ///Call the instance changed action with a reason clip changed
        onInputChanged(inputNumber);
    }

    bool creatingNodeTree = getApp()->isCreatingNodeTree();
    if (!creatingNodeTree) {
        // Notify cache
        _imp->effect->invalidateHashCache();
    }


    std::string inputChangedCB = getInputChangedCallback();
    if ( !inputChangedCB.empty() ) {
        _imp->runInputChangedCallback(inputNumber, inputChangedCB);
    }

    if (mustCallEnd) {
        endInputEdition(true);
    }
    
    return true;
}

bool
Node::replaceInput(const NodePtr& input,
                   int inputNumber)
{


    bool useGuiInputs = isNodeRendering();
    _imp->effect->abortAnyEvaluation();
    return replaceInputInternal(input, inputNumber, useGuiInputs);
} // Node::replaceInput

void
Node::switchInput0And1()
{
    assert(_imp->inputsInitialized);
    int maxInputs = getMaxInputCount();
    if (maxInputs < 2) {
        return;
    }
    ///get the first input number to switch
    int inputAIndex = -1;
    for (int i = 0; i < maxInputs; ++i) {
        if ( !_imp->effect->isInputMask(i) ) {
            inputAIndex = i;
            break;
        }
    }

    ///There's only a mask ??
    if (inputAIndex == -1) {
        return;
    }

    ///get the second input number to switch
    int inputBIndex = -1;
    int firstMaskInput = -1;
    for (int j = 0; j < maxInputs; ++j) {
        if (j == inputAIndex) {
            continue;
        }
        if ( !_imp->effect->isInputMask(j) ) {
            inputBIndex = j;
            break;
        } else {
            firstMaskInput = j;
        }
    }
    if (inputBIndex == -1) {
        ///if there's a mask use it as input B for the switch
        if (firstMaskInput != -1) {
            inputBIndex = firstMaskInput;
        }
    }

    bool useGuiInputs = isNodeRendering();
    _imp->effect->abortAnyEvaluation();

    {
        QMutexLocker l(&_imp->inputsMutex);
        assert( inputAIndex < (int)_imp->inputs.size() && inputBIndex < (int)_imp->inputs.size() );
        NodePtr input0, input1;

        if (!useGuiInputs) {
            input0 = _imp->inputs[inputAIndex].lock();
            input1 = _imp->inputs[inputBIndex].lock();
            _imp->inputs[inputAIndex] = _imp->inputs[inputBIndex];
            _imp->inputs[inputBIndex] = input0;
            _imp->guiInputs[inputAIndex] = _imp->inputs[inputAIndex];
            _imp->guiInputs[inputBIndex] = _imp->inputs[inputBIndex];
        } else {
            input0 = _imp->guiInputs[inputAIndex].lock();
            input1 = _imp->guiInputs[inputBIndex].lock();
            _imp->guiInputs[inputAIndex] = _imp->guiInputs[inputBIndex];
            _imp->guiInputs[inputBIndex] = input0;
        }

    }
    Q_EMIT inputChanged(inputAIndex);
    Q_EMIT inputChanged(inputBIndex);
    bool mustCallEnd = false;
    if (!useGuiInputs) {
        beginInputEdition();
        mustCallEnd = true;
        onInputChanged(inputAIndex);
        onInputChanged(inputBIndex);
    }
    bool creatingNodeTree = getApp()->isCreatingNodeTree();
    if (!creatingNodeTree) {
        // Notify cache
        _imp->effect->invalidateHashCache();

    }

    std::string inputChangedCB = getInputChangedCallback();
    if ( !inputChangedCB.empty() ) {
        _imp->runInputChangedCallback(inputAIndex, inputChangedCB);
        _imp->runInputChangedCallback(inputBIndex, inputChangedCB);
    }


    if (mustCallEnd) {
        endInputEdition(true);
    }
} // switchInput0And1

void
Node::onInputLabelChanged(const QString & name)
{
    assert( QThread::currentThread() == qApp->thread() );
    assert(_imp->inputsInitialized);
    Node* inp = dynamic_cast<Node*>( sender() );
    assert(inp);
    if (!inp) {
        // coverity[dead_error_line]
        return;
    }
    int inputNb = -1;
    ///No need to lock, inputs is only written to by the mainthread

    for (U32 i = 0; i < _imp->guiInputs.size(); ++i) {
        if (_imp->guiInputs[i].lock().get() == inp) {
            inputNb = i;
            break;
        }
    }

    if (inputNb != -1) {
        Q_EMIT inputLabelChanged(inputNb, name);
    }
}

void
Node::connectOutput(bool useGuiValues,
                    const NodePtr& output)
{
    assert(output);

    {
        QMutexLocker l(&_imp->outputsMutex);
        if (!useGuiValues) {
            _imp->outputs.push_back(output);
            _imp->guiOutputs.push_back(output);
        } else {
            _imp->guiOutputs.push_back(output);
        }
    }
    Q_EMIT outputsChanged();
}

int
Node::disconnectInput(int inputNumber)
{
    assert(_imp->inputsInitialized);

    NodePtr inputShared;
    bool useGuiValues = isNodeRendering();
    bool destroyed;
    {
        QMutexLocker k(&_imp->isBeingDestroyedMutex);
        destroyed = _imp->isBeingDestroyed;
    }
    if (!destroyed) {
        _imp->effect->abortAnyEvaluation();
    }

    {
        QMutexLocker l(&_imp->inputsMutex);
        if ( (inputNumber < 0) ||
             ( inputNumber > (int)_imp->inputs.size() ) ||
             ( !useGuiValues && !_imp->inputs[inputNumber].lock() ) ||
             ( useGuiValues && !_imp->guiInputs[inputNumber].lock() ) ) {
            return -1;
        }
        inputShared = useGuiValues ? _imp->guiInputs[inputNumber].lock() : _imp->inputs[inputNumber].lock();
    }


    QObject::disconnect( inputShared.get(), SIGNAL(labelChanged(QString)), this, SLOT(onInputLabelChanged(QString)) );
    inputShared->disconnectOutput(useGuiValues, shared_from_this());

    {
        QMutexLocker l(&_imp->inputsMutex);
        if (!useGuiValues) {
            _imp->inputs[inputNumber].reset();
            _imp->guiInputs[inputNumber].reset();
        } else {
            _imp->guiInputs[inputNumber].reset();
        }
    }

    {
        QMutexLocker k(&_imp->isBeingDestroyedMutex);
        if (_imp->isBeingDestroyed) {
            return -1;
        }
    }

    Q_EMIT inputChanged(inputNumber);
    bool mustCallEnd = false;
    if (!useGuiValues) {
        beginInputEdition();
        mustCallEnd = true;
        onInputChanged(inputNumber);
    }
    bool creatingNodeTree = getApp()->isCreatingNodeTree();
    if (!creatingNodeTree) {
        // Notify cache
        _imp->effect->invalidateHashCache();
    }


    std::string inputChangedCB = getInputChangedCallback();
    if ( !inputChangedCB.empty() ) {
        _imp->runInputChangedCallback(inputNumber, inputChangedCB);
    }
    if (mustCallEnd) {
        endInputEdition(true);
    }

    return inputNumber;
} // Node::disconnectInput

int
Node::disconnectInputInternal(const NodePtr& input, bool useGuiValues)
{
    assert(_imp->inputsInitialized);
    int found = -1;
    NodePtr inputShared;
    {
        QMutexLocker l(&_imp->inputsMutex);
        if (!useGuiValues) {
            for (std::size_t i = 0; i < _imp->inputs.size(); ++i) {
                NodePtr curInput = _imp->inputs[i].lock();
                if (curInput == input) {
                    inputShared = curInput;
                    found = (int)i;
                    break;
                }
            }
        } else {
            for (std::size_t i = 0; i < _imp->guiInputs.size(); ++i) {
                NodePtr curInput = _imp->guiInputs[i].lock();
                if (curInput == input) {
                    inputShared = curInput;
                    found = (int)i;
                    break;
                }
            }
        }
    }
    if (found != -1) {
        {
            QMutexLocker l(&_imp->inputsMutex);
            if (!useGuiValues) {
                _imp->inputs[found].reset();
                _imp->guiInputs[found].reset();
            } else {
                _imp->guiInputs[found].reset();
            }
        }
        input->disconnectOutput(useGuiValues, shared_from_this());
        Q_EMIT inputChanged(found);
        bool mustCallEnd = false;
        if (!useGuiValues) {
            beginInputEdition();
            mustCallEnd = true;
            onInputChanged(found);
        }
        bool creatingNodeTree = getApp()->isCreatingNodeTree();
        if (!creatingNodeTree) {
            ///Recompute the hash
            if ( !getApp()->getProject()->isProjectClosing() ) {
                _imp->effect->invalidateHashCache();
            }
        }



        std::string inputChangedCB = getInputChangedCallback();
        if ( !inputChangedCB.empty() ) {
            _imp->runInputChangedCallback(found, inputChangedCB);
        }

        if (mustCallEnd) {
            endInputEdition(true);
        }

        return found;
    }
    
    return -1;
}

int
Node::disconnectInput(const NodePtr& input)
{

    bool useGuiValues = isNodeRendering();
    _imp->effect->abortAnyEvaluation();
    return disconnectInputInternal(input, useGuiValues);
} // Node::disconnectInput

int
Node::disconnectOutput(bool useGuiValues,
                       const NodeConstPtr& output)
{
    assert(output);
    int ret = -1;
    {
        QMutexLocker l(&_imp->outputsMutex);
        if (!useGuiValues) {
            int ret = 0;
            for (NodesWList::iterator it = _imp->outputs.begin(); it != _imp->outputs.end(); ++it, ++ret) {
                if (it->lock() == output) {
                    _imp->outputs.erase(it);
                    break;
                }
            }
        }
        int ret = 0;
        for (NodesWList::iterator it = _imp->guiOutputs.begin(); it != _imp->guiOutputs.end(); ++it, ++ret) {
            if (it->lock() == output) {
                _imp->guiOutputs.erase(it);
                break;
            }
        }
    }

    //Will just refresh the gui
    Q_EMIT outputsChanged();

    return ret;
}

int
Node::inputIndex(const NodePtr& n) const
{
    if (!n) {
        return -1;
    }

    ///Only called by the main-thread
    assert( QThread::currentThread() == qApp->thread() );
    assert(_imp->inputsInitialized);

    ///No need to lock this is only called by the main-thread
    for (std::size_t i = 0; i < _imp->inputs.size(); ++i) {
        if (_imp->inputs[i].lock() == n) {
            return i;
        }
    }


    return -1;
}

void
Node::clearLastRenderedImage()
{
    _imp->effect->clearLastRenderedImage();
}

/*After this call this node still knows the link to the old inputs/outputs
   but no other node knows this node.*/
void
Node::deactivate(const std::list< NodePtr > & outputsToDisconnect,
                 bool disconnectAll,
                 bool reconnect,
                 bool hideGui,
                 bool triggerRender,
                 bool unslaveKnobs)
{

    if ( !_imp->effect || !isActivated() ) {
        return;
    }
    //first tell the gui to clear any persistent message linked to this node
    clearPersistentMessage(false);



    bool beingDestroyed;
    {
        QMutexLocker k(&_imp->isBeingDestroyedMutex);
        beingDestroyed = _imp->isBeingDestroyed;
    }


    ///kill any thread it could have started
    ///Commented-out: If we were to undo the deactivate we don't want all threads to be
    ///exited, just exit them when the effect is really deleted instead
    //quitAnyProcessing();
    if (!beingDestroyed) {
        _imp->effect->abortAnyEvaluation(false /*keepOldestRender*/);
        _imp->abortPreview_non_blocking();
    }

    NodeCollectionPtr parentCol = getGroup();


    if (unslaveKnobs) {
        ///For all knobs that have listeners, invalidate expressions
        NodeGroupPtr isParentGroup = toNodeGroup(parentCol);
        KnobsVec knobs = _imp->effect->getKnobs_mt_safe();
        for (U32 i = 0; i < knobs.size(); ++i) {
            KnobI::ListenerDimsMap listeners;
            knobs[i]->getListeners(listeners);
            for (KnobI::ListenerDimsMap::iterator it = listeners.begin(); it != listeners.end(); ++it) {
                KnobIPtr listener = it->first.lock();
                if (!listener) {
                    continue;
                }
                KnobHolderPtr holder = listener->getHolder();
                if (!holder) {
                    continue;
                }
                if ( ( holder == _imp->effect ) || (holder == isParentGroup) ) {
                    continue;
                }

                EffectInstancePtr isEffect = toEffectInstance(holder);
                if (!isEffect) {
                    continue;
                }

                NodeCollectionPtr effectParent = isEffect->getNode()->getGroup();
                if (!effectParent) {
                    continue;
                }
                NodeGroupPtr isEffectParentGroup = toNodeGroup(effectParent);
                if ( isEffectParentGroup && (isEffectParentGroup == _imp->effect) ) {
                    continue;
                }

                isEffect->beginChanges();
                for (int dim = 0; dim < listener->getDimension(); ++dim) {
                    std::pair<int, KnobIPtr > master = listener->getMaster(dim);
                    if (master.second == knobs[i]) {
                        listener->unSlave(dim, true);
                    }

                    std::string hasExpr = listener->getExpression(dim);
                    if ( !hasExpr.empty() ) {
                        std::stringstream ss;
                        ss << tr("Missing node ").toStdString();
                        ss << getFullyQualifiedName();
                        ss << ' ';
                        ss << tr("in expression.").toStdString();
                        listener->setExpressionInvalid( dim, false, ss.str() );
                    }
                }
                isEffect->endChanges(true);
            }
        }
    }

    ///if the node has 1 non-optional input, attempt to connect the outputs to the input of the current node
    ///this node is the node the outputs should attempt to connect to
    NodePtr inputToConnectTo;
    NodePtr firstOptionalInput;
    int firstNonOptionalInput = -1;
    if (reconnect) {
        bool hasOnlyOneInputConnected = false;

        ///No need to lock guiInputs is only written to by the mainthread
        for (std::size_t i = 0; i < _imp->guiInputs.size(); ++i) {
            NodePtr input = _imp->guiInputs[i].lock();
            if (input) {
                if ( !_imp->effect->isInputOptional(i) ) {
                    if (firstNonOptionalInput == -1) {
                        firstNonOptionalInput = i;
                        hasOnlyOneInputConnected = true;
                    } else {
                        hasOnlyOneInputConnected = false;
                    }
                } else if (!firstOptionalInput) {
                    firstOptionalInput = input;
                    if (hasOnlyOneInputConnected) {
                        hasOnlyOneInputConnected = false;
                    } else {
                        hasOnlyOneInputConnected = true;
                    }
                }
            }
        }

        if (hasOnlyOneInputConnected) {
            if (firstNonOptionalInput != -1) {
                inputToConnectTo = getRealGuiInput(firstNonOptionalInput);
            } else if (firstOptionalInput) {
                inputToConnectTo = firstOptionalInput;
            }
        }
    }
    /*Removing this node from the output of all inputs*/
    _imp->deactivatedState.clear();


    std::vector<NodePtr > inputsQueueCopy;


    if (hideGui) {
        for (std::size_t i = 0; i < _imp->guiInputs.size(); ++i) {
            NodePtr input = _imp->guiInputs[i].lock();
            if (input) {
                input->disconnectOutput(false, shared_from_this());
            }
        }
    }


    ///For each output node we remember that the output node  had its input number inputNb connected
    ///to this node
    NodesWList outputsQueueCopy;
    {
        QMutexLocker l(&_imp->outputsMutex);
        outputsQueueCopy = _imp->guiOutputs;
    }


    for (NodesWList::iterator it = outputsQueueCopy.begin(); it != outputsQueueCopy.end(); ++it) {
        NodePtr output = it->lock();
        if (!output) {
            continue;
        }
        bool dc = false;
        if (disconnectAll) {
            dc = true;
        } else {
            for (NodesList::const_iterator found = outputsToDisconnect.begin(); found != outputsToDisconnect.end(); ++found) {
                if (*found == output) {
                    dc = true;
                    break;
                }
            }
        }
        if (dc) {
            int inputNb = output->getInputIndex(shared_from_this());
            if (inputNb != -1) {
                _imp->deactivatedState.insert( make_pair(*it, inputNb) );

                ///reconnect if inputToConnectTo is not null
                if (inputToConnectTo) {
                    output->replaceInputInternal(inputToConnectTo, inputNb, false);
                } else {
                    ignore_result( output->disconnectInputInternal(shared_from_this(), false) );
                }
            }
        }
    }

    // If the effect was doing OpenGL rendering and had context(s) bound, dettach them.
    _imp->effect->dettachAllOpenGLContexts();


    ///Free all memory used by the plug-in.

    ///COMMENTED-OUT: Don't do this, the node may still be rendering here since the abort call is not blocking.
    ///_imp->effect->clearPluginMemoryChunks();
    clearLastRenderedImage();

    if (parentCol && !beingDestroyed) {
        parentCol->notifyNodeDeactivated( shared_from_this() );
    }

    if (hideGui && !beingDestroyed) {
        Q_EMIT deactivated(triggerRender);
    }
    {
        QMutexLocker l(&_imp->activatedMutex);
        _imp->activated = false;
    }


    ///If the node is a group, deactivate all nodes within the group
    NodeGroupPtr isGrp = isEffectNodeGroup();
    if (isGrp) {
        isGrp->setIsDeactivatingGroup(true);
        NodesList nodes = isGrp->getNodes();
        for (NodesList::iterator it = nodes.begin(); it != nodes.end(); ++it) {
            (*it)->deactivate(std::list< NodePtr >(), false, false, true, false);
        }
        isGrp->setIsDeactivatingGroup(false);
    }


    AppInstancePtr app = getApp();
    if ( app && !app->getProject()->isProjectClosing() ) {
        _imp->runOnNodeDeleteCB();
    }

    deleteNodeVariableToPython( getFullyQualifiedName() );
} // deactivate

void
Node::activate(const std::list< NodePtr > & outputsToRestore,
               bool restoreAll,
               bool triggerRender)
{
    ///Only called by the main-thread
    assert( QThread::currentThread() == qApp->thread() );
    if ( !_imp->effect || isActivated() ) {
        return;
    }


    ///No need to lock, guiInputs is only written to by the main-thread
    NodePtr thisShared = shared_from_this();

    ///for all inputs, reconnect their output to this node
    for (std::size_t i = 0; i < _imp->inputs.size(); ++i) {
        NodePtr input = _imp->inputs[i].lock();
        if (input) {
            input->connectOutput(false, thisShared);
        }
    }


    ///Restore all outputs that was connected to this node
    for (std::map<NodeWPtr, int >::iterator it = _imp->deactivatedState.begin();
         it != _imp->deactivatedState.end(); ++it) {
        NodePtr output = it->first.lock();
        if (!output) {
            continue;
        }

        bool restore = false;
        if (restoreAll) {
            restore = true;
        } else {
            for (NodesList::const_iterator found = outputsToRestore.begin(); found != outputsToRestore.end(); ++found) {
                if (*found == output) {
                    restore = true;
                    break;
                }
            }
        }

        if (restore) {
            ///before connecting the outputs to this node, disconnect any link that has been made
            ///between the outputs by the user. This should normally never happen as the undo/redo
            ///stack follow always the same order.
            NodePtr outputHasInput = output->getInput(it->second);
            if (outputHasInput) {
                bool ok = getApp()->getProject()->disconnectNodes(outputHasInput, output);
                assert(ok);
                Q_UNUSED(ok);
            }

            ///and connect the output to this node
            output->connectInput(thisShared, it->second);
        }
    }

    {
        QMutexLocker l(&_imp->activatedMutex);
        _imp->activated = true; //< flag it true before notifying the GUI because the gui rely on this flag (espcially the Viewer)
    }

    NodeCollectionPtr group = getGroup();
    if (group) {
        group->notifyNodeActivated( shared_from_this() );
    }
    Q_EMIT activated(triggerRender);


    declareAllPythonAttributes();
    getApp()->recheckInvalidExpressions();


    ///If the node is a group, activate all nodes within the group first
    NodeGroupPtr isGrp = isEffectNodeGroup();
    if (isGrp) {
        isGrp->setIsActivatingGroup(true);
        NodesList nodes = isGrp->getNodes();
        for (NodesList::iterator it = nodes.begin(); it != nodes.end(); ++it) {
            (*it)->activate(std::list< NodePtr >(), false, false);
        }
        isGrp->setIsActivatingGroup(false);
    }


    _imp->runOnNodeCreatedCB(true);
} // activate

class NodeDestroyNodeInternalArgs
    : public GenericWatcherCallerArgs
{
public:

    bool autoReconnect;

    NodeDestroyNodeInternalArgs()
        : GenericWatcherCallerArgs()
        , autoReconnect(false)
    {}

    virtual ~NodeDestroyNodeInternalArgs() {}
};

void
Node::onProcessingQuitInDestroyNodeInternal(int taskID,
                                            const WatcherCallerArgsPtr& args)
{
    assert(_imp->renderWatcher);
    assert(taskID == (int)NodeRenderWatcher::eBlockingTaskQuitAnyProcessing);
    Q_UNUSED(taskID);
    assert(args);
    NodeDestroyNodeInternalArgs* thisArgs = dynamic_cast<NodeDestroyNodeInternalArgs*>( args.get() );
    assert(thisArgs);
    doDestroyNodeInternalEnd(false, thisArgs ? thisArgs->autoReconnect : false);
    _imp->renderWatcher.reset();
}

void
Node::doDestroyNodeInternalEnd(bool fromDest,
                               bool autoReconnect)
{
    ///Remove the node from the project
    if (!fromDest) {
        deactivate(NodesList(),
                   true,
                   autoReconnect,
                   true,
                   false);
    }

    {
        NodeGuiIPtr guiPtr = _imp->guiPointer.lock();
        if (guiPtr) {
            guiPtr->destroyGui();
        }
    }

    ///If its a group, clear its nodes
    NodeGroupPtr isGrp = isEffectNodeGroup();
    if (isGrp) {
        isGrp->clearNodes(true);
    }


    ///Quit any rendering
    OutputEffectInstancePtr isOutput = isEffectOutput();
    if (isOutput) {
        isOutput->getRenderEngine()->quitEngine(true);
    }

    ///Remove all images in the cache associated to this node
    ///This will not remove from the disk cache if the project is closing
    removeAllImagesFromCache();

    AppInstancePtr app = getApp();
    if (app) {
        app->recheckInvalidExpressions();
    }

    ///Remove the Python node
    deleteNodeVariableToPython( getFullyQualifiedName() );

    ///Disconnect all inputs
    /*int maxInputs = getMaxInputCount();
       for (int i = 0; i < maxInputs; ++i) {
       disconnectInput(i);
       }*/

    ///Kill the effect
    if (_imp->effect) {
        _imp->effect->clearPluginMemoryChunks();
    }
    _imp->effect.reset();

    ///If inside the group, remove it from the group
    ///the use_count() after the call to removeNode should be 2 and should be the shared_ptr held by the caller and the
    ///thisShared ptr

    ///If not inside a gorup or inside fromDest the shared_ptr is probably invalid at this point
    if (!fromDest) {
        NodePtr thisShared = shared_from_this();
        if ( getGroup() ) {
            getGroup()->removeNode(thisShared);
        }
    }
} // Node::doDestroyNodeInternalEnd

void
Node::destroyNodeInternal(bool fromDest,
                          bool autoReconnect)
{
    if (!_imp->effect) {
        return;
    }

    {
        QMutexLocker k(&_imp->activatedMutex);
        _imp->isBeingDestroyed = true;
    }

    bool allProcessingQuit = areAllProcessingThreadsQuit();
    if (allProcessingQuit) {
        doDestroyNodeInternalEnd(true, false);
    } else {
        if (!fromDest) {
            NodeGroupPtr isGrp = isEffectNodeGroup();
            NodesList nodesToWatch;
            nodesToWatch.push_back( shared_from_this() );
            if (isGrp) {
                isGrp->getNodes_recursive(nodesToWatch, false);
            }
            _imp->renderWatcher.reset( new NodeRenderWatcher(nodesToWatch) );
            QObject::connect( _imp->renderWatcher.get(), SIGNAL(taskFinished(int,WatcherCallerArgsPtr)), this, SLOT(onProcessingQuitInDestroyNodeInternal(int,WatcherCallerArgsPtr)) );
            boost::shared_ptr<NodeDestroyNodeInternalArgs> args( new NodeDestroyNodeInternalArgs() );
            args->autoReconnect = autoReconnect;
            _imp->renderWatcher->scheduleBlockingTask(NodeRenderWatcher::eBlockingTaskQuitAnyProcessing, args);
        } else {
            // Well, we are in the destructor, we better have nothing left to render
            quitAnyProcessing_blocking(false);
            doDestroyNodeInternalEnd(true, false);
        }
    }
} // Node::destroyNodeInternal

void
Node::destroyNode(bool autoReconnect)
{
    destroyNodeInternal(false, autoReconnect);
}

KnobIPtr
Node::getKnobByName(const std::string & name) const
{
    ///MT-safe, never changes
    assert(_imp->knobsInitialized);
    if (!_imp->effect) {
        return KnobIPtr();
    }

    return _imp->effect->getKnobByName(name);
}

NATRON_NAMESPACE_ANONYMOUS_ENTER

///output is always RGBA with alpha = 255
template<typename PIX, int maxValue, int srcNComps>
void
renderPreview(const Image & srcImg,
              int *dstWidth,
              int *dstHeight,
              bool convertToSrgb,
              unsigned int* dstPixels)
{
    ///recompute it after the rescaling
    const RectI & srcBounds = srcImg.getBounds();
    double yZoomFactor = *dstHeight / (double)srcBounds.height();
    double xZoomFactor = *dstWidth / (double)srcBounds.width();
    double zoomFactor;

    if (xZoomFactor < yZoomFactor) {
        zoomFactor = xZoomFactor;
        *dstHeight = srcBounds.height() * zoomFactor;
    } else {
        zoomFactor = yZoomFactor;
        *dstWidth = srcBounds.width() * zoomFactor;
    }

    Image::ReadAccess acc = srcImg.getReadRights();


    for (int i = 0; i < *dstHeight; ++i) {
        double y = (i - *dstHeight / 2.) / zoomFactor + (srcBounds.y1 + srcBounds.y2) / 2.;
        int yi = std::floor(y + 0.5);
        U32 *dst_pixels = dstPixels + *dstWidth * (*dstHeight - 1 - i);
        const PIX* src_pixels = (const PIX*)acc.pixelAt(srcBounds.x1, yi);
        if (!src_pixels) {
            // out of bounds
            for (int j = 0; j < *dstWidth; ++j) {
#ifndef __NATRON_WIN32__
                dst_pixels[j] = toBGRA(0, 0, 0, 0);
#else
                dst_pixels[j] = toBGRA(0, 0, 0, 255);
#endif
            }
        } else {
            for (int j = 0; j < *dstWidth; ++j) {
                // bilinear interpolation is pointless when downscaling a lot, and this is a preview anyway.
                // just use nearest neighbor
                double x = (j - *dstWidth / 2.) / zoomFactor + (srcBounds.x1 + srcBounds.x2) / 2.;
                int xi = std::floor(x + 0.5) - srcBounds.x1;     // round to nearest
                if ( (xi < 0) || ( xi >= (srcBounds.x2 - srcBounds.x1) ) ) {
#ifndef __NATRON_WIN32__
                    dst_pixels[j] = toBGRA(0, 0, 0, 0);
#else
                    dst_pixels[j] = toBGRA(0, 0, 0, 255);
#endif
                } else {
                    float rFilt = src_pixels[xi * srcNComps] / (float)maxValue;
                    float gFilt = srcNComps < 2 ? 0 : src_pixels[xi * srcNComps + 1] / (float)maxValue;
                    float bFilt = srcNComps < 3 ? 0 : src_pixels[xi * srcNComps + 2] / (float)maxValue;
                    if (srcNComps == 1) {
                        gFilt = bFilt = rFilt;
                    }
                    int r = Color::floatToInt<256>(convertToSrgb ? Color::to_func_srgb(rFilt) : rFilt);
                    int g = Color::floatToInt<256>(convertToSrgb ? Color::to_func_srgb(gFilt) : gFilt);
                    int b = Color::floatToInt<256>(convertToSrgb ? Color::to_func_srgb(bFilt) : bFilt);
                    dst_pixels[j] = toBGRA(r, g, b, 255);
                }
            }
        }
    }
}     // renderPreview

///output is always RGBA with alpha = 255
template<typename PIX, int maxValue>
void
renderPreviewForDepth(const Image & srcImg,
                      int elemCount,
                      int *dstWidth,
                      int *dstHeight,
                      bool convertToSrgb,
                      unsigned int* dstPixels)
{
    switch (elemCount) {
    case 0:

        return;
    case 1:
        renderPreview<PIX, maxValue, 1>(srcImg, dstWidth, dstHeight, convertToSrgb, dstPixels);
        break;
    case 2:
        renderPreview<PIX, maxValue, 2>(srcImg, dstWidth, dstHeight, convertToSrgb, dstPixels);
        break;
    case 3:
        renderPreview<PIX, maxValue, 3>(srcImg, dstWidth, dstHeight, convertToSrgb, dstPixels);
        break;
    case 4:
        renderPreview<PIX, maxValue, 4>(srcImg, dstWidth, dstHeight, convertToSrgb, dstPixels);
        break;
    default:
        break;
    }
}     // renderPreviewForDepth

NATRON_NAMESPACE_ANONYMOUS_EXIT


class ComputingPreviewSetter_RAII
{
    Node::Implementation* _imp;

public:
    ComputingPreviewSetter_RAII(Node::Implementation* imp)
        : _imp(imp)
    {
        _imp->setComputingPreview(true);
    }

    ~ComputingPreviewSetter_RAII()
    {
        _imp->setComputingPreview(false);

        bool mustQuitPreview = _imp->checkForExitPreview();
        Q_UNUSED(mustQuitPreview);
    }
};

bool
Node::makePreviewImage(SequenceTime time,
                       int *width,
                       int *height,
                       unsigned int* buf)
{
    if (!isNodeCreated()) {
        return false;
    }
    assert(_imp->knobsInitialized);


    {
        QMutexLocker k(&_imp->isBeingDestroyedMutex);
        if (_imp->isBeingDestroyed) {
            return false;
        }
    }

    if ( _imp->checkForExitPreview() ) {
        return false;
    }

    /// prevent 2 previews to occur at the same time since there's only 1 preview instance
    ComputingPreviewSetter_RAII computingPreviewRAII( _imp.get() );

    EffectInstancePtr effect;
    NodeGroupPtr isGroup = isEffectNodeGroup();
    if (isGroup) {
        NodePtr outputNode = isGroup->getOutputNode(false);
        if (outputNode) {
            effect = outputNode->getEffectInstance();
        }
    } else {
        effect = _imp->effect;
    }

    if (!effect) {
        return false;
    }

    effect->clearPersistentMessage(false);


    const double par = effect->getAspectRatio(-1);


    NodePtr thisNode = shared_from_this();
    RenderingFlagSetter flagIsRendering(thisNode);


    {
        AbortableRenderInfoPtr abortInfo = AbortableRenderInfo::create(true, 0);
        const bool isRenderUserInteraction = true;
        const bool isSequentialRender = false;
        AbortableThread* isAbortable = dynamic_cast<AbortableThread*>( QThread::currentThread() );
        if (isAbortable) {
            isAbortable->setAbortInfo( isRenderUserInteraction, abortInfo, thisNode->getEffectInstance() );
        }


        ParallelRenderArgsSetter::CtorArgsPtr tlsArgs(new ParallelRenderArgsSetter::CtorArgs);
        tlsArgs->time = time;
        tlsArgs->view = ViewIdx(0);
        tlsArgs->isRenderUserInteraction = isRenderUserInteraction;
        tlsArgs->isSequential = isSequentialRender;
        tlsArgs->abortInfo = abortInfo;
        tlsArgs->treeRoot = thisNode;
        tlsArgs->textureIndex = 0;
        tlsArgs->timeline = getApp()->getTimeLine();
        tlsArgs->activeRotoPaintNode = NodePtr();
        tlsArgs->activeRotoDrawableItem = RotoDrawableItemPtr();
        tlsArgs->isDoingRotoNeatRender = false;
        tlsArgs->isAnalysis = false;
        tlsArgs->draftMode = true;
        tlsArgs->stats = RenderStatsPtr();

        boost::shared_ptr<ParallelRenderArgsSetter> frameRenderArgs;
        try {
            frameRenderArgs.reset(new ParallelRenderArgsSetter(tlsArgs));
        } catch (...) {
            return false;
        }

        U64 nodeHash;
        bool gotHash = effect->getRenderHash(time, ViewIdx(0), &nodeHash);
        assert(gotHash);
        (void)gotHash;

        RenderScale scale(1.);
        RectD rod;
        StatusEnum stat = effect->getRegionOfDefinition_public(nodeHash, time, scale, ViewIdx(0), &rod);
        if ( (stat == eStatusFailed) || rod.isNull() ) {
            return false;
        }
        assert( !rod.isNull() );

        double yZoomFactor = (double)*height / (double)rod.height();
        double xZoomFactor = (double)*width / (double)rod.width();
        double closestPowerOf2X = xZoomFactor >= 1 ? 1 : std::pow( 2, -std::ceil( std::log(xZoomFactor) / std::log(2.) ) );
        double closestPowerOf2Y = yZoomFactor >= 1 ? 1 : std::pow( 2, -std::ceil( std::log(yZoomFactor) / std::log(2.) ) );
        int closestPowerOf2 = std::max(closestPowerOf2X, closestPowerOf2Y);
        unsigned int mipMapLevel = std::min(std::log( (double)closestPowerOf2 ) / std::log(2.), 5.);
        scale.x = Image::getScaleFromMipMapLevel(mipMapLevel);
        scale.y = scale.x;


        RectI renderWindow;
        rod.toPixelEnclosing(mipMapLevel, par, &renderWindow);

        stat = frameRenderArgs->computeRequestPass(mipMapLevel, rod);
        if (stat == eStatusFailed) {
            return false;
        }

        std::list<ImageComponents> requestedComps;
        ImageBitDepthEnum depth = effect->getBitDepth(-1);
        requestedComps.push_back( effect->getComponents(-1) );


        // Exceptions are caught because the program can run without a preview,
        // but any exception in renderROI is probably fatal.
        std::map<ImageComponents, ImagePtr> planes;
        try {
            boost::scoped_ptr<EffectInstance::RenderRoIArgs> renderArgs( new EffectInstance::RenderRoIArgs(time,
                                                                                                           scale,
                                                                                                           mipMapLevel,
                                                                                                           ViewIdx(0), //< preview only renders view 0 (left)
                                                                                                           false,
                                                                                                           renderWindow,
                                                                                                           rod,
                                                                                                           requestedComps, //< preview is always rgb...
                                                                                                           depth,
                                                                                                           false,
                                                                                                           effect,
                                                                                                           eStorageModeRAM /*returnStorage*/,
                                                                                                           time /*callerRenderTime*/) );
            EffectInstance::RenderRoIRetCode retCode;
            retCode = effect->renderRoI(*renderArgs, &planes);
            if (retCode != EffectInstance::eRenderRoIRetCodeOk) {
                return false;
            }
        } catch (...) {
            return false;
        }

        if ( planes.empty() ) {
            return false;
        }

        const ImagePtr& img = planes.begin()->second;
        const ImageComponents& components = img->getComponents();
        int elemCount = components.getNumComponents();

        ///we convert only when input is Linear.
        //Rec709 and srGB is acceptable for preview
        bool convertToSrgb = getApp()->getDefaultColorSpaceForBitDepth( img->getBitDepth() ) == eViewerColorSpaceLinear;

        switch ( img->getBitDepth() ) {
        case eImageBitDepthByte: {
            renderPreviewForDepth<unsigned char, 255>(*img, elemCount, width, height, convertToSrgb, buf);
            break;
        }
        case eImageBitDepthShort: {
            renderPreviewForDepth<unsigned short, 65535>(*img, elemCount, width, height, convertToSrgb, buf);
            break;
        }
        case eImageBitDepthHalf:
            break;
        case eImageBitDepthFloat: {
            renderPreviewForDepth<float, 1>(*img, elemCount, width, height, convertToSrgb, buf);
            break;
        }
        case eImageBitDepthNone:
            break;
        }
    } // ParallelRenderArgsSetter

    ///Exit of the thread
    appPTR->getAppTLS()->cleanupTLSForThread();

    return true;
} // makePreviewImage

bool
Node::isInputNode() const
{
    ///MT-safe, never changes
    return _imp->effect->isGenerator();
}

bool
Node::isOutputNode() const
{   ///MT-safe, never changes
    return _imp->effect->isOutput();
}

bool
Node::isOpenFXNode() const
{
    ///MT-safe, never changes
    return _imp->effect->isOpenFX();
}


/**
 * @brief Returns true if the node is a rotopaint node
 **/
bool
Node::isRotoPaintingNode() const
{
    return _imp->effect ? _imp->effect->isRotoPaintNode() : false;
}

ViewerNodePtr
Node::isEffectViewerNode() const
{
    return toViewerNode(_imp->effect);
}

ViewerInstancePtr
Node::isEffectViewerInstance() const
{
    return toViewerInstance(_imp->effect);
}

NodeGroupPtr
Node::isEffectNodeGroup() const
{
    return toNodeGroup(_imp->effect);
}

StubNodePtr
Node::isEffectStubNode() const
{
    return toStubNode(_imp->effect);
}


PrecompNodePtr
Node::isEffectPrecompNode() const
{
    return toPrecompNode(_imp->effect);
}

OutputEffectInstancePtr
Node::isEffectOutput() const
{
    return toOutputEffectInstance(_imp->effect);
}

GroupInputPtr
Node::isEffectGroupInput() const
{
    return toGroupInput(_imp->effect);
}

GroupOutputPtr
Node::isEffectGroupOutput() const
{
    return toGroupOutput(_imp->effect);
}

ReadNodePtr
Node::isEffectReadNode() const
{
    return toReadNode(_imp->effect);
}

WriteNodePtr
Node::isEffectWriteNode() const
{
    return toWriteNode(_imp->effect);
}

BackdropPtr
Node::isEffectBackdrop() const
{
    return toBackdrop(_imp->effect);
}

OneViewNodePtr
Node::isEffectOneViewNode() const
{
    return toOneViewNode(_imp->effect);
}

RotoContextPtr
Node::getRotoContext() const
{
    return _imp->rotoContext;
}

TrackerContextPtr
Node::getTrackerContext() const
{
    return _imp->trackContext;
}

const KnobsVec &
Node::getKnobs() const
{
    ///MT-safe from EffectInstance::getKnobs()
    return _imp->effect->getKnobs();
}

void
Node::setKnobsFrozen(bool frozen)
{
    ///MT-safe from EffectInstance::setKnobsFrozen
    _imp->effect->setKnobsFrozen(frozen);

    QMutexLocker l(&_imp->inputsMutex);
    for (std::size_t i = 0; i < _imp->inputs.size(); ++i) {
        NodePtr input = _imp->inputs[i].lock();
        if (input) {
            input->setKnobsFrozen(frozen);
        }
    }
}

std::string
Node::getPluginIconFilePath() const
{
    PluginPtr plugin = getPlugin();
    if (!plugin) {
        return std::string();
    }


    return plugin->getProperty<std::string>(kNatronPluginPropIconFilePath);
}

bool
Node::Implementation::isPyPlugInternal() const
{
    if (!isPyPlug) {
        return false;
    }
    NodeGroupPtr isGrp = toNodeGroup(effect);
    if (!isGrp) {
        return false;
    }
    return !isGrp->isSubGraphEditedByUser();
}

bool
Node::isPyPlug() const
{
    return _imp->isPyPlugInternal();
}

std::string
Node::getPluginID() const
{
    PluginPtr plugin = getPlugin();
    if (!plugin) {
        return std::string();
    }

    return plugin->getPluginID();
}

std::string
Node::getPluginLabel() const
{
    PluginPtr plugin = getPlugin();
    if (!plugin) {
        return std::string();
    }
    return plugin->getPluginLabel();
}

std::string
Node::getPluginResourcesPath() const
{
    PluginPtr plugin = getPlugin();
    if (!plugin) {
        return std::string();
    }
    return plugin->getProperty<std::string>(kNatronPluginPropResourcesPath);
}

std::string
Node::getPluginDescription() const
{
    PluginPtr plugin = getPlugin();
    if (!plugin) {
        return std::string();
    }
    return plugin->getProperty<std::string>(kNatronPluginPropDescription);
}

void
Node::getPluginGrouping(std::vector<std::string>* grouping) const
{
    PluginPtr plugin = getPlugin();
    if (!plugin) {
        return;
    }
    *grouping = plugin->getPropertyN<std::string>(kNatronPluginPropGrouping);
}

int
Node::getMaxInputCount() const
{
    ///MT-safe, never changes
    assert(_imp->effect);

    return _imp->effect->getMaxInputCount();
}

bool
Node::isEntitledForInspectorInputsStyle() const
{
    ViewerNodePtr isViewer = toViewerNode(_imp->effect);
    if (isViewer) {
        return true;
    }
    int maxInputs = getMaxInputCount();
    int nOptionalInputs = 0;
    bool firstInput = true;
    for (int i = 0; i < maxInputs; ++i) {
        if ( !_imp->effect->isInputOptional(i)) {
            // allow one non-optional input, otherwise display them all
            if (!firstInput) {
                return false;
            }
        } else {
            ++nOptionalInputs;
        }
        firstInput = false;
    }
    return nOptionalInputs > 4;
}

bool
Node::makePreviewByDefault() const
{
    ///MT-safe, never changes
    assert(_imp->effect);

    return _imp->effect->makePreviewByDefault();
}

void
Node::togglePreview()
{
    ///MT-safe from Knob
    assert(_imp->knobsInitialized);
    KnobBoolPtr b = _imp->previewEnabledKnob.lock();
    if (!b) {
        return;
    }
    b->setValue( !b->getValue() );
}

bool
Node::isPreviewEnabled() const
{
    ///MT-safe from EffectInstance
    if (!_imp->knobsInitialized) {
        qDebug() << "Node::isPreviewEnabled(): knobs not initialized (including previewEnabledKnob)";
    }
    KnobBoolPtr b = _imp->previewEnabledKnob.lock();
    if (!b) {
        return false;
    }

    return b->getValue();
}

bool
Node::aborted() const
{
    ///MT-safe from EffectInstance
    assert(_imp->effect);

    return _imp->effect->aborted();
}

bool
Node::message(MessageTypeEnum type,
              const std::string & content) const
{
    ///If the node was aborted, don't transmit any message because we could cause a deadlock
    if ( _imp->effect->aborted() || (!_imp->nodeCreated && _imp->wasCreatedSilently) || _imp->restoringDefaults) {
        return false;
    }

    // See https://github.com/MrKepzie/Natron/issues/1313
    // Messages posted from a separate thread should be logged and not show a pop-up
    if ( QThread::currentThread() != qApp->thread() ) {

        LogEntry::LogEntryColor c;
        if (getColor(&c.r, &c.g, &c.b)) {
            c.colorSet = true;
        }
        appPTR->writeToErrorLog_mt_safe(QString::fromUtf8( getLabel_mt_safe().c_str() ), QDateTime::currentDateTime(), QString::fromUtf8( content.c_str() ), false, c);
        if (type == eMessageTypeError) {
            appPTR->showErrorLog();
        }
        return true;
    }

    NodePtr ioContainer = getIOContainer();
    if (ioContainer) {
        ioContainer->message(type, content);
        return true;
    }
    // Some nodes may be hidden from the user but may still report errors (such that the group is in fact hidden to the user)
    if ( !isPersistent() && getGroup() ) {
        NodeGroup* isGroup = dynamic_cast<NodeGroup*>( getGroup().get() );
        if (isGroup) {
            isGroup->message(type, content);
        }
    }

    switch (type) {
    case eMessageTypeInfo:
        Dialogs::informationDialog(getLabel_mt_safe(), content);

        return true;
    case eMessageTypeWarning:
        Dialogs::warningDialog(getLabel_mt_safe(), content);

        return true;
    case eMessageTypeError:
        Dialogs::errorDialog(getLabel_mt_safe(), content);

        return true;
    case eMessageTypeQuestion:

        return Dialogs::questionDialog(getLabel_mt_safe(), content, false) == eStandardButtonYes;
    default:

        return false;
    }
}

void
Node::setPersistentMessage(MessageTypeEnum type,
                           const std::string & content)
{
    if (!_imp->nodeCreated && _imp->wasCreatedSilently) {
        return;
    }

    if ( !appPTR->isBackground() ) {
        //if the message is just an information, display a popup instead.
        NodePtr ioContainer = getIOContainer();
        if (ioContainer) {
            ioContainer->setPersistentMessage(type, content);

            return;
        }
        // Some nodes may be hidden from the user but may still report errors (such that the group is in fact hidden to the user)
        if ( !isPersistent() && getGroup() ) {
            NodeGroupPtr isGroup = toNodeGroup(getGroup());
            if (isGroup) {
                isGroup->setPersistentMessage(type, content);
            }
        }

        if (type == eMessageTypeInfo) {
            message(type, content);

            return;
        }

        {
            QMutexLocker k(&_imp->persistentMessageMutex);
            QString mess = QString::fromUtf8( content.c_str() );
            if (mess == _imp->persistentMessage) {
                return;
            }
            _imp->persistentMessageType = (int)type;
            _imp->persistentMessage = mess;
        }
        Q_EMIT persistentMessageChanged();
    } else {
        std::cout << "Persistent message: " << content << std::endl;
    }
}

bool
Node::hasPersistentMessage() const
{
    QMutexLocker k(&_imp->persistentMessageMutex);

    return !_imp->persistentMessage.isEmpty();
}

void
Node::getPersistentMessage(QString* message,
                           int* type,
                           bool prefixLabelAndType) const
{
    QMutexLocker k(&_imp->persistentMessageMutex);

    *type = _imp->persistentMessageType;

    if ( prefixLabelAndType && !_imp->persistentMessage.isEmpty() ) {
        message->append( QString::fromUtf8( getLabel_mt_safe().c_str() ) );
        if (*type == eMessageTypeError) {
            message->append( QString::fromUtf8(" error: ") );
        } else if (*type == eMessageTypeWarning) {
            message->append( QString::fromUtf8(" warning: ") );
        }
    }
    message->append(_imp->persistentMessage);
}

void
Node::clearPersistentMessageRecursive(std::list<NodePtr>& markedNodes)
{
    if ( std::find(markedNodes.begin(), markedNodes.end(), shared_from_this()) != markedNodes.end() ) {
        return;
    }
    markedNodes.push_back(shared_from_this());
    clearPersistentMessageInternal();

    int nInputs = getMaxInputCount();
    ///No need to lock, guiInputs is only written to by the main-thread
    for (int i = 0; i < nInputs; ++i) {
        NodePtr input = getInput(i);
        if (input) {
            input->clearPersistentMessageRecursive(markedNodes);
        }
    }
}

void
Node::clearPersistentMessageInternal()
{
    bool changed;
    {
        QMutexLocker k(&_imp->persistentMessageMutex);
        changed = !_imp->persistentMessage.isEmpty();
        if (changed) {
            _imp->persistentMessage.clear();
        }
    }

    if (changed) {
        Q_EMIT persistentMessageChanged();
    }
}

void
Node::clearPersistentMessage(bool recurse)
{
    AppInstancePtr app = getApp();

    if (!app) {
        return;
    }
    if ( app->isBackground() ) {
        return;
    }
    if (recurse) {
        std::list<NodePtr> markedNodes;
        clearPersistentMessageRecursive(markedNodes);
    } else {
        clearPersistentMessageInternal();
    }
}

void
Node::purgeAllInstancesCaches()
{
    ///Only called by the main-thread
    assert( QThread::currentThread() == qApp->thread() );
    assert(_imp->effect);
    _imp->effect->purgeCaches();
}

bool
Node::notifyInputNIsRendering(int inputNb)
{
    if ( !getApp() || getApp()->isGuiFrozen() ) {
        return false;
    }

    timeval now;


    gettimeofday(&now, 0);

    QMutexLocker l(&_imp->lastRenderStartedMutex);
    double t =  now.tv_sec  - _imp->lastInputNRenderStartedSlotCallTime.tv_sec +
               (now.tv_usec - _imp->lastInputNRenderStartedSlotCallTime.tv_usec) * 1e-6f;

    assert( inputNb >= 0 && inputNb < (int)_imp->inputIsRenderingCounter.size() );

    if ( (t > NATRON_RENDER_GRAPHS_HINTS_REFRESH_RATE_SECONDS) || (_imp->inputIsRenderingCounter[inputNb] == 0) ) {
        _imp->lastInputNRenderStartedSlotCallTime = now;
        ++_imp->inputIsRenderingCounter[inputNb];

        l.unlock();

        Q_EMIT inputNIsRendering(inputNb);

        return true;
    }

    return false;
}

void
Node::notifyInputNIsFinishedRendering(int inputNb)
{
    {
        QMutexLocker l(&_imp->lastRenderStartedMutex);
        assert( inputNb >= 0 && inputNb < (int)_imp->inputIsRenderingCounter.size() );
        --_imp->inputIsRenderingCounter[inputNb];
    }
    Q_EMIT inputNIsFinishedRendering(inputNb);
}

bool
Node::notifyRenderingStarted()
{
    if ( !getApp() || getApp()->isGuiFrozen() ) {
        return false;
    }

    timeval now;

    gettimeofday(&now, 0);


    QMutexLocker l(&_imp->lastRenderStartedMutex);
    double t =  now.tv_sec  - _imp->lastRenderStartedSlotCallTime.tv_sec +
               (now.tv_usec - _imp->lastRenderStartedSlotCallTime.tv_usec) * 1e-6f;

    if ( (t > NATRON_RENDER_GRAPHS_HINTS_REFRESH_RATE_SECONDS) || (_imp->renderStartedCounter == 0) ) {
        _imp->lastRenderStartedSlotCallTime = now;
        ++_imp->renderStartedCounter;


        l.unlock();

        Q_EMIT renderingStarted();

        return true;
    }

    return false;
}

void
Node::notifyRenderingEnded()
{
    {
        QMutexLocker l(&_imp->lastRenderStartedMutex);
        --_imp->renderStartedCounter;
    }
    Q_EMIT renderingEnded();
}

int
Node::getIsInputNRenderingCounter(int inputNb) const
{
    QMutexLocker l(&_imp->lastRenderStartedMutex);

    assert( inputNb >= 0 && inputNb < (int)_imp->inputIsRenderingCounter.size() );

    return _imp->inputIsRenderingCounter[inputNb];
}

int
Node::getIsNodeRenderingCounter() const
{
    QMutexLocker l(&_imp->lastRenderStartedMutex);

    return _imp->renderStartedCounter;
}

void
Node::setOutputFilesForWriter(const std::string & pattern)
{
    assert(_imp->effect);
    _imp->effect->setOutputFilesForWriter(pattern);
}

void
Node::registerPluginMemory(size_t nBytes)
{
    {
        QMutexLocker l(&_imp->memoryUsedMutex);
        _imp->pluginInstanceMemoryUsed += nBytes;
    }
    Q_EMIT pluginMemoryUsageChanged(nBytes);
}

void
Node::unregisterPluginMemory(size_t nBytes)
{
    {
        QMutexLocker l(&_imp->memoryUsedMutex);
        _imp->pluginInstanceMemoryUsed -= nBytes;
    }
    Q_EMIT pluginMemoryUsageChanged(-nBytes);
}

QMutex &
Node::getRenderInstancesSharedMutex()
{
    return _imp->renderInstancesSharedMutex;
}

static void
refreshPreviewsRecursivelyUpstreamInternal(double time,
                                           const NodePtr& node,
                                           std::list<NodePtr>& marked)
{
    if ( std::find(marked.begin(), marked.end(), node) != marked.end() ) {
        return;
    }

    if ( node->isPreviewEnabled() ) {
        node->refreshPreviewImage( time );
    }

    marked.push_back(node);

    std::vector<NodeWPtr > inputs = node->getInputs_copy();

    for (std::size_t i = 0; i < inputs.size(); ++i) {
        NodePtr input = inputs[i].lock();
        if (input) {
            input->refreshPreviewsRecursivelyUpstream(time);
        }
    }
}

void
Node::refreshPreviewsRecursivelyUpstream(double time)
{
    std::list<NodePtr> marked;

    refreshPreviewsRecursivelyUpstreamInternal(time, shared_from_this(), marked);
}

static void
refreshPreviewsRecursivelyDownstreamInternal(double time,
                                             const NodePtr& node,
                                             std::list<NodePtr>& marked)
{
    if ( std::find(marked.begin(), marked.end(), node) != marked.end() ) {
        return;
    }

    if ( node->isPreviewEnabled() ) {
        node->refreshPreviewImage( time );
    }

    marked.push_back(node);

    NodesList outputs;
    node->getOutputsWithGroupRedirection(outputs);
    for (NodesList::const_iterator it = outputs.begin(); it != outputs.end(); ++it) {
        (*it)->refreshPreviewsRecursivelyDownstream(time);
    }
}

void
Node::refreshPreviewsRecursivelyDownstream(double time)
{
    if ( !getNodeGui() ) {
        return;
    }
    std::list<NodePtr> marked;
    refreshPreviewsRecursivelyDownstreamInternal(time, shared_from_this(), marked);
}

void
Node::onAllKnobsSlaved(bool isSlave,
                       const KnobHolderPtr& master)
{
    ///Only called by the main-thread
    assert( QThread::currentThread() == qApp->thread() );

    if (isSlave) {
        EffectInstancePtr effect = toEffectInstance(master);
        assert(effect);
        if (effect) {
            NodePtr masterNode = effect->getNode();
            {
                QMutexLocker l(&_imp->masterNodeMutex);
                _imp->masterNode = masterNode;
            }
            QObject::connect( masterNode.get(), SIGNAL(deactivated(bool)), this, SLOT(onMasterNodeDeactivated()) );
            QObject::connect( masterNode.get(), SIGNAL(previewImageChanged(double)), this, SLOT(refreshPreviewImage(double)) );
        }
    } else {
        NodePtr master = getMasterNode();
        QObject::disconnect( master.get(), SIGNAL(deactivated(bool)), this, SLOT(onMasterNodeDeactivated()) );
        QObject::disconnect( master.get(), SIGNAL(previewImageChanged(double)), this, SLOT(refreshPreviewImage(double)) );
        {
            QMutexLocker l(&_imp->masterNodeMutex);
            _imp->masterNode.reset();
        }
    }

    Q_EMIT allKnobsSlaved(isSlave);
}

void
Node::onKnobSlaved(const KnobIPtr& slave,
                   const KnobIPtr& master,
                   int dimension,
                   bool isSlave)
{
    ///ignore the call if the node is a clone
    {
        QMutexLocker l(&_imp->masterNodeMutex);
        if ( _imp->masterNode.lock() ) {
            return;
        }
    }

    assert( master->getHolder() );


    ///If the holder isn't an effect, ignore it too
    EffectInstancePtr isEffect = toEffectInstance( master->getHolder() );
    NodePtr parentNode;
    if (!isEffect) {
        TrackMarkerPtr isMarker = toTrackMarker( master->getHolder() );
        if (isMarker) {
            parentNode = isMarker->getContext()->getNode();
        }
    } else {
        parentNode = isEffect->getNode();
    }

    bool changed = false;
    {
        QMutexLocker l(&_imp->masterNodeMutex);
        KnobLinkList::iterator found = _imp->nodeLinks.end();
        for (KnobLinkList::iterator it = _imp->nodeLinks.begin(); it != _imp->nodeLinks.end(); ++it) {
            if (it->masterNode.lock() == parentNode) {
                found = it;
                break;
            }
        }

        if ( found == _imp->nodeLinks.end() ) {
            if (!isSlave) {
                ///We want to unslave from the given node but the link didn't existed, just return
                return;
            } else {
                ///Add a new link
                KnobLink link;
                link.masterNode = parentNode;
                link.slave = slave;
                link.master = master;
                link.dimension = dimension;
                _imp->nodeLinks.push_back(link);
                changed = true;
            }
        } else if ( found != _imp->nodeLinks.end() ) {
            if (isSlave) {
                ///We want to slave to the given node but it already has a link on another parameter, just return
                return;
            } else {
                ///Remove the given link
                _imp->nodeLinks.erase(found);
                changed = true;
            }
        }
    }
    if (changed) {
        Q_EMIT knobsLinksChanged();
    }
} // onKnobSlaved

void
Node::getKnobsLinks(std::list<Node::KnobLink> & links) const
{
    QMutexLocker l(&_imp->masterNodeMutex);

    links = _imp->nodeLinks;
}

void
Node::onMasterNodeDeactivated()
{
    ///Only called by the main-thread
    assert( QThread::currentThread() == qApp->thread() );
    if (!_imp->effect) {
        return;
    }
    _imp->effect->unslaveAllKnobs();
}

NodePtr
Node::getIOContainer() const
{
    return _imp->ioContainer.lock();
}


NodePtr
Node::getMasterNode() const
{
    QMutexLocker l(&_imp->masterNodeMutex);

    return _imp->masterNode.lock();
}

bool
Node::isSupportedComponent(int inputNb,
                           const ImageComponents& comp) const
{
    QMutexLocker l(&_imp->inputsMutex);

    if (inputNb >= 0) {
        assert( inputNb < (int)_imp->inputsComponents.size() );
        std::list<ImageComponents>::const_iterator found =
            std::find(_imp->inputsComponents[inputNb].begin(), _imp->inputsComponents[inputNb].end(), comp);

        return found != _imp->inputsComponents[inputNb].end();
    } else {
        assert(inputNb == -1);
        std::list<ImageComponents>::const_iterator found =
            std::find(_imp->outputComponents.begin(), _imp->outputComponents.end(), comp);

        return found != _imp->outputComponents.end();
    }
}

ImageComponents
Node::findClosestInList(const ImageComponents& comp,
                        const std::list<ImageComponents> &components,
                        bool multiPlanar)
{
    if ( components.empty() ) {
        return ImageComponents::getNoneComponents();
    }
    std::list<ImageComponents>::const_iterator closestComp = components.end();
    for (std::list<ImageComponents>::const_iterator it = components.begin(); it != components.end(); ++it) {
        if ( closestComp == components.end() ) {
            if ( multiPlanar && ( it->getNumComponents() == comp.getNumComponents() ) ) {
                return comp;
            }
            closestComp = it;
        } else {
            if ( it->getNumComponents() == comp.getNumComponents() ) {
                if (multiPlanar) {
                    return comp;
                }
                closestComp = it;
                break;
            } else {
                int diff = it->getNumComponents() - comp.getNumComponents();
                int diffSoFar = closestComp->getNumComponents() - comp.getNumComponents();
                if ( (diff > 0) && (diff < diffSoFar) ) {
                    closestComp = it;
                }
            }
        }
    }
    if ( closestComp == components.end() ) {
        return ImageComponents::getNoneComponents();
    }

    return *closestComp;
}

ImageComponents
Node::findClosestSupportedComponents(int inputNb,
                                     const ImageComponents& comp) const
{
    std::list<ImageComponents> comps;
    {
        QMutexLocker l(&_imp->inputsMutex);

        if (inputNb >= 0) {
            assert( inputNb < (int)_imp->inputsComponents.size() );
            comps = _imp->inputsComponents[inputNb];
        } else {
            assert(inputNb == -1);
            comps = _imp->outputComponents;
        }
    }

    return findClosestInList( comp, comps, _imp->effect->isMultiPlanar() );
}

int
Node::isMaskChannelKnob(const KnobIConstPtr& knob) const
{
    for (std::map<int, MaskSelector >::const_iterator it = _imp->maskSelectors.begin(); it != _imp->maskSelectors.end(); ++it) {
        if (it->second.channel.lock() == knob) {
            return it->first;
        }
    }

    return -1;
}

bool
Node::isMaskEnabled(int inputNb) const
{
    std::map<int, MaskSelector >::const_iterator it = _imp->maskSelectors.find(inputNb);

    if ( it != _imp->maskSelectors.end() ) {
        return it->second.enabled.lock()->getValue();
    } else {
        return true;
    }
}

void
Node::lock(const ImagePtr & image)
{
    QMutexLocker l(&_imp->imagesBeingRenderedMutex);
    std::list<ImagePtr >::iterator it =
        std::find(_imp->imagesBeingRendered.begin(), _imp->imagesBeingRendered.end(), image);

    while ( it != _imp->imagesBeingRendered.end() ) {
        _imp->imageBeingRenderedCond.wait(&_imp->imagesBeingRenderedMutex);
        it = std::find(_imp->imagesBeingRendered.begin(), _imp->imagesBeingRendered.end(), image);
    }
    ///Okay the image is not used by any other thread, claim that we want to use it
    assert( it == _imp->imagesBeingRendered.end() );
    _imp->imagesBeingRendered.push_back(image);
}

bool
Node::tryLock(const ImagePtr & image)
{
    QMutexLocker l(&_imp->imagesBeingRenderedMutex);
    std::list<ImagePtr >::iterator it =
        std::find(_imp->imagesBeingRendered.begin(), _imp->imagesBeingRendered.end(), image);

    if ( it != _imp->imagesBeingRendered.end() ) {
        return false;
    }
    ///Okay the image is not used by any other thread, claim that we want to use it
    assert( it == _imp->imagesBeingRendered.end() );
    _imp->imagesBeingRendered.push_back(image);

    return true;
}

void
Node::unlock(const ImagePtr & image)
{
    QMutexLocker l(&_imp->imagesBeingRenderedMutex);
    std::list<ImagePtr >::iterator it =
        std::find(_imp->imagesBeingRendered.begin(), _imp->imagesBeingRendered.end(), image);

    ///The image must exist, otherwise this is a bug
    assert( it != _imp->imagesBeingRendered.end() );
    _imp->imagesBeingRendered.erase(it);
    ///Notify all waiting threads that we're finished
    _imp->imageBeingRenderedCond.wakeAll();
}

ImagePtr
Node::getImageBeingRendered(double time,
                            unsigned int mipMapLevel,
                            ViewIdx view)
{
    QMutexLocker l(&_imp->imagesBeingRenderedMutex);

    for (std::list<ImagePtr >::iterator it = _imp->imagesBeingRendered.begin();
         it != _imp->imagesBeingRendered.end(); ++it) {
        const ImageKey &key = (*it)->getKey();
        if ( (key._view == view) && ( (*it)->getMipMapLevel() == mipMapLevel ) && (key._time == time) ) {
            return *it;
        }
    }

    return ImagePtr();
}

void
Node::beginInputEdition()
{
    assert( QThread::currentThread() == qApp->thread() );
    ++_imp->inputModifiedRecursion;
}

void
Node::endInputEdition(bool triggerRender)
{
    assert( QThread::currentThread() == qApp->thread() );
    if (_imp->inputModifiedRecursion > 0) {
        --_imp->inputModifiedRecursion;
    }

    if (!_imp->inputModifiedRecursion) {
        bool hasChanged = !_imp->inputsModified.empty();
        _imp->inputsModified.clear();

        if (hasChanged) {
            // When creating a node tree, the refresh is done on all the tree when done
            if ( !getApp()->isCreatingNodeTree() ) {
                forceRefreshAllInputRelatedData();
            }
            refreshDynamicProperties();
        }

        triggerRender = triggerRender && hasChanged;

        if (triggerRender) {
            std::list<ViewerInstancePtr> viewers;
            hasViewersConnected(&viewers);
            for (std::list<ViewerInstancePtr>::iterator it2 = viewers.begin(); it2 != viewers.end(); ++it2) {
                (*it2)->renderCurrentFrame(true);
            }
        }
    }
}

void
Node::onInputChanged(int inputNb)
{
    if ( getApp()->getProject()->isProjectClosing() ) {
        return;
    }
    assert( QThread::currentThread() == qApp->thread() );

    bool mustCallEndInputEdition = _imp->inputModifiedRecursion == 0;
    if (mustCallEndInputEdition) {
        beginInputEdition();
    }

    refreshMaskEnabledNess(inputNb);
    //refreshLayersSelectorsVisibility();

    bool shouldDoInputChanged = ( !getApp()->getProject()->isProjectClosing() && !getApp()->isCreatingNodeTree() );

    if (shouldDoInputChanged) {
        ///When loading a group (or project) just wait until everything is setup to actually compute input
        ///related data such as clip preferences
        ///Exception for the Rotopaint node which needs to setup its own graph internally


        ///Don't do clip preferences while loading a project, they will be refreshed globally once the project is loaded.
        _imp->effect->onInputChanged(inputNb);
        _imp->inputsModified.insert(inputNb);

        // If the effect has render clones, kill them as the plug-in might have changed its internal state
        _imp->effect->clearRenderInstances();

        //A knob value might have changed recursively, redraw  any overlay
        if ( !_imp->effect->isDequeueingValuesSet() &&
             ( _imp->effect->getRecursionLevel() == 0) && _imp->effect->checkIfOverlayRedrawNeeded() ) {
            _imp->effect->redrawOverlayInteract();
        }
    }

    /*
       If this is a group, also notify the output nodes of the GroupInput node inside the Group corresponding to
       the this inputNb
     */
    NodeGroupPtr isGroup = isEffectNodeGroup();
    if (isGroup) {
        std::vector<NodePtr> groupInputs;
        isGroup->getInputs(&groupInputs, false);
        if ( (inputNb >= 0) && ( inputNb < (int)groupInputs.size() ) && groupInputs[inputNb] ) {
            std::map<NodePtr, int> inputOutputs;
            groupInputs[inputNb]->getOutputsConnectedToThisNode(&inputOutputs);
            for (std::map<NodePtr, int> ::iterator it = inputOutputs.begin(); it != inputOutputs.end(); ++it) {
                it->first->onInputChanged(it->second);
            }
        }
    }

    /*
       If this is an output node, notify the Group output nodes that their input have changed.
     */
    GroupOutputPtr isGroupOutput = isEffectGroupOutput();
    if (isGroupOutput) {
        NodeGroupPtr containerGroup = toNodeGroup( isGroupOutput->getNode()->getGroup() );
        if (containerGroup) {
            std::map<NodePtr, int> groupOutputs;
            containerGroup->getNode()->getOutputsConnectedToThisNode(&groupOutputs);
            for (std::map<NodePtr, int> ::iterator it = groupOutputs.begin(); it != groupOutputs.end(); ++it) {
                it->first->onInputChanged(it->second);
            }
        }
    }

    /*
     * If this node is the output of a pre-comp, notify the precomp output nodes that their input have changed
     */
    PrecompNodePtr isInPrecomp = isPartOfPrecomp();
    if ( isInPrecomp && (isInPrecomp->getOutputNode().get() == this) ) {
        std::map<NodePtr, int> inputOutputs;
        isInPrecomp->getNode()->getOutputsConnectedToThisNode(&inputOutputs);
        for (std::map<NodePtr, int> ::iterator it = inputOutputs.begin(); it != inputOutputs.end(); ++it) {
            it->first->onInputChanged(it->second);
        }
    }

    if (mustCallEndInputEdition) {
        endInputEdition(true);
    }
} // Node::onInputChanged

void
Node::onParentMultiInstanceInputChanged(int input)
{
    ++_imp->inputModifiedRecursion;
    _imp->effect->onInputChanged(input);
    --_imp->inputModifiedRecursion;
}

bool
Node::duringInputChangedAction() const
{
    assert( QThread::currentThread() == qApp->thread() );

    return _imp->inputModifiedRecursion > 0;
}

void
Node::onFileNameParameterChanged(const KnobIPtr& fileKnob)
{
    if ( _imp->effect->isReader() ) {
        computeFrameRangeForReader(fileKnob);

        ///Refresh the preview automatically if the filename changed

        ///union the project frame range if not locked with the reader frame range
        bool isLocked = getApp()->getProject()->isFrameRangeLocked();
        if (!isLocked) {
            double leftBound = INT_MIN, rightBound = INT_MAX;
            _imp->effect->getFrameRange_public(0, &leftBound, &rightBound);

            if ( (leftBound != INT_MIN) && (rightBound != INT_MAX) ) {
                if ( getGroup() || getIOContainer() ) {
                    getApp()->getProject()->unionFrameRangeWith(leftBound, rightBound);
                }
            }
        }
    } else if ( _imp->effect->isWriter() ) {
        KnobOutputFilePtr isFile = toKnobOutputFile(fileKnob);
        if (isFile && _imp->ofxSubLabelKnob.lock()) {
            KnobStringBasePtr isString = _imp->ofxSubLabelKnob.lock();

            std::string pattern = isFile->getValue();
            if (isString) {
                std::size_t foundSlash = pattern.find_last_of("/");
                if (foundSlash != std::string::npos) {
                    pattern = pattern.substr(foundSlash + 1);
                }

                isString->setValue(pattern);
            }
        }

        /*
           Check if the filename param has a %V in it, in which case make sure to hide the Views parameter
         */
        KnobOutputFilePtr fileParam = toKnobOutputFile(fileKnob);
        if (fileParam) {
            std::string pattern = fileParam->getValue();
            std::size_t foundViewPattern = pattern.find_first_of("%v");
            if (foundViewPattern == std::string::npos) {
                foundViewPattern = pattern.find_first_of("%V");
            }
            if (foundViewPattern != std::string::npos) {
                //We found view pattern
                KnobIPtr viewsKnob = getKnobByName(kWriteOIIOParamViewsSelector);
                if (viewsKnob) {
                    KnobChoicePtr viewsSelector = toKnobChoice(viewsKnob);
                    if (viewsSelector) {
                        viewsSelector->setSecret(true);
                    }
                }
            }
        }
    }
} // Node::onFileNameParameterChanged

void
Node::getOriginalFrameRangeForReader(const std::string& pluginID,
                                     const std::string& canonicalFileName,
                                     int* firstFrame,
                                     int* lastFrame)
{
    if (pluginID == PLUGINID_OFX_READFFMPEG) {
        ///If the plug-in is a video, only ffmpeg may know how many frames there are
        *firstFrame = INT_MIN;
        *lastFrame = INT_MAX;
    } else {
        SequenceParsing::SequenceFromPattern seq;
        FileSystemModel::filesListFromPattern(canonicalFileName, &seq);
        if ( seq.empty() || (seq.size() == 1) ) {
            *firstFrame = 1;
            *lastFrame = 1;
        } else if (seq.size() > 1) {
            *firstFrame = seq.begin()->first;
            *lastFrame = seq.rbegin()->first;
        }
    }
}

void
Node::computeFrameRangeForReader(const KnobIPtr& fileKnob)
{
    /*
       We compute the original frame range of the sequence for the plug-in
       because the plug-in does not have access to the exact original pattern
       hence may not exactly end-up with the same file sequence as what the user
       selected from the file dialog.
     */
    ReadNodePtr isReadNode = isEffectReadNode();
    std::string pluginID;

    if (isReadNode) {
        NodePtr embeddedPlugin = isReadNode->getEmbeddedReader();
        if (embeddedPlugin) {
            pluginID = embeddedPlugin->getPluginID();
        }
    } else {
        pluginID = getPluginID();
    }

    int leftBound = INT_MIN;
    int rightBound = INT_MAX;
    ///Set the originalFrameRange parameter of the reader if it has one.
    KnobIPtr knob = getKnobByName(kReaderParamNameOriginalFrameRange);
    if (knob) {
        KnobIntPtr originalFrameRange = toKnobInt(knob);
        if ( originalFrameRange && (originalFrameRange->getDimension() == 2) ) {
            KnobFilePtr isFile = toKnobFile(fileKnob);
            assert(isFile);
            if (!isFile) {
                throw std::logic_error("Node::computeFrameRangeForReader");
            }

            if (pluginID == PLUGINID_OFX_READFFMPEG) {
                ///If the plug-in is a video, only ffmpeg may know how many frames there are
                originalFrameRange->setValues(INT_MIN, INT_MAX, ViewSpec::all(), eValueChangedReasonNatronInternalEdited);
            } else {
                std::string pattern = isFile->getValue();
                getApp()->getProject()->canonicalizePath(pattern);
                SequenceParsing::SequenceFromPattern seq;
                FileSystemModel::filesListFromPattern(pattern, &seq);
                if ( seq.empty() || (seq.size() == 1) ) {
                    leftBound = 1;
                    rightBound = 1;
                } else if (seq.size() > 1) {
                    leftBound = seq.begin()->first;
                    rightBound = seq.rbegin()->first;
                }
                originalFrameRange->setValues(leftBound, rightBound, ViewSpec::all(), eValueChangedReasonNatronInternalEdited);
            }
        }
    }
}

bool
Node::canHandleRenderScaleForOverlays() const
{
    return _imp->effect->canHandleRenderScaleForOverlays();
}

bool
Node::shouldDrawOverlay() const
{
    if ( !hasOverlay() ) {
        return false;
    }

    if (!_imp->isPersistent) {
        return false;
    }

    if ( !isActivated() ) {
        return false;
    }

    if ( isNodeDisabled() ) {
        return false;
    }

    if ( !isEffectViewerNode() && !isSettingsPanelVisible() ) {
        return false;
    }

    if ( isSettingsPanelMinimized() ) {
        return false;
    }


    return true;
}

void
Node::drawHostOverlay(double time,
                      const RenderScale& renderScale,
                      ViewIdx view)
{
    NodeGuiIPtr nodeGui = getNodeGui();

    if (nodeGui) {
        nodeGui->drawHostOverlay(time, renderScale, view);
    }
}

bool
Node::onOverlayPenDownDefault(double time,
                              const RenderScale& renderScale,
                              ViewIdx view,
                              const QPointF & viewportPos,
                              const QPointF & pos,
                              double pressure)
{
    NodeGuiIPtr nodeGui = getNodeGui();

    if (nodeGui) {
        return nodeGui->onOverlayPenDownDefault(time, renderScale, view, viewportPos, pos, pressure);
    }

    return false;
}

bool
Node::onOverlayPenDoubleClickedDefault(double time,
                                       const RenderScale& renderScale,
                                       ViewIdx view,
                                       const QPointF & viewportPos,
                                       const QPointF & pos)
{
    NodeGuiIPtr nodeGui = getNodeGui();

    if (nodeGui) {
        return nodeGui->onOverlayPenDoubleClickedDefault(time, renderScale, view, viewportPos, pos);
    }

    return false;
}

bool
Node::onOverlayPenMotionDefault(double time,
                                const RenderScale& renderScale,
                                ViewIdx view,
                                const QPointF & viewportPos,
                                const QPointF & pos,
                                double pressure)
{
    NodeGuiIPtr nodeGui = getNodeGui();

    if (nodeGui) {
        return nodeGui->onOverlayPenMotionDefault(time, renderScale, view, viewportPos, pos, pressure);
    }

    return false;
}

bool
Node::onOverlayPenUpDefault(double time,
                            const RenderScale& renderScale,
                            ViewIdx view,
                            const QPointF & viewportPos,
                            const QPointF & pos,
                            double pressure)
{
    NodeGuiIPtr nodeGui = getNodeGui();

    if (nodeGui) {
        return nodeGui->onOverlayPenUpDefault(time, renderScale, view, viewportPos, pos, pressure);
    }

    return false;
}

bool
Node::onOverlayKeyDownDefault(double time,
                              const RenderScale& renderScale,
                              ViewIdx view,
                              Key key,
                              KeyboardModifiers modifiers)
{
    NodeGuiIPtr nodeGui = getNodeGui();

    if (nodeGui) {
        return nodeGui->onOverlayKeyDownDefault(time, renderScale, view, key, modifiers);
    }

    return false;
}

bool
Node::onOverlayKeyUpDefault(double time,
                            const RenderScale& renderScale,
                            ViewIdx view,
                            Key key,
                            KeyboardModifiers modifiers)
{
    NodeGuiIPtr nodeGui = getNodeGui();

    if (nodeGui) {
        return nodeGui->onOverlayKeyUpDefault(time, renderScale, view, key, modifiers);
    }

    return false;
}

bool
Node::onOverlayKeyRepeatDefault(double time,
                                const RenderScale& renderScale,
                                ViewIdx view,
                                Key key,
                                KeyboardModifiers modifiers)
{
    NodeGuiIPtr nodeGui = getNodeGui();

    if (nodeGui) {
        return nodeGui->onOverlayKeyRepeatDefault(time, renderScale, view, key, modifiers);
    }

    return false;
}

bool
Node::onOverlayFocusGainedDefault(double time,
                                  const RenderScale& renderScale,
                                  ViewIdx view)
{
    NodeGuiIPtr nodeGui = getNodeGui();

    if (nodeGui) {
        return nodeGui->onOverlayFocusGainedDefault(time, renderScale, view);
    }

    return false;
}

bool
Node::onOverlayFocusLostDefault(double time,
                                const RenderScale& renderScale,
                                ViewIdx view)
{
    NodeGuiIPtr nodeGui = getNodeGui();

    if (nodeGui) {
        return nodeGui->onOverlayFocusLostDefault(time, renderScale, view);
    }

    return false;
}

void
Node::removePositionHostOverlay(const KnobIPtr& knob)
{
    NodeGuiIPtr nodeGui = getNodeGui();

    if (nodeGui) {
        nodeGui->removePositionHostOverlay(knob);
    }
}

void
Node::addPositionInteract(const KnobDoublePtr& position,
                          const KnobBoolPtr& interactive)
{
    assert( QThread::currentThread() == qApp->thread() );
    if ( appPTR->isBackground() ) {
        return;
    }

    boost::shared_ptr<HostOverlayKnobsPosition> knobs( new HostOverlayKnobsPosition() );
    knobs->addKnob(position, HostOverlayKnobsPosition::eKnobsEnumerationPosition);
    if (interactive) {
        knobs->addKnob(interactive, HostOverlayKnobsPosition::eKnobsEnumerationInteractive);
    }
    NodeGuiIPtr nodeGui = getNodeGui();
    if (!nodeGui) {
        _imp->nativeOverlays.push_back(knobs);
    } else {
        nodeGui->addDefaultInteract(knobs);
    }
}

void
Node::addTransformInteract(const KnobDoublePtr& translate,
                           const KnobDoublePtr& scale,
                           const KnobBoolPtr& scaleUniform,
                           const KnobDoublePtr& rotate,
                           const KnobDoublePtr& skewX,
                           const KnobDoublePtr& skewY,
                           const KnobChoicePtr& skewOrder,
                           const KnobDoublePtr& center,
                           const KnobBoolPtr& invert,
                           const KnobBoolPtr& interactive)
{
    assert( QThread::currentThread() == qApp->thread() );
    if ( appPTR->isBackground() ) {
        return;
    }

    boost::shared_ptr<HostOverlayKnobsTransform> knobs( new HostOverlayKnobsTransform() );
    knobs->addKnob(translate, HostOverlayKnobsTransform::eKnobsEnumerationTranslate);
    knobs->addKnob(scale, HostOverlayKnobsTransform::eKnobsEnumerationScale);
    knobs->addKnob(scaleUniform, HostOverlayKnobsTransform::eKnobsEnumerationUniform);
    knobs->addKnob(rotate, HostOverlayKnobsTransform::eKnobsEnumerationRotate);
    knobs->addKnob(center, HostOverlayKnobsTransform::eKnobsEnumerationCenter);
    knobs->addKnob(skewX, HostOverlayKnobsTransform::eKnobsEnumerationSkewx);
    knobs->addKnob(skewY, HostOverlayKnobsTransform::eKnobsEnumerationSkewy);
    knobs->addKnob(skewOrder, HostOverlayKnobsTransform::eKnobsEnumerationSkewOrder);
    if (invert) {
        knobs->addKnob(invert, HostOverlayKnobsTransform::eKnobsEnumerationInvert);
    }
    if (interactive) {
        knobs->addKnob(interactive, HostOverlayKnobsTransform::eKnobsEnumerationInteractive);
    }
    NodeGuiIPtr nodeGui = getNodeGui();
    if (!nodeGui) {
        _imp->nativeOverlays.push_back(knobs);
    } else {
        nodeGui->addDefaultInteract(knobs);
    }
}

void
Node::addCornerPinInteract(const KnobDoublePtr& from1,
                           const KnobDoublePtr& from2,
                           const KnobDoublePtr& from3,
                           const KnobDoublePtr& from4,
                           const KnobDoublePtr& to1,
                           const KnobDoublePtr& to2,
                           const KnobDoublePtr& to3,
                           const KnobDoublePtr& to4,
                           const KnobBoolPtr& enable1,
                           const KnobBoolPtr& enable2,
                           const KnobBoolPtr& enable3,
                           const KnobBoolPtr& enable4,
                           const KnobChoicePtr& overlayPoints,
                           const KnobBoolPtr& invert,
                           const KnobBoolPtr& interactive)
{
    assert( QThread::currentThread() == qApp->thread() );
    if ( appPTR->isBackground() ) {
        return;
    }
    boost::shared_ptr<HostOverlayKnobsCornerPin> knobs( new HostOverlayKnobsCornerPin() );
    knobs->addKnob(from1, HostOverlayKnobsCornerPin::eKnobsEnumerationFrom1);
    knobs->addKnob(from2, HostOverlayKnobsCornerPin::eKnobsEnumerationFrom2);
    knobs->addKnob(from3, HostOverlayKnobsCornerPin::eKnobsEnumerationFrom3);
    knobs->addKnob(from4, HostOverlayKnobsCornerPin::eKnobsEnumerationFrom4);

    knobs->addKnob(to1, HostOverlayKnobsCornerPin::eKnobsEnumerationTo1);
    knobs->addKnob(to2, HostOverlayKnobsCornerPin::eKnobsEnumerationTo2);
    knobs->addKnob(to3, HostOverlayKnobsCornerPin::eKnobsEnumerationTo3);
    knobs->addKnob(to4, HostOverlayKnobsCornerPin::eKnobsEnumerationTo4);

    knobs->addKnob(enable1, HostOverlayKnobsCornerPin::eKnobsEnumerationEnable1);
    knobs->addKnob(enable2, HostOverlayKnobsCornerPin::eKnobsEnumerationEnable2);
    knobs->addKnob(enable3, HostOverlayKnobsCornerPin::eKnobsEnumerationEnable3);
    knobs->addKnob(enable4, HostOverlayKnobsCornerPin::eKnobsEnumerationEnable4);

    knobs->addKnob(overlayPoints, HostOverlayKnobsCornerPin::eKnobsEnumerationOverlayPoints);

    if (invert) {
        knobs->addKnob(invert, HostOverlayKnobsCornerPin::eKnobsEnumerationInvert);
    }
    if (interactive) {
        knobs->addKnob(interactive, HostOverlayKnobsCornerPin::eKnobsEnumerationInteractive);
    }
    NodeGuiIPtr nodeGui = getNodeGui();
    if (!nodeGui) {
        _imp->nativeOverlays.push_back(knobs);
    } else {
        nodeGui->addDefaultInteract(knobs);
    }
}

void
Node::initializeHostOverlays()
{
    NodeGuiIPtr nodeGui = getNodeGui();

    if (!nodeGui) {
        return;
    }
    for (std::list<HostOverlayKnobsPtr> ::iterator it = _imp->nativeOverlays.begin(); it != _imp->nativeOverlays.end(); ++it) {
        nodeGui->addDefaultInteract(*it);
    }
    _imp->nativeOverlays.clear();
}


bool
Node::isSubGraphEditedByUser() const
{
    
    NodeGroupPtr isGroup = isEffectNodeGroup();
    if (!isGroup) {
        return false;
    }
    return isGroup->isSubGraphEditedByUser();
}



bool
Node::hasHostOverlayForParam(const KnobIConstPtr& knob) const
{
    NodeGuiIPtr nodeGui = getNodeGui();

    if ( nodeGui && nodeGui->hasHostOverlayForParam(knob) ) {
        return true;
    }

    return false;
}

bool
Node::hasHostOverlay() const
{
    NodeGuiIPtr nodeGui = getNodeGui();

    if ( nodeGui && nodeGui->hasHostOverlay() ) {
        return true;
    }

    return false;
}

void
Node::pushUndoCommand(const UndoCommandPtr& command)
{
    NodeGuiIPtr nodeGui = getNodeGui();

    if (nodeGui) {
        nodeGui->pushUndoCommand(command);
    } else {
        command->redo();
    }
}

void
Node::setCurrentCursor(CursorEnum defaultCursor)
{
    NodeGuiIPtr nodeGui = getNodeGui();

    if (nodeGui) {
        nodeGui->setCurrentCursor(defaultCursor);
    }
}

bool
Node::setCurrentCursor(const QString& customCursorFilePath)
{
    NodeGuiIPtr nodeGui = getNodeGui();

    if (nodeGui) {
        return nodeGui->setCurrentCursor(customCursorFilePath);
    }

    return false;
}

void
Node::setCurrentViewportForHostOverlays(OverlaySupport* viewPort)
{
    NodeGuiIPtr nodeGui = getNodeGui();

    if ( nodeGui && nodeGui->hasHostOverlay() ) {
        nodeGui->setCurrentViewportForHostOverlays(viewPort);
    }
}

const std::vector<std::string>&
Node::getCreatedViews() const
{
    assert( QThread::currentThread() == qApp->thread() );

    return _imp->createdViews;
}

void
Node::refreshCreatedViews()
{
    KnobIPtr knob = getKnobByName(kReadOIIOAvailableViewsKnobName);

    if (knob) {
        refreshCreatedViews(knob);
    }
}

void
Node::refreshCreatedViews(const KnobIPtr& knob)
{
    assert( QThread::currentThread() == qApp->thread() );

    KnobStringPtr availableViewsKnob = toKnobString(knob);
    if (!availableViewsKnob) {
        return;
    }
    QString value = QString::fromUtf8( availableViewsKnob->getValue().c_str() );
    QStringList views = value.split( QLatin1Char(',') );

    _imp->createdViews.clear();

    const std::vector<std::string>& projectViews = getApp()->getProject()->getProjectViewNames();
    QStringList qProjectViews;
    for (std::size_t i = 0; i < projectViews.size(); ++i) {
        qProjectViews.push_back( QString::fromUtf8( projectViews[i].c_str() ) );
    }

    QStringList missingViews;
    for (QStringList::Iterator it = views.begin(); it != views.end(); ++it) {
        if ( !qProjectViews.contains(*it, Qt::CaseInsensitive) && !it->isEmpty() ) {
            missingViews.push_back(*it);
        }
        _imp->createdViews.push_back( it->toStdString() );
    }

    if ( !missingViews.isEmpty() ) {
        KnobIPtr fileKnob = getKnobByName(kOfxImageEffectFileParamName);
        KnobFilePtr inputFileKnob = toKnobFile(fileKnob);
        if (inputFileKnob) {
            std::string filename = inputFileKnob->getValue();
            std::stringstream ss;
            for (int i = 0; i < missingViews.size(); ++i) {
                ss << missingViews[i].toStdString();
                if (i < missingViews.size() - 1) {
                    ss << ", ";
                }
            }
            ss << std::endl;
            ss << std::endl;
            ss << tr("These views are in %1 but do not exist in the project.\nWould you like to create them?").arg( QString::fromUtf8( filename.c_str() ) ).toStdString();
            std::string question  = ss.str();
            StandardButtonEnum rep = Dialogs::questionDialog(tr("Views available").toStdString(), question, false, StandardButtons(eStandardButtonYes | eStandardButtonNo), eStandardButtonYes);
            if (rep == eStandardButtonYes) {
                std::vector<std::string> viewsToCreate;
                for (QStringList::Iterator it = missingViews.begin(); it != missingViews.end(); ++it) {
                    viewsToCreate.push_back( it->toStdString() );
                }
                getApp()->getProject()->createProjectViews(viewsToCreate);
            }
        }
    }

    Q_EMIT availableViewsChanged();
} // Node::refreshCreatedViews

bool
Node::getHideInputsKnobValue() const
{
    KnobBoolPtr k = _imp->hideInputs.lock();

    if (!k) {
        return false;
    }

    return k->getValue();
}

void
Node::setHideInputsKnobValue(bool hidden)
{
    KnobBoolPtr k = _imp->hideInputs.lock();

    if (!k) {
        return;
    }
    k->setValue(hidden);
}

void
Node::onRefreshIdentityStateRequestReceived()
{

    assert( QThread::currentThread() == qApp->thread() );
    if ( (_imp->refreshIdentityStateRequestsCount == 0) || !_imp->effect ) {
        //was already processed
        return;
    }
    _imp->refreshIdentityStateRequestsCount = 0;

    ProjectPtr project = getApp()->getProject();
    if (project->isLoadingProject()) {
        return;
    }
    double time = project->currentFrame();
    RenderScale scale(1.);
    double inputTime = 0;
    U64 hash = 0;
    bool viewAware =  _imp->effect->isViewAware();
    int nViews = !viewAware ? 1 : project->getProjectViewsCount();
    Format frmt;
    project->getProjectDefaultFormat(&frmt);

    //The one view node might report it is identity, but we do not want it to display it


    bool isIdentity = false;
    int inputNb = -1;
    OneViewNodePtr isOneView = isEffectOneViewNode();
    if (!isOneView) {
        for (int i = 0; i < nViews; ++i) {
            int identityInputNb = -1;
            ViewIdx identityView;
            bool isViewIdentity = _imp->effect->isIdentity_public(true, hash, time, scale, frmt, ViewIdx(i), &inputTime, &identityView, &identityInputNb);
            if ( (i > 0) && ( (isViewIdentity != isIdentity) || (identityInputNb != inputNb) || (identityView.value() != i) ) ) {
                isIdentity = false;
                inputNb = -1;
                break;
            }
            isIdentity |= isViewIdentity;
            inputNb = identityInputNb;
            if (!isIdentity) {
                break;
            }
        }
    }

    //Check for consistency across views or then say the effect is not identity since the UI cannot display 2 different states
    //depending on the view


    NodeGuiIPtr nodeUi = _imp->guiPointer.lock();
    assert(nodeUi);
    nodeUi->onIdentityStateChanged(isIdentity ? inputNb : -1);
} // Node::onRefreshIdentityStateRequestReceived

void
Node::refreshIdentityState()
{
    assert( QThread::currentThread() == qApp->thread() );

    if ( !_imp->guiPointer.lock() ) {
        return;
    }

    //Post a new request
    ++_imp->refreshIdentityStateRequestsCount;
    Q_EMIT refreshIdentityStateRequested();
}

KnobStringPtr
Node::getExtraLabelKnob() const
{
    return _imp->nodeLabelKnob.lock();
}

KnobStringPtr
Node::getOFXSubLabelKnob() const
{
    return _imp->ofxSubLabelKnob.lock();
}

/*
   This is called AFTER the instanceChanged action has been called on the plug-in
 */
bool
Node::onEffectKnobValueChanged(const KnobIPtr& what,
                               ValueChangedReasonEnum reason)
{
    if (!what) {
        return false;
    }
    for (std::map<int, MaskSelector >::iterator it = _imp->maskSelectors.begin(); it != _imp->maskSelectors.end(); ++it) {
        if (it->second.channel.lock() == what) {
            _imp->onMaskSelectorChanged(it->first, it->second);
            break;
        }
    }

    bool ret = true;
    if ( what == _imp->previewEnabledKnob.lock() ) {
        if ( (reason == eValueChangedReasonUserEdited) || (reason == eValueChangedReasonSlaveRefresh) ) {
            Q_EMIT previewKnobToggled();
        }
    } else if ( what == _imp->renderButton.lock() ) {
        if ( getEffectInstance()->isWriter() ) {
            /*if this is a button and it is a render button,we're safe to assume the plug-ins wants to start rendering.*/
            AppInstance::RenderWork w;
            w.writer = isEffectOutput();
            w.firstFrame = INT_MIN;
            w.lastFrame = INT_MAX;
            w.frameStep = INT_MIN;
            w.useRenderStats = getApp()->isRenderStatsActionChecked();
            std::list<AppInstance::RenderWork> works;
            works.push_back(w);
            getApp()->startWritersRendering(false, works);
        }
    } else if (what == _imp->disableNodeKnob.lock()) {
        Q_EMIT disabledKnobToggled( _imp->disableNodeKnob.lock()->getValue() );
    } else if ( what == _imp->nodeLabelKnob.lock() || what == _imp->ofxSubLabelKnob.lock() ) {
        Q_EMIT nodeExtraLabelChanged();
    } else if ( what == _imp->hideInputs.lock() ) {
        Q_EMIT hideInputsKnobChanged( _imp->hideInputs.lock()->getValue() );
    } else if ( _imp->effect->isReader() && (what->getName() == kReadOIIOAvailableViewsKnobName) ) {
        refreshCreatedViews(what);
    } else if ( what == _imp->refreshInfoButton.lock() ) {
        std::stringstream ssinfo;
        int maxinputs = getMaxInputCount();
        for (int i = 0; i < maxinputs; ++i) {
            std::string inputInfo = makeInfoForInput(i);
            if ( !inputInfo.empty() ) {
                ssinfo << inputInfo << "<br />";
            }
        }
        std::string outputInfo = makeInfoForInput(-1);
        ssinfo << outputInfo << "<br />";
        ssinfo << "<b>" << tr("Supports tiles:").toStdString() << "</b> <font color=#c8c8c8>";
        ssinfo << ( getCurrentSupportTiles() ? tr("Yes") : tr("No") ).toStdString() << "</font><br />";
        if (_imp->effect) {
            ssinfo << "<b>" << tr("Supports multiresolution:").toStdString() << "</b> <font color=#c8c8c8>";
            ssinfo << ( _imp->effect->supportsMultiResolution() ? tr("Yes") : tr("No") ).toStdString() << "</font><br />";
            ssinfo << "<b>" << tr("Supports renderscale:").toStdString() << "</b> <font color=#c8c8c8>";
            switch ( _imp->effect->supportsRenderScaleMaybe() ) {
                case EffectInstance::eSupportsMaybe:
                    ssinfo << tr("Maybe").toStdString();
                    break;

                case EffectInstance::eSupportsNo:
                    ssinfo << tr("No").toStdString();
                    break;

                case EffectInstance::eSupportsYes:
                    ssinfo << tr("Yes").toStdString();
                    break;
            }
            ssinfo << "</font><br />";
            ssinfo << "<b>" << tr("Supports multiple clip PARs:").toStdString() << "</b> <font color=#c8c8c8>";
            ssinfo << ( _imp->effect->supportsMultipleClipPARs() ? tr("Yes") : tr("No") ).toStdString() << "</font><br />";
            ssinfo << "<b>" << tr("Supports multiple clip depths:").toStdString() << "</b> <font color=#c8c8c8>";
            ssinfo << ( _imp->effect->supportsMultipleClipDepths() ? tr("Yes") : tr("No") ).toStdString() << "</font><br />";
        }
        ssinfo << "<b>" << tr("Render thread safety:").toStdString() << "</b> <font color=#c8c8c8>";
        switch ( getCurrentRenderThreadSafety() ) {
            case eRenderSafetyUnsafe:
                ssinfo << tr("Unsafe").toStdString();
                break;

            case eRenderSafetyInstanceSafe:
                ssinfo << tr("Safe").toStdString();
                break;

            case eRenderSafetyFullySafe:
                ssinfo << tr("Fully safe").toStdString();
                break;

            case eRenderSafetyFullySafeFrame:
                ssinfo << tr("Fully safe frame").toStdString();
                break;
        }
        ssinfo << "</font><br />";
        ssinfo << "<b>" << tr("OpenGL Rendering Support:").toStdString() << "</b>: <font color=#c8c8c8>";
        PluginOpenGLRenderSupport glSupport = getCurrentOpenGLRenderSupport();
        switch (glSupport) {
            case ePluginOpenGLRenderSupportNone:
                ssinfo << tr("No").toStdString();
                break;
            case ePluginOpenGLRenderSupportNeeded:
                ssinfo << tr("Yes but CPU rendering is not supported").toStdString();
                break;
            case ePluginOpenGLRenderSupportYes:
                ssinfo << tr("Yes").toStdString();
                break;
            default:
                break;
        }
        ssinfo << "</font>";
        _imp->nodeInfos.lock()->setValue( ssinfo.str() );
    } else if ( what == _imp->openglRenderingEnabledKnob.lock() ) {
        bool enabled = true;
        int thisKnobIndex = _imp->openglRenderingEnabledKnob.lock()->getValue();
        if (thisKnobIndex == 1 || (thisKnobIndex == 2 && getApp()->isBackground())) {
            enabled = false;
        }
        if (enabled) {
            // Check value on project now
            if (!getApp()->getProject()->isOpenGLRenderActivated()) {
                enabled = false;
            }
        }
        _imp->effect->onEnableOpenGLKnobValueChanged(enabled);
    } else if (what == _imp->processAllLayersKnob.lock()) {

        std::map<int, ChannelSelector>::iterator foundOutput = _imp->channelsSelectors.find(-1);
        if (foundOutput != _imp->channelsSelectors.end()) {
            _imp->onLayerChanged(true);
        }
    } else {
        ret = false;
    }

    if (!ret) {
        KnobGroupPtr isGroup = toKnobGroup(what);
        if ( isGroup && isGroup->getIsDialog() && reason == eValueChangedReasonNatronInternalEdited) {
            NodeGuiIPtr gui = getNodeGui();
            if (gui) {
                gui->showGroupKnobAsDialog(isGroup);
                ret = true;
            }
        }
    }

    if (!ret) {
        for (std::map<int, ChannelSelector>::iterator it = _imp->channelsSelectors.begin(); it != _imp->channelsSelectors.end(); ++it) {
            if (it->second.layer.lock() == what) {
                _imp->onLayerChanged(it->first == -1);
                ret = true;
                break;
            }
        }
    }

    if (!ret) {
        for (int i = 0; i < 4; ++i) {
            KnobBoolPtr enabled = _imp->enabledChan[i].lock();
            if (!enabled) {
                break;
            }
            if (enabled == what) {
                checkForPremultWarningAndCheckboxes();
                ret = true;
                Q_EMIT enabledChannelCheckboxChanged();
                break;
            }
        }
    }

    if (!ret) {
        GroupInputPtr isInput = isEffectGroupInput();
        if (isInput) {
            if ( (what->getName() == kNatronGroupInputIsOptionalParamName)
                 || ( what->getName() == kNatronGroupInputIsMaskParamName) ) {
                NodeCollectionPtr col = isInput->getNode()->getGroup();
                assert(col);
                NodeGroupPtr isGrp = toNodeGroup(col);
                assert(isGrp);
                if (isGrp) {
                    ///Refresh input arrows of the node to reflect the state
                    isGrp->getNode()->initializeInputs();
                    ret = true;
                }
            }
        }
    }

    return ret;
} // Node::onEffectKnobValueChanged

KnobChoicePtr
Node::getOpenGLEnabledKnob() const
{
    return _imp->openglRenderingEnabledKnob.lock();
}

void
Node::onOpenGLEnabledKnobChangedOnProject(bool activated)
{
    bool enabled = activated;
    KnobChoicePtr k = _imp->openglRenderingEnabledKnob.lock();
    if (enabled) {
        if (k) {
            k->setAllDimensionsEnabled(true);
            int thisKnobIndex = k->getValue();
            if (thisKnobIndex == 1 || (thisKnobIndex == 2 && getApp()->isBackground())) {
                enabled = false;
            }
        }
    } else {
        if (k) {
            k->setAllDimensionsEnabled(true);
        }
    }
    _imp->effect->onEnableOpenGLKnobValueChanged(enabled);
    
}

KnobChoicePtr
Node::getLayerChoiceKnob(int inputNb) const
{
    std::map<int, ChannelSelector>::iterator found = _imp->channelsSelectors.find(inputNb);

    if ( found == _imp->channelsSelectors.end() ) {
        return KnobChoicePtr();
    }
    return found->second.layer.lock();
}

ImageComponents
Node::Implementation::getSelectedLayerInternal(int inputNb, const ChannelSelector& selector) const
{
    NodePtr node;

    if (inputNb == -1) {
        node = _publicInterface->shared_from_this();
    } else {
        node = _publicInterface->getInput(inputNb);
    }

    KnobChoicePtr layerKnob = selector.layer.lock();
    if (!layerKnob) {
        return ImageComponents();
    }
    std::string layer = layerKnob->getActiveEntryText_mt_safe();

    
    std::string mappedLayerName = ImageComponents::mapUserFriendlyPlaneNameToNatronInternalPlaneName(layer);
    bool isCurLayerColorComp = mappedLayerName == kNatronRGBAComponentsName || mappedLayerName == kNatronRGBComponentsName || mappedLayerName == kNatronAlphaComponentsName;
    EffectInstance::ComponentsAvailableMap compsAvailable;
    {
        QMutexLocker k(&selector.compsMutex);
        compsAvailable = selector.compsAvailable;
    }

    ImageComponents ret;
    if (node) {
        for (EffectInstance::ComponentsAvailableMap::iterator it2 = compsAvailable.begin(); it2 != compsAvailable.end(); ++it2) {
            if ( it2->first.isColorPlane() ) {
                if (isCurLayerColorComp) {
                    ret = it2->first;
                    break;
                }
            } else {
                if (it2->first.getLayerName() == mappedLayerName) {
                    ret = it2->first;
                    break;
                }
            }
        }
    }


    if ( (ret.getNumComponents() == 0) && _publicInterface ) {
        std::vector<ImageComponents> projectLayers = _publicInterface->getApp()->getProject()->getProjectDefaultLayers();
        for (std::size_t i = 0; i < projectLayers.size(); ++i) {
            if (projectLayers[i].getLayerName() == mappedLayerName) {
                ret = projectLayers[i];
                break;
            }
        }
    }
    return ret;
} // Node::Implementation::getSelectedLayerInternal

void
Node::refreshLayersSelectorsVisibility()
{

    KnobBoolPtr processAllKnob = _imp->processAllLayersKnob.lock();
    if (!processAllKnob) {
        return;
    }
    bool outputIsAll = processAllKnob->getValue();

    // Disable all input selectors as it doesn't make sense to edit them whilst output is All

    ImageComponents mainInputComps, outputComps;

    int mainInputIndex = getPreferredInput();

    for (std::map<int, ChannelSelector>::iterator it = _imp->channelsSelectors.begin(); it != _imp->channelsSelectors.end(); ++it) {
        if (it->first >= 0) {
            NodePtr inp = getInput(it->first);
            bool mustBeSecret = !inp.get() || outputIsAll;
            KnobChoicePtr layerKnob = it->second.layer.lock();
            layerKnob->setSecret(mustBeSecret);

            if (mainInputIndex != -1 && mainInputIndex == it->first) {
                // This is the main-input
                mainInputComps = _imp->getSelectedLayerInternal(it->first, it->second);
            }

        } else {
            it->second.layer.lock()->setSecret(outputIsAll);
            outputComps = _imp->getSelectedLayerInternal(it->first, it->second);
        }
    }


    // Refresh RGBA checkbox visibility
    if (_imp->enabledChan[0].lock()) {
        if (outputIsAll) {
            for (int i = 0; i < 4; ++i) {
                _imp->enabledChan[i].lock()->setSecret(true);
            }
        } else {
            refreshEnabledKnobsLabel(mainInputComps, outputComps);
        }
    }
}

void
Node::Implementation::onLayerChanged(bool isOutput)
{
    if (isOutput) {
        _publicInterface->refreshLayersSelectorsVisibility();
    }
    if (!isRefreshingInputRelatedData) {
        ///Clip preferences have changed
        RenderScale s(1.);
        effect->refreshMetaDatas_public(true);
    }

    if (isOutput) {
        _publicInterface->s_outputLayerChanged();
    }
}

void
Node::refreshEnabledKnobsLabel(const ImageComponents& mainInputComps, const ImageComponents& outputComps)
{
    if (!_imp->enabledChan[0].lock()) {
        return;
    }

    // We display the number of channels that the output layer can have
    int nOutputComps = outputComps.getNumComponents();

    // But we name the channels by the name of the input layer
    const std::vector<std::string>& inputChannelNames = mainInputComps.getComponentsNames();
    const std::vector<std::string>& outputChannelNames = outputComps.getComponentsNames();

    switch (nOutputComps) {
    case 1: {
        for (int i = 0; i < 3; ++i) {
            KnobBoolPtr enabled = _imp->enabledChan[i].lock();
            enabled->setSecret(true);
        }
        KnobBoolPtr alpha = _imp->enabledChan[3].lock();
        alpha->setSecret(false);
        std::string channelName;
        if (inputChannelNames.size() == 1) {
            channelName = inputChannelNames[0];
        } else if (inputChannelNames.size() == 4) {
            channelName = inputChannelNames[3];
        } else {
            channelName = outputChannelNames[0];
        }
        alpha->setLabel(channelName);

        break;
    }
    case 2: {
        for (int i = 2; i < 4; ++i) {
            KnobBoolPtr enabled = _imp->enabledChan[i].lock();
            enabled->setSecret(true);
        }
        for (int i = 0; i < 2; ++i) {
            KnobBoolPtr enabled = _imp->enabledChan[i].lock();
            enabled->setSecret(false);
            if ((int)inputChannelNames.size() > i) {
                enabled->setLabel(inputChannelNames[i]);
            } else {
                enabled->setLabel(outputChannelNames[i]);
            }

        }
        break;
    }
    case 3: {
        for (int i = 3; i < 4; ++i) {
            KnobBoolPtr enabled = _imp->enabledChan[i].lock();
            enabled->setSecret(true);
        }
        for (int i = 0; i < 3; ++i) {
            KnobBoolPtr enabled = _imp->enabledChan[i].lock();
            enabled->setSecret(false);
            if ((int)inputChannelNames.size() > i) {
                enabled->setLabel(inputChannelNames[i]);
            } else {
                enabled->setLabel(outputChannelNames[i]);
            }
        }
        break;
    }
    case 4: {
        for (int i = 0; i < 4; ++i) {
            KnobBoolPtr enabled = _imp->enabledChan[i].lock();
            enabled->setSecret(false);
            if ((int)inputChannelNames.size() > i) {
                enabled->setLabel(inputChannelNames[i]);
            } else {
                enabled->setLabel(outputChannelNames[i]);
            }
        }
        break;
    }

    case 0:
    default: {
        for (int i = 0; i < 4; ++i) {
            KnobBoolPtr enabled = _imp->enabledChan[i].lock();
            enabled->setSecret(true);
        }
        break;
    }
    } // switch
} // Node::refreshEnabledKnobsLabel

void
Node::Implementation::onMaskSelectorChanged(int inputNb,
                                            const MaskSelector& selector)
{
    KnobChoicePtr channel = selector.channel.lock();
    int index = channel->getValue();
    KnobBoolPtr enabled = selector.enabled.lock();

    if ( (index == 0) && enabled->isEnabled(0) ) {
        enabled->setValue(false);
        enabled->setEnabled(0, false);
    } else if ( !enabled->isEnabled(0) ) {
        enabled->setEnabled(0, true);
        if ( _publicInterface->getInput(inputNb) ) {
            enabled->setValue(true);
        }
    }

    if (!isRefreshingInputRelatedData) {
        ///Clip preferences have changed
        RenderScale s(1.);
        effect->refreshMetaDatas_public(true);
    }
}

bool
Node::getProcessChannel(int channelIndex) const
{
    assert(channelIndex >= 0 && channelIndex < 4);
    KnobBoolPtr k = _imp->enabledChan[channelIndex].lock();
    if (k) {
        return k->getValue();
    }

    return true;
}

KnobBoolPtr
Node::getProcessChannelKnob(int channelIndex) const
{
    assert(channelIndex >= 0 && channelIndex < 4);
    return _imp->enabledChan[channelIndex].lock();
}

bool
Node::getSelectedLayer(int inputNb,
                       std::bitset<4> *processChannels,
                       bool* isAll,
                       ImageComponents* layer) const
{


    std::map<int, ChannelSelector>::const_iterator foundSelector = _imp->channelsSelectors.find(inputNb);
    NodePtr maskInput;
    int chanIndex = getMaskChannel(inputNb, layer, &maskInput);
    bool hasChannelSelector = true;
    if (chanIndex != -1) {
        *isAll = false;
        Q_UNUSED(chanIndex);
        if (processChannels) {
            (*processChannels)[0] = true;
            (*processChannels)[1] = true;
            (*processChannels)[2] = true;
            (*processChannels)[3] = true;
        }

        return true;
    } else {
        if ( foundSelector == _imp->channelsSelectors.end() ) {
            //Fetch in input what the user has set for the output
            foundSelector = _imp->channelsSelectors.find(-1);
        }
        if ( foundSelector == _imp->channelsSelectors.end() ) {
            hasChannelSelector = false;
        }
    }

    // Check if it is all choice
    KnobBoolPtr processAllKnob = _imp->processAllLayersKnob.lock();
    *isAll = false;
    if (processAllKnob) {
        *isAll = processAllKnob->getValue();
    }
    if (!*isAll) {
        *layer = _imp->getSelectedLayerInternal(inputNb, foundSelector->second);
    }

    if (processChannels) {
        if ( _imp->enabledChan[0].lock() ) {
            (*processChannels)[0] = _imp->enabledChan[0].lock()->getValue();
            (*processChannels)[1] = _imp->enabledChan[1].lock()->getValue();
            (*processChannels)[2] = _imp->enabledChan[2].lock()->getValue();
            (*processChannels)[3] = _imp->enabledChan[3].lock()->getValue();
        } else {
            (*processChannels)[0] = true;
            (*processChannels)[1] = true;
            (*processChannels)[2] = true;
            (*processChannels)[3] = true;
        }
    }
    return hasChannelSelector;
}

bool
Node::hasAtLeastOneChannelToProcess() const
{
    std::map<int, ChannelSelector>::const_iterator foundSelector = _imp->channelsSelectors.find(-1);

    if ( foundSelector == _imp->channelsSelectors.end() ) {
        return true;
    }
    if ( _imp->enabledChan[0].lock() ) {
        std::bitset<4> processChannels;
        processChannels[0] = _imp->enabledChan[0].lock()->getValue();
        processChannels[1] = _imp->enabledChan[1].lock()->getValue();
        processChannels[2] = _imp->enabledChan[2].lock()->getValue();
        processChannels[3] = _imp->enabledChan[3].lock()->getValue();
        if (!processChannels[0] && !processChannels[1] && !processChannels[2] && !processChannels[3]) {
            return false;
        }
    }

    return true;
}

KnobBoolPtr
Node::getDisabledKnob() const
{
    return _imp->disableNodeKnob.lock();
}

bool
Node::isLifetimeActivated(int *firstFrame,
                          int *lastFrame) const
{
    KnobBoolPtr enableLifetimeKnob = _imp->enableLifeTimeKnob.lock();

    if (!enableLifetimeKnob) {
        return false;
    }
    if ( !enableLifetimeKnob->getValue() ) {
        return false;
    }
    KnobIntPtr lifetimeKnob = _imp->lifeTimeKnob.lock();
    *firstFrame = lifetimeKnob->getValue(0);
    *lastFrame = lifetimeKnob->getValue(1);

    return true;
}

bool
Node::isNodeDisabled() const
{
    KnobBoolPtr b = _imp->disableNodeKnob.lock();
    bool thisDisabled = b ? b->getValue() : false;
    NodeGroupPtr isContainerGrp = toNodeGroup( getGroup() );

    if (isContainerGrp) {
        return thisDisabled || isContainerGrp->getNode()->isNodeDisabled();
    }
    NodePtr ioContainer = getIOContainer();
    if (ioContainer) {
        return ioContainer->isNodeDisabled();
    }

    int lifeTimeFirst, lifeTimeEnd;
    bool lifeTimeEnabled = isLifetimeActivated(&lifeTimeFirst, &lifeTimeEnd);
    double curFrame = _imp->effect->getCurrentTime();
    bool enabled = ( !lifeTimeEnabled || (curFrame >= lifeTimeFirst && curFrame <= lifeTimeEnd) ) && !thisDisabled;

    return !enabled;
}

void
Node::setNodeDisabled(bool disabled)
{
    KnobBoolPtr b = _imp->disableNodeKnob.lock();

    if (b) {
        b->setValue(disabled);

        // Clear the actions cache because if this function is called from another thread, the hash will not be incremented
        _imp->effect->clearActionsCache();
    }
}

void
Node::showKeyframesOnTimeline(bool emitSignal)
{
    assert( QThread::currentThread() == qApp->thread() );
    if ( _imp->keyframesDisplayedOnTimeline || appPTR->isBackground() ) {
        return;
    }
    _imp->keyframesDisplayedOnTimeline = true;
    std::list<SequenceTime> keys;
    getAllKnobsKeyframes(&keys);
    getApp()->addMultipleKeyframeIndicatorsAdded(keys, emitSignal);
}

void
Node::hideKeyframesFromTimeline(bool emitSignal)
{
    assert( QThread::currentThread() == qApp->thread() );
    if ( !_imp->keyframesDisplayedOnTimeline || appPTR->isBackground() ) {
        return;
    }
    _imp->keyframesDisplayedOnTimeline = false;
    std::list<SequenceTime> keys;
    getAllKnobsKeyframes(&keys);
    getApp()->removeMultipleKeyframeIndicator(keys, emitSignal);
}

bool
Node::areKeyframesVisibleOnTimeline() const
{
    assert( QThread::currentThread() == qApp->thread() );

    return _imp->keyframesDisplayedOnTimeline;
}

bool
Node::hasAnimatedKnob() const
{
    const KnobsVec & knobs = getKnobs();
    bool hasAnimation = false;

    for (U32 i = 0; i < knobs.size(); ++i) {
        if ( knobs[i]->canAnimate() ) {
            for (int j = 0; j < knobs[i]->getDimension(); ++j) {
                if ( knobs[i]->isAnimated(j) ) {
                    hasAnimation = true;
                    break;
                }
            }
        }
        if (hasAnimation) {
            break;
        }
    }

    return hasAnimation;
}

void
Node::getAllKnobsKeyframes(std::list<SequenceTime>* keyframes)
{
    assert(keyframes);
    const KnobsVec & knobs = getKnobs();

    for (U32 i = 0; i < knobs.size(); ++i) {
        if ( knobs[i]->getIsSecret() || !knobs[i]->getIsPersistent() ) {
            continue;
        }
        if ( !knobs[i]->canAnimate() ) {
            continue;
        }
        int dim = knobs[i]->getDimension();
        KnobFilePtr isFile = toKnobFile(knobs[i]);
        if (isFile) {
            ///skip file knobs
            continue;
        }
        for (int j = 0; j < dim; ++j) {
            if ( knobs[i]->canAnimate() && knobs[i]->isAnimated( j, ViewIdx(0) ) ) {
                KeyFrameSet kfs = knobs[i]->getCurve(ViewIdx(0), j)->getKeyFrames_mt_safe();
                for (KeyFrameSet::iterator it = kfs.begin(); it != kfs.end(); ++it) {
                    keyframes->push_back( it->getTime() );
                }
            }
        }
    }
}

ImageBitDepthEnum
Node::getClosestSupportedBitDepth(ImageBitDepthEnum depth)
{
    bool foundShort = false;
    bool foundByte = false;

    for (std::list<ImageBitDepthEnum>::const_iterator it = _imp->supportedDepths.begin(); it != _imp->supportedDepths.end(); ++it) {
        if (*it == depth) {
            return depth;
        } else if (*it == eImageBitDepthFloat) {
            return eImageBitDepthFloat;
        } else if (*it == eImageBitDepthShort) {
            foundShort = true;
        } else if (*it == eImageBitDepthByte) {
            foundByte = true;
        }
    }
    if (foundShort) {
        return eImageBitDepthShort;
    } else if (foundByte) {
        return eImageBitDepthByte;
    } else {
        ///The plug-in doesn't support any bitdepth, the program shouldn't even have reached here.
        assert(false);

        return eImageBitDepthNone;
    }
}

ImageBitDepthEnum
Node::getBestSupportedBitDepth() const
{
    bool foundShort = false;
    bool foundByte = false;

    for (std::list<ImageBitDepthEnum>::const_iterator it = _imp->supportedDepths.begin(); it != _imp->supportedDepths.end(); ++it) {
        switch (*it) {
        case eImageBitDepthByte:
            foundByte = true;
            break;

        case eImageBitDepthShort:
            foundShort = true;
            break;

        case eImageBitDepthHalf:
            break;

        case eImageBitDepthFloat:

            return eImageBitDepthFloat;

        case eImageBitDepthNone:
            break;
        }
    }

    if (foundShort) {
        return eImageBitDepthShort;
    } else if (foundByte) {
        return eImageBitDepthByte;
    } else {
        ///The plug-in doesn't support any bitdepth, the program shouldn't even have reached here.
        assert(false);

        return eImageBitDepthNone;
    }
}

bool
Node::isSupportedBitDepth(ImageBitDepthEnum depth) const
{
    return std::find(_imp->supportedDepths.begin(), _imp->supportedDepths.end(), depth) != _imp->supportedDepths.end();
}

std::string
Node::getNodeExtraLabel() const
{
    KnobStringPtr s = _imp->nodeLabelKnob.lock();

    if (s) {
        return s->getValue();
    } else {
        return std::string();
    }
}

bool
Node::hasSequentialOnlyNodeUpstream(std::string & nodeName) const
{
    ///Just take into account sequentiallity for writers
    if ( (_imp->effect->getSequentialPreference() == eSequentialPreferenceOnlySequential) && _imp->effect->isWriter() ) {
        nodeName = getScriptName_mt_safe();

        return true;
    } else {
        QMutexLocker l(&_imp->inputsMutex);

        for (InputsV::iterator it = _imp->inputs.begin(); it != _imp->inputs.end(); ++it) {
            NodePtr input = it->lock();
            if ( input && input->hasSequentialOnlyNodeUpstream(nodeName) && input->getEffectInstance()->isWriter() ) {
                nodeName = input->getScriptName_mt_safe();

                return true;
            }
        }

        return false;
    }
}


bool
Node::isBackdropNode() const
{
    return getPluginID() == PLUGINID_NATRON_BACKDROP;
}

void
Node::updateEffectSubLabelKnob(const QString & name)
{
    if (!_imp->effect) {
        return;
    }
    KnobStringPtr strKnob = _imp->ofxSubLabelKnob.lock();
    if (strKnob) {
        strKnob->setValue( name.toStdString() );
    }
}

bool
Node::canOthersConnectToThisNode() const
{
    if ( isEffectBackdrop() ) {
        return false;
    } else if ( isEffectGroupOutput() ) {
        return false;
    } else if ( _imp->effect->isWriter() && (_imp->effect->getSequentialPreference() == eSequentialPreferenceOnlySequential) ) {
        return false;
    }
    ///In debug mode only allow connections to Writer nodes
# ifdef DEBUG
    return !isEffectViewerInstance();
# else // !DEBUG
    return !isEffectViewerInstance() /* && !_imp->effect->isWriter()*/;
# endif // !DEBUG
}

void
Node::setNodeIsRenderingInternal(NodesWList& markedNodes)
{
    ///If marked, we alredy set render args
    for (NodesWList::iterator it = markedNodes.begin(); it != markedNodes.end(); ++it) {
        if (it->lock().get() == this) {
            return;
        }
    }

    ///Wait for the main-thread to be done dequeuing the connect actions queue
    if ( QThread::currentThread() != qApp->thread() ) {
        QMutexLocker k(&_imp->nodeIsDequeuingMutex);
        while ( _imp->nodeIsDequeuing && !aborted() ) {
            _imp->nodeIsDequeuingCond.wait(&_imp->nodeIsDequeuingMutex);
        }
    }

    ///Increment the node is rendering counter
    {
        QMutexLocker nrLocker(&_imp->nodeIsRenderingMutex);
        ++_imp->nodeIsRendering;
    }


    ///mark this
    markedNodes.push_back( shared_from_this() );

    ///Call recursively

    int maxInpu = getMaxInputCount();
    for (int i = 0; i < maxInpu; ++i) {
        NodePtr input = getInput(i);
        if (input) {
            input->setNodeIsRenderingInternal(markedNodes);
        }
    }
}

RenderingFlagSetter::RenderingFlagSetter(const NodePtr& n)
    : node(n)
    , nodes()
{
    n->setNodeIsRendering(nodes);
}

RenderingFlagSetter::~RenderingFlagSetter()
{
    for (NodesWList::iterator it = nodes.begin(); it != nodes.end(); ++it) {
        NodePtr n = it->lock();
        if (!n) {
            continue;
        }
        n->unsetNodeIsRendering();
    }
}

void
Node::setNodeIsRendering(NodesWList& nodes)
{
    setNodeIsRenderingInternal(nodes);
}

void
Node::unsetNodeIsRendering()
{
    bool mustDequeue;
    {
        int nodeIsRendering;
        ///Decrement the node is rendering counter
        QMutexLocker k(&_imp->nodeIsRenderingMutex);
        if (_imp->nodeIsRendering > 1) {
            --_imp->nodeIsRendering;
        } else {
            _imp->nodeIsRendering = 0;
        }
        nodeIsRendering = _imp->nodeIsRendering;


        mustDequeue = nodeIsRendering == 0 && !appPTR->isBackground();
    }

    if (mustDequeue) {
        Q_EMIT mustDequeueActions();
    }
}

bool
Node::isNodeRendering_nolock() const
{
    return _imp->nodeIsRendering > 0;
}

void
Node::lockNodeRenderingMutex()
{
    _imp->nodeIsRenderingMutex.lock();
}

void
Node::unlockNodeRenderingMutex()
{
    _imp->nodeIsRenderingMutex.unlock();
}

bool
Node::isNodeRendering() const
{
    QMutexLocker k(&_imp->nodeIsRenderingMutex);

    return _imp->nodeIsRendering > 0;
}

void
Node::dequeueActions()
{
    assert( QThread::currentThread() == qApp->thread() );

    ///Flag that the node is dequeuing.
    {
        QMutexLocker k(&_imp->nodeIsDequeuingMutex);
        assert(!_imp->nodeIsDequeuing);
        _imp->nodeIsDequeuing = true;
    }
    bool hasChanged = false;
    if (_imp->effect) {
        hasChanged |= _imp->effect->dequeueValuesSet();
        NodeGroupPtr isGroup = isEffectNodeGroup();
        if (isGroup) {
            isGroup->dequeueConnexions();
        }
    }
    RotoDrawableItemPtr strokeItem = getAttachedRotoItem();
    if (strokeItem) {
        strokeItem->dequeueGuiActions(false);
    }


    std::set<int> inputChanges;
    {
        QMutexLocker k(&_imp->inputsMutex);
        assert( _imp->guiInputs.size() == _imp->inputs.size() );

        for (std::size_t i = 0; i < _imp->inputs.size(); ++i) {
            NodePtr inp = _imp->inputs[i].lock();
            NodePtr guiInp = _imp->guiInputs[i].lock();
            if (inp != guiInp) {
                inputChanges.insert(i);
                _imp->inputs[i] = guiInp;
            }
        }
    }
    {
        QMutexLocker k(&_imp->outputsMutex);
        _imp->outputs = _imp->guiOutputs;
    }

    if ( !inputChanges.empty() ) {
        beginInputEdition();
        hasChanged = true;
        for (std::set<int>::iterator it = inputChanges.begin(); it != inputChanges.end(); ++it) {
            onInputChanged(*it);
        }
        endInputEdition(true);
    }
    if (hasChanged) {
        _imp->effect->invalidateHashCache();
        refreshIdentityState();
    }

    {
        QMutexLocker k(&_imp->nodeIsDequeuingMutex);
        //Another slots in this thread might have aborted the dequeuing
        if (_imp->nodeIsDequeuing) {
            _imp->nodeIsDequeuing = false;

            //There might be multiple threads waiting
            _imp->nodeIsDequeuingCond.wakeAll();
        }
    }
} // Node::dequeueActions

static void
addIdentityNodesRecursively(NodeConstPtr caller,
                            NodeConstPtr node,
                            double time,
                            ViewIdx view,
                            std::list<NodeConstPtr>* outputs,
                            std::list<NodeConstPtr>* markedNodes)
{
    if ( std::find(markedNodes->begin(), markedNodes->end(), node) != markedNodes->end() ) {
        return;
    }

    markedNodes->push_back(node);


    if (caller != node) {
        ParallelRenderArgsPtr inputFrameArgs = node->getEffectInstance()->getParallelRenderArgsTLS();
        const FrameViewRequest* request = 0;
        bool isIdentity = false;
        if (inputFrameArgs && inputFrameArgs->request) {
            request = inputFrameArgs->request->getFrameViewRequest(time, view);
            if (request) {
                isIdentity = request->globalData.identityInputNb != -1;
            }
        }

        if (!request) {
            /*
               Very unlikely that there's no request pass. But we still check
             */
            RenderScale scale(1.);
            double inputTimeId;
            ViewIdx identityView;
            int inputNbId;
            U64 renderHash = 0;


            Format f;
            node->getEffectInstance()->getRenderFormat(&f);

            isIdentity = node->getEffectInstance()->isIdentity_public(true, renderHash, time, scale, f, view, &inputTimeId, &identityView, &inputNbId);
        }


        if (!isIdentity) {
            outputs->push_back(node);

            return;
        }
    }

    ///Append outputs of this node instead
    NodesWList nodeOutputs;
    node->getOutputs_mt_safe(nodeOutputs);
    NodesWList outputsToAdd;
    for (NodesWList::iterator it = nodeOutputs.begin(); it != nodeOutputs.end(); ++it) {
        NodePtr output = it->lock();
        if (!output) {
            continue;
        }
        GroupOutputPtr isGroupOutput = output->isEffectGroupOutput();
        //If the node is an output node, add all the outputs of the group node instead
        if (isGroupOutput) {
            NodeCollectionPtr collection = output->getGroup();
            assert(collection);
            NodeGroupPtr isGrp = toNodeGroup(collection);
            if (isGrp) {
                NodesWList groupOutputs;
                isGrp->getNode()->getOutputs_mt_safe(groupOutputs);
                for (NodesWList::iterator it2 = groupOutputs.begin(); it2 != groupOutputs.end(); ++it2) {
                    outputsToAdd.push_back(*it2);
                }
            }
        }

        //If the node is a group, add all its inputs
        NodeGroupPtr isGrp = output->isEffectNodeGroup();
        if (isGrp) {
            NodesList inputOutputs;
            isGrp->getInputsOutputs(&inputOutputs, false);
            for (NodesList::iterator it2 = inputOutputs.begin(); it2 != inputOutputs.end(); ++it2) {
                outputsToAdd.push_back(*it2);
            }

        }

    }
    nodeOutputs.insert( nodeOutputs.end(), outputsToAdd.begin(), outputsToAdd.end() );
    for (NodesWList::iterator it = nodeOutputs.begin(); it != nodeOutputs.end(); ++it) {
        NodePtr node = it->lock();
        if (node) {
            addIdentityNodesRecursively(caller, node, time, view, outputs, markedNodes);
        }
    }
} // addIdentityNodesRecursively

bool
Node::shouldCacheOutput(bool isFrameVaryingOrAnimated,
                        double time,
                        ViewIdx view,
                        int /*visitsCount*/) const
{
    /*
     * Here is a list of reasons when caching is enabled for a node:
     * - It is references multiple times below in the graph
     * - Its single output has its settings panel opened,  meaning the user is actively editing the output
     * - The force caching parameter in the "Node" tab is checked
     * - The aggressive caching preference of Natron is checked
     * - We are in a recursive action (such as an analysis)
     * - The plug-in does temporal clip access
     * - Preview image is enabled (and Natron is not running in background)
     * - The node is a direct input of a viewer, this is to overcome linear graphs where all nodes would not be cached
     * - The node is not frame varying, meaning it will always produce the same image at any time
     * - The node is a roto node and it is being edited
     * - The node does not support tiles
     */

    std::list<NodeConstPtr> outputs;
    {
        std::list<NodeConstPtr> markedNodes;
        addIdentityNodesRecursively(shared_from_this(), shared_from_this(), time, view, &outputs, &markedNodes);
    }
    std::size_t sz = outputs.size();

    if (sz > 1) {
        ///The node is referenced multiple times below, cache it
        return true;
    } else {
        if (sz == 1) {
            NodeConstPtr output = outputs.front();
            ViewerNodePtr isViewer = output->isEffectViewerNode();
            if (isViewer) {

                if (isViewer->getCurrentAInput().get() == this ||
                    isViewer->getCurrentBInput().get() == this) {
                    ///The node is a direct input of the viewer. Cache it because it is likely the user will make

                    ///changes to the viewer that will need this image.
                    return true;
                }
            }

            RotoPaintPtr isRoto = toRotoPaint( output->getEffectInstance() );
            if (isRoto) {
                // THe roto internally makes multiple references to the input so cache it
                return true;
            }

            if (!isFrameVaryingOrAnimated) {
                //This image never changes, cache it once.
                return true;
            }
            if ( output->isSettingsPanelVisible() ) {
                //Output node has panel opened, meaning the user is likely to be heavily editing

                //that output node, hence requesting this node a lot. Cache it.
                return true;
            }
            if ( _imp->effect->doesTemporalClipAccess() ) {
                //Very heavy to compute since many frames are fetched upstream. Cache it.
                return true;
            }
            if ( !_imp->effect->supportsTiles() ) {
                //No tiles, image is going to be produced fully, cache it to prevent multiple access

                //with different RoIs
                return true;
            }
            if (_imp->effect->getRecursionLevel() > 0) {
                //We are in a call from getImage() and the image needs to be computed, so likely in an

                //analysis pass. Cache it because the image is likely to get asked for severla times.
                return true;
            }
            if ( isForceCachingEnabled() ) {
                //Users wants it cached
                return true;
            }
            NodeGroupPtr parentIsGroup = toNodeGroup( getGroup() );
            if ( parentIsGroup && parentIsGroup->getNode()->isForceCachingEnabled() && (parentIsGroup->getOutputNodeInput(false).get() == this) ) {
                //if the parent node is a group and it has its force caching enabled, cache the output of the Group Output's node input.
                return true;
            }

            if ( appPTR->isAggressiveCachingEnabled() ) {
                ///Users wants all nodes cached
                return true;
            }

            if ( isPreviewEnabled() && !appPTR->isBackground() ) {
                ///The node has a preview, meaning the image will be computed several times between previews & actual renders. Cache it.
                return true;
            }

            if ( isRotoPaintingNode() && isSettingsPanelVisible() ) {
                ///The Roto node is being edited, cache its output (special case because Roto has an internal node tree)
                return true;
            }

            RotoDrawableItemPtr attachedStroke = _imp->paintStroke.lock();
            if ( attachedStroke && attachedStroke->getContext()->getNode()->isSettingsPanelVisible() ) {
                ///Internal RotoPaint tree and the Roto node has its settings panel opened, cache it.
                return true;
            }
        } else {
            // outputs == 0, never cache, unless explicitly set or rotopaint internal node
            RotoDrawableItemPtr attachedStroke = _imp->paintStroke.lock();

            return isForceCachingEnabled() || appPTR->isAggressiveCachingEnabled() ||
                   ( attachedStroke && attachedStroke->getContext()->getNode()->isSettingsPanelVisible() );
        }
    }

    return false;
} // Node::shouldCacheOutput


bool
Node::refreshMaskEnabledNess(int inputNb)
{
    std::map<int, MaskSelector>::iterator found = _imp->maskSelectors.find(inputNb);
    NodePtr inp = getInput(inputNb);
    bool changed = false;

    if ( found != _imp->maskSelectors.end() ) {
        KnobBoolPtr enabled = found->second.enabled.lock();
        assert(enabled);
        enabled->blockValueChanges();
        bool curValue = enabled->getValue();
        bool newValue = inp ? true : false;
        changed = curValue != newValue;
        if (changed) {
            enabled->setValue(newValue);
        }
        enabled->unblockValueChanges();
    }

    return changed;
}

bool
Node::refreshDraftFlagInternal(const std::vector<NodeWPtr >& inputs)
{
    bool hasDraftInput = false;

    for (std::size_t i = 0; i < inputs.size(); ++i) {
        NodePtr input = inputs[i].lock();
        if (input) {
            hasDraftInput |= input->isDraftModeUsed();
        }
    }
    hasDraftInput |= _imp->effect->supportsRenderQuality();
    bool changed;
    {
        QMutexLocker k(&_imp->pluginsPropMutex);
        changed = _imp->draftModeUsed != hasDraftInput;
        _imp->draftModeUsed = hasDraftInput;
    }

    return changed;
}

void
Node::refreshAllInputRelatedData(bool canChangeValues)
{
    refreshAllInputRelatedData( canChangeValues, getInputs_copy() );
}

bool
Node::refreshAllInputRelatedData(bool /*canChangeValues*/,
                                 const std::vector<NodeWPtr >& inputs)
{
    assert( QThread::currentThread() == qApp->thread() );
    RefreshingInputData_RAII _refreshingflag( _imp.get() );
    bool hasChanged = false;
    hasChanged |= refreshDraftFlagInternal(inputs);

    bool loadingProject = getApp()->getProject()->isLoadingProject();
    ///if all non optional clips are connected, call getClipPrefs
    ///The clip preferences action is never called until all non optional clips have been attached to the plugin.
    /// EDIT: we allow calling getClipPreferences even if some non optional clip is not connected so that layer menus get properly created
    const bool canCallRefreshMetaData = true; // = !hasMandatoryInputDisconnected();

    if (canCallRefreshMetaData) {
        if (loadingProject) {
            //Nb: we clear the action cache because when creating the node many calls to getRoD and stuff might have returned
            //empty rectangles, but since we force the hash to remain what was in the project file, we might then get wrong RoDs returned
            _imp->effect->clearActionsCache();
        }

        double time = (double)getApp()->getTimeLine()->currentFrame();
        RenderScale scaleOne(1.);
        ///Render scale support might not have been set already because getRegionOfDefinition could have failed until all non optional inputs were connected
        if (_imp->effect->supportsRenderScaleMaybe() == EffectInstance::eSupportsMaybe) {
            RectD rod;
            StatusEnum stat = _imp->effect->getRegionOfDefinition(time, scaleOne, ViewIdx(0), &rod);
            if (stat != eStatusFailed) {
                RenderScale scale(0.5);
                stat = _imp->effect->getRegionOfDefinition(time, scale, ViewIdx(0), &rod);
                if (stat != eStatusFailed) {
                    _imp->effect->setSupportsRenderScaleMaybe(EffectInstance::eSupportsYes);
                } else {
                    _imp->effect->setSupportsRenderScaleMaybe(EffectInstance::eSupportsNo);
                }
            }
        }
        hasChanged |= _imp->effect->refreshMetaDatas_public(false);
    }

    hasChanged |= refreshChannelSelectors();

    refreshIdentityState();

    {
        QMutexLocker k(&_imp->pluginsPropMutex);
        _imp->mustComputeInputRelatedData = false;
    }

    return hasChanged;
} // Node::refreshAllInputRelatedData

bool
Node::refreshInputRelatedDataInternal(std::list<NodePtr>& markedNodes)
{
    {
        QMutexLocker k(&_imp->pluginsPropMutex);
        if (!_imp->mustComputeInputRelatedData) {
            //We didn't change
            return false;
        }
    }

    std::list<NodePtr>::iterator found = std::find(markedNodes.begin(), markedNodes.end(), shared_from_this());

    if ( found != markedNodes.end() ) {
        return false;
    }

    ///Check if inputs must be refreshed first

    int maxInputs = getMaxInputCount();
    std::vector<NodeWPtr > inputsCopy(maxInputs);
    for (int i = 0; i < maxInputs; ++i) {
        NodePtr input = getInput(i);
        inputsCopy[i] = input;
        if ( input && input->isInputRelatedDataDirty() ) {
            input->refreshInputRelatedDataInternal(markedNodes);
        }
    }


    markedNodes.push_back(shared_from_this());

    bool hasChanged = refreshAllInputRelatedData(false, inputsCopy);

    return hasChanged;
}

bool
Node::isInputRelatedDataDirty() const
{
    QMutexLocker k(&_imp->pluginsPropMutex);

    return _imp->mustComputeInputRelatedData;
}

void
Node::forceRefreshAllInputRelatedData()
{
    markInputRelatedDataDirtyRecursive();

    NodeGroupPtr isGroup = isEffectNodeGroup();
    if (isGroup) {
        NodesList inputs;
        isGroup->getInputsOutputs(&inputs, false);
        for (NodesList::iterator it = inputs.begin(); it != inputs.end(); ++it) {
            if ( (*it) ) {
                (*it)->refreshInputRelatedDataRecursive();
            }
        }
    } else {
        refreshInputRelatedDataRecursive();
    }
}

void
Node::markAllInputRelatedDataDirty()
{
    {
        QMutexLocker k(&_imp->pluginsPropMutex);
        _imp->mustComputeInputRelatedData = true;
    }
    if ( isRotoPaintingNode() ) {
        RotoContextPtr roto = getRotoContext();
        assert(roto);
        NodesList rotoNodes;
        roto->getRotoPaintTreeNodes(&rotoNodes);
        for (NodesList::iterator it = rotoNodes.begin(); it != rotoNodes.end(); ++it) {
            (*it)->markAllInputRelatedDataDirty();
        }
    }
}

void
Node::markInputRelatedDataDirtyRecursiveInternal(std::list<NodePtr>& markedNodes,
                                                 bool recurse)
{
    std::list<NodePtr>::iterator found = std::find(markedNodes.begin(), markedNodes.end(), shared_from_this());

    if ( found != markedNodes.end() ) {
        return;
    }
    markAllInputRelatedDataDirty();
    markedNodes.push_back(shared_from_this());
    if (recurse) {
        NodesList outputs;
        getOutputsWithGroupRedirection(outputs);
        for (NodesList::const_iterator it = outputs.begin(); it != outputs.end(); ++it) {
            (*it)->markInputRelatedDataDirtyRecursiveInternal( markedNodes, true );
        }
    }
}

void
Node::markInputRelatedDataDirtyRecursive()
{
    std::list<NodePtr> marked;

    markInputRelatedDataDirtyRecursiveInternal(marked, true);
}

void
Node::refreshInputRelatedDataRecursiveInternal(std::list<NodePtr>& markedNodes)
{
    if ( getApp()->isCreatingNodeTree() ) {
        return;
    }
    refreshInputRelatedDataInternal(markedNodes);

    ///Now notify outputs we have changed
    NodesList outputs;
    getOutputsWithGroupRedirection(outputs);
    for (NodesList::const_iterator it = outputs.begin(); it != outputs.end(); ++it) {
        (*it)->refreshInputRelatedDataRecursiveInternal( markedNodes );
    }
}

void
Node::refreshInputRelatedDataRecursive()
{
    std::list<NodePtr> markedNodes;

    refreshInputRelatedDataRecursiveInternal(markedNodes);
}

bool
Node::isDraftModeUsed() const
{
    QMutexLocker k(&_imp->pluginsPropMutex);

    return _imp->draftModeUsed;
}

void
Node::setPosition(double x,
                  double y)
{
    NodeGuiIPtr gui = _imp->guiPointer.lock();

    if (gui) {
        gui->setPosition(x, y);
    } else {
        onNodeUIPositionChanged(x,y);
    }
}

void
Node::getPosition(double *x,
                  double *y) const
{
    QMutexLocker k(&_imp->nodeUIDataMutex);
    *x = _imp->nodePositionCoords[0];
    *y = _imp->nodePositionCoords[1];
}

void
Node::onNodeUIPositionChanged(double x, double y)
{
    QMutexLocker k(&_imp->nodeUIDataMutex);
    _imp->nodePositionCoords[0] = x;
    _imp->nodePositionCoords[1] = y;
}

void
Node::onNodeUISizeChanged(double w,
              double h)
{
    QMutexLocker k(&_imp->nodeUIDataMutex);
    _imp->nodeSize[0] = w;
    _imp->nodeSize[1] = h;
}


void
Node::setSize(double w,
              double h)
{
    NodeGuiIPtr gui = _imp->guiPointer.lock();

    if (gui) {
        gui->setSize(w, h);
    } else {
        onNodeUISizeChanged(w,h);
    }
}


void
Node::getSize(double* w,
              double* h) const
{
    QMutexLocker k(&_imp->nodeUIDataMutex);
    *w = _imp->nodeSize[0];
    *h = _imp->nodeSize[1];
}

bool
Node::getColor(double* r,
               double *g,
               double* b) const
{
    QMutexLocker k(&_imp->nodeUIDataMutex);
    *r = _imp->nodeColor[0];
    *g = _imp->nodeColor[1];
    *b = _imp->nodeColor[2];
    return true;
}

void
Node::getDefaultColor(double* r, double *g, double* b) const
{
    std::vector<std::string> grouping;
    getPluginGrouping(&grouping);
    std::string majGroup = grouping.empty() ? "" : grouping.front();
    float defR, defG, defB;

    SettingsPtr settings = appPTR->getCurrentSettings();

    if ( _imp->effect->isReader() ) {
        settings->getReaderColor(&defR, &defG, &defB);
    } else if ( _imp->effect->isWriter() ) {
        settings->getWriterColor(&defR, &defG, &defB);
    } else if ( _imp->effect->isGenerator() ) {
        settings->getGeneratorColor(&defR, &defG, &defB);
    } else if (majGroup == PLUGIN_GROUP_COLOR) {
        settings->getColorGroupColor(&defR, &defG, &defB);
    } else if (majGroup == PLUGIN_GROUP_FILTER) {
        settings->getFilterGroupColor(&defR, &defG, &defB);
    } else if (majGroup == PLUGIN_GROUP_CHANNEL) {
        settings->getChannelGroupColor(&defR, &defG, &defB);
    } else if (majGroup == PLUGIN_GROUP_KEYER) {
        settings->getKeyerGroupColor(&defR, &defG, &defB);
    } else if (majGroup == PLUGIN_GROUP_MERGE) {
        settings->getMergeGroupColor(&defR, &defG, &defB);
    } else if (majGroup == PLUGIN_GROUP_PAINT) {
        settings->getDrawGroupColor(&defR, &defG, &defB);
    } else if (majGroup == PLUGIN_GROUP_TIME) {
        settings->getTimeGroupColor(&defR, &defG, &defB);
    } else if (majGroup == PLUGIN_GROUP_TRANSFORM) {
        settings->getTransformGroupColor(&defR, &defG, &defB);
    } else if (majGroup == PLUGIN_GROUP_MULTIVIEW) {
        settings->getViewsGroupColor(&defR, &defG, &defB);
    } else if (majGroup == PLUGIN_GROUP_DEEP) {
        settings->getDeepGroupColor(&defR, &defG, &defB);
    } else if (dynamic_cast<Backdrop*>(_imp->effect.get())) {
        settings->getDefaultBackdropColor(&defR, &defG, &defB);
    } else {
        settings->getDefaultNodeColor(&defR, &defG, &defB);
    }
    *r = defR;
    *g = defG;
    *b = defB;

}

bool
Node::hasColorChangedSinceDefault() const
{
    double defR, defG, defB;
    getDefaultColor(&defR, &defG, &defB);
    if ( (std::abs(_imp->nodeColor[0] - defR) > 0.01) || (std::abs(_imp->nodeColor[1] - defG) > 0.01) || (std::abs(_imp->nodeColor[2] - defB) > 0.01) ) {
        return true;
    }

    return false;
}

void
Node::onNodeUIColorChanged(double r,
                           double g,
                           double b)
{
    QMutexLocker k(&_imp->nodeUIDataMutex);
    _imp->nodeColor[0] = r;
    _imp->nodeColor[1] = g;
    _imp->nodeColor[2] = b;

}


void
Node::setColor(double r,
               double g,
               double b)
{
    NodeGuiIPtr gui = _imp->guiPointer.lock();

    if (gui) {
        gui->setColor(r, g, b);
    } else {
        onNodeUIColorChanged(r,g,b);
    }
}

bool
Node::getOverlayColor(double* r,
                      double *g,
                      double* b) const
{
    NodeGuiIPtr node_ui = getNodeGui();
    if (node_ui && node_ui->isOverlayLocked()) {
        *r = 0.5;
        *g = 0.5;
        *b = 0.5;
        return true;
    }

    {
        QMutexLocker k(&_imp->nodeUIDataMutex);
        *r = _imp->overlayColor[0];
        *g = _imp->overlayColor[1];
        *b = _imp->overlayColor[2];
    }
    if (*r == -1 && *g == -1 && *b == -1) {
        // No overlay color
        return false;
    }

    return true;
}

void
Node::onNodeUISelectionChanged(bool isSelected)
{
    QMutexLocker k(&_imp->nodeUIDataMutex);
    _imp->nodeIsSelected = isSelected;
}

bool
Node::getNodeIsSelected() const
{
    QMutexLocker k(&_imp->nodeUIDataMutex);
    return _imp->nodeIsSelected;
}

void
Node::onNodeUIOverlayColorChanged(double r,
                           double g,
                           double b)
{
    QMutexLocker k(&_imp->nodeUIDataMutex);
    _imp->overlayColor[0] = r;
    _imp->overlayColor[1] = g;
    _imp->overlayColor[2] = b;

}

void
Node::setOverlayColor(double r, double g, double b)
{
    NodeGuiIPtr gui = _imp->guiPointer.lock();

    if (gui) {
        gui->setOverlayColor(r, g, b);
    } else {
        onNodeUIOverlayColorChanged(r,g,b);
    }
}


void
Node::setNodeGuiPointer(const NodeGuiIPtr& gui)
{
    assert( !_imp->guiPointer.lock() );
    assert( QThread::currentThread() == qApp->thread() );
    _imp->guiPointer = gui;
}

NodeGuiIPtr
Node::getNodeGui() const
{
    return _imp->guiPointer.lock();
}

bool
Node::isUserSelected() const
{
    NodeGuiIPtr gui = _imp->guiPointer.lock();

    if (!gui) {
        return false;
    }

    return gui->isUserSelected();
}

bool
Node::isSettingsPanelMinimized() const
{
    NodeGuiIPtr gui = _imp->guiPointer.lock();

    if (!gui) {
        return false;
    }

    return gui->isSettingsPanelMinimized();
}

bool
Node::isSettingsPanelVisibleInternal(std::set<NodeConstPtr>& recursionList) const
{
    NodeGuiIPtr gui = _imp->guiPointer.lock();

    if (!gui) {
        return false;
    }

    if ( recursionList.find(shared_from_this()) != recursionList.end() ) {
        return false;
    }
    recursionList.insert(shared_from_this());

    {
        NodePtr master = getMasterNode();
        if (master) {
            return master->isSettingsPanelVisible();
        }
        for (KnobLinkList::iterator it = _imp->nodeLinks.begin(); it != _imp->nodeLinks.end(); ++it) {
            NodePtr masterNode = it->masterNode.lock();
            if ( masterNode && (masterNode.get() != this) && masterNode->isSettingsPanelVisibleInternal(recursionList) ) {
                return true;
            }
        }
    }

    return gui->isSettingsPanelVisible();
}

bool
Node::isSettingsPanelVisible() const
{
    std::set<NodeConstPtr> tmplist;

    return isSettingsPanelVisibleInternal(tmplist);
}

void
Node::attachRotoItem(const RotoDrawableItemPtr& stroke)
{
    assert( QThread::currentThread() == qApp->thread() );
    _imp->paintStroke = stroke;
    setProcessChannelsValues(true, true, true, true);
}

RotoDrawableItemPtr
Node::getAttachedRotoItem() const
{
    return _imp->paintStroke.lock();
}

void
Node::declareNodeVariableToPython(const std::string& nodeName)
{
#ifdef NATRON_RUN_WITHOUT_PYTHON

    return;
#endif
    if (getScriptName_mt_safe().empty()) {
        return;
    }


    PythonGILLocker pgl;
    PyObject* mainModule = appPTR->getMainModule();
    assert(mainModule);

    std::string appID = getApp()->getAppIDString();
    std::string nodeFullName = appID + "." + nodeName;
    bool alreadyDefined = false;
    PyObject* nodeObj = NATRON_PYTHON_NAMESPACE::getAttrRecursive(nodeFullName, mainModule, &alreadyDefined);
    assert(nodeObj);
    Q_UNUSED(nodeObj);

    if (!alreadyDefined) {
        std::stringstream ss;
        ss << nodeFullName << " = " << appID << ".getNode(\"" << nodeName << "\")\n";
#ifdef DEBUG
        ss << "if not " << nodeFullName << ":\n";
        ss << "    print \"[BUG]: " << nodeFullName << " does not exist!\"";
#endif
        std::string script = ss.str();
        std::string output;
        std::string err;
        if ( !appPTR->isBackground() ) {
            getApp()->printAutoDeclaredVariable(script);
        }
        if ( !NATRON_PYTHON_NAMESPACE::interpretPythonScript(script, &err, &output) ) {
            qDebug() << err.c_str();
        }
    }
}

void
Node::setNodeVariableToPython(const std::string& oldName,
                              const std::string& newName)
{
#ifdef NATRON_RUN_WITHOUT_PYTHON

    return;
#endif
    if (getScriptName_mt_safe().empty()) {
        return;
    }
    QString appID = QString::fromUtf8( getApp()->getAppIDString().c_str() );
    QString str = QString( appID + QString::fromUtf8(".%1 = ") + appID + QString::fromUtf8(".%2\ndel ") + appID + QString::fromUtf8(".%2\n") ).arg( QString::fromUtf8( newName.c_str() ) ).arg( QString::fromUtf8( oldName.c_str() ) );
    std::string script = str.toStdString();
    std::string err;
    if ( !appPTR->isBackground() ) {
        getApp()->printAutoDeclaredVariable(script);
    }
    if ( !NATRON_PYTHON_NAMESPACE::interpretPythonScript(script, &err, 0) ) {
        qDebug() << err.c_str();
    }
}

void
Node::deleteNodeVariableToPython(const std::string& nodeName)
{
#ifdef NATRON_RUN_WITHOUT_PYTHON

    return;
#endif
   if (getScriptName_mt_safe().empty()) {
        return;
    }

    AppInstancePtr app = getApp();
    if (!app) {
        return;
    }
    QString appID = QString::fromUtf8( getApp()->getAppIDString().c_str() );
    std::string nodeFullName = appID.toStdString() + "." + nodeName;
    bool alreadyDefined = false;
    PyObject* nodeObj = NATRON_PYTHON_NAMESPACE::getAttrRecursive(nodeFullName, appPTR->getMainModule(), &alreadyDefined);
    assert(nodeObj);
    Q_UNUSED(nodeObj);
    if (alreadyDefined) {
        std::string script = "del " + nodeFullName;
        std::string err;
        if ( !appPTR->isBackground() ) {
            getApp()->printAutoDeclaredVariable(script);
        }
        if ( !NATRON_PYTHON_NAMESPACE::interpretPythonScript(script, &err, 0) ) {
            qDebug() << err.c_str();
        }
    }
}

void
Node::declarePythonFields()
{
#ifdef NATRON_RUN_WITHOUT_PYTHON

    return;
#endif
    if (getScriptName_mt_safe().empty()) {
        return;
    }
    PythonGILLocker pgl;

    if ( !getGroup() ) {
        return;
    }

    std::locale locale;
    std::string nodeName;
    if (getIOContainer()) {
        nodeName = getIOContainer()->getFullyQualifiedName();
    } else {
        nodeName = getFullyQualifiedName();
    }
    std::string appID = getApp()->getAppIDString();
    bool alreadyDefined = false;
    std::string nodeFullName = appID + "." + nodeName;
    PyObject* nodeObj = NATRON_PYTHON_NAMESPACE::getAttrRecursive(nodeFullName, NATRON_PYTHON_NAMESPACE::getMainModule(), &alreadyDefined);
    assert(nodeObj);
    Q_UNUSED(nodeObj);
    if (!alreadyDefined) {
        qDebug() << QString::fromUtf8("declarePythonFields(): attribute ") + QString::fromUtf8( nodeFullName.c_str() ) + QString::fromUtf8(" is not defined");
        throw std::logic_error(std::string("declarePythonFields(): attribute ") + nodeFullName + " is not defined");
    }


    std::stringstream ss;
#ifdef DEBUG
    ss << "if not " << nodeFullName << ":\n";
    ss << "    print \"[BUG]: " << nodeFullName << " is not defined!\"\n";
#endif
    const KnobsVec& knobs = getKnobs();
    for (U32 i = 0; i < knobs.size(); ++i) {
        const std::string& knobName = knobs[i]->getName();
        if ( !knobName.empty() && (knobName.find(" ") == std::string::npos) && !std::isdigit(knobName[0], locale) ) {
            if ( PyObject_HasAttrString( nodeObj, knobName.c_str() ) ) {
                continue;
            }
            ss << nodeFullName <<  "." << knobName << " = ";
            ss << nodeFullName << ".getParam(\"" << knobName << "\")\n";
        }
    }

    std::string script = ss.str();
    if ( !script.empty() ) {
        if ( !appPTR->isBackground() ) {
            getApp()->printAutoDeclaredVariable(script);
        }
        std::string err;
        std::string output;
        if ( !NATRON_PYTHON_NAMESPACE::interpretPythonScript(script, &err, &output) ) {
            qDebug() << err.c_str();
        }
    }
} // Node::declarePythonFields

void
Node::removeParameterFromPython(const std::string& parameterName)
{
#ifdef NATRON_RUN_WITHOUT_PYTHON

    return;
#endif
    if (getScriptName_mt_safe().empty()) {
        return;
    }
    PythonGILLocker pgl;
    std::string appID = getApp()->getAppIDString();
    std::string nodeName;
    if (getIOContainer()) {
        nodeName = getIOContainer()->getFullyQualifiedName();
    } else {
        nodeName = getFullyQualifiedName();
    }
    std::string nodeFullName = appID + "." + nodeName;
    bool alreadyDefined = false;
    PyObject* nodeObj = NATRON_PYTHON_NAMESPACE::getAttrRecursive(nodeFullName, NATRON_PYTHON_NAMESPACE::getMainModule(), &alreadyDefined);
    assert(nodeObj);
    Q_UNUSED(nodeObj);
    if (!alreadyDefined) {
        qDebug() << QString::fromUtf8("removeParameterFromPython(): attribute ") + QString::fromUtf8( nodeFullName.c_str() ) + QString::fromUtf8(" is not defined");
        throw std::logic_error(std::string("removeParameterFromPython(): attribute ") + nodeFullName + " is not defined");
    }
    assert( PyObject_HasAttrString( nodeObj, parameterName.c_str() ) );
    std::string script = "del " + nodeFullName + "." + parameterName;
    if ( !appPTR->isBackground() ) {
        getApp()->printAutoDeclaredVariable(script);
    }
    std::string err;
    if ( !NATRON_PYTHON_NAMESPACE::interpretPythonScript(script, &err, 0) ) {
        qDebug() << err.c_str();
    }
}

void
Node::declareAllPythonAttributes()
{
#ifdef NATRON_RUN_WITHOUT_PYTHON

    return;
#endif
    try {
        declareNodeVariableToPython( getFullyQualifiedName() );
        declarePythonFields();
        if (_imp->rotoContext) {
            declareRotoPythonField();
        }
        if (_imp->trackContext) {
            declareTrackerPythonField();
        }
    } catch (const std::exception& e) {
        qDebug() << e.what();
    }
}

std::string
Node::getKnobChangedCallback() const
{
    KnobStringPtr s = _imp->knobChangedCallback.lock();

    return s ? s->getValue() : std::string();
}

std::string
Node::getInputChangedCallback() const
{
    KnobStringPtr s = _imp->inputChangedCallback.lock();

    return s ? s->getValue() : std::string();
}

void
Node::Implementation::runOnNodeCreatedCBInternal(const std::string& cb,
                                                 bool userEdited)
{
    std::vector<std::string> args;
    std::string error;
    if (_publicInterface->getScriptName_mt_safe().empty()) {
        return;
    }
    try {
        NATRON_PYTHON_NAMESPACE::getFunctionArguments(cb, &error, &args);
    } catch (const std::exception& e) {
        _publicInterface->getApp()->appendToScriptEditor( std::string("Failed to run onNodeCreated callback: ")
                                                          + e.what() );

        return;
    }

    if ( !error.empty() ) {
        _publicInterface->getApp()->appendToScriptEditor("Failed to run onNodeCreated callback: " + error);

        return;
    }

    std::string signatureError;
    signatureError.append("The on node created callback supports the following signature(s):\n");
    signatureError.append("- callback(thisNode,app,userEdited)");
    if (args.size() != 3) {
        _publicInterface->getApp()->appendToScriptEditor("Failed to run onNodeCreated callback: " + signatureError);

        return;
    }

    if ( (args[0] != "thisNode") || (args[1] != "app") || (args[2] != "userEdited") ) {
        _publicInterface->getApp()->appendToScriptEditor("Failed to run onNodeCreated callback: " + signatureError);

        return;
    }

    std::string appID = _publicInterface->getApp()->getAppIDString();
    std::string scriptName = _publicInterface->getScriptName_mt_safe();
    if ( scriptName.empty() ) {
        return;
    }
    std::stringstream ss;
    ss << cb << "(" << appID << "." << _publicInterface->getFullyQualifiedName() << "," << appID << ",";
    if (userEdited) {
        ss << "True";
    } else {
        ss << "False";
    }
    ss << ")\n";
    std::string output;
    std::string script = ss.str();
    if ( !NATRON_PYTHON_NAMESPACE::interpretPythonScript(script, &error, &output) ) {
        _publicInterface->getApp()->appendToScriptEditor("Failed to run onNodeCreated callback: " + error);
    } else if ( !output.empty() ) {
        _publicInterface->getApp()->appendToScriptEditor(output);
    }
} // Node::Implementation::runOnNodeCreatedCBInternal

void
Node::Implementation::runOnNodeDeleteCBInternal(const std::string& cb)
{
    std::vector<std::string> args;
    std::string error;

    try {
        NATRON_PYTHON_NAMESPACE::getFunctionArguments(cb, &error, &args);
    } catch (const std::exception& e) {
        _publicInterface->getApp()->appendToScriptEditor( std::string("Failed to run onNodeDeletion callback: ")
                                                          + e.what() );

        return;
    }

    if ( !error.empty() ) {
        _publicInterface->getApp()->appendToScriptEditor("Failed to run onNodeDeletion callback: " + error);

        return;
    }

    std::string signatureError;
    signatureError.append("The on node deletion callback supports the following signature(s):\n");
    signatureError.append("- callback(thisNode,app)");
    if (args.size() != 2) {
        _publicInterface->getApp()->appendToScriptEditor("Failed to run onNodeDeletion callback: " + signatureError);

        return;
    }

    if ( (args[0] != "thisNode") || (args[1] != "app") ) {
        _publicInterface->getApp()->appendToScriptEditor("Failed to run onNodeDeletion callback: " + signatureError);

        return;
    }

    std::string appID = _publicInterface->getApp()->getAppIDString();
    std::stringstream ss;
    ss << cb << "(" << appID << "." << _publicInterface->getFullyQualifiedName() << "," << appID << ")\n";

    std::string err;
    std::string output;
    if ( !NATRON_PYTHON_NAMESPACE::interpretPythonScript(ss.str(), &err, &output) ) {
        _publicInterface->getApp()->appendToScriptEditor("Failed to run onNodeDeletion callback: " + err);
    } else if ( !output.empty() ) {
        _publicInterface->getApp()->appendToScriptEditor(output);
    }
}

void
Node::Implementation::runOnNodeCreatedCB(bool userEdited)
{

    std::string cb = _publicInterface->getApp()->getProject()->getOnNodeCreatedCB();
    NodeCollectionPtr group = _publicInterface->getGroup();

    if (!group) {
        return;
    }
    if ( !cb.empty() ) {
        runOnNodeCreatedCBInternal(cb, userEdited);
    }

    NodeGroupPtr isGroup = toNodeGroup(group);
    KnobStringPtr nodeCreatedCbKnob = nodeCreatedCallback.lock();
    if (!nodeCreatedCbKnob && isGroup) {
        cb = isGroup->getNode()->getAfterNodeCreatedCallback();
    } else if (nodeCreatedCbKnob) {
        cb = nodeCreatedCbKnob->getValue();
    }
    if ( !cb.empty() ) {
        runOnNodeCreatedCBInternal(cb, userEdited);
    }
}

void
Node::Implementation::runOnNodeDeleteCB()
{

    if (_publicInterface->getScriptName_mt_safe().empty()) {
        return;
    }
    std::string cb = _publicInterface->getApp()->getProject()->getOnNodeDeleteCB();
    NodeCollectionPtr group = _publicInterface->getGroup();

    if (!group) {
        return;
    }
    if ( !cb.empty() ) {
        runOnNodeDeleteCBInternal(cb);
    }


    NodeGroupPtr isGroup = toNodeGroup(group);
    KnobStringPtr nodeDeletedKnob = nodeRemovalCallback.lock();
    if (!nodeDeletedKnob && isGroup) {
        NodePtr grpNode = isGroup->getNode();
        if (grpNode) {
            cb = grpNode->getBeforeNodeRemovalCallback();
        }
    } else if (nodeDeletedKnob) {
        cb = nodeDeletedKnob->getValue();
    }
    if ( !cb.empty() ) {
        runOnNodeDeleteCBInternal(cb);
    }
}

std::string
Node::getBeforeRenderCallback() const
{
    KnobStringPtr s = _imp->beforeRender.lock();

    return s ? s->getValue() : std::string();
}

std::string
Node::getBeforeFrameRenderCallback() const
{
    KnobStringPtr s = _imp->beforeFrameRender.lock();

    return s ? s->getValue() : std::string();
}

std::string
Node::getAfterRenderCallback() const
{
    KnobStringPtr s = _imp->afterRender.lock();

    return s ? s->getValue() : std::string();
}

std::string
Node::getAfterFrameRenderCallback() const
{
    KnobStringPtr s = _imp->afterFrameRender.lock();

    return s ? s->getValue() : std::string();
}

std::string
Node::getAfterNodeCreatedCallback() const
{
    KnobStringPtr s = _imp->nodeCreatedCallback.lock();

    return s ? s->getValue() : std::string();
}

std::string
Node::getBeforeNodeRemovalCallback() const
{
    KnobStringPtr s = _imp->nodeRemovalCallback.lock();

    return s ? s->getValue() : std::string();
}

void
Node::runInputChangedCallback(int index)
{
    std::string cb = getInputChangedCallback();

    if ( !cb.empty() ) {
        _imp->runInputChangedCallback(index, cb);
    }
}

void
Node::Implementation::runInputChangedCallback(int index,
                                              const std::string& cb)
{
    std::vector<std::string> args;
    std::string error;

    try {
        NATRON_PYTHON_NAMESPACE::getFunctionArguments(cb, &error, &args);
    } catch (const std::exception& e) {
        _publicInterface->getApp()->appendToScriptEditor( std::string("Failed to run onInputChanged callback: ")
                                                          + e.what() );

        return;
    }

    if ( !error.empty() ) {
        _publicInterface->getApp()->appendToScriptEditor("Failed to run onInputChanged callback: " + error);

        return;
    }

    std::string signatureError;
    signatureError.append("The on input changed callback supports the following signature(s):\n");
    signatureError.append("- callback(inputIndex,thisNode,thisGroup,app)");
    if (args.size() != 4) {
        _publicInterface->getApp()->appendToScriptEditor("Failed to run onInputChanged callback: " + signatureError);

        return;
    }

    if ( (args[0] != "inputIndex") || (args[1] != "thisNode") || (args[2] != "thisGroup") || (args[3] != "app") ) {
        _publicInterface->getApp()->appendToScriptEditor("Failed to run onInputChanged callback: " + signatureError);

        return;
    }

    std::string appID = _publicInterface->getApp()->getAppIDString();
    NodeCollectionPtr collection = _publicInterface->getGroup();
    assert(collection);
    if (!collection) {
        return;
    }

    std::string thisGroupVar;
    NodeGroupPtr isParentGrp = toNodeGroup(collection);
    if (isParentGrp) {
        std::string nodeName = isParentGrp->getNode()->getFullyQualifiedName();
        std::string nodeFullName = appID + "." + nodeName;
        thisGroupVar = nodeFullName;
    } else {
        thisGroupVar = appID;
    }

    std::stringstream ss;
    ss << cb << "(" << index << "," << appID << "." << _publicInterface->getFullyQualifiedName() << "," << thisGroupVar << "," << appID << ")\n";

    std::string script = ss.str();
    std::string output;
    if ( !NATRON_PYTHON_NAMESPACE::interpretPythonScript(script, &error, &output) ) {
        _publicInterface->getApp()->appendToScriptEditor( tr("Failed to execute callback: %1").arg( QString::fromUtf8( error.c_str() ) ).toStdString() );
    } else {
        if ( !output.empty() ) {
            _publicInterface->getApp()->appendToScriptEditor(output);
        }
    }
} // Node::Implementation::runInputChangedCallback

KnobChoicePtr
Node::getChannelSelectorKnob(int inputNb) const
{
    std::map<int, ChannelSelector>::const_iterator found = _imp->channelsSelectors.find(inputNb);

    if ( found == _imp->channelsSelectors.end() ) {
        if (inputNb == -1) {
            ///The effect might be multi-planar and supply its own
            KnobIPtr knob = getKnobByName(kNatronOfxParamOutputChannels);
            if (!knob) {
                return KnobChoicePtr();
            }

            return toKnobChoice(knob);
        }

        return KnobChoicePtr();
    }

    return found->second.layer.lock();
}

KnobBoolPtr
Node::getProcessAllLayersKnob() const
{
    return _imp->processAllLayersKnob.lock();
}

void
Node::checkForPremultWarningAndCheckboxes()
{
    if ( isOutputNode() || _imp->effect->isGenerator() || _imp->effect->isReader() ) {
        return;
    }
    KnobBoolPtr chans[4];
    KnobStringPtr premultWarn = _imp->premultWarning.lock();
    if (!premultWarn) {
        return;
    }
    NodePtr prefInput = getPreferredInputNode();

    //Do not display a warning for Roto paint
    if ( !prefInput || _imp->effect->isRotoPaintNode() ) {
        //No input, do not warn
        premultWarn->setSecret(true);

        return;
    }
    for (int i = 0; i < 4; ++i) {
        chans[i] = _imp->enabledChan[i].lock();

        //No checkboxes
        if (!chans[i]) {
            premultWarn->setSecret(true);

            return;
        }

        //not RGBA
        if ( chans[i]->getIsSecret() ) {
            return;
        }
    }

    ImagePremultiplicationEnum premult = _imp->effect->getPremult();

    //not premult
    if (premult != eImagePremultiplicationPremultiplied) {
        premultWarn->setSecret(true);

        return;
    }

    bool checked[4];
    checked[3] = chans[3]->getValue();

    //alpha unchecked
    if (!checked[3]) {
        premultWarn->setSecret(true);

        return;
    }
    for (int i = 0; i < 3; ++i) {
        checked[i] = chans[i]->getValue();
        if (!checked[i]) {
            premultWarn->setSecret(false);

            return;
        }
    }

    //RGB checked
    premultWarn->setSecret(true);
} // Node::checkForPremultWarningAndCheckboxes

static void
parseLayerString(const std::string& encoded,
                 bool* isColor)
{
    if ( (encoded == kNatronRGBAPlaneUserName) ||
         ( encoded == kNatronRGBPlaneUserName) ||
         ( encoded == kNatronAlphaPlaneUserName) ) {
        *isColor = true;
    } else {
        *isColor = false;
    }
}

static bool
parseMaskChannelString(const std::string& encodedChannel,
                       std::string* nodeName,
                       std::string* layerName,
                       std::string* channelName,
                       bool *isColor)
{
    std::size_t foundLastDot = encodedChannel.find_last_of('.');

    if (foundLastDot == std::string::npos) {
        *isColor = false;
        if (encodedChannel == "None") {
            *layerName = "None";

            return true;
        }

        return false;
    }
    *channelName = encodedChannel.substr(foundLastDot + 1);

    std::string baseName = encodedChannel.substr(0, foundLastDot);
    std::size_t foundPrevDot = baseName.find_first_of('.');
    if (foundPrevDot != std::string::npos) {
        //Remove the node name
        *layerName = baseName.substr(foundPrevDot + 1);
        *nodeName = baseName.substr(0, foundPrevDot);
    } else {
        *layerName = baseName;
        nodeName->clear();
    }
    *isColor = *layerName == kNatronRGBAComponentsName || *layerName == kNatronRGBComponentsName || *layerName == kNatronAlphaComponentsName;

    return true;
}

class MergeMaskChannelData
    : public KnobChoiceMergeEntriesData
{
public:

    std::string bNode, bLayer, bChannel;
    bool isColor;
    bool dataSet;

    MergeMaskChannelData()
        : KnobChoiceMergeEntriesData()
        , isColor(false)
        , dataSet(false)
    {
    }

    virtual void clear()
    {
        dataSet = false;
        bNode.clear();
        bLayer.clear();
        bChannel.clear();
    }

    virtual ~MergeMaskChannelData()
    {
    }
};

static bool
maskChannelEqualityFunctorInternal(const std::string& aLayer,
                                   const std::string& aChannel,
                                   const std::string& bLayer,
                                   const std::string& bChannel,
                                   bool aIsColor,
                                   bool bIsColor)
{
    if ( aChannel.empty() && bChannel.empty() ) {
        // None choice
        return aLayer == bLayer;
    } else if (aChannel != bChannel) {
        return false;
    } else {
        // Same channel, check layer
        if (aLayer == bLayer) {
            return true;
        } else if (aIsColor && bIsColor) {
            return true;
        }
    }

    return false;
}

static bool
maskChannelEqualityFunctor(const std::string& a,
                           const std::string& b,
                           KnobChoiceMergeEntriesData* data)
{
    MergeMaskChannelData* mergeData = dynamic_cast<MergeMaskChannelData*>(data);

    assert(mergeData);
    if (!mergeData) {
        return false;
    }
    std::string aNode, aLayer, aChannel;
    bool aIsColor;
    parseMaskChannelString(a, &aNode, &aLayer, &aChannel, &aIsColor);
    if (!mergeData->dataSet) {
        parseMaskChannelString(b, &mergeData->bNode, &mergeData->bLayer, &mergeData->bChannel, &mergeData->isColor);
        mergeData->dataSet = true;
    }

    return maskChannelEqualityFunctorInternal(aLayer, aChannel, mergeData->bLayer, mergeData->bChannel, aIsColor, mergeData->isColor);
}

class MergeLayerData
    : public KnobChoiceMergeEntriesData
{
public:

    bool isColor;
    bool dataSet;

    MergeLayerData()
        : KnobChoiceMergeEntriesData()
        , isColor(false)
        , dataSet(false)
    {
    }

    virtual void clear()
    {
        dataSet = false;
    }

    virtual ~MergeLayerData()
    {
    }
};

static bool
layerEqualityFunctor(const std::string& a,
                     const std::string& b,
                     KnobChoiceMergeEntriesData* data)
{
    MergeLayerData* mergeData = dynamic_cast<MergeLayerData*>(data);

    assert(mergeData);
    if (!mergeData) {
        return false;
    }
    bool aIsColor;
    parseLayerString(a, &aIsColor);
    if (!mergeData->dataSet) {
        parseLayerString(b, &mergeData->isColor);
        mergeData->dataSet = true;
    }
    if (aIsColor && mergeData->isColor) {
        return true;
    } else if (a == b) {
        return true;
    }

    return false;
}

int
Node::getMaskChannel(int inputNb,
                     ImageComponents* comps,
                     NodePtr* maskInput) const
{
    *comps = ImageComponents::getNoneComponents();
    maskInput->reset();
    std::map<int, MaskSelector >::const_iterator it = _imp->maskSelectors.find(inputNb);

    if ( it != _imp->maskSelectors.end() ) {
        std::string maskEncoded =  it->second.channel.lock()->getActiveEntryText_mt_safe();
        std::string nodeName, layerName, channelName;
        bool isColor;
        bool ok = parseMaskChannelString(maskEncoded, &nodeName, &layerName, &channelName, &isColor);

        if ( !ok || (layerName == "None") ) {
            return -1;
        } else {
            QMutexLocker locker(&it->second.compsMutex);
            for (std::size_t i = 0; i < it->second.compsAvailable.size(); ++i) {
                if ( (it->second.compsAvailable[i].first.getLayerName() == layerName) ||
                     ( isColor && it->second.compsAvailable[i].first.isColorPlane() ) ) {
                    const std::vector<std::string>& channels = it->second.compsAvailable[i].first.getComponentsNames();
                    for (std::size_t j = 0; j < channels.size(); ++j) {
                        if (channels[j] == channelName) {
                            *comps = it->second.compsAvailable[i].first;
                            *maskInput = it->second.compsAvailable[i].second.lock();

                            return j;
                        }
                    }
                }
            }
        }
        //Default to alpha
        // *comps = ImageComponents::getAlphaComponents();
        //return 0;
    }

    return -1;
}

bool
Node::refreshChannelSelectors()
{
    if ( !isNodeCreated() ) {
        return false;
    }
    _imp->effect->setComponentsAvailableDirty(true);

    double time = getApp()->getTimeLine()->currentFrame();
    bool hasChanged = false;
    for (std::map<int, ChannelSelector>::iterator it = _imp->channelsSelectors.begin(); it != _imp->channelsSelectors.end(); ++it) {
        NodePtr node;
        if (it->first == -1) {
            node = shared_from_this();
        } else {
            node = getInput(it->first);
        }

        KnobChoicePtr layerKnob = it->second.layer.lock();

        // The Output Layer menu has a All choice, input layers menus have a None choice.
        std::vector<std::string> choices;
        if (it->first >= 0) {
            choices.push_back("None");
        }
        int gotColor = -1;
        ImageComponents colorComp;

        //
        // These are default layers that we always display in the layer selector.
        // If one of them is found in the clip preferences, we set the default value to it.
        //
        std::map<std::string, int > defaultLayers;
        {
            std::vector<std::string> projectLayers = getApp()->getProject()->getProjectDefaultLayerNames();
            for (std::size_t i = 0; i < projectLayers.size(); ++i) {
                defaultLayers[projectLayers[i]] = -1;
            }
        }


        // We may not have an input
        if (node) {
            // Get the components available on the node
            EffectInstance::ComponentsAvailableMap compsAvailable;
            node->getEffectInstance()->getComponentsAvailable(it->first != -1, true, time, &compsAvailable);
            {
                QMutexLocker k(&it->second.compsMutex);
                it->second.compsAvailable = compsAvailable;
            }
            for (EffectInstance::ComponentsAvailableMap::iterator it2 = compsAvailable.begin(); it2 != compsAvailable.end(); ++it2) {
                // Insert the color plane second in the menu
                if ( it2->first.isColorPlane() ) {
                    int numComp = it2->first.getNumComponents();
                    colorComp = it2->first;

                    assert(choices.size() > 0);
                    std::vector<std::string>::iterator pos = choices.begin();
                    ++pos; // bypass the "None" choice
                    gotColor = 1;


                    std::string colorCompName;
                    if (numComp == 1) {
                        colorCompName = kNatronAlphaPlaneUserName;
                    } else if (numComp == 3) {
                        colorCompName = kNatronRGBPlaneUserName;
                    } else if (numComp == 4) {
                        colorCompName = kNatronRGBAPlaneUserName;
                    } else {
                        assert(false);
                    }
                    choices.insert(pos, colorCompName);


                    // Increment all default indexes since we inserted color in the list
                    for (std::map<std::string, int >::iterator it = defaultLayers.begin(); it != defaultLayers.end(); ++it) {
                        if (it->second != -1) {
                            ++it->second;
                        }
                    }
                } else {
                    std::string choiceName = ImageComponents::mapNatronInternalPlaneNameToUserFriendlyPlaneName( it2->first.getLayerName() );
                    std::map<std::string, int>::iterator foundDefaultLayer = defaultLayers.find( it2->first.getLayerName() );
                    if ( foundDefaultLayer != defaultLayers.end() ) {
                        foundDefaultLayer->second = choices.size() - 1;
                    }


                    choices.push_back(choiceName);
                }
            }
        } // if (node) {

        // If we did not find the color plane, insert it since it is the unique mandatory plane.
        if (gotColor == -1) {
            assert(choices.size() > 0);
            std::vector<std::string>::iterator pos = choices.begin();
            ++pos;
            gotColor = 1;
            Q_UNUSED(gotColor);
            ///Increment all default indexes
            for (std::map<std::string, int>::iterator it = defaultLayers.begin(); it != defaultLayers.end(); ++it) {
                if (it->second != -1) {
                    ++it->second;
                }
            }
            colorComp = ImageComponents::getRGBAComponents();
            choices.insert(pos, kNatronRGBAPlaneUserName);
        }

        // Insert default layers
        for (std::map<std::string, int>::iterator itl = defaultLayers.begin(); itl != defaultLayers.end(); ++itl) {
            if (itl->second == -1) {
                std::string choiceName = ImageComponents::mapNatronInternalPlaneNameToUserFriendlyPlaneName(itl->first);
                choices.push_back(choiceName);
            }
        }

        const std::vector<std::string> currentLayerEntries = layerKnob->getEntries_mt_safe();
        const std::string curLayer_FriendlyName = layerKnob->getActiveEntryText_mt_safe();
        const std::string curLayer = ImageComponents::mapUserFriendlyPlaneNameToNatronInternalPlaneName(curLayer_FriendlyName);


        {
            MergeLayerData tmpData;
            bool menuChanged = layerKnob->populateChoices(choices, std::vector<std::string>(), layerEqualityFunctor, &tmpData);
            if (menuChanged) {
                hasChanged = true;
                s_outputLayerChanged();
            }
        }
    } // for (std::map<int,ChannelSelector>::iterator it = _imp->channelsSelectors.begin(); it != _imp->channelsSelectors.end(); ++it) {

    NodePtr prefInputNode;
    if ( !_imp->maskSelectors.empty() ) {
        int prefInputNb = getPreferredInput();
        if (prefInputNb != -1) {
            prefInputNode = getInput(prefInputNb);
        }
    }

    for (std::map<int, MaskSelector>::iterator it = _imp->maskSelectors.begin(); it != _imp->maskSelectors.end(); ++it) {
        NodePtr node;
        if (it->first == -1) {
            node = shared_from_this();
        } else {
            node = getInput(it->first);
        }


        std::vector<std::string> choices;
        choices.push_back("None");

        //Get the mask input components
        EffectInstance::ComponentsAvailableMap compsAvailable;
        std::list<EffectInstancePtr> markedNodes;
        if (node) {
            node->getEffectInstance()->getComponentsAvailable(true, true, time, &compsAvailable, &markedNodes);
        }

        //Also get the node's preferred input (the "main" input) components
        EffectInstance::ComponentsAvailableMap prefInputAvailComps;

        if (prefInputNode) {
            prefInputNode->getEffectInstance()->getComponentsAvailable(true, true, time, &prefInputAvailComps, &markedNodes);

            //Merge the 2 components available maps, but preferring channels coming from the Mask input
            for (EffectInstance::ComponentsAvailableMap::iterator it = prefInputAvailComps.begin(); it != prefInputAvailComps.end(); ++it) {
                //If the component is already present in the 'comps' map, only add it if we are the preferred input
                EffectInstance::ComponentsAvailableMap::iterator colorMatch = compsAvailable.end();
                bool found = false;
                for (EffectInstance::ComponentsAvailableMap::iterator it2 = compsAvailable.begin(); it2 != compsAvailable.end(); ++it2) {
                    if (it2->first == it->first) {
                        found = true;
                        break;
                    } else if ( it2->first.isColorPlane() ) {
                        colorMatch = it2;
                    }
                }
                if (!found) {
                    if ( ( colorMatch != compsAvailable.end() ) && it->first.isColorPlane() ) {
                        //we found another color components type, skip
                        continue;
                    } else {
                        compsAvailable.insert(*it);
                    }
                }
            }
        } // if (prefInputNode)


        std::vector<std::pair<ImageComponents, NodeWPtr > > compsOrdered;
        ImageComponents gotColor;
        NodePtr nodeGotColor;
        for (EffectInstance::ComponentsAvailableMap::iterator comp = compsAvailable.begin(); comp != compsAvailable.end(); ++comp) {
            if ( comp->first.isColorPlane() ) {
                //compsOrdered.insert(compsOrdered.begin(), std::make_pair(comp->first,comp->second));
                gotColor = comp->first;
                nodeGotColor = comp->second.lock();
            } else {
                compsOrdered.push_back(*comp);
            }
        }


        {
            QMutexLocker k(&it->second.compsMutex);
            it->second.compsAvailable = compsOrdered;

            // Add the components available for the color plane, but only retain RGBA in the channel selector.
            // We do this because by default the channel selector has RGBA but when input is RGB it will complain that Alpha is not available.
            if (gotColor) {
                it->second.compsAvailable.push_back( std::make_pair(gotColor, nodeGotColor) );
            }
        }

        for (std::vector<std::pair<ImageComponents, NodeWPtr > >::iterator it2 = compsOrdered.begin(); it2 != compsOrdered.end(); ++it2) {
            const std::vector<std::string>& channels = it2->first.getComponentsNames();
            bool isColor = it2->first.isColorPlane();
            const std::string& layerName = isColor ? it2->first.getComponentsGlobalName() : it2->first.getLayerName();
            NodePtr providerNode = it2->second.lock();
            std::string nodeName;
            if (providerNode) {
                nodeName = providerNode->getScriptName_mt_safe();
            }

            for (std::size_t i = 0; i < channels.size(); ++i) {
                std::string option;
                if (!isColor) {
                    option += nodeName;
                    if ( !nodeName.empty() ) {
                        option += '.';
                    }
                }
                option += layerName;
                if ( !layerName.empty() ) {
                    option += '.';
                }
                option += channels[i];
                choices.push_back(option);
            }
        }


        {
            std::vector<std::string>::iterator pos = choices.begin();
            ++pos;

            const ImageComponents& rgba = ImageComponents::getRGBAComponents();
            const std::string& rgbaCompname = rgba.getComponentsGlobalName();
            const std::vector<std::string>& rgbaChannels = rgba.getComponentsNames();
            std::vector<std::string> rgbaOptions;
            for (std::size_t i = 0; i < rgbaChannels.size(); ++i) {
                std::string option = rgbaCompname + '.' + rgbaChannels[i];
                rgbaOptions.push_back(option);
            }
            choices.insert( pos, rgbaOptions.begin(), rgbaOptions.end() );
        }

        KnobChoicePtr channelKnob = it->second.channel.lock();
        const std::vector<std::string> currentLayerEntries = channelKnob->getEntries_mt_safe();
        const std::string curChannelEncoded = channelKnob->getActiveEntryText_mt_safe();

        // This will merge previous channels with new channels available while retaining previously existing channels.
        {
            MergeMaskChannelData tmpData;
            hasChanged |= channelKnob->populateChoices(choices, std::vector<std::string>(), maskChannelEqualityFunctor, &tmpData);
        }
    }
    return hasChanged;
} // Node::refreshChannelSelectors()

bool
Node::addUserComponents(const ImageComponents& comps)
{
    ///The node has node channel selector, don't allow adding a custom plane.
    KnobIPtr outputLayerKnob = getKnobByName(kNatronOfxParamOutputChannels);

    if (_imp->channelsSelectors.empty() && !outputLayerKnob) {
        return false;
    }

    if (!outputLayerKnob) {
        //The effect does not have kNatronOfxParamOutputChannels but maybe the selector provided by Natron
        std::map<int, ChannelSelector>::iterator found = _imp->channelsSelectors.find(-1);
        if ( found == _imp->channelsSelectors.end() ) {
            return false;
        }
        outputLayerKnob = found->second.layer.lock();
    }

    {
        QMutexLocker k(&_imp->createdComponentsMutex);
        for (std::list<ImageComponents>::iterator it = _imp->createdComponents.begin(); it != _imp->createdComponents.end(); ++it) {
            if ( it->getLayerName() == comps.getLayerName() ) {
                return false;
            }
        }

        _imp->createdComponents.push_back(comps);
    }
    if (!_imp->isRefreshingInputRelatedData) {
        ///Clip preferences have changed
        RenderScale s(1.);
        getEffectInstance()->refreshMetaDatas_public(true);
    }
    {
        ///Set the selector to the new channel
        KnobChoicePtr layerChoice = toKnobChoice(outputLayerKnob);
        if (layerChoice) {
            layerChoice->setValueFromLabel(comps.getLayerName(), 0);
        }
    }

    return true;
}

void
Node::getUserCreatedComponents(std::list<ImageComponents>* comps)
{
    QMutexLocker k(&_imp->createdComponentsMutex);

    *comps = _imp->createdComponents;
}

double
Node::getHostMixingValue(double time,
                         ViewIdx view) const
{
    KnobDoublePtr mix = _imp->mixWithSource.lock();

    return mix ? mix->getValueAtTime(time, 0, view) : 1.;
}

NATRON_NAMESPACE_EXIT;

NATRON_NAMESPACE_USING;
#include "moc_Node.cpp"<|MERGE_RESOLUTION|>--- conflicted
+++ resolved
@@ -4344,15 +4344,10 @@
     if (_imp->effect->isWriter()
         && !ioContainer) {
         //Create a frame step parameter for writers, and control it in OutputSchedulerThread.cpp
-<<<<<<< HEAD
-=======
-#ifndef NATRON_ENABLE_IO_META_NODES
-        createWriterFrameStepKnob(mainPage);
-#endif
+
         if (!mainPage) {
             mainPage = getOrCreateMainPage();
         }
->>>>>>> e834ce60
 
         KnobButtonPtr renderButton = AppManager::createKnob<KnobButton>(_imp->effect, tr("Render"), 1, false);
         renderButton->setHintToolTip( tr("Starts rendering the specified frame range.") );
