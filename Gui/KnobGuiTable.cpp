--- conflicted
+++ resolved
@@ -600,11 +600,8 @@
 bool
 KnobGuiLayers::addNewUserEntry(QStringList& row)
 {
-<<<<<<< HEAD
     NewLayerDialog dialog( ImagePlaneDesc::getNoneComponents(), getKnobGui()->getGui() );
-=======
-    NewLayerDialog dialog( ImagePlaneDesc::getNoneComponents(), getGui() );
->>>>>>> 8128e21d
+
 
     if ( dialog.exec() ) {
         ImagePlaneDesc comps = dialog.getComponents();
@@ -651,13 +648,9 @@
     for (int i = 0; i < splits.size(); ++i) {
         channels.push_back( splits[i].toStdString() );
     }
-<<<<<<< HEAD
     ImagePlaneDesc original(row[0].toStdString(), "", row[2].toStdString(), channels);;
     NewLayerDialog dialog( original, getKnobGui()->getGui() );
-=======
-    ImagePlaneDesc original(row[0].toStdString(), row[0].toStdString(), std::string(), channels);;
-    NewLayerDialog dialog( original, getGui() );
->>>>>>> 8128e21d
+
     if ( dialog.exec() ) {
         ImagePlaneDesc comps = dialog.getComponents();
         if ( comps == ImagePlaneDesc::getNoneComponents() ) {
@@ -668,20 +661,14 @@
         }
 
         std::string oldLayerName = row[0].toStdString();
-<<<<<<< HEAD
         row[0] = ( QString::fromUtf8( comps.getPlaneID().c_str() ) );
-=======
-        row[0] = ( QString::fromUtf8( comps.getPlaneLabel().c_str() ) );
->>>>>>> 8128e21d
+
 
         std::list<std::vector<std::string> > table;
         _knob.lock()->getTable(&table);
         for (std::list<std::vector<std::string> >::iterator it = table.begin(); it != table.end(); ++it) {
-<<<<<<< HEAD
             if ( ( (*it)[0] == comps.getPlaneID() ) && ( (*it)[0] != oldLayerName ) ) {
-=======
-            if ( ( (*it)[0] == comps.getPlaneLabel() ) && ( (*it)[0] != oldLayerName ) ) {
->>>>>>> 8128e21d
+
                 Dialogs::errorDialog( tr("Layer").toStdString(), tr("A Layer with the same name already exists").toStdString() );
 
                 return false;
