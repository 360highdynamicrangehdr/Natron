--- conflicted
+++ resolved
@@ -151,7 +151,6 @@
 ViewerInstance::create(const NodePtr& node)
 {
     return EffectInstancePtr( new ViewerInstance(node) );
-<<<<<<< HEAD
 }
 
 PluginPtr
@@ -240,86 +239,9 @@
 ViewerInstance::supportsMultipleClipDepths() const
 {
     return true;
-=======
-}
-
-PluginPtr
-ViewerInstance::createPlugin()
-{
-    std::vector<std::string> grouping;
-    grouping.push_back(PLUGIN_GROUP_IMAGE);
-    PluginPtr ret = Plugin::create(ViewerInstance::create, ViewerInstance::createRenderClone, PLUGINID_NATRON_VIEWER_INTERNAL, "ViewerProcess", 1, 0, grouping);
-    ret->setProperty<std::string>(kNatronPluginPropIconFilePath,  "Images/viewer_icon.png");
-    QString desc =  tr("The Viewer node can display the output of a node graph.");
-    ret->setProperty<bool>(kNatronPluginPropIsInternalOnly, true);
-    ret->setProperty<std::string>(kNatronPluginPropDescription, desc.toStdString());
-    ret->setProperty<int>(kNatronPluginPropRenderSafety, (int)eRenderSafetyFullySafe);
-    ret->setProperty<bool>(kNatronPluginPropUsesMultiThread, true);
-    return ret;
-}
-
-ViewerInstance::ViewerInstance(const NodePtr& node)
-    : EffectInstance(node)
-    , _imp( new ViewerInstancePrivate(this) )
-{
-
-}
-
-ViewerInstance::ViewerInstance(const EffectInstancePtr& mainInstance, const FrameViewRenderKey& key)
-: EffectInstance(mainInstance, key)
-, _imp( new ViewerInstancePrivate(this) )
-{
-
-}
-
-ViewerInstance::~ViewerInstance()
-{
-}
-
-ViewerNodePtr
-ViewerInstance::getViewerNodeGroup() const
-{
-    NodeCollectionPtr collection = getNode()->getGroup();
-    assert(collection);
-    NodeGroupPtr isGroup = toNodeGroup(collection);
-    assert(isGroup);
-    ViewerNodePtr ret = toViewerNode(isGroup);
-    assert(ret);
-    return ret;
-}
-
-
-
-std::string
-ViewerInstance::getInputLabel(int /*inputNb*/) const
-{
-    return "Source";
-}
-
-int
-ViewerInstance::getMaxInputCount() const
-{
-    return 1;
-}
-
-bool
-ViewerInstance::isInputOptional(int /*n*/) const
-{
-    return false;
 }
 
 void
-ViewerInstance::addAcceptedComponents(int /*inputNb*/,
-                                      std::bitset<4>* supported)
-{
-    (*supported)[0] = (*supported)[1] = (*supported)[2] = (*supported)[3] = 1;
->>>>>>> 68c4ae2b
-}
-
-
-
-void
-<<<<<<< HEAD
 ViewerInstance::fetchRenderCloneKnobs()
 {
     _imp->layerChoiceKnob = getKnobByNameAndType<KnobChoice>(kViewerInstanceParamOutputLayer);
@@ -598,11 +520,10 @@
 {
     EffectInstance::appendToHash(args, hash);
 
-    if (args.hashType == HashableObject::eComputeHashTypeOnlyMetadataSlaves) {
-        // We rely on the viewers bit depth setting knob in the getTimeInvariantMetadata() function
-        // so make sure it is part of the hash.
-        appPTR->getCurrentSettings()->getViewerBitDepthKnob()->appendToHash(args, hash);
-    }
+    // We rely on the viewers bit depth setting knob in the getTimeInvariantMetadata() function
+    // so make sure it is part of the hash.
+    appPTR->getCurrentSettings()->getViewerBitDepthKnob()->appendToHash(args, hash);
+
 }
 
 ActionRetCodeEnum
@@ -618,274 +539,8 @@
     // Output however can be 8-bit
     ImageBitDepthEnum outputDepth = appPTR->getCurrentSettings()->getViewersBitDepth();
     metadata.setBitDepth(-1, outputDepth);
-=======
-ViewerInstance::addSupportedBitDepth(std::list<ImageBitDepthEnum>* depths) const
-{
-    depths->push_back(eImageBitDepthFloat);
-    depths->push_back(eImageBitDepthShort);
-    depths->push_back(eImageBitDepthByte);
-}
-
-bool
-ViewerInstance::supportsMultipleClipDepths() const
-{
-    return true;
-}
-
-void
-ViewerInstance::fetchRenderCloneKnobs()
-{
-    _imp->layerChoiceKnob = getKnobByNameAndType<KnobChoice>(kViewerInstanceParamOutputLayer);
-    _imp->alphaChannelChoiceKnob = getKnobByNameAndType<KnobChoice>(kViewerInstanceParamAlphaChannel);
-    _imp->displayChannels = getKnobByNameAndType<KnobChoice>(kViewerInstanceParamDisplayChannels);
-    _imp->gainKnob = getKnobByNameAndType<KnobDouble>(kViewerInstanceNodeParamGain);
-    _imp->gammaKnob = getKnobByNameAndType<KnobDouble>(kViewerInstanceParamGamma);
-    _imp->outputColorspace = getKnobByNameAndType<KnobChoice>(kViewerInstanceParamColorspace);
-    _imp->autoContrastKnob = getKnobByNameAndType<KnobButton>(kViewerInstanceParamEnableAutoContrast);
-    _imp->userRoIEnabled = getKnobByNameAndType<KnobButton>(kViewerInstanceParamEnableUserRoI);
-    _imp->userRoIBottomLeftKnob = getKnobByNameAndType<KnobDouble>(kViewerInstanceParamUserRoIBottomLeft);
-    _imp->userRoISizeKnob = getKnobByNameAndType<KnobDouble>(kViewerInstanceParamUserRoISize);
-    _imp->clipToFormatButtonKnob = getKnobByNameAndType<KnobButton>(kViewerInstanceParamClipToFormat);
-}
-
-RectD
-ViewerInstance::getViewerRoI()
-{
-    ViewerNodePtr viewerNode = getViewerNodeGroup();
-    assert(viewerNode);
-    RectD rod;
-    RectD viewerRoI = viewerNode->getUiContext()->getImageRectangleDisplayed();
-    bool clipToFormat = _imp->clipToFormatButtonKnob.lock()->getValue();
-    if (!clipToFormat) {
-        rod = viewerRoI;
-    } else {
-        RectI format = getOutputFormat();
-        double par = getAspectRatio(-1);
-        RectD formatCanonical;
-        format.toCanonical_noClipping(0, par, &formatCanonical);
-        viewerRoI.intersect(formatCanonical, &rod);
-    }
-
-    bool userRoiEnabled = _imp->userRoIEnabled.lock()->getValue();
-    if (userRoiEnabled) {
-        RectD userRoI;
-        KnobDoublePtr btmLeft = _imp->userRoIBottomLeftKnob.lock();
-        KnobDoublePtr size = _imp->userRoISizeKnob.lock();
-        userRoI.x1 = btmLeft->getValue();
-        userRoI.y1 = btmLeft->getValue(DimIdx(1));
-        userRoI.x2 = userRoI.x1 + size->getValue();
-        userRoI.y2 = userRoI.y1 + size->getValue(DimIdx(1));
-
-        rod.intersect(userRoI, &rod);
-    }
-    return rod;
-}
-
-void
-ViewerInstance::initializeKnobs()
-{
-    EffectInstancePtr thisShared = shared_from_this();
-    KnobPagePtr page = createKnob<KnobPage>("controlsPage");
-    page->setLabel(tr("Controls"));
-
-
-    {
-        KnobChoicePtr param = createKnob<KnobChoice>(kViewerInstanceParamOutputLayer);
-        param->setLabel(tr(kViewerInstanceParamOutputLayerLabel) );
-        param->setHintToolTip(tr(kViewerInstanceParamOutputLayerHint));
-        page->addKnob(param);
-        _imp->layerChoiceKnob = param;
-    }
-
-    {
-        KnobChoicePtr param = createKnob<KnobChoice>(kViewerInstanceParamAlphaChannel );
-        param->setLabel(tr(kViewerInstanceParamAlphaChannelLabel));
-        param->setHintToolTip(tr(kViewerInstanceParamAlphaChannelHint));
-        page->addKnob(param);
-        _imp->alphaChannelChoiceKnob = param;
-    }
-    {
-        std::vector<ChoiceOption> displayChannelEntries;
-        KnobChoicePtr param = createKnob<KnobChoice>(kViewerInstanceParamDisplayChannels);
-        param->setLabel(tr(kViewerInstanceParamDisplayChannelsLabel) );
-        param->setHintToolTip(tr(kViewerInstanceParamDisplayChannelsHint));
-        {
-
-            displayChannelEntries.push_back(ChoiceOption("Luminance", "", ""));
-            displayChannelEntries.push_back(ChoiceOption("RGB", "", ""));
-            displayChannelEntries.push_back(ChoiceOption("Red", "", ""));
-            displayChannelEntries.push_back(ChoiceOption("Green", "", ""));
-            displayChannelEntries.push_back(ChoiceOption("Blue", "", ""));
-            displayChannelEntries.push_back(ChoiceOption("Alpha", "", ""));
-            displayChannelEntries.push_back(ChoiceOption("Matte", "", ""));
-            param->populateChoices(displayChannelEntries);
-        }
-        _imp->displayChannels = param;
-    }
-    {
-        KnobDoublePtr param = createKnob<KnobDouble>(kViewerInstanceNodeParamGain);
-        param->setLabel(tr(kViewerInstanceNodeParamGainLabel));
-        param->setHintToolTip(tr(kViewerInstanceNodeParamGainHint));
-        page->addKnob(param);
-        param->setDisplayRange(-6., 6.);
-        _imp->gainKnob = param;
-    }
-    {
-        KnobDoublePtr param = createKnob<KnobDouble>(kViewerInstanceParamGamma );
-        param->setLabel(tr(kViewerInstanceParamGammaLabel));
-        param->setHintToolTip(tr(kViewerInstanceParamGammaHint));
-        param->setDefaultValue(1.);
-        page->addKnob(param);
-        param->setDisplayRange(0., 5.);
-        _imp->gammaKnob = param;
-    }
-    {
-        KnobChoicePtr param = createKnob<KnobChoice>(kViewerInstanceParamColorspace);
-        param->setLabel(tr(kViewerInstanceParamColorspaceLabel) );
-        param->setHintToolTip(tr(kViewerInstanceParamColorspaceHint));
-        {
-            std::vector<ChoiceOption> entries;
-            entries.push_back(ChoiceOption("Linear(None)", "", ""));
-            entries.push_back(ChoiceOption("sRGB", "", ""));
-            entries.push_back(ChoiceOption("Rec.709", "", ""));
-            param->populateChoices(entries);
-        }
-        param->setDefaultValue(1);
-        page->addKnob(param);
-        _imp->outputColorspace = param;
-    }
-
-    {
-        KnobButtonPtr param = createKnob<KnobButton>(kViewerInstanceParamEnableAutoContrast);
-        param->setLabel(tr(kViewerInstanceParamEnableAutoContrastLabel) );
-        param->setHintToolTip(tr(kViewerInstanceParamEnableAutoContrastHint));
-        page->addKnob(param);
-        param->setCheckable(true);
-        _imp->autoContrastKnob = param;
-    }
-    {
-        KnobButtonPtr param = createKnob<KnobButton>(kViewerInstanceParamEnableUserRoI);
-        param->setLabel(tr(kViewerInstanceParamEnableUserRoILabel));
-        param->setHintToolTip(tr(kViewerInstanceParamEnableUserRoIHint));
-        param->setCheckable(true);
-        page->addKnob(param);
-        param->setSecret(true);
-        _imp->userRoIEnabled = param;
-    }
-
-    {
-        KnobDoublePtr param = createKnob<KnobDouble>(std::string(kViewerInstanceParamUserRoIBottomLeft), 2 );
-        param->setDefaultValuesAreNormalized(true);
-        param->setSecret(true);
-        param->setDefaultValue(0.2, DimIdx(0));
-        param->setDefaultValue(0.2, DimIdx(1));
-        page->addKnob(param);
-        _imp->userRoIBottomLeftKnob = param;
-    }
-    {
-        KnobDoublePtr param = createKnob<KnobDouble>(std::string(kViewerInstanceParamUserRoISize), 2 );
-        param->setDefaultValuesAreNormalized(true);
-        param->setDefaultValue(.6, DimIdx(0));
-        param->setDefaultValue(.6, DimIdx(1));
-        param->setSecret(true);
-        page->addKnob(param);
-        _imp->userRoISizeKnob = param;
-    }
-
-    {
-        KnobButtonPtr param = createKnob<KnobButton>(kViewerInstanceParamClipToFormat);
-        param->setLabel(tr(kViewerInstanceParamClipToFormatLabel));
-        param->setHintToolTip(tr(kViewerInstanceParamClipToFormatHint));
-        page->addKnob(param);
-        param->setSecret(true);
-        param->setCheckable(true);
-        param->setDefaultValue(true);
-        _imp->clipToFormatButtonKnob = param;
-    }
-
-} // initializeKnobs
-
-void
-ViewerInstancePrivate::buildGammaLut(double gamma, RamBuffer<float>* gammaLookup)
-{
-    gammaLookup->resize(GAMMA_LUT_NB_VALUES + 1);
-    float* buf = gammaLookup->getData();
-    if (gamma <= 0) {
-        // gamma = 0: everything is zero, except gamma(1)=1
-        memset(buf, 0, sizeof(float) * GAMMA_LUT_NB_VALUES);
-        buf[GAMMA_LUT_NB_VALUES] = 1.f;
-        return;
-    }
-    for (int position = 0; position <= GAMMA_LUT_NB_VALUES; ++position) {
-        double parametricPos = double(position) / GAMMA_LUT_NB_VALUES;
-        double value = std::pow(parametricPos, 1. / gamma);
-        // set that in the lut
-        buf[position] = (float)std::max( 0., std::min(1., value) );
-    }
-}
-
-float
-ViewerInstancePrivate::lookupGammaLut(float value, const float* gammaLookupBuffer)
-{
-    assert(value == value); // check for NaN
-    if (value < 0.) {
-        return 0.;
-    } else if (value > 1.) {
-        return 1.;
-    } else {
-        int i = (int)(value * GAMMA_LUT_NB_VALUES);
-        assert(0 <= i && i <= GAMMA_LUT_NB_VALUES);
-        float alpha = std::max( 0.f, std::min(value * GAMMA_LUT_NB_VALUES - i, 1.f) );
-        float a = gammaLookupBuffer[i];
-        float b = (i  < GAMMA_LUT_NB_VALUES) ? gammaLookupBuffer[i + 1] : 0.f;
-
-        return a * (1.f - alpha) + b * alpha;
-    }
-}
-
-
-bool
-ViewerInstance::isMultiPlanar() const
-{
-    // We are multi-planar: we need to process multiple planes (The one selected in alpha + the output layer)
-    return true;
-}
-
-EffectInstance::PassThroughEnum
-ViewerInstance::isPassThroughForNonRenderedPlanes() const
-{
-    return ePassThroughPassThroughNonRenderedPlanes;
-}
-
-ActionRetCodeEnum
-ViewerInstance::isIdentity(TimeValue time,
-                           const RenderScale & /*scale*/,
-                           const RectI & /*roi*/,
-                           ViewIdx view,
-                           const ImagePlaneDesc& /*plane*/,
-                           TimeValue* inputTime,
-                           ViewIdx* inputView,
-                           int* inputNb,
-                           ImagePlaneDesc* /*inputPlane*/)
-{
-    ImagePlaneDesc selectedLayer, selectedAlphaLayer;
-    int alphaChannelIndex;
-    {
-        ActionRetCodeEnum stat = _imp->getChannelOptions(time, &selectedLayer, &selectedAlphaLayer, &alphaChannelIndex, 0);
-        if (isFailureRetCode(stat)) {
-            return stat;
-        }
-    }
-    DisplayChannelsEnum displayChannels = (DisplayChannelsEnum)_imp->displayChannels.lock()->getValue();
->>>>>>> 68c4ae2b
-
-    if (displayChannels != eDisplayChannelsRGB) {
-        // If we need to apply channel operations, we are not identity
-        *inputNb = -1;
-        return eActionStatusOK;
-    }
-
-<<<<<<< HEAD
+
+
     return eActionStatusOK;
 } // getTimeInvariantMetadata
 
@@ -914,36 +569,8 @@
     *passThroughInputNb = 0;
     *passThroughTime = time;
     *passThroughView = view;
-=======
-    if (_imp->gainKnob.lock()->getValue() != 1.) {
-        *inputNb = -1;
-        return eActionStatusOK;
-    }
-
-    if (_imp->gammaKnob.lock()->getValue() != 1.) {
-        *inputNb = -1;
-        return eActionStatusOK;
-    }
-
-    if (_imp->autoContrastKnob.lock()->getValue()) {
-        *inputNb = -1;
-        return eActionStatusOK;
-    }
-
-    *inputNb = 0;
-    *inputTime = time;
-    *inputView = view;
-    return eActionStatusOK;
-
-} // isIdentity
->>>>>>> 68c4ae2b
-
-void
-ViewerInstance::appendToHash(const ComputeHashArgs& args, Hash64* hash)
-{
-    EffectInstance::appendToHash(args, hash);
-
-<<<<<<< HEAD
+
+
     ImagePlaneDesc selectedLayer, selectedAlphaLayer, selectedDisplayLayer;
     int alphaChannelIndex;
     {
@@ -1004,38 +631,6 @@
     }
     if (rgbLayer) {
         *rgbLayer = getSelectedLayer(upstreamAvailableLayers);
-=======
-    // We rely on the viewers bit depth setting knob in the getTimeInvariantMetadata() function
-    // so make sure it is part of the hash.
-    appPTR->getCurrentSettings()->getViewerBitDepthKnob()->appendToHash(args, hash);
-
-}
-
-ActionRetCodeEnum
-ViewerInstance::getTimeInvariantMetadata(NodeMetadata& metadata)
-{
-
-    // For now we always output 4 channel images
-    metadata.setColorPlaneNComps(-1, 4);
-
-    // Input should always be float, since we may do color-space conversion.
-    metadata.setBitDepth(0, eImageBitDepthFloat);
-
-    // Output however can be 8-bit
-    ImageBitDepthEnum outputDepth = appPTR->getCurrentSettings()->getViewersBitDepth();
-    metadata.setBitDepth(-1, outputDepth);
-
-
-    return eActionStatusOK;
-} // getTimeInvariantMetadata
-
-
-void
-ViewerInstance::onMetadataChanged(const NodeMetadata& metadata)
-{
-    if (_imp->layerAndAlphaChoiceRefreshEnabled) {
-        _imp->refreshLayerAndAlphaChannelComboBox();
->>>>>>> 68c4ae2b
     }
     if (alphaLayer) {
         *alphaLayer = getSelectedAlphaChannel(upstreamAvailableLayers, alphaChannelIndex);
@@ -1045,7 +640,6 @@
     }
     return eActionStatusOK;
 
-<<<<<<< HEAD
 } // getChannelOptions
 
 ImagePlaneDesc
@@ -1215,144 +809,12 @@
 
 NATRON_NAMESPACE_ANONYMOUS_ENTER
 
-=======
-    getViewerNodeGroup()->onViewerProcessNodeMetadataRefreshed(getNode(), metadata);
-    EffectInstance::onMetadataChanged(metadata);
-
-}
-
-ActionRetCodeEnum
-ViewerInstance::getLayersProducedAndNeeded(TimeValue time,
-                                    ViewIdx view,
-                                    std::map<int, std::list<ImagePlaneDesc> >* inputLayersNeeded,
-                                    std::list<ImagePlaneDesc>* layersProduced,
-                                    TimeValue* passThroughTime,
-                                    ViewIdx* passThroughView,
-                                    int* passThroughInputNb)
-{
-    *passThroughInputNb = 0;
-    *passThroughTime = time;
-    *passThroughView = view;
-
-
-    ImagePlaneDesc selectedLayer, selectedAlphaLayer, selectedDisplayLayer;
-    int alphaChannelIndex;
-    {
-        ActionRetCodeEnum stat = _imp->getChannelOptions(time, &selectedLayer, &selectedAlphaLayer, &alphaChannelIndex, &selectedDisplayLayer);
-        if (isFailureRetCode(stat)) {
-            return stat;
-        }
-    }
-
-    DisplayChannelsEnum outputChannels = (DisplayChannelsEnum)_imp->displayChannels.lock()->getValue();
-
-    // In output we always produce a RGBA texture for the viewer
-    if (selectedLayer.getNumComponents() > 0) {
-        if (selectedLayer.isColorPlane()) {
-            layersProduced->push_back(ImagePlaneDesc::getRGBAComponents());
-        } else {
-            layersProduced->push_back(selectedLayer);
-        }
-
-    }
-
-    std::list<ImagePlaneDesc>& neededLayers = (*inputLayersNeeded)[0];
-
-    if (outputChannels != eDisplayChannelsA && selectedLayer.getNumComponents() > 0) {
-        neededLayers.push_back(selectedLayer);
-    }
-    if (selectedAlphaLayer.getNumComponents() > 0) {
-        if (outputChannels == eDisplayChannelsA || (outputChannels == eDisplayChannelsMatte && selectedAlphaLayer != selectedLayer)) {
-            neededLayers.push_back(selectedAlphaLayer);
-        }
-    }
-    return eActionStatusOK;
-} // getComponentsNeededInternal
-
-
-void
-ViewerInstance::setRefreshLayerAndAlphaChoiceEnabled(bool enabled)
-{
-    _imp->layerAndAlphaChoiceRefreshEnabled = enabled;
-}
-
-void
-ViewerInstance::getChannelOptions(TimeValue time, ImagePlaneDesc* rgbLayer, ImagePlaneDesc* alphaLayer, int* alphaChannelIndex, ImagePlaneDesc* displayChannels) const
-{
-    _imp->getChannelOptions(time, rgbLayer, alphaLayer, alphaChannelIndex, displayChannels);
-}
-
-ActionRetCodeEnum
-ViewerInstancePrivate::getChannelOptions(TimeValue time, ImagePlaneDesc* rgbLayer, ImagePlaneDesc* alphaLayer, int* alphaChannelIndex, ImagePlaneDesc* displayChannels) const
-{
-    std::list<ImagePlaneDesc> upstreamAvailableLayers;
-    {
-        const int passThroughPlanesInputNb = 0;
-        ActionRetCodeEnum stat = _publicInterface->getAvailableLayers(time, ViewIdx(0), passThroughPlanesInputNb, &upstreamAvailableLayers);
-        if (isFailureRetCode(stat)) {
-            return stat;
-        }
-    }
-    if (rgbLayer) {
-        *rgbLayer = getSelectedLayer(upstreamAvailableLayers);
-    }
-    if (alphaLayer) {
-        *alphaLayer = getSelectedAlphaChannel(upstreamAvailableLayers, alphaChannelIndex);
-    }
-    if (displayChannels && alphaLayer) {
-        *displayChannels = getComponentsFromDisplayChannels(*alphaLayer);
-    }
-    return eActionStatusOK;
-
-} // getChannelOptions
-
-ImagePlaneDesc
-ViewerInstancePrivate::getComponentsFromDisplayChannels(const ImagePlaneDesc& alphaLayer) const
-{
-    DisplayChannelsEnum outputChannels = (DisplayChannelsEnum)displayChannels.lock()->getValue();
-    switch (outputChannels) {
-        case eDisplayChannelsA:
-        case eDisplayChannelsR:
-        case eDisplayChannelsG:
-        case eDisplayChannelsB:
-        case eDisplayChannelsY:
-            return ImagePlaneDesc::getAlphaComponents();
-            break;
-        case eDisplayChannelsRGB: {
-            if (alphaLayer.getNumComponents() == 0) {
-                return ImagePlaneDesc::getRGBComponents();
-            } else {
-                return ImagePlaneDesc::getRGBAComponents();
-            }
-
-        }   break;
-        case eDisplayChannelsMatte:
-            return ImagePlaneDesc::getRGBAComponents();
-            break;
-    }
-    assert(false);
-
-    return ImagePlaneDesc();
-} // getComponentsFromDisplayChannels
-
-void
-ViewerInstancePrivate::refreshLayerAndAlphaChannelComboBox()
-{
-    ViewerNodePtr viewerGroup = _publicInterface->getViewerNodeGroup();
-
-    KnobChoicePtr layerKnob = layerChoiceKnob.lock();
-    KnobChoicePtr alphaChannelKnob = alphaChannelChoiceKnob.lock();
-
-
-    std::list<ImagePlaneDesc> upstreamAvailableLayers;
->>>>>>> 68c4ae2b
 
 struct MinMaxVal {
     MinMaxVal(double min_, double max_)
     : min(min_)
     , max(max_)
     {
-<<<<<<< HEAD
     }
     MinMaxVal()
     : min(DBL_MAX)
@@ -1454,169 +916,9 @@
                 }
             }
 
-=======
-        const int passThroughPlanesInputNb = 0;
-        ActionRetCodeEnum stat = _publicInterface->getAvailableLayers(_publicInterface->getCurrentRenderTime(), ViewIdx(0), passThroughPlanesInputNb, &upstreamAvailableLayers);
-        (void)stat;
-    }
-
-    std::vector<ChoiceOption> layerOptions;
-    std::vector<ChoiceOption> channelOptions;
-    
-    // Append None choice
-    layerOptions.push_back(ChoiceOption("-", "",""));
-    channelOptions.push_back(ChoiceOption("-", "", ""));
-
-    int foundColorPlaneIndex = -1;
-    int foundColorPlaneAlpha = -1;
-    for (std::list<ImagePlaneDesc>::iterator it2 = upstreamAvailableLayers.begin(); it2 != upstreamAvailableLayers.end(); ++it2) {
-
-        if (foundColorPlaneIndex == -1 && it2->isColorPlane()) {
-            foundColorPlaneIndex = (int)layerOptions.size();
-        }
-
-        ChoiceOption layerOption = it2->getPlaneOption();
-        layerOptions.push_back(layerOption);
-
-        std::size_t nChans = (std::size_t)it2->getNumComponents();
-        if (foundColorPlaneAlpha == -1 && it2->isColorPlane() && nChans == 4) {
-            foundColorPlaneAlpha = channelOptions.size() + 3;
-        }
-        for (std::size_t c = 0; c < nChans; ++c) {
-            ChoiceOption chanOption = it2->getChannelOption(c);
-            channelOptions.push_back(chanOption);
-        }
-    }
-
-    layerKnob->populateChoices(layerOptions);
-    alphaChannelKnob->populateChoices(channelOptions);
-
-    // If the old layer choice does no longer exist or it is "-", fallback on color-plane
-    if (layerKnob->getValue() == 0 || !layerKnob->isActiveEntryPresentInEntries(ViewIdx(0))) {
-        if (foundColorPlaneIndex != -1) {
-            layerKnob->setValue(foundColorPlaneIndex);
-        } else {
-            // Did not find color-plane, fallback on the first plane available that is not none, otherwise none
-            int fallback_i = layerOptions.size() > 1 ? 1 : 0;
-            layerKnob->setValue(fallback_i);
-        }
-    }
-
-    // If the old alpha choice does no longer exist or it is "-" fallback on color-plane alpha channel
-    if (alphaChannelKnob->getValue() == 0 || !alphaChannelKnob->isActiveEntryPresentInEntries(ViewIdx(0))) {
-        if (foundColorPlaneIndex != -1) {
-            alphaChannelKnob->setValue(foundColorPlaneAlpha);
-        } else {
-            alphaChannelKnob->setValue(0);
-        }
-    }
-    setDisplayChannelsFromLayer(upstreamAvailableLayers);
-
-} // refreshLayerAndAlphaChannelComboBox
-
-
-ImagePlaneDesc
-ViewerInstancePrivate::getSelectedLayer(const std::list<ImagePlaneDesc>& availableLayers) const
-{
-    ChoiceOption activeIndexID = layerChoiceKnob.lock()->getActiveEntry(ViewIdx(0));
-    for (std::list<ImagePlaneDesc>::const_iterator it = availableLayers.begin(); it != availableLayers.end(); ++it) {
-        ChoiceOption opt = it->getPlaneOption();
-        if (opt.id == activeIndexID.id) {
-            return *it;
-        }
-    }
-    return ImagePlaneDesc::getNoneComponents();
-
-} // getSelectedLayer
-
-ImagePlaneDesc
-ViewerInstancePrivate::getSelectedAlphaChannel(const std::list<ImagePlaneDesc>& availableLayers, int *channelIndex) const
-{
-    ChoiceOption activeIndexID = alphaChannelChoiceKnob.lock()->getActiveEntry(ViewIdx(0));
-    for (std::list<ImagePlaneDesc>::const_iterator it = availableLayers.begin(); it != availableLayers.end(); ++it) {
-        std::size_t nChans = (std::size_t)it->getNumComponents();
-        for (std::size_t c = 0; c < nChans; ++c) {
-            ChoiceOption chanOption = it->getChannelOption(c);
-            if (chanOption.id == activeIndexID.id) {
-                *channelIndex = (int)c;
-                return *it;
-            }
-        }
-    }
-    *channelIndex = -1;
-    return ImagePlaneDesc::getNoneComponents();
-} // getSelectedAlphaChannel
-
-void
-ViewerInstancePrivate::setDisplayChannelsFromLayer(const std::list<ImagePlaneDesc>& availableLayers)
-{
-    ImagePlaneDesc layer = getSelectedLayer(availableLayers);
-    if (layer.getNumComponents() == 1) {
-
-        // Switch auto to alpha if there's only this to view
-        displayChannels.lock()->setValue((int)eDisplayChannelsA);
-        viewerChannelsAutoswitchedToAlpha = true;
-
-    } else if (layer.getNumComponents() > 1) {
-
-        // Switch back to RGB if we auto-switched to alpha
-        if (viewerChannelsAutoswitchedToAlpha) {
-            KnobChoicePtr displayChannelsKnob = displayChannels.lock();
-            DisplayChannelsEnum curDisplayChannels = (DisplayChannelsEnum)displayChannelsKnob->getValue();
-            if ( curDisplayChannels == eDisplayChannelsA) {
-                displayChannelsKnob->setValue((int)eDisplayChannelsRGB);
-            }
-        }
-    }
-
-} // setDisplayChannelsFromLayer
-
-bool
-ViewerInstance::supportsTiles() const
-{
-    // When computing auto-contrast we need the full image.
-    bool autoContrastEnabled = _imp->autoContrastKnob.lock()->getValue();
-    return !autoContrastEnabled;
-}
-
-NATRON_NAMESPACE_ANONYMOUS_ENTER
-
-
-struct MinMaxVal {
-    MinMaxVal(double min_, double max_)
-    : min(min_)
-    , max(max_)
-    {
-    }
-    MinMaxVal()
-    : min(DBL_MAX)
-    , max(-DBL_MAX)
-    {
-    }
-
-    double min;
-    double max;
-};
-
-template <typename PIX, int maxValue, int srcNComps, DisplayChannelsEnum channels>
-ActionRetCodeEnum
-findAutoContrastVminVmax_generic(const Image::CPUData& colorImage,
-                                 const EffectInstancePtr& renderArgs,
-                                 const RectI & roi,
-                                 MinMaxVal* retValue)
-{
-    double localVmin = std::numeric_limits<double>::infinity();
-    double localVmax = -std::numeric_limits<double>::infinity();
-
-    for (int y = roi.y1; y < roi.y2; ++y) {
-
-        if (renderArgs && renderArgs->isRenderAborted()) {
-            *retValue = MinMaxVal(localVmin, localVmax);
-            return eActionStatusAborted;
->>>>>>> 68c4ae2b
-        }
-
-<<<<<<< HEAD
+        }
+    }
+
     *retValue = MinMaxVal(localVmin, localVmax);
     return eActionStatusOK;
 } // findAutoContrastVminVmax_generic
@@ -1659,99 +961,9 @@
                                  DisplayChannelsEnum channels,
                                  const RectI & roi,
                                  MinMaxVal* ret)
-=======
-        int pixelStride;
-        const PIX* src_pixels[4];
-        Image::getChannelPointers<PIX, srcNComps>((const PIX**)colorImage.ptrs, roi.x1, y, colorImage.bounds, (PIX**)src_pixels, &pixelStride);
-
-        for (int x = roi.x1; x < roi.x2; ++x) {
-
-            double tmpPix[4] = {0., 0., 0., 1.};
-
-
-            // This switch will be optimized out by the compiler since it is a template parameter
-            switch (srcNComps) {
-                case 4:
-                case 3:
-                case 2: {
-                    for (int i = 0; i < srcNComps; ++i) {
-                        if (src_pixels[i]) {
-                            tmpPix[i] = Image::convertPixelDepth<PIX, float>(*src_pixels[i]);
-                        }
-                    }
-                }   break;
-                case 1: {
-                    if (src_pixels[0]) {
-                        tmpPix[3] = Image::convertPixelDepth<PIX, float>(*src_pixels[0]);
-                    }
-                }   break;
-                default:
-                    break;
-            }
-
-            double mini, maxi;
-            switch (channels) {
-                case eDisplayChannelsRGB:
-                    mini = std::min(std::min(tmpPix[0], tmpPix[1]), tmpPix[2]);
-                    maxi = std::max(std::max(tmpPix[0], tmpPix[1]), tmpPix[2]);
-                    break;
-                case eDisplayChannelsY:
-                    mini = 0.299 * tmpPix[0] + 0.587 * tmpPix[1] + 0.114 * tmpPix[2];
-                    maxi = mini;
-                    break;
-                case eDisplayChannelsR:
-                    mini = tmpPix[0];
-                    maxi = mini;
-                    break;
-                case eDisplayChannelsG:
-                    mini = tmpPix[1];
-                    maxi = mini;
-                    break;
-                case eDisplayChannelsB:
-                    mini = tmpPix[2];
-                    maxi = mini;
-                    break;
-                case eDisplayChannelsA:
-                    mini = tmpPix[3];
-                    maxi = mini;
-                    break;
-                default:
-                    mini = 0.;
-                    maxi = 0.;
-                    break;
-            }
-            if (mini < localVmin) {
-                localVmin = mini;
-            }
-            if (maxi > localVmax) {
-                localVmax = maxi;
-            }
-
-            for (int i = 0; i < srcNComps; ++i) {
-                if (src_pixels[i]) {
-                    src_pixels[i] += pixelStride;
-                }
-            }
-
-        }
-    }
-
-    *retValue = MinMaxVal(localVmin, localVmax);
-    return eActionStatusOK;
-} // findAutoContrastVminVmax_generic
->>>>>>> 68c4ae2b
-
-template <typename PIX, int maxValue, int srcNComps>
-ActionRetCodeEnum
-findAutoContrastVminVmaxForComponents(const Image::CPUData& colorImage,
-                                      const EffectInstancePtr& renderArgs,
-                                      DisplayChannelsEnum channels,
-                                      const RectI & roi,
-                                      MinMaxVal* ret)
-    
-
-{
-<<<<<<< HEAD
+
+
+{
     switch (colorImage.nComps) {
         case 1:
             return findAutoContrastVminVmaxForComponents<PIX, maxValue, 1>(colorImage, renderArgs, channels, roi, ret);
@@ -1769,56 +981,6 @@
     return eActionStatusFailed;
 }
 
-=======
-    switch (channels) {
-        case eDisplayChannelsA:
-            return findAutoContrastVminVmax_generic<PIX, maxValue, srcNComps, eDisplayChannelsA>(colorImage, renderArgs, roi, ret);
-        case eDisplayChannelsR:
-            return findAutoContrastVminVmax_generic<PIX, maxValue, srcNComps, eDisplayChannelsR>(colorImage, renderArgs, roi, ret);
-        case eDisplayChannelsG:
-            return findAutoContrastVminVmax_generic<PIX, maxValue, srcNComps, eDisplayChannelsG>(colorImage, renderArgs, roi, ret);
-        case eDisplayChannelsB:
-            return findAutoContrastVminVmax_generic<PIX, maxValue, srcNComps, eDisplayChannelsB>(colorImage, renderArgs, roi, ret);
-        case eDisplayChannelsY:
-            return findAutoContrastVminVmax_generic<PIX, maxValue, srcNComps, eDisplayChannelsY>(colorImage, renderArgs, roi, ret);
-        case eDisplayChannelsMatte:
-            return findAutoContrastVminVmax_generic<PIX, maxValue, srcNComps, eDisplayChannelsMatte>(colorImage, renderArgs, roi, ret);
-        case eDisplayChannelsRGB:
-            return findAutoContrastVminVmax_generic<PIX, maxValue, srcNComps, eDisplayChannelsRGB>(colorImage, renderArgs, roi, ret);
-    }
-    assert(false);
-    return eActionStatusFailed;
-}
-
-
-template <typename PIX, int maxValue>
-ActionRetCodeEnum
-findAutoContrastVminVmaxForDepth(const Image::CPUData& colorImage,
-                                 const EffectInstancePtr& renderArgs,
-                                 DisplayChannelsEnum channels,
-                                 const RectI & roi,
-                                 MinMaxVal* ret)
-
-
-{
-    switch (colorImage.nComps) {
-        case 1:
-            return findAutoContrastVminVmaxForComponents<PIX, maxValue, 1>(colorImage, renderArgs, channels, roi, ret);
-        case 2:
-            return findAutoContrastVminVmaxForComponents<PIX, maxValue, 2>(colorImage, renderArgs, channels, roi, ret);
-        case 3:
-            return findAutoContrastVminVmaxForComponents<PIX, maxValue, 3>(colorImage, renderArgs, channels, roi, ret);
-        case 4:
-            return findAutoContrastVminVmaxForComponents<PIX, maxValue, 4>(colorImage, renderArgs, channels, roi, ret);
-        default:
-            return eActionStatusFailed;
-
-    }
-    assert(false);
-    return eActionStatusFailed;
-}
-
->>>>>>> 68c4ae2b
 ActionRetCodeEnum
 findAutoContrastVminVmax(const Image::CPUData& colorImage,
                          const EffectInstancePtr& renderArgs,
@@ -2099,7 +1261,6 @@
                     // Add to the red channel the matte value
                     uTmpPix[0] = Image::clampIfInt<unsigned char>( (double)uTmpPix[0] + matteA );
 
-<<<<<<< HEAD
                 }
        
                 // The viewer has the particularity to write-out BGRA 8-bit images instead of RGBA since the resulting
@@ -2135,43 +1296,6 @@
                         }
                     }
                 }
-=======
-                }
-       
-                // The viewer has the particularity to write-out BGRA 8-bit images instead of RGBA since the resulting
-                // image is directly fed to the GL_BGRA OpenGL texture format.
-                for (int c = 0; c < srcNComps; ++c) {
-                    *dst_pixels[c] = uTmpPix[c];
-                }
-
-                if (backward) {
-                    --x;
-                    for (int i = 0; i < 4; ++i) {
-                        if (color_pixels[i]) {
-                            color_pixels[i] -= colorPixelStride;
-                        }
-                        if (alpha_pixels[i]) {
-                            alpha_pixels[i] -= alphaPixelStride;
-                        }
-                        if (dst_pixels[i]) {
-                            dst_pixels[i] -= dstPixelStride;
-                        }
-                    }
-                } else {
-                    ++x;
-                    for (int i = 0; i < 4; ++i) {
-                        if (color_pixels[i]) {
-                            color_pixels[i] += colorPixelStride;
-                        }
-                        if (alpha_pixels[i]) {
-                            alpha_pixels[i] += alphaPixelStride;
-                        }
-                        if (dst_pixels[i]) {
-                            dst_pixels[i] += dstPixelStride;
-                        }
-                    }
-                }
->>>>>>> 68c4ae2b
 
             } // for each pixels on the line
 
