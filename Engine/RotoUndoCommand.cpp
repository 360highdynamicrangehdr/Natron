/* ***** BEGIN LICENSE BLOCK *****
 * This file is part of Natron <http://www.natron.fr/>,
 * Copyright (C) 2016 INRIA and Alexandre Gauthier-Foichat
 *
 * Natron is free software: you can redistribute it and/or modify
 * it under the terms of the GNU General Public License as published by
 * the Free Software Foundation; either version 2 of the License, or
 * (at your option) any later version.
 *
 * Natron is distributed in the hope that it will be useful,
 * but WITHOUT ANY WARRANTY; without even the implied warranty of
 * MERCHANTABILITY or FITNESS FOR A PARTICULAR PURPOSE.  See the
 * GNU General Public License for more details.
 *
 * You should have received a copy of the GNU General Public License
 * along with Natron.  If not, see <http://www.gnu.org/licenses/gpl-2.0.html>
 * ***** END LICENSE BLOCK ***** */

// ***** BEGIN PYTHON BLOCK *****
// from <https://docs.python.org/3/c-api/intro.html#include-files>:
// "Since Python may define some pre-processor definitions which affect the standard headers on some systems, you must include Python.h before any standard headers are included."
#include <Python.h>
// ***** END PYTHON BLOCK *****

#include "RotoUndoCommand.h"

#include <stdexcept>

CLANG_DIAG_OFF(deprecated)
CLANG_DIAG_OFF(uninitialized)
#include <QTreeWidgetItem>
#include <QtCore/QDebug>
CLANG_DIAG_ON(deprecated)
CLANG_DIAG_ON(uninitialized)

#include "Global/GlobalDefines.h"

#include "Engine/Bezier.h"
#include "Engine/BezierCP.h"
#include "Engine/FeatherPoint.h"
#include "Engine/KnobTypes.h"
#include "Engine/Node.h"
#include "Engine/Project.h"
#include "Engine/RotoLayer.h"
#include "Engine/RotoStrokeItem.h"
#include "Engine/RotoPaintPrivate.h"
#include "Engine/RotoPaint.h"
#include "Engine/Transform.h"
#include "Engine/ViewIdx.h"


NATRON_NAMESPACE_ENTER;

typedef BezierCPPtr CpPtr;
typedef std::pair<CpPtr, CpPtr> SelectedCp;
typedef std::list<SelectedCp> SelectedCpList;
typedef BezierPtr BezierPtr;
typedef std::list<BezierPtr> BezierList;

MoveControlPointsUndoCommand::MoveControlPointsUndoCommand(const RotoPaintInteractPtr& roto,
                                                           const std::list< std::pair<BezierCPPtr, BezierCPPtr > > & toDrag
                                                           ,
                                                           double dx,
                                                           double dy,
                                                           double time,
                                                           ViewIdx view)
    : UndoCommand()
    , _firstRedoCalled(false)
    , _roto(roto)
    , _dx(dx)
    , _dy(dy)
    , _featherLinkEnabled( roto->featherLinkEnabledButton.lock()->getValue() )
    , _rippleEditEnabled( roto->rippleEditEnabledButton.lock()->getValue() )
    , _selectedTool(roto->selectedToolAction )
    , _time(time)
    , _view(view)
    , _pointsToDrag(toDrag)
{
    setText( tr("Move control points").toStdString() );

    assert(roto);

    roto->getSelection(&_selectedCurves, &_selectedPoints);

    ///we make a copy of the points
    for (SelectedCpList::iterator it = _pointsToDrag.begin(); it != _pointsToDrag.end(); ++it) {
        CpPtr first, second;
        if ( it->first->isFeatherPoint() ) {
            first.reset( new FeatherPoint( it->first->getBezier() ) );
            first->copyControlPoint( *(it->first) );
        } else {
            first.reset( new BezierCP( *(it->first) ) );
        }

        if (it->second) {
            if ( it->second->isFeatherPoint() ) {
                second.reset( new FeatherPoint( it->second->getBezier() ) );
                second->copyControlPoint( *(it->second) );
            } else {
                second.reset( new BezierCP( *(it->second) ) );
            }
        }
        _originalPoints.push_back( std::make_pair(first, second) );
    }

    for (SelectedCpList::iterator it = _pointsToDrag.begin(); it != _pointsToDrag.end(); ++it) {
        if ( !it->first->isFeatherPoint() ) {
            _indexesToMove.push_back( it->first->getBezier()->getControlPointIndex(it->first, view) );
        } else {
            _indexesToMove.push_back( it->second->getBezier()->getControlPointIndex(it->second, view) );
        }
    }
}

MoveControlPointsUndoCommand::~MoveControlPointsUndoCommand()
{
}

void
MoveControlPointsUndoCommand::undo()
{
    SelectedCpList::iterator cpIt = _originalPoints.begin();
    std::set<Bezier*> beziers;

    for (SelectedCpList::iterator it = _pointsToDrag.begin(); it != _pointsToDrag.end(); ++it) {
        beziers.insert( it->first->getBezier().get() );
    }

    for (SelectedCpList::iterator it = _pointsToDrag.begin(); it != _pointsToDrag.end(); ++it, ++cpIt) {
        it->first->copyControlPoint(*cpIt->first);
        if (it->second) {
            it->second->copyControlPoint(*cpIt->second);
        }
    }

    for (std::set<Bezier*>::iterator it = beziers.begin(); it != beziers.end(); ++it) {
        (*it)->invalidateCacheHashAndEvaluate(true, false);
    }

    RotoPaintInteractPtr roto = _roto.lock();
    roto->setCurrentTool( _selectedTool.lock() );
    roto->setSelection(_selectedCurves, _selectedPoints);
}

void
MoveControlPointsUndoCommand::redo()
{
    SelectedCpList::iterator itPoints = _pointsToDrag.begin();

    assert( _pointsToDrag.size() == _indexesToMove.size() );

    RotoPaintInteractPtr roto = _roto.lock();
    if (!roto) {
        return;
    }
    RotoToolEnum selectedTool;
    bool ok = roto->getToolForAction(_selectedTool.lock(), &selectedTool);

    try {
        for (std::list<int>::iterator it = _indexesToMove.begin(); it != _indexesToMove.end(); ++it, ++itPoints) {
            if ( itPoints->first->isFeatherPoint() ) {
                if ( ok && ( ( selectedTool == eRotoToolSelectFeatherPoints ) ||
                             ( selectedTool == eRotoToolSelectAll ) ||
                             ( selectedTool == eRotoToolDrawBezier ) ) ) {
                    itPoints->first->getBezier()->moveFeatherByIndex(*it, _time, _view, _dx, _dy);
                }
            } else {
                if ( ok && ( ( selectedTool == eRotoToolSelectPoints ) ||
                             ( selectedTool == eRotoToolSelectAll ) ||
                             ( selectedTool == eRotoToolDrawBezier ) ) ) {
                    itPoints->first->getBezier()->movePointByIndex(*it, _time, _view,_dx, _dy);
                }
            }
        }
    } catch (const std::exception & e) {
        qDebug() << "Exception while operating MoveControlPointsUndoCommand::redo(): " << e.what();
    }

    std::set<Bezier*> beziers;

    for (SelectedCpList::iterator it = _pointsToDrag.begin(); it != _pointsToDrag.end(); ++it) {
        beziers.insert( it->first->getBezier().get() );
    }
    for (std::set<Bezier*>::iterator it = beziers.begin(); it != beziers.end(); ++it) {
        (*it)->invalidateCacheHashAndEvaluate(true, false);
    }


    if (_firstRedoCalled) {
        roto->setSelection(_selectedCurves, _selectedPoints);
    }

    _firstRedoCalled = true;
}

bool
MoveControlPointsUndoCommand::mergeWith(const UndoCommandPtr& other)
{
    const MoveControlPointsUndoCommand* mvCmd = dynamic_cast<const MoveControlPointsUndoCommand*>( other.get() );

    if (!mvCmd) {
        return false;
    }

    if ( ( mvCmd->_pointsToDrag.size() != _pointsToDrag.size() ) || (mvCmd->_time != _time) || ( mvCmd->_selectedTool.lock() != _selectedTool.lock() )
         || ( mvCmd->_rippleEditEnabled != _rippleEditEnabled) || ( mvCmd->_featherLinkEnabled != _featherLinkEnabled) ) {
        return false;
    }

    std::list< std::pair<BezierCPPtr, BezierCPPtr > >::const_iterator it = _pointsToDrag.begin();
    std::list< std::pair<BezierCPPtr, BezierCPPtr > >::const_iterator oIt = mvCmd->_pointsToDrag.begin();
    for (; it != _pointsToDrag.end(); ++it, ++oIt) {
        if ( (it->first != oIt->first) || (it->second != oIt->second) ) {
            return false;
        }
    }

    _dx += mvCmd->_dx;
    _dy += mvCmd->_dy;

    return true;
}

////////////////////////

TransformUndoCommand::TransformUndoCommand(const RotoPaintInteractPtr& roto,
                                           double centerX,
                                           double centerY,
                                           double rot,
                                           double skewX,
                                           double skewY,
                                           double tx,
                                           double ty,
                                           double sx,
                                           double sy,
                                           double time,
                                           ViewIdx view)
    : UndoCommand()
    , _firstRedoCalled(false)
    , _roto(roto)
    , _rippleEditEnabled( roto->rippleEditEnabledButton.lock()->getValue() )
    , _selectedTool(roto->selectedToolAction)
    , _matrix(new Transform::Matrix3x3)
    , _time(time)
    , _view(view)
    , _selectedCurves()
    , _originalPoints()
    , _selectedPoints()
{
    std::list< std::pair<BezierCPPtr, BezierCPPtr > > selected;

    roto->getSelection(&_selectedCurves, &selected);

    _selectedPoints = selected;


    *_matrix = Transform::matTransformCanonical(tx, ty, sx, sy, skewX, skewY, true, (rot), centerX, centerY);
    ///we make a copy of the points
    for (SelectedCpList::iterator it = _selectedPoints.begin(); it != _selectedPoints.end(); ++it) {
        CpPtr first( new BezierCP( *(it->first) ) );
        CpPtr second;
        if (it->second) {
            second.reset( new BezierCP( *(it->second) ) );
        }
        _originalPoints.push_back( std::make_pair(first, second) );
    }

    setText( tr("Transform control points").toStdString() );
}

TransformUndoCommand::~TransformUndoCommand()
{
}

void
TransformUndoCommand::undo()
{
    SelectedCpList::iterator cpIt = _originalPoints.begin();
    std::set<Bezier*> beziers;

    for (SelectedCpList::iterator it = _selectedPoints.begin(); it != _selectedPoints.end(); ++it) {
        beziers.insert( it->first->getBezier().get() );
    }


    for (SelectedCpList::iterator it = _selectedPoints.begin(); it != _selectedPoints.end(); ++it, ++cpIt) {
        it->first->copyControlPoint(*cpIt->first);
        if (it->second) {
            it->second->copyControlPoint(*cpIt->second);
        }
    }

    RotoPaintInteractPtr roto = _roto.lock();
    if (!roto) {
        return;
    }

    for (std::set<Bezier*>::iterator it = beziers.begin(); it != beziers.end(); ++it) {
        (*it)->invalidateCacheHashAndEvaluate(true, false);
    }

    roto->setCurrentTool( _selectedTool.lock() );
    roto->setSelection(_selectedCurves, _selectedPoints);
}

void
TransformUndoCommand::transformPoint(const BezierCPPtr & point)
{
    point->getBezier()->transformPoint( point, _time, _view, _matrix.get() );
}

void
TransformUndoCommand::redo()
{
    for (SelectedCpList::iterator it = _selectedPoints.begin(); it != _selectedPoints.end(); ++it) {
        transformPoint(it->first);
        if (it->second) {
            transformPoint(it->second);
        }
    }

    RotoPaintInteractPtr roto = _roto.lock();
    if (!roto) {
        return;
    }
    std::set<Bezier*> beziers;

    for (SelectedCpList::iterator it = _selectedPoints.begin(); it != _selectedPoints.end(); ++it) {
        beziers.insert( it->first->getBezier().get() );
    }
    for (std::set<Bezier*>::iterator it = beziers.begin(); it != beziers.end(); ++it) {
        (*it)->invalidateCacheHashAndEvaluate(true, false);
    }

    if (_firstRedoCalled) {
        roto->setSelection(_selectedCurves, _selectedPoints);
    } else {
        roto->computeSelectedCpsBBOX();
        roto->redrawOverlays();
    }

    _firstRedoCalled = true;
}

bool
TransformUndoCommand::mergeWith(const UndoCommandPtr& other)
{
    const TransformUndoCommand* cmd = dynamic_cast<const TransformUndoCommand*>( other.get() );

    if (!cmd) {
        return false;
    }

    if ( ( cmd->_selectedPoints.size() != _selectedPoints.size() ) || (cmd->_time != _time) || ( cmd->_selectedTool.lock() != _selectedTool.lock() )
         || ( cmd->_rippleEditEnabled != _rippleEditEnabled) ) {
        return false;
    }

    SelectedCpList::const_iterator it = _selectedPoints.begin();
    SelectedCpList::const_iterator oIt = cmd->_selectedPoints.begin();
    for (; it != _selectedPoints.end(); ++it, ++oIt) {
        if ( (it->first != oIt->first) || (it->second != oIt->second) ) {
            return false;
        }
    }

    *_matrix = matMul(*_matrix, *cmd->_matrix);

    return true;
}

////////////////////////


AddPointUndoCommand::AddPointUndoCommand(const RotoPaintInteractPtr& roto,
                                         const BezierPtr & curve,
                                         int index,
                                         double t,
                                         ViewIdx view)
    : UndoCommand()
    , _firstRedoCalled(false)
    , _roto(roto)
    , _curve(curve)
    , _index(index)
    , _t(t)
    , _view(view)
{
    setText( tr("Add control point").toStdString() );
}

AddPointUndoCommand::~AddPointUndoCommand()
{
}

void
AddPointUndoCommand::undo()
{
    RotoPaintInteractPtr roto = _roto.lock();

    if (!roto) {
        return;
    }
    _curve->removeControlPointByIndex(_index + 1, _view);
    roto->setSelection( _curve, std::make_pair( CpPtr(), CpPtr() ) );

}

void
AddPointUndoCommand::redo()
{
    BezierCPPtr cp = _curve->addControlPointAfterIndex(_index, _t, _view);
    BezierCPPtr newFp = _curve->getFeatherPointAtIndex(_index + 1, _view);
    RotoPaintInteractPtr roto = _roto.lock();

    if (!roto) {
        return;
    }
    roto->setSelection( _curve, std::make_pair(cp, newFp) );


    _firstRedoCalled = true;
}

////////////////////////

RemovePointUndoCommand::RemovePointUndoCommand(const RotoPaintInteractPtr& roto,
                                               const BezierPtr & curve,
                                               const BezierCPPtr & cp,
                                               ViewIdx view)
    : UndoCommand()
    , _roto(roto)
    , _firstRedoCalled(false)
    , _view(view)
    , _curves()
{
    assert(curve && cp);
    CurveDesc desc;
    assert(curve && cp);
    int indexToRemove = curve->getControlPointIndex(cp, view);
    desc.curveRemoved = false; //set in the redo()
    desc.parentLayer = toRotoLayer(curve->getParent());
    assert(desc.parentLayer);
    desc.curve = curve;
    desc.points.push_back(indexToRemove);

    // Copy the state of the curve
    desc.oldCurve.reset( new Bezier(curve->getModel(), curve->getBaseItemName(), curve->isOpenBezier()) );
    desc.oldCurve->copyItem(*curve);
    _curves.push_back(desc);

    setText( tr("Remove control point(s)").toStdString() );

}

RemovePointUndoCommand::RemovePointUndoCommand(const RotoPaintInteractPtr& roto,
                                               const SelectedCpList & points,
                                               ViewIdx view)
    : UndoCommand()
    , _roto(roto)
    , _firstRedoCalled(false)
    , _view(view)
    , _curves()
{
    for (SelectedCpList::const_iterator it = points.begin(); it != points.end(); ++it) {
        BezierCPPtr cp;
        if ( it->first->isFeatherPoint() ) {
            cp = it->second;
        } else {
            cp = it->first;
        }
        assert( cp && cp->getBezier() && roto );

        // Get the bezier curve for this selected control point
        BezierPtr curve = cp->getBezier();
        assert(curve);
        if (!curve) {
            continue;
        }
        // Have we already had a control point for this curve in the points list ?
        std::list< CurveDesc >::iterator foundCurve = _curves.end();
        for (std::list< CurveDesc >::iterator it2 = _curves.begin(); it2 != _curves.end(); ++it2) {
            if (it2->curve == curve) {
                foundCurve = it2;
                break;
            }
        }

        // The index of the control point in the bezier
        int indexToRemove = curve->getControlPointIndex(cp, _view);


        if ( foundCurve == _curves.end() ) {
            // First time we encounter this bezier
            CurveDesc curveDesc;
            curveDesc.curveRemoved = false; //set in the redo()
            curveDesc.parentLayer = toRotoLayer(curve->getParent());
            assert(curveDesc.parentLayer);
            curveDesc.points.push_back(indexToRemove);
            curveDesc.curve = curve;

            // Make a copy of the current state of this bezier
            curveDesc.oldCurve.reset( new Bezier(curve->getModel(), curve->getBaseItemName(), curve->isOpenBezier()) );
            curveDesc.oldCurve->copyItem(*curve);

            _curves.push_back(curveDesc);
        } else {
            // The curve was already encountered, just add the index of the control point to the points list
            foundCurve->points.push_back(indexToRemove);
        }
    }

    // For each bezier, sort the indices of the points to remove so that we remove them with the correct ordering
    // so they stay valid
    for (std::list<CurveDesc>::iterator it = _curves.begin(); it != _curves.end(); ++it) {
        it->points.sort();
    }

    setText( tr("Remove control point(s)").toStdString() );
}

RemovePointUndoCommand::~RemovePointUndoCommand()
{
}

void
RemovePointUndoCommand::undo()
{
    RotoPaintInteractPtr roto = _roto.lock();

    if (!roto) {
        return;
    }

    std::list<RotoDrawableItemPtr > selection;
    SelectedCpList cpSelection;

    for (std::list< CurveDesc >::iterator it = _curves.begin(); it != _curves.end(); ++it) {
        // Clone the original curve
        it->curve->copyItem( *it->oldCurve );

        // If the curve was removed entirely, add it back
        if (it->curveRemoved) {
            roto->p->knobsTable->insertItem(it->indexInLayer, it->curve, it->parentLayer, eTableChangeReasonViewer);
        }
        selection.push_back(it->curve);
    }

    roto->setSelection(selection, cpSelection);
    roto->p->publicInterface->invalidateCacheHashAndEvaluate(true, false);
}

void
RemovePointUndoCommand::redo()
{
    RotoPaintInteractPtr roto = _roto.lock();

    if (!roto) {
        return;
    }

    // Clone the original curve first
    for (std::list< CurveDesc >::iterator it = _curves.begin(); it != _curves.end(); ++it) {
        it->oldCurve->copyItem(*it->curve);
    }

    std::list<BezierPtr > toRemove;
    for (std::list< CurveDesc >::iterator it = _curves.begin(); it != _curves.end(); ++it) {

        // Remove in decreasing order so indexes don't get messed up
        it->curve->setAutoOrientationComputation(false);
        for (std::list<int>::reverse_iterator it2 = it->points.rbegin(); it2 != it->points.rend(); ++it2) {

            it->curve->removeControlPointByIndex(*it2, _view);

            int cpCount = it->curve->getControlPointsCount(_view);
            if (cpCount == 1) {
                // If there is a single point, mark the curve unfinished
                it->curve->setCurveFinished(false, _view);
            } else if (cpCount == 0) {
                // Remove the bezier if we removed all control points
                it->curveRemoved = true;
                std::list<BezierPtr >::iterator found = std::find( toRemove.begin(), toRemove.end(), it->curve );
                if ( found == toRemove.end() ) {
                    toRemove.push_back(it->curve);
                }
            }
        }
        it->curve->setAutoOrientationComputation(true);
        it->curve->refreshPolygonOrientation(true, _view);
    }

    for (std::list<BezierPtr >::iterator it = toRemove.begin(); it != toRemove.end(); ++it) {
        roto->removeCurve(*it);
    }


    roto->setSelection( BezierPtr(), std::make_pair( CpPtr(), CpPtr() ) );
    roto->p->publicInterface->invalidateCacheHashAndEvaluate(true, false);
    _firstRedoCalled = true;
}

//////////////////////////



AddStrokeUndoCommand::AddStrokeUndoCommand(const RotoPaintInteractPtr& roto,
                                           const RotoStrokeItemPtr& item)
    : UndoCommand()
    , _roto(roto)
    , _firstRedoCalled(false)
    , _item(item)
    , _layer()
    , _indexInLayer(-1)
{
    _layer = toRotoLayer(item->getParent());
    if (_layer) {
        _indexInLayer = item->getIndexInParent();
    }
    assert(_indexInLayer != -1);
    setText( tr("Paint Stroke").toStdString() );
}

AddStrokeUndoCommand::~AddStrokeUndoCommand()
{
}

void
AddStrokeUndoCommand::undo()
{
    RotoPaintInteractPtr roto = _roto.lock();

    if (!roto) {
        return;
    }

    roto->removeCurve(_item);
    roto->p->publicInterface->invalidateCacheHashAndEvaluate(true, false);
}

void
AddStrokeUndoCommand::redo()
{
    RotoPaintInteractPtr roto = _roto.lock();

    if (!roto) {
        return;
    }

    if (_firstRedoCalled) {
        roto->p->knobsTable->insertItem(_indexInLayer, _item, _layer, eTableChangeReasonViewer);
    }
    roto->p->publicInterface->invalidateCacheHashAndEvaluate(true, false);
    _firstRedoCalled = true;
}

AddMultiStrokeUndoCommand::AddMultiStrokeUndoCommand(const RotoPaintInteractPtr& roto,
                                                     const RotoStrokeItemPtr& item)
    : UndoCommand()
    , _roto(roto)
    , _firstRedoCalled(false)
    , _item(item)
    , _layer()
    , _indexInLayer(-1)
    , isRemoved(false)
{
    _layer = toRotoLayer(item->getParent());
    if (_layer) {
        _indexInLayer = item->getIndexInParent();
    }
    setText( tr("Paint Stroke").toStdString() );
}

AddMultiStrokeUndoCommand::~AddMultiStrokeUndoCommand()
{
}

void
AddMultiStrokeUndoCommand::undo()
{
    RotoPaintInteractPtr roto = _roto.lock();

    if (!roto) {
        return;
    }

    if ( _item->removeLastStroke(&_xCurve, &_yCurve, &_pCurve) ) {
        roto->removeCurve(_item);
        isRemoved = true;
    }

    roto->p->publicInterface->invalidateCacheHashAndEvaluate(true, false);
}

void
AddMultiStrokeUndoCommand::redo()
{
    RotoPaintInteractPtr roto = _roto.lock();

    if (!roto) {
        return;
    }

    if (_firstRedoCalled) {
        if (_xCurve) {
            _item->addStroke(_xCurve, _yCurve, _pCurve);
        }
        if (isRemoved) {
            roto->p->knobsTable->insertItem(_indexInLayer, _item, _layer, eTableChangeReasonViewer);
        }
    }
    roto->p->publicInterface->invalidateCacheHashAndEvaluate(true, false);

    _firstRedoCalled = true;
}

MoveTangentUndoCommand::MoveTangentUndoCommand(const RotoPaintInteractPtr& roto,
                                               double dx,
                                               double dy,
                                               double time,
                                               ViewIdx view,
                                               const BezierCPPtr & cp,
                                               bool left,
                                               bool breakTangents)
    : UndoCommand()
    , _firstRedoCalled(false)
    , _roto(roto)
    , _dx(dx)
    , _dy(dy)
    , _featherLinkEnabled( roto->featherLinkEnabledButton.lock()->getValue() )
    , _rippleEditEnabled( roto->rippleEditEnabledButton.lock()->getValue()) 
    , _time(time)
    , _view(view)
    , _tangentBeingDragged(cp)
    , _oldCp()
    , _oldFp()
    , _left(left)
    , _breakTangents(breakTangents)
{
    roto->getSelection(&_selectedCurves, &_selectedPoints);
    BezierCPPtr counterPart;
    if ( cp->isFeatherPoint() ) {
        counterPart = _tangentBeingDragged->getBezier()->getControlPointForFeatherPoint(_tangentBeingDragged, view);
        _oldCp.reset( new BezierCP(*counterPart) );
        _oldFp.reset( new BezierCP(*_tangentBeingDragged) );
    } else {
        counterPart = _tangentBeingDragged->getBezier()->getFeatherPointForControlPoint(_tangentBeingDragged, view);
        _oldCp.reset( new BezierCP(*_tangentBeingDragged) );
        if (counterPart) {
            _oldFp.reset( new BezierCP(*counterPart) );
        }
    }

    setText( tr("Move control point tangent").toStdString() );
}

MoveTangentUndoCommand::~MoveTangentUndoCommand()
{
}

NATRON_NAMESPACE_ANONYMOUS_ENTER

static void
getDeltaForPoint(const BezierCP& p,
                 const double time,
                 const Transform::Matrix3x3& transform,
                 const double dx,
                 const double dy,
                 const bool isLeft,
                 const bool breakTangents,
                 double* otherDiffX,
                 double* otherDiffY,
                 bool *isOnKeyframe)
{
    Transform::Point3D ltan, rtan, pos;

    ltan.z = rtan.z = pos.z = 1;
    *isOnKeyframe = p.getLeftBezierPointAtTime(time, &ltan.x, &ltan.y);
    p.getRightBezierPointAtTime(time, &rtan.x, &rtan.y);
    p.getPositionAtTime(time, &pos.x, &pos.y);

    pos = Transform::matApply(transform, pos);
    ltan = Transform::matApply(transform, ltan);
    rtan = Transform::matApply(transform, rtan);

    double dist = isLeft ?  sqrt( (rtan.x - pos.x) * (rtan.x - pos.x) + (rtan.y - pos.y) * (rtan.y - pos.y) )
                  : sqrt( (ltan.x - pos.x) * (ltan.x - pos.x) + (ltan.y - pos.y) * (ltan.y - pos.y) );
    if (isLeft) {
        ltan.x += dx;
        ltan.y += dy;
    } else {
        rtan.x += dx;
        rtan.y += dy;
    }
    double alpha = isLeft ? std::atan2(pos.y - ltan.y, pos.x - ltan.x) : std::atan2(pos.y - rtan.y, pos.x - rtan.x);

    if (isLeft) {
        *otherDiffX = breakTangents ? 0 : pos.x + std::cos(alpha) * dist - rtan.x;
        *otherDiffY = breakTangents ? 0 : pos.y + std::sin(alpha) * dist - rtan.y;
    } else {
        *otherDiffX = breakTangents ? 0 : pos.x + std::cos(alpha) * dist - ltan.x;
        *otherDiffY = breakTangents ? 0 : pos.y + std::sin(alpha) * dist - ltan.y;
    }
}

static void
dragTangent(double time,
            ViewIdx view,
            BezierCP & cp,
            BezierCP & fp,
            const Transform::Matrix3x3& transform,
            double dx,
            double dy,
            bool left,
            bool autoKeying,
            bool breakTangents,
            bool draggedPointIsFeather)
{
    bool isOnKeyframe;
    double otherDiffX, otherDiffY, otherFpDiffX, otherFpDiffY;

    getDeltaForPoint(cp, time, transform, dx, dy, left, breakTangents, &otherDiffX, &otherDiffY, &isOnKeyframe);
    getDeltaForPoint(fp, time, transform, dx, dy, left, breakTangents, &otherFpDiffX, &otherFpDiffY, &isOnKeyframe);

    if (autoKeying || isOnKeyframe) {
        if (left) {
            cp.getBezier()->movePointLeftAndRightIndex(cp, fp, time, view, dx, dy, otherDiffX, otherDiffY, dx, dy, otherFpDiffX, otherFpDiffY, draggedPointIsFeather);
        } else {
            cp.getBezier()->movePointLeftAndRightIndex(cp, fp, time, view, otherDiffX, otherDiffY, dx, dy, otherFpDiffX, otherFpDiffY, dx, dy, draggedPointIsFeather);
        }
    }
}

NATRON_NAMESPACE_ANONYMOUS_EXIT


void
MoveTangentUndoCommand::undo()
{
    RotoPaintInteractPtr roto = _roto.lock();

    if (!roto) {
        return;
    }

    BezierCPPtr counterPart;

    if ( _tangentBeingDragged->isFeatherPoint() ) {
        counterPart = _tangentBeingDragged->getBezier()->getControlPointForFeatherPoint(_tangentBeingDragged, _view);
        if (counterPart) {
            counterPart->copyControlPoint(*_oldCp);
        }
        _tangentBeingDragged->copyControlPoint(*_oldFp);
    } else {
        counterPart = _tangentBeingDragged->getBezier()->getFeatherPointForControlPoint(_tangentBeingDragged, _view);
        if (counterPart) {
            counterPart->copyControlPoint(*_oldFp);
        }
        _tangentBeingDragged->copyControlPoint(*_oldCp);
    }
    _tangentBeingDragged->getBezier()->invalidateHashCache();
    if (_firstRedoCalled) {
        roto->setSelection(_selectedCurves, _selectedPoints);
    }

    _tangentBeingDragged->getBezier()->invalidateCacheHashAndEvaluate(true, false);
}

void
MoveTangentUndoCommand::redo()
{
    RotoPaintInteractPtr roto = _roto.lock();

    if (!roto) {
        return;
    }

    BezierCPPtr cp, fp;

    if ( _tangentBeingDragged->isFeatherPoint() ) {
        cp = _tangentBeingDragged->getBezier()->getControlPointForFeatherPoint(_tangentBeingDragged, _view);
        fp = _tangentBeingDragged;
        _oldCp->copyControlPoint(*cp);
        _oldFp->copyControlPoint(*fp);
    } else {
        cp = _tangentBeingDragged;
        fp = _tangentBeingDragged->getBezier()->getFeatherPointForControlPoint(_tangentBeingDragged, _view);
        if (fp) {
            _oldFp->copyControlPoint(*fp);
        }
        _oldCp->copyControlPoint(*cp);
    }

    _tangentBeingDragged->getBezier()->invalidateHashCache();

    Transform::Matrix3x3 transform;
    _tangentBeingDragged->getBezier()->getTransformAtTime(_time, _view, &transform);

    bool autoKeying = roto->autoKeyingEnabledButton.lock()->getValue();


    dragTangent( _time, _view, *cp, *fp, transform, _dx, _dy, _left, autoKeying, _breakTangents, _tangentBeingDragged->isFeatherPoint() );


    if (_firstRedoCalled) {
        roto->setSelection(_selectedCurves, _selectedPoints);
    } else {
        roto->computeSelectedCpsBBOX();
    }
    _tangentBeingDragged->getBezier()->invalidateCacheHashAndEvaluate(true, false);


    _firstRedoCalled = true;
}

bool
MoveTangentUndoCommand::mergeWith(const UndoCommandPtr &other)
{
    const MoveTangentUndoCommand* mvCmd = dynamic_cast<const MoveTangentUndoCommand*>( other.get() );

    if (!mvCmd) {
        return false;
    }
    if ( (mvCmd->_tangentBeingDragged != _tangentBeingDragged) || (mvCmd->_left != _left) || (mvCmd->_featherLinkEnabled != _featherLinkEnabled)
         || ( mvCmd->_rippleEditEnabled != _rippleEditEnabled) ) {
        return false;
    }
    _dx += mvCmd->_dx;
    _dy += mvCmd->_dy;

    return true;
}

//////////////////////////


MoveFeatherBarUndoCommand::MoveFeatherBarUndoCommand(const RotoPaintInteractPtr& roto,
                                                     double dx,
                                                     double dy,
                                                     const std::pair<BezierCPPtr, BezierCPPtr > & point,
                                                     double time,
                                                     ViewIdx view)
    : UndoCommand()
    , _roto(roto)
    , _firstRedoCalled(false)
    , _dx(dx)
    , _dy(dy)
    , _rippleEditEnabled( roto->rippleEditEnabledButton.lock()->getValue() )
    , _time(time)
    , _view(view)
    , _curve()
    , _oldPoint()
    , _newPoint(point)
{
    _curve = point.first->getBezier();
    assert(_curve);
    _oldPoint.first.reset( new BezierCP(*_newPoint.first) );
    _oldPoint.second.reset( new BezierCP(*_newPoint.second) );
    setText( tr("Move control point feather bar").toStdString() );
}

MoveFeatherBarUndoCommand::~MoveFeatherBarUndoCommand()
{
}

void
MoveFeatherBarUndoCommand::undo()
{
    RotoPaintInteractPtr roto = _roto.lock();

    if (!roto) {
        return;
    }
    _newPoint.first->copyControlPoint(*_oldPoint.first);
    _newPoint.second->copyControlPoint(*_oldPoint.second);
    _newPoint.first->getBezier()->invalidateCacheHashAndEvaluate(true, false);
    roto->setSelection(_curve, _newPoint);
}

void
MoveFeatherBarUndoCommand::redo()
{
    RotoPaintInteractPtr roto = _roto.lock();

    if (!roto) {
        return;
    }
    BezierCPPtr p = _newPoint.first->isFeatherPoint() ?
                                    _newPoint.second : _newPoint.first;
    BezierCPPtr fp = _newPoint.first->isFeatherPoint() ?
                                     _newPoint.first : _newPoint.second;
    Point delta;
    Transform::Matrix3x3 transform;

    p->getBezier()->getTransformAtTime(_time, _view, &transform);

    Transform::Point3D featherPoint, controlPoint;
    featherPoint.z = controlPoint.z = 1.;
    p->getPositionAtTime(_time,  &controlPoint.x, &controlPoint.y);
    bool isOnKeyframe = fp->getPositionAtTime(_time,  &featherPoint.x, &featherPoint.y);

    controlPoint = Transform::matApply(transform, controlPoint);
    featherPoint = Transform::matApply(transform, featherPoint);

    if ( (controlPoint.x != featherPoint.x) || (controlPoint.y != featherPoint.y) ) {
        Point featherVec;
        featherVec.x = featherPoint.x - controlPoint.x;
        featherVec.y = featherPoint.y - controlPoint.y;
        double norm = sqrt( (featherPoint.x - controlPoint.x) * (featherPoint.x - controlPoint.x)
                            + (featherPoint.y - controlPoint.y) * (featherPoint.y - controlPoint.y) );
        assert(norm != 0);
        delta.x = featherVec.x / norm;
        delta.y = featherVec.y / norm;

        double dotProduct = delta.x * _dx + delta.y * _dy;
        delta.x = delta.x * dotProduct;
        delta.y = delta.y * dotProduct;
    } else {
        ///the feather point equals the control point, use derivatives
        std::list<BezierCPPtr >  cps = p->getBezier()->getFeatherPoints(_view);
        assert(cps.size() > 1);

        std::list<BezierCPPtr >::const_iterator cur = std::find(cps.begin(), cps.end(), fp);
        if ( cur == cps.end() ) {
            return;
        }
        // compute previous and next element in the cyclic list
        std::list<BezierCPPtr >::const_iterator prev = cur;
        if ( prev == cps.begin() ) {
            prev = cps.end();
        }
        --prev; // the list has at least one element
        std::list<BezierCPPtr >::const_iterator next = cur;
        ++next; // the list has at least one element
        if ( next == cps.end() ) {
            next = cps.begin();
        }

        double leftX, leftY, rightX, rightY, norm;
        Bezier::leftDerivativeAtPoint(_time, **cur, **prev, transform, &leftX, &leftY);
        Bezier::rightDerivativeAtPoint(_time, **cur, **next, transform, &rightX, &rightY);
        norm = sqrt( (rightX - leftX) * (rightX - leftX) + (rightY - leftY) * (rightY - leftY) );

        ///normalize derivatives by their norm
        if (norm != 0) {
            delta.x = -( (rightY - leftY) / norm );
            delta.y = ( (rightX - leftX) / norm );
        } else {
            ///both derivatives are the same, use the direction of the left one
            norm = sqrt( (leftX - featherPoint.x) * (leftX - featherPoint.x) + (leftY - featherPoint.y) * (leftY - featherPoint.y) );
            if (norm != 0) {
                delta.x = -( (leftY - featherPoint.y) / norm );
                delta.y = ( (leftX - featherPoint.x) / norm );
            } else {
                ///both derivatives and control point are equal, just use 0
                delta.x = delta.y = 0;
            }
        }

        double dotProduct = delta.x * _dx + delta.y * _dy;
        delta.x = delta.x * dotProduct;
        delta.y = delta.y * dotProduct;
    }

    if (roto->autoKeyingEnabledButton.lock()->getValue() || isOnKeyframe) {
        int index = fp->getBezier()->getFeatherPointIndex(fp, _view);
        fp->getBezier()->moveFeatherByIndex(index, _time, _view, delta.x, delta.y);
    }

    _newPoint.first->getBezier()->invalidateCacheHashAndEvaluate(true, false);

    roto->setSelection(_curve, _newPoint);

    _firstRedoCalled = true;
} // redo

bool
MoveFeatherBarUndoCommand::mergeWith(const UndoCommandPtr& other)
{
    const MoveFeatherBarUndoCommand* mvCmd = dynamic_cast<const MoveFeatherBarUndoCommand*>( other.get() );

    if (!mvCmd) {
        return false;
    }
    if ( (mvCmd->_newPoint.first != _newPoint.first) || (mvCmd->_newPoint.second != _newPoint.second) ||
         ( mvCmd->_rippleEditEnabled != _rippleEditEnabled) || ( mvCmd->_time != _time) ) {
        return false;
    }

    _dx += mvCmd->_dx;
    _dy += mvCmd->_dy;

    return true;
}

/////////////////////////

RemoveFeatherUndoCommand::RemoveFeatherUndoCommand(const RotoPaintInteractPtr& roto,
                                                   const std::list<RemoveFeatherData> & datas,
                                                   ViewIdx view)
    : UndoCommand()
    , _roto(roto)
    , _firstRedocalled(false)
    , _datas(datas)
    , _view(view)
{
    for (std::list<RemoveFeatherData>::iterator it = _datas.begin(); it != _datas.end(); ++it) {
        for (std::list<BezierCPPtr >::const_iterator it2 = it->newPoints.begin(); it2 != it->newPoints.end(); ++it2) {
            it->oldPoints.push_back( BezierCPPtr( new BezierCP(**it2) ) );
        }
    }
    setText( tr("Remove feather").toStdString() );
}

RemoveFeatherUndoCommand::~RemoveFeatherUndoCommand()
{
}

void
RemoveFeatherUndoCommand::undo()
{
    for (std::list<RemoveFeatherData>::iterator it = _datas.begin(); it != _datas.end(); ++it) {
        std::list<BezierCPPtr >::const_iterator itOld = it->oldPoints.begin();
        for (std::list<BezierCPPtr >::const_iterator itNew = it->newPoints.begin();
             itNew != it->newPoints.end(); ++itNew, ++itOld) {
            (*itNew)->copyControlPoint(**itOld);
        }
        it->curve->invalidateCacheHashAndEvaluate(true, false);
    }
    RotoPaintInteractPtr roto = _roto.lock();
    if (!roto) {
        return;
    }
}

void
RemoveFeatherUndoCommand::redo()
{
    for (std::list<RemoveFeatherData>::iterator it = _datas.begin(); it != _datas.end(); ++it) {
        std::list<BezierCPPtr >::const_iterator itOld = it->oldPoints.begin();
        for (std::list<BezierCPPtr >::const_iterator itNew = it->newPoints.begin();
             itNew != it->newPoints.end(); ++itNew, ++itOld) {
            (*itOld)->copyControlPoint(**itNew);
            try {
                it->curve->removeFeatherAtIndex( it->curve->getFeatherPointIndex(*itNew, _view), _view );
            } catch (...) {
                ///the point doesn't exist anymore, just do nothing
                return;
            }
        }
    }
    RotoPaintInteractPtr roto = _roto.lock();
    if (!roto) {
        return;
    }

    _firstRedocalled = true;
}

////////////////////////////


OpenCloseUndoCommand::OpenCloseUndoCommand(const RotoPaintInteractPtr& roto,
                                           const BezierPtr & curve,
                                           ViewIdx view)
    : UndoCommand()
    , _roto(roto)
    , _firstRedoCalled(false)
    , _selectedTool(roto->selectedToolAction )
    , _curve(curve)
    , _view(view)
{
    setText( tr("Open/Close bezier").toStdString() );
}

OpenCloseUndoCommand::~OpenCloseUndoCommand()
{
}

void
OpenCloseUndoCommand::undo()
{
    RotoPaintInteractPtr roto = _roto.lock();

    if (!roto) {
        return;
    }
    if (_firstRedoCalled) {
        roto->setCurrentTool( _selectedTool.lock() );
        if ( _selectedTool.lock() == roto->drawBezierAction.lock() ) {
            roto->setBuiltBezier(_curve);
        }
    }
    _curve->setCurveFinished( !_curve->isCurveFinished(_view), _view );

    roto->setSelection( _curve, std::make_pair( CpPtr(), CpPtr() ) );
}

void
OpenCloseUndoCommand::redo()
{
    RotoPaintInteractPtr roto = _roto.lock();

    if (!roto) {
        return;
    }
    if (_firstRedoCalled) {
        roto->setCurrentTool( _selectedTool.lock() );
    }
    _curve->setCurveFinished( !_curve->isCurveFinished(_view), _view );
    roto->setSelection( _curve, std::make_pair( CpPtr(), CpPtr() ) );
    _firstRedoCalled = true;
}

////////////////////////////

SmoothCuspUndoCommand::SmoothCuspUndoCommand(const RotoPaintInteractPtr& roto,
                                             const std::list<SmoothCuspCurveData> & data,
                                             double time,
                                             ViewIdx view,
                                             bool cusp,
                                             const std::pair<double, double>& pixelScale)
    : UndoCommand()
    , _roto(roto)
    , _firstRedoCalled(false)
    , _time(time)
    , _view(view)
    , _count(1)
    , _cusp(cusp)
    , curves(data)
    , _pixelScale(pixelScale)
{
    for (std::list<SmoothCuspCurveData>::iterator it = curves.begin(); it != curves.end(); ++it) {
        for (SelectedPointList::const_iterator it2 = it->newPoints.begin(); it2 != it->newPoints.end(); ++it2) {
            BezierCPPtr firstCpy( new BezierCP(*(*it2).first) );
            BezierCPPtr secondCpy( new BezierCP(*(*it2).second) );
            it->oldPoints.push_back( std::make_pair(firstCpy, secondCpy) );
        }
    }
    if (_cusp) {
        setText( tr("Cusp points").toStdString() );
    } else {
        setText( tr("Smooth points").toStdString() );
    }
}

SmoothCuspUndoCommand::~SmoothCuspUndoCommand()
{
}

void
SmoothCuspUndoCommand::undo()
{
    RotoPaintInteractPtr roto = _roto.lock();

    if (!roto) {
        return;
    }
    for (std::list<SmoothCuspCurveData>::iterator it = curves.begin(); it != curves.end(); ++it) {
        SelectedPointList::const_iterator itOld = it->oldPoints.begin();
        for (SelectedPointList::const_iterator itNew = it->newPoints.begin();
             itNew != it->newPoints.end(); ++itNew, ++itOld) {
            itNew->first->copyControlPoint(*itOld->first);
            itNew->second->copyControlPoint(*itOld->second);
            it->curve->invalidateCacheHashAndEvaluate(true, false);
        }
    }

}

void
SmoothCuspUndoCommand::redo()
{
    RotoPaintInteractPtr roto = _roto.lock();

    if (!roto) {
        return;
    }
    for (std::list<SmoothCuspCurveData>::iterator it = curves.begin(); it != curves.end(); ++it) {
        SelectedPointList::const_iterator itOld = it->oldPoints.begin();
        for (SelectedPointList::const_iterator itNew = it->newPoints.begin();
             itNew != it->newPoints.end(); ++itNew, ++itOld) {
            itOld->first->copyControlPoint(*itNew->first);
            itOld->second->copyControlPoint(*itNew->second);

            for (int i = 0; i < _count; ++i) {
                int index = it->curve->getControlPointIndex( (*itNew).first->isFeatherPoint() ? (*itNew).second : (*itNew).first, _view );
                assert(index != -1);

                if (_cusp) {
                    it->curve->cuspPointAtIndex(index, _time, _view, _pixelScale);
                } else {
                    it->curve->smoothPointAtIndex(index, _time, _view, _pixelScale);
                }
            }
        }
    }

    _firstRedoCalled = true;
}

bool
SmoothCuspUndoCommand::mergeWith(const UndoCommandPtr& other)
{
    const SmoothCuspUndoCommand* sCmd = dynamic_cast<const SmoothCuspUndoCommand*>( other.get() );

    if (!sCmd) {
        return false;
    }
    if ( ( sCmd->curves.size() != curves.size() ) ||
         ( sCmd->_cusp != _cusp) || ( sCmd->_time != _time) ) {
        return false;
    }
    std::list<SmoothCuspCurveData>::const_iterator itOther = sCmd->curves.begin();
    for (std::list<SmoothCuspCurveData>::const_iterator it = curves.begin(); it != curves.end(); ++it, ++itOther) {
        if (it->curve != itOther->curve) {
            return false;
        }
        SelectedPointList::const_iterator itNewOther = itOther->newPoints.begin();
        for (SelectedPointList::const_iterator itNew = it->newPoints.begin();
             itNew != it->newPoints.end(); ++itNew, ++itNewOther) {
            if ( (itNewOther->first != itNew->first) || (itNewOther->second != itNew->second) ) {
                return false;
            }
        }
    }


    ++_count;

    return true;
}

/////////////////////////

MakeBezierUndoCommand::MakeBezierUndoCommand(const RotoPaintInteractPtr& roto,
                                             const BezierPtr & curve,
                                             bool isOpenBezier,
                                             bool createPoint,
                                             double dx,
                                             double dy,
                                             double time)
    : UndoCommand()
    , _firstRedoCalled(false)
    , _roto(roto)
    , _parentLayer()
    , _indexInLayer(0)
    , _oldCurve()
    , _newCurve(curve)
    , _curveNonExistant(false)
    , _createdPoint(createPoint)
    , _x(dx)
    , _y(dy)
    , _dx(createPoint ? 0. : dx)
    , _dy(createPoint ? 0. : dy)
    , _time(time)
    , _lastPointAdded(-1)
    , _isOpenBezier(isOpenBezier)
{
    if (!_newCurve) {
        _curveNonExistant = true;
    } else {
        // If the curve already exists, copy its current state
        _oldCurve.reset( new Bezier(_newCurve->getModel(), _newCurve->getBaseItemName(), _newCurve->isOpenBezier()));
        _oldCurve->copyItem( *_newCurve );
    }
    setText( tr("Draw Bezier").toStdString() );
}

MakeBezierUndoCommand::~MakeBezierUndoCommand()
{
}

void
MakeBezierUndoCommand::undo()
{
    RotoPaintInteractPtr roto = _roto.lock();

    if (!roto) {
        return;
    }

    assert(_createdPoint);
    roto->setCurrentTool( roto->drawBezierAction.lock() );
    assert(_lastPointAdded != -1);
    _oldCurve->copyItem(*_newCurve);
    if (_newCurve->getControlPointsCount(ViewIdx(0)) == 1) {
        _curveNonExistant = true;
        roto->removeCurve(_newCurve);
    }
    _newCurve->removeControlPointByIndex(_lastPointAdded, ViewSetSpec::all());

    if (!_curveNonExistant) {
        roto->setSelection( _newCurve, std::make_pair( CpPtr(), CpPtr() ) );
        roto->setBuiltBezier(_newCurve);
    } else {
        roto->setSelection( BezierPtr(), std::make_pair( CpPtr(), CpPtr() ) );
    }
}

void
MakeBezierUndoCommand::redo()
{
    RotoPaintInteractPtr roto = _roto.lock();

    if (!roto) {
        return;
    }
    if (_firstRedoCalled) {
        roto->setCurrentTool( roto->drawBezierAction.lock() );
    }


    if (!_firstRedoCalled) {
        if (_createdPoint) {
            if (!_newCurve) {
                _newCurve = roto->p->publicInterface->makeBezier(_x, _y, _isOpenBezier ? tr(kRotoOpenBezierBaseName).toStdString() : tr(kRotoBezierBaseName).toStdString(), _time, _isOpenBezier);
                assert(_newCurve);
                _oldCurve.reset( new Bezier(_newCurve->getModel(), _newCurve->getBaseItemName(), _newCurve->isOpenBezier()));
                _oldCurve->copyItem(*_newCurve);
                _lastPointAdded = 0;
                _curveNonExistant = false;
            } else {
                _oldCurve->copyItem(*_newCurve);
                _newCurve->addControlPoint(_x, _y, _time, ViewSetSpec::all());
                int lastIndex = _newCurve->getControlPointsCount(ViewIdx(0)) - 1;
                assert(lastIndex > 0);
                _lastPointAdded = lastIndex;
            }
        } else {
            assert(_newCurve);
            _oldCurve->copyItem(*_newCurve);
            int lastIndex = _newCurve->getControlPointsCount(ViewIdx(0)) - 1;
            assert(lastIndex >= 0);
            _lastPointAdded = lastIndex;
            _newCurve->moveLeftBezierPoint(lastIndex, _time, ViewSetSpec::all(), -_dx, -_dy);
            _newCurve->moveRightBezierPoint(lastIndex, _time, ViewSetSpec::all(), _dx, _dy);
        }

        RotoLayerPtr parentItem = toRotoLayer(_newCurve->getParent());
        if (parentItem) {
            _parentLayer = toRotoLayer(parentItem);
            _indexInLayer = _newCurve->getIndexInParent();
        }
    } else {
        _newCurve->copyItem(*_oldCurve);
        if (_curveNonExistant) {
            roto->p->knobsTable->insertItem(_indexInLayer, _newCurve, _parentLayer, eTableChangeReasonViewer);
        }
        roto->p->publicInterface->invalidateCacheHashAndEvaluate(true, false);
    }


    BezierCPPtr cp = _newCurve->getControlPointAtIndex(_lastPointAdded, ViewIdx(0));
    BezierCPPtr fp = _newCurve->getFeatherPointAtIndex(_lastPointAdded, ViewIdx(0));
    roto->setSelection( _newCurve, std::make_pair(cp, fp) );
    roto->autoSaveAndRedraw();
    _firstRedoCalled = true;
} // redo

bool
MakeBezierUndoCommand::mergeWith(const UndoCommandPtr& other)
{
    const MakeBezierUndoCommand* sCmd = dynamic_cast<const MakeBezierUndoCommand*>( other.get() );

    if (!sCmd) {
        return false;
    }

    if ( sCmd->_createdPoint || (sCmd->_newCurve != _newCurve) ) {
        return false;
    }

    if (!sCmd->_createdPoint) {
        _dx += sCmd->_dx;
        _dy += sCmd->_dy;
    }

    return true;
}

//////////////////////////////


MakeEllipseUndoCommand::MakeEllipseUndoCommand(const RotoPaintInteractPtr& roto,
                                               bool create,
                                               bool fromCenter,
                                               bool constrained,
                                               double fromx,
                                               double fromy,
                                               double tox,
                                               double toy,
                                               double time)
    : UndoCommand()
    , _firstRedoCalled(false)
    , _roto(roto)
    , _indexInLayer(-1)
    , _curve()
    , _create(create)
    , _fromCenter(fromCenter)
    , _constrained(constrained)
    , _fromx(fromx)
    , _fromy(fromy)
    , _tox(tox)
    , _toy(toy)
    , _time(time)
{
    if (!_create) {
        _curve = roto->getBezierBeingBuild();
    }
    setText( tr("Draw Ellipse").toStdString() );
}

MakeEllipseUndoCommand::~MakeEllipseUndoCommand()
{
}

void
MakeEllipseUndoCommand::undo()
{
    RotoPaintInteractPtr roto = _roto.lock();

    if (!roto) {
        return;
    }
    roto->removeCurve(_curve);
    roto->p->publicInterface->invalidateCacheHashAndEvaluate(true, false);
    roto->setSelection( BezierPtr(), std::make_pair( CpPtr(), CpPtr() ) );
}

void
MakeEllipseUndoCommand::redo()
{
    RotoPaintInteractPtr roto = _roto.lock();

    if (!roto) {
        return;
    }
    if (_firstRedoCalled) {
        roto->p->knobsTable->insertItem(_indexInLayer, _curve, _parentLayer, eTableChangeReasonViewer);
        roto->p->publicInterface->invalidateCacheHashAndEvaluate(true, false);
    } else {
        double ytop, xright, ybottom, xleft;
        xright = _tox;
        if (_constrained) {
            xright =  _fromx + (_tox > _fromx ? 1 : -1) * std::abs(_toy - _fromy);
        }
        if (_fromCenter) {
            ytop = _fromy - (_toy - _fromy);
            xleft = _fromx - (xright - _fromx);
            if (xleft == xright) {
                xleft -= 1.;
            }
        } else {
            ytop = _fromy;
            xleft = _fromx;
            if (xleft == xright) {
                xleft -= 1.;
            }
        }
        ybottom = _toy;
        if (ybottom == ytop) {
            ybottom -= 1.;
        }
        double xmid = (xleft + xright) / 2.;
        double ymid = (ytop + ybottom) / 2.;
        if (_create) {
            _curve = roto->p->publicInterface->makeBezier(xmid, ytop, tr(kRotoEllipseBaseName).toStdString(), _time, false); //top
            assert(_curve);
            _curve->addControlPoint(xright, ymid, _time, ViewSetSpec::all()); // right
            _curve->addControlPoint(xmid, ybottom, _time, ViewSetSpec::all()); // bottom
            _curve->addControlPoint(xleft, ymid, _time, ViewSetSpec::all()); //left
            _curve->setCurveFinished(true, ViewSetSpec::all());
        } else {
<<<<<<< HEAD
            _curve->setPointByIndex(0, _time, ViewSetSpec::all(), xmid, ytop); // top
            _curve->setPointByIndex(1, _time, ViewSetSpec::all(), xright, ymid); // right
            _curve->setPointByIndex(2, _time, ViewSetSpec::all(), xmid, ybottom); // bottom
            _curve->setPointByIndex(3, _time, ViewSetSpec::all(), xleft, ymid); // left

            BezierCPPtr top = _curve->getControlPointAtIndex(0, ViewIdx(0));
            BezierCPPtr right = _curve->getControlPointAtIndex(1, ViewIdx(0));
            BezierCPPtr bottom = _curve->getControlPointAtIndex(2, ViewIdx(0));
            BezierCPPtr left = _curve->getControlPointAtIndex(3, ViewIdx(0));
            double topX, topY, rightX, rightY, btmX, btmY, leftX, leftY;
            top->getPositionAtTime(_time, &topX, &topY);
            right->getPositionAtTime(_time,  &rightX, &rightY);
            bottom->getPositionAtTime(_time, &btmX, &btmY);
            left->getPositionAtTime(_time,  &leftX, &leftY);

            _curve->setLeftBezierPoint(0, _time,  ViewSetSpec::all(), (leftX + topX) / 2., topY);
            _curve->setRightBezierPoint(0, _time, ViewSetSpec::all(), (rightX + topX) / 2., topY);

            _curve->setLeftBezierPoint(1, _time,  ViewSetSpec::all(), rightX, (rightY + topY) / 2.);
            _curve->setRightBezierPoint(1, _time, ViewSetSpec::all(), rightX, (rightY + btmY) / 2.);

            _curve->setLeftBezierPoint(2, _time,  ViewSetSpec::all(), (rightX + btmX) / 2., btmY);
            _curve->setRightBezierPoint(2, _time, ViewSetSpec::all(), (leftX + btmX) / 2., btmY);

            _curve->setLeftBezierPoint(3, _time, ViewSetSpec::all(), leftX, (btmY + leftY) / 2.);
            _curve->setRightBezierPoint(3, _time, ViewSetSpec::all(), leftX, (topY + leftY) / 2.);
        }
        RotoLayerPtr parentItem = toRotoLayer(_curve->getParent());
=======
            _curve->setPointByIndex(0, _time, xmid, ytop); // top
            _curve->setPointByIndex(1, _time, xright, ymid); // right
            _curve->setPointByIndex(2, _time, xmid, ybottom); // bottom
            _curve->setPointByIndex(3, _time, xleft, ymid); // left
        }
        boost::shared_ptr<BezierCP> top = _curve->getControlPointAtIndex(0);
        boost::shared_ptr<BezierCP> right = _curve->getControlPointAtIndex(1);
        boost::shared_ptr<BezierCP> bottom = _curve->getControlPointAtIndex(2);
        boost::shared_ptr<BezierCP> left = _curve->getControlPointAtIndex(3);
        double topX, topY, rightX, rightY, btmX, btmY, leftX, leftY;
        top->getPositionAtTime(true, _time, ViewIdx(0), &topX, &topY);
        right->getPositionAtTime(true, _time, ViewIdx(0), &rightX, &rightY);
        bottom->getPositionAtTime(true, _time, ViewIdx(0), &btmX, &btmY);
        left->getPositionAtTime(true, _time, ViewIdx(0), &leftX, &leftY);

        // The bezier control points should be:
        // P_0 = (0,1), P_1 = (c,1), P_2 = (1,c), P_3 = (1,0)
        // with c = 0.551915024494
        // See http://spencermortensen.com/articles/bezier-circle/

        const double c = 0.551915024494;
        // top
        _curve->setLeftBezierPoint(0, _time,  topX + (leftX  - topX) * c, topY);
        _curve->setRightBezierPoint(0, _time, topX + (rightX - topX) * c, topY);

        // right
        _curve->setLeftBezierPoint(1, _time,  rightX, rightY + (topY - rightY) * c);
        _curve->setRightBezierPoint(1, _time, rightX, rightY + (btmY - rightY) * c);

        // btm
        _curve->setLeftBezierPoint(2, _time,  btmX + (rightX - btmX) * c, btmY);
        _curve->setRightBezierPoint(2, _time, btmX + (leftX  - btmX) * c, btmY);

        // left
        _curve->setLeftBezierPoint(3, _time,  leftX, leftY + (btmY - leftY) * c);
        _curve->setRightBezierPoint(3, _time, leftX, leftY + (topY - leftY) * c);

        boost::shared_ptr<RotoItem> parentItem =  roto->getContext()->getItemByName( _curve->getParentLayer()->getScriptName() );
>>>>>>> 5410db32
        if (parentItem) {
            _parentLayer = toRotoLayer(parentItem);
            _indexInLayer = _curve->getIndexInParent();
        }
    }
    roto->setBuiltBezier(_curve);
    _firstRedoCalled = true;
    roto->setSelection( _curve, std::make_pair( CpPtr(), CpPtr() ) );
} // redo

bool
MakeEllipseUndoCommand::mergeWith(const UndoCommandPtr &other)
{
    const MakeEllipseUndoCommand* sCmd = dynamic_cast<const MakeEllipseUndoCommand*>( other.get() );

    if (!sCmd) {
        return false;
    }
    if ( (sCmd->_curve != _curve) || sCmd->_create ) {
        return false;
    }
    if (_curve != sCmd->_curve) {
        _curve->copyItem(*sCmd->_curve );
    }
    _fromx = sCmd->_fromx;
    _fromy = sCmd->_fromy;
    _tox = sCmd->_tox;
    _toy = sCmd->_toy;
    _fromCenter = sCmd->_fromCenter;
    _constrained = sCmd->_constrained;

    return true;
}

////////////////////////////////////


MakeRectangleUndoCommand::MakeRectangleUndoCommand(const RotoPaintInteractPtr& roto,
                                                   bool create,
                                                   bool fromCenter,
                                                   bool constrained,
                                                   double fromx,
                                                   double fromy,
                                                   double tox,
                                                   double toy,
                                                   double time)
    : UndoCommand()
    , _firstRedoCalled(false)
    , _roto(roto)
    , _parentLayer()
    , _indexInLayer(-1)
    , _curve()
    , _create(create)
    , _fromCenter(fromCenter)
    , _constrained(constrained)
    , _fromx(fromx)
    , _fromy(fromy)
    , _tox(tox)
    , _toy(toy)
    , _time(time)
{
    if (!_create) {
        _curve = roto->getBezierBeingBuild();
    }
    setText( tr("Draw Rectangle").toStdString() );
}

MakeRectangleUndoCommand::~MakeRectangleUndoCommand()
{
}

void
MakeRectangleUndoCommand::undo()
{
    RotoPaintInteractPtr roto = _roto.lock();

    if (!roto) {
        return;
    }
    roto->removeCurve(_curve);
    roto->p->publicInterface->invalidateCacheHashAndEvaluate(true, false);
    roto->setSelection( BezierPtr(), std::make_pair( CpPtr(), CpPtr() ) );
}

void
MakeRectangleUndoCommand::redo()
{
    RotoPaintInteractPtr roto = _roto.lock();

    if (!roto) {
        return;
    }
    if (_firstRedoCalled) {
        roto->p->knobsTable->insertItem(_indexInLayer, _curve, _parentLayer, eTableChangeReasonViewer);
        roto->p->publicInterface->invalidateCacheHashAndEvaluate(true, false);
    } else {
        double ytop, xright, ybottom, xleft;
        xright = _tox;
        if (_constrained) {
            xright =  _fromx + (_tox > _fromx ? 1 : -1) * std::abs(_toy - _fromy);
        }
        if (_fromCenter) {
            ytop = _fromy - (_toy - _fromy);
            xleft = _fromx - (xright - _fromx);
            if (xleft == xright) {
                xleft -= 1.;
            }
        } else {
            ytop = _fromy;
            xleft = _fromx;
            if (xleft == xright) {
                xleft -= 1.;
            }
        }
        ybottom = _toy;
        if (ybottom == ytop) {
            ybottom -= 1.;
        }
        if (_create) {
            _curve = roto->p->publicInterface->makeBezier(xleft, ytop, tr(kRotoRectangleBaseName).toStdString(), _time, false); //topleft
            assert(_curve);
            _curve->addControlPoint(xright, ytop, _time, ViewSetSpec::all()); // topright
            _curve->addControlPoint(xright, ybottom, _time, ViewSetSpec::all()); // bottomright
            _curve->addControlPoint(xleft, ybottom, _time, ViewSetSpec::all()); // bottomleft
            _curve->setCurveFinished(true, ViewSetSpec::all());
        } else {
            _curve->setPointByIndex(0, _time, ViewSetSpec::all(), xleft, ytop); // topleft
            _curve->setPointByIndex(1, _time, ViewSetSpec::all(), xright, ytop); // topright
            _curve->setPointByIndex(2, _time, ViewSetSpec::all(), xright, ybottom); // bottomright
            _curve->setPointByIndex(3, _time, ViewSetSpec::all(), xleft, ybottom); // bottomleft
        }
        RotoLayerPtr parentItem =  toRotoLayer(_curve->getParent());
        if (parentItem) {
            _parentLayer = toRotoLayer(parentItem);
            _indexInLayer = _curve->getIndexInParent();
        }
    }
    roto->setBuiltBezier(_curve);
    _firstRedoCalled = true;
    roto->setSelection( _curve, std::make_pair( CpPtr(), CpPtr() ) );
} // MakeRectangleUndoCommand::redo

bool
MakeRectangleUndoCommand::mergeWith(const UndoCommandPtr &other)
{
    const MakeRectangleUndoCommand* sCmd = dynamic_cast<const MakeRectangleUndoCommand*>( other.get() );

    if (!sCmd) {
        return false;
    }
    if ( (sCmd->_curve != _curve) || sCmd->_create ) {
        return false;
    }
    if (_curve != sCmd->_curve) {
        _curve->copyItem(*sCmd->_curve);
    }
    _fromx = sCmd->_fromx;
    _fromy = sCmd->_fromy;
    _tox = sCmd->_tox;
    _toy = sCmd->_toy;
    _fromCenter = sCmd->_fromCenter;
    _constrained = sCmd->_constrained;

    return true;
}

NATRON_NAMESPACE_EXIT;<|MERGE_RESOLUTION|>--- conflicted
+++ resolved
@@ -1571,45 +1571,15 @@
             _curve->addControlPoint(xleft, ymid, _time, ViewSetSpec::all()); //left
             _curve->setCurveFinished(true, ViewSetSpec::all());
         } else {
-<<<<<<< HEAD
             _curve->setPointByIndex(0, _time, ViewSetSpec::all(), xmid, ytop); // top
             _curve->setPointByIndex(1, _time, ViewSetSpec::all(), xright, ymid); // right
             _curve->setPointByIndex(2, _time, ViewSetSpec::all(), xmid, ybottom); // bottom
             _curve->setPointByIndex(3, _time, ViewSetSpec::all(), xleft, ymid); // left
-
-            BezierCPPtr top = _curve->getControlPointAtIndex(0, ViewIdx(0));
-            BezierCPPtr right = _curve->getControlPointAtIndex(1, ViewIdx(0));
-            BezierCPPtr bottom = _curve->getControlPointAtIndex(2, ViewIdx(0));
-            BezierCPPtr left = _curve->getControlPointAtIndex(3, ViewIdx(0));
-            double topX, topY, rightX, rightY, btmX, btmY, leftX, leftY;
-            top->getPositionAtTime(_time, &topX, &topY);
-            right->getPositionAtTime(_time,  &rightX, &rightY);
-            bottom->getPositionAtTime(_time, &btmX, &btmY);
-            left->getPositionAtTime(_time,  &leftX, &leftY);
-
-            _curve->setLeftBezierPoint(0, _time,  ViewSetSpec::all(), (leftX + topX) / 2., topY);
-            _curve->setRightBezierPoint(0, _time, ViewSetSpec::all(), (rightX + topX) / 2., topY);
-
-            _curve->setLeftBezierPoint(1, _time,  ViewSetSpec::all(), rightX, (rightY + topY) / 2.);
-            _curve->setRightBezierPoint(1, _time, ViewSetSpec::all(), rightX, (rightY + btmY) / 2.);
-
-            _curve->setLeftBezierPoint(2, _time,  ViewSetSpec::all(), (rightX + btmX) / 2., btmY);
-            _curve->setRightBezierPoint(2, _time, ViewSetSpec::all(), (leftX + btmX) / 2., btmY);
-
-            _curve->setLeftBezierPoint(3, _time, ViewSetSpec::all(), leftX, (btmY + leftY) / 2.);
-            _curve->setRightBezierPoint(3, _time, ViewSetSpec::all(), leftX, (topY + leftY) / 2.);
-        }
-        RotoLayerPtr parentItem = toRotoLayer(_curve->getParent());
-=======
-            _curve->setPointByIndex(0, _time, xmid, ytop); // top
-            _curve->setPointByIndex(1, _time, xright, ymid); // right
-            _curve->setPointByIndex(2, _time, xmid, ybottom); // bottom
-            _curve->setPointByIndex(3, _time, xleft, ymid); // left
-        }
-        boost::shared_ptr<BezierCP> top = _curve->getControlPointAtIndex(0);
-        boost::shared_ptr<BezierCP> right = _curve->getControlPointAtIndex(1);
-        boost::shared_ptr<BezierCP> bottom = _curve->getControlPointAtIndex(2);
-        boost::shared_ptr<BezierCP> left = _curve->getControlPointAtIndex(3);
+        }
+        BezierCPPtr top = _curve->getControlPointAtIndex(0);
+        BezierCPPtr right = _curve->getControlPointAtIndex(1);
+        BezierCPPtr bottom = _curve->getControlPointAtIndex(2);
+        BezierCPPtr left = _curve->getControlPointAtIndex(3);
         double topX, topY, rightX, rightY, btmX, btmY, leftX, leftY;
         top->getPositionAtTime(true, _time, ViewIdx(0), &topX, &topY);
         right->getPositionAtTime(true, _time, ViewIdx(0), &rightX, &rightY);
@@ -1638,8 +1608,7 @@
         _curve->setLeftBezierPoint(3, _time,  leftX, leftY + (btmY - leftY) * c);
         _curve->setRightBezierPoint(3, _time, leftX, leftY + (topY - leftY) * c);
 
-        boost::shared_ptr<RotoItem> parentItem =  roto->getContext()->getItemByName( _curve->getParentLayer()->getScriptName() );
->>>>>>> 5410db32
+        RotoLayerPtr parentItem = toRotoLayer(_curve->getParent());
         if (parentItem) {
             _parentLayer = toRotoLayer(parentItem);
             _indexInLayer = _curve->getIndexInParent();
