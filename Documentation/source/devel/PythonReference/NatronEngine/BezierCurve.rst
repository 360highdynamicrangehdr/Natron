.. module:: NatronEngine
.. _BezierCurve:

BezierCurve
***********

**Inherits** :doc:`ItemBase`

Synopsis
--------

A BezierCurve is the class used for Beziers, ellipses and rectangles.
See :ref:`detailed<bezier.details>` description....

Functions
^^^^^^^^^

*    def :meth:`addControlPoint<NatronEngine.BezierCurve.addControlPoint>` (x, y[, view = "All"])
*    def :meth:`addControlPointOnSegment<NatronEngine.BezierCurve.addControlPointOnSegment>` (index, t[, view = "All"])
*    def :meth:`getControlPointPosition<NatronEngine.BezierCurve.getControlPointPosition>` (index,time[, view = "Main"])
*    def :meth:`getFeatherPointPosition<NatronEngine.BezierCurve.getFeatherPointPosition>` (index,time[, view = "Main"])
*    def :meth:`isActivated<NatronEngine.BezierCurve.isActivated>` (time[, view = "Main"])
*    def :meth:`getNumControlPoints<NatronEngine.BezierCurve.getNumControlPoints>` ([view = "Main"])
*    def :meth:`isCurveFinished<NatronEngine.BezierCurve.isCurveFinished>` ([view = "Main"])
*    def :meth:`moveFeatherByIndex<NatronEngine.BezierCurve.moveFeatherByIndex>` (index, time, dx, dy[, view = "All"])
*    def :meth:`moveLeftBezierPoint<NatronEngine.BezierCurve.moveLeftBezierPoint>` (index, time, dx, dy[, view = "All"])
*    def :meth:`movePointByIndex<NatronEngine.BezierCurve.movePointByIndex>` (index, time, dx, dy[, view = "All"])
*    def :meth:`moveRightBezierPoint<NatronEngine.BezierCurve.moveRightBezierPoint>` (index, time, dx, dy[, view = "All"])
*    def :meth:`removeControlPointByIndex<NatronEngine.BezierCurve.removeControlPointByIndex>` (index[, view = "All"])
*    def :meth:`setCurveFinished<NatronEngine.BezierCurve.setCurveFinished>` (finished[, view = "All"])
*    def :meth:`setFeatherPointAtIndex<NatronEngine.BezierCurve.setFeatherPointAtIndex>` (index, time, x, y, lx, ly, rx, ry[, view = "All"])
*    def :meth:`setPointAtIndex<NatronEngine.BezierCurve.setPointAtIndex>` (index, time, x, y, lx, ly, rx, ry[, view = "All"])
*	 def :meth:`splitView<NatronEngine.BezierCurve.splitView>` (view)
*	 def :meth:`unSplitView<NatronEngine.BezierCurve.unSplitView>` (view)
*	 def :meth:`getViewsList<NatronEngine.BezierCurve.getViewsList>` ()

.. _bezier.details:

Detailed Description
--------------------

<<<<<<< HEAD
A Bezier initially is in an *opened* state, meaning it doesn't produce a shape yet. 
=======
Almost all functionalities available to the user have been made available to the Python API,
although in practise making a shape just by calling functions might be tedious due to the 
potential huge number of control points and keyframes. You can use the Natron Group node's export
functionality to generate automatically a script from a Roto node within that group.

A Bezier initially is in an *opened* state, meaning it doesn't produce a shape yet.
>>>>>>> 59160cff
At this stage you can then add control points using the :func`addControlPoint(x,y)<NatronEngine.BezierCurve.addControlPoint>`
function.
Once you are done adding control points, call the function :func:`setCurveFinished(finished)<NatronEngine.BezierCurve.setCurveFinished>`
to close the shape by connecting the last control point with the first.

<<<<<<< HEAD
Once finished, you can refine the Bezier curve by adding control points with the :func:`addControlPointOnSegment(index,t)<NatronEngine.BezierCurve.addControlPointOnSegment>` function.
=======
Once finished, you can refinethe Bezier curve by adding control points with the :func:`addControlPointOnSegment(index,t)<NatronEngine.BezierCurve.addControlPointOnSegment>` function.
>>>>>>> 59160cff
You can then move and remove control points of the Bezier.

To get the position of the control points of the Bezier as well as the position of the feather
points, use the functions :func:`getControlPointPosition<NatronEngine.BezierCurve.getControlPointPosition>` and
:func:`getFeatherPointPosition<NatronEngine.BezierCurve.getFeatherPointPosition>`.
The *index* passed to the function must be between 0 and :func:`getNumControlPoints<NatronEngine.BezierCurve.getNumControlPoints>` -1.

If it lands on a keyframe of the Bezier shape, then the position at that keyframe is returned,
otherwise the position is sampled between the surrounding keyframes. 

<<<<<<< HEAD
To get a list of all keyframes time for a Bezier call the function :func:`getUserKeyframes()<NatronEngine.ItemBase.getUserKeyframes>`.
=======
To get a list of all keyframes time for a Bezier call the function :func:`getKeyframes()<NatronEngine.BezierCurve.getKeyframes>`.

A Bezier curve has several parameters that the API allows you to modify:
>>>>>>> 59160cff

Each property of a Bezier is a 	regular :ref:`parameter<NatronEngine.Param>`.
All parameters can be retrieved with their *script-name* with the function :func:`getParam(scriptName)<NatronEngine.ItemBase.getParam>`.



Member functions description
^^^^^^^^^^^^^^^^^^^^^^^^^^^^


.. method:: NatronEngine.BezierCurve.addControlPoint(x, y[, view = "All"])


    :param x: :class:`float<PySide.QtCore.double>`
    :param y: :class:`float<PySide.QtCore.double>`
	:param view: :class:`view<PySide.QtCore.QString>`	

Adds a new control point to an *opened* shape (see :func:`isCurveFinished()<NatronEngine.BezierCurve.isCurveFinished>`) at coordinates (x,y). 
By default the feather point attached to this point will be equivalent to the control point.
If the auto-keying is enabled in the user interface, then this function will set a keyframe at
the timeline's current time for this shape.



.. method:: NatronEngine.BezierCurve.addControlPointOnSegment(index, t[, view = "All"])


    :param index: :class:`PySide.QtCore.int`
    :param t: :class:`PySide.QtCore.double`
	:param view: :class:`view<PySide.QtCore.QString>`	
	
Adds a new control point to a *closed* shape (see :func:`isCurveFinished()<NatronEngine.BezierCurve.isCurveFinished>`).
The *index* is the index of the Bezier segment linking the control points at *index* and *index + 1*.
*t* is a value between [0,1] indicating the distance from the control point *index* the new control point should be.
The closer to 1 *t* is, the closer the new control point will be to the control point at *index +1*.
By default the feather point attached to this point will be equivalent to the control point.

If the auto-keying is enabled in the user interface, then this function will set a keyframe at
the timeline's current time for this shape.


<<<<<<< HEAD
.. method:: NatronEngine.BezierCurve.getControlPointPosition(index, time[, view = "Main"])
=======
.. method:: NatronEngine.BezierCurve.getActivatedParam()


    :rtype: :class:`BooleanParam<NatronEngine.BooleanParam>`

Returns the :doc:`Param` controlling the enabled state of the Bezier.




.. method:: NatronEngine.BezierCurve.getColor(time)


    :param time: :class:`int<PySide.QtCore.int>`
    :rtype: :class:`ColorTuple<NatronEngine.ColorTuple>`

Returns the value of the color parameter at the given time as an [R,G,B,A] tuple. Note that
alpha will always be 1.



.. method:: NatronEngine.BezierCurve.getColorParam()


    :rtype: :class:`ColorParam<NatronEngine.ColorParam>`

Returns the :doc:`Param` controlling the color of the Bezier.




.. method:: NatronEngine.BezierCurve.getCompositingOperator()


    :rtype: :attr:`NatronEngine.BezierCurve.CairoOperatorEnum`


Returns the blending mode for this shape. Type help(NatronEngine.BezierCurve.CairoOperatorEnum)
to see the different values possible.



.. method:: NatronEngine.BezierCurve.getCompositingOperatorParam()


    :rtype: :class:`NatronEngine.ChoiceParam`


Returns the :doc:`Param` controlling the blending mode of the Bezier.

.. method:: NatronEngine.BezierCurve.getControlPointPosition(index, time)
>>>>>>> 59160cff

	:param index: :class:`int<PySide.QtCore.int>`
	:param time: :class:`float<PySide.QtCore.float>`
	:param view: :class:`view<PySide.QtCore.QString>`	
	:rtype: :class:`PyTuple`
	
Returns a tuple with the position of the control point at the given *index* as well as the
position of its left and right tangents.

The tuple is encoded as such::

	(x,y, leftTangentX, leftTangentY, rightTangentX, rightTangentY)
	
The position of the left and right tangents is absolute and not relative to (x,y).

The *index* passed to the function must be between 0 and :func:`getNumControlPoints<NatronEngine.BezierCurve.getNumControlPoints>` -1.
The *time* passed to the function corresponds to a time on the timeline's in frames.
If it lands on a keyframe of the Bezier shape, then the position at that keyframe is returned,
otherwise the position is sampled between the surrounding keyframes. 

To get a list of all keyframes time for a Bezier call the function :func:`getKeyframes()<NatronEngine.BezierCurve.getKeyframes>`.


<<<<<<< HEAD
.. method:: NatronEngine.BezierCurve.getFeatherPointPosition(index, time[, view = "Main"])
=======
.. method:: NatronEngine.BezierCurve.getFeatherDistance(time)


    :param time: :class:`int<PySide.QtCore.int>`
    :rtype: :class:`float<PySide.QtCore.double>`


Returns the feather distance of this shape at the given *time*.



.. method:: NatronEngine.BezierCurve.getFeatherDistanceParam()


    :rtype: :class:`NatronEngine.DoubleParam`


Returns the :doc:`Param` controlling the feather distance of the Bezier.




.. method:: NatronEngine.BezierCurve.getFeatherFallOff(time)


    :param time: :class:`int<PySide.QtCore.int>`
    :rtype: :class:`float<PySide.QtCore.double>`


Returns the feather fall-off of this shape at the given *time*.



.. method:: NatronEngine.BezierCurve.getFeatherFallOffParam()


    :rtype: :class:`DoubleParam<NatronEngine.DoubleParam>`


Returns the :doc:`Param` controlling the color of the Bezier.


.. method:: NatronEngine.BezierCurve.getFeatherPointPosition(index, time)
>>>>>>> 59160cff

	:param index: :class:`int<PySide.QtCore.int>`
	:param time: :class:`float<PySide.QtCore.float>`
	:param view: :class:`view<PySide.QtCore.QString>`	
	:rtype: :class:`PyTuple`
	
Returns a tuple with the position of the feather point at the given *index* as well as the
position of its left and right tangents.

The tuple is encoded as such::

	(x,y, leftTangentX, leftTangentY, rightTangentX, rightTangentY)
	
The position of the left and right tangents is absolute and not relative to (x,y).

The *index* passed to the function must be between 0 and :func:`getNumControlPoints<NatronEngine.BezierCurve.getNumControlPoints>` -1.
The *time* passed to the function corresponds to a time on the timeline's in frames.
If it lands on a keyframe of the Bezier shape, then the position at that keyframe is returned,
otherwise the position is sampled between the surrounding keyframes. 

To get a list of all keyframes time for a Bezier call the function :func:`getKeyframes()<NatronEngine.BezierCurve.getKeyframes>`.



.. method:: NatronEngine.BezierCurve.isActivated(time [, view="Main"])


    :param time: :class:`int<PySide.QtCore.int>`
    :param view: :class:`str<PySide.QtCore.QString>`
    :rtype: :class:`bool<PySide.QtCore.bool>`


Returns whether the curve is enabled or not at the given *time* and *view*. When
not activated the curve will not be rendered at all in the image.

.. method:: NatronEngine.BezierCurve.getNumControlPoints([view = "Main"])

	:param view: :class:`view<PySide.QtCore.QString>`	
    :rtype: :class:`int<PySide.QtCore.int>`

Returns the number of control points for this shape.



<<<<<<< HEAD
.. method:: NatronEngine.BezierCurve.isCurveFinished([view = "Main"])
=======

.. method:: NatronEngine.BezierCurve.getOpacity(time)


    :param time: :class:`int<PySide.QtCore.int>`
    :rtype: :class:`float<PySide.QtCore.double>`

Returns the opacity of the curve at the given *time*.



.. method:: NatronEngine.BezierCurve.getOpacityParam()


    :rtype: :class:`DoubleParam<NatronEngine.DoubleParam>`


Returns the :doc:`Param` controlling the opacity of the Bezier.



.. method:: NatronEngine.BezierCurve.getOverlayColor()


    :rtype: :class:`ColorTuple<NatronEngine.ColorTuple>`


Returns the overlay color of this shape as a [R,G,B,A] tuple. Alpha will always be 1.



.. method:: NatronEngine.BezierCurve.isCurveFinished()
>>>>>>> 59160cff


	:param view: :class:`view<PySide.QtCore.QString>`	
    :rtype: :class:`bool<PySide.QtCore.bool>`


Returns whether the curve is finished or not. A finished curve will have a Bezier segment between
the last control point and the first control point and the Bezier will be rendered in the image.



.. method:: NatronEngine.BezierCurve.moveFeatherByIndex(index, time, dx, dy[, view = "All"])


    :param index: :class:`int<PySide.QtCore.int>`
    :param time: :class:`int<PySide.QtCore.int>`
    :param dx: :class:`float<PySide.QtCore.double>`
    :param dy: :class:`float<PySide.QtCore.double>`
    :param view: :class:`view<PySide.QtCore.QString>`	

Moves the feather point at the given *index* (zero-based) by the given delta (dx,dy). 
The *time* parameter is given so that if auto-keying is enabled a new keyframe will be set.




.. method:: NatronEngine.BezierCurve.moveLeftBezierPoint(index, time, dx, dy[, view = "All"])


    :param index: :class:`int<PySide.QtCore.int>`
    :param time: :class:`int<PySide.QtCore.int>`
    :param dx: :class:`float<PySide.QtCore.double>`
    :param dy: :class:`float<PySide.QtCore.double>`
	:param view: :class:`view<PySide.QtCore.QString>`	

<<<<<<< HEAD
=======

>>>>>>> 59160cff
Moves the left Bezier point of the control point at the given *index* by the given delta.
The *time* parameter is given so that if auto-keying is enabled a new keyframe will be set.


.. method:: NatronEngine.BezierCurve.movePointByIndex(index, time, dx, dy[, view = "All"])


    :param index: :class:`int<PySide.QtCore.int>`
    :param time: :class:`int<PySide.QtCore.int>`
    :param dx: :class:`float<PySide.QtCore.double>`
    :param dy: :class:`float<PySide.QtCore.double>`
    :param view: :class:`view<PySide.QtCore.QString>`	

Moves the point at the given *index* (zero-based) by the given delta (dx,dy). 
The *time* parameter is given so that if auto-keying is enabled a new keyframe will be set.




.. method:: NatronEngine.BezierCurve.moveRightBezierPoint(index, time, dx, dy[, view = "All"])


    :param index: :class:`int<PySide.QtCore.int>`
    :param time: :class:`int<PySide.QtCore.int>`
    :param dx: :class:`float<PySide.QtCore.double>`
    :param dy: :class:`float<PySide.QtCore.double>`
    :param view: :class:`view<PySide.QtCore.QString>`	

<<<<<<< HEAD
Moves the right Bezier point at the given *index* (zero-based) by the given delta (dx,dy). 
=======
Moves the right Bezier point at the given *index* (zero-based) by the given delta (dx,dy).
>>>>>>> 59160cff
The *time* parameter is given so that if auto-keying is enabled a new keyframe will be set.




.. method:: NatronEngine.BezierCurve.removeControlPointByIndex(index[, view = "All"])


    :param index: :class:`int<PySide.QtCore.int>`
    :param view: :class:`view<PySide.QtCore.QString>`	

Removes the control point at the given *index* (zero-based).



.. method:: NatronEngine.BezierCurve.setCurveFinished(finished[, view = "All"])


    :param finished: :class:`bool<PySide.QtCore.bool>`
    :param view: :class:`view<PySide.QtCore.QString>`	


Set whether the curve should be finished or not. See :func:`isCurveFinished()<NatronEngine.BezierCurve.isCurveFinished>`



.. method:: NatronEngine.BezierCurve.setFeatherPointAtIndex(index, time, x, y, lx, ly, rx, ry[, view = "All"])


    :param index: :class:`int<PySide.QtCore.int>`
    :param time: :class:`int<PySide.QtCore.int>`
    :param x: :class:`float<PySide.QtCore.double>`
    :param y: :class:`float<PySide.QtCore.double>`
    :param lx: :class:`float<PySide.QtCore.double>`
    :param ly: :class:`float<PySide.QtCore.double>`
    :param rx: :class:`float<PySide.QtCore.double>`
    :param ry: :class:`float<PySide.QtCore.double>`
    :param view: :class:`view<PySide.QtCore.QString>`	

Set the feather point at the given *index* at  the position (x,y) with the left Bezier point
at (lx,ly) and right Bezier point at (rx,ry).

The *time* parameter is given so that if auto-keying is enabled a new keyframe will be set.



.. method:: NatronEngine.BezierCurve.setPointAtIndex(index, time, x, y, lx, ly, rx, ry[, view = "All"])


    :param index: :class:`int<PySide.QtCore.int>`
    :param time: :class:`int<PySide.QtCore.int>`
    :param x: :class:`float<PySide.QtCore.double>`
    :param y: :class:`float<PySide.QtCore.double>`
    :param lx: :class:`float<PySide.QtCore.double>`
    :param ly: :class:`float<PySide.QtCore.double>`
    :param rx: :class:`float<PySide.QtCore.double>`
    :param ry: :class:`float<PySide.QtCore.double>`
	:param view: :class:`view<PySide.QtCore.QString>`	

<<<<<<< HEAD
=======

>>>>>>> 59160cff
Set the point at the given *index* at  the position (x,y) with the left Bezier point
at (lx,ly) and right Bezier point at (rx,ry).

The *time* parameter is given so that if auto-keying is enabled a new keyframe will be set.

.. method:: NatronEngine.BezierCurve.splitView (view)
	
	:param view: :class:`view<PySide.QtCore.QString>`	
	
Split-off the given *view* in the Bezier so that it can be assigned different shape
and animation than the *Main* view.
See :ref:`the section on multi-view<multiViewParams>` for more infos.

.. method:: NatronEngine.BezierCurve.unSplitView (view)

	:param view: :class:`view<PySide.QtCore.QString>`	

If the given *view* was previously split off by a call to :func:`splitView(view)<NatronEngine.BezierCurve.splitView>`
then the view-specific values and animation will be removed and all subsequent access
to these values will return the value of the *Main* view. 
See :ref:`the section on multi-view<multiViewParams>` for more infos.


.. method:: NatronEngine.BezierCurve.getViewsList ()

	:rtype: :class:`Sequence`
	
Returns a list of all views that have a different shape in the Bezier. All views
of the project that do not appear in this list are considered to be the same as
the first view returned by this function.<|MERGE_RESOLUTION|>--- conflicted
+++ resolved
@@ -39,26 +39,13 @@
 Detailed Description
 --------------------
 
-<<<<<<< HEAD
-A Bezier initially is in an *opened* state, meaning it doesn't produce a shape yet. 
-=======
-Almost all functionalities available to the user have been made available to the Python API,
-although in practise making a shape just by calling functions might be tedious due to the 
-potential huge number of control points and keyframes. You can use the Natron Group node's export
-functionality to generate automatically a script from a Roto node within that group.
-
 A Bezier initially is in an *opened* state, meaning it doesn't produce a shape yet.
->>>>>>> 59160cff
 At this stage you can then add control points using the :func`addControlPoint(x,y)<NatronEngine.BezierCurve.addControlPoint>`
 function.
 Once you are done adding control points, call the function :func:`setCurveFinished(finished)<NatronEngine.BezierCurve.setCurveFinished>`
 to close the shape by connecting the last control point with the first.
 
-<<<<<<< HEAD
 Once finished, you can refine the Bezier curve by adding control points with the :func:`addControlPointOnSegment(index,t)<NatronEngine.BezierCurve.addControlPointOnSegment>` function.
-=======
-Once finished, you can refinethe Bezier curve by adding control points with the :func:`addControlPointOnSegment(index,t)<NatronEngine.BezierCurve.addControlPointOnSegment>` function.
->>>>>>> 59160cff
 You can then move and remove control points of the Bezier.
 
 To get the position of the control points of the Bezier as well as the position of the feather
@@ -69,13 +56,7 @@
 If it lands on a keyframe of the Bezier shape, then the position at that keyframe is returned,
 otherwise the position is sampled between the surrounding keyframes. 
 
-<<<<<<< HEAD
 To get a list of all keyframes time for a Bezier call the function :func:`getUserKeyframes()<NatronEngine.ItemBase.getUserKeyframes>`.
-=======
-To get a list of all keyframes time for a Bezier call the function :func:`getKeyframes()<NatronEngine.BezierCurve.getKeyframes>`.
-
-A Bezier curve has several parameters that the API allows you to modify:
->>>>>>> 59160cff
 
 Each property of a Bezier is a 	regular :ref:`parameter<NatronEngine.Param>`.
 All parameters can be retrieved with their *script-name* with the function :func:`getParam(scriptName)<NatronEngine.ItemBase.getParam>`.
@@ -117,61 +98,7 @@
 the timeline's current time for this shape.
 
 
-<<<<<<< HEAD
 .. method:: NatronEngine.BezierCurve.getControlPointPosition(index, time[, view = "Main"])
-=======
-.. method:: NatronEngine.BezierCurve.getActivatedParam()
-
-
-    :rtype: :class:`BooleanParam<NatronEngine.BooleanParam>`
-
-Returns the :doc:`Param` controlling the enabled state of the Bezier.
-
-
-
-
-.. method:: NatronEngine.BezierCurve.getColor(time)
-
-
-    :param time: :class:`int<PySide.QtCore.int>`
-    :rtype: :class:`ColorTuple<NatronEngine.ColorTuple>`
-
-Returns the value of the color parameter at the given time as an [R,G,B,A] tuple. Note that
-alpha will always be 1.
-
-
-
-.. method:: NatronEngine.BezierCurve.getColorParam()
-
-
-    :rtype: :class:`ColorParam<NatronEngine.ColorParam>`
-
-Returns the :doc:`Param` controlling the color of the Bezier.
-
-
-
-
-.. method:: NatronEngine.BezierCurve.getCompositingOperator()
-
-
-    :rtype: :attr:`NatronEngine.BezierCurve.CairoOperatorEnum`
-
-
-Returns the blending mode for this shape. Type help(NatronEngine.BezierCurve.CairoOperatorEnum)
-to see the different values possible.
-
-
-
-.. method:: NatronEngine.BezierCurve.getCompositingOperatorParam()
-
-
-    :rtype: :class:`NatronEngine.ChoiceParam`
-
-
-Returns the :doc:`Param` controlling the blending mode of the Bezier.
-
-.. method:: NatronEngine.BezierCurve.getControlPointPosition(index, time)
->>>>>>> 59160cff
 
 	:param index: :class:`int<PySide.QtCore.int>`
 	:param time: :class:`float<PySide.QtCore.float>`
@@ -195,53 +122,7 @@
 To get a list of all keyframes time for a Bezier call the function :func:`getKeyframes()<NatronEngine.BezierCurve.getKeyframes>`.
 
 
-<<<<<<< HEAD
 .. method:: NatronEngine.BezierCurve.getFeatherPointPosition(index, time[, view = "Main"])
-=======
-.. method:: NatronEngine.BezierCurve.getFeatherDistance(time)
-
-
-    :param time: :class:`int<PySide.QtCore.int>`
-    :rtype: :class:`float<PySide.QtCore.double>`
-
-
-Returns the feather distance of this shape at the given *time*.
-
-
-
-.. method:: NatronEngine.BezierCurve.getFeatherDistanceParam()
-
-
-    :rtype: :class:`NatronEngine.DoubleParam`
-
-
-Returns the :doc:`Param` controlling the feather distance of the Bezier.
-
-
-
-
-.. method:: NatronEngine.BezierCurve.getFeatherFallOff(time)
-
-
-    :param time: :class:`int<PySide.QtCore.int>`
-    :rtype: :class:`float<PySide.QtCore.double>`
-
-
-Returns the feather fall-off of this shape at the given *time*.
-
-
-
-.. method:: NatronEngine.BezierCurve.getFeatherFallOffParam()
-
-
-    :rtype: :class:`DoubleParam<NatronEngine.DoubleParam>`
-
-
-Returns the :doc:`Param` controlling the color of the Bezier.
-
-
-.. method:: NatronEngine.BezierCurve.getFeatherPointPosition(index, time)
->>>>>>> 59160cff
 
 	:param index: :class:`int<PySide.QtCore.int>`
 	:param time: :class:`float<PySide.QtCore.float>`
@@ -286,42 +167,7 @@
 
 
 
-<<<<<<< HEAD
 .. method:: NatronEngine.BezierCurve.isCurveFinished([view = "Main"])
-=======
-
-.. method:: NatronEngine.BezierCurve.getOpacity(time)
-
-
-    :param time: :class:`int<PySide.QtCore.int>`
-    :rtype: :class:`float<PySide.QtCore.double>`
-
-Returns the opacity of the curve at the given *time*.
-
-
-
-.. method:: NatronEngine.BezierCurve.getOpacityParam()
-
-
-    :rtype: :class:`DoubleParam<NatronEngine.DoubleParam>`
-
-
-Returns the :doc:`Param` controlling the opacity of the Bezier.
-
-
-
-.. method:: NatronEngine.BezierCurve.getOverlayColor()
-
-
-    :rtype: :class:`ColorTuple<NatronEngine.ColorTuple>`
-
-
-Returns the overlay color of this shape as a [R,G,B,A] tuple. Alpha will always be 1.
-
-
-
-.. method:: NatronEngine.BezierCurve.isCurveFinished()
->>>>>>> 59160cff
 
 
 	:param view: :class:`view<PySide.QtCore.QString>`	
@@ -357,10 +203,6 @@
     :param dy: :class:`float<PySide.QtCore.double>`
 	:param view: :class:`view<PySide.QtCore.QString>`	
 
-<<<<<<< HEAD
-=======
-
->>>>>>> 59160cff
 Moves the left Bezier point of the control point at the given *index* by the given delta.
 The *time* parameter is given so that if auto-keying is enabled a new keyframe will be set.
 
@@ -389,11 +231,7 @@
     :param dy: :class:`float<PySide.QtCore.double>`
     :param view: :class:`view<PySide.QtCore.QString>`	
 
-<<<<<<< HEAD
-Moves the right Bezier point at the given *index* (zero-based) by the given delta (dx,dy). 
-=======
 Moves the right Bezier point at the given *index* (zero-based) by the given delta (dx,dy).
->>>>>>> 59160cff
 The *time* parameter is given so that if auto-keying is enabled a new keyframe will be set.
 
 
@@ -453,10 +291,6 @@
     :param ry: :class:`float<PySide.QtCore.double>`
 	:param view: :class:`view<PySide.QtCore.QString>`	
 
-<<<<<<< HEAD
-=======
-
->>>>>>> 59160cff
 Set the point at the given *index* at  the position (x,y) with the left Bezier point
 at (lx,ly) and right Bezier point at (rx,ry).
 
