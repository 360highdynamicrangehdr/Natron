--- conflicted
+++ resolved
@@ -4782,13 +4782,8 @@
     if (ret) {
         return ret;
     }
-<<<<<<< HEAD
-    ret = AppManager::createKnob<KnobPage>(this, QObject::tr(NATRON_USER_MANAGED_KNOBS_PAGE_LABEL), 1, false);
+    ret = AppManager::createKnob<KnobPage>(this, tr(NATRON_USER_MANAGED_KNOBS_PAGE_LABEL), 1, false);
     ret->setAsUserKnob(true);
-=======
-    ret = AppManager::createKnob<KnobPage>(this, tr(NATRON_USER_MANAGED_KNOBS_PAGE_LABEL), 1, false);
-    ret->setAsUserKnob();
->>>>>>> 9334673c
     ret->setName(NATRON_USER_MANAGED_KNOBS_PAGE);
 
 
