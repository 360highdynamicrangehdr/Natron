--- conflicted
+++ resolved
@@ -274,19 +274,15 @@
     void getCurveEditorBGColor(double* r,double* g,double* b) const;
     void getCurveEditorGridColor(double* r,double* g,double* b) const;
     void getCurveEditorScaleColor(double* r,double* g,double* b) const;
-<<<<<<< HEAD
     void getDopeSheetEditorBackgroundColor(double* r,double* g,double* b) const;
     void getDopeSheetEditorRootRowBackgroundColor(double* r, double* g, double* b, double *a) const;
     void getDopeSheetEditorKnobRowBackgroundColor(double* r, double* g, double* b, double *a) const;
     void getDopeSheetEditorScaleColor(double* r,double* g, double* b) const;
     void getDopeSheetEditorGridColor(double* r,double* g, double* b) const;
-
-=======
     
     bool isAutoProxyEnabled() const;
     unsigned int getAutoProxyMipMapLevel() const;
     
->>>>>>> eea3e37b
 Q_SIGNALS:
     
     void settingChanged(KnobI* knob);
