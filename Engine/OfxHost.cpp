--- conflicted
+++ resolved
@@ -1058,10 +1058,7 @@
     }
 }
 
-<<<<<<< HEAD
-=======
-
->>>>>>> 0b459dba
+
 NATRON_NAMESPACE_ANONYMOUS_ENTER
 
 ///Using QtConcurrent doesn't work with The Foundry Furnace plug-ins because they expect fresh threads
