/* ***** BEGIN LICENSE BLOCK *****
 * This file is part of Natron <http://www.natron.fr/>,
 * Copyright (C) 2013-2017 INRIA and Alexandre Gauthier-Foichat
 *
 * Natron is free software: you can redistribute it and/or modify
 * it under the terms of the GNU General Public License as published by
 * the Free Software Foundation; either version 2 of the License, or
 * (at your option) any later version.
 *
 * Natron is distributed in the hope that it will be useful,
 * but WITHOUT ANY WARRANTY; without even the implied warranty of
 * MERCHANTABILITY or FITNESS FOR A PARTICULAR PURPOSE.  See the
 * GNU General Public License for more details.
 *
 * You should have received a copy of the GNU General Public License
 * along with Natron.  If not, see <http://www.gnu.org/licenses/gpl-2.0.html>
 * ***** END LICENSE BLOCK ***** */

#ifndef ROTOCONTEXTPRIVATE_H
#define ROTOCONTEXTPRIVATE_H

// ***** BEGIN PYTHON BLOCK *****
// from <https://docs.python.org/3/c-api/intro.html#include-files>:
// "Since Python may define some pre-processor definitions which affect the standard headers on some systems, you must include Python.h before any standard headers are included."
#include <Python.h>
// ***** END PYTHON BLOCK *****

#include "Global/Macros.h"

#include <list>
#include <map>
#include <string>
#include <vector>
#include <limits>
#include <sstream> // stringstream
#include <stdexcept>

#if !defined(Q_MOC_RUN) && !defined(SBK_RUN)
#include <boost/shared_ptr.hpp>
#include <boost/weak_ptr.hpp>
#endif

CLANG_DIAG_OFF(deprecated)
CLANG_DIAG_OFF(uninitialized)
#include <QtCore/QMutex>
#include <QtCore/QReadWriteLock>
#include <QtCore/QCoreApplication>
#include <QtCore/QThread>
#include <QtCore/QReadWriteLock>
#include <QtCore/QWaitCondition>
CLANG_DIAG_ON(deprecated)
CLANG_DIAG_ON(uninitialized)

#include <cairo/cairo.h>

#include "Global/GlobalDefines.h"

#include "Engine/AppManager.h"
#include "Engine/BezierCP.h"
#include "Engine/Curve.h"
#include "Engine/EffectInstance.h"
#include "Engine/Image.h"
#include "Engine/KnobTypes.h"
#include "Engine/MergingEnum.h"
#include "Engine/Node.h"
#include "Engine/RotoContext.h"
#include "Engine/RotoPaint.h"
#include "Engine/Transform.h"
#include "Engine/ViewIdx.h"
#include "Engine/EngineFwd.h"

#define ROTO_DEFAULT_OPACITY 1.
#define ROTO_DEFAULT_FEATHER 1.5
#define ROTO_DEFAULT_FEATHERFALLOFF 1.
#define ROTO_DEFAULT_COLOR_R 1.
#define ROTO_DEFAULT_COLOR_G 1.
#define ROTO_DEFAULT_COLOR_B 1.


#define kRotoScriptNameHint "Script-name of the item for Python scripts. It cannot be edited."

#define kRotoLabelHint "Label of the layer or curve"

#define kRotoNameHint "Name of the layer or curve."


#define kRotoOpacityParam "opacity"
#define kRotoOpacityParamLabel "Opacity"
#define kRotoOpacityHint \
    "Controls the opacity of the selected shape(s)."

#define kRotoFeatherParam "feather"
#define kRotoFeatherParamLabel "Feather"
#define kRotoFeatherHint \
    "Controls the distance of feather (in pixels) to add around the selected shape(s)"

#define kRotoFeatherFallOffParam "featherFallOff"
#define kRotoFeatherFallOffParamLabel "Feather fall-off"
#define kRotoFeatherFallOffHint \
    "Controls the rate at which the feather is applied on the selected shape(s)."

#define kRotoActivatedParam "activated"
#define kRotoActivatedParamLabel "Activated"
#define kRotoActivatedHint \
    "Controls whether the selected shape(s) should be rendered or not." \
    "Note that you can animate this parameter so you can activate/deactive the shape " \
    "throughout the time."

#define kRotoLockedHint \
    "Control whether the layer/curve is editable or locked."

#define kRotoInvertedParam "inverted"
#define kRotoInvertedParamLabel "Inverted"

#define kRotoInvertedHint \
    "Controls whether the selected shape(s) should be inverted. When inverted everything " \
    "outside the shape will be set to 1 and everything inside the shape will be set to 0."

#define kRotoOverlayHint "Color of the display overlay for this curve. Doesn't affect output."

#define kRotoColorParam "color"
#define kRotoColorParamLabel "Color"
#define kRotoColorHint \
    "The color of the shape. This parameter is used when the output components are set to RGBA."

#define kRotoCompOperatorParam "operator"
#define kRotoCompOperatorParamLabel "Operator"
#define kRotoCompOperatorHint \
    "The compositing operator controls how this shape is merged with the shapes that have already been rendered.\n" \
    "The roto mask is initialised as black and transparent, then each shape is drawn in the selected order, with the selected color and operator.\n" \
    "Finally, the mask is composed with the source image, if connected, using the 'over' operator.\n" \
    "See http://cairographics.org/operators/ for a full description of available operators."

#define kRotoBrushSourceColor "sourceType"
#define kRotoBrushSourceColorLabel "Source"
#define kRotoBrushSourceColorHint "Source color used for painting the stroke when the Reveal/Clone tools are used:\n" \
    "- foreground: the painted result at this point in the hierarchy\n" \
    "- background: the original image unpainted connected to bg\n" \
    "- backgroundN: the original image unpainted connected to bgN\n"

#define kRotoBrushSizeParam "brushSize"
#define kRotoBrushSizeParamLabel "Brush Size"
#define kRotoBrushSizeParamHint "This is the diameter of the brush in pixels. Shift + drag on the viewer to modify this value"

#define kRotoBrushSpacingParam "brushSpacing"
#define kRotoBrushSpacingParamLabel "Brush Spacing"
#define kRotoBrushSpacingParamHint "Spacing between stamps of the paint brush"

#define kRotoBrushHardnessParam "brushHardness"
#define kRotoBrushHardnessParamLabel "Brush Hardness"
#define kRotoBrushHardnessParamHint "Fall off of the brush effect from the center to the edge"

#define kRotoBrushEffectParam "brushEffect"
#define kRotoBrushEffectParamLabel "Brush effect"
#define kRotoBrushEffectParamHint "The strength of the effect"

#define kRotoBrushVisiblePortionParam "strokeVisiblePortion"
#define kRotoBrushVisiblePortionParamLabel "Visible portion"
#define kRotoBrushVisiblePortionParamHint "Defines the range of the stroke that should be visible: 0 is the start of the stroke and 1 the end."

#define kRotoBrushPressureLabelParam "pressureAlters"
#define kRotoBrushPressureLabelParamLabel "Pressure alters"
#define kRotoBrushPressureLabelParamHint ""

#define kRotoBrushPressureOpacityParam "pressureOpacity"
#define kRotoBrushPressureOpacityParamLabel "Opacity"
#define kRotoBrushPressureOpacityParamHint "Alters the opacity of the paint brush proportionate to changes in pen pressure"

#define kRotoBrushPressureSizeParam "pressureSize"
#define kRotoBrushPressureSizeParamLabel "Size"
#define kRotoBrushPressureSizeParamHint "Alters the size of the paint brush proportionate to changes in pen pressure"

#define kRotoBrushPressureHardnessParam "pressureHardness"
#define kRotoBrushPressureHardnessParamLabel "Hardness"
#define kRotoBrushPressureHardnessParamHint "Alters the hardness of the paint brush proportionate to changes in pen pressure"

#define kRotoBrushBuildupParam "buildUp"
#define kRotoBrushBuildupParamLabel "Build-up"
#define kRotoBrushBuildupParamHint "When checked, the paint stroke builds up when painted over itself"

#define kRotoBrushTimeOffsetParam "timeOffset"
#define kRotoBrushTimeOffsetParamLabel "Clone time offset"
#define kRotoBrushTimeOffsetParamHint "When the Clone tool is used, this determines depending on the time offset mode the source frame to " \
    "clone. When in absolute mode, this is the frame number of the source, when in relative mode, this is an offset relative to the current frame."

#define kRotoBrushTimeOffsetModeParam "timeOffsetMode"
#define kRotoBrushTimeOffsetModeParamLabel "Mode"
#define kRotoBrushTimeOffsetModeParamHint "Time offset mode: when in absolute mode, this is the frame number of the source, when in relative mode, this is an offset relative to the current frame."

#define kRotoBrushTranslateParam "cloneTranslate"
#define kRotoBrushTranslateParamLabel "Translate"
#define kRotoBrushTranslateParamHint ""

#define kRotoBrushRotateParam "cloneRotate"
#define kRotoBrushRotateParamLabel "Rotate"
#define kRotoBrushRotateParamHint ""

#define kRotoBrushScaleParam "cloneScale"
#define kRotoBrushScaleParamLabel "Scale"
#define kRotoBrushScaleParamHint ""

#define kRotoBrushScaleUniformParam "cloneUniform"
#define kRotoBrushScaleUniformParamLabel "Uniform"
#define kRotoBrushScaleUniformParamHint ""

#define kRotoBrushSkewXParam "cloneSkewx"
#define kRotoBrushSkewXParamLabel "Skew X"
#define kRotoBrushSkewXParamHint ""

#define kRotoBrushSkewYParam "cloneSkewy"
#define kRotoBrushSkewYParamLabel "Skew Y"
#define kRotoBrushSkewYParamHint ""

#define kRotoBrushSkewOrderParam "cloneSkewOrder"
#define kRotoBrushSkewOrderParamLabel "Skew Order"
#define kRotoBrushSkewOrderParamHint ""

#define kRotoBrushCenterParam "cloneCenter"
#define kRotoBrushCenterParamLabel "Center"
#define kRotoBrushCenterParamHint ""

#define kRotoBrushFilterParam "cloneFilter"
#define kRotoBrushFilterParamLabel "Filter"
#define kRotoBrushFilterParamHint "Filtering algorithm - some filters may produce values outside of the initial range (*) or modify the values even if there is no movement (+)."

#define kRotoBrushBlackOutsideParam "blackOutside"
#define kRotoBrushBlackOutsideParamLabel "Black Outside"
#define kRotoBrushBlackOutsideParamHint "Fill the area outside the source image with black"

#define kFilterImpulse "Impulse"
#define kFilterImpulseHint "(nearest neighbor / box) Use original values"
#define kFilterBilinear "Bilinear"
#define kFilterBilinearHint "(tent / triangle) Bilinear interpolation between original values"
#define kFilterCubic "Cubic"
#define kFilterCubicHint "(cubic spline) Some smoothing"
#define kFilterKeys "Keys"
#define kFilterKeysHint "(Catmull-Rom / Hermite spline) Some smoothing, plus minor sharpening (*)"
#define kFilterSimon "Simon"
#define kFilterSimonHint "Some smoothing, plus medium sharpening (*)"
#define kFilterRifman "Rifman"
#define kFilterRifmanHint "Some smoothing, plus significant sharpening (*)"
#define kFilterMitchell "Mitchell"
#define kFilterMitchellHint "Some smoothing, plus blurring to hide pixelation (*+)"
#define kFilterParzen "Parzen"
#define kFilterParzenHint "(cubic B-spline) Greatest smoothing of all filters (+)"
#define kFilterNotch "Notch"
#define kFilterNotchHint "Flat smoothing (which tends to hide moire' patterns) (+)"


#define kRotoDrawableItemTranslateParam "translate"
#define kRotoDrawableItemTranslateParamLabel "Translate"
#define kRotoDrawableItemTranslateParamHint ""

#define kRotoDrawableItemRotateParam "rotate"
#define kRotoDrawableItemRotateParamLabel "Rotate"
#define kRotoDrawableItemRotateParamHint ""

#define kRotoDrawableItemScaleParam "scale"
#define kRotoDrawableItemScaleParamLabel "Scale"
#define kRotoDrawableItemScaleParamHint ""

#define kRotoDrawableItemScaleUniformParam "uniform"
#define kRotoDrawableItemScaleUniformParamLabel "Uniform"
#define kRotoDrawableItemScaleUniformParamHint ""

#define kRotoDrawableItemSkewXParam "skewx"
#define kRotoDrawableItemSkewXParamLabel "Skew X"
#define kRotoDrawableItemSkewXParamHint ""

#define kRotoDrawableItemSkewYParam "skewy"
#define kRotoDrawableItemSkewYParamLabel "Skew Y"
#define kRotoDrawableItemSkewYParamHint ""

#define kRotoDrawableItemSkewOrderParam "skewOrder"
#define kRotoDrawableItemSkewOrderParamLabel "Skew Order"
#define kRotoDrawableItemSkewOrderParamHint ""

#define kRotoDrawableItemCenterParam "center"
#define kRotoDrawableItemCenterParamLabel "Center"
#define kRotoDrawableItemCenterParamHint ""

#define kRotoDrawableItemExtraMatrixParam "extraMatrix"
#define kRotoDrawableItemExtraMatrixParamLabel "Extra Matrix"
#define kRotoDrawableItemExtraMatrixParamHint "This matrix gets concatenated to the transform resulting from the parameter above."

#define kRotoDrawableItemLifeTimeParam "lifeTime"
#define kRotoDrawableItemLifeTimeParamLabel "Life Time"
#define kRotoDrawableItemLifeTimeParamHint "Controls the life-time of the shape/stroke"

#define kRotoDrawableItemLifeTimeAll "All"
#define kRotoDrawableItemLifeTimeAllHelp "All frames"

#define kRotoDrawableItemLifeTimeSingle "Single"
#define kRotoDrawableItemLifeTimeSingleHelp "Only for the specified frame"

#define kRotoDrawableItemLifeTimeFromStart "From start"
#define kRotoDrawableItemLifeTimeFromStartHelp "From the start of the sequence up to the specified frame"

#define kRotoDrawableItemLifeTimeToEnd "To end"
#define kRotoDrawableItemLifeTimeToEndHelp "From the specified frame to the end of the sequence"

#define kRotoDrawableItemLifeTimeCustom "Custom"
#define kRotoDrawableItemLifeTimeCustomHelp "Use the Activated parameter animation to control the life-time of the shape/stroke using keyframes"

#define kRotoDrawableItemLifeTimeFrameParam "lifeTimeFrame"
#define kRotoDrawableItemLifeTimeFrameParamLabel "Frame"
#define kRotoDrawableItemLifeTimeFrameParamHint "Use this to specify the frame when in mode Single/From start/To end"

#define kRotoResetCloneTransformParam "resetCloneTransform"
#define kRotoResetCloneTransformParamLabel "Reset Transform"
#define kRotoResetCloneTransformParamHint "Reset the clone transform to an identity"

#define kRotoResetTransformParam "resetTransform"
#define kRotoResetTransformParamLabel "Reset Transform"
#define kRotoResetTransformParamHint "Reset the transform to an identity"

#define kRotoResetCloneCenterParam "resetCloneCenter"
#define kRotoResetCloneCenterParamLabel "Reset Center"
#define kRotoResetCloneCenterParamHint "Reset the clone transform center"

#define kRotoResetCenterParam "resetTransformCenter"
#define kRotoResetCenterParamLabel "Reset Center"
#define kRotoResetCenterParamHint "Reset the transform center"

#define kRotoTransformInteractive "RotoTransformInteractive"
#define kRotoTransformInteractiveLabel "Interactive"
#define kRotoTransformInteractiveHint "When check, modifying the transform will directly render the shape in the viewer. When unchecked, modifications are applied when releasing the mouse button."

#define kRotoMotionBlurModeParam "motionBlurMode"
#define kRotoMotionBlurModeParamLabel "Mode"
#define kRotoMotionBlurModeParamHint "Per-shape motion blurs applies motion blur independently to each shape and then blends them together." \
    " This may produce artifacts when shapes blur over the same portion of the image, but might be more efficient than global motion-blur." \
    " Global motion-blur takes into account the interaction between shapes and will not create artifacts at the expense of being slightly " \
    "more expensive than the per-shape motion blur. Note that when using the global motion-blur, all shapes will have the same motion-blur " \
    "settings applied to them."

#define kRotoPerShapeMotionBlurParam "motionBlur"
#define kRotoGlobalMotionBlurParam "globalMotionBlur"
#define kRotoMotionBlurParamLabel "Motion Blur"
#define kRotoMotionBlurParamHint "The number of Motion-Blur samples used for blurring. Increase for better quality but slower rendering."

#define kRotoPerShapeShutterParam "motionBlurShutter"
#define kRotoGlobalShutterParam "globalMotionBlurShutter"
#define kRotoShutterParamLabel "Shutter"
#define kRotoShutterParamHint "The number of frames during which the shutter should be opened when motion blurring."

#define kRotoPerShapeShutterOffsetTypeParam "motionBlurShutterOffset"
#define kRotoGlobalShutterOffsetTypeParam "gobalMotionBlurShutterOffset"
#define kRotoShutterOffsetTypeParamLabel "Shutter Offset"
#define kRotoShutterOffsetTypeParamHint "This controls how the shutter operates in respect to the current frame value."

#define kRotoShutterOffsetCenteredHint "Centers the shutter around the current frame, that is the shutter will be opened from f - shutter/2 to " \
    "f + shutter/2"
#define kRotoShutterOffsetStartHint "The shutter will open at the current frame and stay open until f + shutter"
#define kRotoShutterOffsetEndHint "The shutter will open at f - shutter until the current frame"
#define kRotoShutterOffsetCustomHint "The shutter will open at the time indicated by the shutter offset parameter"

#define kRotoPerShapeShutterCustomOffsetParam "motionBlurCustomShutterOffset"
#define kRotoGlobalShutterCustomOffsetParam "globalMotionBlurCustomShutterOffset"
#define kRotoShutterCustomOffsetParamLabel "Custom Offset"
#define kRotoShutterCustomOffsetParamHint "If the Shutter Offset parameter is set to Custom then this parameter controls the frame at " \
    "which the shutter opens. The value is an offset in frames to the current frame, e.g: -1  would open the shutter 1 frame before the current frame."


NATRON_NAMESPACE_ENTER;

struct RotoFeatherVertex
{
    double x,y;
    bool isInner;
};

struct RotoTriangleStrips
{
    std::list<Point> vertices;
};

struct RotoTriangleFans
{
    std::list<Point> vertices;
};

struct RotoTriangles
{
    std::list<Point> vertices;
};

struct BezierPrivate
{
    BezierCPs points; //< the control points of the curve
    BezierCPs featherPoints; //< the feather points, the number of feather points must equal the number of cp.

    //updated whenever the Bezier is edited, this is used to determine if a point lies inside the bezier or not
    //it has a value for each keyframe
    mutable std::map<double, bool> isClockwiseOriented;
    mutable bool isClockwiseOrientedStatic; //< used when the bezier has no keyframes
    mutable std::map<double, bool> guiIsClockwiseOriented;
    mutable bool guiIsClockwiseOrientedStatic; //< used when the bezier has no keyframes
    bool autoRecomputeOrientation; // when true, orientation will be computed automatically on editing
    bool finished; //< when finished is true, the last point of the list is connected to the first point of the list.
    bool isOpenBezier;
    mutable QMutex guiCopyMutex;
    bool mustCopyGui;

    BezierPrivate(bool isOpenBezier)
        : points()
        , featherPoints()
        , isClockwiseOriented()
        , isClockwiseOrientedStatic(false)
        , guiIsClockwiseOriented()
        , guiIsClockwiseOrientedStatic(false)
        , autoRecomputeOrientation(true)
        , finished(false)
        , isOpenBezier(isOpenBezier)
        , guiCopyMutex()
        , mustCopyGui(false)
    {
    }

    void setMustCopyGuiBezier(bool copy)
    {
        QMutexLocker k(&guiCopyMutex);

        mustCopyGui = copy;
    }

    bool hasKeyframeAtTime(bool useGuiCurves,
                           double time) const
    {
        // PRIVATE - should not lock

        if ( points.empty() ) {
            return false;
        } else {
            KeyFrame k;

            return points.front()->hasKeyFrameAtTime(useGuiCurves, time);
        }
    }

    void getKeyframeTimes(bool useGuiCurves,
                          std::set<double>* times) const
    {
        // PRIVATE - should not lock

        if ( points.empty() ) {
            return;
        }
        points.front()->getKeyframeTimes(useGuiCurves, times);
    }

    BezierCPs::const_iterator atIndex(int index) const
    {
        // PRIVATE - should not lock

        if ( ( index >= (int)points.size() ) || (index < 0) ) {
            throw std::out_of_range("RotoSpline::atIndex: non-existent control point");
        }

        BezierCPs::const_iterator it = points.begin();
        std::advance(it, index);

        return it;
    }

    BezierCPs::iterator atIndex(int index)
    {
        // PRIVATE - should not lock

        if ( ( index >= (int)points.size() ) || (index < 0) ) {
            throw std::out_of_range("RotoSpline::atIndex: non-existent control point");
        }

        BezierCPs::iterator it = points.begin();
        std::advance(it, index);

        return it;
    }

    BezierCPs::const_iterator findControlPointNearby(double x,
                                                     double y,
                                                     double acceptance,
                                                     double time,
                                                     ViewIdx view,
                                                     const Transform::Matrix3x3& transform,
                                                     int* index) const
    {
        // PRIVATE - should not lock
        int i = 0;

        for (BezierCPs::const_iterator it = points.begin(); it != points.end(); ++it, ++i) {
            Transform::Point3D p;
            p.z = 1;
            (*it)->getPositionAtTime(true, time, view, &p.x, &p.y);
            p = Transform::matApply(transform, p);
            if ( ( p.x >= (x - acceptance) ) && ( p.x <= (x + acceptance) ) && ( p.y >= (y - acceptance) ) && ( p.y <= (y + acceptance) ) ) {
                *index = i;

                return it;
            }
        }

        return points.end();
    }

    BezierCPs::const_iterator findFeatherPointNearby(double x,
                                                     double y,
                                                     double acceptance,
                                                     double time,
                                                     ViewIdx view,
                                                     const Transform::Matrix3x3& transform,
                                                     int* index) const
    {
        // PRIVATE - should not lock
        int i = 0;

        for (BezierCPs::const_iterator it = featherPoints.begin(); it != featherPoints.end(); ++it, ++i) {
            Transform::Point3D p;
            p.z = 1;
            (*it)->getPositionAtTime(true, time, view, &p.x, &p.y);
            p = Transform::matApply(transform, p);
            if ( ( p.x >= (x - acceptance) ) && ( p.x <= (x + acceptance) ) && ( p.y >= (y - acceptance) ) && ( p.y <= (y + acceptance) ) ) {
                *index = i;

                return it;
            }
        }

        return featherPoints.end();
    }
};

class RotoLayer;
struct RotoItemPrivate
{
    boost::weak_ptr<RotoContext> context;
    std::string scriptName, label;
    boost::weak_ptr<RotoLayer> parentLayer;

    ////This controls whether the item (and all its children if it is a layer)
    ////should be visible/rendered or not at any time.
    ////This is different from the "activated" knob for RotoDrawableItem's which in that
    ////case allows to define a life-time
    bool globallyActivated;

    ////A locked item should not be modifiable by the GUI
    bool locked;

    RotoItemPrivate(const boost::shared_ptr<RotoContext> context,
                    const std::string & n,
                    const boost::shared_ptr<RotoLayer>& parent)
        : context(context)
        , scriptName(n)
        , label(n)
        , parentLayer(parent)
        , globallyActivated(true)
        , locked(false)
    {
    }
};

typedef std::list< boost::shared_ptr<RotoItem> > RotoItems;

struct RotoLayerPrivate
{
    RotoItems items;

    RotoLayerPrivate()
        : items()
    {
    }
};


///Keep this in synch with the cairo_operator_t enum !
///We are not going to create a similar enum just to represent the same thing
inline void
getCairoCompositingOperators(std::vector<std::string>* operators,
                             std::vector<std::string>* toolTips)
{
    assert(operators->size() == CAIRO_OPERATOR_CLEAR);
    operators->push_back("clear");
    toolTips->push_back("clear destination layer");

    assert(operators->size() == CAIRO_OPERATOR_SOURCE);
    operators->push_back("source");
    toolTips->push_back("replace destination layer");

    assert(operators->size() == CAIRO_OPERATOR_OVER);
    operators->push_back("over");
    toolTips->push_back("draw source layer on top of destination layer ");

    assert(operators->size() == CAIRO_OPERATOR_IN);
    operators->push_back("in");
    toolTips->push_back("draw source where there was destination content");

    assert(operators->size() == CAIRO_OPERATOR_OUT);
    operators->push_back("out");
    toolTips->push_back("draw source where there was no destination content");

    assert(operators->size() == CAIRO_OPERATOR_ATOP);
    operators->push_back("atop");
    toolTips->push_back("draw source on top of destination content and only there");

    assert(operators->size() == CAIRO_OPERATOR_DEST);
    operators->push_back("dest");
    toolTips->push_back("ignore the source");

    assert(operators->size() == CAIRO_OPERATOR_DEST_OVER);
    operators->push_back("dest-over");
    toolTips->push_back("draw destination on top of source");

    assert(operators->size() == CAIRO_OPERATOR_DEST_IN);
    operators->push_back("dest-in");
    toolTips->push_back("leave destination only where there was source content");

    assert(operators->size() == CAIRO_OPERATOR_DEST_OUT);
    operators->push_back("dest-out");
    toolTips->push_back("leave destination only where there was no source content");

    assert(operators->size() == CAIRO_OPERATOR_DEST_ATOP);
    operators->push_back("dest-atop");
    toolTips->push_back("leave destination on top of source content and only there ");

    assert(operators->size() == CAIRO_OPERATOR_XOR);
    operators->push_back("xor");
    toolTips->push_back("source and destination are shown where there is only one of them");

    assert(operators->size() == CAIRO_OPERATOR_ADD);
    operators->push_back("add");
    toolTips->push_back("source and destination layers are accumulated");

    assert(operators->size() == CAIRO_OPERATOR_SATURATE);
    operators->push_back("saturate");
    toolTips->push_back("like over, but assuming source and dest are disjoint geometries ");

    assert(operators->size() == CAIRO_OPERATOR_MULTIPLY);
    operators->push_back("multiply");
    toolTips->push_back("source and destination layers are multiplied. This causes the result to be at least as dark as the darker inputs.");

    assert(operators->size() == CAIRO_OPERATOR_SCREEN);
    operators->push_back("screen");
    toolTips->push_back("source and destination are complemented and multiplied. This causes the result to be at least as "
                        "light as the lighter inputs.");

    assert(operators->size() == CAIRO_OPERATOR_OVERLAY);
    operators->push_back("overlay");
    toolTips->push_back("multiplies or screens, depending on the lightness of the destination color. ");

    assert(operators->size() == CAIRO_OPERATOR_DARKEN);
    operators->push_back("darken");
    toolTips->push_back("replaces the destination with the source if it is darker, otherwise keeps the source");

    assert(operators->size() == CAIRO_OPERATOR_LIGHTEN);
    operators->push_back("lighten");
    toolTips->push_back("replaces the destination with the source if it is lighter, otherwise keeps the source.");

    assert(operators->size() == CAIRO_OPERATOR_COLOR_DODGE);
    operators->push_back("color-dodge");
    toolTips->push_back("brightens the destination color to reflect the source color. ");

    assert(operators->size() == CAIRO_OPERATOR_COLOR_BURN);
    operators->push_back("color-burn");
    toolTips->push_back("darkens the destination color to reflect the source color.");

    assert(operators->size() == CAIRO_OPERATOR_HARD_LIGHT);
    operators->push_back("hard-light");
    toolTips->push_back("Multiplies or screens, dependent on source color.");

    assert(operators->size() == CAIRO_OPERATOR_SOFT_LIGHT);
    operators->push_back("soft-light");
    toolTips->push_back("Darkens or lightens, dependent on source color.");

    assert(operators->size() == CAIRO_OPERATOR_DIFFERENCE);
    operators->push_back("difference");
    toolTips->push_back("Takes the difference of the source and destination color. ");

    assert(operators->size() == CAIRO_OPERATOR_EXCLUSION);
    operators->push_back("exclusion");
    toolTips->push_back("Produces an effect similar to difference, but with lower contrast. ");

    assert(operators->size() == CAIRO_OPERATOR_HSL_HUE);
    operators->push_back("HSL-hue");
    toolTips->push_back("Creates a color with the hue of the source and the saturation and luminosity of the target.");

    assert(operators->size() == CAIRO_OPERATOR_HSL_SATURATION);
    operators->push_back("HSL-saturation");
    toolTips->push_back("Creates a color with the saturation of the source and the hue and luminosity of the target."
                        " Painting with this mode onto a gray area produces no change.");

    assert(operators->size() == CAIRO_OPERATOR_HSL_COLOR);
    operators->push_back("HSL-color");
    toolTips->push_back("Creates a color with the hue and saturation of the source and the luminosity of the target."
                        " This preserves the gray levels of the target and is useful for coloring monochrome"
                        " images or tinting color images");

    assert(operators->size() == CAIRO_OPERATOR_HSL_LUMINOSITY);
    operators->push_back("HSL-luminosity");
    toolTips->push_back("Creates a color with the luminosity of the source and the hue and saturation of the target."
                        " This produces an inverse effect to HSL-color.");
} // getCompositingOperators

struct RotoDrawableItemPrivate
{
    Q_DECLARE_TR_FUNCTIONS(RotoDrawableItem)

public:
    /*
     * The effect node corresponds to the following given the selected tool:
     * Stroke= RotoOFX
     * Blur = BlurCImg
     * Clone = TransformOFX
     * Sharpen = SharpenCImg
     * Smear = hand made tool
     * Reveal = Merge(over) with A being color type and B the tree upstream
     * Dodge/Burn = Merge(color-dodge/color-burn) with A being the tree upstream and B the color type
     *
     * Each effect is followed by a merge (except for the ones that use a merge) with the user given operator
     * onto the previous tree upstream of the effectNode.
     */
    NodePtr effectNode;
    NodePtr mergeNode;
    NodePtr timeOffsetNode, frameHoldNode;
    double overlayColor[4]; //< the color the shape overlay should be drawn with, defaults to smooth red
    boost::shared_ptr<KnobDouble> opacity; //< opacity of the rendered shape between 0 and 1
    boost::shared_ptr<KnobDouble> feather; //< number of pixels to add to the feather distance (from the feather point), between -100 and 100
    boost::shared_ptr<KnobDouble> featherFallOff; //< the rate of fall-off for the feather, between 0 and 1,  0.5 meaning the
                                                  //alpha value is half the original value when at half distance from the feather distance
    boost::shared_ptr<KnobChoice> lifeTime;
    boost::shared_ptr<KnobBool> activated; //< should the curve be visible/rendered ? (animable)
    boost::shared_ptr<KnobInt> lifeTimeFrame;
#ifdef NATRON_ROTO_INVERTIBLE
    boost::shared_ptr<KnobBool> inverted; //< invert the rendering
#endif
    boost::shared_ptr<KnobColor> color;
    boost::shared_ptr<KnobChoice> compOperator;
    boost::shared_ptr<KnobDouble> translate;
    boost::shared_ptr<KnobDouble> rotate;
    boost::shared_ptr<KnobDouble> scale;
    boost::shared_ptr<KnobBool> scaleUniform;
    boost::shared_ptr<KnobDouble> skewX;
    boost::shared_ptr<KnobDouble> skewY;
    boost::shared_ptr<KnobChoice> skewOrder;
    boost::shared_ptr<KnobDouble> center;
    boost::shared_ptr<KnobDouble> extraMatrix;
    boost::shared_ptr<KnobDouble> brushSize;
    boost::shared_ptr<KnobDouble> brushSpacing;
    boost::shared_ptr<KnobDouble> brushHardness;
    boost::shared_ptr<KnobDouble> effectStrength;
    boost::shared_ptr<KnobBool> pressureOpacity, pressureSize, pressureHardness, buildUp;
    boost::shared_ptr<KnobDouble> visiblePortion; // [0,1] by default
    boost::shared_ptr<KnobDouble> cloneTranslate;
    boost::shared_ptr<KnobDouble> cloneRotate;
    boost::shared_ptr<KnobDouble> cloneScale;
    boost::shared_ptr<KnobBool> cloneScaleUniform;
    boost::shared_ptr<KnobDouble> cloneSkewX;
    boost::shared_ptr<KnobDouble> cloneSkewY;
    boost::shared_ptr<KnobChoice> cloneSkewOrder;
    boost::shared_ptr<KnobDouble> cloneCenter;
    boost::shared_ptr<KnobChoice> cloneFilter;
    boost::shared_ptr<KnobBool> cloneBlackOutside;
    boost::shared_ptr<KnobChoice> sourceColor;
    boost::shared_ptr<KnobInt> timeOffset;
    boost::shared_ptr<KnobChoice> timeOffsetMode;

#ifdef NATRON_ROTO_ENABLE_MOTION_BLUR
    boost::shared_ptr<KnobDouble> motionBlur;
    boost::shared_ptr<KnobDouble> shutter;
    boost::shared_ptr<KnobChoice> shutterType;
    boost::shared_ptr<KnobDouble> customOffset;
#endif
    std::list<KnobPtr > knobs; //< list for easy access to all knobs

    //Used to prevent 2 threads from writing the same image in the rotocontext
    mutable QReadWriteLock cacheAccessMutex;

    RotoDrawableItemPrivate(bool isPaintingNode)
        : effectNode()
        , mergeNode()
        , timeOffsetNode()
        , frameHoldNode()
        , opacity()
        , feather()
        , featherFallOff()
        , lifeTime()
        , activated()
        , lifeTimeFrame()
#ifdef NATRON_ROTO_INVERTIBLE
        , inverted()
#endif
        , color()
        , compOperator()
        , translate()
        , rotate()
        , scale()
        , scaleUniform()
        , skewX()
        , skewY()
        , skewOrder()
        , center()
        , brushSize( new KnobDouble(NULL, tr(kRotoBrushSizeParamLabel), 1, true) )
        , brushSpacing( new KnobDouble(NULL, tr(kRotoBrushSpacingParamLabel), 1, true) )
        , brushHardness( new KnobDouble(NULL, tr(kRotoBrushHardnessParamLabel), 1, true) )
        , effectStrength( new KnobDouble(NULL, tr(kRotoBrushEffectParamLabel), 1, true) )
        , pressureOpacity( new KnobBool(NULL, tr(kRotoBrushPressureOpacityParamLabel), 1, true) )
        , pressureSize( new KnobBool(NULL, tr(kRotoBrushPressureSizeParamLabel), 1, true) )
        , pressureHardness( new KnobBool(NULL, tr(kRotoBrushPressureHardnessParamLabel), 1, true) )
        , buildUp( new KnobBool(NULL, tr(kRotoBrushBuildupParamLabel), 1, true) )
        , visiblePortion( new KnobDouble(NULL, tr(kRotoBrushVisiblePortionParamLabel), 2, true) )
        , cloneTranslate( new KnobDouble(NULL, tr(kRotoBrushTranslateParamLabel), 2, true) )
        , cloneRotate( new KnobDouble(NULL, tr(kRotoBrushRotateParamLabel), 1, true) )
        , cloneScale( new KnobDouble(NULL, tr(kRotoBrushScaleParamLabel), 2, true) )
        , cloneScaleUniform( new KnobBool(NULL, tr(kRotoBrushScaleUniformParamLabel), 1, true) )
        , cloneSkewX( new KnobDouble(NULL, tr(kRotoBrushSkewXParamLabel), 1, true) )
        , cloneSkewY( new KnobDouble(NULL, tr(kRotoBrushSkewYParamLabel), 1, true) )
        , cloneSkewOrder( new KnobChoice(NULL, tr(kRotoBrushSkewOrderParamLabel), 1, true) )
        , cloneCenter( new KnobDouble(NULL, tr(kRotoBrushCenterParamLabel), 2, true) )
        , cloneFilter( new KnobChoice(NULL, tr(kRotoBrushFilterParamLabel), 1, true) )
        , cloneBlackOutside( new KnobBool(NULL, tr(kRotoBrushBlackOutsideParamLabel), 1, true) )
        , sourceColor( new KnobChoice(NULL, tr(kRotoBrushSourceColorLabel), 1, true) )
        , timeOffset( new KnobInt(NULL, tr(kRotoBrushTimeOffsetParamLabel), 1, true) )
        , timeOffsetMode( new KnobChoice(NULL, tr(kRotoBrushTimeOffsetModeParamLabel), 1, true) )
        , knobs()
        , cacheAccessMutex()
    {
        opacity.reset( new KnobDouble(NULL, tr(kRotoOpacityParamLabel), 1, true) );
        opacity->setHintToolTip( tr(kRotoOpacityHint) );
        opacity->setName(kRotoOpacityParam);
        opacity->populate();
        opacity->setMinimum(0.);
        opacity->setMaximum(1.);
        opacity->setDisplayMinimum(0.);
        opacity->setDisplayMaximum(1.);
        opacity->setDefaultValue(ROTO_DEFAULT_OPACITY);
        knobs.push_back(opacity);

        feather.reset( new KnobDouble(NULL, tr(kRotoFeatherParamLabel), 1, true) );
        feather->setHintToolTip( tr(kRotoFeatherHint) );
        feather->setName(kRotoFeatherParam);
        feather->populate();
        feather->setMinimum(0);
        feather->setDisplayMinimum(0);
        feather->setDisplayMaximum(500);
        feather->setDefaultValue(ROTO_DEFAULT_FEATHER);
        knobs.push_back(feather);

        featherFallOff.reset( new KnobDouble(NULL, tr(kRotoFeatherFallOffParamLabel), 1, true) );
        featherFallOff->setHintToolTip( tr(kRotoFeatherFallOffHint) );
        featherFallOff->setName(kRotoFeatherFallOffParam);
        featherFallOff->populate();
        featherFallOff->setMinimum(0.001);
        featherFallOff->setMaximum(5.);
        featherFallOff->setDisplayMinimum(0.2);
        featherFallOff->setDisplayMaximum(5.);
        featherFallOff->setDefaultValue(ROTO_DEFAULT_FEATHERFALLOFF);
        knobs.push_back(featherFallOff);


        lifeTime.reset( new KnobChoice(NULL, tr(kRotoDrawableItemLifeTimeParamLabel), 1, true) );
        lifeTime->setHintToolTip( tr(kRotoDrawableItemLifeTimeParamHint) );
        lifeTime->populate();
        lifeTime->setName(kRotoDrawableItemLifeTimeParam);
        {
<<<<<<< HEAD
            std::vector<ChoiceOption> choices;
            choices.push_back(ChoiceOption(kRotoDrawableItemLifeTimeSingle));
            choices.push_back(ChoiceOption(kRotoDrawableItemLifeTimeFromStart));
            choices.push_back(ChoiceOption(kRotoDrawableItemLifeTimeToEnd));
            choices.push_back(ChoiceOption(kRotoDrawableItemLifeTimeCustom));
=======
            std::vector<std::string> choices;
            choices.push_back(kRotoDrawableItemLifeTimeAll);
            choices.push_back(kRotoDrawableItemLifeTimeSingle);
            choices.push_back(kRotoDrawableItemLifeTimeFromStart);
            choices.push_back(kRotoDrawableItemLifeTimeToEnd);
            choices.push_back(kRotoDrawableItemLifeTimeCustom);
>>>>>>> 1ba881fd
            lifeTime->populateChoices(choices);
        }
        lifeTime->setDefaultValue(isPaintingNode ? 0 : 3);
        knobs.push_back(lifeTime);

        lifeTimeFrame.reset( new KnobInt(NULL, tr(kRotoDrawableItemLifeTimeFrameParamLabel), 1, true) );
        lifeTimeFrame->setHintToolTip( tr(kRotoDrawableItemLifeTimeFrameParamHint) );
        lifeTimeFrame->setName(kRotoDrawableItemLifeTimeFrameParam);
        lifeTimeFrame->populate();
        knobs.push_back(lifeTimeFrame);

        activated.reset( new KnobBool(NULL, tr(kRotoActivatedParamLabel), 1, true) );
        activated->setHintToolTip( tr(kRotoActivatedHint) );
        activated->setName(kRotoActivatedParam);
        activated->populate();
        activated->setDefaultValue(true);
        knobs.push_back(activated);

#ifdef NATRON_ROTO_INVERTIBLE
        inverted.reset( new KnobBool(NULL, tr(kRotoInvertedParamLabel), 1, true) );
        inverted->setHintToolTip( tr(kRotoInvertedHint) );
        inverted->setName(kRotoInvertedParam);
        inverted->populate();
        inverted->setDefaultValue(false);
        knobs.push_back(inverted);
#endif

        color.reset( new KnobColor(NULL, tr(kRotoColorParamLabel), 3, true) );
        color->setHintToolTip( tr(kRotoColorHint) );
        color->setName(kRotoColorParam);
        color->populate();
        color->setDefaultValue(ROTO_DEFAULT_COLOR_R, 0);
        color->setDefaultValue(ROTO_DEFAULT_COLOR_G, 1);
        color->setDefaultValue(ROTO_DEFAULT_COLOR_B, 2);
        knobs.push_back(color);

        compOperator.reset( new KnobChoice(NULL, tr(kRotoCompOperatorParamLabel), 1, true) );
        compOperator->setHintToolTip( tr(kRotoCompOperatorHint) );
        compOperator->setName(kRotoCompOperatorParam);
        compOperator->populate();
        knobs.push_back(compOperator);


        translate.reset( new KnobDouble(NULL, tr(kRotoDrawableItemTranslateParamLabel), 2, true) );
        translate->setName(kRotoDrawableItemTranslateParam);
        translate->setHintToolTip( tr(kRotoDrawableItemTranslateParamHint) );
        translate->populate();
        knobs.push_back(translate);

        rotate.reset( new KnobDouble(NULL, tr(kRotoDrawableItemRotateParamLabel), 1, true) );
        rotate->setName(kRotoDrawableItemRotateParam);
        rotate->setHintToolTip( tr(kRotoDrawableItemRotateParamHint) );
        rotate->populate();
        knobs.push_back(rotate);

        scale.reset( new KnobDouble(NULL, tr(kRotoDrawableItemScaleParamLabel), 2, true) );
        scale->setName(kRotoDrawableItemScaleParam);
        scale->setHintToolTip( tr(kRotoDrawableItemScaleParamHint) );
        scale->populate();
        scale->setDefaultValue(1, 0);
        scale->setDefaultValue(1, 1);
        knobs.push_back(scale);

        scaleUniform.reset( new KnobBool(NULL, tr(kRotoDrawableItemScaleUniformParamLabel), 1, true) );
        scaleUniform->setName(kRotoDrawableItemScaleUniformParam);
        scaleUniform->setHintToolTip( tr(kRotoDrawableItemScaleUniformParamHint) );
        scaleUniform->populate();
        scaleUniform->setDefaultValue(true);
        knobs.push_back(scaleUniform);

        skewX.reset( new KnobDouble(NULL, tr(kRotoDrawableItemSkewXParamLabel), 1, true) );
        skewX->setName(kRotoDrawableItemSkewXParam);
        skewX->setHintToolTip( tr(kRotoDrawableItemSkewXParamHint) );
        skewX->populate();
        knobs.push_back(skewX);

        skewY.reset( new KnobDouble(NULL, tr(kRotoDrawableItemSkewYParamLabel), 1, true) );
        skewY->setName(kRotoDrawableItemSkewYParam);
        skewY->setHintToolTip( tr(kRotoDrawableItemSkewYParamHint) );
        skewY->populate();
        knobs.push_back(skewY);

        skewOrder.reset( new KnobChoice(NULL, tr(kRotoDrawableItemSkewOrderParamLabel), 1, true) );
        skewOrder->setName(kRotoDrawableItemSkewOrderParam);
        skewOrder->setHintToolTip( tr(kRotoDrawableItemSkewOrderParamHint) );
        skewOrder->populate();
        knobs.push_back(skewOrder);
        {
            std::vector<ChoiceOption> choices;
            choices.push_back(ChoiceOption("XY"));
            choices.push_back(ChoiceOption("YX"));
            skewOrder->populateChoices(choices);
        }

        center.reset( new KnobDouble(NULL, tr(kRotoDrawableItemCenterParamLabel), 2, true) );
        center->setName(kRotoDrawableItemCenterParam);
        center->setHintToolTip( tr(kRotoDrawableItemCenterParamHint) );
        center->populate();
        knobs.push_back(center);

        extraMatrix.reset( new KnobDouble(NULL, tr(kRotoDrawableItemExtraMatrixParamLabel), 9, true) );
        extraMatrix->setName(kRotoDrawableItemExtraMatrixParam);
        extraMatrix->setHintToolTip( tr(kRotoDrawableItemExtraMatrixParamHint) );
        extraMatrix->populate();
        extraMatrix->setDefaultValue(1, 0);
        extraMatrix->setDefaultValue(1, 4);
        extraMatrix->setDefaultValue(1, 8);
        knobs.push_back(extraMatrix);


        brushSize->setName(kRotoBrushSizeParam);
        brushSize->setHintToolTip( tr(kRotoBrushSizeParamHint) );
        brushSize->populate();
        brushSize->setDefaultValue(25);
        brushSize->setMinimum(1);
        brushSize->setMaximum(1000);
        knobs.push_back(brushSize);

        brushSpacing->setName(kRotoBrushSpacingParam);
        brushSpacing->setHintToolTip( tr(kRotoBrushSpacingParamHint) );
        brushSpacing->populate();
        brushSpacing->setDefaultValue(0.1);
        brushSpacing->setMinimum(0);
        brushSpacing->setMaximum(1);
        knobs.push_back(brushSpacing);

        brushHardness->setName(kRotoBrushHardnessParam);
        brushHardness->setHintToolTip( tr(kRotoBrushHardnessParamHint) );
        brushHardness->populate();
        brushHardness->setDefaultValue(0.2);
        brushHardness->setMinimum(0);
        brushHardness->setMaximum(1);
        knobs.push_back(brushHardness);

        effectStrength->setName(kRotoBrushEffectParam);
        effectStrength->setHintToolTip( tr(kRotoBrushEffectParamHint) );
        effectStrength->populate();
        effectStrength->setDefaultValue(15);
        effectStrength->setMinimum(0);
        effectStrength->setMaximum(100);
        knobs.push_back(effectStrength);

        pressureOpacity->setName(kRotoBrushPressureOpacityParam);
        pressureOpacity->setHintToolTip( tr(kRotoBrushPressureOpacityParamHint) );
        pressureOpacity->populate();
        pressureOpacity->setAnimationEnabled(false);
        pressureOpacity->setDefaultValue(true);
        knobs.push_back(pressureOpacity);

        pressureSize->setName(kRotoBrushPressureSizeParam);
        pressureSize->populate();
        pressureSize->setHintToolTip( tr(kRotoBrushPressureSizeParamHint) );
        pressureSize->setAnimationEnabled(false);
        pressureSize->setDefaultValue(false);
        knobs.push_back(pressureSize);


        pressureHardness->setName(kRotoBrushPressureHardnessParam);
        pressureHardness->populate();
        pressureHardness->setHintToolTip( tr(kRotoBrushPressureHardnessParamHint) );
        pressureHardness->setAnimationEnabled(false);
        pressureHardness->setDefaultValue(false);
        knobs.push_back(pressureHardness);

        buildUp->setName(kRotoBrushBuildupParam);
        buildUp->populate();
        buildUp->setHintToolTip( tr(kRotoBrushBuildupParamHint) );
        buildUp->setDefaultValue(false);
        buildUp->setAnimationEnabled(false);
        buildUp->setDefaultValue(true);
        knobs.push_back(buildUp);


        visiblePortion->setName(kRotoBrushVisiblePortionParam);
        visiblePortion->setHintToolTip( tr(kRotoBrushVisiblePortionParamHint) );
        visiblePortion->populate();
        visiblePortion->setDefaultValue(0, 0);
        visiblePortion->setDefaultValue(1, 1);
        std::vector<double> mins, maxs;
        mins.push_back(0);
        mins.push_back(0);
        maxs.push_back(1);
        maxs.push_back(1);
        visiblePortion->setMinimumsAndMaximums(mins, maxs);
        knobs.push_back(visiblePortion);

        cloneTranslate->setName(kRotoBrushTranslateParam);
        cloneTranslate->setHintToolTip( tr(kRotoBrushTranslateParamHint) );
        cloneTranslate->populate();
        knobs.push_back(cloneTranslate);

        cloneRotate->setName(kRotoBrushRotateParam);
        cloneRotate->setHintToolTip( tr(kRotoBrushRotateParamHint) );
        cloneRotate->populate();
        knobs.push_back(cloneRotate);

        cloneScale->setName(kRotoBrushScaleParam);
        cloneScale->setHintToolTip( tr(kRotoBrushScaleParamHint) );
        cloneScale->populate();
        cloneScale->setDefaultValue(1, 0);
        cloneScale->setDefaultValue(1, 1);
        knobs.push_back(cloneScale);

        cloneScaleUniform->setName(kRotoBrushScaleUniformParam);
        cloneScaleUniform->setHintToolTip( tr(kRotoBrushScaleUniformParamHint) );
        cloneScaleUniform->populate();
        cloneScaleUniform->setDefaultValue(true);
        knobs.push_back(cloneScaleUniform);

        cloneSkewX->setName(kRotoBrushSkewXParam);
        cloneSkewX->setHintToolTip( tr(kRotoBrushSkewXParamHint) );
        cloneSkewX->populate();
        knobs.push_back(cloneSkewX);

        cloneSkewY->setName(kRotoBrushSkewYParam);
        cloneSkewY->setHintToolTip( tr(kRotoBrushSkewYParamHint) );
        cloneSkewY->populate();
        knobs.push_back(cloneSkewY);

        cloneSkewOrder->setName(kRotoBrushSkewOrderParam);
        cloneSkewOrder->setHintToolTip( tr(kRotoBrushSkewOrderParamHint) );
        cloneSkewOrder->populate();
        knobs.push_back(cloneSkewOrder);
        {
            std::vector<ChoiceOption> choices;
            choices.push_back(ChoiceOption("XY"));
            choices.push_back(ChoiceOption("YX"));
            cloneSkewOrder->populateChoices(choices);
        }

        cloneCenter->setName(kRotoBrushCenterParam);
        cloneCenter->setHintToolTip( tr(kRotoBrushCenterParamHint) );
        cloneCenter->populate();
        knobs.push_back(cloneCenter);


        cloneFilter->setName(kRotoBrushFilterParam);
        cloneFilter->setHintToolTip( tr(kRotoBrushFilterParamHint) );
        cloneFilter->populate();
        {
            std::vector<ChoiceOption> choices;
            choices.push_back(ChoiceOption(kFilterImpulse, "", tr(kFilterImpulseHint).toStdString()));
            choices.push_back(ChoiceOption(kFilterBilinear, "", tr(kFilterBilinearHint).toStdString()));
            choices.push_back(ChoiceOption(kFilterCubic, "", tr(kFilterCubicHint).toStdString()));
            choices.push_back(ChoiceOption(kFilterKeys, "", tr(kFilterKeysHint).toStdString()));
            choices.push_back(ChoiceOption(kFilterSimon, "", tr(kFilterSimonHint).toStdString()));
            choices.push_back(ChoiceOption(kFilterRifman, "", tr(kFilterRifmanHint).toStdString()));
            choices.push_back(ChoiceOption(kFilterMitchell, "", tr(kFilterMitchellHint).toStdString()));
            choices.push_back(ChoiceOption(kFilterParzen, "", tr(kFilterParzenHint).toStdString()));
            choices.push_back(ChoiceOption(kFilterNotch, "", tr(kFilterNotchHint).toStdString()));
            cloneFilter->populateChoices(choices);
        }
        cloneFilter->setDefaultValue(2);
        knobs.push_back(cloneFilter);


        cloneBlackOutside->setName(kRotoBrushBlackOutsideParam);
        cloneBlackOutside->setHintToolTip( tr(kRotoBrushBlackOutsideParamHint) );
        cloneBlackOutside->populate();
        cloneBlackOutside->setDefaultValue(true);
        knobs.push_back(cloneBlackOutside);

        sourceColor->setName(kRotoBrushSourceColor);
        sourceColor->setHintToolTip( tr(kRotoBrushSizeParamHint) );
        sourceColor->populate();
        sourceColor->setDefaultValue(1);
        {
            std::vector<ChoiceOption> choices;
            choices.push_back(ChoiceOption("foreground"));
            choices.push_back(ChoiceOption("background"));
            for (int i = 1; i < 10; ++i) {
                std::stringstream ss;
                ss << "background " << i + 1;
                choices.push_back( ChoiceOption(ss.str()) );
            }
            sourceColor->populateChoices(choices);
        }
        knobs.push_back(sourceColor);

        timeOffset->setName(kRotoBrushTimeOffsetParam);
        timeOffset->setHintToolTip( tr(kRotoBrushTimeOffsetParamHint) );
        timeOffset->populate();
        timeOffset->setDisplayMinimum(-100);
        timeOffset->setDisplayMaximum(100);
        knobs.push_back(timeOffset);

        timeOffsetMode->setName(kRotoBrushTimeOffsetModeParam);
        timeOffsetMode->setHintToolTip( tr(kRotoBrushTimeOffsetModeParamHint) );
        timeOffsetMode->populate();
        {
            std::vector<ChoiceOption> modes;
            modes.push_back(ChoiceOption("Relative"));
            modes.push_back(ChoiceOption("Absolute"));
            timeOffsetMode->populateChoices(modes);
        }
        knobs.push_back(timeOffsetMode);

#ifdef NATRON_ROTO_ENABLE_MOTION_BLUR
        motionBlur.reset( new KnobDouble(NULL, tr(kRotoMotionBlurParamLabel), 1, true) );
        motionBlur->setName(kRotoPerShapeMotionBlurParam);
        motionBlur->setHintToolTip( tr(kRotoMotionBlurParamHint) );
        motionBlur->populate();
        motionBlur->setDefaultValue(0);
        motionBlur->setMinimum(0);
        motionBlur->setDisplayMinimum(0);
        motionBlur->setDisplayMaximum(4);
        motionBlur->setMaximum(4);
        knobs.push_back(motionBlur);

        shutter.reset( new KnobDouble(NULL, tr(kRotoShutterParamLabel), 1, true) );
        shutter->setName(kRotoPerShapeShutterParam);
        shutter->setHintToolTip( tr(kRotoShutterParamHint) );
        shutter->populate();
        shutter->setDefaultValue(0.5);
        shutter->setMinimum(0);
        shutter->setDisplayMinimum(0);
        shutter->setDisplayMaximum(2);
        shutter->setMaximum(2);
        knobs.push_back(shutter);

        shutterType.reset( new KnobChoice(NULL, tr(kRotoShutterOffsetTypeParamLabel), 1, true) );
        shutterType->setName(kRotoPerShapeShutterOffsetTypeParam);
        shutterType->setHintToolTip( tr(kRotoShutterOffsetTypeParamHint) );
        shutterType->populate();
        shutterType->setDefaultValue(0);
        {
            std::vector<std::string> options, helps;
            options.push_back("Centered");
            helps.push_back(kRotoShutterOffsetCenteredHint);
            options.push_back("Start");
            helps.push_back(kRotoShutterOffsetStartHint);
            options.push_back("End");
            helps.push_back(kRotoShutterOffsetEndHint);
            options.push_back("Custom");
            helps.push_back(kRotoShutterOffsetCustomHint);
            shutterType->populateChoices(options, helps);
        }
        knobs.push_back(shutterType);

        customOffset.reset( new KnobDouble(NULL, tr(kRotoShutterCustomOffsetParamLabel), 1, true) );
        customOffset->setName(kRotoPerShapeShutterCustomOffsetParam);
        customOffset->setHintToolTip( tr(kRotoShutterCustomOffsetParamHint) );
        customOffset->populate();
        customOffset->setDefaultValue(0);
        knobs.push_back(customOffset);
#endif

        overlayColor[0] = 0.85164;
        overlayColor[1] = 0.196936;
        overlayColor[2] = 0.196936;
        overlayColor[3] = 1.;
    }

    ~RotoDrawableItemPrivate()
    {
    }
};

struct RotoStrokeItemPrivate
{
    RotoStrokeType type;
    bool finished;
    struct StrokeCurves
    {
        boost::shared_ptr<Curve> xCurve, yCurve, pressureCurve;
    };

    /**
     * @brief A list of all storkes contained in this item. Basically each time penUp() is called it makes a new stroke
     **/
    std::vector<StrokeCurves> strokes;
    double curveT0; // timestamp of the first point in curve
    double lastTimestamp;
    RectD bbox;
    RectD wholeStrokeBboxWhilePainting;
    mutable QMutex strokeDotPatternsMutex;
    std::vector<cairo_pattern_t*> strokeDotPatterns;

    RotoStrokeItemPrivate(RotoStrokeType type)
        : type(type)
        , finished(false)
        , strokes()
        , curveT0(0)
        , lastTimestamp(0)
        , bbox()
        , wholeStrokeBboxWhilePainting()
        , strokeDotPatternsMutex()
        , strokeDotPatterns()
    {
        bbox.x1 = std::numeric_limits<double>::infinity();
        bbox.x2 = -std::numeric_limits<double>::infinity();
        bbox.y1 = std::numeric_limits<double>::infinity();
        bbox.y2 = -std::numeric_limits<double>::infinity();
    }
};

struct RotoContextPrivate
{
    Q_DECLARE_TR_FUNCTIONS(RotoContext)

public:
    mutable QMutex rotoContextMutex;

    /*
     * We have chosen to disable rotopainting and roto shapes from the same RotoContext because the rendering techniques are
     * very much differents. The rotopainting systems requires an entire compositing tree held inside whereas the rotoshapes
     * are rendered and optimized by Cairo internally.
     */
    bool isPaintNode;
    std::list< boost::shared_ptr<RotoLayer> > layers;
    bool autoKeying;
    bool rippleEdit;
    bool featherLink;
    bool isCurrentlyLoading;
    NodeWPtr node;
    U64 age;

    ///These are knobs that take the value of the selected splines info.
    ///Their value changes when selection changes.
    boost::weak_ptr<KnobDouble> opacity;
    boost::weak_ptr<KnobDouble> feather;
    boost::weak_ptr<KnobDouble> featherFallOff;
    boost::weak_ptr<KnobChoice> lifeTime;
    boost::weak_ptr<KnobBool> activated; //<allows to disable a shape on a specific frame range
    boost::weak_ptr<KnobInt> lifeTimeFrame;

#ifdef NATRON_ROTO_INVERTIBLE
    boost::weak_ptr<KnobBool> inverted;
#endif
    boost::weak_ptr<KnobColor> colorKnob;
    boost::weak_ptr<KnobDouble> brushSizeKnob;
    boost::weak_ptr<KnobDouble> brushSpacingKnob;
    boost::weak_ptr<KnobDouble> brushHardnessKnob;
    boost::weak_ptr<KnobDouble> brushEffectKnob;
    boost::weak_ptr<KnobSeparator> pressureLabelKnob;
    boost::weak_ptr<KnobBool> pressureOpacityKnob;
    boost::weak_ptr<KnobBool> pressureSizeKnob;
    boost::weak_ptr<KnobBool> pressureHardnessKnob;
    boost::weak_ptr<KnobBool> buildUpKnob;
    boost::weak_ptr<KnobDouble> brushVisiblePortionKnob;
    boost::weak_ptr<KnobDouble> cloneTranslateKnob;
    boost::weak_ptr<KnobDouble> cloneRotateKnob;
    boost::weak_ptr<KnobDouble> cloneScaleKnob;
    boost::weak_ptr<KnobBool> cloneUniformKnob;
    boost::weak_ptr<KnobDouble> cloneSkewXKnob;
    boost::weak_ptr<KnobDouble> cloneSkewYKnob;
    boost::weak_ptr<KnobChoice> cloneSkewOrderKnob;
    boost::weak_ptr<KnobDouble> cloneCenterKnob;
    boost::weak_ptr<KnobButton> resetCloneCenterKnob;
    boost::weak_ptr<KnobChoice> cloneFilterKnob;
    boost::weak_ptr<KnobBool> cloneBlackOutsideKnob;
    boost::weak_ptr<KnobButton> resetCloneTransformKnob;
    boost::weak_ptr<KnobDouble> translateKnob;
    boost::weak_ptr<KnobDouble> rotateKnob;
    boost::weak_ptr<KnobDouble> scaleKnob;
    boost::weak_ptr<KnobBool> scaleUniformKnob;
    boost::weak_ptr<KnobBool> transformInteractiveKnob;
    boost::weak_ptr<KnobDouble> skewXKnob;
    boost::weak_ptr<KnobDouble> skewYKnob;
    boost::weak_ptr<KnobChoice> skewOrderKnob;
    boost::weak_ptr<KnobDouble> centerKnob;
    boost::weak_ptr<KnobButton> resetCenterKnob;
    boost::weak_ptr<KnobDouble> extraMatrixKnob;
    boost::weak_ptr<KnobButton> resetTransformKnob;
    boost::weak_ptr<KnobChoice> sourceTypeKnob;
    boost::weak_ptr<KnobInt> timeOffsetKnob;
    boost::weak_ptr<KnobChoice> timeOffsetModeKnob;

#ifdef NATRON_ROTO_ENABLE_MOTION_BLUR
    boost::weak_ptr<KnobChoice> motionBlurTypeKnob;
    boost::weak_ptr<KnobDouble> motionBlurKnob, globalMotionBlurKnob;
    boost::weak_ptr<KnobDouble> shutterKnob, globalShutterKnob;
    boost::weak_ptr<KnobChoice> shutterTypeKnob, globalShutterTypeKnob;
    boost::weak_ptr<KnobDouble> customOffsetKnob, globalCustomOffsetKnob;
#endif

    std::list<boost::weak_ptr<KnobI> > knobs; //< list for easy access to all knobs
    std::list<boost::weak_ptr<KnobI> > cloneKnobs;
    std::list<boost::weak_ptr<KnobI> > strokeKnobs;
    std::list<boost::weak_ptr<KnobI> > shapeKnobs;

    ///This keeps track  of the items linked to the context knobs
    std::list<boost::shared_ptr<RotoItem> > selectedItems;
    boost::shared_ptr<RotoItem> lastInsertedItem;
    boost::shared_ptr<RotoItem> lastLockedItem;
    mutable QMutex doingNeatRenderMutex;
    QWaitCondition doingNeatRenderCond;
    bool doingNeatRender;
    bool mustDoNeatRender;

    /*
     * A merge node (or more if there are more than 64 items) used when all items share the same compositing operator to make the rotopaint tree shallow
     */
    NodesList globalMergeNodes;

    RotoContextPrivate(const NodePtr& n )
        : rotoContextMutex()
        , isPaintNode(false)
        , layers()
        , autoKeying(true)
        , rippleEdit(false)
        , featherLink(true)
        , isCurrentlyLoading(false)
        , node(n)
        , age(0)
        , doingNeatRender(false)
        , mustDoNeatRender(false)
        , globalMergeNodes()
    {
        EffectInstPtr effect = n->getEffectInstance();
        RotoPaint* isRotoNode = dynamic_cast<RotoPaint*>( effect.get() );

        if (isRotoNode) {
            isPaintNode = isRotoNode->isDefaultBehaviourPaintContext();
        } else {
            isPaintNode = false;
        }

        assert( n && n->getEffectInstance() );

        boost::shared_ptr<KnobPage> shapePage, strokePage, generalPage, clonePage, transformPage;

        generalPage = AppManager::createKnob<KnobPage>(effect.get(), tr("General"), 1, true);
        shapePage = AppManager::createKnob<KnobPage>(effect.get(), tr("Shape"), 1, true);
        strokePage = AppManager::createKnob<KnobPage>(effect.get(), tr("Stroke"), 1, true);
        clonePage = AppManager::createKnob<KnobPage>(effect.get(), tr("Clone"), 1, true);
        transformPage = AppManager::createKnob<KnobPage>(effect.get(), tr("Transform"), 1, true);

        boost::shared_ptr<KnobDouble> opacityKnob = AppManager::createKnob<KnobDouble>(effect.get(), tr(kRotoOpacityParamLabel), 1, true);
        opacityKnob->setHintToolTip( tr(kRotoOpacityHint) );
        opacityKnob->setName(kRotoOpacityParam);
        opacityKnob->setMinimum(0.);
        opacityKnob->setMaximum(1.);
        opacityKnob->setDisplayMinimum(0.);
        opacityKnob->setDisplayMaximum(1.);
        opacityKnob->setDefaultValue(ROTO_DEFAULT_OPACITY);
        opacityKnob->setDefaultAllDimensionsEnabled(false);
        opacityKnob->setIsPersistent(false);
        generalPage->addKnob(opacityKnob);
        knobs.push_back(opacityKnob);
        opacity = opacityKnob;

        boost::shared_ptr<KnobColor> ck = AppManager::createKnob<KnobColor>(effect.get(), tr(kRotoColorParamLabel), 3, true);
        ck->setHintToolTip( tr(kRotoColorHint) );
        ck->setName(kRotoColorParam);
        ck->setDefaultValue(ROTO_DEFAULT_COLOR_R, 0);
        ck->setDefaultValue(ROTO_DEFAULT_COLOR_G, 1);
        ck->setDefaultValue(ROTO_DEFAULT_COLOR_B, 2);
        ck->setDefaultAllDimensionsEnabled(false);
        generalPage->addKnob(ck);
        ck->setIsPersistent(false);
        knobs.push_back(ck);
        colorKnob = ck;

        boost::shared_ptr<KnobChoice> lifeTimeKnob = AppManager::createKnob<KnobChoice>(effect.get(), tr(kRotoDrawableItemLifeTimeParamLabel), 1, true);
        lifeTimeKnob->setHintToolTip( tr(kRotoDrawableItemLifeTimeParamHint) );
        lifeTimeKnob->setName(kRotoDrawableItemLifeTimeParam);
        lifeTimeKnob->setAddNewLine(false);
        lifeTimeKnob->setIsPersistent(false);
        lifeTimeKnob->setDefaultAllDimensionsEnabled(false);
        lifeTimeKnob->setAnimationEnabled(false);
        {
<<<<<<< HEAD
            std::vector<ChoiceOption> choices;
            choices.push_back(ChoiceOption(kRotoDrawableItemLifeTimeAll, "",tr(kRotoDrawableItemLifeTimeAllHelp).toStdString() ));
            choices.push_back(ChoiceOption(kRotoDrawableItemLifeTimeSingle, "", tr(kRotoDrawableItemLifeTimeSingleHelp).toStdString()));
            choices.push_back(ChoiceOption(kRotoDrawableItemLifeTimeFromStart, "", tr(kRotoDrawableItemLifeTimeFromStartHelp).toStdString()));
            choices.push_back(ChoiceOption(kRotoDrawableItemLifeTimeToEnd, "" ,tr(kRotoDrawableItemLifeTimeToEndHelp).toStdString()));
            choices.push_back(ChoiceOption(kRotoDrawableItemLifeTimeCustom, "", tr(kRotoDrawableItemLifeTimeCustomHelp).toStdString()));
            lifeTimeKnob->populateChoices(choices);
=======
            std::vector<std::string> choices, helps;
            choices.push_back(kRotoDrawableItemLifeTimeAll);
            helps.push_back( tr(kRotoDrawableItemLifeTimeAllHelp).toStdString() );
            choices.push_back(kRotoDrawableItemLifeTimeSingle);
            helps.push_back( tr(kRotoDrawableItemLifeTimeSingleHelp).toStdString() );
            choices.push_back(kRotoDrawableItemLifeTimeFromStart);
            helps.push_back( tr(kRotoDrawableItemLifeTimeFromStartHelp).toStdString() );
            choices.push_back(kRotoDrawableItemLifeTimeToEnd);
            helps.push_back( tr(kRotoDrawableItemLifeTimeToEndHelp).toStdString() );
            choices.push_back(kRotoDrawableItemLifeTimeCustom);
            helps.push_back( tr(kRotoDrawableItemLifeTimeCustomHelp).toStdString() );
            lifeTimeKnob->populateChoices(choices, helps);
>>>>>>> 1ba881fd
        }
        lifeTimeKnob->setDefaultValue(isPaintNode ? 0 : 3);
        generalPage->addKnob(lifeTimeKnob);
        knobs.push_back(lifeTimeKnob);
        lifeTime = lifeTimeKnob;

        boost::shared_ptr<KnobInt> lifeTimeFrameKnob = AppManager::createKnob<KnobInt>(effect.get(), tr(kRotoDrawableItemLifeTimeFrameParamLabel), 1, true);
        lifeTimeFrameKnob->setHintToolTip( tr(kRotoDrawableItemLifeTimeFrameParamHint) );
        lifeTimeFrameKnob->setName(kRotoDrawableItemLifeTimeFrameParam);
        lifeTimeFrameKnob->setSecretByDefault(!isPaintNode);
        lifeTimeFrameKnob->setDefaultAllDimensionsEnabled(false);
        lifeTimeFrameKnob->setAddNewLine(false);
        lifeTimeFrameKnob->setAnimationEnabled(false);
        generalPage->addKnob(lifeTimeFrameKnob);
        knobs.push_back(lifeTimeFrameKnob);
        lifeTimeFrame = lifeTimeFrameKnob;

        boost::shared_ptr<KnobBool> activatedKnob = AppManager::createKnob<KnobBool>(effect.get(), tr(kRotoActivatedParamLabel), 1, true);
        activatedKnob->setHintToolTip( tr(kRotoActivatedHint) );
        activatedKnob->setName(kRotoActivatedParam);
        activatedKnob->setAddNewLine(true);
        activatedKnob->setSecretByDefault(isPaintNode);
        activatedKnob->setDefaultValue(true);
        activatedKnob->setDefaultAllDimensionsEnabled(false);
        generalPage->addKnob(activatedKnob);
        activatedKnob->setIsPersistent(false);
        knobs.push_back(activatedKnob);
        activated = activatedKnob;

#ifdef NATRON_ROTO_INVERTIBLE
        boost::shared_ptr<KnobBool> invertedKnob = AppManager::createKnob<KnobBool>(effect.get(), tr(kRotoInvertedParamLabel), 1, true);
        invertedKnob->setHintToolTip( tr(kRotoInvertedHint) );
        invertedKnob->setName(kRotoInvertedParam);
        invertedKnob->setDefaultValue(false);
        invertedKnob->setDefaultAllDimensionsEnabled(false);
        invertedKnob->setIsPersistent(false);
        generalPage->addKnob(invertedKnob);
        knobs.push_back(invertedKnob);
        inverted = invertedKnob;
#endif

        boost::shared_ptr<KnobDouble> featherKnob = AppManager::createKnob<KnobDouble>(effect.get(), tr(kRotoFeatherParamLabel), 1, true);
        featherKnob->setHintToolTip( tr(kRotoFeatherHint) );
        featherKnob->setName(kRotoFeatherParam);
        featherKnob->setMinimum(0);
        featherKnob->setDisplayMinimum(0);
        featherKnob->setDisplayMaximum(500);
        featherKnob->setDefaultValue(ROTO_DEFAULT_FEATHER);
        featherKnob->setDefaultAllDimensionsEnabled(false);
        featherKnob->setIsPersistent(false);
        shapePage->addKnob(featherKnob);
        knobs.push_back(featherKnob);
        shapeKnobs.push_back(featherKnob);
        feather = featherKnob;

        boost::shared_ptr<KnobDouble> featherFallOffKnob = AppManager::createKnob<KnobDouble>(effect.get(), tr(kRotoFeatherFallOffParamLabel), 1, true);
        featherFallOffKnob->setHintToolTip( tr(kRotoFeatherFallOffHint) );
        featherFallOffKnob->setName(kRotoFeatherFallOffParam);
        featherFallOffKnob->setMinimum(0.001);
        featherFallOffKnob->setMaximum(5.);
        featherFallOffKnob->setDisplayMinimum(0.2);
        featherFallOffKnob->setDisplayMaximum(5.);
        featherFallOffKnob->setDefaultValue(ROTO_DEFAULT_FEATHERFALLOFF);
        featherFallOffKnob->setDefaultAllDimensionsEnabled(false);
        featherFallOffKnob->setIsPersistent(false);
        shapePage->addKnob(featherFallOffKnob);
        knobs.push_back(featherFallOffKnob);
        shapeKnobs.push_back(featherFallOffKnob);
        featherFallOff = featherFallOffKnob;

        {
            boost::shared_ptr<KnobChoice> sourceType = AppManager::createKnob<KnobChoice>(effect.get(), tr(kRotoBrushSourceColorLabel), 1, true);
            sourceType->setName(kRotoBrushSourceColor);
            sourceType->setHintToolTip( tr(kRotoBrushSourceColorHint) );
            sourceType->setDefaultValue(1);
            {
                std::vector<ChoiceOption> choices;
                choices.push_back(ChoiceOption("foreground"));
                choices.push_back(ChoiceOption("background"));
                for (int i = 1; i < 10; ++i) {
                    std::stringstream ss;
                    ss << "background " << i + 1;
                    choices.push_back( ChoiceOption(ss.str()) );
                }
                sourceType->populateChoices(choices);
            }
            sourceType->setDefaultAllDimensionsEnabled(false);
            clonePage->addKnob(sourceType);
            knobs.push_back(sourceType);
            cloneKnobs.push_back(sourceType);
            sourceTypeKnob = sourceType;

            boost::shared_ptr<KnobDouble> translate = AppManager::createKnob<KnobDouble>(effect.get(), tr(kRotoBrushTranslateParamLabel), 2, true);
            translate->setName(kRotoBrushTranslateParam);
            translate->setHintToolTip( tr(kRotoBrushTranslateParamHint) );
            translate->setDefaultAllDimensionsEnabled(false);
            translate->setIncrement(10);
            clonePage->addKnob(translate);
            knobs.push_back(translate);
            cloneKnobs.push_back(translate);
            cloneTranslateKnob = translate;

            boost::shared_ptr<KnobDouble> rotate = AppManager::createKnob<KnobDouble>(effect.get(), tr(kRotoBrushRotateParamLabel), 1, true);
            rotate->setName(kRotoBrushRotateParam);
            rotate->setHintToolTip( tr(kRotoBrushRotateParamHint) );
            rotate->setDefaultAllDimensionsEnabled(false);
            rotate->setDisplayMinimum(-180);
            rotate->setDisplayMaximum(180);
            clonePage->addKnob(rotate);
            knobs.push_back(rotate);
            cloneKnobs.push_back(rotate);
            cloneRotateKnob = rotate;

            boost::shared_ptr<KnobDouble> scale = AppManager::createKnob<KnobDouble>(effect.get(), tr(kRotoBrushScaleParamLabel), 2, true);
            scale->setName(kRotoBrushScaleParam);
            scale->setHintToolTip( tr(kRotoBrushScaleParamHint) );
            scale->setDefaultValue(1, 0);
            scale->setDefaultValue(1, 1);
            scale->setDisplayMinimum(0.1, 0);
            scale->setDisplayMinimum(0.1, 1);
            scale->setDisplayMaximum(10, 0);
            scale->setDisplayMaximum(10, 1);
            scale->setAddNewLine(false);
            scale->setDefaultAllDimensionsEnabled(false);
            clonePage->addKnob(scale);
            cloneKnobs.push_back(scale);
            knobs.push_back(scale);
            cloneScaleKnob = scale;

            boost::shared_ptr<KnobBool> scaleUniform = AppManager::createKnob<KnobBool>(effect.get(), tr(kRotoBrushScaleUniformParamLabel), 1, true);
            scaleUniform->setName(kRotoBrushScaleUniformParam);
            scaleUniform->setHintToolTip( tr(kRotoBrushScaleUniformParamHint) );
            scaleUniform->setDefaultValue(true);
            scaleUniform->setDefaultAllDimensionsEnabled(false);
            scaleUniform->setAnimationEnabled(false);
            clonePage->addKnob(scaleUniform);
            cloneKnobs.push_back(scaleUniform);
            knobs.push_back(scaleUniform);
            cloneUniformKnob = scaleUniform;

            boost::shared_ptr<KnobDouble> skewX = AppManager::createKnob<KnobDouble>(effect.get(), tr(kRotoBrushSkewXParamLabel), 1, true);
            skewX->setName(kRotoBrushSkewXParam);
            skewX->setHintToolTip( tr(kRotoBrushSkewXParamHint) );
            skewX->setDefaultAllDimensionsEnabled(false);
            skewX->setDisplayMinimum(-1, 0);
            skewX->setDisplayMaximum(1, 0);
            cloneKnobs.push_back(skewX);
            clonePage->addKnob(skewX);
            knobs.push_back(skewX);
            cloneSkewXKnob = skewX;

            boost::shared_ptr<KnobDouble> skewY = AppManager::createKnob<KnobDouble>(effect.get(), tr(kRotoBrushSkewYParamLabel), 1, true);
            skewY->setName(kRotoBrushSkewYParam);
            skewY->setHintToolTip( tr(kRotoBrushSkewYParamHint) );
            skewY->setDefaultAllDimensionsEnabled(false);
            skewY->setDisplayMinimum(-1, 0);
            skewY->setDisplayMaximum(1, 0);
            clonePage->addKnob(skewY);
            cloneKnobs.push_back(skewY);
            knobs.push_back(skewY);
            cloneSkewYKnob = skewY;

            boost::shared_ptr<KnobChoice> skewOrder = AppManager::createKnob<KnobChoice>(effect.get(), tr(kRotoBrushSkewOrderParamLabel), 1, true);
            skewOrder->setName(kRotoBrushSkewOrderParam);
            skewOrder->setHintToolTip( tr(kRotoBrushSkewOrderParamHint) );
            skewOrder->setDefaultValue(0);
            {
                std::vector<ChoiceOption> choices;
                choices.push_back(ChoiceOption("XY"));
                choices.push_back(ChoiceOption("YX"));
                skewOrder->populateChoices(choices);
            }
            skewOrder->setDefaultAllDimensionsEnabled(false);
            skewOrder->setAnimationEnabled(false);
            clonePage->addKnob(skewOrder);
            cloneKnobs.push_back(skewOrder);
            knobs.push_back(skewOrder);
            cloneSkewOrderKnob = skewOrder;

            boost::shared_ptr<KnobDouble> center = AppManager::createKnob<KnobDouble>(effect.get(), tr(kRotoBrushCenterParamLabel), 2, true);
            center->setName(kRotoBrushCenterParam);
            center->setHintToolTip( tr(kRotoBrushCenterParamHint) );
            center->setDefaultAllDimensionsEnabled(false);
            center->setDefaultValuesAreNormalized(true);
            center->setAddNewLine(false);
            center->setDefaultValue(0.5, 0);
            center->setDefaultValue(0.5, 1);
            clonePage->addKnob(center);
            cloneKnobs.push_back(center);
            knobs.push_back(center);
            cloneCenterKnob = center;

            boost::shared_ptr<KnobButton> resetCloneCenter = AppManager::createKnob<KnobButton>(effect.get(), tr(kRotoResetCloneCenterParamLabel), 1, true);
            resetCloneCenter->setName(kRotoResetCloneCenterParam);
            resetCloneCenter->setHintToolTip( tr(kRotoResetCloneCenterParamHint) );
            resetCloneCenter->setAllDimensionsEnabled(false);
            clonePage->addKnob(resetCloneCenter);
            cloneKnobs.push_back(resetCloneCenter);
            knobs.push_back(resetCloneCenter);
            resetCloneCenterKnob = resetCloneCenter;


            boost::shared_ptr<KnobButton> resetCloneTransform = AppManager::createKnob<KnobButton>(effect.get(), tr(kRotoResetCloneTransformParamLabel), 1, true);
            resetCloneTransform->setName(kRotoResetCloneTransformParam);
            resetCloneTransform->setHintToolTip( tr(kRotoResetCloneTransformParamHint) );
            resetCloneTransform->setAllDimensionsEnabled(false);
            clonePage->addKnob(resetCloneTransform);
            cloneKnobs.push_back(resetCloneTransform);
            knobs.push_back(resetCloneTransform);
            resetCloneTransformKnob = resetCloneTransform;

            node.lock()->addTransformInteract(translate, scale, scaleUniform, rotate, skewX, skewY, skewOrder, center,
                                              boost::shared_ptr<KnobBool>() /*invert*/,
                                              boost::shared_ptr<KnobBool>() /*interactive*/);

            boost::shared_ptr<KnobChoice> filter = AppManager::createKnob<KnobChoice>(effect.get(), tr(kRotoBrushFilterParamLabel), 1, true);
            filter->setName(kRotoBrushFilterParam);
            filter->setHintToolTip( tr(kRotoBrushFilterParamHint) );
            {
                std::vector<ChoiceOption> choices;
                choices.push_back(ChoiceOption(kFilterImpulse, "", tr(kFilterImpulseHint).toStdString()));
                choices.push_back(ChoiceOption(kFilterBilinear, "", tr(kFilterBilinearHint).toStdString()));
                choices.push_back(ChoiceOption(kFilterCubic, "", tr(kFilterCubicHint).toStdString()));
                choices.push_back(ChoiceOption(kFilterKeys, "", tr(kFilterKeysHint).toStdString()));
                choices.push_back(ChoiceOption(kFilterSimon, "", tr(kFilterSimonHint).toStdString()));
                choices.push_back(ChoiceOption(kFilterRifman, "", tr(kFilterRifmanHint).toStdString()));
                choices.push_back(ChoiceOption(kFilterMitchell, "", tr(kFilterMitchellHint).toStdString()));
                choices.push_back(ChoiceOption(kFilterParzen, "", tr(kFilterParzenHint).toStdString()));
                choices.push_back(ChoiceOption(kFilterNotch, "", tr(kFilterNotchHint).toStdString()));
                filter->populateChoices(choices);
            }
            filter->setDefaultValue(2);
            filter->setDefaultAllDimensionsEnabled(false);
            filter->setAddNewLine(false);
            clonePage->addKnob(filter);
            cloneKnobs.push_back(filter);
            knobs.push_back(filter);
            cloneFilterKnob = filter;

            boost::shared_ptr<KnobBool> blackOutside = AppManager::createKnob<KnobBool>(effect.get(), tr(kRotoBrushBlackOutsideParamLabel), 1, true);
            blackOutside->setName(kRotoBrushBlackOutsideParam);
            blackOutside->setHintToolTip( tr(kRotoBrushBlackOutsideParamHint) );
            blackOutside->setDefaultValue(true);
            blackOutside->setDefaultAllDimensionsEnabled(false);
            clonePage->addKnob(blackOutside);
            knobs.push_back(blackOutside);
            cloneKnobs.push_back(blackOutside);
            cloneBlackOutsideKnob = blackOutside;

            boost::shared_ptr<KnobInt> timeOffset = AppManager::createKnob<KnobInt>(effect.get(), tr(kRotoBrushTimeOffsetParamLabel), 1, true);
            timeOffset->setName(kRotoBrushTimeOffsetParam);
            timeOffset->setHintToolTip( tr(kRotoBrushTimeOffsetParamHint) );
            timeOffset->setDisplayMinimum(-100);
            timeOffset->setDisplayMaximum(100);
            timeOffset->setDefaultAllDimensionsEnabled(false);
            timeOffset->setIsPersistent(false);
            timeOffset->setAddNewLine(false);
            clonePage->addKnob(timeOffset);
            cloneKnobs.push_back(timeOffset);
            knobs.push_back(timeOffset);
            timeOffsetKnob = timeOffset;

            boost::shared_ptr<KnobChoice> timeOffsetMode = AppManager::createKnob<KnobChoice>(effect.get(), tr(kRotoBrushTimeOffsetModeParamLabel), 1, true);
            timeOffsetMode->setName(kRotoBrushTimeOffsetModeParam);
            timeOffsetMode->setHintToolTip( tr(kRotoBrushTimeOffsetModeParamHint) );
            {
                std::vector<ChoiceOption> modes;
                modes.push_back(ChoiceOption("Relative"));
                modes.push_back(ChoiceOption("Absolute"));
                timeOffsetMode->populateChoices(modes);
            }
            timeOffsetMode->setDefaultAllDimensionsEnabled(false);
            timeOffsetMode->setIsPersistent(false);
            clonePage->addKnob(timeOffsetMode);
            knobs.push_back(timeOffsetMode);
            cloneKnobs.push_back(timeOffsetMode);
            timeOffsetModeKnob = timeOffsetMode;

            boost::shared_ptr<KnobDouble> brushSize = AppManager::createKnob<KnobDouble>(effect.get(), tr(kRotoBrushSizeParamLabel), 1, true);
            brushSize->setName(kRotoBrushSizeParam);
            brushSize->setHintToolTip( tr(kRotoBrushSizeParamHint) );
            brushSize->setDefaultValue(25);
            brushSize->setMinimum(1.);
            brushSize->setMaximum(1000);
            brushSize->setDefaultAllDimensionsEnabled(false);
            brushSize->setIsPersistent(false);
            strokePage->addKnob(brushSize);
            knobs.push_back(brushSize);
            strokeKnobs.push_back(brushSize);
            brushSizeKnob = brushSize;

            boost::shared_ptr<KnobDouble> brushSpacing = AppManager::createKnob<KnobDouble>(effect.get(), tr(kRotoBrushSpacingParamLabel), 1, true);
            brushSpacing->setName(kRotoBrushSpacingParam);
            brushSpacing->setHintToolTip( tr(kRotoBrushSpacingParamHint) );
            brushSpacing->setDefaultValue(0.1);
            brushSpacing->setMinimum(0.);
            brushSpacing->setMaximum(1.);
            brushSpacing->setDefaultAllDimensionsEnabled(false);
            brushSpacing->setIsPersistent(false);
            strokePage->addKnob(brushSpacing);
            knobs.push_back(brushSpacing);
            strokeKnobs.push_back(brushSpacing);
            brushSpacingKnob = brushSpacing;

            boost::shared_ptr<KnobDouble> brushHardness = AppManager::createKnob<KnobDouble>(effect.get(), tr(kRotoBrushHardnessParamLabel), 1, true);
            brushHardness->setName(kRotoBrushHardnessParam);
            brushHardness->setHintToolTip( tr(kRotoBrushHardnessParamHint) );
            brushHardness->setDefaultValue(0.2);
            brushHardness->setMinimum(0.);
            brushHardness->setMaximum(1.);
            brushHardness->setDefaultAllDimensionsEnabled(false);
            brushHardness->setIsPersistent(false);
            strokePage->addKnob(brushHardness);
            knobs.push_back(brushHardness);
            strokeKnobs.push_back(brushHardness);
            brushHardnessKnob = brushHardness;

            boost::shared_ptr<KnobDouble> effectStrength = AppManager::createKnob<KnobDouble>(effect.get(), tr(kRotoBrushEffectParamLabel), 1, true);
            effectStrength->setName(kRotoBrushEffectParam);
            effectStrength->setHintToolTip( tr(kRotoBrushEffectParamHint) );
            effectStrength->setDefaultValue(15);
            effectStrength->setMinimum(0.);
            effectStrength->setMaximum(100.);
            effectStrength->setDefaultAllDimensionsEnabled(false);
            effectStrength->setIsPersistent(false);
            strokePage->addKnob(effectStrength);
            knobs.push_back(effectStrength);
            strokeKnobs.push_back(effectStrength);
            brushEffectKnob = effectStrength;

            boost::shared_ptr<KnobSeparator> pressureLabel = AppManager::createKnob<KnobSeparator>( effect.get(), tr(kRotoBrushPressureLabelParamLabel) );
            pressureLabel->setName(kRotoBrushPressureLabelParam);
            pressureLabel->setHintToolTip( tr(kRotoBrushPressureLabelParamHint) );
            strokePage->addKnob(pressureLabel);
            knobs.push_back(pressureLabel);
            strokeKnobs.push_back(pressureLabel);
            pressureLabelKnob = pressureLabel;

            boost::shared_ptr<KnobBool> pressureOpacity = AppManager::createKnob<KnobBool>( effect.get(), tr(kRotoBrushPressureOpacityParamLabel) );
            pressureOpacity->setName(kRotoBrushPressureOpacityParam);
            pressureOpacity->setHintToolTip( tr(kRotoBrushPressureOpacityParamHint) );
            pressureOpacity->setAnimationEnabled(false);
            pressureOpacity->setDefaultValue(true);
            pressureOpacity->setAddNewLine(false);
            pressureOpacity->setDefaultAllDimensionsEnabled(false);
            pressureOpacity->setIsPersistent(false);
            strokePage->addKnob(pressureOpacity);
            knobs.push_back(pressureOpacity);
            strokeKnobs.push_back(pressureOpacity);
            pressureOpacityKnob = pressureOpacity;

            boost::shared_ptr<KnobBool> pressureSize = AppManager::createKnob<KnobBool>( effect.get(), tr(kRotoBrushPressureSizeParamLabel) );
            pressureSize->setName(kRotoBrushPressureSizeParam);
            pressureSize->setHintToolTip( tr(kRotoBrushPressureSizeParamHint) );
            pressureSize->setAnimationEnabled(false);
            pressureSize->setDefaultValue(false);
            pressureSize->setAddNewLine(false);
            pressureSize->setDefaultAllDimensionsEnabled(false);
            pressureSize->setIsPersistent(false);
            knobs.push_back(pressureSize);
            strokeKnobs.push_back(pressureSize);
            strokePage->addKnob(pressureSize);
            pressureSizeKnob = pressureSize;

            boost::shared_ptr<KnobBool> pressureHardness = AppManager::createKnob<KnobBool>( effect.get(), tr(kRotoBrushPressureHardnessParamLabel) );
            pressureHardness->setName(kRotoBrushPressureHardnessParam);
            pressureHardness->setHintToolTip( tr(kRotoBrushPressureHardnessParamHint) );
            pressureHardness->setAnimationEnabled(false);
            pressureHardness->setDefaultValue(false);
            pressureHardness->setAddNewLine(true);
            pressureHardness->setDefaultAllDimensionsEnabled(false);
            pressureHardness->setIsPersistent(false);
            knobs.push_back(pressureHardness);
            strokeKnobs.push_back(pressureHardness);
            strokePage->addKnob(pressureHardness);
            pressureHardnessKnob = pressureHardness;

            boost::shared_ptr<KnobBool> buildUp = AppManager::createKnob<KnobBool>( effect.get(), tr(kRotoBrushBuildupParamLabel) );
            buildUp->setName(kRotoBrushBuildupParam);
            buildUp->setHintToolTip( tr(kRotoBrushBuildupParamHint) );
            buildUp->setAnimationEnabled(false);
            buildUp->setDefaultValue(false);
            buildUp->setAddNewLine(true);
            buildUp->setDefaultAllDimensionsEnabled(false);
            buildUp->setIsPersistent(false);
            knobs.push_back(buildUp);
            strokeKnobs.push_back(buildUp);
            strokePage->addKnob(buildUp);
            buildUpKnob = buildUp;

            boost::shared_ptr<KnobDouble> visiblePortion = AppManager::createKnob<KnobDouble>(effect.get(), tr(kRotoBrushVisiblePortionParamLabel), 2, true);
            visiblePortion->setName(kRotoBrushVisiblePortionParam);
            visiblePortion->setHintToolTip( tr(kRotoBrushVisiblePortionParamHint) );
            visiblePortion->setDefaultValue(0, 0);
            visiblePortion->setDefaultValue(1, 1);
            std::vector<double> mins, maxs;
            mins.push_back(0);
            mins.push_back(0);
            maxs.push_back(1);
            maxs.push_back(1);
            visiblePortion->setMinimumsAndMaximums(mins, maxs);
            visiblePortion->setDefaultAllDimensionsEnabled(false);
            visiblePortion->setIsPersistent(false);
            strokePage->addKnob(visiblePortion);
            visiblePortion->setDimensionName(0, "start");
            visiblePortion->setDimensionName(1, "end");
            knobs.push_back(visiblePortion);
            strokeKnobs.push_back(visiblePortion);
            brushVisiblePortionKnob = visiblePortion;
        }

        boost::shared_ptr<KnobDouble> translate = AppManager::createKnob<KnobDouble>(effect.get(), tr(kRotoDrawableItemTranslateParamLabel), 2, true);
        translate->setName(kRotoDrawableItemTranslateParam);
        translate->setHintToolTip( tr(kRotoDrawableItemTranslateParamHint) );
        translate->setDefaultAllDimensionsEnabled(false);
        translate->setIncrement(10);
        transformPage->addKnob(translate);
        knobs.push_back(translate);
        translateKnob = translate;

        boost::shared_ptr<KnobDouble> rotate = AppManager::createKnob<KnobDouble>(effect.get(), tr(kRotoDrawableItemRotateParamLabel), 1, true);
        rotate->setName(kRotoDrawableItemRotateParam);
        rotate->setHintToolTip( tr(kRotoDrawableItemRotateParamHint) );
        rotate->setDefaultAllDimensionsEnabled(false);
        rotate->setDisplayMinimum(-180);
        rotate->setDisplayMaximum(180);
        transformPage->addKnob(rotate);
        knobs.push_back(rotate);
        rotateKnob = rotate;

        boost::shared_ptr<KnobDouble> scale = AppManager::createKnob<KnobDouble>(effect.get(), tr(kRotoDrawableItemScaleParamLabel), 2, true);
        scale->setName(kRotoDrawableItemScaleParam);
        scale->setHintToolTip( tr(kRotoDrawableItemScaleParamHint) );
        scale->setDefaultValue(1, 0);
        scale->setDefaultValue(1, 1);
        scale->setDisplayMinimum(0.1, 0);
        scale->setDisplayMinimum(0.1, 1);
        scale->setDisplayMaximum(10, 0);
        scale->setDisplayMaximum(10, 1);
        scale->setAddNewLine(false);
        scale->setDefaultAllDimensionsEnabled(false);
        transformPage->addKnob(scale);
        knobs.push_back(scale);
        scaleKnob = scale;

        boost::shared_ptr<KnobBool> scaleUniform = AppManager::createKnob<KnobBool>(effect.get(), tr(kRotoDrawableItemScaleUniformParamLabel), 1, true);
        scaleUniform->setName(kRotoDrawableItemScaleUniformParam);
        scaleUniform->setHintToolTip( tr(kRotoDrawableItemScaleUniformParamHint) );
        scaleUniform->setDefaultValue(true);
        scaleUniform->setDefaultAllDimensionsEnabled(false);
        scaleUniform->setAnimationEnabled(false);
        transformPage->addKnob(scaleUniform);
        knobs.push_back(scaleUniform);
        scaleUniformKnob = scaleUniform;

        boost::shared_ptr<KnobDouble> skewX = AppManager::createKnob<KnobDouble>(effect.get(), tr(kRotoDrawableItemSkewXParamLabel), 1, true);
        skewX->setName(kRotoDrawableItemSkewXParam);
        skewX->setHintToolTip( tr(kRotoDrawableItemSkewXParamHint) );
        skewX->setDefaultAllDimensionsEnabled(false);
        skewX->setDisplayMinimum(-1, 0);
        skewX->setDisplayMaximum(1, 0);
        transformPage->addKnob(skewX);
        knobs.push_back(skewX);
        skewXKnob = skewX;

        boost::shared_ptr<KnobDouble> skewY = AppManager::createKnob<KnobDouble>(effect.get(), tr(kRotoDrawableItemSkewYParamLabel), 1, true);
        skewY->setName(kRotoDrawableItemSkewYParam);
        skewY->setHintToolTip( tr(kRotoDrawableItemSkewYParamHint) );
        skewY->setDefaultAllDimensionsEnabled(false);
        skewY->setDisplayMinimum(-1, 0);
        skewY->setDisplayMaximum(1, 0);
        transformPage->addKnob(skewY);
        knobs.push_back(skewY);
        skewYKnob = skewY;

        boost::shared_ptr<KnobChoice> skewOrder = AppManager::createKnob<KnobChoice>(effect.get(), tr(kRotoDrawableItemSkewOrderParamLabel), 1, true);
        skewOrder->setName(kRotoDrawableItemSkewOrderParam);
        skewOrder->setHintToolTip( tr(kRotoDrawableItemSkewOrderParamHint) );
        skewOrder->setDefaultValue(0);
        {
            std::vector<ChoiceOption> choices;
            choices.push_back(ChoiceOption("XY"));
            choices.push_back(ChoiceOption("YX"));
            skewOrder->populateChoices(choices);
        }
        skewOrder->setDefaultAllDimensionsEnabled(false);
        skewOrder->setAnimationEnabled(false);
        transformPage->addKnob(skewOrder);
        knobs.push_back(skewOrder);
        skewOrderKnob = skewOrder;

        boost::shared_ptr<KnobDouble> center = AppManager::createKnob<KnobDouble>(effect.get(), tr(kRotoDrawableItemCenterParamLabel), 2, true);
        center->setName(kRotoDrawableItemCenterParam);
        center->setHintToolTip( tr(kRotoDrawableItemCenterParamHint) );
        center->setDefaultAllDimensionsEnabled(false);
        center->setDefaultValuesAreNormalized(true);
        center->setAddNewLine(false);
        center->setDefaultValue(0.5, 0);
        center->setDefaultValue(0.5, 1);
        transformPage->addKnob(center);
        knobs.push_back(center);
        centerKnob = center;

        boost::shared_ptr<KnobButton> resetCenter = AppManager::createKnob<KnobButton>(effect.get(), tr(kRotoResetCenterParamLabel), 1, true);
        resetCenter->setName(kRotoResetCenterParam);
        resetCenter->setHintToolTip( tr(kRotoResetCenterParamHint) );
        resetCenter->setAllDimensionsEnabled(false);
        transformPage->addKnob(resetCenter);
        knobs.push_back(resetCenter);
        resetCenterKnob = resetCenter;

        boost::shared_ptr<KnobBool> transformInteractive = AppManager::createKnob<KnobBool>(effect.get(), tr(kRotoTransformInteractiveLabel), 1, true);
        transformInteractive->setName(kRotoTransformInteractive);
        transformInteractive->setHintToolTip(tr(kRotoTransformInteractiveHint));
        transformInteractive->setDefaultValue(true);
        transformInteractive->setAllDimensionsEnabled(false);
        transformPage->addKnob(transformInteractive);
        knobs.push_back(transformInteractive);
        transformInteractiveKnob = transformInteractive;



        boost::shared_ptr<KnobDouble> extraMatrix = AppManager::createKnob<KnobDouble>(effect.get(), tr(kRotoDrawableItemExtraMatrixParamLabel), 9, true);
        extraMatrix->setName(kRotoDrawableItemExtraMatrixParam);
        extraMatrix->setHintToolTip( tr(kRotoDrawableItemExtraMatrixParamHint) );
        extraMatrix->setDefaultAllDimensionsEnabled(false);
        // Set to identity
        extraMatrix->setDefaultValue(1, 0);
        extraMatrix->setDefaultValue(1, 4);
        extraMatrix->setDefaultValue(1, 8);
        transformPage->addKnob(extraMatrix);
        knobs.push_back(extraMatrix);
        extraMatrixKnob = extraMatrix;

        boost::shared_ptr<KnobButton> resetTransform = AppManager::createKnob<KnobButton>(effect.get(), tr(kRotoResetTransformParamLabel), 1, true);
        resetTransform->setName(kRotoResetTransformParam);
        resetTransform->setHintToolTip( tr(kRotoResetTransformParamHint) );
        resetTransform->setAllDimensionsEnabled(false);
        transformPage->addKnob(resetTransform);
        knobs.push_back(resetTransform);
        resetTransformKnob = resetTransform;

        node.lock()->addTransformInteract(translate, scale, scaleUniform, rotate, skewX, skewY, skewOrder, center,
                                          boost::shared_ptr<KnobBool>() /*invert*/,
                                          transformInteractive /*interactive*/);


#ifdef NATRON_ROTO_ENABLE_MOTION_BLUR
        boost::shared_ptr<KnobPage> mbPage = AppManager::createKnob<KnobPage>(effect.get(), tr("Motion Blur"), 1, true);
        boost::shared_ptr<KnobChoice> motionBlurType = AppManager::createKnob<KnobChoice>(effect.get(), tr(kRotoMotionBlurModeParamLabel), 1, true);
        motionBlurType->setName(kRotoMotionBlurModeParam);
        motionBlurType->setHintToolTip( tr(kRotoMotionBlurModeParamHint) );
        motionBlurType->setAnimationEnabled(false);
        {
            std::vector<std::string> entries;
            entries.push_back("Per-Shape");
            entries.push_back("Global");
            motionBlurType->populateChoices(entries);
        }
        mbPage->addKnob(motionBlurType);
        motionBlurTypeKnob = motionBlurType;
        knobs.push_back(motionBlurType);


        //////Per shape motion blur parameters
        boost::shared_ptr<KnobDouble> motionBlur = AppManager::createKnob<KnobDouble>(effect.get(), tr(kRotoMotionBlurParamLabel), 1, true);
        motionBlur->setName(kRotoPerShapeMotionBlurParam);
        motionBlur->setHintToolTip( tr(kRotoMotionBlurParamHint) );
        motionBlur->setDefaultValue(0);
        motionBlur->setMinimum(0);
        motionBlur->setDisplayMinimum(0);
        motionBlur->setDisplayMaximum(4);
        motionBlur->setAllDimensionsEnabled(false);
        motionBlur->setIsPersistent(false);
        motionBlur->setMaximum(4);
        shapeKnobs.push_back(motionBlur);
        mbPage->addKnob(motionBlur);
        motionBlurKnob = motionBlur;
        knobs.push_back(motionBlur);

        boost::shared_ptr<KnobDouble> shutter = AppManager::createKnob<KnobDouble>(effect.get(), tr(kRotoShutterParamLabel), 1, true);
        shutter->setName(kRotoPerShapeShutterParam);
        shutter->setHintToolTip( tr(kRotoShutterParamHint) );
        shutter->setDefaultValue(0.5);
        shutter->setMinimum(0);
        shutter->setDisplayMinimum(0);
        shutter->setDisplayMaximum(2);
        shutter->setMaximum(2);
        shutter->setAllDimensionsEnabled(false);
        shutter->setIsPersistent(false);
        shapeKnobs.push_back(shutter);
        mbPage->addKnob(shutter);
        shutterKnob = shutter;
        knobs.push_back(shutter);

        boost::shared_ptr<KnobChoice> shutterType = AppManager::createKnob<KnobChoice>(effect.get(), tr(kRotoShutterOffsetTypeParamLabel), 1, true);
        shutterType->setName(kRotoPerShapeShutterOffsetTypeParam);
        shutterType->setHintToolTip( tr(kRotoShutterOffsetTypeParamHint) );
        shutterType->setDefaultValue(0);
        {
            std::vector<ChoiceOption> options;
            options.push_back(ChoiceOption("Centered", "", tr(kRotoShutterOffsetCenteredHint).toStdString()));
            options.push_back(ChoiceOption("Start", "", tr(kRotoShutterOffsetStartHint).toStdString()));
            options.push_back(ChoiceOption("End", "", tr(kRotoShutterOffsetEndHint).toStdString()));
            options.push_back(ChoiceOption("Custom", "", tr(kRotoShutterOffsetCustomHint).toStdString()));
            shutterType->populateChoices(options);
        }
        shutterType->setAllDimensionsEnabled(false);
        shutterType->setAddNewLine(false);
        shutterType->setIsPersistent(false);
        mbPage->addKnob(shutterType);
        shutterTypeKnob = shutterType;
        shapeKnobs.push_back(shutterType);
        knobs.push_back(shutterType);

        boost::shared_ptr<KnobDouble> customOffset = AppManager::createKnob<KnobDouble>(effect.get(), tr(kRotoShutterCustomOffsetParamLabel), 1, true);
        customOffset->setName(kRotoPerShapeShutterCustomOffsetParam);
        customOffset->setHintToolTip( tr(kRotoShutterCustomOffsetParamHint) );
        customOffset->setDefaultValue(0);
        customOffset->setAllDimensionsEnabled(false);
        customOffset->setIsPersistent(false);
        mbPage->addKnob(customOffset);
        customOffsetKnob = customOffset;
        shapeKnobs.push_back(customOffset);
        knobs.push_back(customOffset);

        //////Global motion blur parameters
        boost::shared_ptr<KnobDouble> globalMotionBlur = AppManager::createKnob<KnobDouble>(effect.get(), tr(kRotoMotionBlurParamLabel), 1, true);
        globalMotionBlur->setName(kRotoGlobalMotionBlurParam);
        globalMotionBlur->setHintToolTip( tr(kRotoMotionBlurParamHint) );
        globalMotionBlur->setDefaultValue(0);
        globalMotionBlur->setMinimum(0);
        globalMotionBlur->setDisplayMinimum(0);
        globalMotionBlur->setDisplayMaximum(4);
        globalMotionBlur->setMaximum(4);
        globalMotionBlur->setSecretByDefault(true);
        mbPage->addKnob(globalMotionBlur);
        globalMotionBlurKnob = globalMotionBlur;
        knobs.push_back(globalMotionBlur);

        boost::shared_ptr<KnobDouble> globalShutter = AppManager::createKnob<KnobDouble>(effect.get(), tr(kRotoShutterParamLabel), 1, true);
        globalShutter->setName(kRotoGlobalShutterParam);
        globalShutter->setHintToolTip( tr(kRotoShutterParamHint) );
        globalShutter->setDefaultValue(0.5);
        globalShutter->setMinimum(0);
        globalShutter->setDisplayMinimum(0);
        globalShutter->setDisplayMaximum(2);
        globalShutter->setMaximum(2);
        globalShutter->setSecretByDefault(true);
        mbPage->addKnob(globalShutter);
        globalShutterKnob = globalShutter;
        knobs.push_back(globalShutter);

        boost::shared_ptr<KnobChoice> globalShutterType = AppManager::createKnob<KnobChoice>(effect.get(), tr(kRotoShutterOffsetTypeParamLabel), 1, true);
        globalShutterType->setName(kRotoGlobalShutterOffsetTypeParam);
        globalShutterType->setHintToolTip( tr(kRotoShutterOffsetTypeParamHint) );
        globalShutterType->setDefaultValue(0);
        {
            std::vector<std::string> options, helps;
            options.push_back("Centered");
            helps.push_back(kRotoShutterOffsetCenteredHint);
            options.push_back("Start");
            helps.push_back(kRotoShutterOffsetStartHint);
            options.push_back("End");
            helps.push_back(kRotoShutterOffsetEndHint);
            options.push_back("Custom");
            helps.push_back(kRotoShutterOffsetCustomHint);
            globalShutterType->populateChoices(options, helps);
        }
        globalShutterType->setAddNewLine(false);
        globalShutterType->setSecretByDefault(true);
        mbPage->addKnob(globalShutterType);
        globalShutterTypeKnob = globalShutterType;
        knobs.push_back(globalShutterType);

        boost::shared_ptr<KnobDouble> globalCustomOffset = AppManager::createKnob<KnobDouble>(effect.get(), tr(kRotoShutterCustomOffsetParamLabel), 1, true);
        globalCustomOffset->setName(kRotoPerShapeShutterCustomOffsetParam);
        globalCustomOffset->setHintToolTip( tr(kRotoShutterCustomOffsetParamHint) );
        globalCustomOffset->setDefaultValue(0);
        globalCustomOffset->setSecretByDefault(true);
        mbPage->addKnob(globalCustomOffset);
        globalCustomOffsetKnob = globalCustomOffset;
        knobs.push_back(globalCustomOffset);

#endif // ifdef NATRON_ROTO_ENABLE_MOTION_BLUR
    }

    /**
     * @brief Call this after any change to notify the mask has changed for the cache.
     **/
    void incrementRotoAge()
    {
        ///MT-safe: only called on the main-thread
        assert( QThread::currentThread() == qApp->thread() );

        QMutexLocker l(&rotoContextMutex);
        ++age;
    }

    boost::shared_ptr<RotoLayer>findDeepestSelectedLayer() const
    {
        assert( !rotoContextMutex.tryLock() );

        int minLevel = -1;
        boost::shared_ptr<RotoLayer> minLayer;
        for (std::list< boost::shared_ptr<RotoItem> >::const_iterator it = selectedItems.begin();
             it != selectedItems.end(); ++it) {
            int lvl = (*it)->getHierarchyLevel();
            if (lvl > minLevel) {
                boost::shared_ptr<RotoLayer> isLayer = boost::dynamic_pointer_cast<RotoLayer>(*it);
                if (isLayer) {
                    minLayer = isLayer;
                } else {
                    minLayer = (*it)->getParentLayer();
                }
                minLevel = lvl;
            }
        }

        return minLayer;
    }

    static void renderDot(cairo_t* cr,
                          std::vector<cairo_pattern_t*>* dotPatterns,
                          const Point &center,
                          double internalDotRadius,
                          double externalDotRadius,
                          double pressure,
                          bool doBuildUp,
                          const std::vector<std::pair<double, double> >& opacityStops,
                          double opacity);
    static double renderStroke(cairo_t* cr,
                               std::vector<cairo_pattern_t*>& dotPatterns,
                               const std::list<std::list<std::pair<Point, double> > >& strokes,
                               double distToNext,
                               const RotoDrawableItem* stroke,
                               bool doBuildup,
                               double opacity,
                               double time,
                               unsigned int mipmapLevel);
    static void renderBezier(cairo_t* cr, const Bezier* bezier, double opacity, double time, double startTime, double endTime, double mbFrameStep, unsigned int mipmapLevel);
    static void renderFeather(const Bezier * bezier, double time, unsigned int mipmapLevel, double shapeColor[3], double opacity, double featherDist, double fallOff, cairo_pattern_t * mesh);
    static void renderFeather_cairo(const std::list<RotoFeatherVertex>& vertices, double shapeColor[3],  double fallOff, cairo_pattern_t * mesh);
    static void renderInternalShape_cairo(const std::list<RotoTriangles>& triangles,
                                          const std::list<RotoTriangleFans>& fans,
                                          const std::list<RotoTriangleStrips>& strips,
                                          double shapeColor[3],  cairo_pattern_t * mesh);
    static void computeTriangles(const Bezier * bezier, double time, unsigned int mipmapLevel,  double featherDist, std::list<RotoFeatherVertex>* featherMesh, std::list<RotoTriangleFans>* internalFans, std::list<RotoTriangles>* internalTriangles,std::list<RotoTriangleStrips>* internalStrips);
    static void renderInternalShape(double time, unsigned int mipmapLevel, double shapeColor[3], double opacity, const Transform::Matrix3x3 & transform, cairo_t * cr, cairo_pattern_t * mesh, const BezierCPs &cps);
    static void bezulate(double time, const BezierCPs& cps, std::list<BezierCPs>* patches);
    static void applyAndDestroyMask(cairo_t* cr, cairo_pattern_t* mesh);
};

NATRON_NAMESPACE_EXIT;

#endif // ROTOCONTEXTPRIVATE_H<|MERGE_RESOLUTION|>--- conflicted
+++ resolved
@@ -861,20 +861,12 @@
         lifeTime->populate();
         lifeTime->setName(kRotoDrawableItemLifeTimeParam);
         {
-<<<<<<< HEAD
             std::vector<ChoiceOption> choices;
             choices.push_back(ChoiceOption(kRotoDrawableItemLifeTimeSingle));
             choices.push_back(ChoiceOption(kRotoDrawableItemLifeTimeFromStart));
             choices.push_back(ChoiceOption(kRotoDrawableItemLifeTimeToEnd));
             choices.push_back(ChoiceOption(kRotoDrawableItemLifeTimeCustom));
-=======
-            std::vector<std::string> choices;
-            choices.push_back(kRotoDrawableItemLifeTimeAll);
-            choices.push_back(kRotoDrawableItemLifeTimeSingle);
-            choices.push_back(kRotoDrawableItemLifeTimeFromStart);
-            choices.push_back(kRotoDrawableItemLifeTimeToEnd);
-            choices.push_back(kRotoDrawableItemLifeTimeCustom);
->>>>>>> 1ba881fd
+
             lifeTime->populateChoices(choices);
         }
         lifeTime->setDefaultValue(isPaintingNode ? 0 : 3);
@@ -1437,7 +1429,6 @@
         lifeTimeKnob->setDefaultAllDimensionsEnabled(false);
         lifeTimeKnob->setAnimationEnabled(false);
         {
-<<<<<<< HEAD
             std::vector<ChoiceOption> choices;
             choices.push_back(ChoiceOption(kRotoDrawableItemLifeTimeAll, "",tr(kRotoDrawableItemLifeTimeAllHelp).toStdString() ));
             choices.push_back(ChoiceOption(kRotoDrawableItemLifeTimeSingle, "", tr(kRotoDrawableItemLifeTimeSingleHelp).toStdString()));
@@ -1445,20 +1436,7 @@
             choices.push_back(ChoiceOption(kRotoDrawableItemLifeTimeToEnd, "" ,tr(kRotoDrawableItemLifeTimeToEndHelp).toStdString()));
             choices.push_back(ChoiceOption(kRotoDrawableItemLifeTimeCustom, "", tr(kRotoDrawableItemLifeTimeCustomHelp).toStdString()));
             lifeTimeKnob->populateChoices(choices);
-=======
-            std::vector<std::string> choices, helps;
-            choices.push_back(kRotoDrawableItemLifeTimeAll);
-            helps.push_back( tr(kRotoDrawableItemLifeTimeAllHelp).toStdString() );
-            choices.push_back(kRotoDrawableItemLifeTimeSingle);
-            helps.push_back( tr(kRotoDrawableItemLifeTimeSingleHelp).toStdString() );
-            choices.push_back(kRotoDrawableItemLifeTimeFromStart);
-            helps.push_back( tr(kRotoDrawableItemLifeTimeFromStartHelp).toStdString() );
-            choices.push_back(kRotoDrawableItemLifeTimeToEnd);
-            helps.push_back( tr(kRotoDrawableItemLifeTimeToEndHelp).toStdString() );
-            choices.push_back(kRotoDrawableItemLifeTimeCustom);
-            helps.push_back( tr(kRotoDrawableItemLifeTimeCustomHelp).toStdString() );
-            lifeTimeKnob->populateChoices(choices, helps);
->>>>>>> 1ba881fd
+
         }
         lifeTimeKnob->setDefaultValue(isPaintNode ? 0 : 3);
         generalPage->addKnob(lifeTimeKnob);
