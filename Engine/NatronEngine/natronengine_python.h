

#ifndef SBK_NATRONENGINE_PYTHON_H
#define SBK_NATRONENGINE_PYTHON_H

#include <sbkpython.h>
#include <conversions.h>
#include <sbkenum.h>
#include <basewrapper.h>
#include <bindingmanager.h>
#include <memory>

#include <pysidesignal.h>
// Module Includes
CLANG_DIAG_OFF(deprecated)
CLANG_DIAG_OFF(uninitialized)
#include <pyside_qtcore_python.h> // produces warnings
CLANG_DIAG_ON(deprecated)
CLANG_DIAG_ON(uninitialized)

// Binded library includes
#include <Enums.h>
#include <RectD.h>
#include <RectI.h>
#include <PyTracker.h>
<<<<<<< HEAD
#include <PyRoto.h>
=======
#include <PyExprUtils.h>
>>>>>>> 3ea63b79
#include <PyParameter.h>
#include <PyRoto.h>
#include <PyGlobalFunctions.h>
#include <PyAppInstance.h>
#include <PyNodeGroup.h>
#include <PyNode.h>
// Conversion Includes - Primitive Types
#include <QString>
#include <signalmanager.h>
#include <typeresolver.h>
#include <QtConcurrentFilter>
#include <QStringList>
#include <qabstractitemmodel.h>

// Conversion Includes - Container Types
#include <QList>
#include <QMap>
#include <QStack>
#include <QMultiMap>
#include <map>
#include <QVector>
#include <QPair>
#include <pysideconversions.h>
#include <QSet>
#include <vector>
#include <QQueue>
#include <map>
#include <utility>
#include <list>
#include <QLinkedList>
#include <set>

// Type indices
<<<<<<< HEAD
#define SBK_NATRON_NAMESPACE_IDX                                     29
#define SBK_NATRON_NAMESPACE_STANDARDBUTTONENUM_IDX                  37
#define SBK_QFLAGS_NATRON_NAMESPACE_STANDARDBUTTONENUM__IDX          47
#define SBK_NATRON_NAMESPACE_KEYFRAMETYPEENUM_IDX                    33
#define SBK_NATRON_NAMESPACE_IMAGEBITDEPTHENUM_IDX                   31
#define SBK_NATRON_NAMESPACE_MERGINGFUNCTIONENUM_IDX                 34
#define SBK_NATRON_NAMESPACE_ANIMATIONLEVELENUM_IDX                  30
#define SBK_NATRON_NAMESPACE_VIEWERCONTEXTLAYOUTTYPEENUM_IDX         39
#define SBK_NATRON_NAMESPACE_ORIENTATIONENUM_IDX                     35
#define SBK_NATRON_NAMESPACE_IMAGEPREMULTIPLICATIONENUM_IDX          32
#define SBK_NATRON_NAMESPACE_STATUSENUM_IDX                          38
#define SBK_NATRON_NAMESPACE_PIXMAPENUM_IDX                          36
#define SBK_ITEMBASE_IDX                                             27
#define SBK_BEZIERCURVE_IDX                                          3
#define SBK_LAYER_IDX                                                28
#define SBK_NODECREATIONPROPERTY_IDX                                 40
#define SBK_STRINGNODECREATIONPROPERTY_IDX                           52
#define SBK_FLOATNODECREATIONPROPERTY_IDX                            17
#define SBK_BOOLNODECREATIONPROPERTY_IDX                             4
#define SBK_INTNODECREATIONPROPERTY_IDX                              25
#define SBK_APPSETTINGS_IDX                                          2
#define SBK_GROUP_IDX                                                18
#define SBK_APP_IDX                                                  1
#define SBK_PYCOREAPPLICATION_IDX                                    46
#define SBK_RECTD_IDX                                                48
#define SBK_RECTI_IDX                                                49
#define SBK_COLORTUPLE_IDX                                           9
#define SBK_DOUBLE3DTUPLE_IDX                                        13
#define SBK_DOUBLE2DTUPLE_IDX                                        11
#define SBK_INT3DTUPLE_IDX                                           24
#define SBK_INT2DTUPLE_IDX                                           22
#define SBK_PARAM_IDX                                                43
#define SBK_ANIMATEDPARAM_IDX                                        0
#define SBK_STRINGPARAMBASE_IDX                                      55
#define SBK_OUTPUTFILEPARAM_IDX                                      41
#define SBK_FILEPARAM_IDX                                            16
#define SBK_STRINGPARAM_IDX                                          53
#define SBK_STRINGPARAM_TYPEENUM_IDX                                 54
#define SBK_PATHPARAM_IDX                                            45
=======
#define SBK_NATRON_NAMESPACE_IDX                                     30
#define SBK_NATRON_NAMESPACE_STANDARDBUTTONENUM_IDX                  41
#define SBK_QFLAGS_NATRON_NAMESPACE_STANDARDBUTTONENUM__IDX          53
#define SBK_NATRON_NAMESPACE_IMAGECOMPONENTSENUM_IDX                 34
#define SBK_NATRON_NAMESPACE_IMAGEBITDEPTHENUM_IDX                   33
#define SBK_NATRON_NAMESPACE_KEYFRAMETYPEENUM_IDX                    36
#define SBK_NATRON_NAMESPACE_MERGINGFUNCTIONENUM_IDX                 37
#define SBK_NATRON_NAMESPACE_VALUECHANGEDREASONENUM_IDX              43
#define SBK_NATRON_NAMESPACE_ANIMATIONLEVELENUM_IDX                  31
#define SBK_NATRON_NAMESPACE_ORIENTATIONENUM_IDX                     38
#define SBK_NATRON_NAMESPACE_DISPLAYCHANNELSENUM_IDX                 32
#define SBK_NATRON_NAMESPACE_IMAGEPREMULTIPLICATIONENUM_IDX          35
#define SBK_NATRON_NAMESPACE_STATUSENUM_IDX                          42
#define SBK_NATRON_NAMESPACE_VIEWERCOMPOSITINGOPERATORENUM_IDX       45
#define SBK_NATRON_NAMESPACE_PLAYBACKMODEENUM_IDX                    40
#define SBK_NATRON_NAMESPACE_PIXMAPENUM_IDX                          39
#define SBK_NATRON_NAMESPACE_VIEWERCOLORSPACEENUM_IDX                44
#define SBK_RECTD_IDX                                                54
#define SBK_RECTI_IDX                                                55
#define SBK_COLORTUPLE_IDX                                           9
#define SBK_DOUBLE3DTUPLE_IDX                                        13
#define SBK_DOUBLE2DTUPLE_IDX                                        11
#define SBK_INT3DTUPLE_IDX                                           25
#define SBK_INT2DTUPLE_IDX                                           23
#define SBK_PARAM_IDX                                                49
#define SBK_GROUPPARAM_IDX                                           20
#define SBK_SEPARATORPARAM_IDX                                       57
#define SBK_BUTTONPARAM_IDX                                          6
#define SBK_ANIMATEDPARAM_IDX                                        0
#define SBK_STRINGPARAMBASE_IDX                                      61
#define SBK_PATHPARAM_IDX                                            51
#define SBK_OUTPUTFILEPARAM_IDX                                      47
#define SBK_FILEPARAM_IDX                                            17
#define SBK_STRINGPARAM_IDX                                          59
#define SBK_STRINGPARAM_TYPEENUM_IDX                                 60
>>>>>>> 3ea63b79
#define SBK_BOOLEANPARAM_IDX                                         5
#define SBK_CHOICEPARAM_IDX                                          7
#define SBK_COLORPARAM_IDX                                           8
#define SBK_DOUBLEPARAM_IDX                                          14
#define SBK_DOUBLE2DPARAM_IDX                                        10
#define SBK_DOUBLE3DPARAM_IDX                                        12
<<<<<<< HEAD
#define SBK_INTPARAM_IDX                                             26
#define SBK_INT2DPARAM_IDX                                           21
#define SBK_INT3DPARAM_IDX                                           23
#define SBK_PARAMETRICPARAM_IDX                                      44
#define SBK_PAGEPARAM_IDX                                            42
#define SBK_GROUPPARAM_IDX                                           19
#define SBK_SEPARATORPARAM_IDX                                       51
#define SBK_BUTTONPARAM_IDX                                          6
#define SBK_USERPARAMHOLDER_IDX                                      58
#define SBK_EFFECT_IDX                                               15
#define SBK_IMAGELAYER_IDX                                           20
#define SBK_TRACKER_IDX                                              57
#define SBK_TRACK_IDX                                                56
#define SBK_ROTO_IDX                                                 50
#define SBK_NatronEngine_IDX_COUNT                                   59
=======
#define SBK_INTPARAM_IDX                                             27
#define SBK_INT2DPARAM_IDX                                           22
#define SBK_INT3DPARAM_IDX                                           24
#define SBK_PARAMETRICPARAM_IDX                                      50
#define SBK_PAGEPARAM_IDX                                            48
#define SBK_USERPARAMHOLDER_IDX                                      64
#define SBK_IMAGELAYER_IDX                                           21
#define SBK_TRACKER_IDX                                              63
#define SBK_TRACK_IDX                                                62
#define SBK_ROTO_IDX                                                 56
#define SBK_ITEMBASE_IDX                                             28
#define SBK_BEZIERCURVE_IDX                                          3
#define SBK_LAYER_IDX                                                29
#define SBK_NODECREATIONPROPERTY_IDX                                 46
#define SBK_STRINGNODECREATIONPROPERTY_IDX                           58
#define SBK_FLOATNODECREATIONPROPERTY_IDX                            18
#define SBK_BOOLNODECREATIONPROPERTY_IDX                             4
#define SBK_INTNODECREATIONPROPERTY_IDX                              26
#define SBK_APPSETTINGS_IDX                                          2
#define SBK_GROUP_IDX                                                19
#define SBK_EFFECT_IDX                                               15
#define SBK_APP_IDX                                                  1
#define SBK_PYCOREAPPLICATION_IDX                                    52
#define SBK_EXPRUTILS_IDX                                            16
#define SBK_NatronEngine_IDX_COUNT                                   65
>>>>>>> 3ea63b79

// This variable stores all Python types exported by this module.
extern PyTypeObject** SbkNatronEngineTypes;

// This variable stores all type converters exported by this module.
extern SbkConverter** SbkNatronEngineTypeConverters;

// Converter indices
#define SBK_STD_SIZE_T_IDX                                           0
<<<<<<< HEAD
#define SBK_NATRONENGINE_STD_LIST_DOUBLE_IDX                         1 // std::list<double > *
#define SBK_NATRONENGINE_STD_LIST_ITEMBASEPTR_IDX                    2 // std::list<ItemBase * >
#define SBK_NATRONENGINE_STD_VECTOR_STD_STRING_IDX                   3 // const std::vector<std::string > &
#define SBK_NATRONENGINE_STD_VECTOR_DOUBLE_IDX                       4 // const std::vector<double > &
#define SBK_NATRONENGINE_STD_VECTOR_BOOL_IDX                         5 // const std::vector<bool > &
#define SBK_NATRONENGINE_STD_VECTOR_INT_IDX                          6 // const std::vector<int > &
#define SBK_NATRONENGINE_STD_LIST_PARAMPTR_IDX                       7 // std::list<Param * >
#define SBK_NATRONENGINE_STD_LIST_EFFECTPTR_IDX                      8 // std::list<Effect * >
#define SBK_NATRONENGINE_STD_MAP_QSTRING_NODECREATIONPROPERTYPTR_IDX 9 // const std::map<QString, NodeCreationProperty * > &
#define SBK_NATRONENGINE_STD_LIST_QSTRING_IDX                        10 // std::list<QString >
#define SBK_NATRONENGINE_STD_LIST_INT_IDX                            11 // const std::list<int > &
#define SBK_NATRONENGINE_STD_VECTOR_RECTI_IDX                        12 // std::vector<RectI >
#define SBK_NATRONENGINE_STD_PAIR_QSTRING_QSTRING_IDX                13 // std::pair<QString, QString >
#define SBK_NATRONENGINE_STD_LIST_STD_PAIR_QSTRING_QSTRING_IDX       14 // const std::list<std::pair<QString, QString > > &
#define SBK_NATRONENGINE_STD_MAP_IMAGELAYER_EFFECTPTR_IDX            15 // std::map<ImageLayer, Effect * >
#define SBK_NATRONENGINE_STD_LIST_TRACKPTR_IDX                       16 // std::list<Track * > *
=======
#define SBK_NATRONENGINE_STD_VECTOR_RECTI_IDX                        1 // std::vector<RectI >
#define SBK_NATRONENGINE_STD_PAIR_QSTRING_QSTRING_IDX                2 // std::pair<QString, QString >
#define SBK_NATRONENGINE_STD_LIST_STD_PAIR_QSTRING_QSTRING_IDX       3 // const std::list<std::pair<QString, QString > > &
#define SBK_NATRONENGINE_STD_LIST_TRACKPTR_IDX                       4 // std::list<Track * > *
#define SBK_NATRONENGINE_STD_LIST_PARAMPTR_IDX                       5 // std::list<Param * >
#define SBK_NATRONENGINE_STD_LIST_DOUBLE_IDX                         6 // std::list<double > *
#define SBK_NATRONENGINE_STD_LIST_ITEMBASEPTR_IDX                    7 // std::list<ItemBase * >
#define SBK_NATRONENGINE_STD_VECTOR_STD_STRING_IDX                   8 // const std::vector<std::string > &
#define SBK_NATRONENGINE_STD_VECTOR_DOUBLE_IDX                       9 // const std::vector<double > &
#define SBK_NATRONENGINE_STD_VECTOR_BOOL_IDX                         10 // const std::vector<bool > &
#define SBK_NATRONENGINE_STD_VECTOR_INT_IDX                          11 // const std::vector<int > &
#define SBK_NATRONENGINE_STD_LIST_EFFECTPTR_IDX                      12 // std::list<Effect * >
#define SBK_NATRONENGINE_STD_MAP_IMAGELAYER_EFFECTPTR_IDX            13 // std::map<ImageLayer, Effect * >
#define SBK_NATRONENGINE_STD_MAP_QSTRING_NODECREATIONPROPERTYPTR_IDX 14 // const std::map<QString, NodeCreationProperty * > &
#define SBK_NATRONENGINE_STD_LIST_QSTRING_IDX                        15 // std::list<QString >
#define SBK_NATRONENGINE_STD_LIST_INT_IDX                            16 // const std::list<int > &
>>>>>>> 3ea63b79
#define SBK_NATRONENGINE_QLIST_QVARIANT_IDX                          17 // QList<QVariant >
#define SBK_NATRONENGINE_QLIST_QSTRING_IDX                           18 // QList<QString >
#define SBK_NATRONENGINE_QMAP_QSTRING_QVARIANT_IDX                   19 // QMap<QString, QVariant >
#define SBK_NatronEngine_CONVERTERS_IDX_COUNT                        20

// Macros for type check

namespace Shiboken
{

// PyType functions, to get the PyObjectType for a type T
template<> inline PyTypeObject* SbkType<NATRON_NAMESPACE::StandardButtonEnum >() { return SbkNatronEngineTypes[SBK_NATRON_NAMESPACE_STANDARDBUTTONENUM_IDX]; }
template<> inline PyTypeObject* SbkType< ::QFlags<NATRON_NAMESPACE::StandardButtonEnum> >() { return SbkNatronEngineTypes[SBK_QFLAGS_NATRON_NAMESPACE_STANDARDBUTTONENUM__IDX]; }
template<> inline PyTypeObject* SbkType<NATRON_NAMESPACE::KeyframeTypeEnum >() { return SbkNatronEngineTypes[SBK_NATRON_NAMESPACE_KEYFRAMETYPEENUM_IDX]; }
template<> inline PyTypeObject* SbkType<NATRON_NAMESPACE::ImageBitDepthEnum >() { return SbkNatronEngineTypes[SBK_NATRON_NAMESPACE_IMAGEBITDEPTHENUM_IDX]; }
template<> inline PyTypeObject* SbkType<NATRON_NAMESPACE::MergingFunctionEnum >() { return SbkNatronEngineTypes[SBK_NATRON_NAMESPACE_MERGINGFUNCTIONENUM_IDX]; }
template<> inline PyTypeObject* SbkType<NATRON_NAMESPACE::AnimationLevelEnum >() { return SbkNatronEngineTypes[SBK_NATRON_NAMESPACE_ANIMATIONLEVELENUM_IDX]; }
template<> inline PyTypeObject* SbkType<NATRON_NAMESPACE::ViewerContextLayoutTypeEnum >() { return SbkNatronEngineTypes[SBK_NATRON_NAMESPACE_VIEWERCONTEXTLAYOUTTYPEENUM_IDX]; }
template<> inline PyTypeObject* SbkType<NATRON_NAMESPACE::OrientationEnum >() { return SbkNatronEngineTypes[SBK_NATRON_NAMESPACE_ORIENTATIONENUM_IDX]; }
template<> inline PyTypeObject* SbkType<NATRON_NAMESPACE::ImagePremultiplicationEnum >() { return SbkNatronEngineTypes[SBK_NATRON_NAMESPACE_IMAGEPREMULTIPLICATIONENUM_IDX]; }
template<> inline PyTypeObject* SbkType<NATRON_NAMESPACE::StatusEnum >() { return SbkNatronEngineTypes[SBK_NATRON_NAMESPACE_STATUSENUM_IDX]; }
template<> inline PyTypeObject* SbkType<NATRON_NAMESPACE::PixmapEnum >() { return SbkNatronEngineTypes[SBK_NATRON_NAMESPACE_PIXMAPENUM_IDX]; }
<<<<<<< HEAD
template<> inline PyTypeObject* SbkType<NATRON_NAMESPACE::NATRON_PYTHON_NAMESPACE::ItemBase >() { return reinterpret_cast<PyTypeObject*>(SbkNatronEngineTypes[SBK_ITEMBASE_IDX]); }
template<> inline PyTypeObject* SbkType<NATRON_NAMESPACE::NATRON_PYTHON_NAMESPACE::BezierCurve >() { return reinterpret_cast<PyTypeObject*>(SbkNatronEngineTypes[SBK_BEZIERCURVE_IDX]); }
template<> inline PyTypeObject* SbkType<NATRON_NAMESPACE::NATRON_PYTHON_NAMESPACE::Layer >() { return reinterpret_cast<PyTypeObject*>(SbkNatronEngineTypes[SBK_LAYER_IDX]); }
template<> inline PyTypeObject* SbkType<NATRON_NAMESPACE::NATRON_PYTHON_NAMESPACE::NodeCreationProperty >() { return reinterpret_cast<PyTypeObject*>(SbkNatronEngineTypes[SBK_NODECREATIONPROPERTY_IDX]); }
template<> inline PyTypeObject* SbkType<NATRON_NAMESPACE::NATRON_PYTHON_NAMESPACE::StringNodeCreationProperty >() { return reinterpret_cast<PyTypeObject*>(SbkNatronEngineTypes[SBK_STRINGNODECREATIONPROPERTY_IDX]); }
template<> inline PyTypeObject* SbkType<NATRON_NAMESPACE::NATRON_PYTHON_NAMESPACE::FloatNodeCreationProperty >() { return reinterpret_cast<PyTypeObject*>(SbkNatronEngineTypes[SBK_FLOATNODECREATIONPROPERTY_IDX]); }
template<> inline PyTypeObject* SbkType<NATRON_NAMESPACE::NATRON_PYTHON_NAMESPACE::BoolNodeCreationProperty >() { return reinterpret_cast<PyTypeObject*>(SbkNatronEngineTypes[SBK_BOOLNODECREATIONPROPERTY_IDX]); }
template<> inline PyTypeObject* SbkType<NATRON_NAMESPACE::NATRON_PYTHON_NAMESPACE::IntNodeCreationProperty >() { return reinterpret_cast<PyTypeObject*>(SbkNatronEngineTypes[SBK_INTNODECREATIONPROPERTY_IDX]); }
template<> inline PyTypeObject* SbkType<NATRON_NAMESPACE::NATRON_PYTHON_NAMESPACE::AppSettings >() { return reinterpret_cast<PyTypeObject*>(SbkNatronEngineTypes[SBK_APPSETTINGS_IDX]); }
template<> inline PyTypeObject* SbkType<NATRON_NAMESPACE::NATRON_PYTHON_NAMESPACE::Group >() { return reinterpret_cast<PyTypeObject*>(SbkNatronEngineTypes[SBK_GROUP_IDX]); }
template<> inline PyTypeObject* SbkType<NATRON_NAMESPACE::NATRON_PYTHON_NAMESPACE::App >() { return reinterpret_cast<PyTypeObject*>(SbkNatronEngineTypes[SBK_APP_IDX]); }
template<> inline PyTypeObject* SbkType<NATRON_NAMESPACE::NATRON_PYTHON_NAMESPACE::PyCoreApplication >() { return reinterpret_cast<PyTypeObject*>(SbkNatronEngineTypes[SBK_PYCOREAPPLICATION_IDX]); }
=======
template<> inline PyTypeObject* SbkType<NATRON_NAMESPACE::ViewerColorSpaceEnum >() { return SbkNatronEngineTypes[SBK_NATRON_NAMESPACE_VIEWERCOLORSPACEENUM_IDX]; }
>>>>>>> 3ea63b79
template<> inline PyTypeObject* SbkType<NATRON_NAMESPACE::RectD >() { return reinterpret_cast<PyTypeObject*>(SbkNatronEngineTypes[SBK_RECTD_IDX]); }
template<> inline PyTypeObject* SbkType<NATRON_NAMESPACE::RectI >() { return reinterpret_cast<PyTypeObject*>(SbkNatronEngineTypes[SBK_RECTI_IDX]); }
template<> inline PyTypeObject* SbkType<NATRON_NAMESPACE::NATRON_PYTHON_NAMESPACE::ColorTuple >() { return reinterpret_cast<PyTypeObject*>(SbkNatronEngineTypes[SBK_COLORTUPLE_IDX]); }
template<> inline PyTypeObject* SbkType<NATRON_NAMESPACE::NATRON_PYTHON_NAMESPACE::Double3DTuple >() { return reinterpret_cast<PyTypeObject*>(SbkNatronEngineTypes[SBK_DOUBLE3DTUPLE_IDX]); }
template<> inline PyTypeObject* SbkType<NATRON_NAMESPACE::NATRON_PYTHON_NAMESPACE::Double2DTuple >() { return reinterpret_cast<PyTypeObject*>(SbkNatronEngineTypes[SBK_DOUBLE2DTUPLE_IDX]); }
template<> inline PyTypeObject* SbkType<NATRON_NAMESPACE::NATRON_PYTHON_NAMESPACE::Int3DTuple >() { return reinterpret_cast<PyTypeObject*>(SbkNatronEngineTypes[SBK_INT3DTUPLE_IDX]); }
template<> inline PyTypeObject* SbkType<NATRON_NAMESPACE::NATRON_PYTHON_NAMESPACE::Int2DTuple >() { return reinterpret_cast<PyTypeObject*>(SbkNatronEngineTypes[SBK_INT2DTUPLE_IDX]); }
template<> inline PyTypeObject* SbkType<NATRON_NAMESPACE::NATRON_PYTHON_NAMESPACE::Param >() { return reinterpret_cast<PyTypeObject*>(SbkNatronEngineTypes[SBK_PARAM_IDX]); }
<<<<<<< HEAD
=======
template<> inline PyTypeObject* SbkType<NATRON_NAMESPACE::NATRON_PYTHON_NAMESPACE::GroupParam >() { return reinterpret_cast<PyTypeObject*>(SbkNatronEngineTypes[SBK_GROUPPARAM_IDX]); }
template<> inline PyTypeObject* SbkType<NATRON_NAMESPACE::NATRON_PYTHON_NAMESPACE::SeparatorParam >() { return reinterpret_cast<PyTypeObject*>(SbkNatronEngineTypes[SBK_SEPARATORPARAM_IDX]); }
template<> inline PyTypeObject* SbkType<NATRON_NAMESPACE::NATRON_PYTHON_NAMESPACE::ButtonParam >() { return reinterpret_cast<PyTypeObject*>(SbkNatronEngineTypes[SBK_BUTTONPARAM_IDX]); }
>>>>>>> 3ea63b79
template<> inline PyTypeObject* SbkType<NATRON_NAMESPACE::NATRON_PYTHON_NAMESPACE::AnimatedParam >() { return reinterpret_cast<PyTypeObject*>(SbkNatronEngineTypes[SBK_ANIMATEDPARAM_IDX]); }
template<> inline PyTypeObject* SbkType<NATRON_NAMESPACE::NATRON_PYTHON_NAMESPACE::StringParamBase >() { return reinterpret_cast<PyTypeObject*>(SbkNatronEngineTypes[SBK_STRINGPARAMBASE_IDX]); }
template<> inline PyTypeObject* SbkType<NATRON_NAMESPACE::NATRON_PYTHON_NAMESPACE::OutputFileParam >() { return reinterpret_cast<PyTypeObject*>(SbkNatronEngineTypes[SBK_OUTPUTFILEPARAM_IDX]); }
template<> inline PyTypeObject* SbkType<NATRON_NAMESPACE::NATRON_PYTHON_NAMESPACE::FileParam >() { return reinterpret_cast<PyTypeObject*>(SbkNatronEngineTypes[SBK_FILEPARAM_IDX]); }
template<> inline PyTypeObject* SbkType<NATRON_NAMESPACE::NATRON_PYTHON_NAMESPACE::StringParam::TypeEnum >() { return SbkNatronEngineTypes[SBK_STRINGPARAM_TYPEENUM_IDX]; }
template<> inline PyTypeObject* SbkType<NATRON_NAMESPACE::NATRON_PYTHON_NAMESPACE::StringParam >() { return reinterpret_cast<PyTypeObject*>(SbkNatronEngineTypes[SBK_STRINGPARAM_IDX]); }
template<> inline PyTypeObject* SbkType<NATRON_NAMESPACE::NATRON_PYTHON_NAMESPACE::PathParam >() { return reinterpret_cast<PyTypeObject*>(SbkNatronEngineTypes[SBK_PATHPARAM_IDX]); }
template<> inline PyTypeObject* SbkType<NATRON_NAMESPACE::NATRON_PYTHON_NAMESPACE::BooleanParam >() { return reinterpret_cast<PyTypeObject*>(SbkNatronEngineTypes[SBK_BOOLEANPARAM_IDX]); }
template<> inline PyTypeObject* SbkType<NATRON_NAMESPACE::NATRON_PYTHON_NAMESPACE::ChoiceParam >() { return reinterpret_cast<PyTypeObject*>(SbkNatronEngineTypes[SBK_CHOICEPARAM_IDX]); }
template<> inline PyTypeObject* SbkType<NATRON_NAMESPACE::NATRON_PYTHON_NAMESPACE::ColorParam >() { return reinterpret_cast<PyTypeObject*>(SbkNatronEngineTypes[SBK_COLORPARAM_IDX]); }
template<> inline PyTypeObject* SbkType<NATRON_NAMESPACE::NATRON_PYTHON_NAMESPACE::DoubleParam >() { return reinterpret_cast<PyTypeObject*>(SbkNatronEngineTypes[SBK_DOUBLEPARAM_IDX]); }
template<> inline PyTypeObject* SbkType<NATRON_NAMESPACE::NATRON_PYTHON_NAMESPACE::Double2DParam >() { return reinterpret_cast<PyTypeObject*>(SbkNatronEngineTypes[SBK_DOUBLE2DPARAM_IDX]); }
template<> inline PyTypeObject* SbkType<NATRON_NAMESPACE::NATRON_PYTHON_NAMESPACE::Double3DParam >() { return reinterpret_cast<PyTypeObject*>(SbkNatronEngineTypes[SBK_DOUBLE3DPARAM_IDX]); }
template<> inline PyTypeObject* SbkType<NATRON_NAMESPACE::NATRON_PYTHON_NAMESPACE::IntParam >() { return reinterpret_cast<PyTypeObject*>(SbkNatronEngineTypes[SBK_INTPARAM_IDX]); }
template<> inline PyTypeObject* SbkType<NATRON_NAMESPACE::NATRON_PYTHON_NAMESPACE::Int2DParam >() { return reinterpret_cast<PyTypeObject*>(SbkNatronEngineTypes[SBK_INT2DPARAM_IDX]); }
template<> inline PyTypeObject* SbkType<NATRON_NAMESPACE::NATRON_PYTHON_NAMESPACE::Int3DParam >() { return reinterpret_cast<PyTypeObject*>(SbkNatronEngineTypes[SBK_INT3DPARAM_IDX]); }
template<> inline PyTypeObject* SbkType<NATRON_NAMESPACE::NATRON_PYTHON_NAMESPACE::ParametricParam >() { return reinterpret_cast<PyTypeObject*>(SbkNatronEngineTypes[SBK_PARAMETRICPARAM_IDX]); }
template<> inline PyTypeObject* SbkType<NATRON_NAMESPACE::NATRON_PYTHON_NAMESPACE::PageParam >() { return reinterpret_cast<PyTypeObject*>(SbkNatronEngineTypes[SBK_PAGEPARAM_IDX]); }
<<<<<<< HEAD
template<> inline PyTypeObject* SbkType<NATRON_NAMESPACE::NATRON_PYTHON_NAMESPACE::GroupParam >() { return reinterpret_cast<PyTypeObject*>(SbkNatronEngineTypes[SBK_GROUPPARAM_IDX]); }
template<> inline PyTypeObject* SbkType<NATRON_NAMESPACE::NATRON_PYTHON_NAMESPACE::SeparatorParam >() { return reinterpret_cast<PyTypeObject*>(SbkNatronEngineTypes[SBK_SEPARATORPARAM_IDX]); }
template<> inline PyTypeObject* SbkType<NATRON_NAMESPACE::NATRON_PYTHON_NAMESPACE::ButtonParam >() { return reinterpret_cast<PyTypeObject*>(SbkNatronEngineTypes[SBK_BUTTONPARAM_IDX]); }
=======
>>>>>>> 3ea63b79
template<> inline PyTypeObject* SbkType<NATRON_NAMESPACE::NATRON_PYTHON_NAMESPACE::UserParamHolder >() { return reinterpret_cast<PyTypeObject*>(SbkNatronEngineTypes[SBK_USERPARAMHOLDER_IDX]); }
template<> inline PyTypeObject* SbkType<NATRON_NAMESPACE::NATRON_PYTHON_NAMESPACE::ImageLayer >() { return reinterpret_cast<PyTypeObject*>(SbkNatronEngineTypes[SBK_IMAGELAYER_IDX]); }
template<> inline PyTypeObject* SbkType<NATRON_NAMESPACE::NATRON_PYTHON_NAMESPACE::Tracker >() { return reinterpret_cast<PyTypeObject*>(SbkNatronEngineTypes[SBK_TRACKER_IDX]); }
template<> inline PyTypeObject* SbkType<NATRON_NAMESPACE::NATRON_PYTHON_NAMESPACE::Track >() { return reinterpret_cast<PyTypeObject*>(SbkNatronEngineTypes[SBK_TRACK_IDX]); }
template<> inline PyTypeObject* SbkType<NATRON_NAMESPACE::NATRON_PYTHON_NAMESPACE::Roto >() { return reinterpret_cast<PyTypeObject*>(SbkNatronEngineTypes[SBK_ROTO_IDX]); }
<<<<<<< HEAD
=======
template<> inline PyTypeObject* SbkType<NATRON_NAMESPACE::NATRON_PYTHON_NAMESPACE::ItemBase >() { return reinterpret_cast<PyTypeObject*>(SbkNatronEngineTypes[SBK_ITEMBASE_IDX]); }
template<> inline PyTypeObject* SbkType<NATRON_NAMESPACE::NATRON_PYTHON_NAMESPACE::BezierCurve >() { return reinterpret_cast<PyTypeObject*>(SbkNatronEngineTypes[SBK_BEZIERCURVE_IDX]); }
template<> inline PyTypeObject* SbkType<NATRON_NAMESPACE::NATRON_PYTHON_NAMESPACE::Layer >() { return reinterpret_cast<PyTypeObject*>(SbkNatronEngineTypes[SBK_LAYER_IDX]); }
template<> inline PyTypeObject* SbkType<NATRON_NAMESPACE::NATRON_PYTHON_NAMESPACE::NodeCreationProperty >() { return reinterpret_cast<PyTypeObject*>(SbkNatronEngineTypes[SBK_NODECREATIONPROPERTY_IDX]); }
template<> inline PyTypeObject* SbkType<NATRON_NAMESPACE::NATRON_PYTHON_NAMESPACE::StringNodeCreationProperty >() { return reinterpret_cast<PyTypeObject*>(SbkNatronEngineTypes[SBK_STRINGNODECREATIONPROPERTY_IDX]); }
template<> inline PyTypeObject* SbkType<NATRON_NAMESPACE::NATRON_PYTHON_NAMESPACE::FloatNodeCreationProperty >() { return reinterpret_cast<PyTypeObject*>(SbkNatronEngineTypes[SBK_FLOATNODECREATIONPROPERTY_IDX]); }
template<> inline PyTypeObject* SbkType<NATRON_NAMESPACE::NATRON_PYTHON_NAMESPACE::BoolNodeCreationProperty >() { return reinterpret_cast<PyTypeObject*>(SbkNatronEngineTypes[SBK_BOOLNODECREATIONPROPERTY_IDX]); }
template<> inline PyTypeObject* SbkType<NATRON_NAMESPACE::NATRON_PYTHON_NAMESPACE::IntNodeCreationProperty >() { return reinterpret_cast<PyTypeObject*>(SbkNatronEngineTypes[SBK_INTNODECREATIONPROPERTY_IDX]); }
template<> inline PyTypeObject* SbkType<NATRON_NAMESPACE::NATRON_PYTHON_NAMESPACE::AppSettings >() { return reinterpret_cast<PyTypeObject*>(SbkNatronEngineTypes[SBK_APPSETTINGS_IDX]); }
template<> inline PyTypeObject* SbkType<NATRON_NAMESPACE::NATRON_PYTHON_NAMESPACE::Group >() { return reinterpret_cast<PyTypeObject*>(SbkNatronEngineTypes[SBK_GROUP_IDX]); }
template<> inline PyTypeObject* SbkType<NATRON_NAMESPACE::NATRON_PYTHON_NAMESPACE::Effect >() { return reinterpret_cast<PyTypeObject*>(SbkNatronEngineTypes[SBK_EFFECT_IDX]); }
template<> inline PyTypeObject* SbkType<NATRON_NAMESPACE::NATRON_PYTHON_NAMESPACE::App >() { return reinterpret_cast<PyTypeObject*>(SbkNatronEngineTypes[SBK_APP_IDX]); }
template<> inline PyTypeObject* SbkType<NATRON_NAMESPACE::NATRON_PYTHON_NAMESPACE::PyCoreApplication >() { return reinterpret_cast<PyTypeObject*>(SbkNatronEngineTypes[SBK_PYCOREAPPLICATION_IDX]); }
template<> inline PyTypeObject* SbkType<NATRON_NAMESPACE::NATRON_PYTHON_NAMESPACE::ExprUtils >() { return reinterpret_cast<PyTypeObject*>(SbkNatronEngineTypes[SBK_EXPRUTILS_IDX]); }
>>>>>>> 3ea63b79

} // namespace Shiboken

#endif // SBK_NATRONENGINE_PYTHON_H
<|MERGE_RESOLUTION|>--- conflicted
+++ resolved
@@ -23,11 +23,7 @@
 #include <RectD.h>
 #include <RectI.h>
 #include <PyTracker.h>
-<<<<<<< HEAD
-#include <PyRoto.h>
-=======
 #include <PyExprUtils.h>
->>>>>>> 3ea63b79
 #include <PyParameter.h>
 #include <PyRoto.h>
 #include <PyGlobalFunctions.h>
@@ -61,121 +57,57 @@
 #include <set>
 
 // Type indices
-<<<<<<< HEAD
-#define SBK_NATRON_NAMESPACE_IDX                                     29
-#define SBK_NATRON_NAMESPACE_STANDARDBUTTONENUM_IDX                  37
-#define SBK_QFLAGS_NATRON_NAMESPACE_STANDARDBUTTONENUM__IDX          47
-#define SBK_NATRON_NAMESPACE_KEYFRAMETYPEENUM_IDX                    33
-#define SBK_NATRON_NAMESPACE_IMAGEBITDEPTHENUM_IDX                   31
-#define SBK_NATRON_NAMESPACE_MERGINGFUNCTIONENUM_IDX                 34
-#define SBK_NATRON_NAMESPACE_ANIMATIONLEVELENUM_IDX                  30
-#define SBK_NATRON_NAMESPACE_VIEWERCONTEXTLAYOUTTYPEENUM_IDX         39
-#define SBK_NATRON_NAMESPACE_ORIENTATIONENUM_IDX                     35
-#define SBK_NATRON_NAMESPACE_IMAGEPREMULTIPLICATIONENUM_IDX          32
-#define SBK_NATRON_NAMESPACE_STATUSENUM_IDX                          38
-#define SBK_NATRON_NAMESPACE_PIXMAPENUM_IDX                          36
-#define SBK_ITEMBASE_IDX                                             27
-#define SBK_BEZIERCURVE_IDX                                          3
-#define SBK_LAYER_IDX                                                28
-#define SBK_NODECREATIONPROPERTY_IDX                                 40
-#define SBK_STRINGNODECREATIONPROPERTY_IDX                           52
-#define SBK_FLOATNODECREATIONPROPERTY_IDX                            17
-#define SBK_BOOLNODECREATIONPROPERTY_IDX                             4
-#define SBK_INTNODECREATIONPROPERTY_IDX                              25
-#define SBK_APPSETTINGS_IDX                                          2
-#define SBK_GROUP_IDX                                                18
-#define SBK_APP_IDX                                                  1
-#define SBK_PYCOREAPPLICATION_IDX                                    46
-#define SBK_RECTD_IDX                                                48
-#define SBK_RECTI_IDX                                                49
-#define SBK_COLORTUPLE_IDX                                           9
-#define SBK_DOUBLE3DTUPLE_IDX                                        13
-#define SBK_DOUBLE2DTUPLE_IDX                                        11
-#define SBK_INT3DTUPLE_IDX                                           24
-#define SBK_INT2DTUPLE_IDX                                           22
-#define SBK_PARAM_IDX                                                43
-#define SBK_ANIMATEDPARAM_IDX                                        0
-#define SBK_STRINGPARAMBASE_IDX                                      55
-#define SBK_OUTPUTFILEPARAM_IDX                                      41
-#define SBK_FILEPARAM_IDX                                            16
-#define SBK_STRINGPARAM_IDX                                          53
-#define SBK_STRINGPARAM_TYPEENUM_IDX                                 54
-#define SBK_PATHPARAM_IDX                                            45
-=======
 #define SBK_NATRON_NAMESPACE_IDX                                     30
-#define SBK_NATRON_NAMESPACE_STANDARDBUTTONENUM_IDX                  41
-#define SBK_QFLAGS_NATRON_NAMESPACE_STANDARDBUTTONENUM__IDX          53
-#define SBK_NATRON_NAMESPACE_IMAGECOMPONENTSENUM_IDX                 34
-#define SBK_NATRON_NAMESPACE_IMAGEBITDEPTHENUM_IDX                   33
-#define SBK_NATRON_NAMESPACE_KEYFRAMETYPEENUM_IDX                    36
-#define SBK_NATRON_NAMESPACE_MERGINGFUNCTIONENUM_IDX                 37
-#define SBK_NATRON_NAMESPACE_VALUECHANGEDREASONENUM_IDX              43
+#define SBK_NATRON_NAMESPACE_STANDARDBUTTONENUM_IDX                  38
+#define SBK_QFLAGS_NATRON_NAMESPACE_STANDARDBUTTONENUM__IDX          48
+#define SBK_NATRON_NAMESPACE_KEYFRAMETYPEENUM_IDX                    34
+#define SBK_NATRON_NAMESPACE_IMAGEBITDEPTHENUM_IDX                   32
+#define SBK_NATRON_NAMESPACE_MERGINGFUNCTIONENUM_IDX                 35
 #define SBK_NATRON_NAMESPACE_ANIMATIONLEVELENUM_IDX                  31
-#define SBK_NATRON_NAMESPACE_ORIENTATIONENUM_IDX                     38
-#define SBK_NATRON_NAMESPACE_DISPLAYCHANNELSENUM_IDX                 32
-#define SBK_NATRON_NAMESPACE_IMAGEPREMULTIPLICATIONENUM_IDX          35
-#define SBK_NATRON_NAMESPACE_STATUSENUM_IDX                          42
-#define SBK_NATRON_NAMESPACE_VIEWERCOMPOSITINGOPERATORENUM_IDX       45
-#define SBK_NATRON_NAMESPACE_PLAYBACKMODEENUM_IDX                    40
-#define SBK_NATRON_NAMESPACE_PIXMAPENUM_IDX                          39
-#define SBK_NATRON_NAMESPACE_VIEWERCOLORSPACEENUM_IDX                44
-#define SBK_RECTD_IDX                                                54
-#define SBK_RECTI_IDX                                                55
+#define SBK_NATRON_NAMESPACE_VIEWERCONTEXTLAYOUTTYPEENUM_IDX         40
+#define SBK_NATRON_NAMESPACE_ORIENTATIONENUM_IDX                     36
+#define SBK_NATRON_NAMESPACE_IMAGEPREMULTIPLICATIONENUM_IDX          33
+#define SBK_NATRON_NAMESPACE_STATUSENUM_IDX                          39
+#define SBK_NATRON_NAMESPACE_PIXMAPENUM_IDX                          37
+#define SBK_RECTD_IDX                                                49
+#define SBK_RECTI_IDX                                                50
 #define SBK_COLORTUPLE_IDX                                           9
 #define SBK_DOUBLE3DTUPLE_IDX                                        13
 #define SBK_DOUBLE2DTUPLE_IDX                                        11
 #define SBK_INT3DTUPLE_IDX                                           25
 #define SBK_INT2DTUPLE_IDX                                           23
-#define SBK_PARAM_IDX                                                49
+#define SBK_PARAM_IDX                                                44
 #define SBK_GROUPPARAM_IDX                                           20
-#define SBK_SEPARATORPARAM_IDX                                       57
+#define SBK_SEPARATORPARAM_IDX                                       52
 #define SBK_BUTTONPARAM_IDX                                          6
 #define SBK_ANIMATEDPARAM_IDX                                        0
-#define SBK_STRINGPARAMBASE_IDX                                      61
-#define SBK_PATHPARAM_IDX                                            51
-#define SBK_OUTPUTFILEPARAM_IDX                                      47
+#define SBK_STRINGPARAMBASE_IDX                                      56
+#define SBK_PATHPARAM_IDX                                            46
+#define SBK_OUTPUTFILEPARAM_IDX                                      42
 #define SBK_FILEPARAM_IDX                                            17
-#define SBK_STRINGPARAM_IDX                                          59
-#define SBK_STRINGPARAM_TYPEENUM_IDX                                 60
->>>>>>> 3ea63b79
+#define SBK_STRINGPARAM_IDX                                          54
+#define SBK_STRINGPARAM_TYPEENUM_IDX                                 55
 #define SBK_BOOLEANPARAM_IDX                                         5
 #define SBK_CHOICEPARAM_IDX                                          7
 #define SBK_COLORPARAM_IDX                                           8
 #define SBK_DOUBLEPARAM_IDX                                          14
 #define SBK_DOUBLE2DPARAM_IDX                                        10
 #define SBK_DOUBLE3DPARAM_IDX                                        12
-<<<<<<< HEAD
-#define SBK_INTPARAM_IDX                                             26
-#define SBK_INT2DPARAM_IDX                                           21
-#define SBK_INT3DPARAM_IDX                                           23
-#define SBK_PARAMETRICPARAM_IDX                                      44
-#define SBK_PAGEPARAM_IDX                                            42
-#define SBK_GROUPPARAM_IDX                                           19
-#define SBK_SEPARATORPARAM_IDX                                       51
-#define SBK_BUTTONPARAM_IDX                                          6
-#define SBK_USERPARAMHOLDER_IDX                                      58
-#define SBK_EFFECT_IDX                                               15
-#define SBK_IMAGELAYER_IDX                                           20
-#define SBK_TRACKER_IDX                                              57
-#define SBK_TRACK_IDX                                                56
-#define SBK_ROTO_IDX                                                 50
-#define SBK_NatronEngine_IDX_COUNT                                   59
-=======
 #define SBK_INTPARAM_IDX                                             27
 #define SBK_INT2DPARAM_IDX                                           22
 #define SBK_INT3DPARAM_IDX                                           24
-#define SBK_PARAMETRICPARAM_IDX                                      50
-#define SBK_PAGEPARAM_IDX                                            48
-#define SBK_USERPARAMHOLDER_IDX                                      64
+#define SBK_PARAMETRICPARAM_IDX                                      45
+#define SBK_PAGEPARAM_IDX                                            43
+#define SBK_USERPARAMHOLDER_IDX                                      59
 #define SBK_IMAGELAYER_IDX                                           21
-#define SBK_TRACKER_IDX                                              63
-#define SBK_TRACK_IDX                                                62
-#define SBK_ROTO_IDX                                                 56
+#define SBK_TRACKER_IDX                                              58
+#define SBK_TRACK_IDX                                                57
+#define SBK_ROTO_IDX                                                 51
 #define SBK_ITEMBASE_IDX                                             28
 #define SBK_BEZIERCURVE_IDX                                          3
 #define SBK_LAYER_IDX                                                29
-#define SBK_NODECREATIONPROPERTY_IDX                                 46
-#define SBK_STRINGNODECREATIONPROPERTY_IDX                           58
+#define SBK_NODECREATIONPROPERTY_IDX                                 41
+#define SBK_STRINGNODECREATIONPROPERTY_IDX                           53
 #define SBK_FLOATNODECREATIONPROPERTY_IDX                            18
 #define SBK_BOOLNODECREATIONPROPERTY_IDX                             4
 #define SBK_INTNODECREATIONPROPERTY_IDX                              26
@@ -183,10 +115,9 @@
 #define SBK_GROUP_IDX                                                19
 #define SBK_EFFECT_IDX                                               15
 #define SBK_APP_IDX                                                  1
-#define SBK_PYCOREAPPLICATION_IDX                                    52
+#define SBK_PYCOREAPPLICATION_IDX                                    47
 #define SBK_EXPRUTILS_IDX                                            16
-#define SBK_NatronEngine_IDX_COUNT                                   65
->>>>>>> 3ea63b79
+#define SBK_NatronEngine_IDX_COUNT                                   60
 
 // This variable stores all Python types exported by this module.
 extern PyTypeObject** SbkNatronEngineTypes;
@@ -196,24 +127,6 @@
 
 // Converter indices
 #define SBK_STD_SIZE_T_IDX                                           0
-<<<<<<< HEAD
-#define SBK_NATRONENGINE_STD_LIST_DOUBLE_IDX                         1 // std::list<double > *
-#define SBK_NATRONENGINE_STD_LIST_ITEMBASEPTR_IDX                    2 // std::list<ItemBase * >
-#define SBK_NATRONENGINE_STD_VECTOR_STD_STRING_IDX                   3 // const std::vector<std::string > &
-#define SBK_NATRONENGINE_STD_VECTOR_DOUBLE_IDX                       4 // const std::vector<double > &
-#define SBK_NATRONENGINE_STD_VECTOR_BOOL_IDX                         5 // const std::vector<bool > &
-#define SBK_NATRONENGINE_STD_VECTOR_INT_IDX                          6 // const std::vector<int > &
-#define SBK_NATRONENGINE_STD_LIST_PARAMPTR_IDX                       7 // std::list<Param * >
-#define SBK_NATRONENGINE_STD_LIST_EFFECTPTR_IDX                      8 // std::list<Effect * >
-#define SBK_NATRONENGINE_STD_MAP_QSTRING_NODECREATIONPROPERTYPTR_IDX 9 // const std::map<QString, NodeCreationProperty * > &
-#define SBK_NATRONENGINE_STD_LIST_QSTRING_IDX                        10 // std::list<QString >
-#define SBK_NATRONENGINE_STD_LIST_INT_IDX                            11 // const std::list<int > &
-#define SBK_NATRONENGINE_STD_VECTOR_RECTI_IDX                        12 // std::vector<RectI >
-#define SBK_NATRONENGINE_STD_PAIR_QSTRING_QSTRING_IDX                13 // std::pair<QString, QString >
-#define SBK_NATRONENGINE_STD_LIST_STD_PAIR_QSTRING_QSTRING_IDX       14 // const std::list<std::pair<QString, QString > > &
-#define SBK_NATRONENGINE_STD_MAP_IMAGELAYER_EFFECTPTR_IDX            15 // std::map<ImageLayer, Effect * >
-#define SBK_NATRONENGINE_STD_LIST_TRACKPTR_IDX                       16 // std::list<Track * > *
-=======
 #define SBK_NATRONENGINE_STD_VECTOR_RECTI_IDX                        1 // std::vector<RectI >
 #define SBK_NATRONENGINE_STD_PAIR_QSTRING_QSTRING_IDX                2 // std::pair<QString, QString >
 #define SBK_NATRONENGINE_STD_LIST_STD_PAIR_QSTRING_QSTRING_IDX       3 // const std::list<std::pair<QString, QString > > &
@@ -230,7 +143,6 @@
 #define SBK_NATRONENGINE_STD_MAP_QSTRING_NODECREATIONPROPERTYPTR_IDX 14 // const std::map<QString, NodeCreationProperty * > &
 #define SBK_NATRONENGINE_STD_LIST_QSTRING_IDX                        15 // std::list<QString >
 #define SBK_NATRONENGINE_STD_LIST_INT_IDX                            16 // const std::list<int > &
->>>>>>> 3ea63b79
 #define SBK_NATRONENGINE_QLIST_QVARIANT_IDX                          17 // QList<QVariant >
 #define SBK_NATRONENGINE_QLIST_QSTRING_IDX                           18 // QList<QString >
 #define SBK_NATRONENGINE_QMAP_QSTRING_QVARIANT_IDX                   19 // QMap<QString, QVariant >
@@ -253,22 +165,6 @@
 template<> inline PyTypeObject* SbkType<NATRON_NAMESPACE::ImagePremultiplicationEnum >() { return SbkNatronEngineTypes[SBK_NATRON_NAMESPACE_IMAGEPREMULTIPLICATIONENUM_IDX]; }
 template<> inline PyTypeObject* SbkType<NATRON_NAMESPACE::StatusEnum >() { return SbkNatronEngineTypes[SBK_NATRON_NAMESPACE_STATUSENUM_IDX]; }
 template<> inline PyTypeObject* SbkType<NATRON_NAMESPACE::PixmapEnum >() { return SbkNatronEngineTypes[SBK_NATRON_NAMESPACE_PIXMAPENUM_IDX]; }
-<<<<<<< HEAD
-template<> inline PyTypeObject* SbkType<NATRON_NAMESPACE::NATRON_PYTHON_NAMESPACE::ItemBase >() { return reinterpret_cast<PyTypeObject*>(SbkNatronEngineTypes[SBK_ITEMBASE_IDX]); }
-template<> inline PyTypeObject* SbkType<NATRON_NAMESPACE::NATRON_PYTHON_NAMESPACE::BezierCurve >() { return reinterpret_cast<PyTypeObject*>(SbkNatronEngineTypes[SBK_BEZIERCURVE_IDX]); }
-template<> inline PyTypeObject* SbkType<NATRON_NAMESPACE::NATRON_PYTHON_NAMESPACE::Layer >() { return reinterpret_cast<PyTypeObject*>(SbkNatronEngineTypes[SBK_LAYER_IDX]); }
-template<> inline PyTypeObject* SbkType<NATRON_NAMESPACE::NATRON_PYTHON_NAMESPACE::NodeCreationProperty >() { return reinterpret_cast<PyTypeObject*>(SbkNatronEngineTypes[SBK_NODECREATIONPROPERTY_IDX]); }
-template<> inline PyTypeObject* SbkType<NATRON_NAMESPACE::NATRON_PYTHON_NAMESPACE::StringNodeCreationProperty >() { return reinterpret_cast<PyTypeObject*>(SbkNatronEngineTypes[SBK_STRINGNODECREATIONPROPERTY_IDX]); }
-template<> inline PyTypeObject* SbkType<NATRON_NAMESPACE::NATRON_PYTHON_NAMESPACE::FloatNodeCreationProperty >() { return reinterpret_cast<PyTypeObject*>(SbkNatronEngineTypes[SBK_FLOATNODECREATIONPROPERTY_IDX]); }
-template<> inline PyTypeObject* SbkType<NATRON_NAMESPACE::NATRON_PYTHON_NAMESPACE::BoolNodeCreationProperty >() { return reinterpret_cast<PyTypeObject*>(SbkNatronEngineTypes[SBK_BOOLNODECREATIONPROPERTY_IDX]); }
-template<> inline PyTypeObject* SbkType<NATRON_NAMESPACE::NATRON_PYTHON_NAMESPACE::IntNodeCreationProperty >() { return reinterpret_cast<PyTypeObject*>(SbkNatronEngineTypes[SBK_INTNODECREATIONPROPERTY_IDX]); }
-template<> inline PyTypeObject* SbkType<NATRON_NAMESPACE::NATRON_PYTHON_NAMESPACE::AppSettings >() { return reinterpret_cast<PyTypeObject*>(SbkNatronEngineTypes[SBK_APPSETTINGS_IDX]); }
-template<> inline PyTypeObject* SbkType<NATRON_NAMESPACE::NATRON_PYTHON_NAMESPACE::Group >() { return reinterpret_cast<PyTypeObject*>(SbkNatronEngineTypes[SBK_GROUP_IDX]); }
-template<> inline PyTypeObject* SbkType<NATRON_NAMESPACE::NATRON_PYTHON_NAMESPACE::App >() { return reinterpret_cast<PyTypeObject*>(SbkNatronEngineTypes[SBK_APP_IDX]); }
-template<> inline PyTypeObject* SbkType<NATRON_NAMESPACE::NATRON_PYTHON_NAMESPACE::PyCoreApplication >() { return reinterpret_cast<PyTypeObject*>(SbkNatronEngineTypes[SBK_PYCOREAPPLICATION_IDX]); }
-=======
-template<> inline PyTypeObject* SbkType<NATRON_NAMESPACE::ViewerColorSpaceEnum >() { return SbkNatronEngineTypes[SBK_NATRON_NAMESPACE_VIEWERCOLORSPACEENUM_IDX]; }
->>>>>>> 3ea63b79
 template<> inline PyTypeObject* SbkType<NATRON_NAMESPACE::RectD >() { return reinterpret_cast<PyTypeObject*>(SbkNatronEngineTypes[SBK_RECTD_IDX]); }
 template<> inline PyTypeObject* SbkType<NATRON_NAMESPACE::RectI >() { return reinterpret_cast<PyTypeObject*>(SbkNatronEngineTypes[SBK_RECTI_IDX]); }
 template<> inline PyTypeObject* SbkType<NATRON_NAMESPACE::NATRON_PYTHON_NAMESPACE::ColorTuple >() { return reinterpret_cast<PyTypeObject*>(SbkNatronEngineTypes[SBK_COLORTUPLE_IDX]); }
@@ -277,19 +173,16 @@
 template<> inline PyTypeObject* SbkType<NATRON_NAMESPACE::NATRON_PYTHON_NAMESPACE::Int3DTuple >() { return reinterpret_cast<PyTypeObject*>(SbkNatronEngineTypes[SBK_INT3DTUPLE_IDX]); }
 template<> inline PyTypeObject* SbkType<NATRON_NAMESPACE::NATRON_PYTHON_NAMESPACE::Int2DTuple >() { return reinterpret_cast<PyTypeObject*>(SbkNatronEngineTypes[SBK_INT2DTUPLE_IDX]); }
 template<> inline PyTypeObject* SbkType<NATRON_NAMESPACE::NATRON_PYTHON_NAMESPACE::Param >() { return reinterpret_cast<PyTypeObject*>(SbkNatronEngineTypes[SBK_PARAM_IDX]); }
-<<<<<<< HEAD
-=======
 template<> inline PyTypeObject* SbkType<NATRON_NAMESPACE::NATRON_PYTHON_NAMESPACE::GroupParam >() { return reinterpret_cast<PyTypeObject*>(SbkNatronEngineTypes[SBK_GROUPPARAM_IDX]); }
 template<> inline PyTypeObject* SbkType<NATRON_NAMESPACE::NATRON_PYTHON_NAMESPACE::SeparatorParam >() { return reinterpret_cast<PyTypeObject*>(SbkNatronEngineTypes[SBK_SEPARATORPARAM_IDX]); }
 template<> inline PyTypeObject* SbkType<NATRON_NAMESPACE::NATRON_PYTHON_NAMESPACE::ButtonParam >() { return reinterpret_cast<PyTypeObject*>(SbkNatronEngineTypes[SBK_BUTTONPARAM_IDX]); }
->>>>>>> 3ea63b79
 template<> inline PyTypeObject* SbkType<NATRON_NAMESPACE::NATRON_PYTHON_NAMESPACE::AnimatedParam >() { return reinterpret_cast<PyTypeObject*>(SbkNatronEngineTypes[SBK_ANIMATEDPARAM_IDX]); }
 template<> inline PyTypeObject* SbkType<NATRON_NAMESPACE::NATRON_PYTHON_NAMESPACE::StringParamBase >() { return reinterpret_cast<PyTypeObject*>(SbkNatronEngineTypes[SBK_STRINGPARAMBASE_IDX]); }
+template<> inline PyTypeObject* SbkType<NATRON_NAMESPACE::NATRON_PYTHON_NAMESPACE::PathParam >() { return reinterpret_cast<PyTypeObject*>(SbkNatronEngineTypes[SBK_PATHPARAM_IDX]); }
 template<> inline PyTypeObject* SbkType<NATRON_NAMESPACE::NATRON_PYTHON_NAMESPACE::OutputFileParam >() { return reinterpret_cast<PyTypeObject*>(SbkNatronEngineTypes[SBK_OUTPUTFILEPARAM_IDX]); }
 template<> inline PyTypeObject* SbkType<NATRON_NAMESPACE::NATRON_PYTHON_NAMESPACE::FileParam >() { return reinterpret_cast<PyTypeObject*>(SbkNatronEngineTypes[SBK_FILEPARAM_IDX]); }
 template<> inline PyTypeObject* SbkType<NATRON_NAMESPACE::NATRON_PYTHON_NAMESPACE::StringParam::TypeEnum >() { return SbkNatronEngineTypes[SBK_STRINGPARAM_TYPEENUM_IDX]; }
 template<> inline PyTypeObject* SbkType<NATRON_NAMESPACE::NATRON_PYTHON_NAMESPACE::StringParam >() { return reinterpret_cast<PyTypeObject*>(SbkNatronEngineTypes[SBK_STRINGPARAM_IDX]); }
-template<> inline PyTypeObject* SbkType<NATRON_NAMESPACE::NATRON_PYTHON_NAMESPACE::PathParam >() { return reinterpret_cast<PyTypeObject*>(SbkNatronEngineTypes[SBK_PATHPARAM_IDX]); }
 template<> inline PyTypeObject* SbkType<NATRON_NAMESPACE::NATRON_PYTHON_NAMESPACE::BooleanParam >() { return reinterpret_cast<PyTypeObject*>(SbkNatronEngineTypes[SBK_BOOLEANPARAM_IDX]); }
 template<> inline PyTypeObject* SbkType<NATRON_NAMESPACE::NATRON_PYTHON_NAMESPACE::ChoiceParam >() { return reinterpret_cast<PyTypeObject*>(SbkNatronEngineTypes[SBK_CHOICEPARAM_IDX]); }
 template<> inline PyTypeObject* SbkType<NATRON_NAMESPACE::NATRON_PYTHON_NAMESPACE::ColorParam >() { return reinterpret_cast<PyTypeObject*>(SbkNatronEngineTypes[SBK_COLORPARAM_IDX]); }
@@ -301,19 +194,11 @@
 template<> inline PyTypeObject* SbkType<NATRON_NAMESPACE::NATRON_PYTHON_NAMESPACE::Int3DParam >() { return reinterpret_cast<PyTypeObject*>(SbkNatronEngineTypes[SBK_INT3DPARAM_IDX]); }
 template<> inline PyTypeObject* SbkType<NATRON_NAMESPACE::NATRON_PYTHON_NAMESPACE::ParametricParam >() { return reinterpret_cast<PyTypeObject*>(SbkNatronEngineTypes[SBK_PARAMETRICPARAM_IDX]); }
 template<> inline PyTypeObject* SbkType<NATRON_NAMESPACE::NATRON_PYTHON_NAMESPACE::PageParam >() { return reinterpret_cast<PyTypeObject*>(SbkNatronEngineTypes[SBK_PAGEPARAM_IDX]); }
-<<<<<<< HEAD
-template<> inline PyTypeObject* SbkType<NATRON_NAMESPACE::NATRON_PYTHON_NAMESPACE::GroupParam >() { return reinterpret_cast<PyTypeObject*>(SbkNatronEngineTypes[SBK_GROUPPARAM_IDX]); }
-template<> inline PyTypeObject* SbkType<NATRON_NAMESPACE::NATRON_PYTHON_NAMESPACE::SeparatorParam >() { return reinterpret_cast<PyTypeObject*>(SbkNatronEngineTypes[SBK_SEPARATORPARAM_IDX]); }
-template<> inline PyTypeObject* SbkType<NATRON_NAMESPACE::NATRON_PYTHON_NAMESPACE::ButtonParam >() { return reinterpret_cast<PyTypeObject*>(SbkNatronEngineTypes[SBK_BUTTONPARAM_IDX]); }
-=======
->>>>>>> 3ea63b79
 template<> inline PyTypeObject* SbkType<NATRON_NAMESPACE::NATRON_PYTHON_NAMESPACE::UserParamHolder >() { return reinterpret_cast<PyTypeObject*>(SbkNatronEngineTypes[SBK_USERPARAMHOLDER_IDX]); }
 template<> inline PyTypeObject* SbkType<NATRON_NAMESPACE::NATRON_PYTHON_NAMESPACE::ImageLayer >() { return reinterpret_cast<PyTypeObject*>(SbkNatronEngineTypes[SBK_IMAGELAYER_IDX]); }
 template<> inline PyTypeObject* SbkType<NATRON_NAMESPACE::NATRON_PYTHON_NAMESPACE::Tracker >() { return reinterpret_cast<PyTypeObject*>(SbkNatronEngineTypes[SBK_TRACKER_IDX]); }
 template<> inline PyTypeObject* SbkType<NATRON_NAMESPACE::NATRON_PYTHON_NAMESPACE::Track >() { return reinterpret_cast<PyTypeObject*>(SbkNatronEngineTypes[SBK_TRACK_IDX]); }
 template<> inline PyTypeObject* SbkType<NATRON_NAMESPACE::NATRON_PYTHON_NAMESPACE::Roto >() { return reinterpret_cast<PyTypeObject*>(SbkNatronEngineTypes[SBK_ROTO_IDX]); }
-<<<<<<< HEAD
-=======
 template<> inline PyTypeObject* SbkType<NATRON_NAMESPACE::NATRON_PYTHON_NAMESPACE::ItemBase >() { return reinterpret_cast<PyTypeObject*>(SbkNatronEngineTypes[SBK_ITEMBASE_IDX]); }
 template<> inline PyTypeObject* SbkType<NATRON_NAMESPACE::NATRON_PYTHON_NAMESPACE::BezierCurve >() { return reinterpret_cast<PyTypeObject*>(SbkNatronEngineTypes[SBK_BEZIERCURVE_IDX]); }
 template<> inline PyTypeObject* SbkType<NATRON_NAMESPACE::NATRON_PYTHON_NAMESPACE::Layer >() { return reinterpret_cast<PyTypeObject*>(SbkNatronEngineTypes[SBK_LAYER_IDX]); }
@@ -328,7 +213,6 @@
 template<> inline PyTypeObject* SbkType<NATRON_NAMESPACE::NATRON_PYTHON_NAMESPACE::App >() { return reinterpret_cast<PyTypeObject*>(SbkNatronEngineTypes[SBK_APP_IDX]); }
 template<> inline PyTypeObject* SbkType<NATRON_NAMESPACE::NATRON_PYTHON_NAMESPACE::PyCoreApplication >() { return reinterpret_cast<PyTypeObject*>(SbkNatronEngineTypes[SBK_PYCOREAPPLICATION_IDX]); }
 template<> inline PyTypeObject* SbkType<NATRON_NAMESPACE::NATRON_PYTHON_NAMESPACE::ExprUtils >() { return reinterpret_cast<PyTypeObject*>(SbkNatronEngineTypes[SBK_EXPRUTILS_IDX]); }
->>>>>>> 3ea63b79
 
 } // namespace Shiboken
 
