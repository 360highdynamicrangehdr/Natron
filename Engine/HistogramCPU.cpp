--- conflicted
+++ resolved
@@ -466,7 +466,6 @@
                 return;
             }
         }
-<<<<<<< HEAD
         
         assert(request.viewer);
 
@@ -530,10 +529,7 @@
             continue;
         }
         
-        FinishedHistogramPtr ret(new FinishedHistogram);
-=======
-        boost::shared_ptr<FinishedHistogram> ret = boost::make_shared<FinishedHistogram>();
->>>>>>> 19b10b79
+        FinishedHistogramPtr ret = boost::make_shared<FinishedHistogram>();
         ret->binsCount = request.binsCount;
         ret->mode = request.mode;
         ret->vmin = request.vmin;
