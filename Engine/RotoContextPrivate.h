/* ***** BEGIN LICENSE BLOCK *****
 * This file is part of Natron <http://www.natron.fr/>,
 * Copyright (C) 2013-2017 INRIA and Alexandre Gauthier-Foichat
 *
 * Natron is free software: you can redistribute it and/or modify
 * it under the terms of the GNU General Public License as published by
 * the Free Software Foundation; either version 2 of the License, or
 * (at your option) any later version.
 *
 * Natron is distributed in the hope that it will be useful,
 * but WITHOUT ANY WARRANTY; without even the implied warranty of
 * MERCHANTABILITY or FITNESS FOR A PARTICULAR PURPOSE.  See the
 * GNU General Public License for more details.
 *
 * You should have received a copy of the GNU General Public License
 * along with Natron.  If not, see <http://www.gnu.org/licenses/gpl-2.0.html>
 * ***** END LICENSE BLOCK ***** */

#ifndef ROTOCONTEXTPRIVATE_H
#define ROTOCONTEXTPRIVATE_H

// ***** BEGIN PYTHON BLOCK *****
// from <https://docs.python.org/3/c-api/intro.html#include-files>:
// "Since Python may define some pre-processor definitions which affect the standard headers on some systems, you must include Python.h before any standard headers are included."
#include <Python.h>
// ***** END PYTHON BLOCK *****

#include "Global/Macros.h"

#include <list>
#include <map>
#include <string>
#include <vector>
#include <limits>
#include <sstream> // stringstream
#include <stdexcept>

#if !defined(Q_MOC_RUN) && !defined(SBK_RUN)
#include <boost/shared_ptr.hpp>
#include <boost/weak_ptr.hpp>
#endif

CLANG_DIAG_OFF(deprecated)
CLANG_DIAG_OFF(uninitialized)
#include <QtCore/QMutex>
#include <QtCore/QReadWriteLock>
#include <QtCore/QCoreApplication>
#include <QtCore/QThread>
#include <QtCore/QReadWriteLock>
#include <QtCore/QWaitCondition>
CLANG_DIAG_ON(deprecated)
CLANG_DIAG_ON(uninitialized)

#include <cairo/cairo.h>

#include "Global/GlobalDefines.h"

#include "Engine/AppManager.h"
#include "Engine/BezierCP.h"
#include "Engine/Curve.h"
#include "Engine/EffectInstance.h"
#include "Engine/Image.h"
#include "Engine/KnobTypes.h"
#include "Engine/MergingEnum.h"
#include "Engine/Node.h"
#include "Engine/RotoContext.h"
#include "Engine/RotoPaint.h"
#include "Engine/Transform.h"
#include "Engine/ViewIdx.h"
#include "Engine/EngineFwd.h"

#define ROTO_DEFAULT_OPACITY 1.
#define ROTO_DEFAULT_FEATHER 1.5
#define ROTO_DEFAULT_FEATHERFALLOFF 1.
#define ROTO_DEFAULT_COLOR_R 1.
#define ROTO_DEFAULT_COLOR_G 1.
#define ROTO_DEFAULT_COLOR_B 1.


#define kRotoScriptNameHint "Script-name of the item for Python scripts. It cannot be edited."

#define kRotoLabelHint "Label of the layer or curve"

#define kRotoNameHint "Name of the layer or curve."


#define kRotoOpacityParam "opacity"
#define kRotoOpacityParamLabel "Opacity"
#define kRotoOpacityHint \
    "Controls the opacity of the selected shape(s)."

#define kRotoFeatherParam "feather"
#define kRotoFeatherParamLabel "Feather"
#define kRotoFeatherHint \
    "Controls the distance of feather (in pixels) to add around the selected shape(s)"

#define kRotoFeatherFallOffParam "featherFallOff"
#define kRotoFeatherFallOffParamLabel "Feather fall-off"
#define kRotoFeatherFallOffHint \
    "Controls the rate at which the feather is applied on the selected shape(s)."

#define kRotoActivatedParam "activated"
#define kRotoActivatedParamLabel "Activated"
#define kRotoActivatedHint \
    "Controls whether the selected shape(s) should be rendered or not." \
    "Note that you can animate this parameter so you can activate/deactive the shape " \
    "throughout the time."

#define kRotoLockedHint \
    "Control whether the layer/curve is editable or locked."

#define kRotoInvertedParam "inverted"
#define kRotoInvertedParamLabel "Inverted"

#define kRotoInvertedHint \
    "Controls whether the selected shape(s) should be inverted. When inverted everything " \
    "outside the shape will be set to 1 and everything inside the shape will be set to 0."

#define kRotoOverlayHint "Color of the display overlay for this curve. Doesn't affect output."

#define kRotoColorParam "color"
#define kRotoColorParamLabel "Color"
#define kRotoColorHint \
    "The color of the shape. This parameter is used when the output components are set to RGBA."

#define kRotoCompOperatorParam "operator"
#define kRotoCompOperatorParamLabel "Operator"
#define kRotoCompOperatorHint \
    "The compositing operator controls how this shape is merged with the shapes that have already been rendered.\n" \
    "The roto mask is initialised as black and transparent, then each shape is drawn in the selected order, with the selected color and operator.\n" \
    "Finally, the mask is composed with the source image, if connected, using the 'over' operator.\n" \
    "See http://cairographics.org/operators/ for a full description of available operators."

#define kRotoBrushSourceColor "sourceType"
#define kRotoBrushSourceColorLabel "Source"
#define kRotoBrushSourceColorHint "Source color used for painting the stroke when the Reveal/Clone tools are used."
#define kRotoBrushSourceColorOptionForegroundHint "The painted result at this point in the hierarchy."
#define kRotoBrushSourceColorOptionBackgroundHint "The original image unpainted connected to bg."
#define kRotoBrushSourceColorOptionBackgroundNHint "The original image unpainted connected to bg%1."

#define kRotoBrushSizeParam "brushSize"
#define kRotoBrushSizeParamLabel "Brush Size"
#define kRotoBrushSizeParamHint "This is the diameter of the brush in pixels. Shift + drag on the viewer to modify this value"

#define kRotoBrushSpacingParam "brushSpacing"
#define kRotoBrushSpacingParamLabel "Brush Spacing"
#define kRotoBrushSpacingParamHint "Spacing between stamps of the paint brush"

#define kRotoBrushHardnessParam "brushHardness"
#define kRotoBrushHardnessParamLabel "Brush Hardness"
#define kRotoBrushHardnessParamHint "Fall off of the brush effect from the center to the edge"

#define kRotoBrushEffectParam "brushEffect"
#define kRotoBrushEffectParamLabel "Brush effect"
#define kRotoBrushEffectParamHint "The strength of the effect"

#define kRotoBrushVisiblePortionParam "strokeVisiblePortion"
#define kRotoBrushVisiblePortionParamLabel "Visible portion"
#define kRotoBrushVisiblePortionParamHint "Defines the range of the stroke that should be visible: 0 is the start of the stroke and 1 the end."

#define kRotoBrushPressureLabelParam "pressureAlters"
#define kRotoBrushPressureLabelParamLabel "Pressure alters"
#define kRotoBrushPressureLabelParamHint ""

#define kRotoBrushPressureOpacityParam "pressureOpacity"
#define kRotoBrushPressureOpacityParamLabel "Opacity"
#define kRotoBrushPressureOpacityParamHint "Alters the opacity of the paint brush proportionate to changes in pen pressure"

#define kRotoBrushPressureSizeParam "pressureSize"
#define kRotoBrushPressureSizeParamLabel "Size"
#define kRotoBrushPressureSizeParamHint "Alters the size of the paint brush proportionate to changes in pen pressure"

#define kRotoBrushPressureHardnessParam "pressureHardness"
#define kRotoBrushPressureHardnessParamLabel "Hardness"
#define kRotoBrushPressureHardnessParamHint "Alters the hardness of the paint brush proportionate to changes in pen pressure"

#define kRotoBrushBuildupParam "buildUp"
#define kRotoBrushBuildupParamLabel "Build-up"
#define kRotoBrushBuildupParamHint "When checked, the paint stroke builds up when painted over itself"

#define kRotoBrushTimeOffsetParam "timeOffset"
#define kRotoBrushTimeOffsetParamLabel "Clone time offset"
#define kRotoBrushTimeOffsetParamHint "When the Clone tool is used, this determines depending on the time offset mode the source frame to " \
    "clone. When in absolute mode, this is the frame number of the source, when in relative mode, this is an offset relative to the current frame."

#define kRotoBrushTimeOffsetModeParam "timeOffsetMode"
#define kRotoBrushTimeOffsetModeParamLabel "Mode"
#define kRotoBrushTimeOffsetModeParamHint "Time offset mode: when in absolute mode, this is the frame number of the source, when in relative mode, this is an offset relative to the current frame."

#define kRotoBrushTranslateParam "cloneTranslate"
#define kRotoBrushTranslateParamLabel "Translate"
#define kRotoBrushTranslateParamHint ""

#define kRotoBrushRotateParam "cloneRotate"
#define kRotoBrushRotateParamLabel "Rotate"
#define kRotoBrushRotateParamHint ""

#define kRotoBrushScaleParam "cloneScale"
#define kRotoBrushScaleParamLabel "Scale"
#define kRotoBrushScaleParamHint ""

#define kRotoBrushScaleUniformParam "cloneUniform"
#define kRotoBrushScaleUniformParamLabel "Uniform"
#define kRotoBrushScaleUniformParamHint ""

#define kRotoBrushSkewXParam "cloneSkewx"
#define kRotoBrushSkewXParamLabel "Skew X"
#define kRotoBrushSkewXParamHint ""

#define kRotoBrushSkewYParam "cloneSkewy"
#define kRotoBrushSkewYParamLabel "Skew Y"
#define kRotoBrushSkewYParamHint ""

#define kRotoBrushSkewOrderParam "cloneSkewOrder"
#define kRotoBrushSkewOrderParamLabel "Skew Order"
#define kRotoBrushSkewOrderParamHint ""

#define kRotoBrushCenterParam "cloneCenter"
#define kRotoBrushCenterParamLabel "Center"
#define kRotoBrushCenterParamHint ""

#define kRotoBrushFilterParam "cloneFilter"
#define kRotoBrushFilterParamLabel "Filter"
#define kRotoBrushFilterParamHint "Filtering algorithm - some filters may produce values outside of the initial range (*) or modify the values even if there is no movement (+)."

#define kRotoBrushBlackOutsideParam "blackOutside"
#define kRotoBrushBlackOutsideParamLabel "Black Outside"
#define kRotoBrushBlackOutsideParamHint "Fill the area outside the source image with black"

#define kFilterImpulse "Impulse"
#define kFilterImpulseHint "(nearest neighbor / box) Use original values."
#define kFilterBox "Box"
#define kFilterBoxHint "Integrate the source image over the bounding box of the back-transformed pixel."
#define kFilterBilinear "Bilinear"
#define kFilterBilinearHint "(tent / triangle) Bilinear interpolation between original values."
#define kFilterCubic "Cubic"
#define kFilterCubicHint "(cubic spline) Some smoothing."
#define kFilterKeys "Keys"
#define kFilterKeysHint "(Catmull-Rom / Hermite spline) Some smoothing, plus minor sharpening (*)."
#define kFilterSimon "Simon"
#define kFilterSimonHint "Some smoothing, plus medium sharpening (*)."
#define kFilterRifman "Rifman"
#define kFilterRifmanHint "Some smoothing, plus significant sharpening (*)."
#define kFilterMitchell "Mitchell"
#define kFilterMitchellHint "Some smoothing, plus blurring to hide pixelation (*+)."
#define kFilterParzen "Parzen"
#define kFilterParzenHint "(cubic B-spline) Greatest smoothing of all filters (+)."
#define kFilterNotch "Notch"
#define kFilterNotchHint "Flat smoothing (which tends to hide moire' patterns) (+)."


#define kRotoDrawableItemTranslateParam "translate"
#define kRotoDrawableItemTranslateParamLabel "Translate"
#define kRotoDrawableItemTranslateParamHint ""

#define kRotoDrawableItemRotateParam "rotate"
#define kRotoDrawableItemRotateParamLabel "Rotate"
#define kRotoDrawableItemRotateParamHint ""

#define kRotoDrawableItemScaleParam "scale"
#define kRotoDrawableItemScaleParamLabel "Scale"
#define kRotoDrawableItemScaleParamHint ""

#define kRotoDrawableItemScaleUniformParam "uniform"
#define kRotoDrawableItemScaleUniformParamLabel "Uniform"
#define kRotoDrawableItemScaleUniformParamHint ""

#define kRotoDrawableItemSkewXParam "skewx"
#define kRotoDrawableItemSkewXParamLabel "Skew X"
#define kRotoDrawableItemSkewXParamHint ""

#define kRotoDrawableItemSkewYParam "skewy"
#define kRotoDrawableItemSkewYParamLabel "Skew Y"
#define kRotoDrawableItemSkewYParamHint ""

#define kRotoDrawableItemSkewOrderParam "skewOrder"
#define kRotoDrawableItemSkewOrderParamLabel "Skew Order"
#define kRotoDrawableItemSkewOrderParamHint ""

#define kRotoDrawableItemCenterParam "center"
#define kRotoDrawableItemCenterParamLabel "Center"
#define kRotoDrawableItemCenterParamHint ""

#define kRotoDrawableItemExtraMatrixParam "extraMatrix"
#define kRotoDrawableItemExtraMatrixParamLabel "Extra Matrix"
#define kRotoDrawableItemExtraMatrixParamHint "This matrix gets concatenated to the transform resulting from the parameter above."

#define kRotoDrawableItemLifeTimeParam "lifeTime"
#define kRotoDrawableItemLifeTimeParamLabel "Life Time"
#define kRotoDrawableItemLifeTimeParamHint "Controls the life-time of the shape/stroke"

#define kRotoDrawableItemLifeTimeAll "All"
#define kRotoDrawableItemLifeTimeAllHelp "All frames"

#define kRotoDrawableItemLifeTimeSingle "Single"
#define kRotoDrawableItemLifeTimeSingleHelp "Only for the specified frame"

#define kRotoDrawableItemLifeTimeFromStart "From start"
#define kRotoDrawableItemLifeTimeFromStartHelp "From the start of the sequence up to the specified frame"

#define kRotoDrawableItemLifeTimeToEnd "To end"
#define kRotoDrawableItemLifeTimeToEndHelp "From the specified frame to the end of the sequence"

#define kRotoDrawableItemLifeTimeCustom "Custom"
#define kRotoDrawableItemLifeTimeCustomHelp "Use the Activated parameter animation to control the life-time of the shape/stroke using keyframes"

#define kRotoDrawableItemLifeTimeFrameParam "lifeTimeFrame"
#define kRotoDrawableItemLifeTimeFrameParamLabel "Frame"
#define kRotoDrawableItemLifeTimeFrameParamHint "Use this to specify the frame when in mode Single/From start/To end"

#define kRotoResetCloneTransformParam "resetCloneTransform"
#define kRotoResetCloneTransformParamLabel "Reset Transform"
#define kRotoResetCloneTransformParamHint "Reset the clone transform to an identity"

#define kRotoResetTransformParam "resetTransform"
#define kRotoResetTransformParamLabel "Reset Transform"
#define kRotoResetTransformParamHint "Reset the transform to an identity"

#define kRotoResetCloneCenterParam "resetCloneCenter"
#define kRotoResetCloneCenterParamLabel "Reset Center"
#define kRotoResetCloneCenterParamHint "Reset the clone transform center"

#define kRotoResetCenterParam "resetTransformCenter"
#define kRotoResetCenterParamLabel "Reset Center"
#define kRotoResetCenterParamHint "Reset the transform center"

#define kRotoTransformInteractive "RotoTransformInteractive"
#define kRotoTransformInteractiveLabel "Interactive"
#define kRotoTransformInteractiveHint "When check, modifying the transform will directly render the shape in the viewer. When unchecked, modifications are applied when releasing the mouse button."

#define kRotoMotionBlurModeParam "motionBlurMode"
#define kRotoMotionBlurModeParamLabel "Mode"
#define kRotoMotionBlurModeParamHint "Per-shape motion blurs applies motion blur independently to each shape and then blends them together." \
    " This may produce artifacts when shapes blur over the same portion of the image, but might be more efficient than global motion-blur." \
    " Global motion-blur takes into account the interaction between shapes and will not create artifacts at the expense of being slightly " \
    "more expensive than the per-shape motion blur. Note that when using the global motion-blur, all shapes will have the same motion-blur " \
    "settings applied to them."

#define kRotoPerShapeMotionBlurParam "motionBlur"
#define kRotoGlobalMotionBlurParam "globalMotionBlur"
#define kRotoMotionBlurParamLabel "Motion Blur"
#define kRotoMotionBlurParamHint "The number of Motion-Blur samples used for blurring. Increase for better quality but slower rendering."

#define kRotoPerShapeShutterParam "motionBlurShutter"
#define kRotoGlobalShutterParam "globalMotionBlurShutter"
#define kRotoShutterParamLabel "Shutter"
#define kRotoShutterParamHint "The number of frames during which the shutter should be opened when motion blurring."

#define kRotoPerShapeShutterOffsetTypeParam "motionBlurShutterOffset"
#define kRotoGlobalShutterOffsetTypeParam "gobalMotionBlurShutterOffset"
#define kRotoShutterOffsetTypeParamLabel "Shutter Offset"
#define kRotoShutterOffsetTypeParamHint "This controls how the shutter operates in respect to the current frame value."

#define kRotoShutterOffsetCenteredHint "Centers the shutter around the current frame, that is the shutter will be opened from f - shutter/2 to " \
    "f + shutter/2"
#define kRotoShutterOffsetStartHint "The shutter will open at the current frame and stay open until f + shutter"
#define kRotoShutterOffsetEndHint "The shutter will open at f - shutter until the current frame"
#define kRotoShutterOffsetCustomHint "The shutter will open at the time indicated by the shutter offset parameter"

#define kRotoPerShapeShutterCustomOffsetParam "motionBlurCustomShutterOffset"
#define kRotoGlobalShutterCustomOffsetParam "globalMotionBlurCustomShutterOffset"
#define kRotoShutterCustomOffsetParamLabel "Custom Offset"
#define kRotoShutterCustomOffsetParamHint "If the Shutter Offset parameter is set to Custom then this parameter controls the frame at " \
    "which the shutter opens. The value is an offset in frames to the current frame, e.g: -1  would open the shutter 1 frame before the current frame."


NATRON_NAMESPACE_ENTER

struct RotoFeatherVertex
{
    double x,y;
    bool isInner;
};

struct RotoTriangleStrips
{
    std::list<Point> vertices;
};

struct RotoTriangleFans
{
    std::list<Point> vertices;
};

struct RotoTriangles
{
    std::list<Point> vertices;
};

struct BezierPrivate
{
    BezierCPs points; //< the control points of the curve
    BezierCPs featherPoints; //< the feather points, the number of feather points must equal the number of cp.

    //updated whenever the Bezier is edited, this is used to determine if a point lies inside the bezier or not
    //it has a value for each keyframe
    mutable std::map<double, bool> isClockwiseOriented;
    mutable bool isClockwiseOrientedStatic; //< used when the bezier has no keyframes
    mutable std::map<double, bool> guiIsClockwiseOriented;
    mutable bool guiIsClockwiseOrientedStatic; //< used when the bezier has no keyframes
    bool autoRecomputeOrientation; // when true, orientation will be computed automatically on editing
    bool finished; //< when finished is true, the last point of the list is connected to the first point of the list.
    bool isOpenBezier;
    mutable QMutex guiCopyMutex;
    bool mustCopyGui;

    BezierPrivate(bool isOpenBezier)
        : points()
        , featherPoints()
        , isClockwiseOriented()
        , isClockwiseOrientedStatic(false)
        , guiIsClockwiseOriented()
        , guiIsClockwiseOrientedStatic(false)
        , autoRecomputeOrientation(true)
        , finished(false)
        , isOpenBezier(isOpenBezier)
        , guiCopyMutex()
        , mustCopyGui(false)
    {
    }

    void setMustCopyGuiBezier(bool copy)
    {
        QMutexLocker k(&guiCopyMutex);

        mustCopyGui = copy;
    }

    bool hasKeyframeAtTime(bool useGuiCurves,
                           double time) const
    {
        // PRIVATE - should not lock

        if ( points.empty() ) {
            return false;
        } else {
            KeyFrame k;

            return points.front()->hasKeyFrameAtTime(useGuiCurves, time);
        }
    }

    void getKeyframeTimes(bool useGuiCurves,
                          std::set<double>* times) const
    {
        // PRIVATE - should not lock

        if ( points.empty() ) {
            return;
        }
        points.front()->getKeyframeTimes(useGuiCurves, times);
    }

    BezierCPs::const_iterator atIndex(int index) const
    {
        // PRIVATE - should not lock

        if ( ( index >= (int)points.size() ) || (index < 0) ) {
            throw std::out_of_range("RotoSpline::atIndex: non-existent control point");
        }

        BezierCPs::const_iterator it = points.begin();
        std::advance(it, index);

        return it;
    }

    BezierCPs::iterator atIndex(int index)
    {
        // PRIVATE - should not lock

        if ( ( index >= (int)points.size() ) || (index < 0) ) {
            throw std::out_of_range("RotoSpline::atIndex: non-existent control point");
        }

        BezierCPs::iterator it = points.begin();
        std::advance(it, index);

        return it;
    }

    BezierCPs::const_iterator findControlPointNearby(double x,
                                                     double y,
                                                     double acceptance,
                                                     double time,
                                                     ViewIdx view,
                                                     const Transform::Matrix3x3& transform,
                                                     int* index) const
    {
        // PRIVATE - should not lock
        int i = 0;

        for (BezierCPs::const_iterator it = points.begin(); it != points.end(); ++it, ++i) {
            Transform::Point3D p;
            p.z = 1;
            (*it)->getPositionAtTime(true, time, view, &p.x, &p.y);
            p = Transform::matApply(transform, p);
            if ( ( p.x >= (x - acceptance) ) && ( p.x <= (x + acceptance) ) && ( p.y >= (y - acceptance) ) && ( p.y <= (y + acceptance) ) ) {
                *index = i;

                return it;
            }
        }

        return points.end();
    }

    BezierCPs::const_iterator findFeatherPointNearby(double x,
                                                     double y,
                                                     double acceptance,
                                                     double time,
                                                     ViewIdx view,
                                                     const Transform::Matrix3x3& transform,
                                                     int* index) const
    {
        // PRIVATE - should not lock
        int i = 0;

        for (BezierCPs::const_iterator it = featherPoints.begin(); it != featherPoints.end(); ++it, ++i) {
            Transform::Point3D p;
            p.z = 1;
            (*it)->getPositionAtTime(true, time, view, &p.x, &p.y);
            p = Transform::matApply(transform, p);
            if ( ( p.x >= (x - acceptance) ) && ( p.x <= (x + acceptance) ) && ( p.y >= (y - acceptance) ) && ( p.y <= (y + acceptance) ) ) {
                *index = i;

                return it;
            }
        }

        return featherPoints.end();
    }
};

class RotoLayer;
struct RotoItemPrivate
{
    boost::weak_ptr<RotoContext> context;
    std::string scriptName, label;
    boost::weak_ptr<RotoLayer> parentLayer;

    ////This controls whether the item (and all its children if it is a layer)
    ////should be visible/rendered or not at any time.
    ////This is different from the "activated" knob for RotoDrawableItem's which in that
    ////case allows to define a life-time
    bool globallyActivated;

    ////A locked item should not be modifiable by the GUI
    bool locked;

    RotoItemPrivate(const boost::shared_ptr<RotoContext> context,
                    const std::string & n,
                    const boost::shared_ptr<RotoLayer>& parent)
        : context(context)
        , scriptName(n)
        , label(n)
        , parentLayer(parent)
        , globallyActivated(true)
        , locked(false)
    {
    }
};

typedef std::list< boost::shared_ptr<RotoItem> > RotoItems;

struct RotoLayerPrivate
{
    RotoItems items;

    RotoLayerPrivate()
        : items()
    {
    }
};


///Keep this in synch with the cairo_operator_t enum !
///We are not going to create a similar enum just to represent the same thing
inline void
getCairoCompositingOperators(std::vector<std::string>* operators,
                             std::vector<std::string>* toolTips)
{
    assert(operators->size() == CAIRO_OPERATOR_CLEAR);
    operators->push_back("clear");
    toolTips->push_back("clear destination layer");

    assert(operators->size() == CAIRO_OPERATOR_SOURCE);
    operators->push_back("source");
    toolTips->push_back("replace destination layer");

    assert(operators->size() == CAIRO_OPERATOR_OVER);
    operators->push_back("over");
    toolTips->push_back("draw source layer on top of destination layer ");

    assert(operators->size() == CAIRO_OPERATOR_IN);
    operators->push_back("in");
    toolTips->push_back("draw source where there was destination content");

    assert(operators->size() == CAIRO_OPERATOR_OUT);
    operators->push_back("out");
    toolTips->push_back("draw source where there was no destination content");

    assert(operators->size() == CAIRO_OPERATOR_ATOP);
    operators->push_back("atop");
    toolTips->push_back("draw source on top of destination content and only there");

    assert(operators->size() == CAIRO_OPERATOR_DEST);
    operators->push_back("dest");
    toolTips->push_back("ignore the source");

    assert(operators->size() == CAIRO_OPERATOR_DEST_OVER);
    operators->push_back("dest-over");
    toolTips->push_back("draw destination on top of source");

    assert(operators->size() == CAIRO_OPERATOR_DEST_IN);
    operators->push_back("dest-in");
    toolTips->push_back("leave destination only where there was source content");

    assert(operators->size() == CAIRO_OPERATOR_DEST_OUT);
    operators->push_back("dest-out");
    toolTips->push_back("leave destination only where there was no source content");

    assert(operators->size() == CAIRO_OPERATOR_DEST_ATOP);
    operators->push_back("dest-atop");
    toolTips->push_back("leave destination on top of source content and only there ");

    assert(operators->size() == CAIRO_OPERATOR_XOR);
    operators->push_back("xor");
    toolTips->push_back("source and destination are shown where there is only one of them");

    assert(operators->size() == CAIRO_OPERATOR_ADD);
    operators->push_back("add");
    toolTips->push_back("source and destination layers are accumulated");

    assert(operators->size() == CAIRO_OPERATOR_SATURATE);
    operators->push_back("saturate");
    toolTips->push_back("like over, but assuming source and dest are disjoint geometries ");

    assert(operators->size() == CAIRO_OPERATOR_MULTIPLY);
    operators->push_back("multiply");
    toolTips->push_back("source and destination layers are multiplied. This causes the result to be at least as dark as the darker inputs.");

    assert(operators->size() == CAIRO_OPERATOR_SCREEN);
    operators->push_back("screen");
    toolTips->push_back("source and destination are complemented and multiplied. This causes the result to be at least as "
                        "light as the lighter inputs.");

    assert(operators->size() == CAIRO_OPERATOR_OVERLAY);
    operators->push_back("overlay");
    toolTips->push_back("multiplies or screens, depending on the lightness of the destination color. ");

    assert(operators->size() == CAIRO_OPERATOR_DARKEN);
    operators->push_back("darken");
    toolTips->push_back("replaces the destination with the source if it is darker, otherwise keeps the source");

    assert(operators->size() == CAIRO_OPERATOR_LIGHTEN);
    operators->push_back("lighten");
    toolTips->push_back("replaces the destination with the source if it is lighter, otherwise keeps the source.");

    assert(operators->size() == CAIRO_OPERATOR_COLOR_DODGE);
    operators->push_back("color-dodge");
    toolTips->push_back("brightens the destination color to reflect the source color. ");

    assert(operators->size() == CAIRO_OPERATOR_COLOR_BURN);
    operators->push_back("color-burn");
    toolTips->push_back("darkens the destination color to reflect the source color.");

    assert(operators->size() == CAIRO_OPERATOR_HARD_LIGHT);
    operators->push_back("hard-light");
    toolTips->push_back("Multiplies or screens, dependent on source color.");

    assert(operators->size() == CAIRO_OPERATOR_SOFT_LIGHT);
    operators->push_back("soft-light");
    toolTips->push_back("Darkens or lightens, dependent on source color.");

    assert(operators->size() == CAIRO_OPERATOR_DIFFERENCE);
    operators->push_back("difference");
    toolTips->push_back("Takes the difference of the source and destination color. ");

    assert(operators->size() == CAIRO_OPERATOR_EXCLUSION);
    operators->push_back("exclusion");
    toolTips->push_back("Produces an effect similar to difference, but with lower contrast. ");

    assert(operators->size() == CAIRO_OPERATOR_HSL_HUE);
    operators->push_back("HSL-hue");
    toolTips->push_back("Creates a color with the hue of the source and the saturation and luminosity of the target.");

    assert(operators->size() == CAIRO_OPERATOR_HSL_SATURATION);
    operators->push_back("HSL-saturation");
    toolTips->push_back("Creates a color with the saturation of the source and the hue and luminosity of the target."
                        " Painting with this mode onto a gray area produces no change.");

    assert(operators->size() == CAIRO_OPERATOR_HSL_COLOR);
    operators->push_back("HSL-color");
    toolTips->push_back("Creates a color with the hue and saturation of the source and the luminosity of the target."
                        " This preserves the gray levels of the target and is useful for coloring monochrome"
                        " images or tinting color images");

    assert(operators->size() == CAIRO_OPERATOR_HSL_LUMINOSITY);
    operators->push_back("HSL-luminosity");
    toolTips->push_back("Creates a color with the luminosity of the source and the hue and saturation of the target."
                        " This produces an inverse effect to HSL-color.");
} // getCompositingOperators

struct RotoDrawableItemPrivate
{
    Q_DECLARE_TR_FUNCTIONS(RotoDrawableItem)

public:
    /*
     * The effect node corresponds to the following given the selected tool:
     * Stroke= RotoOFX
     * Blur = BlurCImg
     * Clone = TransformOFX
     * Sharpen = SharpenCImg
     * Smear = hand made tool
     * Reveal = Merge(over) with A being color type and B the tree upstream
     * Dodge/Burn = Merge(color-dodge/color-burn) with A being the tree upstream and B the color type
     *
     * Each effect is followed by a merge (except for the ones that use a merge) with the user given operator
     * onto the previous tree upstream of the effectNode.
     */
    NodePtr effectNode;
    NodePtr mergeNode;
    NodePtr timeOffsetNode, frameHoldNode;
    double overlayColor[4]; //< the color the shape overlay should be drawn with, defaults to smooth red
    boost::shared_ptr<KnobDouble> opacity; //< opacity of the rendered shape between 0 and 1
    boost::shared_ptr<KnobDouble> feather; //< number of pixels to add to the feather distance (from the feather point), between -100 and 100
    boost::shared_ptr<KnobDouble> featherFallOff; //< the rate of fall-off for the feather, between 0 and 1,  0.5 meaning the
                                                  //alpha value is half the original value when at half distance from the feather distance
    boost::shared_ptr<KnobChoice> lifeTime;
    boost::shared_ptr<KnobBool> activated; //< should the curve be visible/rendered ? (animable)
    boost::shared_ptr<KnobInt> lifeTimeFrame;
#ifdef NATRON_ROTO_INVERTIBLE
    boost::shared_ptr<KnobBool> inverted; //< invert the rendering
#endif
    boost::shared_ptr<KnobColor> color;
    boost::shared_ptr<KnobChoice> compOperator;
    boost::shared_ptr<KnobDouble> translate;
    boost::shared_ptr<KnobDouble> rotate;
    boost::shared_ptr<KnobDouble> scale;
    boost::shared_ptr<KnobBool> scaleUniform;
    boost::shared_ptr<KnobDouble> skewX;
    boost::shared_ptr<KnobDouble> skewY;
    boost::shared_ptr<KnobChoice> skewOrder;
    boost::shared_ptr<KnobDouble> center;
    boost::shared_ptr<KnobDouble> extraMatrix;
    boost::shared_ptr<KnobDouble> brushSize;
    boost::shared_ptr<KnobDouble> brushSpacing;
    boost::shared_ptr<KnobDouble> brushHardness;
    boost::shared_ptr<KnobDouble> effectStrength;
    boost::shared_ptr<KnobBool> pressureOpacity, pressureSize, pressureHardness, buildUp;
    boost::shared_ptr<KnobDouble> visiblePortion; // [0,1] by default
    boost::shared_ptr<KnobDouble> cloneTranslate;
    boost::shared_ptr<KnobDouble> cloneRotate;
    boost::shared_ptr<KnobDouble> cloneScale;
    boost::shared_ptr<KnobBool> cloneScaleUniform;
    boost::shared_ptr<KnobDouble> cloneSkewX;
    boost::shared_ptr<KnobDouble> cloneSkewY;
    boost::shared_ptr<KnobChoice> cloneSkewOrder;
    boost::shared_ptr<KnobDouble> cloneCenter;
    boost::shared_ptr<KnobChoice> cloneFilter;
    boost::shared_ptr<KnobBool> cloneBlackOutside;
    boost::shared_ptr<KnobChoice> sourceColor;
    boost::shared_ptr<KnobInt> timeOffset;
    boost::shared_ptr<KnobChoice> timeOffsetMode;

#ifdef NATRON_ROTO_ENABLE_MOTION_BLUR
    boost::shared_ptr<KnobDouble> motionBlur;
    boost::shared_ptr<KnobDouble> shutter;
    boost::shared_ptr<KnobChoice> shutterType;
    boost::shared_ptr<KnobDouble> customOffset;
#endif
    std::list<KnobPtr > knobs; //< list for easy access to all knobs

    //Used to prevent 2 threads from writing the same image in the rotocontext
    mutable QReadWriteLock cacheAccessMutex;

    RotoDrawableItemPrivate(bool isPaintingNode)
        : effectNode()
        , mergeNode()
        , timeOffsetNode()
        , frameHoldNode()
        , opacity()
        , feather()
        , featherFallOff()
        , lifeTime()
        , activated()
        , lifeTimeFrame()
#ifdef NATRON_ROTO_INVERTIBLE
        , inverted()
#endif
        , color()
        , compOperator()
        , translate()
        , rotate()
        , scale()
        , scaleUniform()
        , skewX()
        , skewY()
        , skewOrder()
        , center()
        , brushSize( new KnobDouble(NULL, tr(kRotoBrushSizeParamLabel), 1, true) )
        , brushSpacing( new KnobDouble(NULL, tr(kRotoBrushSpacingParamLabel), 1, true) )
        , brushHardness( new KnobDouble(NULL, tr(kRotoBrushHardnessParamLabel), 1, true) )
        , effectStrength( new KnobDouble(NULL, tr(kRotoBrushEffectParamLabel), 1, true) )
        , pressureOpacity( new KnobBool(NULL, tr(kRotoBrushPressureOpacityParamLabel), 1, true) )
        , pressureSize( new KnobBool(NULL, tr(kRotoBrushPressureSizeParamLabel), 1, true) )
        , pressureHardness( new KnobBool(NULL, tr(kRotoBrushPressureHardnessParamLabel), 1, true) )
        , buildUp( new KnobBool(NULL, tr(kRotoBrushBuildupParamLabel), 1, true) )
        , visiblePortion( new KnobDouble(NULL, tr(kRotoBrushVisiblePortionParamLabel), 2, true) )
        , cloneTranslate( new KnobDouble(NULL, tr(kRotoBrushTranslateParamLabel), 2, true) )
        , cloneRotate( new KnobDouble(NULL, tr(kRotoBrushRotateParamLabel), 1, true) )
        , cloneScale( new KnobDouble(NULL, tr(kRotoBrushScaleParamLabel), 2, true) )
        , cloneScaleUniform( new KnobBool(NULL, tr(kRotoBrushScaleUniformParamLabel), 1, true) )
        , cloneSkewX( new KnobDouble(NULL, tr(kRotoBrushSkewXParamLabel), 1, true) )
        , cloneSkewY( new KnobDouble(NULL, tr(kRotoBrushSkewYParamLabel), 1, true) )
        , cloneSkewOrder( new KnobChoice(NULL, tr(kRotoBrushSkewOrderParamLabel), 1, true) )
        , cloneCenter( new KnobDouble(NULL, tr(kRotoBrushCenterParamLabel), 2, true) )
        , cloneFilter( new KnobChoice(NULL, tr(kRotoBrushFilterParamLabel), 1, true) )
        , cloneBlackOutside( new KnobBool(NULL, tr(kRotoBrushBlackOutsideParamLabel), 1, true) )
        , sourceColor( new KnobChoice(NULL, tr(kRotoBrushSourceColorLabel), 1, true) )
        , timeOffset( new KnobInt(NULL, tr(kRotoBrushTimeOffsetParamLabel), 1, true) )
        , timeOffsetMode( new KnobChoice(NULL, tr(kRotoBrushTimeOffsetModeParamLabel), 1, true) )
        , knobs()
        , cacheAccessMutex()
    {
        opacity.reset( new KnobDouble(NULL, tr(kRotoOpacityParamLabel), 1, true) );
        opacity->setHintToolTip( tr(kRotoOpacityHint) );
        opacity->setName(kRotoOpacityParam);
        opacity->populate();
        opacity->setMinimum(0.);
        opacity->setMaximum(1.);
        opacity->setDisplayMinimum(0.);
        opacity->setDisplayMaximum(1.);
        opacity->setDefaultValue(ROTO_DEFAULT_OPACITY);
        knobs.push_back(opacity);

        feather.reset( new KnobDouble(NULL, tr(kRotoFeatherParamLabel), 1, true) );
        feather->setHintToolTip( tr(kRotoFeatherHint) );
        feather->setName(kRotoFeatherParam);
        feather->populate();
        feather->setMinimum(0);
        feather->setDisplayMinimum(0);
        feather->setDisplayMaximum(500);
        feather->setDefaultValue(ROTO_DEFAULT_FEATHER);
        knobs.push_back(feather);

        featherFallOff.reset( new KnobDouble(NULL, tr(kRotoFeatherFallOffParamLabel), 1, true) );
        featherFallOff->setHintToolTip( tr(kRotoFeatherFallOffHint) );
        featherFallOff->setName(kRotoFeatherFallOffParam);
        featherFallOff->populate();
        featherFallOff->setMinimum(0.001);
        featherFallOff->setMaximum(5.);
        featherFallOff->setDisplayMinimum(0.2);
        featherFallOff->setDisplayMaximum(5.);
        featherFallOff->setDefaultValue(ROTO_DEFAULT_FEATHERFALLOFF);
        knobs.push_back(featherFallOff);


        lifeTime.reset( new KnobChoice(NULL, tr(kRotoDrawableItemLifeTimeParamLabel), 1, true) );
        lifeTime->setHintToolTip( tr(kRotoDrawableItemLifeTimeParamHint) );
        lifeTime->populate();
        lifeTime->setName(kRotoDrawableItemLifeTimeParam);
        {
            std::vector<ChoiceOption> choices;
            choices.push_back(ChoiceOption(kRotoDrawableItemLifeTimeSingle));
            choices.push_back(ChoiceOption(kRotoDrawableItemLifeTimeFromStart));
            choices.push_back(ChoiceOption(kRotoDrawableItemLifeTimeToEnd));
            choices.push_back(ChoiceOption(kRotoDrawableItemLifeTimeCustom));

            lifeTime->populateChoices(choices);
        }
        lifeTime->setDefaultValue(isPaintingNode ? 0 : 3);
        knobs.push_back(lifeTime);

        lifeTimeFrame.reset( new KnobInt(NULL, tr(kRotoDrawableItemLifeTimeFrameParamLabel), 1, true) );
        lifeTimeFrame->setHintToolTip( tr(kRotoDrawableItemLifeTimeFrameParamHint) );
        lifeTimeFrame->setName(kRotoDrawableItemLifeTimeFrameParam);
        lifeTimeFrame->populate();
        knobs.push_back(lifeTimeFrame);

        activated.reset( new KnobBool(NULL, tr(kRotoActivatedParamLabel), 1, true) );
        activated->setHintToolTip( tr(kRotoActivatedHint) );
        activated->setName(kRotoActivatedParam);
        activated->populate();
        activated->setDefaultValue(true);
        knobs.push_back(activated);

#ifdef NATRON_ROTO_INVERTIBLE
        inverted.reset( new KnobBool(NULL, tr(kRotoInvertedParamLabel), 1, true) );
        inverted->setHintToolTip( tr(kRotoInvertedHint) );
        inverted->setName(kRotoInvertedParam);
        inverted->populate();
        inverted->setDefaultValue(false);
        knobs.push_back(inverted);
#endif

        color.reset( new KnobColor(NULL, tr(kRotoColorParamLabel), 3, true) );
        color->setHintToolTip( tr(kRotoColorHint) );
        color->setName(kRotoColorParam);
        color->populate();
        color->setDefaultValue(ROTO_DEFAULT_COLOR_R, 0);
        color->setDefaultValue(ROTO_DEFAULT_COLOR_G, 1);
        color->setDefaultValue(ROTO_DEFAULT_COLOR_B, 2);
        knobs.push_back(color);

        compOperator.reset( new KnobChoice(NULL, tr(kRotoCompOperatorParamLabel), 1, true) );
        compOperator->setHintToolTip( tr(kRotoCompOperatorHint) );
        compOperator->setName(kRotoCompOperatorParam);
        compOperator->populate();
        knobs.push_back(compOperator);


        translate.reset( new KnobDouble(NULL, tr(kRotoDrawableItemTranslateParamLabel), 2, true) );
        translate->setName(kRotoDrawableItemTranslateParam);
        translate->setHintToolTip( tr(kRotoDrawableItemTranslateParamHint) );
        translate->populate();
        knobs.push_back(translate);

        rotate.reset( new KnobDouble(NULL, tr(kRotoDrawableItemRotateParamLabel), 1, true) );
        rotate->setName(kRotoDrawableItemRotateParam);
        rotate->setHintToolTip( tr(kRotoDrawableItemRotateParamHint) );
        rotate->populate();
        knobs.push_back(rotate);

        scale.reset( new KnobDouble(NULL, tr(kRotoDrawableItemScaleParamLabel), 2, true) );
        scale->setName(kRotoDrawableItemScaleParam);
        scale->setHintToolTip( tr(kRotoDrawableItemScaleParamHint) );
        scale->populate();
        scale->setDefaultValue(1, 0);
        scale->setDefaultValue(1, 1);
        knobs.push_back(scale);

        scaleUniform.reset( new KnobBool(NULL, tr(kRotoDrawableItemScaleUniformParamLabel), 1, true) );
        scaleUniform->setName(kRotoDrawableItemScaleUniformParam);
        scaleUniform->setHintToolTip( tr(kRotoDrawableItemScaleUniformParamHint) );
        scaleUniform->populate();
        scaleUniform->setDefaultValue(true);
        knobs.push_back(scaleUniform);

        skewX.reset( new KnobDouble(NULL, tr(kRotoDrawableItemSkewXParamLabel), 1, true) );
        skewX->setName(kRotoDrawableItemSkewXParam);
        skewX->setHintToolTip( tr(kRotoDrawableItemSkewXParamHint) );
        skewX->populate();
        knobs.push_back(skewX);

        skewY.reset( new KnobDouble(NULL, tr(kRotoDrawableItemSkewYParamLabel), 1, true) );
        skewY->setName(kRotoDrawableItemSkewYParam);
        skewY->setHintToolTip( tr(kRotoDrawableItemSkewYParamHint) );
        skewY->populate();
        knobs.push_back(skewY);

        skewOrder.reset( new KnobChoice(NULL, tr(kRotoDrawableItemSkewOrderParamLabel), 1, true) );
        skewOrder->setName(kRotoDrawableItemSkewOrderParam);
        skewOrder->setHintToolTip( tr(kRotoDrawableItemSkewOrderParamHint) );
        skewOrder->populate();
        knobs.push_back(skewOrder);
        {
            std::vector<ChoiceOption> choices;
            choices.push_back(ChoiceOption("XY"));
            choices.push_back(ChoiceOption("YX"));
            skewOrder->populateChoices(choices);
        }

        center.reset( new KnobDouble(NULL, tr(kRotoDrawableItemCenterParamLabel), 2, true) );
        center->setName(kRotoDrawableItemCenterParam);
        center->setHintToolTip( tr(kRotoDrawableItemCenterParamHint) );
        center->populate();
        knobs.push_back(center);

        extraMatrix.reset( new KnobDouble(NULL, tr(kRotoDrawableItemExtraMatrixParamLabel), 9, true) );
        extraMatrix->setName(kRotoDrawableItemExtraMatrixParam);
        extraMatrix->setHintToolTip( tr(kRotoDrawableItemExtraMatrixParamHint) );
        extraMatrix->populate();
        extraMatrix->setDefaultValue(1, 0);
        extraMatrix->setDefaultValue(1, 4);
        extraMatrix->setDefaultValue(1, 8);
        knobs.push_back(extraMatrix);


        brushSize->setName(kRotoBrushSizeParam);
        brushSize->setHintToolTip( tr(kRotoBrushSizeParamHint) );
        brushSize->populate();
        brushSize->setDefaultValue(25);
        brushSize->setMinimum(1);
        brushSize->setMaximum(1000);
        knobs.push_back(brushSize);

        brushSpacing->setName(kRotoBrushSpacingParam);
        brushSpacing->setHintToolTip( tr(kRotoBrushSpacingParamHint) );
        brushSpacing->populate();
        brushSpacing->setDefaultValue(0.1);
        brushSpacing->setMinimum(0);
        brushSpacing->setMaximum(1);
        knobs.push_back(brushSpacing);

        brushHardness->setName(kRotoBrushHardnessParam);
        brushHardness->setHintToolTip( tr(kRotoBrushHardnessParamHint) );
        brushHardness->populate();
        brushHardness->setDefaultValue(0.2);
        brushHardness->setMinimum(0);
        brushHardness->setMaximum(1);
        knobs.push_back(brushHardness);

        effectStrength->setName(kRotoBrushEffectParam);
        effectStrength->setHintToolTip( tr(kRotoBrushEffectParamHint) );
        effectStrength->populate();
        effectStrength->setDefaultValue(15);
        effectStrength->setMinimum(0);
        effectStrength->setMaximum(100);
        knobs.push_back(effectStrength);

        pressureOpacity->setName(kRotoBrushPressureOpacityParam);
        pressureOpacity->setHintToolTip( tr(kRotoBrushPressureOpacityParamHint) );
        pressureOpacity->populate();
        pressureOpacity->setAnimationEnabled(false);
        pressureOpacity->setDefaultValue(true);
        knobs.push_back(pressureOpacity);

        pressureSize->setName(kRotoBrushPressureSizeParam);
        pressureSize->populate();
        pressureSize->setHintToolTip( tr(kRotoBrushPressureSizeParamHint) );
        pressureSize->setAnimationEnabled(false);
        pressureSize->setDefaultValue(false);
        knobs.push_back(pressureSize);


        pressureHardness->setName(kRotoBrushPressureHardnessParam);
        pressureHardness->populate();
        pressureHardness->setHintToolTip( tr(kRotoBrushPressureHardnessParamHint) );
        pressureHardness->setAnimationEnabled(false);
        pressureHardness->setDefaultValue(false);
        knobs.push_back(pressureHardness);

        buildUp->setName(kRotoBrushBuildupParam);
        buildUp->populate();
        buildUp->setHintToolTip( tr(kRotoBrushBuildupParamHint) );
        buildUp->setDefaultValue(false);
        buildUp->setAnimationEnabled(false);
        buildUp->setDefaultValue(true);
        knobs.push_back(buildUp);


        visiblePortion->setName(kRotoBrushVisiblePortionParam);
        visiblePortion->setHintToolTip( tr(kRotoBrushVisiblePortionParamHint) );
        visiblePortion->populate();
        visiblePortion->setDefaultValue(0, 0);
        visiblePortion->setDefaultValue(1, 1);
        std::vector<double> mins, maxs;
        mins.push_back(0);
        mins.push_back(0);
        maxs.push_back(1);
        maxs.push_back(1);
        visiblePortion->setMinimumsAndMaximums(mins, maxs);
        knobs.push_back(visiblePortion);

        cloneTranslate->setName(kRotoBrushTranslateParam);
        cloneTranslate->setHintToolTip( tr(kRotoBrushTranslateParamHint) );
        cloneTranslate->populate();
        knobs.push_back(cloneTranslate);

        cloneRotate->setName(kRotoBrushRotateParam);
        cloneRotate->setHintToolTip( tr(kRotoBrushRotateParamHint) );
        cloneRotate->populate();
        knobs.push_back(cloneRotate);

        cloneScale->setName(kRotoBrushScaleParam);
        cloneScale->setHintToolTip( tr(kRotoBrushScaleParamHint) );
        cloneScale->populate();
        cloneScale->setDefaultValue(1, 0);
        cloneScale->setDefaultValue(1, 1);
        knobs.push_back(cloneScale);

        cloneScaleUniform->setName(kRotoBrushScaleUniformParam);
        cloneScaleUniform->setHintToolTip( tr(kRotoBrushScaleUniformParamHint) );
        cloneScaleUniform->populate();
        cloneScaleUniform->setDefaultValue(true);
        knobs.push_back(cloneScaleUniform);

        cloneSkewX->setName(kRotoBrushSkewXParam);
        cloneSkewX->setHintToolTip( tr(kRotoBrushSkewXParamHint) );
        cloneSkewX->populate();
        knobs.push_back(cloneSkewX);

        cloneSkewY->setName(kRotoBrushSkewYParam);
        cloneSkewY->setHintToolTip( tr(kRotoBrushSkewYParamHint) );
        cloneSkewY->populate();
        knobs.push_back(cloneSkewY);

        cloneSkewOrder->setName(kRotoBrushSkewOrderParam);
        cloneSkewOrder->setHintToolTip( tr(kRotoBrushSkewOrderParamHint) );
        cloneSkewOrder->populate();
        knobs.push_back(cloneSkewOrder);
        {
            std::vector<ChoiceOption> choices;
            choices.push_back(ChoiceOption("XY"));
            choices.push_back(ChoiceOption("YX"));
            cloneSkewOrder->populateChoices(choices);
        }

        cloneCenter->setName(kRotoBrushCenterParam);
        cloneCenter->setHintToolTip( tr(kRotoBrushCenterParamHint) );
        cloneCenter->populate();
        knobs.push_back(cloneCenter);


        cloneFilter->setName(kRotoBrushFilterParam);
        cloneFilter->setHintToolTip( tr(kRotoBrushFilterParamHint) );
        cloneFilter->populate();
        int defVal = 0;
        {
            std::vector<ChoiceOption> choices;
#pragma message WARN("TODO: better sync with OFX filter param")
            // must be kept in sync with ofxsFilter.h
            choices.push_back(ChoiceOption("impulse", kFilterImpulse, tr(kFilterImpulseHint).toStdString()));
            choices.push_back(ChoiceOption("box", kFilterBox, tr(kFilterBoxHint).toStdString()));
            choices.push_back(ChoiceOption("bilinear", kFilterBilinear, tr(kFilterBilinearHint).toStdString()));
            defVal = choices.size(); // cubic
            choices.push_back(ChoiceOption("cubic", kFilterCubic, tr(kFilterCubicHint).toStdString()));
            choices.push_back(ChoiceOption("keys", kFilterKeys, tr(kFilterKeysHint).toStdString()));
            choices.push_back(ChoiceOption("simon", kFilterSimon, tr(kFilterSimonHint).toStdString()));
            choices.push_back(ChoiceOption("rifman", kFilterRifman, tr(kFilterRifmanHint).toStdString()));
            choices.push_back(ChoiceOption("mitchell", kFilterMitchell, tr(kFilterMitchellHint).toStdString()));
            choices.push_back(ChoiceOption("parzen", kFilterParzen, tr(kFilterParzenHint).toStdString()));
            choices.push_back(ChoiceOption("notch", kFilterNotch, tr(kFilterNotchHint).toStdString()));
            cloneFilter->populateChoices(choices);
        }
        cloneFilter->setDefaultValue(defVal);
        knobs.push_back(cloneFilter);


        cloneBlackOutside->setName(kRotoBrushBlackOutsideParam);
        cloneBlackOutside->setHintToolTip( tr(kRotoBrushBlackOutsideParamHint) );
        cloneBlackOutside->populate();
        cloneBlackOutside->setDefaultValue(true);
        knobs.push_back(cloneBlackOutside);

        sourceColor->setName(kRotoBrushSourceColor);
        sourceColor->setHintToolTip( tr(kRotoBrushSizeParamHint) );
        sourceColor->populate();
        sourceColor->setDefaultValue(1);
        {
            std::vector<ChoiceOption> choices;
            choices.push_back(ChoiceOption("foreground"));
            choices.push_back(ChoiceOption("background"));
            for (int i = 1; i < 10; ++i) {
                std::stringstream ss;
                ss << "background " << i + 1;
                choices.push_back( ChoiceOption(ss.str()) );
            }
            sourceColor->populateChoices(choices);
        }
        knobs.push_back(sourceColor);

        timeOffset->setName(kRotoBrushTimeOffsetParam);
        timeOffset->setHintToolTip( tr(kRotoBrushTimeOffsetParamHint) );
        timeOffset->populate();
        timeOffset->setDisplayMinimum(-100);
        timeOffset->setDisplayMaximum(100);
        knobs.push_back(timeOffset);

        timeOffsetMode->setName(kRotoBrushTimeOffsetModeParam);
        timeOffsetMode->setHintToolTip( tr(kRotoBrushTimeOffsetModeParamHint) );
        timeOffsetMode->populate();
        {
            std::vector<ChoiceOption> modes;
            modes.push_back(ChoiceOption("Relative"));
            modes.push_back(ChoiceOption("Absolute"));
            timeOffsetMode->populateChoices(modes);
        }
        knobs.push_back(timeOffsetMode);

#ifdef NATRON_ROTO_ENABLE_MOTION_BLUR
        motionBlur.reset( new KnobDouble(NULL, tr(kRotoMotionBlurParamLabel), 1, true) );
        motionBlur->setName(kRotoPerShapeMotionBlurParam);
        motionBlur->setHintToolTip( tr(kRotoMotionBlurParamHint) );
        motionBlur->populate();
        motionBlur->setDefaultValue(0);
        motionBlur->setMinimum(0);
        motionBlur->setDisplayMinimum(0);
        motionBlur->setDisplayMaximum(4);
        motionBlur->setMaximum(4);
        knobs.push_back(motionBlur);

        shutter.reset( new KnobDouble(NULL, tr(kRotoShutterParamLabel), 1, true) );
        shutter->setName(kRotoPerShapeShutterParam);
        shutter->setHintToolTip( tr(kRotoShutterParamHint) );
        shutter->populate();
        shutter->setDefaultValue(0.5);
        shutter->setMinimum(0);
        shutter->setDisplayMinimum(0);
        shutter->setDisplayMaximum(2);
        shutter->setMaximum(2);
        knobs.push_back(shutter);

        shutterType.reset( new KnobChoice(NULL, tr(kRotoShutterOffsetTypeParamLabel), 1, true) );
        shutterType->setName(kRotoPerShapeShutterOffsetTypeParam);
        shutterType->setHintToolTip( tr(kRotoShutterOffsetTypeParamHint) );
        shutterType->populate();
        shutterType->setDefaultValue(0);
        {
            std::vector<std::string> options, helps;
            options.push_back("Centered");
            helps.push_back(kRotoShutterOffsetCenteredHint);
            options.push_back("Start");
            helps.push_back(kRotoShutterOffsetStartHint);
            options.push_back("End");
            helps.push_back(kRotoShutterOffsetEndHint);
            options.push_back("Custom");
            helps.push_back(kRotoShutterOffsetCustomHint);
            shutterType->populateChoices(options, helps);
        }
        knobs.push_back(shutterType);

        customOffset.reset( new KnobDouble(NULL, tr(kRotoShutterCustomOffsetParamLabel), 1, true) );
        customOffset->setName(kRotoPerShapeShutterCustomOffsetParam);
        customOffset->setHintToolTip( tr(kRotoShutterCustomOffsetParamHint) );
        customOffset->populate();
        customOffset->setDefaultValue(0);
        knobs.push_back(customOffset);
#endif

        overlayColor[0] = 0.85164;
        overlayColor[1] = 0.196936;
        overlayColor[2] = 0.196936;
        overlayColor[3] = 1.;
    }

    ~RotoDrawableItemPrivate()
    {
    }
};

struct RotoStrokeItemPrivate
{
    RotoStrokeType type;
    bool finished;
    struct StrokeCurves
    {
        boost::shared_ptr<Curve> xCurve, yCurve, pressureCurve;
    };

    /**
     * @brief A list of all storkes contained in this item. Basically each time penUp() is called it makes a new stroke
     **/
    std::vector<StrokeCurves> strokes;
    double curveT0; // timestamp of the first point in curve
    double lastTimestamp;
    RectD bbox;
    RectD wholeStrokeBboxWhilePainting;
    mutable QMutex strokeDotPatternsMutex;
    std::vector<cairo_pattern_t*> strokeDotPatterns;

    RotoStrokeItemPrivate(RotoStrokeType type)
        : type(type)
        , finished(false)
        , strokes()
        , curveT0(0)
        , lastTimestamp(0)
        , bbox()
        , wholeStrokeBboxWhilePainting()
        , strokeDotPatternsMutex()
        , strokeDotPatterns()
    {
        bbox.x1 = std::numeric_limits<double>::infinity();
        bbox.x2 = -std::numeric_limits<double>::infinity();
        bbox.y1 = std::numeric_limits<double>::infinity();
        bbox.y2 = -std::numeric_limits<double>::infinity();
    }
};

struct RotoContextPrivate
{
    Q_DECLARE_TR_FUNCTIONS(RotoContext)

public:
    mutable QMutex rotoContextMutex;

    /*
     * We have chosen to disable rotopainting and roto shapes from the same RotoContext because the rendering techniques are
     * very much differents. The rotopainting systems requires an entire compositing tree held inside whereas the rotoshapes
     * are rendered and optimized by Cairo internally.
     */
    bool isPaintNode;
    std::list< boost::shared_ptr<RotoLayer> > layers;
    bool autoKeying;
    bool rippleEdit;
    bool featherLink;
    bool isCurrentlyLoading;
    NodeWPtr node;
    U64 age;

    ///These are knobs that take the value of the selected splines info.
    ///Their value changes when selection changes.
    boost::weak_ptr<KnobDouble> opacity;
    boost::weak_ptr<KnobDouble> feather;
    boost::weak_ptr<KnobDouble> featherFallOff;
    boost::weak_ptr<KnobChoice> lifeTime;
    boost::weak_ptr<KnobBool> activated; //<allows to disable a shape on a specific frame range
    boost::weak_ptr<KnobInt> lifeTimeFrame;

#ifdef NATRON_ROTO_INVERTIBLE
    boost::weak_ptr<KnobBool> inverted;
#endif
    boost::weak_ptr<KnobColor> colorKnob;
    boost::weak_ptr<KnobDouble> brushSizeKnob;
    boost::weak_ptr<KnobDouble> brushSpacingKnob;
    boost::weak_ptr<KnobDouble> brushHardnessKnob;
    boost::weak_ptr<KnobDouble> brushEffectKnob;
    boost::weak_ptr<KnobSeparator> pressureLabelKnob;
    boost::weak_ptr<KnobBool> pressureOpacityKnob;
    boost::weak_ptr<KnobBool> pressureSizeKnob;
    boost::weak_ptr<KnobBool> pressureHardnessKnob;
    boost::weak_ptr<KnobBool> buildUpKnob;
    boost::weak_ptr<KnobDouble> brushVisiblePortionKnob;
    boost::weak_ptr<KnobDouble> cloneTranslateKnob;
    boost::weak_ptr<KnobDouble> cloneRotateKnob;
    boost::weak_ptr<KnobDouble> cloneScaleKnob;
    boost::weak_ptr<KnobBool> cloneUniformKnob;
    boost::weak_ptr<KnobDouble> cloneSkewXKnob;
    boost::weak_ptr<KnobDouble> cloneSkewYKnob;
    boost::weak_ptr<KnobChoice> cloneSkewOrderKnob;
    boost::weak_ptr<KnobDouble> cloneCenterKnob;
    boost::weak_ptr<KnobButton> resetCloneCenterKnob;
    boost::weak_ptr<KnobChoice> cloneFilterKnob;
    boost::weak_ptr<KnobBool> cloneBlackOutsideKnob;
    boost::weak_ptr<KnobButton> resetCloneTransformKnob;
    boost::weak_ptr<KnobDouble> translateKnob;
    boost::weak_ptr<KnobDouble> rotateKnob;
    boost::weak_ptr<KnobDouble> scaleKnob;
    boost::weak_ptr<KnobBool> scaleUniformKnob;
    boost::weak_ptr<KnobBool> transformInteractiveKnob;
    boost::weak_ptr<KnobDouble> skewXKnob;
    boost::weak_ptr<KnobDouble> skewYKnob;
    boost::weak_ptr<KnobChoice> skewOrderKnob;
    boost::weak_ptr<KnobDouble> centerKnob;
    boost::weak_ptr<KnobButton> resetCenterKnob;
    boost::weak_ptr<KnobDouble> extraMatrixKnob;
    boost::weak_ptr<KnobButton> resetTransformKnob;
    boost::weak_ptr<KnobChoice> sourceTypeKnob;
    boost::weak_ptr<KnobInt> timeOffsetKnob;
    boost::weak_ptr<KnobChoice> timeOffsetModeKnob;

#ifdef NATRON_ROTO_ENABLE_MOTION_BLUR
    boost::weak_ptr<KnobChoice> motionBlurTypeKnob;
    boost::weak_ptr<KnobDouble> motionBlurKnob, globalMotionBlurKnob;
    boost::weak_ptr<KnobDouble> shutterKnob, globalShutterKnob;
    boost::weak_ptr<KnobChoice> shutterTypeKnob, globalShutterTypeKnob;
    boost::weak_ptr<KnobDouble> customOffsetKnob, globalCustomOffsetKnob;
#endif

    std::list<boost::weak_ptr<KnobI> > knobs; //< list for easy access to all knobs
    std::list<boost::weak_ptr<KnobI> > cloneKnobs;
    std::list<boost::weak_ptr<KnobI> > strokeKnobs;
    std::list<boost::weak_ptr<KnobI> > shapeKnobs;

    ///This keeps track  of the items linked to the context knobs
    std::list<boost::shared_ptr<RotoItem> > selectedItems;
    boost::shared_ptr<RotoItem> lastInsertedItem;
    boost::shared_ptr<RotoItem> lastLockedItem;
    mutable QMutex doingNeatRenderMutex;
    QWaitCondition doingNeatRenderCond;
    bool doingNeatRender;
    bool mustDoNeatRender;

    /*
     * A merge node (or more if there are more than 64 items) used when all items share the same compositing operator to make the rotopaint tree shallow
     */
    NodesList globalMergeNodes;

    RotoContextPrivate(const NodePtr& n )
        : rotoContextMutex()
        , isPaintNode(false)
        , layers()
        , autoKeying(true)
        , rippleEdit(false)
        , featherLink(true)
        , isCurrentlyLoading(false)
        , node(n)
        , age(0)
        , doingNeatRender(false)
        , mustDoNeatRender(false)
        , globalMergeNodes()
    {
        EffectInstPtr effect = n->getEffectInstance();
        RotoPaint* isRotoNode = dynamic_cast<RotoPaint*>( effect.get() );

        if (isRotoNode) {
            isPaintNode = isRotoNode->isDefaultBehaviourPaintContext();
        } else {
            isPaintNode = false;
        }

        assert( n && n->getEffectInstance() );

        boost::shared_ptr<KnobPage> shapePage, strokePage, generalPage, clonePage, transformPage;

        generalPage = AppManager::createKnob<KnobPage>(effect.get(), tr("General"), 1, true);
        shapePage = AppManager::createKnob<KnobPage>(effect.get(), tr("Shape"), 1, true);
        strokePage = AppManager::createKnob<KnobPage>(effect.get(), tr("Stroke"), 1, true);
        clonePage = AppManager::createKnob<KnobPage>(effect.get(), tr("Clone"), 1, true);
        transformPage = AppManager::createKnob<KnobPage>(effect.get(), tr("Transform"), 1, true);

        boost::shared_ptr<KnobDouble> opacityKnob = AppManager::createKnob<KnobDouble>(effect.get(), tr(kRotoOpacityParamLabel), 1, true);
        opacityKnob->setHintToolTip( tr(kRotoOpacityHint) );
        opacityKnob->setName(kRotoOpacityParam);
        opacityKnob->setMinimum(0.);
        opacityKnob->setMaximum(1.);
        opacityKnob->setDisplayMinimum(0.);
        opacityKnob->setDisplayMaximum(1.);
        opacityKnob->setDefaultValue(ROTO_DEFAULT_OPACITY);
        opacityKnob->setDefaultAllDimensionsEnabled(false);
        opacityKnob->setIsPersistent(false);
        generalPage->addKnob(opacityKnob);
        knobs.push_back(opacityKnob);
        opacity = opacityKnob;

        boost::shared_ptr<KnobColor> ck = AppManager::createKnob<KnobColor>(effect.get(), tr(kRotoColorParamLabel), 3, true);
        ck->setHintToolTip( tr(kRotoColorHint) );
        ck->setName(kRotoColorParam);
        ck->setDefaultValue(ROTO_DEFAULT_COLOR_R, 0);
        ck->setDefaultValue(ROTO_DEFAULT_COLOR_G, 1);
        ck->setDefaultValue(ROTO_DEFAULT_COLOR_B, 2);
        ck->setDefaultAllDimensionsEnabled(false);
        generalPage->addKnob(ck);
        ck->setIsPersistent(false);
        knobs.push_back(ck);
        colorKnob = ck;

        boost::shared_ptr<KnobChoice> lifeTimeKnob = AppManager::createKnob<KnobChoice>(effect.get(), tr(kRotoDrawableItemLifeTimeParamLabel), 1, true);
        lifeTimeKnob->setHintToolTip( tr(kRotoDrawableItemLifeTimeParamHint) );
        lifeTimeKnob->setName(kRotoDrawableItemLifeTimeParam);
        lifeTimeKnob->setAddNewLine(false);
        lifeTimeKnob->setIsPersistent(false);
        lifeTimeKnob->setDefaultAllDimensionsEnabled(false);
        lifeTimeKnob->setAnimationEnabled(false);
        {
            std::vector<ChoiceOption> choices;
            choices.push_back(ChoiceOption(kRotoDrawableItemLifeTimeAll, "",tr(kRotoDrawableItemLifeTimeAllHelp).toStdString() ));
            choices.push_back(ChoiceOption(kRotoDrawableItemLifeTimeSingle, "", tr(kRotoDrawableItemLifeTimeSingleHelp).toStdString()));
            choices.push_back(ChoiceOption(kRotoDrawableItemLifeTimeFromStart, "", tr(kRotoDrawableItemLifeTimeFromStartHelp).toStdString()));
            choices.push_back(ChoiceOption(kRotoDrawableItemLifeTimeToEnd, "" ,tr(kRotoDrawableItemLifeTimeToEndHelp).toStdString()));
            choices.push_back(ChoiceOption(kRotoDrawableItemLifeTimeCustom, "", tr(kRotoDrawableItemLifeTimeCustomHelp).toStdString()));
            lifeTimeKnob->populateChoices(choices);

        }
        lifeTimeKnob->setDefaultValue(isPaintNode ? 0 : 3);
        generalPage->addKnob(lifeTimeKnob);
        knobs.push_back(lifeTimeKnob);
        lifeTime = lifeTimeKnob;

        boost::shared_ptr<KnobInt> lifeTimeFrameKnob = AppManager::createKnob<KnobInt>(effect.get(), tr(kRotoDrawableItemLifeTimeFrameParamLabel), 1, true);
        lifeTimeFrameKnob->setHintToolTip( tr(kRotoDrawableItemLifeTimeFrameParamHint) );
        lifeTimeFrameKnob->setName(kRotoDrawableItemLifeTimeFrameParam);
        lifeTimeFrameKnob->setSecretByDefault(!isPaintNode);
        lifeTimeFrameKnob->setDefaultAllDimensionsEnabled(false);
        lifeTimeFrameKnob->setAddNewLine(false);
        lifeTimeFrameKnob->setAnimationEnabled(false);
        generalPage->addKnob(lifeTimeFrameKnob);
        knobs.push_back(lifeTimeFrameKnob);
        lifeTimeFrame = lifeTimeFrameKnob;

        boost::shared_ptr<KnobBool> activatedKnob = AppManager::createKnob<KnobBool>(effect.get(), tr(kRotoActivatedParamLabel), 1, true);
        activatedKnob->setHintToolTip( tr(kRotoActivatedHint) );
        activatedKnob->setName(kRotoActivatedParam);
        activatedKnob->setAddNewLine(true);
        activatedKnob->setSecretByDefault(isPaintNode);
        activatedKnob->setDefaultValue(true);
        activatedKnob->setDefaultAllDimensionsEnabled(false);
        generalPage->addKnob(activatedKnob);
        activatedKnob->setIsPersistent(false);
        knobs.push_back(activatedKnob);
        activated = activatedKnob;

#ifdef NATRON_ROTO_INVERTIBLE
        boost::shared_ptr<KnobBool> invertedKnob = AppManager::createKnob<KnobBool>(effect.get(), tr(kRotoInvertedParamLabel), 1, true);
        invertedKnob->setHintToolTip( tr(kRotoInvertedHint) );
        invertedKnob->setName(kRotoInvertedParam);
        invertedKnob->setDefaultValue(false);
        invertedKnob->setDefaultAllDimensionsEnabled(false);
        invertedKnob->setIsPersistent(false);
        generalPage->addKnob(invertedKnob);
        knobs.push_back(invertedKnob);
        inverted = invertedKnob;
#endif

        boost::shared_ptr<KnobDouble> featherKnob = AppManager::createKnob<KnobDouble>(effect.get(), tr(kRotoFeatherParamLabel), 1, true);
        featherKnob->setHintToolTip( tr(kRotoFeatherHint) );
        featherKnob->setName(kRotoFeatherParam);
        featherKnob->setMinimum(0);
        featherKnob->setDisplayMinimum(0);
        featherKnob->setDisplayMaximum(500);
        featherKnob->setDefaultValue(ROTO_DEFAULT_FEATHER);
        featherKnob->setDefaultAllDimensionsEnabled(false);
        featherKnob->setIsPersistent(false);
        shapePage->addKnob(featherKnob);
        knobs.push_back(featherKnob);
        shapeKnobs.push_back(featherKnob);
        feather = featherKnob;

        boost::shared_ptr<KnobDouble> featherFallOffKnob = AppManager::createKnob<KnobDouble>(effect.get(), tr(kRotoFeatherFallOffParamLabel), 1, true);
        featherFallOffKnob->setHintToolTip( tr(kRotoFeatherFallOffHint) );
        featherFallOffKnob->setName(kRotoFeatherFallOffParam);
        featherFallOffKnob->setMinimum(0.001);
        featherFallOffKnob->setMaximum(5.);
        featherFallOffKnob->setDisplayMinimum(0.2);
        featherFallOffKnob->setDisplayMaximum(5.);
        featherFallOffKnob->setDefaultValue(ROTO_DEFAULT_FEATHERFALLOFF);
        featherFallOffKnob->setDefaultAllDimensionsEnabled(false);
        featherFallOffKnob->setIsPersistent(false);
        shapePage->addKnob(featherFallOffKnob);
        knobs.push_back(featherFallOffKnob);
        shapeKnobs.push_back(featherFallOffKnob);
        featherFallOff = featherFallOffKnob;

        {
            boost::shared_ptr<KnobChoice> sourceType = AppManager::createKnob<KnobChoice>(effect.get(), tr(kRotoBrushSourceColorLabel), 1, true);
            sourceType->setName(kRotoBrushSourceColor);
            sourceType->setHintToolTip( tr(kRotoBrushSourceColorHint) );
            sourceType->setDefaultValue(1);
            {
<<<<<<< HEAD
                std::vector<ChoiceOption> choices;
                choices.push_back( ChoiceOption( "foreground", "", tr(kRotoBrushSourceColorOptionForegroundHint).toStdString() ) );
                choices.push_back( ChoiceOption( "background", "", tr(kRotoBrushSourceColorOptionBackgroundHint).toStdString() ) );
                for (int i = 1; i < 10; ++i) {
                    std::stringstream ss;
                    ss << "background " << i + 1;
                    choices.push_back( ChoiceOption( ss.str(), "", tr(kRotoBrushSourceColorOptionBackgroundNHint).arg(i).toStdString() ) );
=======
                std::vector<std::string> choices;
                std::vector<std::string> choicesHelp;
                choices.push_back("foreground");
                choicesHelp.push_back(tr(kRotoBrushSourceColorOptionForegroundHint).toStdString());
                choices.push_back("background");
                choicesHelp.push_back(tr(kRotoBrushSourceColorOptionBackgroundHint).toStdString());
                for (int i = 1; i < 10; ++i) {
                    std::stringstream ss;
                    ss << "background " << i + 1;
                    choices.push_back( ss.str() );
                    choicesHelp.push_back(tr(kRotoBrushSourceColorOptionBackgroundNHint).arg(i).toStdString());
>>>>>>> 092377b5
                }
                sourceType->populateChoices(choices, choicesHelp);
            }
            sourceType->setDefaultAllDimensionsEnabled(false);
            clonePage->addKnob(sourceType);
            knobs.push_back(sourceType);
            cloneKnobs.push_back(sourceType);
            sourceTypeKnob = sourceType;

            boost::shared_ptr<KnobDouble> translate = AppManager::createKnob<KnobDouble>(effect.get(), tr(kRotoBrushTranslateParamLabel), 2, true);
            translate->setName(kRotoBrushTranslateParam);
            translate->setHintToolTip( tr(kRotoBrushTranslateParamHint) );
            translate->setDefaultAllDimensionsEnabled(false);
            translate->setIncrement(10);
            clonePage->addKnob(translate);
            knobs.push_back(translate);
            cloneKnobs.push_back(translate);
            cloneTranslateKnob = translate;

            boost::shared_ptr<KnobDouble> rotate = AppManager::createKnob<KnobDouble>(effect.get(), tr(kRotoBrushRotateParamLabel), 1, true);
            rotate->setName(kRotoBrushRotateParam);
            rotate->setHintToolTip( tr(kRotoBrushRotateParamHint) );
            rotate->setDefaultAllDimensionsEnabled(false);
            rotate->setDisplayMinimum(-180);
            rotate->setDisplayMaximum(180);
            clonePage->addKnob(rotate);
            knobs.push_back(rotate);
            cloneKnobs.push_back(rotate);
            cloneRotateKnob = rotate;

            boost::shared_ptr<KnobDouble> scale = AppManager::createKnob<KnobDouble>(effect.get(), tr(kRotoBrushScaleParamLabel), 2, true);
            scale->setName(kRotoBrushScaleParam);
            scale->setHintToolTip( tr(kRotoBrushScaleParamHint) );
            scale->setDefaultValue(1, 0);
            scale->setDefaultValue(1, 1);
            scale->setDisplayMinimum(0.1, 0);
            scale->setDisplayMinimum(0.1, 1);
            scale->setDisplayMaximum(10, 0);
            scale->setDisplayMaximum(10, 1);
            scale->setAddNewLine(false);
            scale->setDefaultAllDimensionsEnabled(false);
            clonePage->addKnob(scale);
            cloneKnobs.push_back(scale);
            knobs.push_back(scale);
            cloneScaleKnob = scale;

            boost::shared_ptr<KnobBool> scaleUniform = AppManager::createKnob<KnobBool>(effect.get(), tr(kRotoBrushScaleUniformParamLabel), 1, true);
            scaleUniform->setName(kRotoBrushScaleUniformParam);
            scaleUniform->setHintToolTip( tr(kRotoBrushScaleUniformParamHint) );
            scaleUniform->setDefaultValue(true);
            scaleUniform->setDefaultAllDimensionsEnabled(false);
            scaleUniform->setAnimationEnabled(false);
            clonePage->addKnob(scaleUniform);
            cloneKnobs.push_back(scaleUniform);
            knobs.push_back(scaleUniform);
            cloneUniformKnob = scaleUniform;

            boost::shared_ptr<KnobDouble> skewX = AppManager::createKnob<KnobDouble>(effect.get(), tr(kRotoBrushSkewXParamLabel), 1, true);
            skewX->setName(kRotoBrushSkewXParam);
            skewX->setHintToolTip( tr(kRotoBrushSkewXParamHint) );
            skewX->setDefaultAllDimensionsEnabled(false);
            skewX->setDisplayMinimum(-1, 0);
            skewX->setDisplayMaximum(1, 0);
            cloneKnobs.push_back(skewX);
            clonePage->addKnob(skewX);
            knobs.push_back(skewX);
            cloneSkewXKnob = skewX;

            boost::shared_ptr<KnobDouble> skewY = AppManager::createKnob<KnobDouble>(effect.get(), tr(kRotoBrushSkewYParamLabel), 1, true);
            skewY->setName(kRotoBrushSkewYParam);
            skewY->setHintToolTip( tr(kRotoBrushSkewYParamHint) );
            skewY->setDefaultAllDimensionsEnabled(false);
            skewY->setDisplayMinimum(-1, 0);
            skewY->setDisplayMaximum(1, 0);
            clonePage->addKnob(skewY);
            cloneKnobs.push_back(skewY);
            knobs.push_back(skewY);
            cloneSkewYKnob = skewY;

            boost::shared_ptr<KnobChoice> skewOrder = AppManager::createKnob<KnobChoice>(effect.get(), tr(kRotoBrushSkewOrderParamLabel), 1, true);
            skewOrder->setName(kRotoBrushSkewOrderParam);
            skewOrder->setHintToolTip( tr(kRotoBrushSkewOrderParamHint) );
            skewOrder->setDefaultValue(0);
            {
                std::vector<ChoiceOption> choices;
                choices.push_back(ChoiceOption("XY"));
                choices.push_back(ChoiceOption("YX"));
                skewOrder->populateChoices(choices);
            }
            skewOrder->setDefaultAllDimensionsEnabled(false);
            skewOrder->setAnimationEnabled(false);
            clonePage->addKnob(skewOrder);
            cloneKnobs.push_back(skewOrder);
            knobs.push_back(skewOrder);
            cloneSkewOrderKnob = skewOrder;

            boost::shared_ptr<KnobDouble> center = AppManager::createKnob<KnobDouble>(effect.get(), tr(kRotoBrushCenterParamLabel), 2, true);
            center->setName(kRotoBrushCenterParam);
            center->setHintToolTip( tr(kRotoBrushCenterParamHint) );
            center->setDefaultAllDimensionsEnabled(false);
            center->setDefaultValuesAreNormalized(true);
            center->setAddNewLine(false);
            center->setDefaultValue(0.5, 0);
            center->setDefaultValue(0.5, 1);
            clonePage->addKnob(center);
            cloneKnobs.push_back(center);
            knobs.push_back(center);
            cloneCenterKnob = center;

            boost::shared_ptr<KnobButton> resetCloneCenter = AppManager::createKnob<KnobButton>(effect.get(), tr(kRotoResetCloneCenterParamLabel), 1, true);
            resetCloneCenter->setName(kRotoResetCloneCenterParam);
            resetCloneCenter->setHintToolTip( tr(kRotoResetCloneCenterParamHint) );
            resetCloneCenter->setAllDimensionsEnabled(false);
            clonePage->addKnob(resetCloneCenter);
            cloneKnobs.push_back(resetCloneCenter);
            knobs.push_back(resetCloneCenter);
            resetCloneCenterKnob = resetCloneCenter;


            boost::shared_ptr<KnobButton> resetCloneTransform = AppManager::createKnob<KnobButton>(effect.get(), tr(kRotoResetCloneTransformParamLabel), 1, true);
            resetCloneTransform->setName(kRotoResetCloneTransformParam);
            resetCloneTransform->setHintToolTip( tr(kRotoResetCloneTransformParamHint) );
            resetCloneTransform->setAllDimensionsEnabled(false);
            clonePage->addKnob(resetCloneTransform);
            cloneKnobs.push_back(resetCloneTransform);
            knobs.push_back(resetCloneTransform);
            resetCloneTransformKnob = resetCloneTransform;

            node.lock()->addTransformInteract(translate, scale, scaleUniform, rotate, skewX, skewY, skewOrder, center,
                                              boost::shared_ptr<KnobBool>() /*invert*/,
                                              boost::shared_ptr<KnobBool>() /*interactive*/);

            boost::shared_ptr<KnobChoice> filter = AppManager::createKnob<KnobChoice>(effect.get(), tr(kRotoBrushFilterParamLabel), 1, true);
            filter->setName(kRotoBrushFilterParam);
            filter->setHintToolTip( tr(kRotoBrushFilterParamHint) );
            {
                std::vector<ChoiceOption> choices;
                choices.push_back(ChoiceOption(kFilterImpulse, "", tr(kFilterImpulseHint).toStdString()));
                choices.push_back(ChoiceOption(kFilterBilinear, "", tr(kFilterBilinearHint).toStdString()));
                choices.push_back(ChoiceOption(kFilterCubic, "", tr(kFilterCubicHint).toStdString()));
                choices.push_back(ChoiceOption(kFilterKeys, "", tr(kFilterKeysHint).toStdString()));
                choices.push_back(ChoiceOption(kFilterSimon, "", tr(kFilterSimonHint).toStdString()));
                choices.push_back(ChoiceOption(kFilterRifman, "", tr(kFilterRifmanHint).toStdString()));
                choices.push_back(ChoiceOption(kFilterMitchell, "", tr(kFilterMitchellHint).toStdString()));
                choices.push_back(ChoiceOption(kFilterParzen, "", tr(kFilterParzenHint).toStdString()));
                choices.push_back(ChoiceOption(kFilterNotch, "", tr(kFilterNotchHint).toStdString()));
                filter->populateChoices(choices);
            }
            filter->setDefaultValue(2);
            filter->setDefaultAllDimensionsEnabled(false);
            filter->setAddNewLine(false);
            clonePage->addKnob(filter);
            cloneKnobs.push_back(filter);
            knobs.push_back(filter);
            cloneFilterKnob = filter;

            boost::shared_ptr<KnobBool> blackOutside = AppManager::createKnob<KnobBool>(effect.get(), tr(kRotoBrushBlackOutsideParamLabel), 1, true);
            blackOutside->setName(kRotoBrushBlackOutsideParam);
            blackOutside->setHintToolTip( tr(kRotoBrushBlackOutsideParamHint) );
            blackOutside->setDefaultValue(true);
            blackOutside->setDefaultAllDimensionsEnabled(false);
            clonePage->addKnob(blackOutside);
            knobs.push_back(blackOutside);
            cloneKnobs.push_back(blackOutside);
            cloneBlackOutsideKnob = blackOutside;

            boost::shared_ptr<KnobInt> timeOffset = AppManager::createKnob<KnobInt>(effect.get(), tr(kRotoBrushTimeOffsetParamLabel), 1, true);
            timeOffset->setName(kRotoBrushTimeOffsetParam);
            timeOffset->setHintToolTip( tr(kRotoBrushTimeOffsetParamHint) );
            timeOffset->setDisplayMinimum(-100);
            timeOffset->setDisplayMaximum(100);
            timeOffset->setDefaultAllDimensionsEnabled(false);
            timeOffset->setIsPersistent(false);
            timeOffset->setAddNewLine(false);
            clonePage->addKnob(timeOffset);
            cloneKnobs.push_back(timeOffset);
            knobs.push_back(timeOffset);
            timeOffsetKnob = timeOffset;

            boost::shared_ptr<KnobChoice> timeOffsetMode = AppManager::createKnob<KnobChoice>(effect.get(), tr(kRotoBrushTimeOffsetModeParamLabel), 1, true);
            timeOffsetMode->setName(kRotoBrushTimeOffsetModeParam);
            timeOffsetMode->setHintToolTip( tr(kRotoBrushTimeOffsetModeParamHint) );
            {
                std::vector<ChoiceOption> modes;
                modes.push_back(ChoiceOption("Relative"));
                modes.push_back(ChoiceOption("Absolute"));
                timeOffsetMode->populateChoices(modes);
            }
            timeOffsetMode->setDefaultAllDimensionsEnabled(false);
            timeOffsetMode->setIsPersistent(false);
            clonePage->addKnob(timeOffsetMode);
            knobs.push_back(timeOffsetMode);
            cloneKnobs.push_back(timeOffsetMode);
            timeOffsetModeKnob = timeOffsetMode;

            boost::shared_ptr<KnobDouble> brushSize = AppManager::createKnob<KnobDouble>(effect.get(), tr(kRotoBrushSizeParamLabel), 1, true);
            brushSize->setName(kRotoBrushSizeParam);
            brushSize->setHintToolTip( tr(kRotoBrushSizeParamHint) );
            brushSize->setDefaultValue(25);
            brushSize->setMinimum(1.);
            brushSize->setMaximum(1000);
            brushSize->setDefaultAllDimensionsEnabled(false);
            brushSize->setIsPersistent(false);
            strokePage->addKnob(brushSize);
            knobs.push_back(brushSize);
            strokeKnobs.push_back(brushSize);
            brushSizeKnob = brushSize;

            boost::shared_ptr<KnobDouble> brushSpacing = AppManager::createKnob<KnobDouble>(effect.get(), tr(kRotoBrushSpacingParamLabel), 1, true);
            brushSpacing->setName(kRotoBrushSpacingParam);
            brushSpacing->setHintToolTip( tr(kRotoBrushSpacingParamHint) );
            brushSpacing->setDefaultValue(0.1);
            brushSpacing->setMinimum(0.);
            brushSpacing->setMaximum(1.);
            brushSpacing->setDefaultAllDimensionsEnabled(false);
            brushSpacing->setIsPersistent(false);
            strokePage->addKnob(brushSpacing);
            knobs.push_back(brushSpacing);
            strokeKnobs.push_back(brushSpacing);
            brushSpacingKnob = brushSpacing;

            boost::shared_ptr<KnobDouble> brushHardness = AppManager::createKnob<KnobDouble>(effect.get(), tr(kRotoBrushHardnessParamLabel), 1, true);
            brushHardness->setName(kRotoBrushHardnessParam);
            brushHardness->setHintToolTip( tr(kRotoBrushHardnessParamHint) );
            brushHardness->setDefaultValue(0.2);
            brushHardness->setMinimum(0.);
            brushHardness->setMaximum(1.);
            brushHardness->setDefaultAllDimensionsEnabled(false);
            brushHardness->setIsPersistent(false);
            strokePage->addKnob(brushHardness);
            knobs.push_back(brushHardness);
            strokeKnobs.push_back(brushHardness);
            brushHardnessKnob = brushHardness;

            boost::shared_ptr<KnobDouble> effectStrength = AppManager::createKnob<KnobDouble>(effect.get(), tr(kRotoBrushEffectParamLabel), 1, true);
            effectStrength->setName(kRotoBrushEffectParam);
            effectStrength->setHintToolTip( tr(kRotoBrushEffectParamHint) );
            effectStrength->setDefaultValue(15);
            effectStrength->setMinimum(0.);
            effectStrength->setMaximum(100.);
            effectStrength->setDefaultAllDimensionsEnabled(false);
            effectStrength->setIsPersistent(false);
            strokePage->addKnob(effectStrength);
            knobs.push_back(effectStrength);
            strokeKnobs.push_back(effectStrength);
            brushEffectKnob = effectStrength;

            boost::shared_ptr<KnobSeparator> pressureLabel = AppManager::createKnob<KnobSeparator>( effect.get(), tr(kRotoBrushPressureLabelParamLabel) );
            pressureLabel->setName(kRotoBrushPressureLabelParam);
            pressureLabel->setHintToolTip( tr(kRotoBrushPressureLabelParamHint) );
            strokePage->addKnob(pressureLabel);
            knobs.push_back(pressureLabel);
            strokeKnobs.push_back(pressureLabel);
            pressureLabelKnob = pressureLabel;

            boost::shared_ptr<KnobBool> pressureOpacity = AppManager::createKnob<KnobBool>( effect.get(), tr(kRotoBrushPressureOpacityParamLabel) );
            pressureOpacity->setName(kRotoBrushPressureOpacityParam);
            pressureOpacity->setHintToolTip( tr(kRotoBrushPressureOpacityParamHint) );
            pressureOpacity->setAnimationEnabled(false);
            pressureOpacity->setDefaultValue(true);
            pressureOpacity->setAddNewLine(false);
            pressureOpacity->setDefaultAllDimensionsEnabled(false);
            pressureOpacity->setIsPersistent(false);
            strokePage->addKnob(pressureOpacity);
            knobs.push_back(pressureOpacity);
            strokeKnobs.push_back(pressureOpacity);
            pressureOpacityKnob = pressureOpacity;

            boost::shared_ptr<KnobBool> pressureSize = AppManager::createKnob<KnobBool>( effect.get(), tr(kRotoBrushPressureSizeParamLabel) );
            pressureSize->setName(kRotoBrushPressureSizeParam);
            pressureSize->setHintToolTip( tr(kRotoBrushPressureSizeParamHint) );
            pressureSize->setAnimationEnabled(false);
            pressureSize->setDefaultValue(false);
            pressureSize->setAddNewLine(false);
            pressureSize->setDefaultAllDimensionsEnabled(false);
            pressureSize->setIsPersistent(false);
            knobs.push_back(pressureSize);
            strokeKnobs.push_back(pressureSize);
            strokePage->addKnob(pressureSize);
            pressureSizeKnob = pressureSize;

            boost::shared_ptr<KnobBool> pressureHardness = AppManager::createKnob<KnobBool>( effect.get(), tr(kRotoBrushPressureHardnessParamLabel) );
            pressureHardness->setName(kRotoBrushPressureHardnessParam);
            pressureHardness->setHintToolTip( tr(kRotoBrushPressureHardnessParamHint) );
            pressureHardness->setAnimationEnabled(false);
            pressureHardness->setDefaultValue(false);
            pressureHardness->setAddNewLine(true);
            pressureHardness->setDefaultAllDimensionsEnabled(false);
            pressureHardness->setIsPersistent(false);
            knobs.push_back(pressureHardness);
            strokeKnobs.push_back(pressureHardness);
            strokePage->addKnob(pressureHardness);
            pressureHardnessKnob = pressureHardness;

            boost::shared_ptr<KnobBool> buildUp = AppManager::createKnob<KnobBool>( effect.get(), tr(kRotoBrushBuildupParamLabel) );
            buildUp->setName(kRotoBrushBuildupParam);
            buildUp->setHintToolTip( tr(kRotoBrushBuildupParamHint) );
            buildUp->setAnimationEnabled(false);
            buildUp->setDefaultValue(false);
            buildUp->setAddNewLine(true);
            buildUp->setDefaultAllDimensionsEnabled(false);
            buildUp->setIsPersistent(false);
            knobs.push_back(buildUp);
            strokeKnobs.push_back(buildUp);
            strokePage->addKnob(buildUp);
            buildUpKnob = buildUp;

            boost::shared_ptr<KnobDouble> visiblePortion = AppManager::createKnob<KnobDouble>(effect.get(), tr(kRotoBrushVisiblePortionParamLabel), 2, true);
            visiblePortion->setName(kRotoBrushVisiblePortionParam);
            visiblePortion->setHintToolTip( tr(kRotoBrushVisiblePortionParamHint) );
            visiblePortion->setDefaultValue(0, 0);
            visiblePortion->setDefaultValue(1, 1);
            std::vector<double> mins, maxs;
            mins.push_back(0);
            mins.push_back(0);
            maxs.push_back(1);
            maxs.push_back(1);
            visiblePortion->setMinimumsAndMaximums(mins, maxs);
            visiblePortion->setDefaultAllDimensionsEnabled(false);
            visiblePortion->setIsPersistent(false);
            strokePage->addKnob(visiblePortion);
            visiblePortion->setDimensionName(0, "start");
            visiblePortion->setDimensionName(1, "end");
            knobs.push_back(visiblePortion);
            strokeKnobs.push_back(visiblePortion);
            brushVisiblePortionKnob = visiblePortion;
        }

        boost::shared_ptr<KnobDouble> translate = AppManager::createKnob<KnobDouble>(effect.get(), tr(kRotoDrawableItemTranslateParamLabel), 2, true);
        translate->setName(kRotoDrawableItemTranslateParam);
        translate->setHintToolTip( tr(kRotoDrawableItemTranslateParamHint) );
        translate->setDefaultAllDimensionsEnabled(false);
        translate->setIncrement(10);
        transformPage->addKnob(translate);
        knobs.push_back(translate);
        translateKnob = translate;

        boost::shared_ptr<KnobDouble> rotate = AppManager::createKnob<KnobDouble>(effect.get(), tr(kRotoDrawableItemRotateParamLabel), 1, true);
        rotate->setName(kRotoDrawableItemRotateParam);
        rotate->setHintToolTip( tr(kRotoDrawableItemRotateParamHint) );
        rotate->setDefaultAllDimensionsEnabled(false);
        rotate->setDisplayMinimum(-180);
        rotate->setDisplayMaximum(180);
        transformPage->addKnob(rotate);
        knobs.push_back(rotate);
        rotateKnob = rotate;

        boost::shared_ptr<KnobDouble> scale = AppManager::createKnob<KnobDouble>(effect.get(), tr(kRotoDrawableItemScaleParamLabel), 2, true);
        scale->setName(kRotoDrawableItemScaleParam);
        scale->setHintToolTip( tr(kRotoDrawableItemScaleParamHint) );
        scale->setDefaultValue(1, 0);
        scale->setDefaultValue(1, 1);
        scale->setDisplayMinimum(0.1, 0);
        scale->setDisplayMinimum(0.1, 1);
        scale->setDisplayMaximum(10, 0);
        scale->setDisplayMaximum(10, 1);
        scale->setAddNewLine(false);
        scale->setDefaultAllDimensionsEnabled(false);
        transformPage->addKnob(scale);
        knobs.push_back(scale);
        scaleKnob = scale;

        boost::shared_ptr<KnobBool> scaleUniform = AppManager::createKnob<KnobBool>(effect.get(), tr(kRotoDrawableItemScaleUniformParamLabel), 1, true);
        scaleUniform->setName(kRotoDrawableItemScaleUniformParam);
        scaleUniform->setHintToolTip( tr(kRotoDrawableItemScaleUniformParamHint) );
        scaleUniform->setDefaultValue(true);
        scaleUniform->setDefaultAllDimensionsEnabled(false);
        scaleUniform->setAnimationEnabled(false);
        transformPage->addKnob(scaleUniform);
        knobs.push_back(scaleUniform);
        scaleUniformKnob = scaleUniform;

        boost::shared_ptr<KnobDouble> skewX = AppManager::createKnob<KnobDouble>(effect.get(), tr(kRotoDrawableItemSkewXParamLabel), 1, true);
        skewX->setName(kRotoDrawableItemSkewXParam);
        skewX->setHintToolTip( tr(kRotoDrawableItemSkewXParamHint) );
        skewX->setDefaultAllDimensionsEnabled(false);
        skewX->setDisplayMinimum(-1, 0);
        skewX->setDisplayMaximum(1, 0);
        transformPage->addKnob(skewX);
        knobs.push_back(skewX);
        skewXKnob = skewX;

        boost::shared_ptr<KnobDouble> skewY = AppManager::createKnob<KnobDouble>(effect.get(), tr(kRotoDrawableItemSkewYParamLabel), 1, true);
        skewY->setName(kRotoDrawableItemSkewYParam);
        skewY->setHintToolTip( tr(kRotoDrawableItemSkewYParamHint) );
        skewY->setDefaultAllDimensionsEnabled(false);
        skewY->setDisplayMinimum(-1, 0);
        skewY->setDisplayMaximum(1, 0);
        transformPage->addKnob(skewY);
        knobs.push_back(skewY);
        skewYKnob = skewY;

        boost::shared_ptr<KnobChoice> skewOrder = AppManager::createKnob<KnobChoice>(effect.get(), tr(kRotoDrawableItemSkewOrderParamLabel), 1, true);
        skewOrder->setName(kRotoDrawableItemSkewOrderParam);
        skewOrder->setHintToolTip( tr(kRotoDrawableItemSkewOrderParamHint) );
        skewOrder->setDefaultValue(0);
        {
            std::vector<ChoiceOption> choices;
            choices.push_back(ChoiceOption("XY"));
            choices.push_back(ChoiceOption("YX"));
            skewOrder->populateChoices(choices);
        }
        skewOrder->setDefaultAllDimensionsEnabled(false);
        skewOrder->setAnimationEnabled(false);
        transformPage->addKnob(skewOrder);
        knobs.push_back(skewOrder);
        skewOrderKnob = skewOrder;

        boost::shared_ptr<KnobDouble> center = AppManager::createKnob<KnobDouble>(effect.get(), tr(kRotoDrawableItemCenterParamLabel), 2, true);
        center->setName(kRotoDrawableItemCenterParam);
        center->setHintToolTip( tr(kRotoDrawableItemCenterParamHint) );
        center->setDefaultAllDimensionsEnabled(false);
        center->setDefaultValuesAreNormalized(true);
        center->setAddNewLine(false);
        center->setDefaultValue(0.5, 0);
        center->setDefaultValue(0.5, 1);
        transformPage->addKnob(center);
        knobs.push_back(center);
        centerKnob = center;

        boost::shared_ptr<KnobButton> resetCenter = AppManager::createKnob<KnobButton>(effect.get(), tr(kRotoResetCenterParamLabel), 1, true);
        resetCenter->setName(kRotoResetCenterParam);
        resetCenter->setHintToolTip( tr(kRotoResetCenterParamHint) );
        resetCenter->setAllDimensionsEnabled(false);
        transformPage->addKnob(resetCenter);
        knobs.push_back(resetCenter);
        resetCenterKnob = resetCenter;

        boost::shared_ptr<KnobBool> transformInteractive = AppManager::createKnob<KnobBool>(effect.get(), tr(kRotoTransformInteractiveLabel), 1, true);
        transformInteractive->setName(kRotoTransformInteractive);
        transformInteractive->setHintToolTip(tr(kRotoTransformInteractiveHint));
        transformInteractive->setDefaultValue(true);
        transformInteractive->setAllDimensionsEnabled(false);
        transformPage->addKnob(transformInteractive);
        knobs.push_back(transformInteractive);
        transformInteractiveKnob = transformInteractive;



        boost::shared_ptr<KnobDouble> extraMatrix = AppManager::createKnob<KnobDouble>(effect.get(), tr(kRotoDrawableItemExtraMatrixParamLabel), 9, true);
        extraMatrix->setName(kRotoDrawableItemExtraMatrixParam);
        extraMatrix->setHintToolTip( tr(kRotoDrawableItemExtraMatrixParamHint) );
        extraMatrix->setDefaultAllDimensionsEnabled(false);
        // Set to identity
        extraMatrix->setDefaultValue(1, 0);
        extraMatrix->setDefaultValue(1, 4);
        extraMatrix->setDefaultValue(1, 8);
        transformPage->addKnob(extraMatrix);
        knobs.push_back(extraMatrix);
        extraMatrixKnob = extraMatrix;

        boost::shared_ptr<KnobButton> resetTransform = AppManager::createKnob<KnobButton>(effect.get(), tr(kRotoResetTransformParamLabel), 1, true);
        resetTransform->setName(kRotoResetTransformParam);
        resetTransform->setHintToolTip( tr(kRotoResetTransformParamHint) );
        resetTransform->setAllDimensionsEnabled(false);
        transformPage->addKnob(resetTransform);
        knobs.push_back(resetTransform);
        resetTransformKnob = resetTransform;

        node.lock()->addTransformInteract(translate, scale, scaleUniform, rotate, skewX, skewY, skewOrder, center,
                                          boost::shared_ptr<KnobBool>() /*invert*/,
                                          transformInteractive /*interactive*/);


#ifdef NATRON_ROTO_ENABLE_MOTION_BLUR
        boost::shared_ptr<KnobPage> mbPage = AppManager::createKnob<KnobPage>(effect.get(), tr("Motion Blur"), 1, true);
        boost::shared_ptr<KnobChoice> motionBlurType = AppManager::createKnob<KnobChoice>(effect.get(), tr(kRotoMotionBlurModeParamLabel), 1, true);
        motionBlurType->setName(kRotoMotionBlurModeParam);
        motionBlurType->setHintToolTip( tr(kRotoMotionBlurModeParamHint) );
        motionBlurType->setAnimationEnabled(false);
        {
            std::vector<std::string> entries;
            entries.push_back("Per-Shape");
            entries.push_back("Global");
            motionBlurType->populateChoices(entries);
        }
        mbPage->addKnob(motionBlurType);
        motionBlurTypeKnob = motionBlurType;
        knobs.push_back(motionBlurType);


        //////Per shape motion blur parameters
        boost::shared_ptr<KnobDouble> motionBlur = AppManager::createKnob<KnobDouble>(effect.get(), tr(kRotoMotionBlurParamLabel), 1, true);
        motionBlur->setName(kRotoPerShapeMotionBlurParam);
        motionBlur->setHintToolTip( tr(kRotoMotionBlurParamHint) );
        motionBlur->setDefaultValue(0);
        motionBlur->setMinimum(0);
        motionBlur->setDisplayMinimum(0);
        motionBlur->setDisplayMaximum(4);
        motionBlur->setAllDimensionsEnabled(false);
        motionBlur->setIsPersistent(false);
        motionBlur->setMaximum(4);
        shapeKnobs.push_back(motionBlur);
        mbPage->addKnob(motionBlur);
        motionBlurKnob = motionBlur;
        knobs.push_back(motionBlur);

        boost::shared_ptr<KnobDouble> shutter = AppManager::createKnob<KnobDouble>(effect.get(), tr(kRotoShutterParamLabel), 1, true);
        shutter->setName(kRotoPerShapeShutterParam);
        shutter->setHintToolTip( tr(kRotoShutterParamHint) );
        shutter->setDefaultValue(0.5);
        shutter->setMinimum(0);
        shutter->setDisplayMinimum(0);
        shutter->setDisplayMaximum(2);
        shutter->setMaximum(2);
        shutter->setAllDimensionsEnabled(false);
        shutter->setIsPersistent(false);
        shapeKnobs.push_back(shutter);
        mbPage->addKnob(shutter);
        shutterKnob = shutter;
        knobs.push_back(shutter);

        boost::shared_ptr<KnobChoice> shutterType = AppManager::createKnob<KnobChoice>(effect.get(), tr(kRotoShutterOffsetTypeParamLabel), 1, true);
        shutterType->setName(kRotoPerShapeShutterOffsetTypeParam);
        shutterType->setHintToolTip( tr(kRotoShutterOffsetTypeParamHint) );
        shutterType->setDefaultValue(0);
        {
            std::vector<ChoiceOption> options;
#pragma message WARN("TODO: sync with ofxsShutter")
            options.push_back(ChoiceOption("centered", "Centered", tr(kRotoShutterOffsetCenteredHint).toStdString()));
            options.push_back(ChoiceOption("start", "Start", tr(kRotoShutterOffsetStartHint).toStdString()));
            options.push_back(ChoiceOption("end", "End", tr(kRotoShutterOffsetEndHint).toStdString()));
            options.push_back(ChoiceOption("custom", "Custom", tr(kRotoShutterOffsetCustomHint).toStdString()));
            shutterType->populateChoices(options);
        }
        shutterType->setAllDimensionsEnabled(false);
        shutterType->setAddNewLine(false);
        shutterType->setIsPersistent(false);
        mbPage->addKnob(shutterType);
        shutterTypeKnob = shutterType;
        shapeKnobs.push_back(shutterType);
        knobs.push_back(shutterType);

        boost::shared_ptr<KnobDouble> customOffset = AppManager::createKnob<KnobDouble>(effect.get(), tr(kRotoShutterCustomOffsetParamLabel), 1, true);
        customOffset->setName(kRotoPerShapeShutterCustomOffsetParam);
        customOffset->setHintToolTip( tr(kRotoShutterCustomOffsetParamHint) );
        customOffset->setDefaultValue(0);
        customOffset->setAllDimensionsEnabled(false);
        customOffset->setIsPersistent(false);
        mbPage->addKnob(customOffset);
        customOffsetKnob = customOffset;
        shapeKnobs.push_back(customOffset);
        knobs.push_back(customOffset);

        //////Global motion blur parameters
        boost::shared_ptr<KnobDouble> globalMotionBlur = AppManager::createKnob<KnobDouble>(effect.get(), tr(kRotoMotionBlurParamLabel), 1, true);
        globalMotionBlur->setName(kRotoGlobalMotionBlurParam);
        globalMotionBlur->setHintToolTip( tr(kRotoMotionBlurParamHint) );
        globalMotionBlur->setDefaultValue(0);
        globalMotionBlur->setMinimum(0);
        globalMotionBlur->setDisplayMinimum(0);
        globalMotionBlur->setDisplayMaximum(4);
        globalMotionBlur->setMaximum(4);
        globalMotionBlur->setSecretByDefault(true);
        mbPage->addKnob(globalMotionBlur);
        globalMotionBlurKnob = globalMotionBlur;
        knobs.push_back(globalMotionBlur);

        boost::shared_ptr<KnobDouble> globalShutter = AppManager::createKnob<KnobDouble>(effect.get(), tr(kRotoShutterParamLabel), 1, true);
        globalShutter->setName(kRotoGlobalShutterParam);
        globalShutter->setHintToolTip( tr(kRotoShutterParamHint) );
        globalShutter->setDefaultValue(0.5);
        globalShutter->setMinimum(0);
        globalShutter->setDisplayMinimum(0);
        globalShutter->setDisplayMaximum(2);
        globalShutter->setMaximum(2);
        globalShutter->setSecretByDefault(true);
        mbPage->addKnob(globalShutter);
        globalShutterKnob = globalShutter;
        knobs.push_back(globalShutter);

        boost::shared_ptr<KnobChoice> globalShutterType = AppManager::createKnob<KnobChoice>(effect.get(), tr(kRotoShutterOffsetTypeParamLabel), 1, true);
        globalShutterType->setName(kRotoGlobalShutterOffsetTypeParam);
        globalShutterType->setHintToolTip( tr(kRotoShutterOffsetTypeParamHint) );
        globalShutterType->setDefaultValue(0);
        {
#pragma message WARN("TODO: sync with ofxsShutter")
            std::vector<std::string> options, helps;
            options.push_back("Centered");
            helps.push_back(kRotoShutterOffsetCenteredHint);
            options.push_back("Start");
            helps.push_back(kRotoShutterOffsetStartHint);
            options.push_back("End");
            helps.push_back(kRotoShutterOffsetEndHint);
            options.push_back("Custom");
            helps.push_back(kRotoShutterOffsetCustomHint);
            globalShutterType->populateChoices(options, helps);
        }
        globalShutterType->setAddNewLine(false);
        globalShutterType->setSecretByDefault(true);
        mbPage->addKnob(globalShutterType);
        globalShutterTypeKnob = globalShutterType;
        knobs.push_back(globalShutterType);

        boost::shared_ptr<KnobDouble> globalCustomOffset = AppManager::createKnob<KnobDouble>(effect.get(), tr(kRotoShutterCustomOffsetParamLabel), 1, true);
        globalCustomOffset->setName(kRotoPerShapeShutterCustomOffsetParam);
        globalCustomOffset->setHintToolTip( tr(kRotoShutterCustomOffsetParamHint) );
        globalCustomOffset->setDefaultValue(0);
        globalCustomOffset->setSecretByDefault(true);
        mbPage->addKnob(globalCustomOffset);
        globalCustomOffsetKnob = globalCustomOffset;
        knobs.push_back(globalCustomOffset);

#endif // ifdef NATRON_ROTO_ENABLE_MOTION_BLUR
    }

    /**
     * @brief Call this after any change to notify the mask has changed for the cache.
     **/
    void incrementRotoAge()
    {
        ///MT-safe: only called on the main-thread
        assert( QThread::currentThread() == qApp->thread() );

        QMutexLocker l(&rotoContextMutex);
        ++age;
    }

    boost::shared_ptr<RotoLayer>findDeepestSelectedLayer() const
    {
        assert( !rotoContextMutex.tryLock() );

        int minLevel = -1;
        boost::shared_ptr<RotoLayer> minLayer;
        for (std::list< boost::shared_ptr<RotoItem> >::const_iterator it = selectedItems.begin();
             it != selectedItems.end(); ++it) {
            int lvl = (*it)->getHierarchyLevel();
            if (lvl > minLevel) {
                boost::shared_ptr<RotoLayer> isLayer = boost::dynamic_pointer_cast<RotoLayer>(*it);
                if (isLayer) {
                    minLayer = isLayer;
                } else {
                    minLayer = (*it)->getParentLayer();
                }
                minLevel = lvl;
            }
        }

        return minLayer;
    }

    static void renderDot(cairo_t* cr,
                          std::vector<cairo_pattern_t*>* dotPatterns,
                          const Point &center,
                          double internalDotRadius,
                          double externalDotRadius,
                          double pressure,
                          bool doBuildUp,
                          const std::vector<std::pair<double, double> >& opacityStops,
                          double opacity);
    static double renderStroke(cairo_t* cr,
                               std::vector<cairo_pattern_t*>& dotPatterns,
                               const std::list<std::list<std::pair<Point, double> > >& strokes,
                               double distToNext,
                               const RotoDrawableItem* stroke,
                               bool doBuildup,
                               double opacity,
                               double time,
                               unsigned int mipmapLevel);
    static void renderBezier(cairo_t* cr, const Bezier* bezier, double opacity, double time, double startTime, double endTime, double mbFrameStep, unsigned int mipmapLevel);
    static void renderFeather(const Bezier * bezier, double time, unsigned int mipmapLevel, double shapeColor[3], double opacity, double featherDist, double fallOff, cairo_pattern_t * mesh);
    static void renderFeather_cairo(const std::list<RotoFeatherVertex>& vertices, double shapeColor[3],  double fallOff, cairo_pattern_t * mesh);
    static void renderInternalShape_cairo(const std::list<RotoTriangles>& triangles,
                                          const std::list<RotoTriangleFans>& fans,
                                          const std::list<RotoTriangleStrips>& strips,
                                          double shapeColor[3],  cairo_pattern_t * mesh);
    static void computeTriangles(const Bezier * bezier, double time, unsigned int mipmapLevel,  double featherDist, std::list<RotoFeatherVertex>* featherMesh, std::list<RotoTriangleFans>* internalFans, std::list<RotoTriangles>* internalTriangles,std::list<RotoTriangleStrips>* internalStrips);
    static void renderInternalShape(double time, unsigned int mipmapLevel, double shapeColor[3], double opacity, const Transform::Matrix3x3 & transform, cairo_t * cr, cairo_pattern_t * mesh, const BezierCPs &cps);
    static void bezulate(double time, const BezierCPs& cps, std::list<BezierCPs>* patches);
    static void applyAndDestroyMask(cairo_t* cr, cairo_pattern_t* mesh);
};

NATRON_NAMESPACE_EXIT

#endif // ROTOCONTEXTPRIVATE_H<|MERGE_RESOLUTION|>--- conflicted
+++ resolved
@@ -1520,7 +1520,6 @@
             sourceType->setHintToolTip( tr(kRotoBrushSourceColorHint) );
             sourceType->setDefaultValue(1);
             {
-<<<<<<< HEAD
                 std::vector<ChoiceOption> choices;
                 choices.push_back( ChoiceOption( "foreground", "", tr(kRotoBrushSourceColorOptionForegroundHint).toStdString() ) );
                 choices.push_back( ChoiceOption( "background", "", tr(kRotoBrushSourceColorOptionBackgroundHint).toStdString() ) );
@@ -1528,19 +1527,6 @@
                     std::stringstream ss;
                     ss << "background " << i + 1;
                     choices.push_back( ChoiceOption( ss.str(), "", tr(kRotoBrushSourceColorOptionBackgroundNHint).arg(i).toStdString() ) );
-=======
-                std::vector<std::string> choices;
-                std::vector<std::string> choicesHelp;
-                choices.push_back("foreground");
-                choicesHelp.push_back(tr(kRotoBrushSourceColorOptionForegroundHint).toStdString());
-                choices.push_back("background");
-                choicesHelp.push_back(tr(kRotoBrushSourceColorOptionBackgroundHint).toStdString());
-                for (int i = 1; i < 10; ++i) {
-                    std::stringstream ss;
-                    ss << "background " << i + 1;
-                    choices.push_back( ss.str() );
-                    choicesHelp.push_back(tr(kRotoBrushSourceColorOptionBackgroundNHint).arg(i).toStdString());
->>>>>>> 092377b5
                 }
                 sourceType->populateChoices(choices, choicesHelp);
             }
