/* ***** BEGIN LICENSE BLOCK *****
 * This file is part of Natron <https://natrongithub.github.io/>,
 * Copyright (C) 2013-2018 INRIA and Alexandre Gauthier-Foichat
 *
 * Natron is free software: you can redistribute it and/or modify
 * it under the terms of the GNU General Public License as published by
 * the Free Software Foundation; either version 2 of the License, or
 * (at your option) any later version.
 *
 * Natron is distributed in the hope that it will be useful,
 * but WITHOUT ANY WARRANTY; without even the implied warranty of
 * MERCHANTABILITY or FITNESS FOR A PARTICULAR PURPOSE.  See the
 * GNU General Public License for more details.
 *
 * You should have received a copy of the GNU General Public License
 * along with Natron.  If not, see <http://www.gnu.org/licenses/gpl-2.0.html>
 * ***** END LICENSE BLOCK ***** */

// ***** BEGIN PYTHON BLOCK *****
// from <https://docs.python.org/3/c-api/intro.html#include-files>:
// "Since Python may define some pre-processor definitions which affect the standard headers on some systems, you must include Python.h before any standard headers are included."
#include <Python.h>
// ***** END PYTHON BLOCK *****

#include "AppManager.h"
//#include "AppManagerPrivate.h" // include breakpad after Engine, because it includes /usr/include/AssertMacros.h on OS X which defines a check(x) macro, which conflicts with boost

#if defined(__APPLE__) && defined(_LIBCPP_VERSION)
#include <AvailabilityMacros.h>
#if __MAC_OS_X_VERSION_MIN_REQUIRED < 1090
// Disable availability macros on macOS
// because we may be using libc++ on an older macOS,
// so that std::locale::numeric may be available
// even on macOS < 10.9.
// see _LIBCPP_AVAILABILITY_LOCALE_CATEGORY
// in /opt/local/libexec/llvm-5.0/include/c++/v1/__config
// and /opt/local/libexec/llvm-5.0/include/c++/v1/__locale
#if defined(_LIBCPP_USE_AVAILABILITY_APPLE)
#error "this must be compiled with _LIBCPP_DISABLE_AVAILABILITY defined"
#else
#ifndef _LIBCPP_DISABLE_AVAILABILITY
#define _LIBCPP_DISABLE_AVAILABILITY
#endif
#endif
#endif
#endif

#include <clocale>
#include <csignal>
#include <cstddef>
#include <cassert>
#include <stdexcept>
#include <cstring> // for std::memcpy, strlen
#include <sstream> // stringstream
#include <locale>

#include <QtCore/QtGlobal> // for Q_OS_*
#if defined(Q_OS_LINUX)
#include <sys/signal.h>
#ifndef __USE_GNU
#define __USE_GNU
#endif
#include <ucontext.h>
#include <execinfo.h>
#endif

#ifdef Q_OS_UNIX
#include <stdio.h>
#include <stdlib.h>
#ifdef Q_OS_MAC
#include <sys/sysctl.h>
#include <libproc.h>
#endif
#endif

#ifdef Q_OS_WIN
#include <shlobj.h>
#endif

GCC_DIAG_UNUSED_LOCAL_TYPEDEFS_OFF
#include <boost/algorithm/string.hpp>
#include <boost/version.hpp>
#include <boost/thread/thread.hpp>
GCC_DIAG_UNUSED_LOCAL_TYPEDEFS_ON

#include <libs/hoedown/src/version.h>
#include <ceres/version.h>
#include <openMVG/version.hpp>

#include <QtCore/QDateTime>
#include <QtCore/QDebug>
#include <QtCore/QDir>
#include <QtCore/QTextCodec>
#include <QtCore/QCoreApplication>
#include <QtCore/QSettings>
#include <QtCore/QThreadPool>
#include <QtCore/QTextStream>
#include <QtNetwork/QAbstractSocket>
#include <QtNetwork/QLocalServer>
#include <QtNetwork/QLocalSocket>


#include "Global/ProcInfo.h"
#include "Global/GLIncludes.h"
#include "Global/PythonUtils.h"
#include "Global/QtCompat.h"
#include "Global/StrUtils.h"
#ifdef DEBUG
#include "Global/FloatingPointExceptions.h"
#endif

#include "Engine/AddPlaneNode.h"
#include "Engine/AppInstance.h"
#include "Engine/Backdrop.h"
#include "Engine/CLArgs.h"
#include "Engine/Cache.h"
#include "Engine/CreateNodeArgs.h"
#include "Engine/StorageDeleterThread.h"
#include "Engine/DiskCacheNode.h"
#include "Engine/DimensionIdx.h"
#include "Engine/Dot.h"
#include "Engine/ExistenceCheckThread.h"
#include "Engine/FileSystemModel.h" // FileSystemModel::initDriveLettersToNetworkShareNamesMapping
#include "Global/FStreamsSupport.h"
#include "Engine/GroupInput.h"
#include "Engine/GroupOutput.h"
#include "Engine/JoinViewsNode.h"
#include "Engine/LibraryBinary.h"
#include "Engine/KeybindShortcut.h"
#include "Engine/Log.h"
#include "Engine/MemoryInfo.h" // getSystemTotalRAM, printAsRAM
#include "Engine/Node.h"
#include "Engine/OfxImageEffectInstance.h"
#include "Engine/OfxEffectInstance.h"
#include "Engine/OfxHost.h"
#include "Engine/OSGLContext.h"
#include "Engine/OSGLFunctions.h"
#include "Engine/OneViewNode.h"
#include "Engine/ProcessHandler.h" // ProcessInputChannel
#include "Engine/Project.h"
#include "Engine/PrecompNode.h"
#include "Engine/ReadNode.h"
#include "Engine/RemovePlaneNode.h"
#include "Engine/RotoPaint.h"
#include "Engine/RotoShapeRenderNode.h"
#include "Engine/RotoShapeRenderCairo.h"
#include "Engine/StandardPaths.h"
#include "Engine/StubNode.h"
#include "Engine/Settings.h"
#include "Engine/TrackerNode.h"
#include "Engine/ThreadPool.h"
#include "Engine/ViewIdx.h"
#include "Engine/ViewerInstance.h" // RenderStatsMap
#include "Engine/ViewerNode.h"
#include "Engine/WriteNode.h"

#include "Serialization/NodeSerialization.h"
#include "Serialization/SerializationIO.h"

#include "sbkversion.h" // shiboken/pyside version

#include "AppManagerPrivate.h" // include breakpad after Engine, because it includes /usr/include/AssertMacros.h on OS X which defines a check(x) macro, which conflicts with boost

#if QT_VERSION < QT_VERSION_CHECK(5, 0, 0)
Q_DECLARE_METATYPE(QAbstractSocket::SocketState)
#endif

NATRON_NAMESPACE_ENTER

AppManager* AppManager::_instance = 0;

#ifdef __NATRON_UNIX__

//namespace  {
static void
handleShutDownSignal( int /*signalId*/ )
{
    if (appPTR) {
        std::cerr << "\nCaught termination signal, exiting!" << std::endl;
        appPTR->quitApplication();
    }
}

static void
setShutDownSignal(int signalId)
{
#if defined(__NATRON_UNIX__)
    struct sigaction sa;
    sa.sa_flags = 0;
    sigemptyset(&sa.sa_mask);
    sa.sa_handler = handleShutDownSignal;
    if (sigaction(signalId, &sa, NULL) == -1) {
        std::perror("setting up termination signal");
        std::exit(1);
    }
#else
    std::signal(signalId, handleShutDownSignal);
#endif
}

#endif


#if defined(__NATRON_LINUX__) && !defined(__FreeBSD__)

#define NATRON_UNIX_BACKTRACE_STACK_DEPTH 16

static void
backTraceSigSegvHandler(int sig,
                        siginfo_t *info,
                        void *secret)
{
    void *trace[NATRON_UNIX_BACKTRACE_STACK_DEPTH];
    char **messages = (char **)NULL;
    int i, trace_size = 0;
    ucontext_t *uc = (ucontext_t *)secret;

    /* Do something useful with siginfo_t */
    if (sig == SIGSEGV) {
        QThread* curThread = QThread::currentThread();
        std::string threadName;
        if (curThread) {
            threadName = (qApp && qApp->thread() == curThread) ? "Main" : curThread->objectName().toStdString();
        }
        std::cerr << "Caught segmentation fault (SIGSEGV) from thread "  << threadName << "(" << curThread << "), faulty address is " <<
             #ifndef __x86_64__
        (void*)uc->uc_mcontext.gregs[REG_EIP]
             #else
            (void*) uc->uc_mcontext.gregs[REG_RIP]
             #endif
            << " from " << info->si_addr << std::endl;
    } else {
        printf("Got signal %d#92;n", sig);
    }

    trace_size = backtrace(trace, NATRON_UNIX_BACKTRACE_STACK_DEPTH);
    /* overwrite sigaction with caller's address */
#ifndef __x86_64__
    trace[1] = (void *) uc->uc_mcontext.gregs[REG_EIP];
#else
    trace[1] = (void *) uc->uc_mcontext.gregs[REG_RIP];
#endif


    messages = backtrace_symbols(trace, trace_size);
    /* skip first stack frame (points here) */
    std::cerr << "Backtrace:" << std::endl;
    for (i = 1; i < trace_size; ++i) {
        std::cerr << "[Frame " << i << "]: " << messages[i] << std::endl;
    }
    exit(1);
}

static void
setSigSegvSignal()
{
    struct sigaction sa;

    sigemptyset (&sa.sa_mask);
    sa.sa_flags = SA_RESTART | SA_SIGINFO;
    /* if SA_SIGINFO is set, sa_sigaction is to be used instead of sa_handler. */
    sa.sa_sigaction = backTraceSigSegvHandler;

    if (sigaction(SIGSEGV, &sa, NULL) == -1) {
        std::perror("setting up sigsegv signal");
        std::exit(1);
    }
}

#endif // if defined(__NATRON_LINUX__) && !defined(__FreeBSD__)


#if PY_MAJOR_VERSION >= 3
// Python 3

//Borrowed from https://github.com/python/cpython/blob/634cb7aa2936a09e84c5787d311291f0e042dba3/Python/fileutils.c
//Somehow Python 3 dev forced every C application embedding python to have their own code to convert char** to wchar_t**
static wchar_t*
char2wchar(char* arg)
{
    wchar_t *res = NULL;

#ifdef HAVE_BROKEN_MBSTOWCS
    /* Some platforms have a broken implementation of
     * mbstowcs which does not count the characters that
     * would result from conversion.  Use an upper bound.
     */
    size_t argsize = std::strlen(arg);
#else
    size_t argsize = mbstowcs(NULL, arg, 0);
#endif
    size_t count;
    unsigned char *in;
    wchar_t *out;
#ifdef HAVE_MBRTOWC
    mbstate_t mbs;
#endif
    if (argsize != (size_t)-1) {
        res = (wchar_t *)malloc( (argsize + 1) * sizeof(wchar_t) );
        if (!res) {
            goto oom;
        }
        count = mbstowcs(res, arg, argsize + 1);
        if (count != (size_t)-1) {
            wchar_t *tmp;
            /* Only use the result if it contains no
             surrogate characters. */
            for (tmp = res; *tmp != 0 &&
                 (*tmp < 0xd800 || *tmp > 0xdfff); tmp++) {
                ;
            }
            if (*tmp == 0) {
                return res;
            }
        }
        free(res);
    }
    /* Conversion failed. Fall back to escaping with surrogateescape. */
#ifdef HAVE_MBRTOWC
    /* Try conversion with mbrtwoc (C99), and escape non-decodable bytes. */
    /* Overallocate; as multi-byte characters are in the argument, the
     actual output could use less memory. */
    argsize = std::strlen(arg) + 1;
    res = (wchar_t*)malloc( argsize * sizeof(wchar_t) );
    if (!res) {
        goto oom;
    }
    in = (unsigned char*)arg;
    out = res;
    std::memset(&mbs, 0, sizeof mbs);
    while (argsize) {
        size_t converted = mbrtowc(out, (char*)in, argsize, &mbs);
        if (converted == 0) {
            /* Reached end of string; null char stored. */
            break;
        }
        if (converted == (size_t)-2) {
            /* Incomplete character. This should never happen,
             since we provide everything that we have -
             unless there is a bug in the C library, or I
             misunderstood how mbrtowc works. */
            fprintf(stderr, "unexpected mbrtowc result -2\n");
            free(res);

            return NULL;
        }
        if (converted == (size_t)-1) {
            /* Conversion error. Escape as UTF-8b, and start over
             in the initial shift state. */
            *out++ = 0xdc00 + *in++;
            argsize--;
            std::memset(&mbs, 0, sizeof mbs);
            continue;
        }
        if ( (*out >= 0xd800) && (*out <= 0xdfff) ) {
            /* Surrogate character.  Escape the original
             byte sequence with surrogateescape. */
            argsize -= converted;
            while (converted--) {
                *out++ = 0xdc00 + *in++;
            }
            continue;
        }
        /* successfully converted some bytes */
        in += converted;
        argsize -= converted;
        out++;
    }
#else
    /* Cannot use C locale for escaping; manually escape as if charset
     is ASCII (i.e. escape all bytes > 128. This will still roundtrip
     correctly in the locale's charset, which must be an ASCII superset. */
    res = (wchar_t*)malloc( (strlen(arg) + 1) * sizeof(wchar_t) );
    if (!res) {
        goto oom;
    }
    in = (unsigned char*)arg;
    out = res;
    while (*in) {
        if (*in < 128) {
            *out++ = *in++;
        } else {
            *out++ = 0xdc00 + *in++;
        }
    }
    *out = 0;
#endif // ifdef HAVE_MBRTOWC

    return res;
oom:
    fprintf(stderr, "out of memory\n");
    free(res);

    return NULL;
} // char2wchar

#endif // if PY_MAJOR_VERSION >= 3


//} // anon namespace


int
AppManager::getHardwareIdealThreadCount()
{
    return _imp->hardwareThreadCount;
}

int
AppManager::getPhysicalThreadCount()
{
    return _imp->physicalThreadCount;
}

int
AppManager::getMaxThreadCount()
{
    return QThreadPool::globalInstance()->maxThreadCount();
}

AppManager::AppManager()
    : QObject()
    , _imp( new AppManagerPrivate() )
{
    assert(!_instance);
    _instance = this;

    QObject::connect( this, SIGNAL(s_requestOFXDialogOnMainThread(OfxEffectInstancePtr,void*)), this, SLOT(onOFXDialogOnMainThreadReceived(OfxEffectInstancePtr,void*)) );

#ifdef __NATRON_WIN32__
    FileSystemModel::initDriveLettersToNetworkShareNamesMapping();
#endif
}

void
AppManager::takeNatronGIL()
{
    _imp->natronPythonGIL.lock();
    ++_imp->pythonGILRCount;
}

void
AppManager::releaseNatronGIL()
{
    assert(_imp->pythonGILRCount > 0);
    --_imp->pythonGILRCount;
    if (_imp->pythonGILRCount == 0) {
        NATRON_PYTHON_NAMESPACE::clearPythonStdErr();
        NATRON_PYTHON_NAMESPACE::clearPythonStdOut();
    }
    _imp->natronPythonGIL.unlock();

}

int
AppManager::getGILLockedCount() const
{
    // Must be within takeNatronGIL() and releaseNatronGIL()
    assert(_imp->pythonGILRCount > 0);
    return _imp->pythonGILRCount;
}

void
AppManager::loadProjectFromFileFunction(std::istream& ifile, const std::string& filename, const AppInstancePtr& /*app*/, SERIALIZATION_NAMESPACE::ProjectSerialization* obj)
{
    try {
        SERIALIZATION_NAMESPACE::read(NATRON_PROJECT_FILE_HEADER,  ifile, obj);
    } catch (SERIALIZATION_NAMESPACE::InvalidSerializationFileException& e) {
        throw std::runtime_error(tr("Failed to open %1: This file does not appear to be a %2 project file").arg(QString::fromUtf8(filename.c_str())).arg(QString::fromUtf8(NATRON_APPLICATION_NAME)).toStdString());
    }

}

void
StrUtils::ensureLastPathSeparator(QString& path)
{
    static const QChar separator( QLatin1Char('/') );

    if ( !path.endsWith(separator) ) {
        path += separator;
    }
}


bool
AppManager::checkForOlderProjectFile(const AppInstancePtr& app, const QString& filePathIn, QString* filePathOut)
{
    *filePathOut = filePathIn;

    FStreamsSupport::ifstream ifile;
    FStreamsSupport::open( &ifile, filePathIn.toStdString() );
    if (!ifile) {
        throw std::runtime_error( tr("Failed to open %1").arg(filePathIn).toStdString() );
    }

    {
        // Try to determine if this is a project made with Natron > 2.2 or an older project
        std::string firstLine;
        std::getline(ifile, firstLine);
        if (firstLine.find("<?xml version=\"1.0\" encoding=\"UTF-8\" standalone=\"yes\" ?>") != std::string::npos) {
            // This is an old boost serialization file, convert the project first
            QString path = QString::fromUtf8(appPTR->getApplicationBinaryDirPath().c_str());
            StrUtils::ensureLastPathSeparator(path);
            path += QString::fromUtf8("NatronProjectConverter");

#ifdef __NATRON_WIN32__
            path += QString::fromUtf8(".exe");
#endif

            if (!QFile::exists(path)) {
                throw std::runtime_error( tr("Could not find executable %1").arg(path).toStdString() );
            }

            app->updateProjectLoadStatus(tr("Converting project to newer format"));

            QString baseNameIn;
            {
                int foundLastDot = filePathIn.lastIndexOf(QLatin1Char('/'));
                if (foundLastDot != -1) {
                    baseNameIn = filePathIn.mid(foundLastDot + 1);
                }
            }

            filePathOut->clear();
            filePathOut->append(StandardPaths::writableLocation(StandardPaths::eStandardLocationTemp));
            StrUtils::ensureLastPathSeparator(*filePathOut);
            filePathOut->append( QString::number( QDateTime::currentDateTime().toMSecsSinceEpoch() ) );
            filePathOut->append(baseNameIn);

            QProcess proc;

            QStringList args;
            args << QString::fromUtf8("-i") << filePathIn << QString::fromUtf8("-o") << *filePathOut;
            proc.start(path, args);
            if (!proc.waitForFinished(120000)) {
                throw std::runtime_error(tr("Failed to convert the project: timeout").toStdString());
            }
            if (proc.exitCode() == 0 && proc.exitStatus() == QProcess::NormalExit) {
                return true;
            } else {
                QString error = QString::fromUtf8(proc.readAllStandardError().data());
                throw std::runtime_error(tr("Failed to convert the project:\n%1").arg(error).toStdString());
            }
        }
    }
    return false;
}

bool
AppManager::loadFromArgs(const CLArgs& cl)
{


    // Ensure Qt knows C-strings are UTF-8 before creating the QApplication for argv
#if QT_VERSION < QT_VERSION_CHECK(5, 0, 0)
    // be forward compatible: source code is UTF-8, and Qt5 assumes UTF-8 by default
    QTextCodec::setCodecForCStrings( QTextCodec::codecForName("UTF-8") );
    QTextCodec::setCodecForTr( QTextCodec::codecForName("UTF-8") );
#endif


    // This needs to be done BEFORE creating qApp because
    // on Linux, X11 will create a context that would corrupt
    // the XUniqueContext created by Qt
    // scoped_ptr
    _imp->renderingContextPool.reset( new GPUContextPool() );
    initializeOpenGLFunctionsOnce(true);


    //  QCoreApplication will hold a reference to that appManagerArgc integer until it dies.
    //  Thus ensure that the QCoreApplication is destroyed when returning this function.
    initializeQApp(_imp->nArgs, &_imp->commandLineArgsUtf8.front()); // calls QCoreApplication::QCoreApplication(), which calls setlocale()
    // see C++ standard 23.2.4.2 vector capacity [lib.vector.capacity]
    // resizing to a smaller size doesn't free/move memory, so the data pointer remains valid
    assert(_imp->nArgs <= (int)_imp->commandLineArgsUtf8.size());
    _imp->commandLineArgsUtf8.resize(_imp->nArgs); // Qt may have reduced the numlber of args

#ifdef QT_CUSTOM_THREADPOOL
    // Set the global thread pool (pointed is owned and deleted by QThreadPool at exit)
    QThreadPool::setGlobalInstance(new ThreadPool);
#endif

    // set fontconfig path on all platforms
    if ( qgetenv("FONTCONFIG_PATH").isNull() ) {
        // set FONTCONFIG_PATH to Natron/Resources/etc/fonts (required by plugins using fontconfig)
        QString path = QCoreApplication::applicationDirPath() + QString::fromUtf8("/../Resources/etc/fonts");
        QFileInfo fileInfo(path);
        if ( !fileInfo.exists() ) {
            std::cerr <<  "Fontconfig configuration file " << path.toStdString() << " does not exist, not setting FONTCONFIG_PATH "<< std::endl;
        } else {
            QString fcPath = fileInfo.canonicalFilePath();

            std::string stdFcPath = fcPath.toStdString();

            // qputenv on minw will just call putenv, but we want to keep the utf16 info, so we need to call _wputenv
            qDebug() << "Setting FONTCONFIG_PATH to" << stdFcPath.c_str();
#if 0 //def __NATRON_WIN32__
            _wputenv_s(L"FONTCONFIG_PATH", StrUtils::utf8_to_utf16(stdFcPath).c_str());
#else
             qputenv( "FONTCONFIG_PATH", stdFcPath.c_str() );
#endif
        }
    }

    try {
        initPython(); // calls Py_InitializeEx(), which calls setlocale()
    } catch (const std::runtime_error& e) {
        std::cerr << e.what() << std::endl;

        return false;
    }



    _imp->hardwareThreadCount = boost::thread::hardware_concurrency();
#if BOOST_VERSION >= 105600
    _imp->physicalThreadCount = boost::thread::physical_concurrency();
#else
    _imp->physicalThreadCount = _imp->hardwareThreadCount;
#endif


    QThreadPool::globalInstance()->setExpiryTimeout(-1); //< make threads never exit on their own
    //otherwise it might crash with thread local storage


    ///the QCoreApplication must have been created so far.
    assert(qApp);

    bool ret = false;
    try {
        ret = loadInternal(cl);
    } catch (const std::runtime_error& e) {
        std::cerr << e.what() << std::endl;
    }
    return ret;
} // loadFromArgs

bool
AppManager::load(int argc,
                 char **argv,
                 const CLArgs& cl)
{
    // Ensure application has correct locale before doing anything
    // Warning: Qt resets it in the QCoreApplication constructor
    // see http://doc.qt.io/qt-4.8/qcoreapplication.html#locale-settings
    setApplicationLocale();
    _imp->handleCommandLineArgs(argc, argv);
    return loadFromArgs(cl);
}

bool
AppManager::loadW(int argc,
                 wchar_t **argv,
                 const CLArgs& cl)
{
    // Ensure application has correct locale before doing anything
    // Warning: Qt resets it in the QCoreApplication constructor
    // see http://doc.qt.io/qt-4.8/qcoreapplication.html#locale-settings
    setApplicationLocale();
    _imp->handleCommandLineArgsW(argc, argv);
    return loadFromArgs(cl);
}

AppManager::~AppManager()
{
#ifdef NATRON_USE_BREAKPAD
    if (_imp->breakpadAliveThread) {
        _imp->breakpadAliveThread->quitThread();
    }
#endif

    if (_imp->mappedProcessWatcher) {
        _imp->mappedProcessWatcher->quitThread();
    }

    if (_imp->tasksQueueManager) {
        _imp->tasksQueueManager->quitThread();
    }

    bool appsEmpty;
    {
        QMutexLocker k(&_imp->_appInstancesMutex);
        appsEmpty = _imp->_appInstances.empty();
    }
    while (!appsEmpty) {
        AppInstancePtr front;
        {
            QMutexLocker k(&_imp->_appInstancesMutex);
            front = _imp->_appInstances.front();
        }
        if (front) {
            front->quitNow();
        }
        {
            QMutexLocker k(&_imp->_appInstancesMutex);
            appsEmpty = _imp->_appInstances.empty();
        }
    }

    _imp->_backgroundIPC.reset();

    _imp->storageDeleteThread->quitThread();


    ///Caches may have launched some threads to delete images, wait for them to be done
    QThreadPool::globalInstance()->waitForDone();

    tearDownPython();
    _imp->tearDownGL();

    _instance = 0;

    // After this line, everything is cleaned-up (should be) and the process may resume in the main and could in theory be able to re-create a new AppManager
    _imp->_qApp.reset();
}

class QuitInstanceArgs
    : public GenericWatcherCallerArgs
{
public:

    AppInstanceWPtr instance;

    QuitInstanceArgs()
        : GenericWatcherCallerArgs()
        , instance()
    {
    }

    virtual ~QuitInstanceArgs() {}
};

typedef boost::shared_ptr<QuitInstanceArgs> QuitInstanceArgsPtr;

void
AppManager::afterQuitProcessingCallback(const GenericWatcherCallerArgsPtr& args)
{
    QuitInstanceArgs* inArgs = dynamic_cast<QuitInstanceArgs*>( args.get() );

    if (!inArgs) {
        return;
    }

    AppInstancePtr instance = inArgs->instance.lock();

    instance->aboutToQuit();

    appPTR->removeInstance( instance->getAppID() );

    int nbApps = getNumInstances();
    ///if we exited the last instance, exit the event loop, this will make
    /// the exec() function return.
    if (nbApps == 0) {
        assert(qApp);
        qApp->quit();
    }

    // This should kill the AppInstance
    instance.reset();
}

void
AppManager::quitNow(const AppInstancePtr& instance)
{
    NodesList nodesToWatch;

    instance->getProject()->getNodes_recursive(nodesToWatch);
    if ( !nodesToWatch.empty() ) {
        for (NodesList::iterator it = nodesToWatch.begin(); it != nodesToWatch.end(); ++it) {
            (*it)->quitAnyProcessing_blocking(false);
        }
    }
    QuitInstanceArgsPtr args = boost::make_shared<QuitInstanceArgs>();
    args->instance = instance;
    afterQuitProcessingCallback(args);
}

void
AppManager::quit(const AppInstancePtr& instance)
{
    QuitInstanceArgsPtr args = boost::make_shared<QuitInstanceArgs>();

    args->instance = instance;
    if ( !instance->getProject()->quitAnyProcessingForAllNodes(this, args) ) {
        afterQuitProcessingCallback(args);
    }
}

void
AppManager::quitApplication()
{
    bool appsEmpty;
    {
        QMutexLocker k(&_imp->_appInstancesMutex);
        appsEmpty = _imp->_appInstances.empty();
    }

    while (!appsEmpty) {
        AppInstancePtr app;
        {
            QMutexLocker k(&_imp->_appInstancesMutex);
            app = _imp->_appInstances.front();
        }
        if (app) {
            quitNow(app);
        }

        {
            QMutexLocker k(&_imp->_appInstancesMutex);
            appsEmpty = _imp->_appInstances.empty();
        }
    }
}

void
AppManager::initializeQApp(int &argc,
                           char **argv)
{
    assert(!_imp->_qApp);
    _imp->_qApp.reset( new QCoreApplication(argc, argv) );
}

// setApplicationLocale is called twice:
// - before parsing the command-line arguments
// - after the QCoreApplication was constructed, because the QCoreApplication
// constructor resets the locale to the system locale
// see http://doc.qt.io/qt-4.8/qcoreapplication.html#locale-settings
void
AppManager::setApplicationLocale()
{
    // Natron is not yet internationalized, so it is better for now to use the "C" locale,
    // until it is tested for robustness against locale choice.
    // The locale affects numerics printing and scanning, date and time.
    // Note that with other locales (e.g. "de" or "fr"), the floating-point numbers may have
    // a comma (",") as the decimal separator instead of a point (".").
    // There is also an OpenCOlorIO issue with non-C numeric locales:
    // https://github.com/imageworks/OpenColorIO/issues/297
    //
    // this must be done after initializing the QCoreApplication, see
    // https://qt-project.org/doc/qt-5/qcoreapplication.html#locale-settings

    // Set the C and C++ locales
    // see http://en.cppreference.com/w/cpp/locale/locale/global
    // Maybe this can also workaround the OSX crash in loadlocale():
    // https://discussions.apple.com/thread/3479591
    // https://github.com/cth103/dcpomatic1/blob/master/src/lib/safe_stringstream.h
    // https://github.com/cth103/dcpomatic/commit/b1dc9c3a2f7e55c9afc5bf2d5b465371b048e14f
    // stringstreams don't seem to be thread-safe on OSX because they change the locale.

    // We also set explicitely the LC_NUMERIC locale to "C" to avoid juggling
    // between locales when using stringstreams.
    // See function __convert_from_v(...) in
    // /usr/include/c++/4.2.1/x86_64-apple-darwin10/bits/c++locale.h
    // https://www.opensource.apple.com/source/libstdcxx/libstdcxx-104.1/include/c++/4.2.1/bits/c++locale.h
    // See also https://stackoverflow.com/questions/22753707/is-ostream-operator-in-libstdc-thread-hostile

    // set the C++ locale first
#if defined(__APPLE__) && defined(_LIBCPP_VERSION) && (defined(_LIBCPP_USE_AVAILABILITY_APPLE) || !defined(_LIBCPP_DISABLE_AVAILABILITY)) && (__MAC_OS_X_VERSION_MIN_REQUIRED < 1090)
    try {
        std::locale::global( std::locale("C") );
    } catch (std::runtime_error&) {
        qDebug() << "Could not set C++ locale!";
    }
#else
    try {
        std::locale::global( std::locale(std::locale("en_US.UTF-8"), "C", std::locale::numeric) );
    } catch (std::runtime_error&) {
        try {
            std::locale::global( std::locale(std::locale("C.UTF-8"), "C", std::locale::numeric) );
        } catch (std::runtime_error&) {
            try {
                std::locale::global( std::locale(std::locale("UTF-8"), "C", std::locale::numeric) );
            } catch (std::runtime_error&) {
                try {
                    std::locale::global( std::locale("C") );
                } catch (std::runtime_error&) {
                    qDebug() << "Could not set C++ locale!";
                }
            }
        }
    }
#endif

    // set the C locale second, because it will not overwrite the changes you made to the C++ locale
    // see https://stackoverflow.com/questions/12373341/does-stdlocaleglobal-make-affect-to-printf-function
    char *category = std::setlocale(LC_ALL, "en_US.UTF-8");
    if (category == NULL) {
        category = std::setlocale(LC_ALL, "C.UTF-8");
    }
    if (category == NULL) {
        category = std::setlocale(LC_ALL, "UTF-8");
    }
    if (category == NULL) {
        category = std::setlocale(LC_ALL, "C");
    }
    if (category == NULL) {
        qDebug() << "Could not set C locale!";
    }
    std::setlocale(LC_NUMERIC, "C"); // set the locale for LC_NUMERIC only
    QLocale::setDefault( QLocale(QLocale::English, QLocale::UnitedStates) );
}

bool
AppManager::loadInternal(const CLArgs& cl)
{
    assert(!_imp->_loaded);

    _imp->binaryPath = QCoreApplication::applicationFilePath().toStdString();
    assert(StrUtils::is_utf8(_imp->binaryPath.c_str()));

    registerEngineMetaTypes();
    registerGuiMetaTypes();

    qApp->setOrganizationName( QString::fromUtf8(NATRON_ORGANIZATION_NAME) );
    qApp->setOrganizationDomain( QString::fromUtf8(NATRON_ORGANIZATION_DOMAIN) );
    qApp->setApplicationName( QString::fromUtf8(NATRON_APPLICATION_NAME) );


    // Set the locale AGAIN, because Qt resets it in the QCoreApplication constructor and in Py_InitializeEx
    // see http://doc.qt.io/qt-4.8/qcoreapplication.html#locale-settings
    setApplicationLocale();

    Log::instance(); //< enable logging
    bool mustSetSignalsHandlers = true;
#ifdef NATRON_USE_BREAKPAD
    //Enabled breakpad only if the process was spawned from the crash reporter
    const QString& breakpadProcessExec = cl.getBreakpadProcessExecutableFilePath();
    if ( !breakpadProcessExec.isEmpty() && QFile::exists(breakpadProcessExec) ) {
        _imp->breakpadProcessExecutableFilePath = breakpadProcessExec;
        _imp->breakpadProcessPID = cl.getBreakpadProcessPID();
        const QString& breakpadPipePath = cl.getBreakpadPipeFilePath();
        const QString& breakpadComPipePath = cl.getBreakpadComPipeFilePath();
        int breakpad_client_fd = cl.getBreakpadClientFD();
        _imp->initBreakpad(breakpadPipePath, breakpadComPipePath, breakpad_client_fd);
        mustSetSignalsHandlers = false;
    }
#endif


# ifdef __NATRON_UNIX__
    if (mustSetSignalsHandlers) {
        setShutDownSignal(SIGINT);   // shut down on ctrl-c
        setShutDownSignal(SIGTERM);   // shut down on killall
#     if defined(__NATRON_LINUX__) && !defined(__FreeBSD__)
        //Catch SIGSEGV only when google-breakpad is not active
        setSigSegvSignal();
#     endif
    }
# else
    Q_UNUSED(mustSetSignalsHandlers);
# endif

    // Settings: we must load these and set the custom settings (using python) ASAP, before creating the OFX Plugin Cache

    _imp->_settings = Settings::create();
    _imp->_settings->initializeKnobsPublic();

    Settings::LoadSettingsType settingsLoadType;
    if (cl.isLoadedUsingDefaultSettings()) {
        settingsLoadType = Settings::eLoadSettingsNone;
        ///Call restore after initializing knobs
        _imp->_settings->setSaveSettings(false);
    } else {
        settingsLoadType = Settings::eLoadSettingsTypeKnobs;
    }
    _imp->_settings->loadSettingsFromFile(settingsLoadType);


    if (cl.isCacheClearRequestedOnLaunch()) {
        // Clear the cache before attempting to load any data.
        // It is important to call it AFTER _settings->loadSettingsFromFile() because the settings hold the cache
        // location given by the user in the Preferences.
        Cache<true>::clearDiskCache();
    }

    // Create cache once we loaded the cache directory path wanted by the user
    _imp->generalPurposeCache = Cache<false>::create(false /*enableTileStorage*/);
    try {

        // If the cache is busy because another process is using it and we are not compiled
        // with NATRON_CACHE_INTERPROCESS_ROBUST, just create a process local cache instead.
        _imp->tileCache = Cache<true>::create(true /*enableTileStorage*/);
        _imp->mappedProcessWatcher.reset(new MappedProcessWatcherThread);
        _imp->mappedProcessWatcher->startWatching();
    } catch (const BusyCacheException&) {
        _imp->tileCache = Cache<false>::create(true /*enableTileStorage*/);
    }


    _imp->tileCache->setMaximumCacheSize(_imp->_settings->getTileCacheSize());
    _imp->generalPurposeCache->setMaximumCacheSize(_imp->_settings->getGeneralPurposeCacheSize());

    _imp->storageDeleteThread.reset(new StorageDeleterThread);

    _imp->declareSettingsToPython();

    // executeCommandLineSettingCommands
    {
        const std::list<std::string>& commands = cl.getSettingCommands();

        // do not save settings if there is a --setting option
        if ( !commands.empty() ) {
            _imp->_settings->setSaveSettings(false);
        }
        for (std::list<std::string>::const_iterator it = commands.begin(); it != commands.end(); ++it) {
            std::string err;
            std::string output;
            bool ok  = NATRON_PYTHON_NAMESPACE::interpretPythonScript(*it, &err, &output);
            if (!ok) {
                const QString sp( QString::fromUtf8(" ") );
                QString m = tr("Failed to execute the following Python command:") + sp +
                QString::fromUtf8( it->c_str() ) + sp +
                tr("Error:") + sp +
                QString::fromUtf8( err.c_str() );
                throw std::runtime_error( m.toStdString() );
            } else if ( !output.empty() ) {
                std::cout << output << std::endl;
            }
        }
    }

    ///basically show a splashScreen load fonts etc...
    return initGui(cl);
} // loadInternal

const std::list<OpenGLRendererInfo>&
AppManager::getOpenGLRenderers() const
{
    return _imp->openGLRenderers;
}

bool
AppManager::isSpawnedFromCrashReporter() const
{
#ifdef NATRON_USE_BREAKPAD

    return _imp->breakpadHandler.get() != 0;
#else

    return false;
#endif
}


bool
AppManager::isOpenGLLoaded() const
{
    QMutexLocker k(&_imp->openGLFunctionsMutex);

    return _imp->hasInitializedOpenGLFunctions;
}

bool
AppManager::isTextureFloatSupported() const
{
    return _imp->glHasTextureFloat;
}

bool
AppManager::hasOpenGLForRequirements(OpenGLRequirementsTypeEnum type, QString* missingOpenGLError ) const
{
    std::map<OpenGLRequirementsTypeEnum,AppManagerPrivate::OpenGLRequirementsData>::const_iterator found =  _imp->glRequirements.find(type);
    assert(found != _imp->glRequirements.end());
    if (found == _imp->glRequirements.end()) {
        return false;
    }
    if (missingOpenGLError && !found->second.hasRequirements) {
        *missingOpenGLError = found->second.error;
    }
    return found->second.hasRequirements;
}

bool
AppManager::initializeOpenGLFunctionsOnce(bool createOpenGLContext)
{
    QMutexLocker k(&_imp->openGLFunctionsMutex);

    if (_imp->hasInitializedOpenGLFunctions) {
        return false;
    }
    OSGLContextPtr glContext;
    bool checkRenderingReq = true;
    boost::shared_ptr<OSGLContextAttacher> attacher;
    if (createOpenGLContext) {
        try {
            _imp->initGLAPISpecific();

            glContext = _imp->renderingContextPool->getOrCreateOpenGLContext(false, false /*checkIfGLLoaded*/);
            assert(glContext);
            // Make the context current and check its version
            attacher = OSGLContextAttacher::create(glContext);
            attacher->attach();

        } catch (const std::exception& e) {
            std::string errorMessage = e.what();
            std::cerr << "Error while loading OpenGL: " << errorMessage << std::endl;
            std::cerr << "OpenGL rendering is disabled. " << std::endl;
            AppManagerPrivate::OpenGLRequirementsData& vdata = _imp->glRequirements[eOpenGLRequirementsTypeViewer];
            AppManagerPrivate::OpenGLRequirementsData& rdata = _imp->glRequirements[eOpenGLRequirementsTypeRendering];
            rdata.hasRequirements = false;
            vdata.hasRequirements = false;
            vdata.error = tr("Error while creating OpenGL context: %1").arg(QString::fromUtf8(errorMessage.c_str()));
            rdata.error = tr("Error while creating OpenGL context: %1").arg(QString::fromUtf8(errorMessage.c_str()));
            AppManagerPrivate::addOpenGLRequirementsString(rdata.error, eOpenGLRequirementsTypeRendering, false);
            AppManagerPrivate::addOpenGLRequirementsString(vdata.error, eOpenGLRequirementsTypeViewer, false);
            checkRenderingReq = false;
        }
        if (!glContext) {
            return false;
        }
    }

    // The following requires a valid OpenGL context to be created
    _imp->initGl(checkRenderingReq);

    // Load our OpenGL functions both in OSMesa and GL (from glad)
    GL_GPU::load();
    GL_CPU::load();


    if (createOpenGLContext) {
        if (hasOpenGLForRequirements(eOpenGLRequirementsTypeRendering)) {
            try {
                OSGLContext::checkOpenGLVersion(true);
            } catch (const std::exception& e) {
                AppManagerPrivate::OpenGLRequirementsData& data = _imp->glRequirements[eOpenGLRequirementsTypeRendering];
                data.hasRequirements = false;
                if ( !data.error.isEmpty() ) {
                    data.error = QString::fromUtf8( e.what() );
                }
            }
        }


        // Deattach the context
        if (attacher) {
            attacher.reset();
        }

        // Clear created contexts because this context was created with the "default" OpenGL renderer and it might be different from the one
        // selected by the user in the settings (which are not created yet).
        _imp->renderingContextPool->clear();
    } else {
        updateAboutWindowLibrariesVersion();
    }
    if (_imp->hasInitializedOpenGLFunctions && hasOpenGLForRequirements(eOpenGLRequirementsTypeRendering, 0)) {
        OSGLContext::getGPUInfos(_imp->openGLRenderers);
        for (std::list<OpenGLRendererInfo>::iterator it = _imp->openGLRenderers.begin(); it != _imp->openGLRenderers.end(); ++it) {
            qDebug() << "Found OpenGL Renderer:" << it->rendererName.c_str() << ", Vendor:" << it->vendorName.c_str()
            << ", OpenGL Version:" << it->glVersionString.c_str() << ", Max. Texture Size" << it->maxTextureSize <<
            ",Max GPU Memory:" << printAsRAM(it->maxMemBytes);;
        }
    }

    return true;
} // initializeOpenGLFunctionsOnce

int
AppManager::getOpenGLVersionMajor() const
{
    return _imp->glVersionMajor;
}

int
AppManager::getOpenGLVersionMinor() const
{
    return _imp->glVersionMinor;
}

#ifdef __NATRON_WIN32__
const OSGLContext_wgl_data*
AppManager::getWGLData() const
{
    return _imp->wglInfo.get();
}

#endif
#ifdef __NATRON_LINUX__
const OSGLContext_glx_data*
AppManager::getGLXData() const
{
    return _imp->glxInfo.get();
}

#endif


bool
AppManager::initGui(const CLArgs& cl)
{
    ///In background mode, directly call the rest of the loading code
    return loadInternalAfterInitGui(cl);
}

bool
AppManager::loadInternalAfterInitGui(const CLArgs& cl)
{
<<<<<<< HEAD
    setLoadingStatus( tr("Loading Plug-in Cache...") );
=======
    try {
        size_t maxCacheRAM = _imp->_settings->getRamMaximumPercent() * getSystemTotalRAM();
        U64 viewerCacheSize = _imp->_settings->getMaximumViewerDiskCacheSize();
        U64 maxDiskCacheNode = _imp->_settings->getMaximumDiskCacheNodeSize();

        _imp->_nodeCache = boost::make_shared<Cache<Image> >("NodeCache", NATRON_CACHE_VERSION, maxCacheRAM, 1.);
        _imp->_diskCache = boost::make_shared<Cache<Image> >("DiskCache", NATRON_CACHE_VERSION, maxDiskCacheNode, 0.);
        _imp->_viewerCache = boost::make_shared<Cache<FrameEntry> >("ViewerCache", NATRON_CACHE_VERSION, viewerCacheSize, 0.);
        _imp->setViewerCacheTileSize();
    } catch (std::logic_error&) {
        // ignore
    }

    int oldCacheVersion = 0;
    {
        QSettings settings( QString::fromUtf8(NATRON_ORGANIZATION_NAME), QString::fromUtf8(NATRON_APPLICATION_NAME) );

        if ( settings.contains( QString::fromUtf8(kNatronCacheVersionSettingsKey) ) ) {
            oldCacheVersion = settings.value( QString::fromUtf8(kNatronCacheVersionSettingsKey) ).toInt();
        }
        settings.setValue(QString::fromUtf8(kNatronCacheVersionSettingsKey), NATRON_CACHE_VERSION);
    }

    if (oldCacheVersion != NATRON_CACHE_VERSION || cl.isCacheClearRequestedOnLaunch()) {
        setLoadingStatus( tr("Clearing the image cache...") );
        wipeAndCreateDiskCacheStructure();
    } else {
        setLoadingStatus( tr("Restoring the image cache...") );
        _imp->restoreCaches();
    }

    setLoadingStatus( tr("Loading plugin cache...") );

>>>>>>> bc996fe1

    ///Set host properties after restoring settings since it depends on the host name.
    try {
        _imp->ofxHost->setProperties();
    } catch (std::logic_error&) {
        // ignore
    }

    if (cl.isPluginLoadCacheClearRequestedOnLaunch()) {
        clearPluginsLoadedCache();
    }

    /*loading all plugins*/
    try {
        loadAllPlugins();
        _imp->loadBuiltinFormats();
    } catch (std::logic_error&) {
        // ignore
    }

    if ( isBackground() && !cl.getIPCPipeName().isEmpty() ) {
        _imp->initProcessInputChannel( cl.getIPCPipeName() );
    }


    if ( cl.isInterpreterMode() ) {
        _imp->_appType = eAppTypeInterpreter;
    } else if ( isBackground() ) {
        if ( !cl.getScriptFilename().isEmpty() ) {
            if ( !cl.getIPCPipeName().isEmpty() ) {
                _imp->_appType = eAppTypeBackgroundAutoRunLaunchedFromGui;
            } else {
                _imp->_appType = eAppTypeBackgroundAutoRun;
            }
        } else {
            _imp->_appType = eAppTypeBackground;
        }
    } else {
        _imp->_appType = eAppTypeGui;
    }

    //Now that the locale is set, re-parse the command line arguments because the filenames might have non UTF-8 encodings
    CLArgs args;
    if ( !cl.getScriptFilename().isEmpty() ) {
        const QStringList& appArgs = qApp->arguments();
        args = CLArgs( appArgs, cl.isBackgroundMode() );
    } else {
        args = cl;
    }

    AppInstancePtr mainInstance = newAppInstance(args, false);

    hideSplashScreen();

    if (!mainInstance) {
        qApp->quit();

        return false;
    } else {
        onLoadCompleted();

        ///In background project auto-run the rendering is finished at this point, just exit the instance
        if ( ( (_imp->_appType == eAppTypeBackgroundAutoRun) ||
               ( _imp->_appType == eAppTypeBackgroundAutoRunLaunchedFromGui) ||
               ( _imp->_appType == eAppTypeInterpreter) ) && mainInstance ) {
            bool wasKilled = true;
            const AppInstanceVec& instances = appPTR->getAppInstances();
            for (AppInstanceVec::const_iterator it = instances.begin(); it != instances.end(); ++it) {
                if ( (*it == mainInstance) ) {
                    wasKilled = false;
                }
            }
            if (!wasKilled) {
                try {
                    mainInstance->getProject()->reset(true/*aboutToQuit*/, true /*blocking*/);
                } catch (std::logic_error&) {
                    // ignore
                }

                try {
                    mainInstance->quitNow();
                } catch (std::logic_error&) {
                    // ignore
                }
            }
        }

        return true;
    }
} // AppManager::loadInternalAfterInitGui


AppInstancePtr
AppManager::newAppInstanceInternal(const CLArgs& cl,
                                   bool alwaysBackground,
                                   bool makeEmptyInstance)
{
    AppInstancePtr instance;

    if (!alwaysBackground) {
        instance = makeNewInstance(_imp->_availableID);
    } else {
        instance = AppInstance::create(_imp->_availableID);
    }

    {
        QMutexLocker k(&_imp->_appInstancesMutex);
        _imp->_appInstances.push_back(instance);
    }

    setAsTopLevelInstance( instance->getAppID() );

    ++_imp->_availableID;

    try {
        instance->load(cl, makeEmptyInstance);
    } catch (const std::exception & e) {
        Dialogs::errorDialog( NATRON_APPLICATION_NAME, e.what(), false );
        removeInstance(_imp->_availableID);
        instance.reset();
        --_imp->_availableID;

        return instance;
    } catch (...) {
        Dialogs::errorDialog( NATRON_APPLICATION_NAME, tr("Cannot load project").toStdString(), false );
        removeInstance(_imp->_availableID);
        instance.reset();
        --_imp->_availableID;

        return instance;
    }

    ///flag that we finished loading the Appmanager even if it was already true
    _imp->_loaded = true;

    return instance;
}

AppInstancePtr
AppManager::newBackgroundInstance(const CLArgs& cl,
                                  bool makeEmptyInstance)
{
    return newAppInstanceInternal(cl, true, makeEmptyInstance);
}

AppInstancePtr
AppManager::newAppInstance(const CLArgs& cl,
                           bool makeEmptyInstance)
{
    return newAppInstanceInternal(cl, false, makeEmptyInstance);
}

AppInstancePtr
AppManager::getAppInstance(int appID) const
{
    QMutexLocker k(&_imp->_appInstancesMutex);

    for (AppInstanceVec::const_iterator it = _imp->_appInstances.begin(); it != _imp->_appInstances.end(); ++it) {
        if ( (*it)->getAppID() == appID ) {
            return *it;
        }
    }

    return AppInstancePtr();
}

int
AppManager::getNumInstances() const
{
    QMutexLocker k(&_imp->_appInstancesMutex);

    return (int)_imp->_appInstances.size();
}

const AppInstanceVec &
AppManager::getAppInstances() const
{
    assert( QThread::currentThread() == qApp->thread() );

    return _imp->_appInstances;
}

void
AppManager::removeInstance(int appID)
{
    int newApp = -1;
    {
        QMutexLocker k(&_imp->_appInstancesMutex);
        for (AppInstanceVec::iterator it = _imp->_appInstances.begin(); it != _imp->_appInstances.end(); ++it) {
            if ( (*it)->getAppID() == appID ) {
                _imp->_appInstances.erase(it);
                break;
            }
        }

        if ( !_imp->_appInstances.empty() ) {
            newApp = _imp->_appInstances.front()->getAppID();
        }
    }

    if (newApp != -1) {
        setAsTopLevelInstance(newApp);
    }
}

AppManager::AppTypeEnum
AppManager::getAppType() const
{
    return _imp->_appType;
}


void
AppManager::clearPluginsLoadedCache()
{
    _imp->ofxHost->clearPluginsLoadedCache();
}

void
AppManager::clearAllCaches()
{
    AppInstanceVec copy;
    {
        QMutexLocker k(&_imp->_appInstancesMutex);
        copy = _imp->_appInstances;
    }

    for (AppInstanceVec::iterator it = copy.begin(); it != copy.end(); ++it) {
        (*it)->abortAllViewers(true);
    }

    _imp->generalPurposeCache->clear();
    _imp->tileCache->clear();

    ///for each app instance clear all its nodes cache
    for (AppInstanceVec::iterator it = copy.begin(); it != copy.end(); ++it) {
        (*it)->clearOpenFXPluginsCaches();
    }

    for (AppInstanceVec::iterator it = copy.begin(); it != copy.end(); ++it) {
        (*it)->renderAllViewers();
    }

    Project::clearAutoSavesDir();
}


AppInstancePtr
AppManager::getTopLevelInstance () const
{
    QMutexLocker k(&_imp->_appInstancesMutex);

    for (AppInstanceVec::const_iterator it = _imp->_appInstances.begin(); it != _imp->_appInstances.end(); ++it) {
        if ( (*it)->getAppID() == _imp->_topLevelInstanceID ) {
            return *it;
        }
    }

    return AppInstancePtr();
}

bool
AppManager::isLoaded() const
{
    return _imp->_loaded;
}

void
AppManager::abortAnyProcessing()
{
    AppInstanceVec copy;
    {
        QMutexLocker k(&_imp->_appInstancesMutex);
        copy = _imp->_appInstances;
    }

    for (AppInstanceVec::iterator it = copy.begin(); it != copy.end(); ++it) {
        (*it)->getProject()->quitAnyProcessingForAllNodes_non_blocking();
    }
}

bool
AppManager::writeToOutputPipe(const QString & longMessage,
                              const QString & shortMessage,
                              bool printIfNoChannel)
{
    if (!_imp->_backgroundIPC) {
        if (printIfNoChannel) {
            QMutexLocker k(&_imp->errorLogMutex);
            ///Don't use qdebug here which is disabled if QT_NO_DEBUG_OUTPUT is defined.
            std::cout << longMessage.toStdString() << std::endl;
        }

        return false;
    }
    _imp->_backgroundIPC->writeToOutputChannel(shortMessage);

    return true;
}


void
AppManager::loadAllPlugins()
{
    assert( _imp->_plugins.empty() );
    assert( _imp->_formats.empty() );

    // Load plug-ins bundled into Natron
    loadBuiltinNodePlugins();

    // Load OpenFX plug-ins
    _imp->ofxHost->loadOFXPlugins();

    // Load PyPlugs and init.py & initGui.py scripts
    // Should be done after settings are declared
    loadPythonGroups();

    // Load presets after all plug-ins are loaded
    loadNodesPresets();

    _imp->_settings->loadSettingsFromFile(Settings::eLoadSettingsTypePlugins);


    onAllPluginsLoaded();
}

void
AppManager::onAllPluginsLoaded()
{
    //We try to make nicer plug-in labels, only do this if the user use Natron with some sort of interaction (either command line
    //or GUI, otherwise don't bother doing this)

    AppManager::AppTypeEnum appType = appPTR->getAppType();

    if ( (appType != AppManager::eAppTypeBackground) &&
         ( appType != AppManager::eAppTypeGui) &&
         ( appType != AppManager::eAppTypeInterpreter) ) {
        return;
    }

    //Make sure there is no duplicates with the same label
    const PluginsMap& plugins = getPluginsList();
    for (PluginsMap::const_iterator it = plugins.begin(); it != plugins.end(); ++it) {
        assert( !it->second.empty() );
        if (it->second.empty()) {
            continue;
        }

        PluginVersionsOrdered::reverse_iterator first = it->second.rbegin();

        // If at least one version of the plug-in can be created, consider it creatable
        bool isUserCreatable = false;
        for (PluginVersionsOrdered::reverse_iterator itver = it->second.rbegin();
             itver != it->second.rend();
             ++itver) {
            if ( (*itver)->getIsUserCreatable() ) {
                isUserCreatable = true;
            } else {
                (*itver)->setLabelWithoutSuffix((*itver)->getPluginLabel());
            }
        }
        if (!isUserCreatable) {
            continue;
        }

        std::string labelWithoutSuffix = Plugin::makeLabelWithoutSuffix( (*first)->getPluginLabel() );

        // Find a duplicate
        for (PluginsMap::const_iterator it2 = plugins.begin();
             it2 != plugins.end();
             ++it2) {
            if (it->first == it2->first) {
                continue;
            }

            PluginVersionsOrdered::reverse_iterator other = it2->second.rbegin();
            bool isOtherUserCreatable = false;
            for (PluginVersionsOrdered::reverse_iterator it2ver = it2->second.rbegin(); it2ver != it2->second.rend(); ++it2ver) {
                if ( (*it2ver)->getIsUserCreatable() ) {
                    isOtherUserCreatable = true;
                    break;
                }
            }

            if (!isOtherUserCreatable) {
                continue;
            }

            // If we find another plug-in (with a different ID) but with the same label without suffix and same grouping
            // then keep the original label
            std::string otherLabelWithoutSuffix = Plugin::makeLabelWithoutSuffix( (*other)->getPluginLabel() );
            if (otherLabelWithoutSuffix == labelWithoutSuffix) {

                std::vector<std::string> otherGrouping = (*other)->getPropertyNUnsafe<std::string>(kNatronPluginPropGrouping);
                std::vector<std::string> thisGrouping = (*first)->getPropertyNUnsafe<std::string>(kNatronPluginPropGrouping);
                bool allEqual = false;
                if (otherGrouping.size() == thisGrouping.size()) {
                    allEqual = true;
                    for (std::size_t i = 0; i < thisGrouping.size(); ++i) {
                        if (otherGrouping[i] != thisGrouping[i]) {
                            allEqual = false;
                            break;
                        }
                    }
                }
                if (allEqual) {
                    labelWithoutSuffix = (*first)->getPluginLabel();
                }
                break;
            }
        }


        for (PluginVersionsOrdered::reverse_iterator itver = it->second.rbegin();
             itver != it->second.rend();
             ++itver) {
            if (itver == it->second.rbegin()) {
                // This is the highest major version loaded for that plug-in
                (*itver)->setIsHighestMajorVersion(true);
            }
            if ( (*itver)->getIsUserCreatable() ) {
                (*itver)->setLabelWithoutSuffix(labelWithoutSuffix);
                onPluginLoaded(*itver);
            }
        }
    } // for all plugins

    // Now that we know all plug-ins, restore shortcuts.
    getCurrentSettings()->loadSettingsFromFile(Settings::eLoadSettingsTypeShortcuts);

} // AppManager::onAllPluginsLoaded

void
AppManager::onPluginLoaded(const PluginPtr& plugin)
{
    std::string shortcutGrouping(kShortcutGroupNodes);
    std::vector<std::string> groups = plugin->getPropertyNUnsafe<std::string>(kNatronPluginPropGrouping);
    std::string pluginID = plugin->getPluginID();
    std::string pluginLabel = plugin->getLabelWithoutSuffix();

    for (std::size_t i = 0; i < groups.size(); ++i) {
        shortcutGrouping.append("/");
        shortcutGrouping.append(groups[i]);
    }

    KeyboardModifiers modifiers(eKeyboardModifierNone);
    Key symbol = (Key)0;
    {
        int symbol_i = plugin->getPropertyUnsafe<int>(kNatronPluginPropShortcut, 0);
        int mods_i = plugin->getPropertyUnsafe<int>(kNatronPluginPropShortcut, 1);
        if (symbol_i != 0) {
            symbol = (Key)symbol_i;
        }
        if (mods_i != 0) {
            modifiers = (KeyboardModifiers)mods_i;
        }
    }

    if ( plugin->getIsUserCreatable() ) {
        std::string hint = tr("Create an instance of %1").arg(QString::fromUtf8(pluginID.c_str())).toStdString();
        // Keybinds to create nodes are not sensible to the shift modifier, due to
        // different keyboard layouts (eg "." is shifted on French keyboard, not on QWERTY).
        getCurrentSettings()->addKeybind(shortcutGrouping, pluginID, pluginLabel, hint, modifiers, symbol, eKeyboardModifierShift);
    }

    // If this plug-in has presets, add shortcuts as well
    plugin->sortPresetsByLabel();
    const std::vector<PluginPresetDescriptor>& presets = plugin->getPresetFiles();
    for (std::vector<PluginPresetDescriptor>::const_iterator it = presets.begin(); it!=presets.end(); ++it) {
        std::string shortcutKey = pluginID;
        shortcutKey += "_preset_";
        shortcutKey += it->presetLabel.toStdString();

        std::string shortcutLabel = pluginLabel;
        shortcutLabel += " (";
        shortcutLabel += it->presetLabel.toStdString();
        shortcutLabel += ")";

        std::string hint = tr("Create an instance of %1 with %2 preset").arg(QString::fromUtf8(pluginID.c_str())).arg(it->presetLabel).toStdString();
        getCurrentSettings()->addKeybind(shortcutGrouping, shortcutKey, shortcutLabel, hint, it->modifiers, it->symbol);
    }

    const std::list<PluginActionShortcut>& shortcuts =  plugin->getShortcuts();
    std::string pluginShortcutGroup =  plugin->getPluginShortcutGroup();
    for (std::list<PluginActionShortcut>::const_iterator it = shortcuts.begin(); it != shortcuts.end(); ++it) {
        getCurrentSettings()->addKeybind( pluginShortcutGroup, it->actionID, it->actionLabel, it->actionHint, it->modifiers, it->key );
    }
} // onPluginLoaded

#define ADD_PLUGIN_SAFE(CLASS) \
{ \
    try { \
        registerPlugin(CLASS::createPlugin()); \
    } catch (const std::exception& e) { \
        std::cerr << tr("Plug-in loader: %2").arg(QString::fromUtf8(e.what())).toStdString() << std::endl; \
    }   \
}

void
AppManager::loadBuiltinNodePlugins()
{
    ADD_PLUGIN_SAFE(AddPlaneNode);
    ADD_PLUGIN_SAFE(Backdrop);
    ADD_PLUGIN_SAFE(GroupOutput);
    ADD_PLUGIN_SAFE(GroupInput);
    ADD_PLUGIN_SAFE(NodeGroup);
    ADD_PLUGIN_SAFE(Dot);
    ADD_PLUGIN_SAFE(DiskCacheNode);
    ADD_PLUGIN_SAFE(RotoPaint);
    ADD_PLUGIN_SAFE(RotoNode);
    ADD_PLUGIN_SAFE(LayeredCompNode);
    ADD_PLUGIN_SAFE(RotoShapeRenderNode);
    ADD_PLUGIN_SAFE(PrecompNode);
    ADD_PLUGIN_SAFE(TrackerNode);
    ADD_PLUGIN_SAFE(JoinViewsNode);
    ADD_PLUGIN_SAFE(OneViewNode);
    ADD_PLUGIN_SAFE(ReadNode);
    ADD_PLUGIN_SAFE(RemovePlaneNode);
    ADD_PLUGIN_SAFE(StubNode);
    ADD_PLUGIN_SAFE(WriteNode);
    ADD_PLUGIN_SAFE(ViewerNode);
    ADD_PLUGIN_SAFE(ViewerInstance);
}

#undef ADD_PLUGIN_SAFE

bool
AppManager::findAndRunScriptFile(const QString& path,
                     const QStringList& files,
                     const QString& script)
{
#ifdef NATRON_RUN_WITHOUT_PYTHON

    return false;
#endif
    for (QStringList::const_iterator it = files.begin(); it != files.end(); ++it) {
        if (*it == script) {
            QString absolutePath = path + *it;
            QFile file(absolutePath);
            if ( file.open(QIODevice::ReadOnly) ) {
                QTextStream ts(&file);
                QString content = ts.readAll();
                PyRun_SimpleString( content.toStdString().c_str() );


                PyObject* mainModule = NATRON_PYTHON_NAMESPACE::getMainModule();
                std::string error = NATRON_PYTHON_NAMESPACE::getPythonStdErr();
                std::string output = NATRON_PYTHON_NAMESPACE::getPythonStdOut();

                NATRON_PYTHON_NAMESPACE::clearPythonStdErr();
                NATRON_PYTHON_NAMESPACE::clearPythonStdOut();

                if ( !error.empty() ) {
                    QString message(tr("Failed to load %1: %2").arg(absolutePath).arg(QString::fromUtf8( error.c_str() )) );
                    appPTR->writeToErrorLog_mt_safe(tr("Python Script"), QDateTime::currentDateTime(), message, false);
                    std::cerr << message.toStdString() << std::endl;

                    return false;
                }
                if ( !output.empty() ) {
                    QString message;
                    message.append(absolutePath);
                    message.append( QString::fromUtf8(": ") );
                    message.append( QString::fromUtf8( output.c_str() ) );
                    if ( appPTR->getTopLevelInstance() ) {
                        appPTR->getTopLevelInstance()->appendToScriptEditor( message.toStdString() );
                    }
                    std::cout << message.toStdString() << std::endl;
                }

                return true;
            }
            break;
        }
    }

    return false;
} // findAndRunScriptFile

QStringList
AppManager::getAllNonOFXPluginsPaths() const
{
    QStringList templatesSearchPath;

    //add ~/NatronUserData

    QString mainPath = QString::fromUtf8(getCurrentSettings()->getSettingsAbsoluteFilePath().c_str());


    QString envvar( QString::fromUtf8( qgetenv(NATRON_PATH_ENV_VAR) ) );
# ifdef __NATRON_WIN32__
    const QChar pathSep = QChar::fromLatin1(';');
# else
    const QChar pathSep = QChar::fromLatin1(':');
# endif
    QStringList splitDirs = envvar.split(pathSep);
    std::list<std::string> userSearchPaths;
    _imp->_settings->getPythonGroupsSearchPaths(&userSearchPaths);


    //This is the bundled location for PyPlugs
    QDir pluginsDir = getBundledPluginDirectory();
    pluginsDir.cd(QString::fromUtf8("PyPlugs"));
    QString natronBundledPluginsPath = pluginsDir.absolutePath();
    bool preferBundleOverSystemWide = _imp->_settings->preferBundledPlugins();
    bool useBundledPlugins = _imp->_settings->loadBundledPlugins();
    if (preferBundleOverSystemWide && useBundledPlugins) {
        ///look-in the bundled plug-ins
        templatesSearchPath.push_back(natronBundledPluginsPath);
    }

    ///look-in the main system wide plugin path
    templatesSearchPath.push_back(mainPath);

    ///look-in the global system wide plugin path
    templatesSearchPath.push_back( getSystemNatronPluginDirectory() );

    ///look-in the locations indicated by NATRON_PLUGIN_PATH
    Q_FOREACH(const QString &splitDir, splitDirs) {
        if ( !splitDir.isEmpty() ) {
            templatesSearchPath.push_back(splitDir);
        }
    }

    ///look-in extra search path set in the preferences
    for (std::list<std::string>::iterator it = userSearchPaths.begin(); it != userSearchPaths.end(); ++it) {
        if ( !it->empty() ) {
            templatesSearchPath.push_back( QString::fromUtf8( it->c_str() ) );
        }
    }

    if (!preferBundleOverSystemWide && useBundledPlugins) {
        ///look-in the bundled plug-ins
        templatesSearchPath.push_back(natronBundledPluginsPath);
    }

    return templatesSearchPath;
} // AppManager::getAllNonOFXPluginsPaths

QDir
AppManager::getBundledPluginDirectory() const
{
    QDir cwd( QCoreApplication::applicationDirPath() );
    cwd.cdUp();
    cwd.cd(QString::fromUtf8("Plugins"));
    return cwd;
} // getBundledPluginDirectory

QString
AppManager::getSystemNatronPluginDirectory() const
{
    QString path;

#ifdef __NATRON_UNIX__
#ifdef __NATRON_OSX__
    path = QString::fromUtf8("/Library/Application Support/%1/Plugins").arg( QString::fromUtf8(NATRON_APPLICATION_NAME) );
#else
    path = QString::fromUtf8("/usr/share/%1/Plugins").arg( QString::fromUtf8(NATRON_APPLICATION_NAME) );
#endif
#elif defined(__NATRON_WIN32__)
    wchar_t buffer[MAX_PATH];
    SHGetFolderPathW(NULL, CSIDL_PROGRAM_FILES_COMMON, NULL, SHGFP_TYPE_CURRENT, buffer);
    std::wstring str;
    str.append(L"\\");
    str.append( QString::fromUtf8("%1\\Plugins").arg( QString::fromUtf8(NATRON_APPLICATION_NAME) ).toStdWString() );
    wcscat_s(buffer, MAX_PATH, str.c_str());
    path = QString::fromStdWString( std::wstring(buffer) );
#endif

    return path;
}

typedef void (*NatronPathFunctor)(const QDir&);
static void
operateOnPathRecursive(NatronPathFunctor functor,
                       const QDir& directory)
{
    if ( !directory.exists() ) {
        return;
    }

    functor(directory);

    QStringList subDirs = directory.entryList(QDir::AllDirs | QDir::NoDotAndDotDot);
    Q_FOREACH(const QString &subDir, subDirs) {
        QDir d(directory.absolutePath() + QChar::fromLatin1('/') + subDir);

        operateOnPathRecursive(functor, d);
    }
}

static void
addToPythonPathFunctor(const QDir& directory)
{
    std::string addToPythonPath("sys.path.append(str('");

    addToPythonPath += directory.absolutePath().toStdString();
    addToPythonPath += "').decode('utf-8'))\n";

    std::string err;
    bool ok  = NATRON_PYTHON_NAMESPACE::interpretPythonScript(addToPythonPath, &err, 0);
    if (!ok) {
        std::string message = QCoreApplication::translate("AppManager", "Could not add %1 to python path:").arg( directory.absolutePath() ).toStdString() + ' ' + err;
        std::cerr << message << std::endl;
        AppInstancePtr topLevel = appPTR->getTopLevelInstance();
        if (topLevel) {
            topLevel->appendToScriptEditor( message.c_str() );
        }
    }
}

void
AppManager::findAllScriptsRecursive(const QDir& directory,
                        QStringList& allPlugins,
                        QStringList *foundInit,
                        QStringList *foundInitGui)
{
    if ( !directory.exists() ) {
        return;
    }

    QStringList filters;
    filters << QString::fromUtf8("*.py");
    QStringList files = directory.entryList(filters, QDir::Files | QDir::NoDotAndDotDot);
    bool ok = findAndRunScriptFile( directory.absolutePath() + QChar::fromLatin1('/'), files, QString::fromUtf8("init.py") );
    if (ok) {
        foundInit->append( directory.absolutePath() + QString::fromUtf8("/init.py") );
    }
    if ( !appPTR->isBackground() ) {
        ok = findAndRunScriptFile( directory.absolutePath() + QChar::fromLatin1('/'), files, QString::fromUtf8("initGui.py") );
        if (ok) {
            foundInitGui->append( directory.absolutePath() + QString::fromUtf8("/initGui.py") );
        }
    }

    for (QStringList::iterator it = files.begin(); it != files.end(); ++it) {
        if ( it->endsWith( QString::fromUtf8(".py") ) && ( *it != QString::fromUtf8("init.py") ) && ( *it != QString::fromUtf8("initGui.py") ) ) {
            allPlugins.push_back(directory.absolutePath() + QChar::fromLatin1('/') + *it);
        }
    }

    QStringList subDirs = directory.entryList(QDir::AllDirs | QDir::NoDotAndDotDot);
    Q_FOREACH(const QString &subDir, subDirs) {
        QDir d(directory.absolutePath() + QChar::fromLatin1('/') + subDir);

        findAllScriptsRecursive(d, allPlugins, foundInit, foundInitGui);
    }
}


void
AppManager::findAllPresetsRecursive(const QDir& directory,
                             QStringList& presetFiles)
{
    if ( !directory.exists() ) {
        return;
    }

    QStringList filters;
    filters << QString::fromUtf8("*." NATRON_PRESETS_FILE_EXT);
    QStringList files = directory.entryList(filters, QDir::Files | QDir::NoDotAndDotDot);

    for (QStringList::iterator it = files.begin(); it != files.end(); ++it) {
        if ( it->endsWith( QString::fromUtf8("." NATRON_PRESETS_FILE_EXT) )) {
            presetFiles.push_back(directory.absolutePath() + QChar::fromLatin1('/') + *it);
        }
    }
}

void
AppManager::loadNodesPresets()
{
    QStringList presetFiles;

    QStringList templatesSearchPath = getAllNonOFXPluginsPaths();
    Q_FOREACH(const QString &templatesSearchDir, templatesSearchPath) {
        QDir d(templatesSearchDir);
        findAllPresetsRecursive(d, presetFiles);
    }

    Q_FOREACH(const QString &presetFile, presetFiles) {

        FStreamsSupport::ifstream ifile;
        FStreamsSupport::open(&ifile, presetFile.toStdString());
        if (!ifile) {
            continue;
        }
        SERIALIZATION_NAMESPACE::NodeSerialization obj;
        try {
            SERIALIZATION_NAMESPACE::read(NATRON_PRESETS_FILE_HEADER, ifile, &obj);
        } catch (...) {
            continue;
        }

        if (!obj._presetsIdentifierLabel.empty()) {
            // If the preset label is set, append as a preset of an existing plug-in
            PluginPtr foundPlugin;
            try {
                foundPlugin = getPluginBinary(QString::fromUtf8(obj._pluginID.c_str()), obj._pluginMajorVersion, obj._pluginMinorVersion, false);
            } catch (...) {
                continue;
            }
            if (!foundPlugin) {
                continue;
            }
            PluginPresetDescriptor preset;
            preset.presetFilePath = presetFile;
            preset.presetLabel = QString::fromUtf8(obj._presetsIdentifierLabel.c_str());
            preset.presetIconFile = QString::fromUtf8(obj._presetsIconFilePath.c_str());
            preset.symbol = (Key)obj._presetShortcutSymbol;
            preset.modifiers = KeyboardModifiers(obj._presetShortcutPresetModifiers);
            foundPlugin->addPresetFile(preset);
        } else {
            // Try to find a pyplug
            std::string pyPlugID, pyPlugLabel, pyPlugDescription, pyPlugIconFilePath, pyPlugGrouping, pyPlugExtCallbacks;
            bool pyPlugDescIsMarkdown = false;
            int pyPlugShortcutSymbol = 0;
            int pyPlugShortcutModifiers = 0;
            int pyPlugVersionMajor = 0,pyPlugVersionMinor = 0;
            for (SERIALIZATION_NAMESPACE::KnobSerializationList::const_iterator it = obj._knobsValues.begin(); it != obj._knobsValues.end(); ++it) {
                if ((*it)->_values.empty()) {
                    continue;
                }
                const SERIALIZATION_NAMESPACE::KnobSerialization::PerDimensionValueSerializationVec& dimVec = (*it)->_values.begin()->second;
                const SERIALIZATION_NAMESPACE::SerializationValueVariant& value0 = dimVec[0]._value;
                if ((*it)->_scriptName == kNatronNodeKnobPyPlugPluginID) {
                    pyPlugID = value0.isString;
                } else if ((*it)->_scriptName == kNatronNodeKnobPyPlugPluginLabel) {
                    pyPlugLabel = value0.isString;
                } else if ((*it)->_scriptName == kNatronNodeKnobPyPlugPluginDescription) {
                    pyPlugDescription = value0.isString;
                } else if ((*it)->_scriptName == kNatronNodeKnobPyPlugPluginDescriptionIsMarkdown) {
                    pyPlugDescIsMarkdown = value0.isBool;
                } else if ((*it)->_scriptName == kNatronNodeKnobPyPlugPluginGrouping) {
                    pyPlugGrouping = value0.isString;
                } else if ((*it)->_scriptName == kNatronNodeKnobPyPlugPluginIconFile) {
                    pyPlugIconFilePath = value0.isString;
                } else if ((*it)->_scriptName == kNatronNodeKnobPyPlugPluginCallbacksPythonScript) {
                    pyPlugExtCallbacks = value0.isString;
                } else if ((*it)->_scriptName == kNatronNodeKnobPyPlugPluginShortcut) {
                    pyPlugShortcutSymbol = value0.isInt;
                    if (dimVec.size() > 1) {
                        pyPlugShortcutModifiers = dimVec[1]._value.isInt;
                    }
                } else if ((*it)->_scriptName == kNatronNodeKnobPyPlugPluginVersion) {
                    pyPlugVersionMajor = value0.isInt;
                    if (dimVec.size() > 1) {
                        pyPlugVersionMinor = dimVec[1]._value.isInt;
                    }

                }
            }

            if (!pyPlugID.empty()) {
                // If the pyPlugID is set, make a new plug-in
                // Use grouping if set, otherwise make a "PyPlug" group as a fallback
                std::vector<std::string> grouping;
                if (!pyPlugGrouping.empty()) {
                    boost::split(grouping, pyPlugGrouping, boost::is_any_of("/"));
                } else {
                    grouping.push_back("PyPlugs");
                }


                PluginPtr p = Plugin::create(NodeGroup::create, NodeGroup::createRenderClone, pyPlugID, pyPlugLabel, pyPlugVersionMajor, pyPlugVersionMinor, grouping);
                if (!obj._pluginID.empty()) {
                    p->setProperty<std::string>(kNatronPluginPropPyPlugContainerID, obj._pluginID);
                }
                p->setProperty<std::string>(kNatronPluginPropPyPlugScriptAbsoluteFilePath, presetFile.toStdString());


                QString presetDirectory;
                {
                    int foundSlash = presetFile.lastIndexOf(QLatin1Char('/'));
                    if (foundSlash != -1) {
                        presetDirectory = presetFile.mid(0, foundSlash);
                    }
                }
                p->setProperty<std::string>(kNatronPluginPropResourcesPath, presetDirectory.toStdString());
                p->setProperty<bool>(kNatronPluginPropDescriptionIsMarkdown, pyPlugDescIsMarkdown);
                p->setProperty<std::string>(kNatronPluginPropDescription, pyPlugDescription);
                p->setProperty<std::string>(kNatronPluginPropIconFilePath, pyPlugIconFilePath);
                p->setProperty<int>(kNatronPluginPropShortcut, pyPlugShortcutSymbol, 0);
                p->setProperty<int>(kNatronPluginPropShortcut, pyPlugShortcutModifiers, 1);
                p->setProperty<std::string>(kNatronPluginPropPyPlugExtScriptFile, pyPlugExtCallbacks);
                p->setProperty<unsigned int>(kNatronPluginPropVersion, (unsigned int)pyPlugVersionMajor, 0);
                p->setProperty<unsigned int>(kNatronPluginPropVersion, (unsigned int)pyPlugVersionMinor, 1);
                p->setProperty<ImageBitDepthEnum>(kNatronPluginPropOutputSupportedBitDepths, eImageBitDepthFloat, 0);
                p->setProperty<std::bitset<4> >(kNatronPluginPropOutputSupportedComponents, std::bitset<4>(std::string("1111")));
                registerPlugin(p);


            }
        }
    }
} // loadNodesPresets

void
AppManager::loadPythonGroups()
{
#ifdef NATRON_RUN_WITHOUT_PYTHON

    return;
#endif
    PythonGILLocker pgl;
    QStringList templatesSearchPath = getAllNonOFXPluginsPaths();
    std::string err;
    QStringList allPlugins;

    ///For all search paths, first add the path to the python path, then run in order the init.py and initGui.py
    Q_FOREACH(const QString &templatesSearchDir, templatesSearchPath) {
        //Adding Qt resources to Python path is useless as Python does not know how to use it
        if ( templatesSearchDir.startsWith( QString::fromUtf8(":/Resources") ) ) {
            continue;
        }
        QDir d(templatesSearchDir);
        operateOnPathRecursive(&addToPythonPathFunctor, d);
    }

    ///Also import Pyside.QtCore and Pyside.QtGui (the later only in non background mode)
    {
        std::string s;
        if (SHIBOKEN_MAJOR_VERSION == 2) {
            s = "import PySide2\nimport PySide2.QtCore as QtCore";
        } else {
            s = "import PySide\nimport PySide.QtCore as QtCore";
        }
        bool ok  = NATRON_PYTHON_NAMESPACE::interpretPythonScript(s, &err, 0);
        if (!ok) {
            QString message = tr("Failed to import PySide.QtCore, make sure it is bundled with your Natron installation "
                                     "or reachable through the Python path. "
                                     "Note that Natron disables usage "
                                 "of site-packages).");
            std::cerr << message.toStdString() << std::endl;
            appPTR->writeToErrorLog_mt_safe(QLatin1String("PySide.QtCore"), QDateTime::currentDateTime(), message);
        }
    }

    if ( !isBackground() ) {
        std::string s;
        if (SHIBOKEN_MAJOR_VERSION == 2) {
            s = "import PySide2.QtGui as QtGui";
        } else {
            s = "import PySide.QtGui as QtGui";
        }
        bool ok  = NATRON_PYTHON_NAMESPACE::interpretPythonScript(s, &err, 0);
        if (!ok) {
            QString message = tr("Failed to import PySide.QtGui");
            std::cerr << message.toStdString() << std::endl;
            appPTR->writeToErrorLog_mt_safe(QLatin1String("PySide.QtGui"), QDateTime::currentDateTime(), message);
        }
    }


    QStringList foundInit;
    QStringList foundInitGui;
    Q_FOREACH(const QString &templatesSearchDir, templatesSearchPath) {
        QDir d(templatesSearchDir);

        findAllScriptsRecursive(d, allPlugins, &foundInit, &foundInitGui);
    }
    if ( foundInit.isEmpty() ) {
        QString message = tr("Info: init.py script not loaded (this is not an error)");
        appPTR->setLoadingStatus(message);
        if ( !appPTR->isBackground() ) {
            std::cout << message.toStdString() << std::endl;
        }
    } else {
        Q_FOREACH(const QString &found, foundInit) {
            QString message = tr("Info: init.py script found and loaded at %1").arg(found);

            appPTR->setLoadingStatus(message);
            if ( !appPTR->isBackground() ) {
                std::cout << message.toStdString() << std::endl;
            }
        }
    }

    if ( !appPTR->isBackground() ) {
        if ( foundInitGui.isEmpty() ) {
            QString message = tr("Info: initGui.py script not loaded (this is not an error)");
            appPTR->setLoadingStatus(message);
            if ( !appPTR->isBackground() ) {
                std::cout << message.toStdString() << std::endl;
            }
        } else {
            Q_FOREACH(const QString &found, foundInitGui) {
                QString message = tr("Info: initGui.py script found and loaded at %1").arg(found);

                appPTR->setLoadingStatus(message);
                if ( !appPTR->isBackground() ) {
                    std::cout << message.toStdString() << std::endl;
                }
            }
        }
    }

    // Now that init.py and initGui.py have run, we need to set the search path again for the PyPlug
    // as the user might have called appendToNatronPath

    QStringList newTemplatesSearchPath = getAllNonOFXPluginsPaths();
    {
        QStringList diffSearch;
        Q_FOREACH(const QString &newTemplatesSearchDir, newTemplatesSearchPath) {
            if ( !templatesSearchPath.contains(newTemplatesSearchDir) ) {
                diffSearch.push_back(newTemplatesSearchDir);
            }
        }

        //Add only paths that did not exist so far
        Q_FOREACH(const QString &diffDir, diffSearch) {
            QDir d(diffDir);

            operateOnPathRecursive(&addToPythonPathFunctor, d);
        }
    }

    // Load deprecated PyPlugs encoded using Python scripts
    Q_FOREACH(const QString &plugin, allPlugins) {
        QString moduleName = plugin;
        QString modulePath;
        int lastDot = moduleName.lastIndexOf( QChar::fromLatin1('.') );

        if (lastDot != -1) {
            moduleName = moduleName.left(lastDot);
        }
        int lastSlash = moduleName.lastIndexOf( QChar::fromLatin1('/') );
        if (lastSlash != -1) {
            modulePath = moduleName.mid(0, lastSlash + 1);
            moduleName = moduleName.remove(0, lastSlash + 1);
        }

        std::string pluginLabel, pluginID, pluginGrouping, iconFilePath, pluginDescription, pluginPath;

        {
            // Open the file and check for a line that imports NatronGui, if so do not attempt to load the script.
            QFile file(plugin);
            if (!file.open(QIODevice::ReadOnly)) {
                continue;
            }
            QTextStream ts(&file);
            bool gotNatronGuiImport = false;
            //bool isPyPlug = false;
            while (!ts.atEnd()) {
                QString line = ts.readLine();
                if (line.startsWith(QString::fromUtf8("import %1").arg(QLatin1String(NATRON_GUI_PYTHON_MODULE_NAME))) ||
                    line.startsWith(QString::fromUtf8("from %1 import").arg(QLatin1String(NATRON_GUI_PYTHON_MODULE_NAME)))) {
                    gotNatronGuiImport = true;
                }
                /*if (line.startsWith(QString::fromUtf8("# This file was automatically generated by Natron PyPlug exporter"))) {
                    isPyPlug = true;
                }*/

            }
            if (appPTR->isBackground() && gotNatronGuiImport) {
                continue;
            }
           /* if (!isPyPlug) {
                continue;
            }*/
        }

        unsigned int version;
        bool isToolset;
        bool gotInfos = NATRON_PYTHON_NAMESPACE::getGroupInfos(moduleName.toStdString(), &pluginID, &pluginLabel, &iconFilePath, &pluginGrouping, &pluginDescription, &pluginPath, &isToolset, &version);


        if (!gotInfos) {
            continue;
        }


        std::vector<std::string> grouping;
        boost::split(grouping, pluginGrouping, boost::is_any_of("/"));

        PluginPtr p = Plugin::create(NodeGroup::create, NodeGroup::createRenderClone, pluginID, pluginLabel, version, 0, grouping);
        p->setProperty<std::string>(kNatronPluginPropPyPlugScriptAbsoluteFilePath, plugin.toStdString());
        p->setProperty<bool>(kNatronPluginPropPyPlugIsToolset, isToolset);
        p->setProperty<std::string>(kNatronPluginPropDescription, pluginDescription);
        p->setProperty<std::string>(kNatronPluginPropIconFilePath, iconFilePath);
        p->setProperty<bool>(kNatronPluginPropPyPlugIsPythonScript, true);
        p->setProperty<std::string>(kNatronPluginPropResourcesPath, modulePath.toStdString());

        p->setProperty<ImageBitDepthEnum>(kNatronPluginPropOutputSupportedBitDepths, eImageBitDepthFloat, 0);
        p->setProperty<std::bitset<4> >(kNatronPluginPropOutputSupportedComponents, std::bitset<4>(std::string("1111")));
        //p->setProperty<bool>(kNatronPluginPropDescriptionIsMarkdown, false);
        //p->setProperty<int>(kNatronPluginPropShortcut, obj.presetSymbol, 0);
        //p->setProperty<int>(kNatronPluginPropShortcut, obj.presetModifiers, 1);
        registerPlugin(p);

    }
} // AppManager::loadPythonGroups

void
AppManager::registerPlugin(const PluginPtr& plugin)
{

    std::string pluginID = plugin->getPluginID();
    const bool isReader = ReadNode::isBundledReader( pluginID );
    const bool isWriter = WriteNode::isBundledWriter( pluginID );
    if (isReader || isWriter) {
        plugin->setProperty<bool>(kNatronPluginPropIsInternalOnly, true);

        const std::vector<std::string>& supportedExtensions = plugin->getPropertyNUnsafe<std::string>(kNatronPluginPropSupportedExtensions);
        const bool isDeprecated = plugin->getPropertyUnsafe<bool>(kNatronPluginPropIsDeprecated);

        if (!isDeprecated && !supportedExtensions.empty()) {
            const double ioEvaluation = plugin->getPropertyUnsafe<double>(kNatronPluginPropIOEvaluation);

            IOPluginsMap* ioMap = 0;
            if (isReader) {
                ioMap = &_imp->readerPlugins;
            } else {
                ioMap = &_imp->writerPlugins;
            }
            for (std::size_t k = 0; k < supportedExtensions.size(); ++k) {
                IOPluginSetForFormat& evalForFormat = (*ioMap)[supportedExtensions[k]];
                evalForFormat.insert( IOPluginEvaluation(plugin->getPluginID(), ioEvaluation) );
            }
        }
    }
    if (isReader) {
        plugin->getEffectDescriptor()->setProperty<bool>(kEffectPropSupportsRenderScale, false);
    }



    PluginsMap::iterator found = _imp->_plugins.find(pluginID);
    if ( found != _imp->_plugins.end() ) {
        found->second.insert(plugin);
    } else {
        PluginVersionsOrdered &set = _imp->_plugins[pluginID];
        set.insert(plugin);
    }

}

Format
AppManager::findExistingFormat(int w,
                               int h,
                               double par) const
{
    for (U32 i = 0; i < _imp->_formats.size(); ++i) {
        const Format& frmt = _imp->_formats[i];
        if ( (frmt.width() == w) && (frmt.height() == h) && (frmt.getPixelAspectRatio() == par) ) {
            return frmt;
        }
    }

    return Format();
}

void
AppManager::setAsTopLevelInstance(int appID)
{
    QMutexLocker k(&_imp->_appInstancesMutex);

    if (_imp->_topLevelInstanceID == appID) {
        return;
    }
    _imp->_topLevelInstanceID = appID;
    for (AppInstanceVec::iterator it = _imp->_appInstances.begin();
         it != _imp->_appInstances.end();
         ++it) {
        if ( (*it)->getAppID() == _imp->_topLevelInstanceID ) {
            if ( !isBackground() ) {
                setOFXHostHandle( (*it)->getOfxHostOSHandle() );
            }
        }
    }
}

void
AppManager::setOFXHostHandle(void* handle)
{
    _imp->ofxHost->setOfxHostOSHandle(handle);
}


const PluginsMap&
AppManager::getPluginsList() const
{
    return _imp->_plugins;
}


const std::vector<Format> &
AppManager::getFormats() const
{
    return _imp->_formats;
}

const KnobFactory &
AppManager::getKnobFactory() const
{
    return *(_imp->_knobFactory);
}

PluginPtr
AppManager::getPluginBinaryFromOldID(const QString & pluginId,
                                     int majorVersion,
                                     int minorVersion,
                                     bool caseSensitive) const
{
    std::map<int, PluginPtr> matches;

    if ( pluginId == QString::fromUtf8("Viewer") ) {
        return _imp->findPluginById(PLUGINID_NATRON_VIEWER_GROUP, majorVersion, minorVersion);
    } else if ( pluginId == QString::fromUtf8("Dot") ) {
        return _imp->findPluginById(PLUGINID_NATRON_DOT, majorVersion, minorVersion );
    } else if ( pluginId == QString::fromUtf8("DiskCache") ) {
        return _imp->findPluginById(PLUGINID_NATRON_DISKCACHE, majorVersion, minorVersion);
    } else if ( pluginId == QString::fromUtf8("Backdrop") ) { // DO NOT change the capitalization, even if it's wrong
        return _imp->findPluginById(PLUGINID_NATRON_BACKDROP, majorVersion, minorVersion);
    } else if ( pluginId == QString::fromUtf8("RotoOFX  [Draw]") ) {
        return _imp->findPluginById(PLUGINID_NATRON_ROTO, majorVersion, minorVersion);
    } else if ( ( caseSensitive && ( pluginId == QString::fromUtf8(PLUGINID_OFX_ROTO) ) ) || ( !caseSensitive && ( pluginId == QString::fromUtf8(PLUGINID_OFX_ROTO).toLower() ) ) )  {
        return _imp->findPluginById(PLUGINID_NATRON_ROTO, majorVersion, minorVersion);
    }

    ///Try remapping these ids to old ids we had in Natron < 1.0 for backward-compat
    for (PluginsMap::const_iterator it = _imp->_plugins.begin(); it != _imp->_plugins.end(); ++it) {
        assert( !it->second.empty() );
        PluginVersionsOrdered::const_reverse_iterator itver = it->second.rbegin();
        std::string friendlyLabel = (*itver)->getPluginLabel();
        std::string grouping0 = (*itver)->getPropertyUnsafe<std::string>(kNatronPluginPropGrouping, 0);
        friendlyLabel.append("  [" + grouping0 + "]");

        if (friendlyLabel == pluginId.toStdString()) {
            if (majorVersion == -1) {
                // -1 means we want to load the highest version existing
                return *( it->second.rbegin() );
            }

            PluginsMap::const_iterator foundID = it;

            // see also OFX::Host::PluginCache::getPluginById()
            // see also AppManager::getPluginBinary()

            // Let's be a bit smarter than HostSupport.
            // The best compatible plugin is, by order of preference
            // - the plugin with the same major version and the highest minor
            // - the plugin with the closest major above and the highest minor
            // - the plugin with the highest major and the highest minor
            //
            // For example, if versions (1,0) (1,2) (3,1) (3,4) (4,2) are available,
            // - asking for (1,0) returns (1,2)
            // - asking for (2,7) returns (3,4)
            // - asking for (3,1) returns (3,4)
            // - asking for (6,0) returns (4,2)

            // Try to find the exact major version, with the highest minor
            // (thus the reverse iterator)
            PluginPtr nextPlugin = *(foundID->second.rbegin());
            int nextVersion = nextPlugin->getMajorVersion();
            for (PluginVersionsOrdered::const_reverse_iterator itver = foundID->second.rbegin(); itver != foundID->second.rend(); ++itver) {
                int thisMajorVersion = (*itver)->getMajorVersion();
                if (thisMajorVersion == majorVersion) {
                    return *itver;
                } else if (thisMajorVersion > majorVersion &&
                           thisMajorVersion < nextVersion) {
                    nextPlugin = *itver;
                    nextVersion = thisMajorVersion;
                } else if (thisMajorVersion < majorVersion) {
                    // no need to continue
                    break;
                }
            }
            assert(nextPlugin != NULL); // there should be at least one version

            // Could not find the exact version... get the major version above,
            // else the highest version.
            return nextPlugin;
        }
    }

    return PluginPtr();
}

PluginPtr
AppManager::getPluginBinary(const QString & pluginId,
                            int majorVersion,
                            int minorVersion,
                            bool caseSensitivePluginSearch) const
{
    Q_UNUSED(minorVersion);

    PluginsMap::const_iterator foundID = _imp->_plugins.find( pluginId.toStdString() );
    if ( !caseSensitivePluginSearch && foundID == _imp->_plugins.end() ) {
        foundID = _imp->_plugins.end();
        for (PluginsMap::const_iterator it = _imp->_plugins.begin(); it != _imp->_plugins.end(); ++it) {
            QString pID = QString::fromUtf8( it->first.c_str() );
            if ( !pluginId.startsWith( QString::fromUtf8(NATRON_ORGANIZATION_DOMAIN_TOPLEVEL "." NATRON_ORGANIZATION_DOMAIN_SUB ".built-in.") ) ) {
                QString lowerCase = pID.toLower();
                if (lowerCase == pluginId) {
                    foundID = it;
                    break;
                }
            }
        }
    }

    if ( foundID != _imp->_plugins.end() ) {
        assert( !foundID->second.empty() );

        // see also OFX::Host::PluginCache::getPluginById()
        // see also AppManager::getPluginBinaryFromOldID()

        if (majorVersion == -1) {
            // -1 means we want to load the highest version existing
            return *foundID->second.rbegin();
        }

        // Let's be a bit smarter than HostSupport.
        // The best compatible plugin is, by order of preference
        // - the plugin with the same major version and the highest minor
        // - the plugin with the closest major above and the highest minor
        // - the plugin with the highest major and the highest minor
        //
        // For example, if versions (1,0) (1,2) (3,1) (3,4) (4,2) are available,
        // - asking for (1,0) returns (1,2)
        // - asking for (2,7) returns (3,4)
        // - asking for (3,1) returns (3,4)
        // - asking for (6,0) returns (4,2)

        // Try to find the exact major version, with the highest minor
        // (thus the reverse iterator)
        PluginPtr nextPlugin = *(foundID->second.rbegin());
        int nextVersion = (int)nextPlugin->getPropertyUnsafe<unsigned int>(kNatronPluginPropVersion, 0);
        for (PluginVersionsOrdered::const_reverse_iterator itver = foundID->second.rbegin();
             itver != foundID->second.rend();
             ++itver) {
            int thisMajorVersion = (int)(*itver)->getPropertyUnsafe<unsigned int>(kNatronPluginPropVersion, 0);
            if (thisMajorVersion == majorVersion) {
                return *itver;
            } else if (thisMajorVersion > majorVersion &&
                       thisMajorVersion < nextVersion) {
                nextPlugin = *itver;
                nextVersion = thisMajorVersion;
            } else if (thisMajorVersion < majorVersion) {
                // no need to continue
                break;
            }
        }
        assert(nextPlugin != NULL); // there should be at least one version

        // Could not find the exact version... get the major version above,
        // else the highest version.
        return nextPlugin;
    }
    QString exc = QString::fromUtf8("Couldn't find a plugin attached to the ID %1, with a major version of %2")
                  .arg(pluginId)
                  .arg(majorVersion);

    throw std::invalid_argument( exc.toStdString() );
    //return PluginPtr();
}


NodePtr
AppManager::createNodeForProjectLoading(const SERIALIZATION_NAMESPACE::NodeSerializationPtr& serialization, const NodeCollectionPtr& group)
{

    NodePtr retNode = group->getNodeByName(serialization->_nodeScriptName);


    {
        CreateNodeArgsPtr args(CreateNodeArgs::create(serialization->_pluginID, group));
        args->setProperty<int>(kCreateNodeArgsPropPluginVersion, serialization->_pluginMajorVersion, 0);
        args->setProperty<int>(kCreateNodeArgsPropPluginVersion, serialization->_pluginMinorVersion, 1);
        args->setProperty<SERIALIZATION_NAMESPACE::NodeSerializationPtr>(kCreateNodeArgsPropNodeSerialization, serialization);
        args->setProperty<bool>(kCreateNodeArgsPropSilent, true);
        args->setProperty<bool>(kCreateNodeArgsPropAddUndoRedoCommand, false);
        args->setProperty<bool>(kCreateNodeArgsPropAllowNonUserCreatablePlugins, true); // also load deprecated plugins
        retNode =  group->getApplication()->createNode(args);
    }
    if (retNode) {
        return retNode;
    }

    // If the node could not be created, make a Stub node
    {
        CreateNodeArgsPtr args(CreateNodeArgs::create(PLUGINID_NATRON_STUB, group));

        std::stringstream ss;
        try {
            SERIALIZATION_NAMESPACE::write(ss, *serialization, std::string());
        } catch (...) {
            return retNode;
        }

        args->addParamDefaultValue<std::string>(kStubNodeParamSerialization, ss.str());
        args->setProperty<bool>(kCreateNodeArgsPropSilent, true); // also load deprecated plugins
        args->setProperty<bool>(kCreateNodeArgsPropAddUndoRedoCommand, false);
        args->setProperty<bool>(kCreateNodeArgsPropAllowNonUserCreatablePlugins, true);
        args->setProperty<std::string>(kCreateNodeArgsPropNodeInitialName, serialization->_nodeScriptName);
        retNode = group->getApplication()->createNode(args);

    }
    return retNode;
}

CacheBasePtr
AppManager::getGeneralPurposeCache() const
{
    return _imp->generalPurposeCache;
}

CacheBasePtr
AppManager::getTileCache() const
{
    return _imp->tileCache;
}

void
AppManager::deleteCacheEntriesInSeparateThread(const std::list<ImageStorageBasePtr> & entriesToDelete)
{
    _imp->storageDeleteThread->appendToQueue(entriesToDelete);
}

void
AppManager::checkCachesMemory()
{
    _imp->storageDeleteThread->checkCachesMemory();
}

void
AppManager::printCacheMemoryStats() const
{
    appPTR->clearErrorLog_mt_safe();
    std::map<std::string, CacheReportInfo> infos;
    _imp->tileCache->getMemoryStats(&infos);


    QString reportStr;
    std::size_t totalBytes = 0;
    int totalNEntries = 0;
    reportStr += QLatin1String("\n");
    if (!infos.empty()) {
        for (std::map<std::string, CacheReportInfo>::iterator it = infos.begin(); it!= infos.end(); ++it) {
            if (it->second.nBytes == 0) {
                continue;
            }
            totalBytes += it->second.nBytes;
            totalNEntries += it->second.nEntries;

            reportStr += QString::fromUtf8(it->first.c_str());
            reportStr += QLatin1String("--> ");
            if (it->second.nBytes > 0) {
                reportStr += printAsRAM(it->second.nBytes);
            }

            if (it->second.nEntries > 0) {
                reportStr += tr(" taken by %1 entries").arg(QString::number(it->second.nEntries));
            }
            reportStr += QLatin1String("\n");
        }
        reportStr += QLatin1String("-------------------------------\n");
    }
    reportStr += tr("Total");
    reportStr += QLatin1String("--> ");
    reportStr += printAsRAM(totalBytes);
    reportStr += tr(" taken by %1 cache entries.").arg(QString::number(totalNEntries));

    appPTR->writeToErrorLog_mt_safe(tr("Cache Report"), QDateTime::currentDateTime(), reportStr);

    appPTR->showErrorLog();
} // printCacheMemoryStats



std::string
AppManager::getApplicationBinaryFilePath() const
{
    return _imp->binaryPath;
}

std::string
AppManager::getApplicationBinaryDirPath() const
{
    std::size_t foundSlash = _imp->binaryPath.find_last_of('/');
    if (foundSlash == std::string::npos) {
        return std::string();
    }
    return _imp->binaryPath.substr(0, foundSlash);
}


TreeRenderQueueManagerPtr
AppManager::getTasksQueueManager() const
{
    return _imp->tasksQueueManager;
}

bool
AppManager::isAggressiveCachingEnabled() const
{
    return _imp->_settings->isAggressiveCachingEnabled();
}



SettingsPtr AppManager::getCurrentSettings() const
{
    return _imp->_settings;
}


std::string
AppManager::getCacheDirPath() const
{
    // Use the environment variable if set
    QString cachePathEnVar = QString::fromUtf8(qgetenv(NATRON_DISK_CACHE_PATH_ENV_VAR));
    QString cachePath;
    if (cachePathEnVar.isEmpty()) {
        // Otherwise fallback on the setting
        cachePath = QString::fromUtf8(appPTR->getCurrentSettings()->getDiskCachePath().c_str());
    } else {
        cachePath = cachePathEnVar;
    }
    // Check that the user provided path exists otherwise fallback on default.
    bool userDirExists;
    if (cachePath.isEmpty()) {
        userDirExists = false;
    } else {
        QDir d(cachePath);
        userDirExists = d.exists();
    }
    if (userDirExists) {
        return cachePath.toStdString();
    } else {
        // Fallback on default
        return StandardPaths::writableLocation(StandardPaths::eStandardLocationCache).toStdString();
    }
}


void
AppManager::setLoadingStatus(const QString & str)
{
    if ( isLoaded() ) {
        return;
    }
    std::cout << str.toStdString() << std::endl;
}

AppInstancePtr
AppManager::makeNewInstance(int appID) const
{
    return AppInstance::create(appID);
}

void
AppManager::registerEngineMetaTypes() const
{
    qRegisterMetaType<Variant>("Variant");
    qRegisterMetaType<Format>("Format");
    qRegisterMetaType<U64>("U64");
    qRegisterMetaType<SequenceTime>("SequenceTime");
    qRegisterMetaType<StandardButtons>("StandardButtons");
    qRegisterMetaType<RectI>("RectI");
    qRegisterMetaType<RectD>("RectD");
    qRegisterMetaType<RenderStatsPtr>("RenderStatsPtr");
    qRegisterMetaType<RenderStatsMap>("RenderStatsMap");
    qRegisterMetaType<ViewIdx>("ViewIdx");
    qRegisterMetaType<ViewSetSpec>("ViewSetSpec");
    qRegisterMetaType<NodePtr>("NodePtr");
    qRegisterMetaType<ViewerInstancePtr>("ViewerInstancePtr");
    qRegisterMetaType<std::list<double> >("std::list<double>");
    qRegisterMetaType<DimIdx>("DimIdx");
    qRegisterMetaType<DimSpec>("DimSpec");
    qRegisterMetaType<ViewerNodePtr>("ViewerNodePtr");
    qRegisterMetaType<ValueChangedReturnCodeEnum>("ValueChangedReturnCodeEnum");
    qRegisterMetaType<ValueChangedReasonEnum>("ValueChangedReasonEnum");
    qRegisterMetaType<DimensionViewPair>("DimensionViewPair");
    qRegisterMetaType<PerDimViewKeyFramesMap>("PerDimViewKeyFramesMap");
#if QT_VERSION < QT_VERSION_CHECK(5, 0, 0)
    qRegisterMetaType<QAbstractSocket::SocketState>("SocketState");
#endif
}

void
AppManager::onMaxPanelsOpenedChanged(int maxPanels)
{
    AppInstanceVec copy;
    {
        QMutexLocker k(&_imp->_appInstancesMutex);
        copy = _imp->_appInstances;
    }

    for (AppInstanceVec::iterator it = copy.begin(); it != copy.end(); ++it) {
        (*it)->onMaxPanelsOpenedChanged(maxPanels);
    }
}

void
AppManager::onQueueRendersChanged(bool queuingEnabled)
{
    AppInstanceVec copy;
    {
        QMutexLocker k(&_imp->_appInstancesMutex);
        copy = _imp->_appInstances;
    }

    for (AppInstanceVec::iterator it = copy.begin(); it != copy.end(); ++it) {
        (*it)->onRenderQueuingChanged(queuingEnabled);
    }
}

int
AppManager::exec()
{
#ifdef DEBUG
    boost_adaptbx::floating_point::exception_trapping trap(0);
#endif
    return qApp->exec();
}



void
AppManager::getErrorLog_mt_safe(std::list<LogEntry>* entries) const
{
    QMutexLocker l(&_imp->errorLogMutex);
    *entries = _imp->errorLog;
}

void
AppManager::writeToErrorLog_mt_safe(const QString& context,
                                    const QDateTime& date,
                                    const QString & str,
                                    bool isHtml,
                                    const LogEntry::LogEntryColor& color)
{
    QMutexLocker l(&_imp->errorLogMutex);
    LogEntry e;
    e.context = context;
    e.date = date;
    e.message = str;
    e.isHtml = isHtml;
    e.color = color;
    _imp->errorLog.push_back(e);
}

void
AppManager::showErrorLog()
{
    std::list<LogEntry> log;
    getErrorLog_mt_safe(&log);
    for (std::list<LogEntry>::iterator it = log.begin(); it != log.end(); ++it) {
        // only print time - QTime.toString() uses the system locale, that's not what we want
        std::cout << QString::fromUtf8("[%2] %1: %3")
                     .arg(it->context)
                     .arg( QLocale().toString( it->date.time(), QString::fromUtf8("HH:mm:ss.zzz")) )
                     .arg(it->message).toStdString() << std::endl;
    }
}

void
AppManager::clearErrorLog_mt_safe()
{
    QMutexLocker l(&_imp->errorLogMutex);

    _imp->errorLog.clear();
}

void
AppManager::exitApp(bool /*warnUserForSave*/)
{
    const AppInstanceVec & instances = getAppInstances();

    for (AppInstanceVec::const_iterator it = instances.begin(); it != instances.end(); ++it) {
        (*it)->quitNow();
    }
}

#ifdef Q_OS_UNIX
QString
AppManager::qt_tildeExpansion(const QString &path,
                              bool *expanded)
{
    if (expanded != 0) {
        *expanded = false;
    }
    if ( !path.startsWith( QLatin1Char('~') ) ) {
        return path;
    }
    QString ret = path;
    QStringList tokens = ret.split( QDir::separator() );
    if ( tokens.first() == QLatin1String("~") ) {
        ret.replace( 0, 1, QDir::homePath() );
    } /*else {
         QString userName = tokens.first();
         userName.remove(0, 1);

         const QString homePath = QString::fro#if defined(Q_OS_VXWORKS)
         const QString homePath = QDir::homePath();
         #elif defined(_POSIX_THREAD_SAFE_FUNCTIONS) && !defined(Q_OS_OPENBSD)
         passwd pw;
         passwd *tmpPw;
         char buf[200];
         const int bufSize = sizeof(buf);
         int err = 0;
         #if defined(Q_OS_SOLARIS) && (_POSIX_C_SOURCE - 0 < 199506L)
         tmpPw = getpwnam_r(userName.toLocal8Bit().constData(), &pw, buf, bufSize);
         #else
         err = getpwnam_r(userName.toLocal8Bit().constData(), &pw, buf, bufSize, &tmpPw);
         #endif
         if (err || !tmpPw)
         return ret;mLocal8Bit(pw.pw_dir);
         #else
         passwd *pw = getpwnam(userName.toLocal8Bit().constData());
         if (!pw)
         return ret;
         const QString homePath = QString::fromLocal8Bit(pw->pw_dir);
         #endif
         ret.replace(0, tokens.first().length(), homePath);
         }*/
    if (expanded != 0) {
        *expanded = true;
    }

    return ret;
}

#endif


void
AppManager::onOCIOConfigPathChanged(const std::string& path)
{
    _imp->currentOCIOConfigPath = path;

    AppInstanceVec copy;
    {
        QMutexLocker k(&_imp->_appInstancesMutex);
        copy = _imp->_appInstances;
    }

    for (AppInstanceVec::iterator it = copy.begin(); it != copy.end(); ++it) {
        (*it)->onOCIOConfigPathChanged(path);
    }
}

const std::string&
AppManager::getOCIOConfigPath() const
{
    return _imp->currentOCIOConfigPath;
}

void
AppManager::setOFXLastActionCaller_TLS(const OfxEffectInstancePtr& effect)
{
    _imp->ofxHost->setOFXLastActionCaller_TLS(effect);
}

OfxEffectInstancePtr
AppManager::getOFXCurrentEffect_TLS() const
{
    return _imp->ofxHost->getCurrentEffect_TLS();
}

void
AppManager::setLastPythonAPICaller_TLS(const EffectInstancePtr& effect)
{
    PythonTLSDataPtr tls = _imp->pythonTLS->getOrCreateTLSData();
    tls->pythonEffectStack.push_back(effect);
}


EffectInstancePtr
AppManager::getLastPythonAPICaller_TLS() const
{
    PythonTLSDataPtr tls = _imp->pythonTLS->getTLSData();
    if (!tls) {
        return EffectInstancePtr();
    }
    if (tls->pythonEffectStack.empty()) {
        return EffectInstancePtr();
    }
    return tls->pythonEffectStack.back();
}

void
AppManager::addMenuCommand(const std::string& grouping,
                    const std::string& pythonFunction,
                    const KeyboardModifiers& modifiers,
                    Key key)
{
    QStringList split = QString::fromUtf8(grouping.c_str()).split( QLatin1Char('/') );

    if ( grouping.empty() || split.isEmpty() ) {
        return;
    }
    PythonUserCommand c;
    c.grouping = QString::fromUtf8(grouping.c_str());
    c.pythonFunction = pythonFunction;
    c.key = key;
    c.modifiers = modifiers;
    _imp->pythonCommands.push_back(c);


    std::string actionID = split[split.size() - 1].toStdString();
    getCurrentSettings()->addKeybind(kShortcutGroupGlobal, actionID, actionID, "", modifiers, key);

}


const std::list<PythonUserCommand>&
AppManager::getUserPythonCommands() const
{
    return _imp->pythonCommands;
}


void
AppManager::requestOFXDIalogOnMainThread(const OfxEffectInstancePtr& instance,
                                         void* instanceData)
{
    if ( QThread::currentThread() == qApp->thread() ) {
        onOFXDialogOnMainThreadReceived(instance, instanceData);
    } else {
        Q_EMIT s_requestOFXDialogOnMainThread(instance, instanceData);
    }
}

void
AppManager::onOFXDialogOnMainThreadReceived(const OfxEffectInstancePtr& instanceParam,
                                            void* instanceData)
{
    assert( QThread::currentThread() == qApp->thread() );

    OfxEffectInstancePtr instance;
    if (!instanceParam) {
        // instance may be NULL if using OfxDialogSuiteV1
        instance = _imp->ofxHost->getCurrentEffect_TLS();
    } else {
#ifdef DEBUG
        assert(instanceParam == _imp->ofxHost->getCurrentEffect_TLS());
#endif
    }
#ifdef OFX_SUPPORTS_DIALOG
    if (instance) {
        instance->effectInstance()->dialog(instanceData);
    }
#else
    Q_UNUSED(instanceData);
#endif
}

std::list<std::string>
AppManager::getPluginIDs() const
{
    std::list<std::string> ret;

    for (PluginsMap::const_iterator it = _imp->_plugins.begin(); it != _imp->_plugins.end(); ++it) {
        assert( !it->second.empty() );
        ret.push_back(it->first);
    }

    return ret;
}

std::list<std::string>
AppManager::getPluginIDs(const std::string& filter)
{
    QString qFilter = QString::fromUtf8( filter.c_str() );
    std::list<std::string> ret;

    for (PluginsMap::const_iterator it = _imp->_plugins.begin(); it != _imp->_plugins.end(); ++it) {
        assert( !it->second.empty() );

        QString pluginID = QString::fromUtf8( it->first.c_str() );
        if ( pluginID.contains(qFilter, Qt::CaseInsensitive) ) {
            ret.push_back(it->first);
        }
    }

    return ret;
}


std::string
NATRON_PYTHON_NAMESPACE::PyStringToStdString(PyObject* obj)
{
    std::string ret;

    if ( PyString_Check(obj) ) {
        char* buf = PyString_AsString(obj);
        if (buf) {
            ret += std::string(buf);
        }
    } else if ( PyUnicode_Check(obj) ) {
        /*PyObject * temp_bytes = PyUnicode_AsEncodedString(obj, "ASCII", "strict"); // Owned reference
           if (temp_bytes != NULL) {
           char* cstr = PyBytes_AS_STRING(temp_bytes); // Borrowed pointer
           ret.append(cstr);
           Py_DECREF(temp_bytes);
           }*/
        PyObject* utf8pyobj = PyUnicode_AsUTF8String(obj); // newRef
        if (utf8pyobj) {
            char* cstr = PyBytes_AS_STRING(utf8pyobj); // Borrowed pointer
            ret.append(cstr);
            Py_DECREF(utf8pyobj);
        }
    } else if ( PyBytes_Check(obj) ) {
        char* cstr = PyBytes_AS_STRING(obj); // Borrowed pointer
        ret.append(cstr);
    }

    return ret;
}

void
AppManager::initPython()
{
#ifdef NATRON_RUN_WITHOUT_PYTHON

    return;
#endif

    NATRON_PYTHON_NAMESPACE::setupPythonEnv(_imp->commandLineArgsUtf8[0]);

    // Must be called prior to Py_Initialize (calls PyImport_AppendInittab())
    initBuiltinPythonModules();

#if PY_MAJOR_VERSION >= 3
    _imp->mainModule = NATRON_PYTHON_NAMESPACE::initializePython3(_imp->commandLineArgsWide);
#else
    _imp->mainModule = NATRON_PYTHON_NAMESPACE::initializePython2(_imp->commandLineArgsUtf8);
#endif

    std::string err;
    // Import NatronEngine
    std::string modulename = NATRON_ENGINE_PYTHON_MODULE_NAME;
    bool ok = NATRON_PYTHON_NAMESPACE::interpretPythonScript("import sys\nfrom math import *\nimport " + modulename, &err, 0);
    if (!ok) {
        throw std::runtime_error( tr("Error while loading python module %1: %2").arg( QString::fromUtf8( modulename.c_str() ) ).arg( QString::fromUtf8( err.c_str() ) ).toStdString() );
    }

    // Create NatronEngine.natron wrapper
    ok = NATRON_PYTHON_NAMESPACE::interpretPythonScript(modulename + ".natron = " + modulename + ".PyCoreApplication()\n", &err, 0);
    assert(ok);
    if (!ok) {
        throw std::runtime_error( tr("Error while loading python module %1: %2").arg( QString::fromUtf8( modulename.c_str() ) ).arg( QString::fromUtf8( err.c_str() ) ).toStdString() );
    }

    if ( !isBackground() ) {
        // Import NatronGui
        modulename = NATRON_GUI_PYTHON_MODULE_NAME;
        ok = NATRON_PYTHON_NAMESPACE::interpretPythonScript("import sys\nimport " + modulename, &err, 0);
        assert(ok);
        if (!ok) {
            throw std::runtime_error( tr("Error while loading python module %1: %2").arg( QString::fromUtf8( modulename.c_str() ) ).arg( QString::fromUtf8( err.c_str() ) ).toStdString() );
        }

        // Create NatronGui.natron wrapper
        ok = NATRON_PYTHON_NAMESPACE::interpretPythonScript(modulename + ".natron = " +
                                                            modulename + ".PyGuiApplication()\n", &err, 0);
        assert(ok);
        if (!ok) {
            throw std::runtime_error( tr("Error while loading python module %1: %2").arg( QString::fromUtf8( modulename.c_str() ) ).arg( QString::fromUtf8( err.c_str() ) ).toStdString() );
        }
    }

    // redirect stdout/stderr
    std::string script(
                       "class StreamCatcher:\n"
                       "   def __init__(self):\n"
                       "       self.value = ''\n"
                       "   def write(self,txt):\n"
                       "       self.value += txt\n"
                       "   def clear(self):\n"
                       "       self.value = ''\n"
                       "catchOut = StreamCatcher()\n"
                       "catchErr = StreamCatcher()\n"
                       "sys.stdout = catchOut\n"
                       "sys.stderr = catchErr\n");
    ok = NATRON_PYTHON_NAMESPACE::interpretPythonScript(script, &err, 0);
    assert(ok);
    if (!ok) {
        throw std::runtime_error( tr("Error while loading StreamCatcher: %1").arg( QString::fromUtf8( err.c_str() ) ).toStdString() );
    }
} // AppManager::initPython

void
AppManager::tearDownPython()
{
#ifdef NATRON_RUN_WITHOUT_PYTHON

    return;
#endif
    ///See https://web.archive.org/web/20150918224620/http://wiki.blender.org/index.php/Dev:2.4/Source/Python/API/Threads
    PyGILState_Ensure();

    Py_DECREF(_imp->mainModule);
    Py_Finalize();
}

PyObject*
AppManager::getMainModule()
{
    return _imp->mainModule;
}

///The symbol has been generated by Shiboken in  Engine/NatronEngine/natronengine_module_wrapper.cpp
extern "C"
{
#if PY_MAJOR_VERSION >= 3
// Python 3
PyObject* PyInit_NatronEngine();
#else
void initNatronEngine();
#endif
}

void
AppManager::initBuiltinPythonModules()
{
#if PY_MAJOR_VERSION >= 3
    // Python 3
    int ret = PyImport_AppendInittab(NATRON_ENGINE_PYTHON_MODULE_NAME, &PyInit_NatronEngine);
#else
    int ret = PyImport_AppendInittab(NATRON_ENGINE_PYTHON_MODULE_NAME, &initNatronEngine);
#endif
    if (ret == -1) {
        throw std::runtime_error("Failed to initialize built-in Python module.");
    }
}

void
AppManager::toggleAutoHideGraphInputs()
{
    AppInstanceVec copy;
    {
        QMutexLocker k(&_imp->_appInstancesMutex);
        copy = _imp->_appInstances;
    }

    for (AppInstanceVec::iterator it = copy.begin(); it != copy.end(); ++it) {
        (*it)->toggleAutoHideGraphInputs();
    }
}

void
AppManager::launchPythonInterpreter()
{
    std::string err;
    std::string s = "app = app1\n";
    bool ok = NATRON_PYTHON_NAMESPACE::interpretPythonScript(s, &err, 0);

    assert(ok);
    if (!ok) {
        throw std::runtime_error("AppInstance::launchPythonInterpreter(): interpretPythonScript(" + s + " failed!");
    }

    // PythonGILLocker pgl;
#if PY_MAJOR_VERSION >= 3
    // Python 3
    Py_Main(1, &_imp->commandLineArgsWide[0]);
#else
    Py_Main(1, &_imp->commandLineArgsUtf8[0]);
#endif

}

int
AppManager::isProjectAlreadyOpened(const std::string& projectFilePath) const
{
    QMutexLocker k(&_imp->_appInstancesMutex);

    for (AppInstanceVec::iterator it = _imp->_appInstances.begin(); it != _imp->_appInstances.end(); ++it) {
        ProjectPtr proj = (*it)->getProject();
        if (proj) {
            QString path = proj->getProjectPath();
            QString name = proj->getProjectFilename();
            std::string existingProject = path.toStdString() + name.toStdString();
            if (existingProject == projectFilePath) {
                return (*it)->getAppID();
            }
        }
    }

    return -1;
}

void
AppManager::onCrashReporterNoLongerResponding()
{
#ifdef NATRON_USE_BREAKPAD
    //Crash reporter seems to no longer exist, quit
    QString error = tr("%1 has detected that the crash reporter process is no longer responding. "
                       "This most likely indicates that it was killed or that the "
                       "communication between the 2 processes is failing.")
                    .arg( QString::fromUtf8(NATRON_APPLICATION_NAME) );
    std::cerr << error.toStdString() << std::endl;
    writeToErrorLog_mt_safe(tr("Crash-Reporter"), QDateTime::currentDateTime(), error );
#endif
}

void
AppManager::setOnProjectLoadedCallback(const std::string& pythonFunc)
{
    _imp->_settings->setOnProjectLoadedCB(pythonFunc);
}

void
AppManager::setOnProjectCreatedCallback(const std::string& pythonFunc)
{
    _imp->_settings->setOnProjectCreatedCB(pythonFunc);
}

OFX::Host::ImageEffect::Descriptor*
AppManager::getPluginContextAndDescribe(OFX::Host::ImageEffect::ImageEffectPlugin* plugin,
                                        ContextEnum* ctx)
{
    return _imp->ofxHost->getPluginContextAndDescribe(plugin, ctx);
}

std::list<std::string>
AppManager::getNatronPath()
{
    std::list<std::string> ret;
    QStringList p = appPTR->getAllNonOFXPluginsPaths();

    for (QStringList::iterator it = p.begin(); it != p.end(); ++it) {
        ret.push_back( it->toStdString() );
    }

    return ret;
}

void
AppManager::appendToNatronPath(const std::string& path)
{
    appPTR->getCurrentSettings()->appendPythonGroupsPath(path);
}

#ifdef __NATRON_WIN32__
void
AppManager::registerUNCPath(const QString& path,
                            const QChar& driveLetter)
{
    assert( QThread::currentThread() == qApp->thread() );
    _imp->uncPathMapping[driveLetter] = path;
}

QString
AppManager::mapUNCPathToPathWithDriveLetter(const QString& uncPath) const
{
    assert( QThread::currentThread() == qApp->thread() );
    if ( uncPath.isEmpty() ) {
        return uncPath;
    }
    for (std::map<QChar, QString>::const_iterator it = _imp->uncPathMapping.begin(); it != _imp->uncPathMapping.end(); ++it) {
        int index = uncPath.indexOf(it->second);
        if (index == 0) {
            //We found the UNC mapping at the start of the path, replace it with a drive letter
            QString ret = uncPath;
            ret.remove( 0, it->second.size() );
            QString drive;
            drive.append(it->first);
            drive.append( QLatin1Char(':') );
            if ( !ret.isEmpty() && !ret.startsWith( QLatin1Char('/') ) ) {
                drive.append( QLatin1Char('/') );
            }
            ret.prepend(drive);

            return ret;
        }
    }

    return uncPath;
}

#endif

const IOPluginsMap&
AppManager::getFileFormatsForReadingAndReader() const
{
    return _imp->readerPlugins;
}

const IOPluginsMap&
AppManager::getFileFormatsForWritingAndWriter() const
{
    return _imp->writerPlugins;
}

void
AppManager::getSupportedReaderFileFormats(std::vector<std::string>* formats) const
{
    const IOPluginsMap& readersForFormat = getFileFormatsForReadingAndReader();

    formats->resize( readersForFormat.size() );
    int i = 0;
    for (IOPluginsMap::const_iterator it = readersForFormat.begin(); it != readersForFormat.end(); ++it, ++i) {
        (*formats)[i] = it->first;
    }
}

void
AppManager::getSupportedWriterFileFormats(std::vector<std::string>* formats) const
{
    const IOPluginsMap& writersForFormat = getFileFormatsForWritingAndWriter();

    formats->resize( writersForFormat.size() );
    int i = 0;
    for (IOPluginsMap::const_iterator it = writersForFormat.begin(); it != writersForFormat.end(); ++it, ++i) {
        (*formats)[i] = it->first;
    }
}

void
AppManager::getReadersForFormat(const std::string& format,
                                IOPluginSetForFormat* decoders) const
{
    // This will perform a case insensitive find
    IOPluginsMap::const_iterator found = _imp->readerPlugins.find(format);

    if ( found == _imp->readerPlugins.end() ) {
        return;
    }
    *decoders = found->second;
}

void
AppManager::getWritersForFormat(const std::string& format,
                                IOPluginSetForFormat* encoders) const
{
    // This will perform a case insensitive find
    IOPluginsMap::const_iterator found = _imp->writerPlugins.find(format);

    if ( found == _imp->writerPlugins.end() ) {
        return;
    }
    *encoders = found->second;
}

std::string
AppManager::getReaderPluginIDForFileType(const std::string & extension) const
{
    // This will perform a case insensitive find
    IOPluginsMap::const_iterator found = _imp->readerPlugins.find(extension);

    if ( found == _imp->readerPlugins.end() ) {
        return std::string();
    }
    // Return the "best" plug-in (i.e: higher score)

    return found->second.empty() ? std::string() : found->second.rbegin()->pluginID;
}

std::string
AppManager::getWriterPluginIDForFileType(const std::string & extension) const
{
    // This will perform a case insensitive find
    IOPluginsMap::const_iterator found = _imp->writerPlugins.find(extension);

    if ( found == _imp->writerPlugins.end() ) {
        return std::string();
    }
    // Return the "best" plug-in (i.e: higher score)

    return found->second.empty() ? std::string() : found->second.rbegin()->pluginID;
}


AppTLS*
AppManager::getAppTLS() const
{
    return &_imp->globalTLS;
}


QString
AppManager::getBoostVersion() const
{
    return QString::fromUtf8(BOOST_LIB_VERSION);
}

QString
AppManager::getQtVersion() const
{
    return QString::fromUtf8(QT_VERSION_STR) + QString::fromUtf8(" / ") + QString::fromUtf8( qVersion() );
}

QString
AppManager::getCairoVersion() const
{
#ifdef ROTO_SHAPE_RENDER_ENABLE_CAIRO
    return RotoShapeRenderCairo::getCairoVersion();
#else
    return QString();
#endif
}


QString
AppManager::getHoedownVersion() const
{
    int major, minor, revision;
    hoedown_version(&major, &minor, &revision);
    return QString::fromUtf8(HOEDOWN_VERSION) + QString::fromUtf8(" / ") + QString::fromUtf8("%1.%2.%3").arg(major).arg(minor).arg(revision);
}


QString
AppManager::getCeresVersion() const
{
    return QString::fromUtf8(CERES_VERSION_STRING);
}


QString
AppManager::getOpenMVGVersion() const
{
    return QString::fromUtf8(OPENMVG_VERSION_STRING);
}


QString
AppManager::getPySideVersion() const
{
    return QString::fromUtf8(SHIBOKEN_VERSION);
}

const NATRON_NAMESPACE::OfxHost*
AppManager::getOFXHost() const
{
    return _imp->ofxHost.get();
}

const MultiThread*
AppManager::getMultiThreadHandler() const
{
    return _imp->multiThreadSuite.get();
}

GPUContextPool*
AppManager::getGPUContextPool() const
{
    return _imp->renderingContextPool.get();
}

void
AppManager::refreshOpenGLRenderingFlagOnAllInstances()
{
    for (std::size_t i = 0; i < _imp->_appInstances.size(); ++i) {
        _imp->_appInstances[i]->getProject()->refreshOpenGLRenderingFlagOnNodes();
    }
}

void
Dialogs::errorDialog(const std::string & title,
                     const std::string & message,
                     bool useHtml)
{
    appPTR->hideSplashScreen();
    AppInstancePtr topLvlInstance = appPTR->getTopLevelInstance();
    if ( topLvlInstance && !appPTR->isBackground() ) {
        topLvlInstance->errorDialog(title, message, useHtml);
    } else {
        std::cerr << "ERROR: " << title << ": " <<  message << std::endl;
    }
}

void
Dialogs::errorDialog(const std::string & title,
                     const std::string & message,
                     bool* stopAsking,
                     bool useHtml)
{
    appPTR->hideSplashScreen();
    AppInstancePtr topLvlInstance = appPTR->getTopLevelInstance();
    if ( topLvlInstance && !appPTR->isBackground() ) {
        topLvlInstance->errorDialog(title, message, stopAsking, useHtml);
    } else {
        std::cerr << "ERROR: " << title << ": " <<  message << std::endl;
    }
}

void
Dialogs::warningDialog(const std::string & title,
                       const std::string & message,
                       bool useHtml)
{
    appPTR->hideSplashScreen();
    AppInstancePtr topLvlInstance = appPTR->getTopLevelInstance();
    if ( topLvlInstance && !appPTR->isBackground() ) {
        topLvlInstance->warningDialog(title, message, useHtml);
    } else {
        std::cerr << "WARNING: " << title << ": " << message << std::endl;
    }
}

void
Dialogs::warningDialog(const std::string & title,
                       const std::string & message,
                       bool* stopAsking,
                       bool useHtml)
{
    appPTR->hideSplashScreen();
    AppInstancePtr topLvlInstance = appPTR->getTopLevelInstance();
    if ( topLvlInstance && !appPTR->isBackground() ) {
        topLvlInstance->warningDialog(title, message, stopAsking, useHtml);
    } else {
        std::cerr << "WARNING: " << title << ":" << message << std::endl;
    }
}

void
Dialogs::informationDialog(const std::string & title,
                           const std::string & message,
                           bool useHtml)
{
    appPTR->hideSplashScreen();
    AppInstancePtr topLvlInstance = appPTR->getTopLevelInstance();
    if ( topLvlInstance && !appPTR->isBackground() ) {
        topLvlInstance->informationDialog(title, message, useHtml);
    } else {
        std::cout << "INFO: " << title << ":" << message << std::endl;
    }
}

void
Dialogs::informationDialog(const std::string & title,
                           const std::string & message,
                           bool* stopAsking,
                           bool useHtml)
{
    appPTR->hideSplashScreen();
    AppInstancePtr topLvlInstance = appPTR->getTopLevelInstance();
    if ( topLvlInstance && !appPTR->isBackground() ) {
        topLvlInstance->informationDialog(title, message, stopAsking, useHtml);
    } else {
        std::cout << "INFO: " << title << ":" << message << std::endl;
    }
}

StandardButtonEnum
Dialogs::questionDialog(const std::string & title,
                        const std::string & message,
                        bool useHtml,
                        StandardButtons buttons,
                        StandardButtonEnum defaultButton)
{
    appPTR->hideSplashScreen();
    AppInstancePtr topLvlInstance = appPTR->getTopLevelInstance();
    if ( topLvlInstance && !appPTR->isBackground() ) {
        return topLvlInstance->questionDialog(title, message, useHtml, buttons, defaultButton);
    } else {
        std::cout << "QUESTION ASKED: " << title << ":" << message << std::endl;
        std::cout << NATRON_APPLICATION_NAME " answered yes." << std::endl;

        return eStandardButtonYes;
    }
}

StandardButtonEnum
Dialogs::questionDialog(const std::string & title,
                        const std::string & message,
                        bool useHtml,
                        StandardButtons buttons,
                        StandardButtonEnum defaultButton,
                        bool* stopAsking)
{
    appPTR->hideSplashScreen();
    AppInstancePtr topLvlInstance = appPTR->getTopLevelInstance();
    if ( topLvlInstance && !appPTR->isBackground() ) {
        return topLvlInstance->questionDialog(title, message, useHtml, buttons, defaultButton, stopAsking);
    } else {
        std::cout << "QUESTION ASKED: " << title << ":" << message << std::endl;
        std::cout << NATRON_APPLICATION_NAME " answered yes." << std::endl;

        return eStandardButtonYes;
    }
}

#if 0 // dead code
std::size_t
NATRON_PYTHON_NAMESPACE::findNewLineStartAfterImports(std::string& script)
{
    ///Find position of the last import
    size_t foundImport = script.find("import ");

    if (foundImport != std::string::npos) {
        for (;; ) {
            size_t found = script.find("import ", foundImport + 1);
            if (found == std::string::npos) {
                break;
            } else {
                foundImport = found;
            }
        }
    }

    if (foundImport == std::string::npos) {
        return 0;
    }

    ///find the next end line aftr the import
    size_t endLine = script.find('\n', foundImport + 1);


    if (endLine == std::string::npos) {
        //no end-line, add one
        script.append("\n");

        return script.size();
    } else {
        return endLine + 1;
    }
}

#endif

PyObject*
NATRON_PYTHON_NAMESPACE::getMainModule()
{
    return appPTR->getMainModule();
}

#if 0 // dead code
std::size_t
NATRON_PYTHON_NAMESPACE::ensureScriptHasModuleImport(const std::string& moduleName,
                                                     std::string& script)
{
    /// import module
    script = "from " + moduleName + " import * \n" + script;

    return NATRON_PYTHON_NAMESPACE::findNewLineStartAfterImports(script);
}

#endif

bool
NATRON_PYTHON_NAMESPACE::interpretPythonScript(const std::string& script,
                                               std::string* error,
                                               std::string* output)
{
#ifdef NATRON_RUN_WITHOUT_PYTHON

    return true;
#endif
    PythonGILLocker pgl;
    PyObject* mainModule = NATRON_PYTHON_NAMESPACE::getMainModule();
    int status = -1;
#if 0 //USE_PYRUN_SIMPLESTRING
    status = PyRun_SimpleString(script.c_str());
#else
    PyObject* dict = PyModule_GetDict(mainModule);

    PyErr_Clear();

    ///This is faster than PyRun_SimpleString since is doesn't call PyImport_AddModule("__main__")
    PyObject* v = PyRun_String(script.c_str(), Py_file_input, dict, 0);
    if (v) {
        Py_DECREF(v);
        status = 0;
    }
#endif

    if (error) {
        error->clear();
    }
    PyObject* ex = PyErr_Occurred();
    if (ex) {
        assert(status < 0);
        if (!error) {
            PyErr_Clear();
        } else {
            PyObject *pyExcType;
            PyObject *pyExcValue;
            PyObject *pyExcTraceback;
            PyErr_Fetch(&pyExcType, &pyExcValue, &pyExcTraceback); // also clears the error indicator
            //PyErr_NormalizeException(&pyExcType, &pyExcValue, &pyExcTraceback);

            PyObject* pyStr = PyObject_Str(pyExcValue);
            if (pyStr) {
                const char* str = PyString_AsString(pyStr);
                if (error && str) {
                    *error += std::string("Python exception: ") + str + '\n';
                }
                Py_DECREF(pyStr);

                // See if we can get a full traceback
                PyObject* module_name = PyString_FromString("traceback");
                PyObject* pyth_module = PyImport_Import(module_name);
                Py_DECREF(module_name);

                if (pyth_module != NULL) {
                    PyObject* pyth_func;
                    if (!pyExcTraceback) {
                        pyth_func = PyObject_GetAttrString(pyth_module, "format_exception_only");
                    } else {
                        pyth_func = PyObject_GetAttrString(pyth_module, "format_exception");
                    }
                    Py_DECREF(pyth_module);
                    if (pyth_func && PyCallable_Check(pyth_func)) {
                        PyObject *pyth_val = PyObject_CallFunctionObjArgs(pyth_func, pyExcType, pyExcValue, pyExcTraceback, NULL);
                        if (pyth_val) {
                            PyObject *emptyString = PyString_FromString("");
                            PyObject *strList = PyObject_CallMethod(emptyString, (char*)"join", (char*)"(O)", pyth_val);
                            Py_DECREF(emptyString);
                            Py_DECREF(pyth_val);
                            pyStr = PyObject_Str(strList);
                            Py_DECREF(strList);
                            if (pyStr) {
                                str = PyString_AsString(pyStr);
                                if (error && str) {
                                    *error += std::string(str) + '\n';
                                }
                                Py_DECREF(pyStr);
                            }
                        }
                    }
                }
            }
        }
    }

    if (error) {
        *error += NATRON_PYTHON_NAMESPACE::getPythonStdErr();
    }
    if (output) {
        *output = NATRON_PYTHON_NAMESPACE::getPythonStdOut();
    }


    if (error && !error->empty()) {
        std::stringstream ss;
        ss << "While executing script:" << std::endl;

        if (script.size() > 500) {
            std::string truncScript = script.substr(0,500);
            ss << truncScript << "...";
        } else {
            ss << script;
        }
        ss << std::endl;
        ss << "Python error:" << std::endl;
        ss << *error;
        *error = ss.str();
        return false;
    }

    return v != NULL;

} // NATRON_PYTHON_NAMESPACE::interpretPythonScript

#if 0 // dead code
void
NATRON_PYTHON_NAMESPACE::compilePyScript(const std::string& script,
                                         PyObject** code)
{
    ///Must be locked
    assert( PyThreadState_Get() );

    *code = (PyObject*)Py_CompileString(script.c_str(), "<string>", Py_file_input);
    if (PyErr_Occurred() || !*code) {
#ifdef DEBUG
        PyErr_Print();
#endif
        throw std::runtime_error("failed to compile the script");
    }
}

#endif

static std::string
makeNameScriptFriendlyInternal(const std::string& str,
                               bool allowDots)
{
    if (str == "from") {
        return "pFrom";
    } else if (str == "lambda") {
        return "pLambda";
    }
    ///Remove any non alpha-numeric characters from the baseName
    std::locale loc;
    std::string cpy;
    for (std::size_t i = 0; i < str.size(); ++i) {
        ///Ignore starting digits
        if ( cpy.empty() && std::isdigit(str[i], loc) ) {
            cpy.push_back('p');
            cpy.push_back(str[i]);
            continue;
        }

        ///Spaces becomes underscores
        if ( std::isspace(str[i], loc) ) {
            cpy.push_back('_');
        }
        ///Non alpha-numeric characters are not allowed in python
        else if ( (str[i] == '_') || std::isalnum(str[i], loc) || ( allowDots && (str[i] == '.') ) ) {
            cpy.push_back(str[i]);
        }
    }

    return cpy;
}

std::string
NATRON_PYTHON_NAMESPACE::makeNameScriptFriendlyWithDots(const std::string& str)
{
    return makeNameScriptFriendlyInternal(str, true);
}

std::string
NATRON_PYTHON_NAMESPACE::makeNameScriptFriendly(const std::string& str)
{
    return makeNameScriptFriendlyInternal(str, false);
}

// Follow https://web.archive.org/web/20150918224620/http://wiki.blender.org/index.php/Dev:2.4/Source/Python/API/Threads
PythonGILLocker::PythonGILLocker()
    : state(PyGILState_UNLOCKED)
{
    if (!Py_IsInitialized()) {
        throw std::runtime_error("Trying to execute python code, but Py_IsInitialized() returns false");
    }
    // Take the Natron GIL https://github.com/NatronGitHub/Natron/commit/46d9d616dfebfbb931a79776734e2fa17202f7cb
    if (appPTR) {
        appPTR->takeNatronGIL();
    }

    // Also take the Python GIL, since not doing so seems to crash Natron during recursive Natron->Python->Natron->Python calls, see https://github.com/NatronGitHub/Natron/issues/379
    // Follow https://web.archive.org/web/20150918224620/http://wiki.blender.org/index.php/Dev:2.4/Source/Python/API/Threads
    // Take the GIL for this thread
    state = PyGILState_Ensure();
    assert(PyThreadState_Get());
#if !defined(NDEBUG) && PY_VERSION_HEX >= 0x030400F0
    assert(PyGILState_Check()); // Not available prior to Python 3.4
#endif
}

PythonGILLocker::~PythonGILLocker()
{
    // Release the Natron GIL https://github.com/NatronGitHub/Natron/commit/46d9d616dfebfbb931a79776734e2fa17202f7cb
    if (appPTR) {
        appPTR->releaseNatronGIL();
    }

    // We took the Python GIL too, so realease it here.
    // Follow https://web.archive.org/web/20150918224620/http://wiki.blender.org/index.php/Dev:2.4/Source/Python/API/Threads
#if !defined(NDEBUG) && PY_VERSION_HEX >= 0x030400F0
    assert(PyGILState_Check());  // Not available prior to Python 3.4
#endif
    // Release the GIL, no thread will own it afterwards.
    PyGILState_Release(state);
}

static bool
getGroupInfosInternal(const std::string& pythonModule,
                      std::string* pluginID,
                      std::string* pluginLabel,
                      std::string* iconFilePath,
                      std::string* grouping,
                      std::string* description,
                      std::string* pythonScriptDirPath,
                      bool* isToolset,
                      unsigned int* version)
{
#ifdef NATRON_RUN_WITHOUT_PYTHON

    return false;
#endif
    PythonGILLocker pgl;
    static const QString script = QString::fromUtf8("import sys\n"
                                                    "import os.path\n"
                                                    "import %1\n"
                                                    "ret = True\n"
                                                    "if not hasattr(%1,\"createInstance\") or not hasattr(%1.createInstance,\"__call__\"):\n"
                                                    "    ret = False\n"
                                                    "if not hasattr(%1,\"getLabel\") or not hasattr(%1.getLabel,\"__call__\"):\n"
                                                    "    ret = False\n"
                                                    "templateLabel=\"\"\n"
                                                    "if ret == True:\n"
                                                    "    templateLabel = %1.getLabel()\n"
                                                    "pluginID = templateLabel\n"
                                                    "version = 1\n"
                                                    "isToolset = False\n"
                                                    "pythonScriptAbsFilePath = os.path.dirname(%1.__file__)\n"
                                                    "if hasattr(%1,\"getVersion\") and hasattr(%1.getVersion,\"__call__\"):\n"
                                                    "    version = %1.getVersion()\n"
                                                    "if hasattr(%1,\"getIsToolset\") and hasattr(%1.getIsToolset,\"__call__\"):\n"
                                                    "    isToolset = %1.getIsToolset()\n"
                                                    "description=\"\"\n"
                                                    "if hasattr(%1,\"getPluginDescription\") and hasattr(%1.getPluginDescription,\"__call__\"):\n"
                                                    "    description = %1.getPluginDescription()\n"
                                                    "elif hasattr(%1,\"getDescription\") and hasattr(%1.getDescription,\"__call__\"):\n" // Check old function name for compat
                                                    "    description = %1.getDescription()\n"
                                                    "if hasattr(%1,\"getPluginID\") and hasattr(%1.getPluginID,\"__call__\"):\n"
                                                    "    pluginID = %1.getPluginID()\n"
                                                    "if ret == True and hasattr(%1,\"getIconPath\") and hasattr(%1.getIconPath,\"__call__\"):\n"
                                                    "    global templateIcon\n"
                                                    "    templateIcon = %1.getIconPath()\n"
                                                    "if ret == True and hasattr(%1,\"getGrouping\") and hasattr(%1.getGrouping,\"__call__\"):\n"
                                                    "    global templateGrouping\n"
                                                    "    templateGrouping =  %1.getGrouping()\n");
    std::string toRun = script.arg( QString::fromUtf8( pythonModule.c_str() ) ).toStdString();
    std::string err;
    if ( !NATRON_PYTHON_NAMESPACE::interpretPythonScript(toRun, &err, 0) ) {
        QString logStr = QCoreApplication::translate("AppManager", "Was not recognized as a PyPlug: %1").arg( QString::fromUtf8( err.c_str() ) );
        appPTR->writeToErrorLog_mt_safe(QString::fromUtf8(pythonModule.c_str()), QDateTime::currentDateTime(), logStr);

        return false;
    }

    PyObject* mainModule = NATRON_PYTHON_NAMESPACE::getMainModule();
    PyObject* retObj = PyObject_GetAttrString(mainModule, "ret"); //new ref
    assert(retObj);
    if (PyObject_IsTrue(retObj) == 0) {
        Py_XDECREF(retObj);

        return false;
    }
    Py_XDECREF(retObj);

    std::string deleteScript("del ret\n"
                             "del templateLabel\n");

    PyObject* pythonScriptFilePathObj = 0;
    pythonScriptFilePathObj = PyObject_GetAttrString(mainModule, "pythonScriptAbsFilePath"); //new ref

    PyObject* labelObj = 0;
    labelObj = PyObject_GetAttrString(mainModule, "templateLabel"); //new ref

    PyObject* idObj = 0;
    idObj = PyObject_GetAttrString(mainModule, "pluginID"); //new ref

    PyObject* iconObj = 0;
    if ( PyObject_HasAttrString(mainModule, "templateIcon") ) {
        iconObj = PyObject_GetAttrString(mainModule, "templateIcon"); //new ref
    }
    PyObject* iconGrouping = 0;
    if ( PyObject_HasAttrString(mainModule, "templateGrouping") ) {
        iconGrouping = PyObject_GetAttrString(mainModule, "templateGrouping"); //new ref
    }

    PyObject* versionObj = 0;
    if ( PyObject_HasAttrString(mainModule, "version") ) {
        versionObj = PyObject_GetAttrString(mainModule, "version"); //new ref
    }

    PyObject* isToolsetObj = 0;
    if ( PyObject_HasAttrString(mainModule, "isToolset") ) {
        isToolsetObj = PyObject_GetAttrString(mainModule, "isToolset"); //new ref
    }

    PyObject* pluginDescriptionObj = 0;
    if ( PyObject_HasAttrString(mainModule, "description") ) {
        pluginDescriptionObj = PyObject_GetAttrString(mainModule, "description"); //new ref
    }

    assert(labelObj && pythonScriptFilePathObj);


    QString modulePath;
    {
        std::string modulePYCAbsoluteFilePath = NATRON_PYTHON_NAMESPACE::PyStringToStdString(pythonScriptFilePathObj);
#ifdef IS_PYTHON_2
        modulePath = QString::fromUtf8(modulePYCAbsoluteFilePath.c_str());
#else
        Py_XDECREF(pythonScriptFilePathObj);
        modulePath = QString::fromUtf8(modulePYCAbsoluteFilePath.c_str());
#endif
    }

    *pythonScriptDirPath = modulePath.toStdString();

    StrUtils::ensureLastPathSeparator(modulePath);

    *pluginLabel = NATRON_PYTHON_NAMESPACE::PyStringToStdString(labelObj);
    Py_XDECREF(labelObj);

    if (idObj) {
        *pluginID = NATRON_PYTHON_NAMESPACE::PyStringToStdString(idObj);
        deleteScript.append("del pluginID\n");
        Py_XDECREF(idObj);
    }

    if (iconObj) {
        *iconFilePath = NATRON_PYTHON_NAMESPACE::PyStringToStdString(iconObj);
        deleteScript.append("del templateIcon\n");
        Py_XDECREF(iconObj);
    }
    if (iconGrouping) {
        *grouping = NATRON_PYTHON_NAMESPACE::PyStringToStdString(iconGrouping);
        deleteScript.append("del templateGrouping\n");
        Py_XDECREF(iconGrouping);
    }

    if (versionObj) {
        *version = (unsigned int)PyLong_AsLong(versionObj);
        deleteScript.append("del version\n");
        Py_XDECREF(versionObj);
    }

    if ( isToolsetObj && PyBool_Check(isToolsetObj) ) {
        *isToolset = (isToolsetObj == Py_True) ? true : false;
        deleteScript.append("del isToolset\n");
        Py_XDECREF(isToolsetObj);
    }


    if (pluginDescriptionObj) {
        *description = NATRON_PYTHON_NAMESPACE::PyStringToStdString(pluginDescriptionObj);
        deleteScript.append("del description\n");
        Py_XDECREF(pluginDescriptionObj);
    }

    if ( grouping->empty() ) {
        *grouping = PLUGIN_GROUP_OTHER;
    }


    bool ok = NATRON_PYTHON_NAMESPACE::interpretPythonScript(deleteScript, &err, NULL);
    assert(ok);
    if (!ok) {
        throw std::runtime_error("getGroupInfos(): interpretPythonScript(" + deleteScript + " failed!");
    }

    return true;
} // getGroupInfosInternal


bool
NATRON_PYTHON_NAMESPACE::getGroupInfos(const std::string& pythonModule,
                                       std::string* pluginID,
                                       std::string* pluginLabel,
                                       std::string* iconFilePath,
                                       std::string* grouping,
                                       std::string* description,
                                       std::string* pythonScriptDirPath,
                                       bool* isToolset,
                                       unsigned int* version)
{
#ifdef NATRON_RUN_WITHOUT_PYTHON

    return false;
#endif
    return getGroupInfosInternal(pythonModule, pluginID, pluginLabel, iconFilePath, grouping, description, pythonScriptDirPath, isToolset, version);
}

void
NATRON_PYTHON_NAMESPACE::getFunctionArguments(const std::string& pyFunc,
                                              std::string* error,
                                              std::vector<std::string>* args)
{
#ifdef NATRON_RUN_WITHOUT_PYTHON

    return;
#endif
    std::stringstream ss;
    ss << "import inspect\n";
    ss << "args_spec = inspect.getargspec(" << pyFunc << ")\n";
    std::string script = ss.str();
    std::string output;
    bool ok = NATRON_PYTHON_NAMESPACE::interpretPythonScript(script, error, &output);
    if (!ok) {
        throw std::runtime_error("NATRON_PYTHON_NAMESPACE::getFunctionArguments(): interpretPythonScript(" + script + " failed!");
    }
    PyObject* mainModule = NATRON_PYTHON_NAMESPACE::getMainModule();
    PyObject* args_specObj = 0;
    if ( PyObject_HasAttrString(mainModule, "args_spec") ) {
        args_specObj = PyObject_GetAttrString(mainModule, "args_spec");
    }
    assert(args_specObj);
    PyObject* argListObj = 0;

    if (args_specObj) {
        argListObj = PyTuple_GetItem(args_specObj, 0);
        assert(argListObj);
        if (argListObj) {
            // size = PyObject_Size(argListObj)
            assert( PyList_Check(argListObj) );
            Py_ssize_t size = PyList_Size(argListObj);
            for (Py_ssize_t i = 0; i < size; ++i) {
                PyObject* itemObj = PyList_GetItem(argListObj, i);
                assert(itemObj);
                if (itemObj) {
                    std::string itemName = PyStringToStdString(itemObj);
                    assert( !itemName.empty() );
                    if ( !itemName.empty() ) {
                        args->push_back(itemName);
                    }
                }
            }
            if ( (PyTuple_GetItem(args_specObj, 1) != Py_None) || (PyTuple_GetItem(args_specObj, 2) != Py_None) ) {
                error->append("Function contains variadic arguments which is unsupported.");

                return;
            }
        }
    }
}

/**
 * @brief Given a fullyQualifiedName, e.g: app1.Group1.Blur1
 * this function returns the PyObject attribute of Blur1 if it is defined, or Group1 otherwise
 * If app1 or Group1 does not exist at this point, this is a failure.
 **/
PyObject*
NATRON_PYTHON_NAMESPACE::getAttrRecursive(const std::string& fullyQualifiedName,
                                          PyObject* parentObj,
                                          bool* isDefined)
{
#ifdef NATRON_RUN_WITHOUT_PYTHON

    return 0;
#endif
    std::size_t foundDot = fullyQualifiedName.find(".");
    std::string attrName = foundDot == std::string::npos ? fullyQualifiedName : fullyQualifiedName.substr(0, foundDot);
    PyObject* obj = 0;
    if ( PyObject_HasAttrString( parentObj, attrName.c_str() ) ) {
        obj = PyObject_GetAttrString( parentObj, attrName.c_str() );
    }

    ///We either found the parent object or we are on the last object in which case we return the parent
    if (!obj) {
        //assert(fullyQualifiedName.find(".") == std::string::npos);
        *isDefined = false;

        return parentObj;
    } else {
        std::string recurseName;
        if (foundDot != std::string::npos) {
            recurseName = fullyQualifiedName;
            recurseName.erase(0, foundDot + 1);
        }
        if ( !recurseName.empty() ) {
            return NATRON_PYTHON_NAMESPACE::getAttrRecursive(recurseName, obj, isDefined);
        } else {
            *isDefined = true;

            return obj;
        }
    }
}

NATRON_NAMESPACE_ANONYMOUS_ENTER
static std::string getPythonStdStream(const std::string& streamName)
{

    PyObject* mainModule = NATRON_PYTHON_NAMESPACE::getMainModule();
    PyObject *catcher = 0;

    if ( PyObject_HasAttrString(mainModule, streamName.c_str()) ) {
        catcher = PyObject_GetAttrString(mainModule, streamName.c_str());
    }

    std::string ret;
    if (catcher) {
        PyObject* valueObj = PyObject_GetAttrString(catcher, "value"); //get the  stderr from our catchErr object, new ref
        assert(valueObj);

        ret = NATRON_PYTHON_NAMESPACE::PyStringToStdString(valueObj);
        PyObject* unicode = PyUnicode_FromString("");
        PyObject_SetAttrString(catcher, "value", unicode);
        Py_DECREF(valueObj);
        Py_DECREF(catcher);
    }
    return ret;
} // getPythonStdStream

static void clearPythonStdStream(const std::string& streamName)
{
    PyObject* mainModule = NATRON_PYTHON_NAMESPACE::getMainModule();

    PyObject *catcher = 0;

    if ( PyObject_HasAttrString(mainModule, streamName.c_str()) ) {
        catcher = PyObject_GetAttrString(mainModule, streamName.c_str());
    }

    if (catcher) {
        PyObject* unicode = PyUnicode_FromString("");
        PyObject_SetAttrString(catcher, "value", unicode);
        Py_DECREF(catcher);
    }
} // clearPythonStdStream


NATRON_NAMESPACE_ANONYMOUS_EXIT

std::string
NATRON_PYTHON_NAMESPACE::getPythonStdOut()
{
    return getPythonStdStream("catchOut");
}

std::string
NATRON_PYTHON_NAMESPACE::getPythonStdErr()
{
    PyErr_Print();
    return getPythonStdStream("catchErr");
}

void
NATRON_PYTHON_NAMESPACE::clearPythonStdOut()
{
   clearPythonStdStream("catchOut");
} // clearPythonStdOut

void
NATRON_PYTHON_NAMESPACE::clearPythonStdErr()
{

    PyErr_Clear();
    clearPythonStdStream("catchErr");
} // clearPythonStdOut


NATRON_NAMESPACE_EXIT

NATRON_NAMESPACE_USING
#include "moc_AppManager.cpp"<|MERGE_RESOLUTION|>--- conflicted
+++ resolved
@@ -1196,43 +1196,7 @@
 bool
 AppManager::loadInternalAfterInitGui(const CLArgs& cl)
 {
-<<<<<<< HEAD
     setLoadingStatus( tr("Loading Plug-in Cache...") );
-=======
-    try {
-        size_t maxCacheRAM = _imp->_settings->getRamMaximumPercent() * getSystemTotalRAM();
-        U64 viewerCacheSize = _imp->_settings->getMaximumViewerDiskCacheSize();
-        U64 maxDiskCacheNode = _imp->_settings->getMaximumDiskCacheNodeSize();
-
-        _imp->_nodeCache = boost::make_shared<Cache<Image> >("NodeCache", NATRON_CACHE_VERSION, maxCacheRAM, 1.);
-        _imp->_diskCache = boost::make_shared<Cache<Image> >("DiskCache", NATRON_CACHE_VERSION, maxDiskCacheNode, 0.);
-        _imp->_viewerCache = boost::make_shared<Cache<FrameEntry> >("ViewerCache", NATRON_CACHE_VERSION, viewerCacheSize, 0.);
-        _imp->setViewerCacheTileSize();
-    } catch (std::logic_error&) {
-        // ignore
-    }
-
-    int oldCacheVersion = 0;
-    {
-        QSettings settings( QString::fromUtf8(NATRON_ORGANIZATION_NAME), QString::fromUtf8(NATRON_APPLICATION_NAME) );
-
-        if ( settings.contains( QString::fromUtf8(kNatronCacheVersionSettingsKey) ) ) {
-            oldCacheVersion = settings.value( QString::fromUtf8(kNatronCacheVersionSettingsKey) ).toInt();
-        }
-        settings.setValue(QString::fromUtf8(kNatronCacheVersionSettingsKey), NATRON_CACHE_VERSION);
-    }
-
-    if (oldCacheVersion != NATRON_CACHE_VERSION || cl.isCacheClearRequestedOnLaunch()) {
-        setLoadingStatus( tr("Clearing the image cache...") );
-        wipeAndCreateDiskCacheStructure();
-    } else {
-        setLoadingStatus( tr("Restoring the image cache...") );
-        _imp->restoreCaches();
-    }
-
-    setLoadingStatus( tr("Loading plugin cache...") );
-
->>>>>>> bc996fe1
 
     ///Set host properties after restoring settings since it depends on the host name.
     try {
