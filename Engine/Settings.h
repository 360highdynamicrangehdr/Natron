--- conflicted
+++ resolved
@@ -76,11 +76,9 @@
 
     void setNumberOfThreads(int threadsNb);
     
-<<<<<<< HEAD
     int getNumberOfParallelRenders() const;
-=======
+    
     int getNumberOfThreadsPerEffect() const;
->>>>>>> aa897bbc
 
     const std::string & getReaderPluginIDForFileType(const std::string & extension);
     const std::string & getWriterPluginIDForFileType(const std::string & extension);
@@ -196,11 +194,8 @@
     boost::shared_ptr<Int_Knob> _autoSaveDelay;
     boost::shared_ptr<Bool_Knob> _linearPickers;
     boost::shared_ptr<Int_Knob> _numberOfThreads;
-<<<<<<< HEAD
     boost::shared_ptr<Int_Knob> _numberOfParallelRenders;
-=======
     boost::shared_ptr<Int_Knob> _nThreadsPerEffect;
->>>>>>> aa897bbc
     boost::shared_ptr<Bool_Knob> _renderInSeparateProcess;
     boost::shared_ptr<Bool_Knob> _autoPreviewEnabledForNewProjects;
     boost::shared_ptr<Bool_Knob> _firstReadSetProjectFormat;
