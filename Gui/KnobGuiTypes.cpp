--- conflicted
+++ resolved
@@ -162,22 +162,6 @@
         box->setIncrement(increments[i]);
 
         boxContainerLayout->addWidget(box);
-<<<<<<< HEAD
-        if ( (getKnob()->getDimension() == 1) && !_knob->isSliderDisabled() && getKnobsCountOnSameLine() == 0 ) {
-            int dispmin = displayMins[i];
-            int dispmax = displayMaxs[i];
-            
-            _slider = new ScaleSliderQWidget( dispmin, dispmax,_knob->getValue(0,false), Natron::eScaleTypeLinear, layout->parentWidget() );
-         
-            QObject::connect( _slider, SIGNAL( positionChanged(double) ), this, SLOT( onSliderValueChanged(double) ) );
-            QObject::connect( _slider, SIGNAL( editingFinished() ), this, SLOT( onSliderEditingFinished() ) );
-            
-            boxContainerLayout->addWidget(_slider);
-            onDisplayMinMaxChanged(dispmin, dispmax);
-        }
-
-=======
->>>>>>> 5c1c2b06
         containerLayout->addWidget(boxContainer);
         _spinBoxes.push_back( make_pair(box, subDesc) );
     }
@@ -832,23 +816,7 @@
         box->setIncrement(increments[i]);
        
         boxContainerLayout->addWidget(box);
-<<<<<<< HEAD
-
-        if ( (_knob->getDimension() == 1) && !_knob->isSliderDisabled()  && getKnobsCountOnSameLine() == 0) {
-            double dispmin = displayMins[i];
-            double dispmax = displayMaxs[i];
-            valueAccordingToType(false, i, &dispmin);
-            valueAccordingToType(false, i, &dispmax);
-            
-            
-            _slider = new ScaleSliderQWidget( dispmin, dispmax,_knob->getValue(0,false), Natron::eScaleTypeLinear, layout->parentWidget() );
-          
-            QObject::connect( _slider, SIGNAL( positionChanged(double) ), this, SLOT( onSliderValueChanged(double) ) );
-            QObject::connect( _slider, SIGNAL( editingFinished() ), this, SLOT( onSliderEditingFinished() ) );
-            boxContainerLayout->addWidget(_slider);
-            
-            onDisplayMinMaxChanged(dispmin, dispmax);
-=======
+
         containerLayout->addWidget(boxContainer);
         _spinBoxes.push_back( make_pair(box, subDesc) );
     }
@@ -912,9 +880,7 @@
             _slider->hide();
             _dimensionSwitchButton->setChecked(true);
         } else {
-            foldAllDimensions();
->>>>>>> 5c1c2b06
-        }
+            foldAllDimensions();        }
 
         QObject::connect( _dimensionSwitchButton, SIGNAL( clicked(bool) ), this, SLOT( onDimensionSwitchClicked() ) );
 
@@ -2606,14 +2572,10 @@
         layout->addWidget(_label);
     } else {
         _lineEdit = new LineEdit( layout->parentWidget() );
-<<<<<<< HEAD
-    
-        layout->parentWidget()->setSizePolicy(QSizePolicy::Preferred, QSizePolicy::Fixed);
-=======
+
         if ( hasToolTip() ) {
             _lineEdit->setToolTip( toolTip() );
         }
->>>>>>> 5c1c2b06
         _lineEdit->setSizePolicy(QSizePolicy::Expanding, QSizePolicy::Fixed);
 
         layout->addWidget(_lineEdit);
