/* ***** BEGIN LICENSE BLOCK *****
 * This file is part of Natron <http://www.natron.fr/>,
 * Copyright (C) 2013-2018 INRIA and Alexandre Gauthier-Foichat
 *
 * Natron is free software: you can redistribute it and/or modify
 * it under the terms of the GNU General Public License as published by
 * the Free Software Foundation; either version 2 of the License, or
 * (at your option) any later version.
 *
 * Natron is distributed in the hope that it will be useful,
 * but WITHOUT ANY WARRANTY; without even the implied warranty of
 * MERCHANTABILITY or FITNESS FOR A PARTICULAR PURPOSE.  See the
 * GNU General Public License for more details.
 *
 * You should have received a copy of the GNU General Public License
 * along with Natron.  If not, see <http://www.gnu.org/licenses/gpl-2.0.html>
 * ***** END LICENSE BLOCK ***** */

// ***** BEGIN PYTHON BLOCK *****
// from <https://docs.python.org/3/c-api/intro.html#include-files>:
// "Since Python may define some pre-processor definitions which affect the standard headers on some systems, you must include Python.h before any standard headers are included."
#include <Python.h>
// ***** END PYTHON BLOCK *****

#include "NodeGraph.h"
#include "NodeGraphPrivate.h"

#include <cmath> // abs
#include <stdexcept>

GCC_DIAG_UNUSED_PRIVATE_FIELD_OFF
CLANG_DIAG_OFF(deprecated)
CLANG_DIAG_OFF(uninitialized)
#include <QMouseEvent>
#include <QToolTip>
CLANG_DIAG_ON(deprecated)
CLANG_DIAG_ON(uninitialized)
GCC_DIAG_UNUSED_PRIVATE_FIELD_ON

#include "Engine/EffectInstance.h"
#include "Engine/Node.h"
#include "Engine/NodeGroup.h"
#include "Engine/Settings.h"
#include "Engine/Utils.h" // convertFromPlainText

#include "Gui/BackdropGui.h"
#include "Gui/Edge.h"
#include "Gui/GuiApplicationManager.h"
#include "Gui/GuiMacros.h"
#include "Gui/NodeGui.h"
#include "Gui/TabWidget.h"



#include "Global/QtCompat.h"

NATRON_NAMESPACE_ENTER
void
NodeGraph::checkForHints(bool shiftdown,
                         bool controlDown,
                         const NodeGuiPtr& selectedNode,
                         const QRectF& visibleSceneR)
{
    NodePtr internalNode = selectedNode->getNode();
    if (!internalNode) {
        return;
    }
    bool doMergeHints = shiftdown && controlDown;
    bool doConnectionHints = controlDown;

    //Ignore hints for backdrops
    BackdropGuiPtr isBd = toBackdropGui( selectedNode );

    if (isBd) {
        return;
    }

    if (!doMergeHints) {
        ///for nodes already connected don't show hint
        if ( ( internalNode->getNInputs() == 0) && internalNode->hasOutputConnected() ) {
            doConnectionHints = false;
        } else if ( ( internalNode->getNInputs() > 0) && internalNode->hasAllInputsConnected() && internalNode->hasOutputConnected() ) {
            doConnectionHints = false;
        }
    }

    if (!doConnectionHints) {
        return;
    }

    QRectF selectedNodeBbox = selectedNode->boundingRectWithEdges(); //selectedNode->mapToParent( selectedNode->boundingRect() ).boundingRect();
    double tolerance = 10;
    selectedNodeBbox.adjust(-tolerance, -tolerance, tolerance, tolerance);

    NodeGuiPtr nodeToShowMergeRect;
    NodePtr selectedNodeInternalNode = selectedNode->getNode();
    bool selectedNodeIsReader = selectedNodeInternalNode->getEffectInstance()->isReader() || selectedNodeInternalNode->getNInputs() == 0;
    Edge* edge = 0;
    std::set<NodeGuiPtr> nodesWithinRect;
    getNodesWithinViewportRect(visibleWidgetRect(), &nodesWithinRect);

    {
        for (std::set<NodeGuiPtr>::iterator it = nodesWithinRect.begin(); it != nodesWithinRect.end(); ++it) {
            OutputNodesMap outputs;
            internalNode->getOutputs(outputs);

            OutputNodesMap::const_iterator foundAsOutput = outputs.find((*it)->getNode());
            if (foundAsOutput != outputs.end()) {
                continue;
            }
            QRectF nodeBbox = (*it)->boundingRectWithEdges();
            if ( ( (*it) != selectedNode ) && (*it)->isVisible() && nodeBbox.intersects(visibleSceneR) ) {
                if (doMergeHints) {
                    //QRectF nodeRect = (*it)->mapToParent((*it)->boundingRect()).boundingRect();

                    NodePtr internalNode = (*it)->getNode();


                    if ( !internalNode->isOutputNode() && nodeBbox.intersects(selectedNodeBbox) ) {
                        bool nHasInput = internalNode->hasInputConnected();
                        int nMaxInput = internalNode->getNInputs();
                        bool selectedHasInput = selectedNodeInternalNode->hasInputConnected();
                        int selectedMaxInput = selectedNodeInternalNode->getNInputs();
                        double nPAR = internalNode->getEffectInstance()->getAspectRatio(-1);
                        double selectedPAR = selectedNodeInternalNode->getEffectInstance()->getAspectRatio(-1);
                        double nFPS = internalNode->getEffectInstance()->getFrameRate();
                        double selectedFPS = selectedNodeInternalNode->getEffectInstance()->getFrameRate();
                        bool isValid = true;

                        if ( (selectedPAR != nPAR) || (std::abs(nFPS - selectedFPS) > 0.01) ) {
                            if (nHasInput || selectedHasInput) {
                                isValid = false;
                            } else if ( !nHasInput && (nMaxInput == 0) && !selectedHasInput && (selectedMaxInput == 0) ) {
                                isValid = false;
                            }
                        }
                        if (isValid) {
                            nodeToShowMergeRect = (*it)->shared_from_this();
                        }
                    } else {
                        (*it)->setMergeHintActive(false);
                    }
                } else { //!doMergeHints
                    edge = (*it)->hasEdgeNearbyRect(selectedNodeBbox);

                    ///if the edge input is the selected node don't continue
                    if ( edge && ( edge->getSource() == selectedNode) ) {
                        edge = 0;
                    }

                    if ( edge && edge->isOutputEdge() ) {
                        if (selectedNodeIsReader) {
                            continue;
                        }
                        int prefInput = selectedNodeInternalNode->getPreferredInputForConnection();
                        if (prefInput == -1) {
                            edge = 0;
                        } else {
                            Node::CanConnectInputReturnValue ret = selectedNodeInternalNode->canConnectInput(edge->getSource()->getNode(),
                                                                                                             prefInput);
                            if (ret != Node::eCanConnectInput_ok) {
                                edge = 0;
                            }
                        }
                    }

                    if ( edge && !edge->isOutputEdge() ) {
                        if ( (*it)->getNode()->getEffectInstance()->isReader() ||
                             ( (*it)->getNode()->getNInputs() == 0 ) ) {
                            edge = 0;
                            continue;
                        }

                        //Check that the edge can connect to the selected node
                        {
                            Node::CanConnectInputReturnValue ret = edge->getDest()->getNode()->canConnectInput( selectedNodeInternalNode, edge->getInputNumber() );
                            if ( (ret == Node::eCanConnectInput_inputAlreadyConnected) &&
                                 !selectedNodeIsReader ) {
                                ret = Node::eCanConnectInput_ok;
                            }

                            if (ret != Node::eCanConnectInput_ok) {
                                edge = 0;
                            }
                        }

                        //Check that the selected node can connect to the input of the edge

                        if (edge) {
                            NodeGuiPtr edgeHasSource = edge->getSource();
                            if (edgeHasSource) {
                                int prefInput = selectedNodeInternalNode->getPreferredInputForConnection();
                                if (prefInput != -1) {
                                    Node::CanConnectInputReturnValue ret = selectedNodeInternalNode->canConnectInput(edgeHasSource->getNode(), prefInput);
                                    if ( (ret == Node::eCanConnectInput_inputAlreadyConnected) &&
                                         !selectedNodeIsReader ) {
                                        ret = Node::eCanConnectInput_ok;
                                    }

                                    if (ret != Node::eCanConnectInput_ok) {
                                        edge = 0;
                                    }
                                }
                            }
                        }
                    }

                    if (edge) {
                        edge->setUseHighlight(true);
                        break;
                    }
                } // doMergeHints
            }
        }
    } // QMutexLocker l(&_imp->_nodesMutex);

    if ( _imp->_highLightedEdge && ( _imp->_highLightedEdge != edge) ) {
        _imp->_highLightedEdge->setUseHighlight(false);
        _imp->_hintInputEdge->hide();
        _imp->_hintOutputEdge->hide();
    }

    _imp->_highLightedEdge = edge;

    if ( edge && edge->getSource() && edge->getDest() ) {
        ///setup the hints edge

        ///find out if the node is already connected to what the edge is connected
        bool alreadyConnected = false;
        const std::vector<NodeWPtr> & inpNodes = selectedNode->getNode()->getInputs();
        for (std::size_t i = 0; i < inpNodes.size(); ++i) {
            if ( inpNodes[i].lock() == edge->getSource()->getNode() ) {
                alreadyConnected = true;
                break;
            }
        }

        if ( !_imp->_hintInputEdge->isVisible() ) {
            if (!alreadyConnected) {
                int prefInput = selectedNode->getNode()->getPreferredInputForConnection();
                _imp->_hintInputEdge->setInputNumber(prefInput != -1 ? prefInput : 0);
                _imp->_hintInputEdge->setSourceAndDestination(edge->getSource(), selectedNode);
                _imp->_hintInputEdge->setVisible(true);
            }
            _imp->_hintOutputEdge->setInputNumber( edge->getInputNumber() );
            _imp->_hintOutputEdge->setSourceAndDestination( selectedNode, edge->getDest() );
            _imp->_hintOutputEdge->setVisible(true);
        } else {
            if (!alreadyConnected) {
                _imp->_hintInputEdge->initLine();
            }
            _imp->_hintOutputEdge->initLine();
        }
    } else if (edge) {
        ///setup only 1 of the hints edge

        if ( _imp->_highLightedEdge && !_imp->_hintInputEdge->isVisible() ) {
            if ( edge->isOutputEdge() ) {
                int prefInput = selectedNode->getNode()->getPreferredInputForConnection();
                if (prefInput != -1) {
                    _imp->_hintInputEdge->setInputNumber(prefInput);
                    _imp->_hintInputEdge->setSourceAndDestination(edge->getSource(), selectedNode);
                    _imp->_hintInputEdge->setVisible(true);
                }
            } else {
                _imp->_hintInputEdge->setInputNumber( edge->getInputNumber() );
                _imp->_hintInputEdge->setSourceAndDestination( selectedNode, edge->getDest() );
                _imp->_hintInputEdge->setVisible(true);
            }
        } else if ( _imp->_highLightedEdge && _imp->_hintInputEdge->isVisible() ) {
            _imp->_hintInputEdge->initLine();
        }
    } else if (nodeToShowMergeRect) {
        nodeToShowMergeRect->setMergeHintActive(true);
        selectedNode->setMergeHintActive(true);
        _imp->_mergeHintNode = nodeToShowMergeRect;
    } else {
        selectedNode->setMergeHintActive(false);
        _imp->_mergeHintNode.reset();
    }
} // NodeGraph::checkForHints

void
NodeGraph::moveSelectedNodesBy(bool shiftdown,
                               bool controlDown,
                               const QPointF& lastMousePosScene,
                               const QPointF& newPos,
                               const QRectF& visibleSceneR,
                               bool userEdit)
{
    if ( _imp->_selection.empty() ) {
        return;
    }


    //Get the nodes to move, taking into account the backdrops
    bool ignoreMagnet = false;
    std::set<NodeGuiPtr> nodesToMove;
    for (NodesGuiWList::iterator it = _imp->_selection.begin();
         it != _imp->_selection.end(); ++it) {
        NodeGuiPtr node = it->lock();
        if (!node) {
            continue;
        }
        nodesToMove.insert(node);

        std::map<NodeGuiPtr, NodesGuiList>::iterator foundBd = _imp->_nodesWithinBDAtPenDown.find(node);
        if ( !controlDown && ( foundBd != _imp->_nodesWithinBDAtPenDown.end() ) ) {
            ignoreMagnet = true; // we move a backdrop, ignore magnet
            for (NodesGuiList::iterator it2 = foundBd->second.begin();
                 it2 != foundBd->second.end(); ++it2) {
                ///add it only if it's not already in the list
                nodesToMove.insert(*it2);

            }
        }
    }

    if (!ignoreMagnet && nodesToMove.size() > 1) {
        ignoreMagnet = true;
    }

    //The delta
    double dxScene = newPos.x() - lastMousePosScene.x();
    double dyScene = newPos.y() - lastMousePosScene.y();


    //Move all nodes
    bool deltaSet = false;
    for (std::set<NodeGuiPtr>::iterator it = nodesToMove.begin();
         it != nodesToMove.end(); ++it) {
        //The current position
        QPointF pos = (*it)->pos();

        //if ignoreMagnet == true, we do not snap nodes to horizontal/vertical positions
        (*it)->refreshPosition(pos.x() + dxScene, pos.y() + dyScene, ignoreMagnet, newPos);

        //The new position
        QPointF newNodePos = (*it)->pos();
        if (!ignoreMagnet) {
            //Magnet only works when selection is only for a single node
            //Adjust the delta since mouse press by the new position after snapping
            assert(nodesToMove.size() == 1);
            _imp->_deltaSinceMousePress.rx() += newNodePos.x() - pos.x();
            _imp->_deltaSinceMousePress.ry() += newNodePos.y() - pos.y();
            deltaSet = true;
        }
    }

    if (!deltaSet) {
        _imp->_deltaSinceMousePress.rx() += dxScene;
        _imp->_deltaSinceMousePress.ry() += dyScene;
    }

    if (!userEdit) {
        //For !userEdit do not do auto-scroll and connections hints
        return;
    }

    //Start auto-scolling if nearby the edges
    checkAndStartAutoScrollTimer(newPos);

    //The lines below are trying to
    if (_imp->_selection.size() != 1) {
        return;
    }

    checkForHints(shiftdown, controlDown, _imp->_selection.front().lock(), visibleSceneR);
} // NodeGraph::moveSelectedNodesBy

void
NodeGraph::mouseMoveEvent(QMouseEvent* e)
{
    QPointF newPos = mapToScene( e->pos() );
    QPointF lastMousePosScene = mapToScene( _imp->_lastMousePos.x(), _imp->_lastMousePos.y() );
    double dx, dy;
    {
        QPointF newPosRoot = _imp->_root->mapFromScene(newPos);
        QPointF lastMousePosRoot = _imp->_root->mapFromScene(lastMousePosScene);
        dx = newPosRoot.x() - lastMousePosRoot.x();
        dy = newPosRoot.y() - lastMousePosRoot.y();
    }

    _imp->_hasMovedOnce = true;

    bool mustUpdate = true;
    NodeCollectionPtr collection = getGroup();
    NodeGroupPtr isGroup = toNodeGroup(collection);
    bool isGroupEditable = true;
    bool groupEdited = true;
    if (isGroup) {
        isGroupEditable = isGroup->isSubGraphEditable();
        groupEdited = isGroup->isSubGraphEditedByUser();
    }
    if (!groupEdited && isGroupEditable) {
        ///check if user is nearby unlock
        // see NodeGraph::paintEvent()
        QPoint pixPos = _imp->getPyPlugUnlockPos();
        int pixW = _imp->unlockIcon.width();
        int pixH = _imp->unlockIcon.height();
        QRect pixRect(pixPos.x(), pixPos.y(), pixW, pixH);
        pixRect.adjust(-2, -2, 2, 2);
        QRect selRect = pixRect;
        selRect.adjust(-3, -3, 3, 3);
        if ( selRect.contains( e->pos() ) ) {
            assert(isGroup);
            QPoint pos = mapToGlobal( e->pos() );
            // Unfortunately, the timeout delay for the tooltip is hardcoded in Qt 4, and the last parameter to showText doesn't seem to influence anything
            // Can not fix https://github.com/MrKepzie/Natron/issues/1151 (at least in Qt4)
            QToolTip::showText( pos, NATRON_NAMESPACE::convertFromPlainText(QCoreApplication::translate("NodeGraph", "Clicking the unlock button will convert the PyPlug to a regular group saved in the project and dettach it from the script.\n"
<<<<<<< HEAD
                                                                                                "Any modification will not be written to the Python script. Subsequent loading of the project will no longer load this group from the python script."), NATRON_NAMESPACE::WhiteSpaceNormal) );
            e->accept();
            return;
=======
                                                                                                "Any modification will not be written to the Python script. Subsequent loading of the project will no longer load this group from the python script."), NATRON_NAMESPACE::WhiteSpaceNormal),
                               this, selRect);
>>>>>>> 53ab36e9
        }
    }

    QRectF sceneR = visibleSceneRect();

    bool mustUpdateNavigator = false;
    ///Apply actions
    switch (_imp->_evtState) {
    case eEventStateDraggingArrow: {
        QPointF np = _imp->_arrowSelected->mapFromScene(newPos);
        if ( _imp->_arrowSelected->isOutputEdge() ) {
            _imp->_arrowSelected->dragDest(np);
        } else {
            _imp->_arrowSelected->dragSource(np);
        }
        checkAndStartAutoScrollTimer(newPos);
        mustUpdate = true;
        if (_imp->cursorSet) {
            _imp->cursorSet = false;
            unsetCursor();
        }
        break;
    }
    case eEventStateDraggingNode: {
        mustUpdate = true;
        mustUpdateNavigator = true;
        bool controlDown = modifierHasControl(e);
        bool shiftdown = modifierHasShift(e);
        moveSelectedNodesBy(shiftdown, controlDown, lastMousePosScene, newPos, sceneR, true);
        _imp->cursorSet = true;
        setCursor( QCursor(Qt::ClosedHandCursor) );
        break;
    }
    case eEventStateMovingArea: {
        mustUpdateNavigator = true;
        moveRootInternal(dx, dy);
        mustUpdate = true;
        _imp->cursorSet = true;
        setCursor( QCursor(Qt::SizeAllCursor) );
        break;
    }
    case eEventStateResizingBackdrop: {
        mustUpdateNavigator = true;
        assert(_imp->_backdropResized.lock());
        QPointF p = _imp->_backdropResized.lock()->scenePos();
        int w = newPos.x() - p.x();
        int h = newPos.y() - p.y();
        checkAndStartAutoScrollTimer(newPos);
        mustUpdate = true;
        pushUndoCommand( new ResizeBackdropCommand(_imp->_backdropResized.lock(), w, h) );
        _imp->cursorSet = true;
        setCursor( QCursor(Qt::SizeFDiagCursor) );
        break;
    }
    case eEventStateSelectionRect: {
        QPointF startDrag = _imp->_lastSelectionStartPointScene;
        QPointF cur = newPos;
        double xmin = std::min( cur.x(), startDrag.x() );
        double xmax = std::max( cur.x(), startDrag.x() );
        double ymin = std::min( cur.y(), startDrag.y() );
        double ymax = std::max( cur.y(), startDrag.y() );
        checkAndStartAutoScrollTimer(newPos);
        QRectF selRect(xmin, ymin, xmax - xmin, ymax - ymin);
        _imp->_selectionRect = selRect;
        mustUpdate = true;
        _imp->cursorSet = true;
        setCursor( QCursor(Qt::CrossCursor) );
        break;
    }
    case eEventStateDraggingNavigator: {
        _imp->cursorSet = true;
        setCursor( QCursor(Qt::ClosedHandCursor) );
        QPointF mousePosSceneCoordinates;
        bool insideNavigator = isNearbyNavigator(e->pos(), mousePosSceneCoordinates);
        if (insideNavigator) {
            _imp->_refreshOverlays = true;
            centerOn(mousePosSceneCoordinates);
            _imp->_lastMousePos = e->pos();
            update();

            return;
        }
        break;
    }
    case eEventStateZoomingArea: {
        int delta = 2 * ( ( e->x() - _imp->_lastMousePos.x() ) - ( e->y() - _imp->_lastMousePos.y() ) );
        setTransformationAnchor(QGraphicsView::AnchorViewCenter);
        wheelEventInternal(modCASIsControl(e), delta);
        setTransformationAnchor(QGraphicsView::AnchorUnderMouse);
        mustUpdate = true;
        _imp->cursorSet = true;
        setCursor( QCursor(Qt::SizeAllCursor) );
        break;
    }
    case eEventStateNone:
    default: {
        mustUpdate = false;
        // Test if mouse is inside the navigator
        QPointF mousePosSceneCoordinates;
        bool insideNavigator = isNearbyNavigator(e->pos(), mousePosSceneCoordinates);
        if (insideNavigator) {
            _imp->cursorSet = true;
            setCursor( QCursor(Qt::OpenHandCursor) );
        } else if (!groupEdited) {
            if (_imp->cursorSet) {
                _imp->cursorSet = false;
                unsetCursor();
            }
        } else {
            // Set cursor
            // The cursor should clearly indicate when will happen if mouse is pressed
            NodeGuiPtr nearbyNode;
            Edge* nearbyEdge = NULL;
            NearbyItemEnum nearbyItemCode = hasItemNearbyMouse(e->pos(), &nearbyNode, &nearbyEdge);

            switch (nearbyItemCode) {
            case eNearbyItemNode:
            case eNearbyItemBackdropFrame:
            case eNearbyItemEdgeBendPoint: {
                _imp->cursorSet = true;
                setCursor( QCursor(Qt::OpenHandCursor) );
                break;
            }
            case eNearbyItemBackdropResizeHandle: {
                _imp->cursorSet = true;
                setCursor( QCursor(Qt::SizeFDiagCursor) );
                break;
            }
            case eNearbyItemNone: {
                _imp->cursorSet = true;
                setCursor( QCursor(Qt::CrossCursor) );
                break;
            }
            case eNearbyItemNodeEdge:
            default: {
                if (_imp->cursorSet) {
                    _imp->cursorSet = false;
                    unsetCursor();
                }
                break;
            }
            }
        }
        break;
    }
    } // switch


    _imp->_lastMousePos = e->pos();


    if (mustUpdateNavigator) {
        _imp->_refreshOverlays = true;
        mustUpdate = true;
    }

    if (mustUpdate) {
        update();
    }
    
    TabWidget* tab = getParentPane() ;
    if (tab && _imp->_evtState == eEventStateNone) {
        // If the Viewer is in a tab, send the tab widget the event directly
        qApp->sendEvent(tab, e);
    } 
    QGraphicsView::mouseMoveEvent(e);
} // mouseMoveEvent

NATRON_NAMESPACE_EXIT
<|MERGE_RESOLUTION|>--- conflicted
+++ resolved
@@ -408,14 +408,10 @@
             // Unfortunately, the timeout delay for the tooltip is hardcoded in Qt 4, and the last parameter to showText doesn't seem to influence anything
             // Can not fix https://github.com/MrKepzie/Natron/issues/1151 (at least in Qt4)
             QToolTip::showText( pos, NATRON_NAMESPACE::convertFromPlainText(QCoreApplication::translate("NodeGraph", "Clicking the unlock button will convert the PyPlug to a regular group saved in the project and dettach it from the script.\n"
-<<<<<<< HEAD
-                                                                                                "Any modification will not be written to the Python script. Subsequent loading of the project will no longer load this group from the python script."), NATRON_NAMESPACE::WhiteSpaceNormal) );
+                                                                                                "Any modification will not be written to the Python script. Subsequent loading of the project will no longer load this group from the python script."), NATRON_NAMESPACE::WhiteSpaceNormal),
+                               this, selRect);
             e->accept();
             return;
-=======
-                                                                                                "Any modification will not be written to the Python script. Subsequent loading of the project will no longer load this group from the python script."), NATRON_NAMESPACE::WhiteSpaceNormal),
-                               this, selRect);
->>>>>>> 53ab36e9
         }
     }
 
@@ -575,13 +571,13 @@
     if (mustUpdate) {
         update();
     }
-    
+
     TabWidget* tab = getParentPane() ;
     if (tab && _imp->_evtState == eEventStateNone) {
         // If the Viewer is in a tab, send the tab widget the event directly
         qApp->sendEvent(tab, e);
-    } 
+    }
     QGraphicsView::mouseMoveEvent(e);
 } // mouseMoveEvent
 
-NATRON_NAMESPACE_EXIT
+NATRON_NAMESPACE_EXIT