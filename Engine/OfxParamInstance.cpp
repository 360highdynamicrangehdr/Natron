--- conflicted
+++ resolved
@@ -5257,11 +5257,7 @@
          (boost::math::isinf)(key) ||
          (boost::math::isnan)(value) || // check for NaN
          (boost::math::isinf)(value) ) {
-<<<<<<< HEAD
-        return eActionStatusFailed;
-=======
         return kOfxStatFailed;
->>>>>>> 8a82b11f
     }
 
     KnobParametricPtr knob = resolveRenderKnob<KnobParametric>(_knob.lock());
