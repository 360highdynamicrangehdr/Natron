--- conflicted
+++ resolved
@@ -1434,7 +1434,6 @@
 ValueChangedReturnCodeEnum
 KnobChoice::setValueFromID(const std::string & value, ViewSetSpec view)
 {
-<<<<<<< HEAD
     std::list<ViewIdx> views = getViewsList();
     for (std::list<ViewIdx>::const_iterator it = views.begin(); it!=views.end(); ++it) {
         if (!view.isAll()) {
@@ -1443,23 +1442,7 @@
                 continue;
             }
         }
-=======
-    int i;
-    {
-        QMutexLocker k(&_entriesMutex);
-        i = choiceMatch(value, _entries, &_currentEntry);
-    }
-    if (i >= 0) {
-        return setValue(i, ViewIdx(0), dimension, turnOffAutoKeying);
-    }
-    /*{
-        QMutexLocker k(&_entriesMutex);
-        _currentEntryLabel = value;
-       }
-       return setValue(-1, ViewIdx(0), dimension, turnOffAutoKeying);*/
-    return eValueChangedReturnCodeNothingChanged;
-}
->>>>>>> 9dab02ee
+
 
         ChoiceKnobDimViewPtr data = toChoiceKnobDimView(getDataForDimView(DimIdx(0), *it));
         if (!data) {
