/* ***** BEGIN LICENSE BLOCK *****
 * This file is part of Natron <http://www.natron.fr/>,
 * Copyright (C) 2013-2017 INRIA and Alexandre Gauthier-Foichat
 *
 * Natron is free software: you can redistribute it and/or modify
 * it under the terms of the GNU General Public License as published by
 * the Free Software Foundation; either version 2 of the License, or
 * (at your option) any later version.
 *
 * Natron is distributed in the hope that it will be useful,
 * but WITHOUT ANY WARRANTY; without even the implied warranty of
 * MERCHANTABILITY or FITNESS FOR A PARTICULAR PURPOSE.  See the
 * GNU General Public License for more details.
 *
 * You should have received a copy of the GNU General Public License
 * along with Natron.  If not, see <http://www.gnu.org/licenses/gpl-2.0.html>
 * ***** END LICENSE BLOCK ***** */

// ***** BEGIN PYTHON BLOCK *****
// from <https://docs.python.org/3/c-api/intro.html#include-files>:
// "Since Python may define some pre-processor definitions which affect the standard headers on some systems, you must include Python.h before any standard headers are included."
#include <Python.h>
// ***** END PYTHON BLOCK *****

#include "EffectInstance.h"
#include "EffectInstancePrivate.h"

#include <map>
#include <sstream>
#include <algorithm> // min, max
#include <fstream>
#include <cassert>
#include <stdexcept>
#include <sstream> // stringstream

#if !defined(Q_MOC_RUN) && !defined(SBK_RUN)
#include <boost/scoped_ptr.hpp>
#endif

#include <QtCore/QThreadPool>
#include <QtCore/QReadWriteLock>
#include <QtCore/QCoreApplication>
#include <QtConcurrentMap> // QtCore on Qt4, QtConcurrent on Qt5
#include <QtConcurrentRun> // QtCore on Qt4, QtConcurrent on Qt5

#if !defined(SBK_RUN) && !defined(Q_MOC_RUN)
GCC_DIAG_UNUSED_LOCAL_TYPEDEFS_OFF
// /usr/local/include/boost/bind/arg.hpp:37:9: warning: unused typedef 'boost_static_assert_typedef_37' [-Wunused-local-typedef]
#include <boost/bind.hpp>
GCC_DIAG_UNUSED_LOCAL_TYPEDEFS_ON
#endif

#include "Global/QtCompat.h"

#include "Engine/AppInstance.h"
#include "Engine/AppManager.h"
#include "Engine/DiskCacheNode.h"
#include "Engine/EffectInstanceTLSData.h"
#include "Engine/EffectOpenGLContextData.h"
#include "Engine/Distortion2D.h"
#include "Engine/Cache.h"
#include "Engine/CacheEntryBase.h"
#include "Engine/CacheEntryKeyBase.h"
#include "Engine/Image.h"
#include "Engine/ImageCacheEntry.h"
#include "Engine/KnobFile.h"
#include "Engine/KnobTypes.h"
#include "Engine/KnobItemsTable.h"
#include "Engine/Log.h"
#include "Engine/MultiThread.h"
#include "Engine/Node.h"
#include "Engine/OfxEffectInstance.h"
#include "Engine/OfxEffectInstance.h"
#include "Engine/OfxImageEffectInstance.h"
#include "Engine/OutputSchedulerThread.h"
#include "Engine/OSGLContext.h"
#include "Engine/GPUContextPool.h"
#include "Engine/PluginMemory.h"
#include "Engine/Project.h"
#include "Engine/RenderStats.h"
#include "Engine/RotoDrawableItem.h"
#include "Engine/RotoShapeRenderNode.h"
#include "Engine/RotoStrokeItem.h"
#include "Engine/RotoPaint.h"
#include "Engine/Settings.h"
#include "Engine/Timer.h"
#include "Engine/Transform.h"
#include "Engine/TreeRender.h"
#include "Engine/ThreadPool.h"
#include "Engine/ViewIdx.h"
#include "Engine/ViewerInstance.h"

#define kNatronPersistentErrorInfiniteRoI "NatronPersistentErrorInfiniteRoI"
#define kNatronPersistentErrorProxyUnsupported "NatronPersistentErrorProxyUnsupported"

// This controls how many frames a plug-in can pre-fetch per input
// This is to avoid cases where the user would for example use the FrameBlend node with a huge amount of frames so that they
// do not all stick altogether in memory
#define NATRON_MAX_FRAMES_NEEDED_PRE_FETCHING 3

NATRON_NAMESPACE_ENTER;


/**
 * @brief This function determines the planes to render and calls recursively on upstream nodes unavailable planes
 **/
ActionRetCodeEnum
EffectInstance::Implementation::handlePassThroughPlanes(const FrameViewRequestPtr& requestData,
                                                        const RequestPassSharedDataPtr& requestPassSharedData,
                                                        const RectD& roiCanonical,
                                                        std::map<int, std::list<ImagePlaneDesc> >* inputLayersNeeded,
                                                        bool *isPassThrough)
{

    *isPassThrough = false;

    std::list<ImagePlaneDesc> layersProduced, passThroughLayers;
    int passThroughInputNb;
    TimeValue passThroughTime;
    ViewIdx passThroughView;
    bool processAllLayers;
    std::bitset<4> processChannels;
    {


        GetComponentsResultsPtr results = requestData->getComponentsResults();
        if (!results) {
            ActionRetCodeEnum stat = _publicInterface->getLayersProducedAndNeeded_public(_publicInterface->getCurrentRenderTime(), _publicInterface->getCurrentRenderView(), &results);
            if (isFailureRetCode(stat)) {
                return stat;
            }
            requestData->setComponentsNeededResults(results);
        }


        results->getResults(inputLayersNeeded, &layersProduced, &passThroughLayers, &passThroughInputNb, &passThroughTime, &passThroughView, &processChannels, &processAllLayers);
    }

    std::list<ImagePlaneDesc> componentsToFetchUpstream;
    /*
     * For all requested planes, check which components can be produced in output by this node.
     * If the components are from the color plane, if another set of components of the color plane is present
     * we try to render with those instead.
     */
    {
        const ImagePlaneDesc& plane = requestData->getPlaneDesc();
        if (plane.getNumComponents() == 0) {
            return eActionStatusFailed;
        }

        std::list<ImagePlaneDesc>::const_iterator foundProducedLayer = ImagePlaneDesc::findEquivalentLayer(plane, layersProduced.begin(), layersProduced.end());
        if (foundProducedLayer != layersProduced.end()) {

            if (plane != *foundProducedLayer) {
                // Make sure that we ask to render what is produced by this effect rather than the original requested component.
                // e.g: The color.RGB might have been requested but this effect might produce color.RGBA
                requestData->setPlaneDesc(*foundProducedLayer);
            }
        } else {
            // The plane does not exist on this effect
            // If the effect is not set to "All plane" and the pass-through input nb is not set then fail
            if (!processAllLayers) {
                if (passThroughInputNb == -1) {
                    //_publicInterface->getNode()->setPersistentMessage(eMessageTypeError, kNatronPersistentErrorGenericRenderMessage, _publicInterface->tr("Could not fetch plane \"%1\" because it is not available on this node").arg(QString::fromUtf8(plane.getPlaneLabel().c_str())).toStdString());
                    return eActionStatusFailed;
                } else {
                    // Fetch the plane on the pass-through input
                    
                    EffectInstancePtr ptInput = _publicInterface->getInputMainInstance(passThroughInputNb);
                    if (!ptInput) {
                        return eActionStatusInputDisconnected;
                    }
                        
                    *isPassThrough = true;

                    FrameViewRequestPtr createdRequest;
                    return ptInput->requestRender(passThroughTime, passThroughView, requestData->getProxyScale(), requestData->getMipMapLevel(), plane, roiCanonical, passThroughInputNb, requestData, requestPassSharedData, &createdRequest, 0);
                }
            }
        }
    }

    return eActionStatusOK;

} // handlePassThroughPlanes


ActionRetCodeEnum
EffectInstance::Implementation::handleIdentityEffect(double par,
                                                     const RectD& rod,
                                                     const RenderScale& combinedScale,
                                                     const RectD& canonicalRoi,
                                                     const FrameViewRequestPtr& requestData,
                                                     const RequestPassSharedDataPtr& requestPassSharedData,
                                                     bool *isIdentity)
{

    TimeValue inputTimeIdentity;
    int inputNbIdentity;
    ViewIdx inputIdentityView;
    ImagePlaneDesc identityPlane;

    {
        // If the effect is identity over the whole RoD then we can forward the render completly to the identity node
        RectI pixelRod;
        rod.toPixelEnclosing(combinedScale, par, &pixelRod);

        IsIdentityResultsPtr results;
        {
            ActionRetCodeEnum stat = _publicInterface->isIdentity_public(true, _publicInterface->getCurrentRenderTime(), combinedScale, pixelRod, _publicInterface->getCurrentRenderView(), requestData->getPlaneDesc(),  &results);
            if (isFailureRetCode(stat)) {
                return stat;
            }
        }

        results->getIdentityData(&inputNbIdentity, &inputTimeIdentity, &inputIdentityView, &identityPlane);

    }
    *isIdentity = inputNbIdentity >= 0 || inputNbIdentity == -2;
    if (!*isIdentity) {
        return eActionStatusOK;
    }

    // If effect is identity on itself, call renderRoI again at different time and view.
    if (inputNbIdentity == -2) {

        // Be safe: we may hit an infinite recursion without this check
        assert(inputTimeIdentity != _publicInterface->getCurrentRenderTime());
        if ( inputTimeIdentity == _publicInterface->getCurrentRenderTime()) {
            return eActionStatusFailed;
        }

        FrameViewRequestPtr createdRequest;
        return _publicInterface->requestRender(inputTimeIdentity, inputIdentityView, requestData->getProxyScale(), requestData->getMipMapLevel(), identityPlane, canonicalRoi, -1, requestData, requestPassSharedData, &createdRequest, 0);

    } else {
        assert(inputNbIdentity != -1);
        EffectInstancePtr identityInput = _publicInterface->getInputMainInstance(inputNbIdentity);
        if (!identityInput) {
            return eActionStatusInputDisconnected;
        }

        FrameViewRequestPtr createdRequest;
        return identityInput->requestRender(inputTimeIdentity, inputIdentityView, requestData->getProxyScale(), requestData->getMipMapLevel(), identityPlane, canonicalRoi, inputNbIdentity, requestData, requestPassSharedData, &createdRequest, 0);

    }
} // EffectInstance::Implementation::handleIdentityEffect

ActionRetCodeEnum
EffectInstance::Implementation::handleConcatenation(const RequestPassSharedDataPtr& requestPassSharedData,
                                                    const FrameViewRequestPtr& requestData,
                                                    const FrameViewRequestPtr& requester,
                                                    int inputNbInRequester,
                                                    const RenderScale& renderScale,
                                                    const RectD& canonicalRoi,
                                                    bool draftRender,
                                                    bool *concatenated)


{
    *concatenated = false;
    if (!_publicInterface->getCurrentRender()->isConcatenationEnabled()) {
        return eActionStatusOK;
    }

    bool canDistort = _publicInterface->getCurrentCanDistort();
    bool canTransform = _publicInterface->getCurrentCanTransform();

    if (!canDistort && !canTransform) {
        return eActionStatusOK;
    }

    EffectInstancePtr requesterEffect;
    if (requester) {
        requesterEffect = requester->getEffect();
    }
    bool requesterCanReceiveDeprecatedTransform3x3 = false;
    bool requesterCanReceiveDistortionFunc = false;
    if (requesterEffect) {
        requesterCanReceiveDeprecatedTransform3x3 = requesterEffect->getInputCanReceiveTransform(inputNbInRequester);
        requesterCanReceiveDistortionFunc= requesterEffect->getInputCanReceiveDistortion(inputNbInRequester);
    }
    // If the caller can apply a distortion, then check if this effect has a distortion
    // otherwise, don't bother
    if (!requesterCanReceiveDeprecatedTransform3x3 && !requesterCanReceiveDistortionFunc) {
        return eActionStatusOK;
    }
    assert((requesterCanReceiveDeprecatedTransform3x3 && !requesterCanReceiveDistortionFunc) || (!requesterCanReceiveDeprecatedTransform3x3 && requesterCanReceiveDistortionFunc));

    // Call the getDistortion action
    DistortionFunction2DPtr disto;
    {
        GetDistortionResultsPtr results = requestData->getDistortionResults();
        if (!results) {
            ActionRetCodeEnum stat = _publicInterface->getDistortion_public(_publicInterface->getCurrentRenderTime(), renderScale, draftRender, _publicInterface->getCurrentRenderView(), &results);
            if (isFailureRetCode(stat)) {
                return stat;
            }
            if (results) {
                disto = results->getResults();
                requestData->setDistortionResults(results);
            }
        }
    }
    
    // No distortion or invalid input
    if (!disto || disto->inputNbToDistort == -1) {
        return eActionStatusOK;
    }

    // We support backward compatibility for plug-ins that only support Transforms: if a function is returned we do not concatenate.
    if (disto->func && !requesterCanReceiveDistortionFunc) {
        return eActionStatusOK;
    }

    assert((disto->func && requesterCanReceiveDistortionFunc) || disto->transformMatrix);

    // Recurse on input given by plug-in
    EffectInstancePtr distoInput = _publicInterface->getInputMainInstance(disto->inputNbToDistort);
    if (!distoInput) {
        return eActionStatusInputDisconnected;
    }

    FrameViewRequestPtr inputRequest;
    distoInput->requestRender(_publicInterface->getCurrentRenderTime(), _publicInterface->getCurrentRenderView(), requestData->getProxyScale(), requestData->getMipMapLevel(), requestData->getPlaneDesc(), canonicalRoi, disto->inputNbToDistort, requestData, requestPassSharedData, &inputRequest, 0);

    // Create a distorsion stack that will be applied by the effect downstream
    Distortion2DStackPtr distoStack(new Distortion2DStack);

    // Append the list of upstream distorsions (if any)
    Distortion2DStackPtr upstreamDistoStack = inputRequest->getDistorsionStack();
    if (upstreamDistoStack) {
        distoStack->pushDistortionStack(*upstreamDistoStack);
    }

    if (disto->transformMatrix) {
        // the matrix is in canonical coords
        
        //double par = _publicInterface->getAspectRatio(-1);
        //const bool fielded = false; //args.fieldToRender == eFieldLower || args.fieldToRender == eFieldUpper;
        //Transform::Matrix3x3 transform = disto->transformMatrix->toPixel(renderScale.x, renderScale.y, par, fielded);

        distoStack->pushTransformMatrix(*disto->transformMatrix);
    } else {
        distoStack->pushDistortionFunction(disto);
    }


    // Set the stack on the frame view request
    requestData->setDistorsionStack(distoStack);

    *concatenated = true;

    return eActionStatusOK;
} // handleConcatenation

ActionRetCodeEnum
EffectInstance::Implementation::lookupCachedImage(unsigned int mipMapLevel,
                                                  const RenderScale& proxyScale,
                                                  const ImagePlaneDesc& plane,
                                                  const std::vector<RectI>& perMipMapPixelRoD,
                                                  const RectI& pixelRoi,
                                                  CacheAccessModeEnum cachePolicy,
                                                  RenderBackendTypeEnum backend,
                                                  ImagePtr* image,
                                                  bool* hasPendingTiles,
                                                  bool* hasUnrenderedTiles)
{
    if (!*image) {
        *image = createCachedImage(pixelRoi, perMipMapPixelRoD, mipMapLevel, proxyScale, plane, backend, cachePolicy, true /*delayAllocation*/);
    } else {
        ActionRetCodeEnum stat = (*image)->ensureBounds(pixelRoi, mipMapLevel, perMipMapPixelRoD, _publicInterface->shared_from_this());
        if (isFailureRetCode(stat)) {
            return stat;
        }
    }
    if (!*image) {
        if (_publicInterface->isRenderAborted()) {
            return eActionStatusAborted;
        } else {
            return eActionStatusFailed;
        }
    }

    ImageCacheEntryPtr cacheEntry = (*image)->getCacheEntry();
    assert(cacheEntry);
    ActionRetCodeEnum stat = cacheEntry->fetchCachedTilesAndUpdateStatus(NULL, hasUnrenderedTiles, hasPendingTiles);
    if (isFailureRetCode(stat)) {
        return stat;
    }
    return eActionStatusOK;
} // lookupCachedImage

bool
EffectInstance::Implementation::canSplitRenderWindowWithIdentityRectangles(const RenderScale& renderMappedScale,
                                                                           RectD* inputRoDIntersectionCanonical)
{
    RectD inputsIntersection;
    bool inputsIntersectionSet = false;
    bool hasDifferentRods = false;
    int maxInput = _publicInterface->getMaxInputCount();
    bool hasMask = false;

    TimeValue time = _publicInterface->getCurrentRenderTime();
    ViewIdx view = _publicInterface->getCurrentRenderView();

    RotoStrokeItemPtr attachedStroke = toRotoStrokeItem(_publicInterface->getAttachedRotoItem());


    for (int i = 0; i < maxInput; ++i) {

        RectD inputRod;

        EffectInstancePtr input = _publicInterface->getInputRenderEffect(i, time, view);
        if (!input) {
            continue;
        }

        hasMask |= _publicInterface->isInputMask(i);


        if (attachedStroke) {
            inputRod = attachedStroke->getLastStrokeMovementBbox();
        } else {

            GetRegionOfDefinitionResultsPtr rodResults;
            ActionRetCodeEnum stat = input->getRegionOfDefinition_public(time, renderMappedScale, view, &rodResults);
            if (isFailureRetCode(stat)) {
                break;
            }
            inputRod = rodResults->getRoD();
            if (inputRod.isNull()) {
                continue;
            }
        }

        if (!inputsIntersectionSet) {
            inputsIntersection = inputRod;
            inputsIntersectionSet = true;
        } else {
            if (!hasDifferentRods) {
                if (inputRod != inputsIntersection) {
                    hasDifferentRods = true;
                }
            }
            inputsIntersection.intersect(inputRod, &inputsIntersection);
        }
    }

    /*
     If the effect has 1 or more inputs and:
     - An input is a mask OR
     - Several inputs have different region of definition
     Try to split the rectangles to render in smaller rectangles, we have great chances that these smaller rectangles
     are identity over one of the input effect, thus avoiding pixels to render.
     */
    if ( inputsIntersectionSet && (hasMask || hasDifferentRods) ) {
        *inputRoDIntersectionCanonical = inputsIntersection;
        return true;
    }

    return false;
} // canSplitRenderWindowWithIdentityRectangles

ActionRetCodeEnum
EffectInstance::Implementation::checkRestToRender(bool updateTilesStateFromCache,
                                                  const FrameViewRequestPtr& requestData,
                                                  const RectI& renderMappedRoI,
                                                  const RenderScale& renderMappedScale,
                                                  const std::map<ImagePlaneDesc, ImagePtr>& producedImagePlanes,
                                                  std::list<RectToRender>* renderRects,
                                                  bool* hasPendingTiles)
{
    renderRects->clear();

    
    // Compute the rectangle portion (renderWindow) left to render.
    TileStateHeader tilesState;
    bool hasUnRenderedTile;
    ImagePtr image = requestData->getFullscaleImagePlane();

    ImageCacheEntryPtr cacheEntry;
    if (image) {
        cacheEntry = image->getCacheEntry();
    }

    if (!cacheEntry) {
        // If the image is not cache, fill the state with empty tiles
        hasUnRenderedTile = true;
        *hasPendingTiles = false;
        int tileSizeX, tileSizeY;
        ImageBitDepthEnum outputBitDepth = _publicInterface->getBitDepth(-1);
        appPTR->getTileCache()->getTileSizePx(outputBitDepth, &tileSizeX, &tileSizeY);;
        tilesState.init(tileSizeX, tileSizeY, renderMappedRoI);
    } else {

        // Get the tiles states on the image plane requested, but also fetch from the cache other produced planes so we can
        // cache them.
        for (std::map<ImagePlaneDesc, ImagePtr>::const_iterator it = producedImagePlanes.begin(); it != producedImagePlanes.end(); ++it) {
            ImageCacheEntryPtr planeCacheEntry = it->second->getCacheEntry();
            ActionRetCodeEnum stat;
            if (updateTilesStateFromCache) {
                if (planeCacheEntry == cacheEntry) {
                    stat = planeCacheEntry->fetchCachedTilesAndUpdateStatus(&tilesState, &hasUnRenderedTile, hasPendingTiles);
                } else {
                    stat = planeCacheEntry->fetchCachedTilesAndUpdateStatus(NULL, NULL, NULL);
                }
            } else {
                stat = eActionStatusOK;
                if (planeCacheEntry == cacheEntry) {
                    planeCacheEntry->getStatus(&tilesState, &hasUnRenderedTile, hasPendingTiles);
                } else {
                    planeCacheEntry->getStatus(NULL, NULL, NULL);
                }

            }
            if (isFailureRetCode(stat)) {
                return stat;
            }
        }
        
    }

    // The image is already computed
    if (!hasUnRenderedTile) {
        return eActionStatusOK;
    }

    // If the effect does not support tiles, render everything again
    if (!_publicInterface->getCurrentSupportTiles()) {
        // If not using the cache, render the full RoI
        // The RoI has already been set to the pixelRoD in this case
        RectToRender r;
        r.rect = renderMappedRoI;
        r.identityInputNumber = -1;
        renderRects->push_back(r);
        return eActionStatusOK;
    }

    //
    // If the effect has multiple inputs (such as Source + mask) (e.g: Merge),
    // if the inputs do not have the same RoD, the plug-in may be identity
    // outside the intersection of the input RoDs.
    // We try to call isIdentity on each tile outside the input intersection
    // so that we may not have to render uninteresting areas.
    //
    std::list<RectToRender> identityRects;
    {
        RectD inputRodIntersection;
        RectI inputRodIntersectionPixel;
        if (canSplitRenderWindowWithIdentityRectangles(renderMappedScale, &inputRodIntersection)) {

            double par = _publicInterface->getAspectRatio(-1);
            inputRodIntersection.toPixelEnclosing(renderMappedScale, par, &inputRodIntersectionPixel);

            TimeValue time = _publicInterface->getCurrentRenderTime();
            ViewIdx view = _publicInterface->getCurrentRenderView();

            // For each tile, if outside of the input intersections, check if it is identity.
            // If identity mark as rendered, and add to the RectToRender list.
            for (TileStateVector::iterator it = tilesState.state->tiles.begin(); it != tilesState.state->tiles.end(); ++it) {

                if (it->status != eTileStatusNotRendered) {
                    continue;
                }
                
                if ( !it->bounds.intersects(inputRodIntersectionPixel) ) {
                    TimeValue identityInputTime;
                    int identityInputNb;
                    ViewIdx inputIdentityView;
                    ImagePlaneDesc identityPlane;
                    {
                        IsIdentityResultsPtr results;
                        ActionRetCodeEnum stat = _publicInterface->isIdentity_public(false, time, renderMappedScale, it->bounds, view, requestData->getPlaneDesc(), &results);
                        if (isFailureRetCode(stat)) {
                            continue;
                        } else {
                            results->getIdentityData(&identityInputNb, &identityInputTime, &inputIdentityView, &identityPlane);
                        }
                    }
                    if (identityInputNb >= 0) {

                        // Mark the tile rendered
                        it->status = requestData->getParentRender()->isDraftRender() ? eTileStatusRenderedLowQuality : eTileStatusRenderedHighestQuality;

                        // Add this rectangle to the rects to render list (it will just copy the source image and
                        // not actually call render on it)
                        RectToRender r;
                        r.rect = it->bounds;
                        r.identityInputNumber = identityInputNb;
                        r.identityTime = identityInputTime;
                        r.identityView = inputIdentityView;
                        identityRects.push_back(r);
                    }
                } // if outside of inputs intersection
            } // for each tile to render
        } // canSplitRenderWindowWithIdentityRectangles
    }

    // Now we try to reduce the unrendered tiles in bigger rectangles so that there's a lot less calls to
    // the render action.
    std::list<RectI> reducedRects;
    ImageTilesState::getMinimalRectsToRenderFromTilesState(renderMappedRoI, tilesState, &reducedRects);

    if (reducedRects.empty()) {
        return eActionStatusOK;
    }

    // If there's an identity rect covered by a rectangle to render, remove it
    for (std::list<RectToRender>::const_iterator it = identityRects.begin(); it != identityRects.end(); ++it) {
        bool hasRectContainingIdentityRect = false;
        for (std::list<RectI>::const_iterator it2 = reducedRects.begin(); it2 != reducedRects.end(); ++it2) {
            if (it2->contains(it->rect)) {
                hasRectContainingIdentityRect = true;
                break;
            }
        }
        if (!hasRectContainingIdentityRect) {
            renderRects->push_back(*it);
        }
    }

    // For each reduced rect to render, add it to the final list
    if (reducedRects.size() == 1 && _publicInterface->getCurrentRenderThreadSafety() == eRenderSafetyFullySafeFrame) {
        RectI mainRenderRect = reducedRects.front();

        // If plug-in wants host frame threading and there is only 1 rect to render, split it
        // in the number of available threads in the thread-pool

        const unsigned int nThreads = MultiThread::getNCPUsAvailable();
        reducedRects = mainRenderRect.splitIntoSmallerRects(nThreads);
    }
    for (std::list<RectI>::const_iterator it = reducedRects.begin(); it != reducedRects.end(); ++it) {
        if (!it->isNull()) {
            RectToRender r;
            r.rect = *it;
            renderRects->push_back(r);
        }
    }
    return eActionStatusOK;
} // checkRestToRender

RenderBackendTypeEnum
EffectInstance::Implementation::storageModeToBackendType(StorageModeEnum storage)
{
    switch (storage) {
        case eStorageModeRAM:
            return eRenderBackendTypeCPU;
        case eStorageModeGLTex:
            return eRenderBackendTypeOpenGL;
        default:
            return eRenderBackendTypeCPU;
    }
}

StorageModeEnum
EffectInstance::Implementation::storageModeFromBackendType(RenderBackendTypeEnum backend)
{
    switch (backend) {
        case eRenderBackendTypeOpenGL:
            return eStorageModeGLTex;
            break;
        case eRenderBackendTypeCPU:
        case eRenderBackendTypeOSMesa:
            return eStorageModeRAM;
    }
    assert(false);

    return eStorageModeRAM;
}

ImagePtr
EffectInstance::Implementation::createCachedImage(const RectI& roiPixels,
                                                  const std::vector<RectI>& perMipMapPixelRoD,
                                                  unsigned int mappedMipMapLevel,
                                                  const RenderScale& proxyScale,
                                                  const ImagePlaneDesc& plane,
                                                  RenderBackendTypeEnum backend,
                                                  CacheAccessModeEnum cachePolicy,
                                                  bool delayAllocation)
{

    // Mark the image as draft in the cache
    TreeRenderPtr render = _publicInterface->getCurrentRender();
    bool isDraftRender = render->isDraftRender();
    
    // The node frame/view hash to identify the image in the cache
    U64 nodeFrameViewHash;
    {
        HashableObject::ComputeHashArgs args;
        args.time = _publicInterface->getCurrentRenderTime();
        args.view = _publicInterface->getCurrentRenderView();
        args.hashType = HashableObject::eComputeHashTypeTimeViewVariant;
        nodeFrameViewHash = _publicInterface->computeHash(args);
    }

    bool supportsDraft = _publicInterface->isDraftRenderSupported();

    // The bitdepth of the image
    ImageBitDepthEnum outputBitDepth = _publicInterface->getBitDepth(-1);

    // Create the corresponding image plane
    Image::InitStorageArgs initArgs;
    {
        initArgs.bounds = roiPixels;
        initArgs.perMipMapPixelRoD = perMipMapPixelRoD;
        initArgs.cachePolicy = cachePolicy;
        initArgs.renderClone = _publicInterface->shared_from_this();
        initArgs.proxyScale = proxyScale;
        initArgs.mipMapLevel = mappedMipMapLevel;
        initArgs.isDraft = supportsDraft ? isDraftRender : false;
        initArgs.nodeTimeViewVariantHash = nodeFrameViewHash;
        initArgs.bufferFormat = _publicInterface->getPreferredBufferLayout();
        initArgs.bitdepth = outputBitDepth;
        initArgs.plane = plane;
        initArgs.storage = storageModeFromBackendType(backend);
        initArgs.createTilesMapEvenIfNoCaching = true;
        initArgs.glContext = render->getGPUOpenGLContext();
        initArgs.textureTarget = GL_TEXTURE_2D;
        
        // Do not allocate the image buffers yet, instead do it before rendering.
        // We need to create the image before because it does the cache look-up itself, and we don't want to got further if
        // there's something cached.
        initArgs.delayAllocation = delayAllocation;
    }


    // Image::create will lookup the cache (if asked for)
    // Since multiple threads may want to access to the same image in the cache concurrently,
    // the first thread that gets onto a tile to render will render it and lock-out other threads
    // until it is rendered entirely.
    return Image::create(initArgs);
} // createCachedImage


ActionRetCodeEnum
EffectInstance::Implementation::launchRenderForSafetyAndBackend(const FrameViewRequestPtr& requestData,
                                                                const RenderScale& combinedScale,
                                                                RenderBackendTypeEnum backendType,
                                                                const std::list<RectToRender>& renderRects,
                                                                const std::map<ImagePlaneDesc, ImagePtr>& cachedPlanes)
{

    // If we reach here, it can be either because the planes are cached or not, either way
    // the planes are NOT a total identity, and they may have some content left to render.
    ActionRetCodeEnum renderRetCode = eActionStatusOK;

    // There should always be at least 1 plane to render (The color plane)
    assert(!renderRects.empty());

    RenderSafetyEnum safety = _publicInterface->getCurrentRenderThreadSafety();
    // eRenderSafetyInstanceSafe means that there is at most one render per instance
    // NOTE: the per-instance lock should be shared between
    // all clones of the same instance, because an InstanceSafe plugin may assume it is the sole owner of the output image,
    // and read-write on it.
    // It is probably safer to assume that several clones may write to the same output image only in the eRenderSafetyFullySafe case.

    // eRenderSafetyFullySafe means that there is only one render per FRAME : the lock is per image

    boost::scoped_ptr<QMutexLocker> locker;

    // Since we may are going to sit and wait on this lock, to allow this thread to be re-used by another task of the thread pool we
    // temporarily release the thread to the threadpool and reserve it again once
    // we waited.
    bool hasReleasedThread = false;
    if (safety == eRenderSafetyInstanceSafe) {
        if (isRunningInThreadPoolThread()) {
            QThreadPool::globalInstance()->releaseThread();
            hasReleasedThread = true;
        }
        locker.reset( new QMutexLocker( &renderData->instanceSafeRenderMutex ) );

    } else if (safety == eRenderSafetyUnsafe) {
        PluginPtr p = _publicInterface->getNode()->getPlugin();
        assert(p);
        if (isRunningInThreadPoolThread()) {
            QThreadPool::globalInstance()->releaseThread();
            hasReleasedThread = true;
        }
        locker.reset( new QMutexLocker( p->getPluginLock().get() ) );

    } else {
        // no need to lock
        Q_UNUSED(locker);
    }
    if (hasReleasedThread) {
        QThreadPool::globalInstance()->reserveThread();
    }
    
    TreeRenderPtr render = _publicInterface->getCurrentRender();

    OSGLContextPtr glContext;
    switch (backendType) {
        case eRenderBackendTypeOpenGL:
            glContext = render->getGPUOpenGLContext();
            break;
        case eRenderBackendTypeOSMesa:
            glContext = render->getCPUOpenGLContext();
            break;
        default:
            break;
    }


    // Bind the OpenGL context if there's any
    OSGLContextAttacherPtr glContextAttacher;
    if (glContext) {
        glContextAttacher = OSGLContextAttacher::create(glContext);
        glContextAttacher->attach();
    }

    EffectOpenGLContextDataPtr glContextData;
    if (backendType == eRenderBackendTypeOpenGL ||
        backendType == eRenderBackendTypeOSMesa) {
        ActionRetCodeEnum stat = _publicInterface->attachOpenGLContext_public(_publicInterface->getCurrentRenderTime(), _publicInterface->getCurrentRenderView(), combinedScale, glContext, &glContextData);
        if (isFailureRetCode(stat)) {
            renderRetCode = stat;
        }
    }
    if (renderRetCode == eActionStatusOK) {

        renderRetCode = launchPluginRenderAndHostFrameThreading(requestData, glContext, glContextData, combinedScale, backendType, renderRects, cachedPlanes);

        if (backendType == eRenderBackendTypeOpenGL ||
            backendType == eRenderBackendTypeOSMesa) {

            // If the plug-in doesn't support concurrent OpenGL renders, release the lock that was taken in the call to attachOpenGLContext_public() above.
            // For safe plug-ins, we call dettachOpenGLContext_public when the effect is destroyed in Node::deactivate() with the function EffectInstance::dettachAllOpenGLContexts().
            // If we were the last render to use this context, clear the data now

            if ( glContextData->getHasTakenLock() ||
                !_publicInterface->supportsConcurrentOpenGLRenders() ||
                glContextData.use_count() == 1) {

                _publicInterface->dettachOpenGLContext_public(glContext, glContextData);
            }
        }
    }
 
    return renderRetCode;
} // launchInternalRender




ActionRetCodeEnum
EffectInstance::Implementation::handleUpstreamFramesNeeded(const RequestPassSharedDataPtr& requestPassSharedData,
                                                           const FrameViewRequestPtr& requestPassData,
                                                           const RenderScale& proxyScale,
                                                           unsigned int mipMapLevel,
                                                           const RectD& roiCanonical,
                                                           const std::map<int, std::list<ImagePlaneDesc> >& neededInputLayers)
{
    // For all frames/views needed, recurse on inputs with the appropriate RoI

    // Get frames needed to recurse upstream
    TimeValue time = _publicInterface->getCurrentRenderTime();
    ViewIdx view = _publicInterface->getCurrentRenderView();

    FramesNeededMap framesNeeded;
    {
        GetFramesNeededResultsPtr results = requestPassData->getFramesNeededResults();
        if (!results) {
            ActionRetCodeEnum stat = _publicInterface->getFramesNeeded_public(time, view,  &results);
            if (isFailureRetCode(stat)) {
                return stat;
            }
            requestPassData->setFramesNeededResults(results);
        }
        results->getFramesNeeded(&framesNeeded);
    }

    RenderScale combinedScale = EffectInstance::getCombinedScale(mipMapLevel, proxyScale);

    // Compute the regions of interest in input for this RoI.
    // The regions of interest returned is only valid for this RoI, we don't cache it. Rather we cache on the input the bounding box
    // of all the calls of getRegionsOfInterest that were made down-stream so that the node gets rendered only once.
    RoIMap inputsRoi;
    {
        ActionRetCodeEnum stat = _publicInterface->getRegionsOfInterest_public(time, combinedScale, roiCanonical, view, &inputsRoi);
        if (isFailureRetCode(stat)) {
            return stat;
        }
    }

    for (FramesNeededMap::const_iterator it = framesNeeded.begin(); it != framesNeeded.end(); ++it) {

        int inputNb = it->first;

        assert(inputNb != -1);

        EffectInstancePtr mainInstanceInput = _publicInterface->getInputMainInstance(inputNb);
        if (!mainInstanceInput) {
            continue;
        }

        const bool isOptional = _publicInterface->isInputOptional(inputNb);

        ///There cannot be frames needed without components needed.
        const std::list<ImagePlaneDesc>* inputPlanesNeeded = 0;
        {
            std::map<int, std::list<ImagePlaneDesc> >::const_iterator foundCompsNeeded = neededInputLayers.find(inputNb);
            if ( foundCompsNeeded == neededInputLayers.end() ) {
                continue;
            }
            inputPlanesNeeded = &foundCompsNeeded->second;
        }
        
        if (inputPlanesNeeded->empty()) {
            continue;
        }

        RectD inputRoI;
        {
            RoIMap::iterator foundRoI = inputsRoi.find(inputNb);
            if (foundRoI == inputsRoi.end()) {
                // RoI not specified... use the same RoI as passed in argument
                inputRoI = roiCanonical;
            } else {
                inputRoI = foundRoI->second;
            }
        }

        if (inputRoI.isNull()) {
            continue;

        }

        if ( inputRoI.isInfinite() ) {
            _publicInterface->getNode()->setPersistentMessage( eMessageTypeError, kNatronPersistentErrorInfiniteRoI, _publicInterface->tr("%1 asked for an infinite region of interest upstream.").arg( QString::fromUtf8( _publicInterface->getNode()->getScriptName_mt_safe().c_str() ) ).toStdString() );
            return eActionStatusFailed;
        } else {
            _publicInterface->getNode()->clearPersistentMessage(kNatronPersistentErrorInfiniteRoI);
        }
        bool inputIsContinuous = mainInstanceInput->canRenderContinuously();

        int nbRequestedFramesForInput = 0;
        {


            // For all views requested in input
            for (FrameRangesMap::const_iterator viewIt = it->second.begin(); viewIt != it->second.end(); ++viewIt) {

                // For all ranges in this view
                for (std::size_t range = 0; range < viewIt->second.size(); ++range) {


                    // If the range bounds are no integers and the range covers more than 1 frame (min != max),
                    // we have no clue of the interval we should use between the min and max.
                    if (viewIt->second[range].min != viewIt->second[range].max && viewIt->second[range].min != (int)viewIt->second[range].min) {
                        qDebug() << "WARNING:" <<  _publicInterface->getScriptName_mt_safe().c_str() << "is requesting a non integer frame range [" << viewIt->second[range].min << ","
                        << viewIt->second[range].max <<"], this is border-line and not specified if this is supported by OpenFX. Natron will render "
                        "this range assuming an interval of 1 between frame times.";

                    }


                    // For all frames in the range
                    for (double f = viewIt->second[range].min; f <= viewIt->second[range].max; f += 1.) {


                        TimeValue inputTime(f);
                        {
                            int roundedInputTime = std::floor(f + 0.5);
                            if (roundedInputTime != inputTime && !inputIsContinuous) {
                                inputTime = TimeValue(roundedInputTime);
                            }
                        }

                        EffectInstancePtr inputEffect = _publicInterface->getInputRenderEffect(inputNb, inputTime, viewIt->first);
                        if (!inputEffect) {
                            continue;
                        }


                        for (std::list<ImagePlaneDesc>::const_iterator planeIt = inputPlanesNeeded->begin(); planeIt != inputPlanesNeeded->end(); ++planeIt) {
                            FrameViewRequestPtr createdRequest;
                            ActionRetCodeEnum stat = inputEffect->requestRender(inputTime, viewIt->first, proxyScale, mipMapLevel, *planeIt, inputRoI, inputNb, requestPassData, requestPassSharedData, &createdRequest, 0);
                            if (isFailureRetCode(stat)) {
                                if (isOptional) {
                                    continue;
                                }
                                return stat;
                            }
                            ++nbRequestedFramesForInput;
                            if (nbRequestedFramesForInput >= NATRON_MAX_FRAMES_NEEDED_PRE_FETCHING) {
                                break;
                            }
                        } // for each plane needed
                        if (nbRequestedFramesForInput >= NATRON_MAX_FRAMES_NEEDED_PRE_FETCHING) {
                            break;
                        }
                    } // for all frames
                    if (nbRequestedFramesForInput >= NATRON_MAX_FRAMES_NEEDED_PRE_FETCHING) {
                        break;
                    }
                } // for all ranges
            } // for all views
        } // EffectInstance::NotifyInputNRenderingStarted_RAII
    } // for all inputs

    return eActionStatusOK;
} // handleUpstreamFramesNeeded


ActionRetCodeEnum
EffectInstance::requestRender(TimeValue timeInArgs,
                              ViewIdx view,
                              const RenderScale& proxyScale,
                              unsigned int mipMapLevel,
                              const ImagePlaneDesc& plane,
                              const RectD & roiCanonical,
                              int inputNbInRequester,
                              const FrameViewRequestPtr& requester,
                              const RequestPassSharedDataPtr& requestPassSharedData,
                              FrameViewRequestPtr* createdRequest,
                              EffectInstancePtr* createdRenderClone)
{
    // Requested time is rounded to an epsilon so we can be sure to find it again in getImage, accounting for precision
    TimeValue time =  roundImageTimeToEpsilon(timeInArgs);

    // Check that time and view can be rendered by this effect:
    // round the time to closest integer if the effect is not continuous
    {
        int roundedTime = std::floor(time + 0.5);


        // A continuous effect is identity on itself on nearest integer time
        if (roundedTime != time && !canRenderContinuously()) {
            // We do not cache it because for non continuous effects we only cache stuff at
            // valid frame times
            return requestRender(TimeValue(roundedTime), view, proxyScale, mipMapLevel, plane, roiCanonical, inputNbInRequester, requester, requestPassSharedData, createdRequest, 0);
        }
    }

    // For each different time/view pairs in the TreeRender, we create a specific render clone. We need need to do so because most knob functions take a time/view in parameter that can only be
    // recovered locally on the effect. To avoid the use of thread local storage, we clone the minimal amount of data.
    //
    // The mipMapLevel, proxyScale and plane is an argument of the render action but we do not create a clone just for that, instead we create a FrameViewRequest object to identify the render request.
    // A render clone may concurrently render one or multiple FrameViewRequest.

    FrameViewRenderKey frameViewKey = {time, view, requestPassSharedData->getTreeRender()};
    EffectInstancePtr renderClone = toEffectInstance(createRenderClone(frameViewKey));
    assert(renderClone);
    if (createdRenderClone) {
        *createdRenderClone = renderClone;
    }

    // Set this clone as the input effect of the requester effect at the given time/view
    if (inputNbInRequester >= 0 && requester && requester->getEffect() != renderClone) {
        FrameViewPair p = {time, view};
        requester->getEffect()->_imp->renderData->renderInputs[inputNbInRequester].insert(std::make_pair(p, renderClone));
    }


    // Find a frame view request matching the mipmapLevel/proxyScale/plane
    FrameViewKey requestKey = {mipMapLevel, proxyScale, plane};
    FrameViewRequestMap::iterator foundMatchingRequest = renderClone->_imp->renderData->requests.find(requestKey);
    if (foundMatchingRequest != renderClone->_imp->renderData->requests.end()) {
        *createdRequest = foundMatchingRequest->second.lock();
        if (!*createdRequest) {
            renderClone->_imp->renderData->requests.erase(foundMatchingRequest);
        }
    }
    if (!*createdRequest) {
        // Create a request if it did not already exist
        createdRequest->reset(new FrameViewRequest(plane, mipMapLevel, proxyScale, renderClone, requestPassSharedData->getTreeRender()));
        renderClone->_imp->renderData->requests.insert(std::make_pair(requestKey, *createdRequest));
    }
    if (requester) {
        // Add the requester request as a listener of this request. This has to be done before the call to requestRenderInternal()
        // Since the function shouldCacheOutput() called inside depends on the number of listeners returned by getNumListeners()
        (*createdRequest)->addListener(requestPassSharedData, requester);
    }
    ActionRetCodeEnum stat = renderClone->requestRenderInternal(roiCanonical, inputNbInRequester, *createdRequest, requester, requestPassSharedData);
    if (!isFailureRetCode(stat)) {
        // Add this frame/view as depdency of the requester
        if (requester) {
            requester->addDependency(requestPassSharedData, *createdRequest);
        }

        requestPassSharedData->addTaskToRender(*createdRequest);
    }
    return stat;
} // requestRender

ActionRetCodeEnum
EffectInstance::requestRenderInternal(const RectD & roiCanonical,
                                      int inputNbInRequester,
                                      const FrameViewRequestPtr& requestData,
                                      const FrameViewRequestPtr& requester,
                                      const RequestPassSharedDataPtr& requestPassSharedData)
{


    TreeRenderPtr render = getCurrentRender();
    assert(render);
    

    // If this request was already requested, don't request again except if the RoI is not
    // contained in the request RoI
    if (requestData->getStatus() != FrameViewRequest::eFrameViewRequestStatusNotRendered) {
        if (requestData->getCurrentRoI().contains(roiCanonical)) {
            return eActionStatusOK;

        }
    }

    // Some nodes do not support render-scale and can only render at scale 1.
    // If the render requested a mipmap level different than 0, we must render at mipmap level 0 then downscale to the requested
    // mipmap level.
    // If the render requested a proxy scale different than 1, we fail because we cannot render at scale 1 then resize at an arbitrary scale.

    const bool renderFullScaleThenDownScale = !getCurrentSupportRenderScale() && requestData->getMipMapLevel() > 0;

    const RenderScale& proxyScale = requestData->getProxyScale();

    if (!getCurrentSupportRenderScale() && (proxyScale.x != 1. || proxyScale.y != 1.)) {
        getNode()->setPersistentMessage(eMessageTypeError, kNatronPersistentErrorProxyUnsupported, tr("This node does not support proxy scale. It can only render at full resolution").toStdString());
        return eActionStatusFailed;
    } else {
        getNode()->clearPersistentMessage(kNatronPersistentErrorProxyUnsupported);
    }

    const unsigned int mappedMipMapLevel = renderFullScaleThenDownScale ? 0 : requestData->getMipMapLevel();
    requestData->setRenderMappedMipMapLevel(mappedMipMapLevel);
    RenderScale originalCombinedScale = EffectInstance::getCombinedScale(requestData->getMipMapLevel(), proxyScale);
    const RenderScale mappedCombinedScale = renderFullScaleThenDownScale ? RenderScale(1.) : originalCombinedScale;

    const double par = getAspectRatio(-1);


    // Get the region of definition of the effect at this frame/view in canonical coordinates
    std::vector<RectD> perMipMapLevelRoDCanonical(requestData->getMipMapLevel() + 1);

    // The RoD in pixel coordinates at the scale of mappedCombinedScale
    std::vector<RectI> perMipMapLevelRoDPixel(perMipMapLevelRoDCanonical.size());
    for (std::size_t m = 0; m < perMipMapLevelRoDCanonical.size(); ++m) {
        GetRegionOfDefinitionResultsPtr results;
        RenderScale levelCombinedScale = EffectInstance::getCombinedScale(m, proxyScale);
        {
            ActionRetCodeEnum stat = getRegionOfDefinition_public(getCurrentRenderTime(), levelCombinedScale, getCurrentRenderView(), &results);
            if (isFailureRetCode(stat)) {
                return stat;
            }
        }
        perMipMapLevelRoDCanonical[m] = results->getRoD();

        // If the plug-in RoD is null, there's nothing to render.
        if (perMipMapLevelRoDCanonical[m].isNull()) {
            return eActionStatusInputDisconnected;
        }


        perMipMapLevelRoDCanonical[m].toPixelEnclosing(levelCombinedScale, par, &perMipMapLevelRoDPixel[m]);
    }

    ////////////////////////////////////////////////////////////////////////////////////////////////////////////////////////
    ////////////////////////////// Handle pass-through planes /////////////////////////////////////////////////////////////
    std::map<int, std::list<ImagePlaneDesc> > inputLayersNeeded;
    {
        bool isPassThrough;
        ActionRetCodeEnum upstreamRetCode = _imp->handlePassThroughPlanes(requestData, requestPassSharedData, roiCanonical, &inputLayersNeeded, &isPassThrough);
        if (isFailureRetCode(upstreamRetCode)) {
            return upstreamRetCode;
        }

        // There might no plane produced by this node that were requested
        if (isPassThrough) {
            requestData->initStatus(FrameViewRequest::eFrameViewRequestStatusPassThrough);
            return eActionStatusOK;
        }
    }


    ////////////////////////////////////////////////////////////////////////////////////////////////////////////////////////
    ////////////////////////////// Handle identity effects /////////////////////////////////////////////////////////////////
    {
        bool isIdentity;
        ActionRetCodeEnum upstreamRetCode = _imp->handleIdentityEffect(par, perMipMapLevelRoDCanonical[mappedMipMapLevel], mappedCombinedScale, roiCanonical, requestData, requestPassSharedData, &isIdentity);
        if (isFailureRetCode(upstreamRetCode)) {
            return upstreamRetCode;
        }
        if (isIdentity) {
            requestData->initStatus(FrameViewRequest::eFrameViewRequestStatusPassThrough);
            return eActionStatusOK;
        }
    }

    ////////////////////////////////////////////////////////////////////////////////////////////////////////////////////////
    ////////////////////////////// Handle Concatenations //////////////////////////////////////////////////////////////////
    {

        bool concatenated;
        ActionRetCodeEnum upstreamRetCode = _imp->handleConcatenation(requestPassSharedData, requestData, requester, inputNbInRequester, mappedCombinedScale, roiCanonical, render->isDraftRender(), &concatenated);
        if (isFailureRetCode(upstreamRetCode)) {
            return upstreamRetCode;
        }
        if (concatenated) {
            requestData->initStatus(FrameViewRequest::eFrameViewRequestStatusPassThrough);
            return eActionStatusOK;

        }
    }



    ///////////////////////////////////////////////////////////////////////////////////////////////
    ////////////////////////////// Compute RoI  ///////////////////////////////////////////////////

    // This is the region to render in pixel coordinates at the scale of renderMappedScale
    RectI renderMappedRoI;
    roiCanonical.toPixelEnclosing(mappedCombinedScale, par, &renderMappedRoI);

    // The RoI cannot be null here, either we are in !renderFullScaleThenDownscale and we already checked at the begining
    // of the function that the RoI was Null, either the RoD was checked for NULL.
    assert(!renderMappedRoI.isNull());

    // Round the roi to the tile size if the render is cached
    ImageBitDepthEnum outputBitDepth = getBitDepth(-1);
    int tileWidth, tileHeight;
    CacheBase::getTileSizePx(outputBitDepth, &tileWidth, &tileHeight);


    if (!getCurrentSupportTiles()) {
        // If tiles are not supported the RoI is the full image bounds
        renderMappedRoI = perMipMapLevelRoDPixel[mappedMipMapLevel];
    } else {

        renderMappedRoI.roundToTileSize(tileWidth, tileHeight);

        // Make sure the RoI falls within the image bounds
        if ( !renderMappedRoI.intersect(perMipMapLevelRoDPixel[mappedMipMapLevel], &renderMappedRoI) ) {
            requestData->initStatus(FrameViewRequest::eFrameViewRequestStatusRendered);
            return eActionStatusOK;
        }
    }

    assert(!renderMappedRoI.isNull());

    // The requested portion to render in canonical coordinates
    RectD roundedCanonicalRoI;
    renderMappedRoI.toCanonical(mappedCombinedScale, par, perMipMapLevelRoDCanonical[mappedMipMapLevel], &roundedCanonicalRoI);

    // Merge the roi requested onto the existing RoI requested for this frame/view
    {
        RectD curRoI = requestData->getCurrentRoI();
        if (curRoI.isNull()) {
            curRoI = roundedCanonicalRoI;
        } else {
            curRoI.merge(roundedCanonicalRoI);
        }
        requestData->setCurrentRoI(curRoI);
    }

    // Check for abortion before checking cache
    if (isRenderAborted()) {
        return eActionStatusAborted;
    }

    // Get the pixel RoD/RoI at the mipmap level requested
    RenderScale downscaledCombinedScale = EffectInstance::getCombinedScale(requestData->getMipMapLevel(), requestData->getProxyScale());
    RectI downscaledRoI;
    roundedCanonicalRoI.toPixelEnclosing(downscaledCombinedScale, par, &downscaledRoI);

    downscaledRoI.roundToTileSize(tileWidth, tileHeight);

    // Make sure the RoI falls within the image bounds
    if ( !downscaledRoI.intersect(perMipMapLevelRoDPixel[requestData->getMipMapLevel()], &downscaledRoI) ) {
        requestData->initStatus(FrameViewRequest::eFrameViewRequestStatusRendered);
        return eActionStatusOK;
    }


    const bool isAccumulating = isAccumulationEnabled();


    // Should the output of this render be cached ?
    CacheAccessModeEnum cachePolicy;
    if (isAccumulating) {
        // For now we only cache images that were rendered on the CPU
        // When accumulation is enabled we also disable caching as the image is anyway held as a member on the effect
        cachePolicy = eCacheAccessModeNone;
    } else {
        if (renderFullScaleThenDownScale) {
            // Always cache effects that do not support render scale
            bool cacheWriteOnly = requestData->checkIfByPassCacheEnabledAndTurnoff();
            if (cacheWriteOnly) {
                cachePolicy = eCacheAccessModeWriteOnly;
            } else {
                cachePolicy = eCacheAccessModeReadWrite;
            }
        } else {
            cachePolicy = _imp->shouldRenderUseCache(requestPassSharedData, requestData);
        }
    }

    // Get the render device
    RenderBackendTypeEnum backendType;
    if (requestData->isFallbackRenderDeviceEnabled()) {
        backendType = requestData->getFallbackRenderDevice();
    } else {
        if (!requestData->isRenderDeviceSet()) {
            _imp->resolveRenderBackend(requestPassSharedData, requestData, renderMappedRoI, &cachePolicy, &backendType);
            requestData->setRenderDevice(backendType);
        } else {
            backendType = requestData->getRenderDevice();
        }
    }


    requestData->setCachePolicy(cachePolicy);
    
    

    // Get the image on the FrameViewRequest
    // If this request was already rendered once in the tree,
    // the image already exists, but it doesn't mean the area rendered on the image matches
    // the requested RoI
    //
    // Generally if the image is valid, this means we are within a call to getImagePlane()

    FrameViewRequest::FrameViewRequestStatusEnum requestStatus = FrameViewRequest::eFrameViewRequestStatusNotRendered;
    // Lock the request at this point because we are going to create the output image
    {
        FrameViewRequestLocker requestLocker(requestData);

        ImagePtr requestedImageScale = requestData->getRequestedScaleImagePlane();
        ImagePtr fullScaleImage = requestData->getFullscaleImagePlane();

        // The image must have a cache entry object, even if the policy is eCacheAccessModeNone
        // so we can sync concurrent threads to render the same image.
        assert(!requestedImageScale || requestedImageScale->getCacheEntry());
        assert(!fullScaleImage || fullScaleImage->getCacheEntry());

        // If the image does not match the render device, wipe it and make a new one
        if (requestedImageScale) {
            if (requestedImageScale->getStorageMode() != EffectInstance::Implementation::storageModeFromBackendType(backendType)) {
                requestedImageScale.reset();
                fullScaleImage.reset();
            }
        }


        // When accumulating, re-use the same buffer of previous steps and resize it if needed.
        // Note that in this mode only a single plane can be rendered at once and the plug-in render safety must
        // allow only a single thread to run
        ImagePtr accumBuffer = getAccumBuffer(requestData->getPlaneDesc());
        if ((isAccumulating && accumBuffer && accumBuffer->getMipMapLevel() != mappedMipMapLevel)) {
            accumBuffer.reset();
        }

        if (isAccumulating && accumBuffer) {

            accumBuffer->updateRenderCloneAndImage(shared_from_this());
            // When drawing with a paint brush, we may only render the bounding box of the un-rendered points.
            RectD updateAreaCanonical;
            if (getAccumulationUpdateRoI(&updateAreaCanonical)) {
                
                RectI updateAreaPixel;
                updateAreaCanonical.toPixelEnclosing(mappedCombinedScale, par, &updateAreaPixel);
                updateAreaPixel.intersect(renderMappedRoI, &updateAreaPixel);

                // Notify the TreeRender of the update area so that in turn the OpenGL viewer can update only the required portion
                // of the texture
                getCurrentRender()->setActiveStrokeUpdateArea(updateAreaPixel);
                //qDebug() << getScriptName_mt_safe().c_str() << "update area";
                //updateAreaCanonical.debug();
                if (updateAreaPixel.isNull()) {
                    // Nothing to update, return quickly
                    requestData->initStatus(FrameViewRequest::eFrameViewRequestStatusRendered);
                    requestData->setRequestedScaleImagePlane(accumBuffer);
                    return eActionStatusOK;
                }
                // If this is the first time we compute this frame view request, erase in the tiles state map the portion that was drawn
                // by the user,
                if (!requestedImageScale) {
                    // Get the accum buffer on the node. Note that this is not concurrent renders safe.
                    requestedImageScale = accumBuffer;
                    requestedImageScale->getCacheEntry()->markCacheTilesInRegionAsNotRendered(updateAreaPixel);

                }
            }

        } // isAccumulating


        // Evaluate the tiles state map on the image to check what's left to render and fetch tiles from cache
        // Note that no memory allocation is done here, only existing tiles are fetched from the cache.

        // If this effect doesn't support render scale, look in the cache first if there's an image
        // at our desired mipmap level
        bool hasUnRenderedTile = true;
        bool hasPendingTiles = false;
        ActionRetCodeEnum stat = _imp->lookupCachedImage(requestData->getMipMapLevel(), requestData->getProxyScale(), requestData->getPlaneDesc(), perMipMapLevelRoDPixel, downscaledRoI, cachePolicy, backendType, &requestedImageScale, &hasPendingTiles, &hasUnRenderedTile);
        if (isFailureRetCode(stat)) {
            return stat;
        }

        if (!hasPendingTiles && !hasUnRenderedTile) {
            requestStatus = FrameViewRequest::eFrameViewRequestStatusRendered;
        } else if (mappedMipMapLevel != requestData->getMipMapLevel()) {

            // The previous lookupCachedImage() call marked the tiles as pending, but we are not going to compute now
            // so unmark them, instead do it once we rendered the full scale image
            requestedImageScale->getCacheEntry()->markCacheTilesAsAborted();
            requestedImageScale.reset();

            stat = _imp->lookupCachedImage(mappedMipMapLevel, requestData->getProxyScale(), requestData->getPlaneDesc(), perMipMapLevelRoDPixel, renderMappedRoI, cachePolicy, backendType, &fullScaleImage, &hasPendingTiles, &hasUnRenderedTile);
            if (isFailureRetCode(stat)) {
                return stat;
            }

            // Do not set the renderStatus to FrameViewRequest::eFrameViewRequestStatusRendered because
            // we still need to downscale the image
        }


        // If the node supports render scale, make the fullScaleImage point to the requestedImageScale so that we don't
        // ruin the render code of if/else
        if (!fullScaleImage) {
            fullScaleImage = requestedImageScale;
        }
        assert(fullScaleImage);
        requestData->setRequestedScaleImagePlane(requestedImageScale);
        requestData->setFullscaleImagePlane(fullScaleImage);


        // Set the accumulation buffer if it was not already set
        if (isAccumulating && !accumBuffer) {
            setAccumBuffer(requestData->getPlaneDesc(), requestedImageScale);
        }

        requestData->initStatus(requestStatus);
    } // requestLocker
    
    // If there's nothing to render, do not even add the inputs as needed dependencies.
    if (requestStatus == FrameViewRequest::eFrameViewRequestStatusNotRendered) {

        ActionRetCodeEnum upstreamRetCode = _imp->handleUpstreamFramesNeeded(requestPassSharedData, requestData, proxyScale, mappedMipMapLevel, roundedCanonicalRoI, inputLayersNeeded);
        
        if (isFailureRetCode(upstreamRetCode)) {
            return upstreamRetCode;
        }
    }
    return eActionStatusOK;
} // requestRenderInternal



ActionRetCodeEnum
EffectInstance::launchRender(const RequestPassSharedDataPtr& requestPassSharedData, const FrameViewRequestPtr& requestData)
{

    {
        FrameViewRequest::FrameViewRequestStatusEnum requestStatus = requestData->notifyRenderStarted();
        switch (requestStatus) {
            case FrameViewRequest::eFrameViewRequestStatusRendered:
            case FrameViewRequest::eFrameViewRequestStatusPassThrough:
                return eActionStatusOK;
            case FrameViewRequest::eFrameViewRequestStatusPending: {
                // We should NEVER be recursively computing twice the same FrameViewRequest.
                assert(false);
                return eActionStatusFailed;
                //ActionRetCodeEnum stat = requestData->waitForPendingResults();
                //return stat;
            }
            case FrameViewRequest::eFrameViewRequestStatusNotRendered:
                break;
        }
    }
    ActionRetCodeEnum stat = launchRenderInternal(requestPassSharedData, requestData);

    // Notify that we are done rendering
    requestData->notifyRenderFinished(stat);
    return stat;
} // launchRender

static void finishProducedPlanesTilesStatesMap(const std::map<ImagePlaneDesc, ImagePtr>& producedPlanes,
                                               bool aborted)
{
    for (std::map<ImagePlaneDesc, ImagePtr>::const_iterator it = producedPlanes.begin(); it!=producedPlanes.end(); ++it) {
        ImageCacheEntryPtr entry = it->second->getCacheEntry();
        if (aborted) {
            entry->markCacheTilesAsAborted();
        } else {
            entry->markCacheTilesAsRendered();
        }
    }
}

ActionRetCodeEnum
EffectInstance::launchRenderInternal(const RequestPassSharedDataPtr& /*requestPassSharedData*/, const FrameViewRequestPtr& requestData)
{
    assert(isRenderClone() && getCurrentRender());

    const double par = getAspectRatio(-1);
    const unsigned int mappedMipMapLevel = requestData->getRenderMappedMipMapLevel();
    const RenderScale mappedCombinedScale = EffectInstance::getCombinedScale(mappedMipMapLevel, requestData->getProxyScale());

    RectI renderMappedRoI;
    requestData->getCurrentRoI().toPixelEnclosing(mappedCombinedScale, par, &renderMappedRoI);


    // Get the region of definition of the effect at this frame/view in canonical coordinates
    std::vector<RectD> perMipMapLevelRoDCanonical(requestData->getMipMapLevel() + 1);

    // The RoD in pixel coordinates at the scale of mappedCombinedScale
    std::vector<RectI> perMipMapLevelRoDPixel(perMipMapLevelRoDCanonical.size());
    for (std::size_t m = 0; m < perMipMapLevelRoDCanonical.size(); ++m) {
        GetRegionOfDefinitionResultsPtr results;
        RenderScale levelCombinedScale = EffectInstance::getCombinedScale(m, requestData->getProxyScale());
        {
            ActionRetCodeEnum stat = getRegionOfDefinition_public(getCurrentRenderTime(), levelCombinedScale, getCurrentRenderView(), &results);
            if (isFailureRetCode(stat)) {
                return stat;
            }
        }
        perMipMapLevelRoDCanonical[m] = results->getRoD();

        // If the plug-in RoD is null, there's nothing to render.
        if (perMipMapLevelRoDCanonical[m].isNull()) {
            return eActionStatusInputDisconnected;
        }


        perMipMapLevelRoDCanonical[m].toPixelEnclosing(levelCombinedScale, par, &perMipMapLevelRoDPixel[m]);
    }

<<<<<<< HEAD
#ifdef DEBUG
    // Check that the image rendered in output is always rounded to the tile size intersected to the RoD
    {
        ImageBitDepthEnum outputBitDepth = getBitDepth(-1);
        int tileWidth, tileHeight;
        CacheBase::getTileSizePx(outputBitDepth, &tileWidth, &tileHeight);
        assert(renderMappedRoI.x1 % tileWidth == 0 || renderMappedRoI.x1 == perMipMapLevelRoDPixel[mappedMipMapLevel].x1);
        assert(renderMappedRoI.y1 % tileHeight == 0 || renderMappedRoI.y1 == perMipMapLevelRoDPixel[mappedMipMapLevel].y1);
        assert(renderMappedRoI.x2 % tileWidth == 0 || renderMappedRoI.x2 == perMipMapLevelRoDPixel[mappedMipMapLevel].x2);
        assert(renderMappedRoI.y2 % tileHeight == 0 || renderMappedRoI.y2 == perMipMapLevelRoDPixel[mappedMipMapLevel].y2);
    }
#endif
=======
>>>>>>> 1b9771ca

    // Fetch or create a cache image for all other planes that the plug-in produces but are not requested
    std::map<ImagePlaneDesc, ImagePtr> cachedImagePlanes;
    assert(requestData->getComponentsResults());
    const std::list<ImagePlaneDesc>& producedPlanes = requestData->getComponentsResults()->getProducedPlanes();

    // This is the requested image plane
    ImagePtr fullscalePlane = requestData->getFullscaleImagePlane();
    // Allocate the cache storage image now if it was not yet allocated
    assert(fullscalePlane);
    fullscalePlane->ensureBuffersAllocated();

    cachedImagePlanes[requestData->getPlaneDesc()] = fullscalePlane;

    RenderBackendTypeEnum backendType = requestData->getRenderDevice();

    const bool renderAllProducedPlanes = isAllProducedPlanesAtOncePreferred();

    for (std::list<ImagePlaneDesc>::const_iterator it = producedPlanes.begin(); it != producedPlanes.end(); ++it) {
        ImagePtr imagePlane;
        if (*it == requestData->getPlaneDesc()) {
            continue;
        } else {
            if (!renderAllProducedPlanes) {
                continue;
            } else {
                imagePlane = _imp->createCachedImage(renderMappedRoI, perMipMapLevelRoDPixel, mappedMipMapLevel, requestData->getProxyScale(), *it, backendType, requestData->getCachePolicy(), false /*delayAllocation*/);
                ActionRetCodeEnum stat = imagePlane->getCacheEntry()->fetchCachedTilesAndUpdateStatus(NULL, NULL, NULL);
                if (isFailureRetCode(stat)) {
                    finishProducedPlanesTilesStatesMap(cachedImagePlanes, true);
                    return stat;
                }
            }
        }
        cachedImagePlanes[*it] = imagePlane;
    }



    ActionRetCodeEnum renderRetCode = eActionStatusOK;
    std::list<RectToRender> renderRects;
    bool hasPendingTiles;

    // Initialize what's left to render, without fetching the tiles state map from the cache because it was already fetched in
    // requestRender()
    renderRetCode = _imp->checkRestToRender(false /*updateTilesStateFromCache*/, requestData, renderMappedRoI, mappedCombinedScale, cachedImagePlanes, &renderRects, &hasPendingTiles);
    if (isFailureRetCode(renderRetCode)) {
        finishProducedPlanesTilesStatesMap(cachedImagePlanes, true);
        return renderRetCode;
    }



    while ((!renderRects.empty() || hasPendingTiles) && !isRenderAborted()) {

        // There may be no rectangles to render if all rectangles are pending (i.e: this render should wait for another thread
        // to complete the render first)
        if (!renderRects.empty()) {
            renderRetCode = _imp->launchRenderForSafetyAndBackend(requestData, mappedCombinedScale, backendType, renderRects, cachedImagePlanes);
        }

        if (isFailureRetCode(renderRetCode)) {
            finishProducedPlanesTilesStatesMap(cachedImagePlanes, true);
            break;
        }

        // Mark what we rendered in the tiles state map
        finishProducedPlanesTilesStatesMap(cachedImagePlanes, false /*aborted*/);

        // Wait for any pending results for the requested plane.
        // After this line other threads that should have computed should be done
        if (fullscalePlane->getCacheEntry()->waitForPendingTiles()) {
            hasPendingTiles = false;
            renderRects.clear();
        } else {

            if (isRenderAborted()) {
                finishProducedPlanesTilesStatesMap(cachedImagePlanes, true /*aborted*/);
                return eActionStatusAborted;
            }

            // Re-fetch the tiles state from the cache which may have changed now
            renderRetCode = _imp->checkRestToRender(true /*updateTilesStateFromCache*/, requestData, renderMappedRoI, mappedCombinedScale, cachedImagePlanes, &renderRects, &hasPendingTiles);
        }
        
    } // while there is still something not rendered

    if (isFailureRetCode(renderRetCode) || isRenderAborted()) {
        if (requestData->getCachePolicy() != eCacheAccessModeNone) {
            finishProducedPlanesTilesStatesMap(cachedImagePlanes, true /*aborted*/);
        }
        return isFailureRetCode(renderRetCode) ? renderRetCode : eActionStatusAborted;
    }

    // If using GPU and out of memory retry on CPU if possible
    if (renderRetCode == eActionStatusOutOfMemory && !renderRects.empty() && backendType == eRenderBackendTypeOpenGL) {

        if (backendType == requestData->getFallbackRenderDevice()) {
            // The fallback device is the same as the device that just rendered, fail
            return eActionStatusOutOfMemory;
        }
        if (requestData->isFallbackRenderDeviceEnabled()) {
            // We already tried the fallback device and it didn't work out too.
            return eActionStatusOutOfMemory;
        }
        requestData->setFallbackRenderDeviceEnabled(true);
        TreeRenderPtr render = getCurrentRender();

        // Recurse by calling launchRenderWithArgs(), this will call requestRender() and this function again.
        RectD roi = requestData->getCurrentRoI();
        ImagePlaneDesc plane = requestData->getPlaneDesc();
        FrameViewRequestPtr outputRequest;
        ActionRetCodeEnum stat = render->launchRenderWithArgs(shared_from_this(), getCurrentRenderTime(), getCurrentRenderView(), requestData->getProxyScale(), requestData->getMipMapLevel(), &plane, &roi, &outputRequest);

        return stat;

    }

    if (renderRetCode != eActionStatusOK) {
        return renderRetCode;
    }


    // If the node did not support render scale and the mipmap level rendered was different than what was requested, downscale the image.
    unsigned int dstMipMapLevel = requestData->getMipMapLevel();
    if (mappedMipMapLevel != dstMipMapLevel) {

        RenderScale downscaledCombinedScale = EffectInstance::getCombinedScale(dstMipMapLevel,requestData->getProxyScale());

        RectI downscaledRoI;
        requestData->getCurrentRoI().toPixelEnclosing(downscaledCombinedScale, par, &downscaledRoI);


        ImageBitDepthEnum outputBitDepth = getBitDepth(-1);
        int tileWidth, tileHeight;
        CacheBase::getTileSizePx(outputBitDepth, &tileWidth, &tileHeight);
        downscaledRoI.roundToTileSize(tileWidth, tileHeight);
        // Make sure the RoI falls within the image bounds
        if ( !downscaledRoI.intersect(perMipMapLevelRoDPixel[requestData->getMipMapLevel()], &downscaledRoI) ) {
            requestData->initStatus(FrameViewRequest::eFrameViewRequestStatusRendered);
            return eActionStatusOK;
        }



        // Since the node does not support render scale, we cached the image, thus we can just fetch the image
        // at a our originally requested mipmap level, this will downscale the fullscale image and cache the
        // mipmapped version automatically

        ImagePtr downscaledImage;
        bool hasUnrenderedTile, hasPendingTiles;
        ActionRetCodeEnum stat = _imp->lookupCachedImage(dstMipMapLevel, requestData->getProxyScale(), requestData->getPlaneDesc(), perMipMapLevelRoDPixel, downscaledRoI, eCacheAccessModeReadWrite, backendType, &downscaledImage, &hasPendingTiles, &hasUnrenderedTile);

        if (isFailureRetCode(stat)) {
            return stat;
        }

        // We just rendered the full scale version, no tiles should be marked unrendered.
        // However another thread could have marked pending the tiles at dstMipMapLevel in between, thus we just have to wait for it to be read
        assert(!hasUnrenderedTile);

        if (!downscaledImage->getCacheEntry()->waitForPendingTiles()) {
            return eActionStatusAborted;
        }


        requestData->setRequestedScaleImagePlane(downscaledImage);
    }
    //QString name = QString::fromUtf8(getScriptName_mt_safe().c_str()) + QDateTime::currentDateTime().toString() + QString::fromUtf8(".png");
    //appPTR->debugImage(requestData->getRequestedScaleImagePlane().get(), requestData->getRequestedScaleImagePlane()->getBounds(), name);
    return isRenderAborted() ? eActionStatusAborted : eActionStatusOK;
} // launchRenderInternal



class HostFrameThreadingRenderProcessor : public MultiThreadProcessorBase
{

    std::vector<RectToRender> _rectsToRender;
    boost::shared_ptr<EffectInstance::Implementation::TiledRenderingFunctorArgs> _args;
    EffectInstance::Implementation* _imp;

public:

    HostFrameThreadingRenderProcessor(const EffectInstancePtr& renderClone)
    : MultiThreadProcessorBase(renderClone)
    {

    }

    virtual ~HostFrameThreadingRenderProcessor()
    {

    }

    void setData(const std::list<RectToRender> &rectsToRender, const boost::shared_ptr<EffectInstance::Implementation::TiledRenderingFunctorArgs>& args, EffectInstance::Implementation* imp)
    {
        int i = 0;
        _rectsToRender.resize(rectsToRender.size());
        for (std::list<RectToRender>::const_iterator it = rectsToRender.begin(); it != rectsToRender.end(); ++it, ++i) {
            _rectsToRender[i] = *it;
        }
        _args = args;
        _imp = imp;
    }


    virtual ActionRetCodeEnum multiThreadFunction(unsigned int threadID,
                                                  unsigned int nThreads) OVERRIDE FINAL WARN_UNUSED_RETURN
    {
        // If this plug-in has TLS, clear the action stack since it has been copied from the caller thread.
        EffectInstanceTLSDataPtr tlsData = _imp->_publicInterface->getTLSObject();
        if (tlsData) {
            tlsData->clearActionStack();
        }
        int fromIndex, toIndex;
        ImageMultiThreadProcessorBase::getThreadRange(threadID, nThreads, 0, _rectsToRender.size(), &fromIndex, &toIndex);
        for (int i = fromIndex; i < toIndex; ++i) {
            ActionRetCodeEnum stat = _imp->tiledRenderingFunctor(_rectsToRender[i], *_args);
            if (isFailureRetCode(stat)) {
                return stat;
            }
        }
        return eActionStatusOK;
    }
};

ActionRetCodeEnum
EffectInstance::Implementation::launchPluginRenderAndHostFrameThreading(const FrameViewRequestPtr& requestData,
                                                                        const OSGLContextPtr& glContext,
                                                                        const EffectOpenGLContextDataPtr& glContextData,
                                                                        const RenderScale& combinedScale,
                                                                        RenderBackendTypeEnum backendType,
                                                                        const std::list<RectToRender>& renderRects,
                                                                        const std::map<ImagePlaneDesc, ImagePtr>& cachedPlanes)
{
    assert( !renderRects.empty() );
    
    // Notify the gui we're rendering
    NotifyRenderingStarted_RAII renderingNotifier(_publicInterface->getNode().get());

    // If this node is not sequential we at least have to bracket the render action with a call to begin and end sequence render.
    RangeD sequenceRange;
    {
        GetFrameRangeResultsPtr rangeResults;
        ActionRetCodeEnum stat = _publicInterface->getFrameRange_public(&rangeResults);
        if (isFailureRetCode(stat)) {
            return stat;
        }
        rangeResults->getFrameRangeResults(&sequenceRange);
    }

    TreeRenderPtr render = _publicInterface->getCurrentRender();
    
    // We only need to call begin if we've not already called it.
    bool callBeginSequenceRender = false;
    if ( !_publicInterface->isWriter() || (_publicInterface->getCurrentSequentialRenderSupport() == eSequentialPreferenceNotSequential) ) {
        callBeginSequenceRender = true;
    }

    bool isPlayback = render->isPlayback();
    TimeValue time = _publicInterface->getCurrentRenderTime();


    if (callBeginSequenceRender) {
        ActionRetCodeEnum stat = _publicInterface->beginSequenceRender_public(time,
                                                                              time,
                                                                              1 /*frameStep*/,
                                                                              !appPTR->isBackground() /*interactive*/,
                                                                              combinedScale,
                                                                              isPlayback,
                                                                              !isPlayback,
                                                                              render->isDraftRender(),
                                                                              _publicInterface->getCurrentRenderView(),
                                                                              backendType,
                                                                              glContextData);
        
        if (isFailureRetCode(stat)) {
            return stat;
        }
    }



#ifdef NATRON_HOSTFRAMETHREADING_SEQUENTIAL
    const bool attemptHostFrameThreading = false;
#else
    const bool attemptHostFrameThreading = _publicInterface->getCurrentRenderThreadSafety() == eRenderSafetyFullySafeFrame &&
                                           renderRects.size() > 1 &&
                                           backendType == eRenderBackendTypeCPU;
#endif


    boost::shared_ptr<TiledRenderingFunctorArgs> functorArgs(new TiledRenderingFunctorArgs);
    functorArgs->glContextData = glContextData;
    functorArgs->glContext = glContext;
    functorArgs->requestData = requestData;
    functorArgs->cachedPlanes = cachedPlanes;
    functorArgs->backendType = backendType;

    // Pre-fetch all input images that will be needed by identity rectangles so that the call to getImagePlane
    // is done once for each of them.

    // Get the bbox to fetch in input for identity rectangles
    RectI identityRectanglesBbox;
    for (std::list<RectToRender>::const_iterator it = renderRects.begin(); it != renderRects.end(); ++it) {
        if (it->identityInputNumber == -1) {
            continue;
        }
        if (identityRectanglesBbox.isNull()) {
            identityRectanglesBbox = it->rect;
        } else {
            identityRectanglesBbox.merge(it->rect);
        }
    }
    for (std::list<RectToRender>::const_iterator it = renderRects.begin(); it != renderRects.end(); ++it) {
        if (it->identityInputNumber == -1) {
            continue;
        }

        // Use the plane specified with the getLayersProducedAndNeeded action
        const std::map<int, std::list<ImagePlaneDesc> >& neededInputPlanes = requestData->getComponentsResults()->getNeededInputPlanes();
        std::map<int, std::list<ImagePlaneDesc> >::const_iterator foundInputPlane = neededInputPlanes.find(it->identityInputNumber);

        for (std::map<ImagePlaneDesc, ImagePtr>::const_iterator it2 = cachedPlanes.begin(); it2 != cachedPlanes.end(); ++it2) {
            IdentityPlaneKey p;
            p.identityInputNb = it->identityInputNumber;
            if (foundInputPlane != neededInputPlanes.end() && foundInputPlane->second.size() > 0) {
                p.identityPlane = foundInputPlane->second.front();
            } else {
                p.identityPlane = it2->first;
            }
            p.identityTime = it->identityTime;
            p.identityView = it->identityView;
            IdentityPlanesMap::const_iterator foundFetchedPlane = functorArgs->identityPlanes.find(p);
            if (foundFetchedPlane != functorArgs->identityPlanes.end()) {
                // It was already fetched
                continue;
            }

            boost::scoped_ptr<EffectInstance::GetImageInArgs> inArgs( new EffectInstance::GetImageInArgs() );
            inArgs->renderBackend = &backendType;
            inArgs->currentRenderWindow = &identityRectanglesBbox;
            inArgs->inputTime = &it->identityTime;
            inArgs->inputView = &it->identityView;
            unsigned int curMipMap = requestData->getRenderMappedMipMapLevel();
            inArgs->currentActionMipMapLevel = &curMipMap;
            const RenderScale& curProxyScale = requestData->getProxyScale();
            inArgs->currentActionProxyScale = &curProxyScale;
            inArgs->inputNb = it->identityInputNumber;
            inArgs->plane = &p.identityPlane;

            GetImageOutArgs inputResults;

            if (_publicInterface->getImagePlane(*inArgs, &inputResults)) {
                functorArgs->identityPlanes.insert(std::make_pair(p, inputResults.image));
            }
        }
    }

    if (!attemptHostFrameThreading) {

        for (std::list<RectToRender>::const_iterator it = renderRects.begin(); it != renderRects.end(); ++it) {

            ActionRetCodeEnum functorRet = tiledRenderingFunctor(*it, *functorArgs);
            if (isFailureRetCode(functorRet)) {
                return functorRet;
            }

        } // for (std::list<RectI>::const_iterator it = rectsToRender.begin(); it != rectsToRender.end(); ++it) {

    } else { // attemptHostFrameThreading
        HostFrameThreadingRenderProcessor processor(_publicInterface->shared_from_this());
        processor.setData(renderRects, functorArgs, this);
        ActionRetCodeEnum stat = processor.launchThreadsBlocking();
        if (isFailureRetCode(stat)) {
            return stat;
        }
    } // !attemptHostFrameThreading

    ///never call endsequence render here if the render is sequential
    if (callBeginSequenceRender) {

        ActionRetCodeEnum stat = _publicInterface->endSequenceRender_public(time,
                                                                            time,
                                                                            1 /*frameStep*/,
                                                                            !appPTR->isBackground() /*interactive*/,
                                                                            combinedScale,
                                                                            isPlayback,
                                                                            !isPlayback,
                                                                            render->isDraftRender(),
                                                                            _publicInterface->getCurrentRenderView(),
                                                                            backendType,
                                                                            glContextData);
        if (isFailureRetCode(stat)) {
            return stat;
        }
        
    }
    return eActionStatusOK;
    
} // launchPluginRenderAndHostFrameThreading

NATRON_NAMESPACE_EXIT;<|MERGE_RESOLUTION|>--- conflicted
+++ resolved
@@ -1527,7 +1527,6 @@
         perMipMapLevelRoDCanonical[m].toPixelEnclosing(levelCombinedScale, par, &perMipMapLevelRoDPixel[m]);
     }
 
-<<<<<<< HEAD
 #ifdef DEBUG
     // Check that the image rendered in output is always rounded to the tile size intersected to the RoD
     {
@@ -1540,8 +1539,7 @@
         assert(renderMappedRoI.y2 % tileHeight == 0 || renderMappedRoI.y2 == perMipMapLevelRoDPixel[mappedMipMapLevel].y2);
     }
 #endif
-=======
->>>>>>> 1b9771ca
+
 
     // Fetch or create a cache image for all other planes that the plug-in produces but are not requested
     std::map<ImagePlaneDesc, ImagePtr> cachedImagePlanes;
