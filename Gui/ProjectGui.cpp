--- conflicted
+++ resolved
@@ -374,56 +374,8 @@
                 assert(nodeGui);
                 if (nodeGui) {
                     nodeGui->setVisibleSettingsPanel(true);
-<<<<<<< HEAD
                     if (nodeGui->getSettingPanel()) {
                         _gui->putSettingsPanelFirst(nodeGui->getSettingPanel());
-=======
-                }
-            }
-        }
-    }
-
-
-    ///restore user python panels
-    const std::list<PythonPanelSerializationPtr>& pythonPanels = obj.getPythonPanels();
-    if ( !pythonPanels.empty() ) {
-        // we have to give the tr() context explicitly due to a bug in lupdate
-        _gui->getApp()->updateProjectLoadStatus( QObject::tr("Restoring user panels", "ProjectGui") );
-    }
-
-    if ( !pythonPanels.empty() ) {
-        std::string appID = _gui->getApp()->getAppIDString();
-        std::string err;
-        std::string script = "app = " + appID + '\n';
-        bool ok = NATRON_PYTHON_NAMESPACE::interpretPythonScript(script, &err, 0);
-        assert(ok);
-        if (!ok) {
-            // we have to give the tr() context explicitly due to a bug in lupdate
-            throw std::runtime_error( QObject::tr("ProjectGui::load(): interpretPythonScript(%1) failed!", "ProjectGui").arg( QString::fromUtf8(script.c_str()) ).toStdString() );
-        }
-    }
-    for (std::list<PythonPanelSerializationPtr>::const_iterator it = pythonPanels.begin(); it != pythonPanels.end(); ++it) {
-        std::string script = (*it)->pythonFunction + "()\n";
-        std::string err, output;
-        if ( !NATRON_PYTHON_NAMESPACE::interpretPythonScript(script, &err, &output) ) {
-            _gui->getApp()->appendToScriptEditor(err);
-        } else {
-            if ( !output.empty() ) {
-                _gui->getApp()->appendToScriptEditor(output);
-            }
-        }
-        const RegisteredTabs& registeredTabs = _gui->getRegisteredTabs();
-        RegisteredTabs::const_iterator found = registeredTabs.find( (*it)->name );
-        if ( found != registeredTabs.end() ) {
-            NATRON_PYTHON_NAMESPACE::PyPanel* panel = dynamic_cast<NATRON_PYTHON_NAMESPACE::PyPanel*>(found->second.first);
-            if (panel) {
-                panel->restore( QString::fromUtf8( (*it)->userData.c_str() ) );
-                for (std::list<KnobSerializationPtr>::iterator it2 = (*it)->knobs.begin(); it2 != (*it)->knobs.end(); ++it2) {
-                    NATRON_PYTHON_NAMESPACE::Param* param = panel->getParam( QString::fromUtf8( (*it2)->getName().c_str() ) );
-                    if (param) {
-                        param->getInternalKnob()->clone( (*it2)->getKnob() );
-                        delete param;
->>>>>>> 09c81512
                     }
                 }
             }
@@ -437,7 +389,7 @@
     _gui->getApp()->updateProjectLoadStatus( QObject::tr("Restoring layout", "ProjectGui") );
 
 
-    
+
 
     // For auto-saves, always load the workspace
     bool loadWorkspace = isAutosave || appPTR->getCurrentSettings()->getLoadProjectWorkspce();
