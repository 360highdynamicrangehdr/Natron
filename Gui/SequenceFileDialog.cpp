--- conflicted
+++ resolved
@@ -105,14 +105,6 @@
 #include "Gui/GuiApplicationManager.h"
 #include "Gui/Gui.h"
 #include "Gui/GuiAppInstance.h"
-<<<<<<< HEAD
-=======
-#include "Gui/NodeGui.h"
-#include "Gui/PythonPanels.h"
-#include "Gui/ViewerTab.h"
-#include "Gui/ViewerGL.h"
-#include "Gui/TabWidget.h"
->>>>>>> 6d435541
 #include "Gui/Label.h"
 #include "Gui/LineEdit.h"
 #include "Gui/Menu.h"
@@ -1136,11 +1128,7 @@
     setContextMenuPolicy(Qt::CustomContextMenu);
     setDragEnabled(true);
     setDragDropMode(QAbstractItemView::DragOnly);
-<<<<<<< HEAD
-    setAttribute(Qt::WA_MacShowFocusRect,0);
-=======
     setAttribute(Qt::WA_MacShowFocusRect, 0);
->>>>>>> 6d435541
     setAcceptDrops(true);
 
 }
@@ -2398,11 +2386,7 @@
     //setContextMenuPolicy(Qt::CustomContextMenu);
     //connect( this, SIGNAL(customContextMenuRequested(QPoint)),
     //         this, SLOT(showMenu(QPoint)) );
-<<<<<<< HEAD
-    
-=======
-
->>>>>>> 6d435541
+
     urlModel->setUrls(newUrls);
     setCurrentIndex( this->model()->index(0, 0) );
     connect( selectionModel(), SIGNAL(currentChanged(QModelIndex,QModelIndex)),
@@ -2506,11 +2490,7 @@
 {
     model()->setData(index, name, Qt::EditRole);
 }
-<<<<<<< HEAD
- */
-=======
 */
->>>>>>> 6d435541
 
 // we don't need an editor: just romove favorite and add a new one
 /*
