--- conflicted
+++ resolved
@@ -14,17 +14,10 @@
 Functions
 ^^^^^^^^^
 
-<<<<<<< HEAD
 - def :meth:`set<NatronEngine.Int3DParam.get>` ([view="Main"])
 - def :meth:`set<NatronEngine.Int3DParam.get>` (frame[,view="Main"])
 - def :meth:`set<NatronEngine.Int3DParam.set>` (x, y, z[,view="All"])
 - def :meth:`set<NatronEngine.Int3DParam.set>` (x, y, z, frame[,view="All"])
-=======
-- def :meth:`set<NatronEngine.Int3DParam.get>` ()
-- def :meth:`set<NatronEngine.Int3DParam.get>` (frame)
-- def :meth:`set<NatronEngine.Int3DParam.set>` (x, y, z)
-- def :meth:`set<NatronEngine.Int3DParam.set>` (x, y, z, frame)
->>>>>>> e0b1b6e2
 
 Detailed Description
 --------------------
@@ -40,14 +33,8 @@
 
 .. method:: NatronEngine.Int3DParam.get(frame[,view="Main"])
 
-<<<<<<< HEAD
     :param frame: :class:`float<PySide.QtCore.float>`
     :param view: :class:`str<PySide.QtCore.QString>`
-=======
-.. method:: NatronEngine.Int3DParam.get(frame)
-
-    :param frame: :class:`float<PySide.QtCore.float>`
->>>>>>> e0b1b6e2
     :rtype: :class:`<Int3DTuple>`
 
 
