--- conflicted
+++ resolved
@@ -24,11 +24,7 @@
 
 A page param does not hold any relevant value. Rather this is a purely graphical
 element that is used to gather parameters under a tab.
-<<<<<<< HEAD
-On the graphical interface a PageParam looks like this (e.g: the *Controls* tab of the panel)
-=======
 On the graphical interface a PageParam looks like this (e.g. the *Controls* tab of the panel)
->>>>>>> e0b1b6e2
 
 .. figure:: pageParam.png
     :width: 400px
@@ -49,11 +45,7 @@
 
     :param param: :class:`Param<NatronEngine.Param>`
 
-<<<<<<< HEAD
-Adds *param* into the page.
-=======
    Adds *param* into the page.
->>>>>>> e0b1b6e2
 
 
 .. warning::
