--- conflicted
+++ resolved
@@ -4767,14 +4767,8 @@
     _imp->knob = knob;
 
     knob->setAsCustom();
-<<<<<<< HEAD
     knob->setDefaultValue(properties.getStringProperty(kOfxParamPropDefault));
-=======
-    knob->blockValueChanges();
-    knob->setDefaultValue(properties.getStringProperty(kOfxParamPropDefault), 0);
-    knob->unblockValueChanges();
     GCC_DIAG_PEDANTIC_OFF
->>>>>>> fe3f94e2
     _imp->customParamInterpolationV1Entry = (customParamInterpolationV1Entry_t)properties.getPointerProperty(kOfxParamPropCustomInterpCallbackV1);
     GCC_DIAG_PEDANTIC_ON
 
