--- conflicted
+++ resolved
@@ -238,15 +238,7 @@
 
     DisplayChannelsEnum getChannels(int texIndex) const WARN_UNUSED_RETURN;
 
-<<<<<<< HEAD
-    virtual bool supportsMultipleClipsPAR() const OVERRIDE FINAL WARN_UNUSED_RETURN
-=======
-    void setFullFrameProcessingEnabled(bool fullFrame);
-    bool isFullFrameProcessingEnabled() const;
-
-
     virtual bool supportsMultipleClipPARs() const OVERRIDE FINAL WARN_UNUSED_RETURN
->>>>>>> 60374ccd
     {
         return true;
     }
