/* ***** BEGIN LICENSE BLOCK *****
 * This file is part of Natron <http://www.natron.fr/>,
 * Copyright (C) 2016 INRIA and Alexandre Gauthier-Foichat
 *
 * Natron is free software: you can redistribute it and/or modify
 * it under the terms of the GNU General Public License as published by
 * the Free Software Foundation; either version 2 of the License, or
 * (at your option) any later version.
 *
 * Natron is distributed in the hope that it will be useful,
 * but WITHOUT ANY WARRANTY; without even the implied warranty of
 * MERCHANTABILITY or FITNESS FOR A PARTICULAR PURPOSE.  See the
 * GNU General Public License for more details.
 *
 * You should have received a copy of the GNU General Public License
 * along with Natron.  If not, see <http://www.gnu.org/licenses/gpl-2.0.html>
 * ***** END LICENSE BLOCK ***** */

/**
 * @brief Simple wrap for the Knob class that is the API we want to expose to the Python
 * Engine module.
 **/

#ifndef Engine_ParameterWrapper_h
#define Engine_ParameterWrapper_h

// ***** BEGIN PYTHON BLOCK *****
// from <https://docs.python.org/3/c-api/intro.html#include-files>:
// "Since Python may define some pre-processor definitions which affect the standard headers on some systems, you must include Python.h before any standard headers are included."
#include <Python.h>
// ***** END PYTHON BLOCK *****

#if !defined(Q_MOC_RUN) && !defined(SBK_RUN)
#include <boost/shared_ptr.hpp>
#include <boost/weak_ptr.hpp>
#endif

#include "Engine/KnobTypes.h"
#include "Engine/KnobFile.h"
#include "Engine/EngineFwd.h"

NATRON_NAMESPACE_ENTER;
NATRON_PYTHON_NAMESPACE_ENTER;

class Param
{
protected:
    boost::weak_ptr<KnobI> _knob;

public:

    Param(const KnobPtr& knob);

    virtual ~Param();

    KnobPtr getInternalKnob() const { return _knob.lock(); }

    /**
     * @brief Returns the parent of this parameter if any. If the parameter has no parent it is assumed to be a top-level
     * param of the effect.
     **/
    Param* getParent() const;

    /**
     * @brief Returns the number of dimensions that the parameter have.
     * For example a size integer parameter could have 2 dimensions: width and height.
     **/
    int getNumDimensions() const;

    /**
     * @brief Returns the name of the Param internally. This is the identifier that allows the Python programmer
     * to find and identify a specific Param.
     **/
    QString getScriptName() const;

    /**
     * @brief Returns the label of the Param as shown on the GUI.
     **/
    QString getLabel() const;

    /**
     * @brief Set the icon file-path that should be used for the button.
     * This can only be called right away after the parameter has been created.
     **/
    void setIconFilePath(const QString& icon);

    /**
     * @brief Returns the type of the parameter. The list of known type is:
     * "Int" "Bool" "Double" "Button" "Choice" "Color" "String" "Group" "Page" "Parametric" "InputFile" "OutputFile" "Path"
     **/
    QString getTypeName() const;

    /**
     * @brief Returns the help that describes the parameter, its effect, etc...
     **/
    QString getHelp() const;
    void setHelp(const QString& help);

    /**
     * @brief Returns true if this parameter is visible in the user interface, false if it is hidden.
     **/
    bool getIsVisible() const;

    /**
     * @brief Set the visibility of the parameter
     **/
    void setVisible(bool visible);

    void setVisibleByDefault(bool visible);

    /**
     * @brief Returns whether the given dimension is enabled, i.e: whether the user can interact with it or not.
     **/
    bool getIsEnabled(int dimension = 0) const;

    /**
     * @brief Set the given dimension enabledness
     **/
    void setEnabled(bool enabled, int dimension = 0);

    void setEnabledByDefault(bool enabled = 0);

    /**
     * @brief Returns whether this parameter is persistant or not. A persistant parameter will be saved into the project.
     **/
    bool getIsPersistant() const;

    /**
     * @brief Set the parameter persistancy.
     **/
    void setPersistant(bool persistant);

    /**
     * @brief Returns whether the parameter forces a new evaluation when its value changes. An evaluation is typically
     * a request for a re-render of the current frame.
     **/
    bool getEvaluateOnChange() const;

    /**
     * @brief Set whether this Param evaluates on change.
     **/
    void setEvaluateOnChange(bool eval);

    /**
     * @brief Returns whether the parameter type can animate or not. For example a button parameter cannot animate.
     * This is "static" (per parameter type property) and does not mean the same thing that getIsAnimationEnabled().
     * A parameter can have the function getCanAnimate() return true but getIsAnimationEnabled() return false.
     **/
    bool getCanAnimate() const;

    /**
     * @brief Returns whether this parameter can animate.
     **/
    bool getIsAnimationEnabled() const;
    void setAnimationEnabled(bool e);

    /**
     * @brief Controls whether the next parameter defined after this parameter should add a new line or not.
     **/
    bool getAddNewLine();
    void setAddNewLine(bool a);

    /**
     * @brief Copies all the content of the other param: animation, expression and value.
     * The parameters must be compatible types. E.g: you cannot copy
     * a StringParam to an IntParam but you can convert a Doubleparam to an IntParam.
     **/
    bool copy(Param* other, int dimension = -1);

    bool slaveTo(Param* other, int thisDimension, int otherDimension);

    void unslave(int dimension);

    /**
     * @brief Returns a pseudo-random number. This will always be the same for the same time on the timeline.
     * The version with the seed can be used to retrieve the same value for 2 successive randoms
     **/
    double random(double min = 0., double max = 1.) const;
    double random(unsigned int seed) const;

    int randomInt(int min, int max);
    int randomInt(unsigned int seed) const;

    /**
     * @brief Returns the raw value of the curve at the given dimension at the given time. Note that
     * if there's an expression this will not return the value of the expression but the value of the animation curve
     * if there is any.
     **/
    double curve(double time, int dimension = 0) const;

    bool setAsAlias(Param* other);

protected:

    /**
     * @brief Adds this Param as a dependency of the given Param. This is used mainly by the GUI to notify the user
     * when a dependency (through expressions) is destroyed (because the holding node has been removed).
     * You should not call this directly.
     **/
    void _addAsDependencyOf(int fromExprDimension, Param* param, int thisDimension);
};


class AnimatedParam
    : public Param
{
public:

    AnimatedParam(const KnobPtr& knob);

    virtual ~AnimatedParam();

    /**
     * @brief Returns whether the given dimension has animation or not. A dimension is considered to have an animation when it has
     * at least 1 keyframe.
     **/
    bool getIsAnimated(int dimension = 0) const;

    /**
     * @brief Returns the number of keyframes for the given dimension.
     **/
    int getNumKeys(int dimension = 0) const;

    /**
     * @brief Returns the index of the keyframe at the given time for the given dimension.
     * Returns -1 if no keyframe could be found at the given time.
     **/
    int getKeyIndex(double time, int dimension = 0) const;

    /**
     * @brief Set in 'time' the time of the keyframe at the given index for the given dimension.
     * This function returns true if a keyframe was found at the given index, false otherwise.
     **/
    bool getKeyTime(int index, int dimension, double* time) const;

    /**
     * @brief Removes the keyframe at the given time and dimension if it matches any.
     **/
    void deleteValueAtTime(double time, int dimension = 0);

    /**
     * @brief Removes all animation for the given dimension.
     **/
    void removeAnimation(int dimension = 0);

    /**
     * @brief Compute the derivative at time as a double
     **/
    double getDerivativeAtTime(double time, int dimension = 0) const;

    /**
     * @brief Compute the integral of dimension from time1 to time2 as a double
     **/
    double getIntegrateFromTimeToTime(double time1, double time2, int dimension = 0) const;

    /**
     * @brief Get the current global time in the parameter context. Most generally this is the time on the timeline,
     * but when multiple frames are being rendered at different times, this is the time of the frame being rendered
     * by the caller thread.
     **/
    int getCurrentTime() const;

    /**
     * @brief Set an expression on the Param. This is a Python script, see documentation for more infos.
     **/
    bool setExpression(const QString& expr, bool hasRetVariable, int dimension = 0);
    QString getExpression(int dimension, bool* hasRetVariable) const;

    bool setInterpolationAtTime(double time, NATRON_NAMESPACE::KeyframeTypeEnum interpolation, int dimension = 0);
};

/**
 * @brief Small helper struct that is returned by the get() function of all params type
 * so the user can write stuff like myParam.get().x
 **/
struct Int2DTuple
{
    int x, y;
};

struct Int3DTuple
{
    int x, y, z;
};

struct Double2DTuple
{
    double x, y;
};

struct Double3DTuple
{
    double x, y, z;
};

struct ColorTuple
{
    double r, g, b, a; //< Color params are 4-dimensional
};

class IntParam
    : public AnimatedParam
{
protected:
    boost::weak_ptr<KnobInt> _intKnob;

public:

    IntParam(const boost::shared_ptr<KnobInt>& knob);

    virtual ~IntParam();

    /**
     * @brief Convenience function that calls getValue() for all dimensions and store them in a tuple-like struct.
     **/
    int get() const;
    int get(double frame) const;

    /**
     * @brief Convenience functions for multi-dimensional setting of values
     **/
    void set(int x);
    void set(int x, double frame);

    /**
     * @brief Returns the value held by the parameter. If it is animated, getValueAtTime
     * will be called instead at the current's timeline position.
     **/
    int getValue(int dimension = 0) const;

    /**
     * @brief Set the value held by the parameter. If it is animated
     * this function will either add a new keyframe or modify a keyframe already existing at the current time.
     **/
    void setValue(int value, int dimension = 0);

    /**
     * @brief If this parameter is animated for the given dimension, this function returns a value interpolated between the
     * 2 keyframes surrounding the given time. If time is exactly one keyframe then the value of the keyframe is returned.
     * If this parameter is not animated for the given dimension, then this function returns the same as getValue(int)
     **/
    int getValueAtTime(double time, int dimension = 0) const;

    /**
     * @brief Set a new keyframe on the parameter at the given time. If a keyframe already exists, it will modify it.
     **/
    void setValueAtTime(int value, double time, int dimension = 0);

    /**
     * @brief Set the default value for the given dimension
     **/
    void setDefaultValue(int value, int dimension = 0);

    /**
     * @brief Return the default value for the given dimension
     **/
    int getDefaultValue(int dimension = 0) const;

    /**
     * @brief Restores the default value for the given dimension
     **/
    void restoreDefaultValue(int dimension = 0);

    /**
     * @brief Set the minimum possible value for the given dimension. The minimum will not limit the user on the GUI, i.e: he/she
     * will still be able to input values smaller than the minimum, but values returned by getValue() or getValueAtTime() will
     * return a value clamped to it.
     **/
    void setMinimum(int minimum, int dimension = 0);

    /**
     * @brief Get the minimum for the given dimension.
     **/
    int getMinimum(int dimension = 0) const;

    /**
     * @brief Set the maximum possible value for the given dimension. The maximum will not limit the user on the GUI, i.e: he/she
     * will still be able to input values greater than the maximum, but values returned by getValue() or getValueAtTime() will
     * return a value clamped to it.
     **/
    void setMaximum(int maximum, int dimension = 0);

    /**
     * @brief Get the minimum for the given dimension.
     **/
    int getMaximum(int dimension = 0) const;

    /**
     * @brief Set the minimum to be displayed on a slider if this parameter has a slider.
     **/
    void setDisplayMinimum(int minimum, int dimension = 0);

    /**
     * @brief Get the display minimum for the given dimension
     **/
    int getDisplayMinimum(int dimension) const;

    /**
     * @brief Set the maximum to be displayed on a slider if this parameter has a slider.
     **/
    void setDisplayMaximum(int maximum, int dimension = 0);

    /**
     * @brief Get the display maximum for the given dimension
     **/
    int getDisplayMaximum(int dimension) const;

    /**
     * @brief Adds this Param as a dependency of the given Param. This is used mainly by the GUI to notify the user
     * when a dependency (through expressions) is destroyed (because the holding node has been removed).
     * You should not call this directly.
     **/
    int addAsDependencyOf(int fromExprDimension, Param* param, int thisDimension);
};

class Int2DParam
    : public IntParam
{
public:

    Int2DParam(const boost::shared_ptr<KnobInt>& knob) : IntParam(knob) {}

    virtual ~Int2DParam() {}

    Int2DTuple get() const;
    Int2DTuple get(double frame) const;
    void set(int x, int y);
    void set(int x, int y, double frame);
};

class Int3DParam
    : public Int2DParam
{
public:

    Int3DParam(const boost::shared_ptr<KnobInt>& knob) : Int2DParam(knob) {}

    virtual ~Int3DParam() {}

    Int3DTuple get() const;
    Int3DTuple get(double frame) const;
    void set(int x, int y, int z);
    void set(int x, int y, int z, double frame);
};


class DoubleParam
    : public AnimatedParam
{
protected:
    boost::weak_ptr<KnobDouble> _doubleKnob;

public:

    DoubleParam(const boost::shared_ptr<KnobDouble>& knob);

    virtual ~DoubleParam();

    /**
     * @brief Convenience function that calls getValue() for all dimensions and store them in a tuple-like struct.
     **/
    double get() const;
    double get(double frame) const;

    /**
     * @brief Convenience functions for multi-dimensional setting of values
     **/
    void set(double x);
    void set(double x, double frame);

    /**
     * @brief Returns the value held by the parameter. If it is animated, getValueAtTime
     * will be called instead at the current's timeline position.
     **/
    double getValue(int dimension = 0) const;

    /**
     * @brief Set the value held by the parameter. If it is animated
     * this function will either add a new keyframe or modify a keyframe already existing at the current time.
     **/
    void setValue(double value, int dimension = 0);

    /**
     * @brief If this parameter is animated for the given dimension, this function returns a value interpolated between the
     * 2 keyframes surrounding the given time. If time is exactly one keyframe then the value of the keyframe is returned.
     * If this parameter is not animated for the given dimension, then this function returns the same as getValue(int)
     **/
    double getValueAtTime(double time, int dimension = 0) const;

    /**
     * @brief Set a new keyframe on the parameter at the given time. If a keyframe already exists, it will modify it.
     **/
    void setValueAtTime(double value, double time, int dimension = 0);

    /**
     * @brief Set the default value for the given dimension
     **/
    void setDefaultValue(double value, int dimension = 0);

    /**
     * @brief Return the default value for the given dimension
     **/
    double getDefaultValue(int dimension = 0) const;

    /**
     * @brief Restores the default value for the given dimension
     **/
    void restoreDefaultValue(int dimension = 0);

    /**
     * @brief Set the minimum possible value for the given dimension. The minimum will not limit the user on the GUI, i.e: he/she
     * will still be able to input values smaller than the minimum, but values returned by getValue() or getValueAtTime() will
     * return a value clamped to it.
     **/
    void setMinimum(double minimum, int dimension = 0);

    /**
     * @brief Get the minimum for the given dimension.
     **/
    double getMinimum(int dimension = 0) const;

    /**
     * @brief Set the maximum possible value for the given dimension. The maximum will not limit the user on the GUI, i.e: he/she
     * will still be able to input values greater than the maximum, but values returned by getValue() or getValueAtTime() will
     * return a value clamped to it.
     **/
    void setMaximum(double maximum, int dimension = 0);

    /**
     * @brief Get the minimum for the given dimension.
     **/
    double getMaximum(int dimension = 0) const;

    /**
     * @brief Set the minimum to be displayed on a slider if this parameter has a slider.
     **/
    void setDisplayMinimum(double minimum, int dimension = 0);

    /**
     * @brief Get the display minimum for the given dimension
     **/
    double getDisplayMinimum(int dimension) const;

    /**
     * @brief Set the maximum to be displayed on a slider if this parameter has a slider.
     **/
    void setDisplayMaximum(double maximum, int dimension = 0);

    /**
     * @brief Get the display maximum for the given dimension
     **/
    double getDisplayMaximum(int dimension) const;

    /**
     * @brief Adds this Param as a dependency of the given Param. This is used mainly by the GUI to notify the user
     * when a dependency (through expressions) is destroyed (because the holding node has been removed).
     * You should not call this directly.
     **/
    double addAsDependencyOf(int fromExprDimension, Param* param, int thisDimension);
};

class Double2DParam
    : public DoubleParam
{
public:

    Double2DParam(const boost::shared_ptr<KnobDouble>& knob) : DoubleParam(knob) {}

    virtual ~Double2DParam() {}

    Double2DTuple get() const;
    Double2DTuple get(double frame) const;
    void set(double x, double y);
    void set(double x, double y, double frame);

    void setUsePointInteract(bool use);
};

class Double3DParam
    : public Double2DParam
{
public:

    Double3DParam(const boost::shared_ptr<KnobDouble>& knob) : Double2DParam(knob) {}

    virtual ~Double3DParam() {}

    Double3DTuple get() const;
    Double3DTuple get(double frame) const;
    void set(double x, double y, double z);
    void set(double x, double y, double z, double frame);
};


class ColorParam
    : public AnimatedParam
{
protected:
    boost::weak_ptr<KnobColor> _colorKnob;

public:

    ColorParam(const boost::shared_ptr<KnobColor>& knob);

    virtual ~ColorParam();

    /**
     * @brief Convenience function that calls getValue() for all dimensions and store them in a tuple-like struct.
     **/
    ColorTuple get() const;
    ColorTuple get(double frame) const;

    /**
     * @brief Convenience functions for multi-dimensional setting of values
     **/
    void set(double r, double g, double b, double a);
    void set(double r, double g, double b, double a, double frame);


    /**
     * @brief Returns the value held by the parameter. If it is animated, getValueAtTime
     * will be called instead at the current's timeline position.
     **/
    double getValue(int dimension = 0) const;

    /**
     * @brief Set the value held by the parameter. If it is animated
     * this function will either add a new keyframe or modify a keyframe already existing at the current time.
     **/
    void setValue(double value, int dimension = 0);

    /**
     * @brief If this parameter is animated for the given dimension, this function returns a value interpolated between the
     * 2 keyframes surrounding the given time. If time is exactly one keyframe then the value of the keyframe is returned.
     * If this parameter is not animated for the given dimension, then this function returns the same as getValue(int)
     **/
    double getValueAtTime(double time, int dimension = 0) const;

    /**
     * @brief Set a new keyframe on the parameter at the given time. If a keyframe already exists, it will modify it.
     **/
    void setValueAtTime(double value, double time, int dimension = 0);

    /**
     * @brief Set the default value for the given dimension
     **/
    void setDefaultValue(double value, int dimension = 0);

    /**
     * @brief Return the default value for the given dimension
     **/
    double getDefaultValue(int dimension = 0) const;

    /**
     * @brief Restores the default value for the given dimension
     **/
    void restoreDefaultValue(int dimension = 0);

    /**
     * @brief Set the minimum possible value for the given dimension. The minimum will not limit the user on the GUI, i.e: he/she
     * will still be able to input values smaller than the minimum, but values returned by getValue() or getValueAtTime() will
     * return a value clamped to it.
     **/
    void setMinimum(double minimum, int dimension = 0);

    /**
     * @brief Get the minimum for the given dimension.
     **/
    double getMinimum(int dimension = 0) const;

    /**
     * @brief Set the maximum possible value for the given dimension. The maximum will not limit the user on the GUI, i.e: he/she
     * will still be able to input values greater than the maximum, but values returned by getValue() or getValueAtTime() will
     * return a value clamped to it.
     **/
    void setMaximum(double maximum, int dimension = 0);

    /**
     * @brief Get the minimum for the given dimension.
     **/
    double getMaximum(int dimension = 0) const;

    /**
     * @brief Set the minimum to be displayed on a slider if this parameter has a slider.
     **/
    void setDisplayMinimum(double minimum, int dimension = 0);

    /**
     * @brief Get the display minimum for the given dimension
     **/
    double getDisplayMinimum(int dimension) const;

    /**
     * @brief Set the maximum to be displayed on a slider if this parameter has a slider.
     **/
    void setDisplayMaximum(double maximum, int dimension = 0);

    /**
     * @brief Get the display maximum for the given dimension
     **/
    double getDisplayMaximum(int dimension) const;

    /**
     * @brief Adds this Param as a dependency of the given Param. This is used mainly by the GUI to notify the user
     * when a dependency (through expressions) is destroyed (because the holding node has been removed).
     * You should not call this directly.
     **/
    double addAsDependencyOf(int fromExprDimension, Param* param, int thisDimension);
};

class ChoiceParam
    : public AnimatedParam
{
protected:
    boost::weak_ptr<KnobChoice> _choiceKnob;

public:

    ChoiceParam(const boost::shared_ptr<KnobChoice>& knob);

    virtual ~ChoiceParam();

    /**
     * @brief Convenience function that calls getValue() for all dimensions and store them in a tuple-like struct.
     **/
    int get() const;
    int get(double frame) const;

    /**
     * @brief Convenience functions for multi-dimensional setting of values
     **/
    void set(int x);
    void set(int x, double frame);

    /*
     * @brief Set the value from label if it exists.
     * The label will be compared without case sensitivity to existing entries. If it's not found, nothing is done.
     */
    void set(const QString& label);

    /**
     * @brief Returns the value held by the parameter. If it is animated, getValueAtTime
     * will be called instead at the current's timeline position.
     **/
    int getValue() const;

    /**
     * @brief Set the value held by the parameter. If it is animated
     * this function will either add a new keyframe or modify a keyframe already existing at the current time.
     **/
    void setValue(int value);

    /**
     * @brief If this parameter is animated for the given dimension, this function returns a value interpolated between the
     * 2 keyframes surrounding the given time. If time is exactly one keyframe then the value of the keyframe is returned.
     * If this parameter is not animated for the given dimension, then this function returns the same as getValue(int)
     **/
    int getValueAtTime(double time) const;

    /**
     * @brief Set a new keyframe on the parameter at the given time. If a keyframe already exists, it will modify it.
     **/
    void setValueAtTime(int value, double time);

    /**
     * @brief Set the default value for the given dimension
     **/
    void setDefaultValue(int value);

    /**
     * @brief Set the default value from an existing entry. If it does not match (without case sensitivity) an existing entry, nothing is done.
     **/
    void setDefaultValue(const QString& value);

    /**
     * @brief Return the default value for the given dimension
     **/
    int getDefaultValue() const;

    /**
     * @brief Restores the default value for the given dimension
     **/
    void restoreDefaultValue();

    /**
     * @brief Add a new option to the drop-down menu
     **/
    void addOption(const QString& option, const QString& help);

    /**
     * @brief Set all options at once
     **/
    void setOptions(const std::list<std::pair<QString, QString> >& options);

    /**
     * @brief Returns the option at the given index
     **/
    QString getOption(int index) const;

    /**
     * @brief Returns the count of options
     **/
    int getNumOptions() const;

    /**
     * @brief Returns all options
     **/
    QStringList getOptions() const;

    /**
     * @brief Adds this Param as a dependency of the given Param. This is used mainly by the GUI to notify the user
     * when a dependency (through expressions) is destroyed (because the holding node has been removed).
     * You should not call this directly.
     **/
    int addAsDependencyOf(int fromExprDimension, Param* param, int thisDimension);
};

class BooleanParam
    : public AnimatedParam
{
protected:
    boost::weak_ptr<KnobBool> _boolKnob;

public:

    BooleanParam(const boost::shared_ptr<KnobBool>& knob);

    virtual ~BooleanParam();

    /**
     * @brief Convenience function that calls getValue() for all dimensions and store them in a tuple-like struct.
     **/
    bool get() const;
    bool get(double frame) const;

    /**
     * @brief Convenience functions for multi-dimensional setting of values
     **/
    void set(bool x);
    void set(bool x, double frame);

    /**
     * @brief Returns the value held by the parameter. If it is animated, getValueAtTime
     * will be called instead at the current's timeline position.
     **/
    bool getValue() const;

    /**
     * @brief Set the value held by the parameter. If it is animated
     * this function will either add a new keyframe or modify a keyframe already existing at the current time.
     **/
    void setValue(bool value);

    /**
     * @brief If this parameter is animated for the given dimension, this function returns a value interpolated between the
     * 2 keyframes surrounding the given time. If time is exactly one keyframe then the value of the keyframe is returned.
     * If this parameter is not animated for the given dimension, then this function returns the same as getValue(int)
     **/
    bool getValueAtTime(double time) const;

    /**
     * @brief Set a new keyframe on the parameter at the given time. If a keyframe already exists, it will modify it.
     **/
    void setValueAtTime(bool value, double time);

    /**
     * @brief Set the default value for the given dimension
     **/
    void setDefaultValue(bool value);

    /**
     * @brief Return the default value for the given dimension
     **/
    bool getDefaultValue() const;

    /**
     * @brief Restores the default value for the given dimension
     **/
    void restoreDefaultValue();

    /**
     * @brief Adds this Param as a dependency of the given Param. This is used mainly by the GUI to notify the user
     * when a dependency (through expressions) is destroyed (because the holding node has been removed).
     * You should not call this directly.
     **/
    bool addAsDependencyOf(int fromExprDimension, Param* param, int thisDimension);
};

/////////////StringParam

class StringParamBase
    : public AnimatedParam
{
protected:
    boost::weak_ptr<Knob<std::string> > _stringKnob;

public:

    StringParamBase(const boost::shared_ptr<Knob<std::string> >& knob);

    virtual ~StringParamBase();

    /**
     * @brief Convenience function that calls getValue() for all dimensions and store them in a tuple-like struct.
     **/
    QString get() const;
    QString get(double frame) const;

    /**
     * @brief Convenience functions for multi-dimensional setting of values
     **/
    void set(const QString& x);
    void set(const QString& x, double frame);

    /**
     * @brief Returns the value held by the parameter. If it is animated, getValueAtTime
     * will be called instead at the current's timeline position.
     **/
    QString getValue() const;

    /**
     * @brief Set the value held by the parameter. If it is animated
     * this function will either add a new keyframe or modify a keyframe already existing at the current time.
     **/
    void setValue(const QString& value);

    /**
     * @brief If this parameter is animated for the given dimension, this function returns a value interpolated between the
     * 2 keyframes surrounding the given time. If time is exactly one keyframe then the value of the keyframe is returned.
     * If this parameter is not animated for the given dimension, then this function returns the same as getValue(int)
     **/
    QString getValueAtTime(double time) const;

    /**
     * @brief Set a new keyframe on the parameter at the given time. If a keyframe already exists, it will modify it.
     **/
    void setValueAtTime(const QString& value, double time);

    /**
     * @brief Set the default value for the given dimension
     **/
    void setDefaultValue(const QString& value);

    /**
     * @brief Return the default value for the given dimension
     **/
    QString getDefaultValue() const;

    /**
     * @brief Restores the default value for the given dimension
     **/
    void restoreDefaultValue();

    /**
     * @brief Adds this Param as a dependency of the given Param. This is used mainly by the GUI to notify the user
     * when a dependency (through expressions) is destroyed (because the holding node has been removed).
     * You should not call this directly.
     **/
    QString addAsDependencyOf(int fromExprDimension, Param* param, int thisDimension);
};

class StringParam
    : public StringParamBase
{
    boost::weak_ptr<KnobString> _sKnob;

public:

    enum TypeEnum
    {
        eStringTypeLabel = 0, //< A label shown on gui, cannot animate
        eStringTypeMultiLine, //< A text area in plain text
        eStringTypeRichTextMultiLine, //< A text area with Qt Html support
        eStringTypeCustom, //< A custom string where anything can be passed, it animates but is not editable by the user
        eStringTypeDefault, //< Same as custom except that it is editable
    };

    StringParam(const boost::shared_ptr<KnobString>& knob);

    virtual ~StringParam();

    /**
     * @brief Set the type of the string, @see TypeEnum.
     * This is not dynamic and has to be called right away after creating the parameter!
     **/
    void setType(TypeEnum type);
};

class FileParam
    : public StringParamBase
{
<<<<<<< HEAD
    boost::shared_ptr<KnobFile> _sKnob;

=======
    boost::weak_ptr<KnobFile> _sKnob;
>>>>>>> 3ce85164
public:


    FileParam(const boost::shared_ptr<KnobFile>& knob);

    virtual ~FileParam();

    /**
     * @brief If enabled is true then the dialog associated to this parameter will be able to display sequences.
     * By default this is set to false. This property is not dynamic and should be set right away after parameter creation.
     **/
    void setSequenceEnabled(bool enabled);

    /**
     * @brief Forces the GUI to pop-up the dialog
     **/
    void openFile();
    
    /**
     * @brief Force a refresh of the file
     **/
    void reloadFile();
};

class OutputFileParam
    : public StringParamBase
{
    boost::weak_ptr<KnobOutputFile> _sKnob;

public:


    OutputFileParam(const boost::shared_ptr<KnobOutputFile>& knob);

    virtual ~OutputFileParam();

    /**
     * @brief If enabled is true then the dialog associated to this parameter will be able to display sequences.
     * By default this is set to false. This property is not dynamic and should be set right away after parameter creation.
     **/
    void setSequenceEnabled(bool enabled);

    /**
     * @brief Forces the GUI to pop-up the dialog
     **/
    void openFile();
};

class PathParam
    : public StringParamBase
{
    boost::weak_ptr<KnobPath> _sKnob;

public:


    PathParam(const boost::shared_ptr<KnobPath>& knob);

    virtual ~PathParam();

    /**
     * @brief When set, instead of being a regular line-edit with a button to select a directory, the parameter will
     * be a table much like the Project paths table of the Project settings. This cannot animate.
     **/
    void setAsMultiPathTable();
};

/////////////////ButtonParam

class ButtonParam
    : public Param
{
protected:
    boost::weak_ptr<KnobButton> _buttonKnob;

public:

    ButtonParam(const boost::shared_ptr<KnobButton>& knob);

    virtual ~ButtonParam();


    void trigger();
};


class SeparatorParam
    : public Param
{
protected:
    boost::weak_ptr<KnobSeparator> _separatorKnob;

public:

    SeparatorParam(const boost::shared_ptr<KnobSeparator>& knob);

    virtual ~SeparatorParam();
};

class GroupParam
    : public Param
{
protected:
    boost::weak_ptr<KnobGroup> _groupKnob;

public:

    GroupParam(const boost::shared_ptr<KnobGroup>& knob);

    virtual ~GroupParam();

    /**
     * @brief Add a param as a child of this group
     **/
    void addParam(const Param* param);

    /**
     * @brief Set this group as a tab. If the holding node doesn't have a tab to contain this tab, it will create then a tab widget container.
     **/
    void setAsTab();

    /**
     * @brief Set whether the group should be folded or expanded.
     **/
    void setOpened(bool opened);
    bool getIsOpened() const;
};

class PageParam
    : public Param
{
protected:
    boost::weak_ptr<KnobPage> _pageKnob;

public:

    PageParam(const boost::shared_ptr<KnobPage>& knob);

    virtual ~PageParam();

    /**
     * @brief Add a param as a child of this group. All params should belong to a page, otherwise they will end up in the default page.
     **/
    void addParam(const Param* param);
};

class ParametricParam
    : public Param
{
protected:
    boost::weak_ptr<KnobParametric> _parametricKnob;

public:

    ParametricParam(const boost::shared_ptr<KnobParametric>& knob);

    virtual ~ParametricParam();

    void setCurveColor(int dimension, double r, double g, double b);

    void getCurveColor(int dimension, ColorTuple& ret) const;

    NATRON_NAMESPACE::StatusEnum addControlPoint(int dimension, double key, double value, NATRON_NAMESPACE::KeyframeTypeEnum interpolation = eKeyframeTypeSmooth);
    NATRON_NAMESPACE::StatusEnum addControlPoint(int dimension, double key, double value, double leftDerivative, double rightDerivative, NATRON_NAMESPACE::KeyframeTypeEnum interpolation = eKeyframeTypeSmooth);

    double getValue(int dimension, double parametricPosition) const;

    int getNControlPoints(int dimension) const;

    // NATRON_NAMESPACE is necessary for shiboken
    NATRON_NAMESPACE::StatusEnum getNthControlPoint(int dimension,
                                                    int nthCtl,
                                                    double *key,
                                                    double *value,
                                                    double *leftDerivative,
                                                    double *rightDerivative) const;
    NATRON_NAMESPACE::StatusEnum setNthControlPoint(int dimension,
                                                    int nthCtl,
                                                    double key,
                                                    double value,
                                                    double leftDerivative,
                                                    double rightDerivative);
    NATRON_NAMESPACE::StatusEnum setNthControlPointInterpolation(int dimension,
                                                                 int nThCtl,
                                                                 KeyframeTypeEnum interpolation);
    NATRON_NAMESPACE::StatusEnum deleteControlPoint(int dimension, int nthCtl);
    NATRON_NAMESPACE::StatusEnum deleteAllControlPoints(int dimension);

    void setDefaultCurvesFromCurrentCurves();
};

NATRON_PYTHON_NAMESPACE_EXIT;
NATRON_NAMESPACE_EXIT;

#endif // Engine_ParameterWrapper_h<|MERGE_RESOLUTION|>--- conflicted
+++ resolved
@@ -989,12 +989,7 @@
 class FileParam
     : public StringParamBase
 {
-<<<<<<< HEAD
-    boost::shared_ptr<KnobFile> _sKnob;
-
-=======
     boost::weak_ptr<KnobFile> _sKnob;
->>>>>>> 3ce85164
 public:
 
 
