--- conflicted
+++ resolved
@@ -343,11 +343,7 @@
 void
 ViewerTab::createTrackerInterface(const NodeGuiPtr& n)
 {
-<<<<<<< HEAD
-    std::map<NodeGui*, TrackerGui*>::iterator found = _imp->trackerNodes.find(n);
-=======
     std::map<NodeGuiWPtr, TrackerGui*>::iterator found = _imp->trackerNodes.find(n);
->>>>>>> f47de4b4
 
     if ( found != _imp->trackerNodes.end() ) {
         return;
