/* ***** BEGIN LICENSE BLOCK *****
 * This file is part of Natron <http://www.natron.fr/>,
 * Copyright (C) 2016 INRIA and Alexandre Gauthier-Foichat
 *
 * Natron is free software: you can redistribute it and/or modify
 * it under the terms of the GNU General Public License as published by
 * the Free Software Foundation; either version 2 of the License, or
 * (at your option) any later version.
 *
 * Natron is distributed in the hope that it will be useful,
 * but WITHOUT ANY WARRANTY; without even the implied warranty of
 * MERCHANTABILITY or FITNESS FOR A PARTICULAR PURPOSE.  See the
 * GNU General Public License for more details.
 *
 * You should have received a copy of the GNU General Public License
 * along with Natron.  If not, see <http://www.gnu.org/licenses/gpl-2.0.html>
 * ***** END LICENSE BLOCK ***** */

// ***** BEGIN PYTHON BLOCK *****
// from <https://docs.python.org/3/c-api/intro.html#include-files>:
// "Since Python may define some pre-processor definitions which affect the standard headers on some systems, you must include Python.h before any standard headers are included."
#include <Python.h>
// ***** END PYTHON BLOCK *****

#include "Node.h"

#include <limits>
#include <locale>
#include <algorithm> // min, max
#include <bitset>
#include <cassert>
#include <stdexcept>

#include "Global/Macros.h"

#include <boost/scoped_ptr.hpp>
GCC_DIAG_UNUSED_LOCAL_TYPEDEFS_OFF
// /usr/local/include/boost/bind/arg.hpp:37:9: warning: unused typedef 'boost_static_assert_typedef_37' [-Wunused-local-typedef]
#include <boost/bind.hpp>
GCC_DIAG_UNUSED_LOCAL_TYPEDEFS_ON

#include <QtCore/QDebug>
#include <QtCore/QReadWriteLock>
#include <QtCore/QCoreApplication>
#include <QtCore/QWaitCondition>
#include <QtCore/QTextStream>
#include <QtCore/QFile>
#include <QtCore/QRegExp>

#include <ofxNatron.h>

#include "Global/MemoryInfo.h"

#include "Engine/AbortableRenderInfo.h"
#include "Engine/AppInstance.h"
#include "Engine/AppManager.h"
#include "Engine/Backdrop.h"
#include "Engine/DiskCacheNode.h"
#include "Engine/Dot.h"
#include "Engine/EffectInstance.h"
#include "Engine/Format.h"
#include "Engine/GroupInput.h"
#include "Engine/GroupOutput.h"
#include "Engine/Hash64.h"
#include "Engine/Image.h"
#include "Engine/ImageParams.h"
#include "Engine/Knob.h"
#include "Engine/KnobTypes.h"
#include "Engine/KnobFile.h"
#include "Engine/OneViewNode.h"
#include "Engine/LibraryBinary.h"
#include "Engine/Log.h"
#include "Engine/Lut.h"
#include "Engine/NodeGroup.h"
#include "Engine/NodeGuiI.h"
#include "Engine/NodeSerialization.h"
#include "Engine/OfxEffectInstance.h"
#include "Engine/OfxHost.h"
#include "Engine/Plugin.h"
#include "Engine/PrecompNode.h"
#include "Engine/Project.h"
#include "Engine/ReadNode.h"
#include "Engine/RotoLayer.h"
#include "Engine/RotoPaint.h"
#include "Engine/RotoStrokeItem.h"
#include "Engine/Settings.h"
#include "Engine/TimeLine.h"
#include "Engine/Timer.h"
#include "Engine/TrackMarker.h"
#include "Engine/TrackerContext.h"
#include "Engine/TLSHolder.h"
#include "Engine/UndoCommand.h"
#include "Engine/ViewIdx.h"
#include "Engine/ViewerInstance.h"
#include "Engine/WriteNode.h"

///The flickering of edges/nodes in the nodegraph will be refreshed
///at most every...
#define NATRON_RENDER_GRAPHS_HINTS_REFRESH_RATE_SECONDS 1

NATRON_NAMESPACE_ENTER;

using std::make_pair;
using std::cout; using std::endl;
using boost::shared_ptr;

<<<<<<< HEAD

=======
// protect local classes in anonymous namespace
>>>>>>> d2623f85
NATRON_NAMESPACE_ANONYMOUS_ENTER

/*The output node was connected from inputNumber to this...*/
typedef std::map<NodeWPtr, int > DeactivatedState;
typedef std::list<Node::KnobLink> KnobLinkList;
typedef std::vector<NodeWPtr> InputsV;


class ChannelSelector
{
public:

    boost::weak_ptr<KnobChoice> layer;
    bool hasAllChoice;     // if true, the layer has a "all" entry
    mutable QMutex compsMutex;

    //Stores the components available at build time of the choice menu
    EffectInstance::ComponentsAvailableMap compsAvailable;

    ChannelSelector()
        : layer()
        , hasAllChoice(false)
        , compsMutex()
        , compsAvailable()
    {
    }

    ChannelSelector(const ChannelSelector& other)
    {
        *this = other;
    }

    void operator=(const ChannelSelector& other)
    {
        layer = other.layer;
        hasAllChoice = other.hasAllChoice;
        QMutexLocker k(&compsMutex);
        compsAvailable = other.compsAvailable;
    }
};

class MaskSelector
{
public:

    boost::weak_ptr<KnobBool> enabled;
    boost::weak_ptr<KnobChoice> channel;
    mutable QMutex compsMutex;
    //Stores the components available at build time of the choice menu
    std::vector<std::pair<ImageComponents, NodeWPtr > > compsAvailable;

    MaskSelector()
        : enabled()
        , channel()
        , compsMutex()
        , compsAvailable()
    {
    }

    MaskSelector(const MaskSelector& other)
    {
        *this = other;
    }

    void operator=(const MaskSelector& other)
    {
        enabled = other.enabled;
        channel = other.channel;
        QMutexLocker k(&compsMutex);
        compsAvailable = other.compsAvailable;
    }
};


struct FormatKnob
{
    boost::weak_ptr<KnobInt> size;
    boost::weak_ptr<KnobDouble> par;
    boost::weak_ptr<KnobChoice> formatChoice;
};

NATRON_NAMESPACE_ANONYMOUS_EXIT


struct Node::Implementation
{
    Q_DECLARE_TR_FUNCTIONS(Node)

public:
    Implementation(Node* publicInterface,
                   AppInstance* app_,
                   const boost::shared_ptr<NodeCollection>& collection,
                   Plugin* plugin_)
        : _publicInterface(publicInterface)
        , group(collection)
        , precomp()
        , app(app_)
        , isPartOfProject(true)
        , knobsInitialized(false)
        , inputsInitialized(false)
        , outputsMutex()
        , outputs()
        , guiOutputs()
        , inputsMutex()
        , inputs()
        , guiInputs()
        , mustCopyGuiInputs(false)
        , effect()
        , inputsComponents()
        , outputComponents()
        , inputsLabelsMutex()
        , inputLabels()
        , scriptName()
        , label()
        , cacheID()
        , deactivatedState()
        , activatedMutex()
        , activated(true)
        , plugin(plugin_)
        , pluginPythonModuleMutex()
        , pluginPythonModule()
        , pyplugChangedSinceScript(false)
        , pyPlugID()
        , pyPlugLabel()
        , pyPlugDesc()
        , pyPlugGrouping()
        , pyPlugVersion(0)
        , computingPreview(false)
        , computingPreviewMutex()
        , pluginInstanceMemoryUsed(0)
        , memoryUsedMutex()
        , mustQuitPreview(false)
        , mustQuitPreviewMutex()
        , mustQuitPreviewCond()
        , renderInstancesSharedMutex(QMutex::Recursive)
        , knobsAge(0)
        , knobsAgeMutex()
        , masterNodeMutex()
        , masterNode()
        , nodeLinks()
#ifdef NATRON_ENABLE_IO_META_NODES
        , ioContainer()
#endif
        , frameIncrKnob()
        , nodeSettingsPage()
        , nodeLabelKnob()
        , previewEnabledKnob()
        , disableNodeKnob()
        , infoPage()
        , nodeInfos()
        , refreshInfoButton()
        , useFullScaleImagesWhenRenderScaleUnsupported()
        , forceCaching()
        , hideInputs()
        , beforeFrameRender()
        , beforeRender()
        , afterFrameRender()
        , afterRender()
        , enabledChan()
        , channelsSelectors()
        , maskSelectors()
        , rotoContext()
        , trackContext()
        , imagesBeingRenderedMutex()
        , imageBeingRenderedCond()
        , imagesBeingRendered()
        , supportedDepths()
        , isMultiInstance(false)
        , multiInstanceParent()
        , childrenMutex()
        , children()
        , multiInstanceParentName()
        , keyframesDisplayedOnTimeline(false)
        , lastRenderStartedMutex()
        , lastRenderStartedSlotCallTime()
        , renderStartedCounter(0)
        , inputIsRenderingCounter(0)
        , lastInputNRenderStartedSlotCallTime()
        , nodeIsDequeuing(false)
        , nodeIsDequeuingMutex()
        , nodeIsDequeuingCond()
        , nodeIsRendering(0)
        , nodeIsRenderingMutex()
        , mustQuitProcessing(false)
        , mustQuitProcessingMutex()
        , persistentMessage()
        , persistentMessageType(0)
        , persistentMessageMutex()
        , guiPointer()
        , nativeOverlays()
        , nodeCreated(false)
        , createdComponentsMutex()
        , createdComponents()
        , paintStroke()
        , pluginsPropMutex()
        , pluginSafety(eRenderSafetyInstanceSafe)
        , currentThreadSafety(eRenderSafetyInstanceSafe)
        , currentSupportTiles(false)
        , currentSupportOpenGLRender(ePluginOpenGLRenderSupportNone)
        , currentSupportSequentialRender(eSequentialPreferenceNotSequential)
        , currentCanTransform(false)
        , draftModeUsed(false)
        , mustComputeInputRelatedData(true)
        , duringPaintStrokeCreation(false)
        , lastStrokeMovementMutex()
        , strokeBitmapCleared(false)
        , useAlpha0ToConvertFromRGBToRGBA(false)
        , isBeingDestroyedMutex()
        , isBeingDestroyed(false)
        , inputModifiedRecursion(0)
        , inputsModified()
        , refreshIdentityStateRequestsCount(0)
        , isRefreshingInputRelatedData(false)
        , streamWarnings()
    {
        ///Initialize timers
        gettimeofday(&lastRenderStartedSlotCallTime, 0);
        gettimeofday(&lastInputNRenderStartedSlotCallTime, 0);
    }

    void abortPreview();

    bool checkForExitPreview();

    void setComputingPreview(bool v)
    {
        QMutexLocker l(&computingPreviewMutex);

        computingPreview = v;
    }

    void restoreUserKnobsRecursive(const std::list<boost::shared_ptr<KnobSerializationBase> >& knobs,
                                   const boost::shared_ptr<KnobGroup>& group,
                                   const boost::shared_ptr<KnobPage>& page);

    void restoreKnobLinksRecursive(const GroupKnobSerialization* group,
                                   const NodesList & allNodes,
                                   const std::map<std::string, std::string>& oldNewScriptNamesMapping);

    void ifGroupForceHashChangeOfInputs();

    void runOnNodeCreatedCB(bool userEdited);

    void runOnNodeDeleteCB();

    void runOnNodeCreatedCBInternal(const std::string& cb, bool userEdited);

    void runOnNodeDeleteCBInternal(const std::string& cb);


    void appendChild(const NodePtr& child);

    void runInputChangedCallback(int index, const std::string& script);

    void createChannelSelector(int inputNb, const std::string & inputName, bool isOutput, const boost::shared_ptr<KnobPage>& page, KnobPtr* lastKnobBeforeAdvancedOption);

    void onLayerChanged(int inputNb, const ChannelSelector& selector);

    void onMaskSelectorChanged(int inputNb, const MaskSelector& selector);

    bool getSelectedLayerInternal(int inputNb, const ChannelSelector& selector, ImageComponents* comp) const;


    Node* _publicInterface;
    boost::weak_ptr<NodeCollection> group;
    boost::weak_ptr<PrecompNode> precomp;
    AppInstance* app; // pointer to the app: needed to access the application's default-project's format
    bool isPartOfProject;
    bool knobsInitialized;
    bool inputsInitialized;
    mutable QMutex outputsMutex;
    NodesWList outputs, guiOutputs;
    mutable QMutex inputsMutex; //< protects guiInputs so the serialization thread can access them

    ///The  inputs are the ones used while rendering and guiInputs the ones used by the gui whenever
    ///the node is currently rendering. Once the render is finished, inputs are refreshed automatically to the value of
    ///guiInputs
    InputsV inputs, guiInputs;

    ///Set to true when inputs must be refreshed to reflect the value of guiInputs
    bool mustCopyGuiInputs;

    //to the inputs in a thread-safe manner.
    EffectInstPtr effect;  //< the effect hosted by this node

    ///The accepted components in input and in output of the plug-in
    ///These two are also protected by inputsMutex
    std::vector< std::list<ImageComponents> > inputsComponents;
    std::list<ImageComponents> outputComponents;
    mutable QMutex nameMutex;
    mutable QMutex inputsLabelsMutex;
    std::vector<std::string> inputLabels; // inputs name
    std::string scriptName; //node name internally and as visible to python
    std::string label; // node label as visible in the GUI

    ///The cacheID is the first script name that was given to a node
    ///it is then used in the cache to identify images that belong to this node
    ///In order for the cache to be persistent, the cacheID is serialized with the node
    ///and 2 nodes cannot have the same cacheID.
    std::string cacheID;
    DeactivatedState deactivatedState;
    mutable QMutex activatedMutex;
    bool activated;
    Plugin* plugin; //< the plugin which stores the function to instantiate the effect
    mutable QMutex pluginPythonModuleMutex;
    std::string pluginPythonModule; // the filename of the python script

    //Set to true when the user has edited a PyPlug
    bool pyplugChangedSinceScript;
    std::string pyPlugID; //< if this is a pyplug, this is the ID of the Plug-in. This is because the plugin handle will be the one of the Group
    std::string pyPlugLabel;
    std::string pyPlugDesc;
    std::list<std::string> pyPlugGrouping;
    int pyPlugVersion;
    bool computingPreview;
    mutable QMutex computingPreviewMutex;
    size_t pluginInstanceMemoryUsed; //< global count on all EffectInstance's of the memory they use.
    QMutex memoryUsedMutex; //< protects _pluginInstanceMemoryUsed
    bool mustQuitPreview;
    QMutex mustQuitPreviewMutex;
    QWaitCondition mustQuitPreviewCond;
    QMutex renderInstancesSharedMutex; //< see eRenderSafetyInstanceSafe in EffectInstance::renderRoI
    //only 1 clone can render at any time
    U64 knobsAge; //< the age of the knobs in this effect. It gets incremented every times the effect has its evaluate() function called.
    mutable QReadWriteLock knobsAgeMutex; //< protects knobsAge and hash
    Hash64 hash; //< recomputed everytime knobsAge is changed.
    mutable QMutex masterNodeMutex; //< protects masterNode and nodeLinks
    NodeWPtr masterNode; //< this points to the master when the node is a clone
    KnobLinkList nodeLinks; //< these point to the parents of the params links

#ifdef NATRON_ENABLE_IO_META_NODES
    //When creating a Reader or Writer node, this is a pointer to the "bundle" node that the user actually see.
    NodeWPtr ioContainer;
#endif

    boost::weak_ptr<KnobInt> frameIncrKnob;
    boost::weak_ptr<KnobPage> nodeSettingsPage;
    boost::weak_ptr<KnobString> nodeLabelKnob;
    boost::weak_ptr<KnobBool> previewEnabledKnob;
    boost::weak_ptr<KnobBool> disableNodeKnob;
    boost::weak_ptr<KnobString> knobChangedCallback;
    boost::weak_ptr<KnobString> inputChangedCallback;
    boost::weak_ptr<KnobString> nodeCreatedCallback;
    boost::weak_ptr<KnobString> nodeRemovalCallback;
    boost::weak_ptr<KnobPage> infoPage;
    boost::weak_ptr<KnobString> nodeInfos;
    boost::weak_ptr<KnobButton> refreshInfoButton;
    boost::weak_ptr<KnobBool> useFullScaleImagesWhenRenderScaleUnsupported;
    boost::weak_ptr<KnobBool> forceCaching;
    boost::weak_ptr<KnobBool> hideInputs;
    boost::weak_ptr<KnobString> beforeFrameRender;
    boost::weak_ptr<KnobString> beforeRender;
    boost::weak_ptr<KnobString> afterFrameRender;
    boost::weak_ptr<KnobString> afterRender;
    boost::weak_ptr<KnobBool> enabledChan[4];
    boost::weak_ptr<KnobString> premultWarning;
    boost::weak_ptr<KnobDouble> mixWithSource;
    boost::weak_ptr<KnobButton> renderButton; //< render button for writers
    FormatKnob pluginFormatKnobs;
    std::map<int, ChannelSelector> channelsSelectors;
    std::map<int, MaskSelector> maskSelectors;
    boost::shared_ptr<RotoContext> rotoContext; //< valid when the node has a rotoscoping context (i.e: paint context)
    boost::shared_ptr<TrackerContext> trackContext;
    mutable QMutex imagesBeingRenderedMutex;
    QWaitCondition imageBeingRenderedCond;
    std::list< boost::shared_ptr<Image> > imagesBeingRendered; ///< a list of all the images being rendered simultaneously
    std::list <ImageBitDepthEnum> supportedDepths;

    ///True when several effect instances are represented under the same node.
    bool isMultiInstance;
    NodeWPtr multiInstanceParent;
    mutable QMutex childrenMutex;
    NodesWList children;

    ///the name of the parent at the time this node was created
    std::string multiInstanceParentName;
    bool keyframesDisplayedOnTimeline;

    ///This is to avoid the slots connected to the main-thread to be called too much
    QMutex lastRenderStartedMutex; //< protects lastRenderStartedSlotCallTime & lastInputNRenderStartedSlotCallTime
    timeval lastRenderStartedSlotCallTime;
    int renderStartedCounter;
    std::vector<int> inputIsRenderingCounter;
    timeval lastInputNRenderStartedSlotCallTime;

    ///True when the node is dequeuing the connectionQueue and no render should be started 'til it is empty
    bool nodeIsDequeuing;
    QMutex nodeIsDequeuingMutex;
    QWaitCondition nodeIsDequeuingCond;

    ///Counter counting how many parallel renders are active on the node
    int nodeIsRendering;
    mutable QMutex nodeIsRenderingMutex;
    bool mustQuitProcessing;
    mutable QMutex mustQuitProcessingMutex;
    QString persistentMessage;
    int persistentMessageType;
    mutable QMutex persistentMessageMutex;
    boost::weak_ptr<NodeGuiI> guiPointer;
    std::list<boost::shared_ptr<HostOverlayKnobs> > nativeOverlays;
    bool nodeCreated;
    mutable QMutex createdComponentsMutex;
    std::list<ImageComponents> createdComponents; // comps created by the user
    boost::weak_ptr<RotoDrawableItem> paintStroke;
    mutable QMutex pluginsPropMutex;
    RenderSafetyEnum pluginSafety, currentThreadSafety;
    bool currentSupportTiles;
    PluginOpenGLRenderSupport currentSupportOpenGLRender;
    SequentialPreferenceEnum currentSupportSequentialRender;
    bool currentCanTransform;
    bool draftModeUsed, mustComputeInputRelatedData;
    bool duringPaintStrokeCreation; // protected by lastStrokeMovementMutex
    mutable QMutex lastStrokeMovementMutex;
    bool strokeBitmapCleared;


    //This flag is used for the Roto plug-in and for the Merge inside the rotopaint tree
    //so that if the input of the roto node is RGB, it gets converted with alpha = 0, otherwise the user
    //won't be able to paint the alpha channel
    bool useAlpha0ToConvertFromRGBToRGBA;
    mutable QMutex isBeingDestroyedMutex;
    bool isBeingDestroyed;

    /*
       Used to block render emitions while modifying nodes links
       MT-safe: only accessed/used on main thread
     */
    int inputModifiedRecursion;
    std::set<int> inputsModified;

    //For readers, this is the name of the views in the file
    std::vector<std::string> createdViews;

    //To concatenate calls to refreshIdentityState, accessed only on main-thread
    int refreshIdentityStateRequestsCount;
    int isRefreshingInputRelatedData; // only used by the main thread
    std::map<Node::StreamWarningEnum, QString> streamWarnings;
};

class RefreshingInputData_RAII
{
    Node::Implementation *_imp;

public:

    RefreshingInputData_RAII(Node::Implementation* imp)
        : _imp(imp)
    {
        ++_imp->isRefreshingInputRelatedData;
    }

    ~RefreshingInputData_RAII()
    {
        --_imp->isRefreshingInputRelatedData;
    }
};


/**
 *@brief Actually converting to ARGB... but it is called BGRA by
   the texture format GL_UNSIGNED_INT_8_8_8_8_REV
 **/
static unsigned int toBGRA(unsigned char r, unsigned char g, unsigned char b, unsigned char a) WARN_UNUSED_RETURN;
unsigned int
toBGRA(unsigned char r,
       unsigned char g,
       unsigned char b,
       unsigned char a)
{
    return (a << 24) | (r << 16) | (g << 8) | b;
}

Node::Node(AppInstance* app,
           const boost::shared_ptr<NodeCollection>& group,
           Plugin* plugin)
    : QObject()
    , _imp( new Implementation(this, app, group, plugin) )
{
    QObject::connect( this, SIGNAL(pluginMemoryUsageChanged(qint64)), appPTR, SLOT(onNodeMemoryRegistered(qint64)) );
    QObject::connect( this, SIGNAL(mustDequeueActions()), this, SLOT(dequeueActions()) );
    QObject::connect( this, SIGNAL(mustComputeHashOnMainThread()), this, SLOT(doComputeHashOnMainThread()) );
    QObject::connect(this, SIGNAL(refreshIdentityStateRequested()), this, SLOT(onRefreshIdentityStateRequestReceived()), Qt::QueuedConnection);
}

bool
Node::isPartOfProject() const
{
    return _imp->isPartOfProject;
}

void
Node::createRotoContextConditionnally()
{
    assert(!_imp->rotoContext);
    assert(_imp->effect);
    ///Initialize the roto context if any
    if ( isRotoNode() || isRotoPaintingNode() ) {
        _imp->effect->beginChanges();
        _imp->rotoContext.reset( new RotoContext( shared_from_this() ) );
        _imp->effect->endChanges(true);
        _imp->rotoContext->createBaseLayer();
    }
}

void
Node::createTrackerContextConditionnally()
{
    assert(!_imp->trackContext);
    assert(_imp->effect);
    ///Initialize the tracker context if any
    if ( _imp->effect->isBuiltinTrackerNode() ) {
        _imp->trackContext.reset( new TrackerContext( shared_from_this() ) );
    }
}

const Plugin*
Node::getPlugin() const
{
    return _imp->plugin;
}

void
Node::switchInternalPlugin(Plugin* plugin)
{
    _imp->plugin = plugin;
}

void
Node::setPrecompNode(const boost::shared_ptr<PrecompNode>& precomp)
{
    //QMutexLocker k(&_imp->pluginsPropMutex);
    _imp->precomp = precomp;
}

boost::shared_ptr<PrecompNode>
Node::isPartOfPrecomp() const
{
    //QMutexLocker k(&_imp->pluginsPropMutex);
    return _imp->precomp.lock();
}

void
Node::load(const CreateNodeArgs& args)
{
    ///Called from the main thread. MT-safe
    assert( QThread::currentThread() == qApp->thread() );

    ///cannot load twice
    assert(!_imp->effect);
    _imp->isPartOfProject = args.addToProject;

#ifdef NATRON_ENABLE_IO_META_NODES
    _imp->ioContainer = args.ioContainer;
#endif

    boost::shared_ptr<NodeCollection> group = getGroup();
    bool isMultiInstanceChild = false;
    if ( !args.multiInstanceParentName.empty() ) {
        _imp->multiInstanceParentName = args.multiInstanceParentName;
        isMultiInstanceChild = true;
        _imp->isMultiInstance = false;
        fetchParentMultiInstancePointer();
    }


    NodePtr thisShared = shared_from_this();
    int renderScaleSupportPreference = appPTR->getCurrentSettings()->getRenderScaleSupportPreference(_imp->plugin);
    LibraryBinary* binary = _imp->plugin->getLibraryBinary();
    std::pair<bool, EffectBuilder> func;
    if (binary) {
        func = binary->findFunction<EffectBuilder>("BuildEffect");
    }

    bool nameSet = false;
    /*
       If the serialization is not null, we are either pasting a node or loading it from a project.
     */
    if (args.serialization) {
        assert(args.reason == eCreateNodeReasonCopyPaste || args.reason == eCreateNodeReasonProjectLoad);

        if ( group && !group->isCacheIDAlreadyTaken( args.serialization->getCacheID() ) ) {
            QMutexLocker k(&_imp->nameMutex);
            _imp->cacheID = args.serialization->getCacheID();
        }
        if ( /*!dontLoadName && */ !nameSet && args.fixedName.isEmpty() ) {
            const std::string& baseName = args.serialization->getNodeScriptName();
            std::string name = baseName;
            int no = 1;
            do {
                if (no > 1) {
                    std::stringstream ss;
                    ss << baseName;
                    ss << '_';
                    ss << no;
                    name = ss.str();
                }
                ++no;
            } while ( group && group->checkIfNodeNameExists(name, this) );

            //This version of setScriptName will not error if the name is invalid or already taken
            //and will not declare to python the node (because effect is not instanced yet)
            setScriptName_no_error_check(name);
            setLabel( args.serialization->getNodeLabel() );
            nameSet = true;
        }
    }

#ifndef NATRON_ENABLE_IO_META_NODES
    bool hasUsedFileDialog = false;
#endif
    bool canOpenFileDialog = args.reason == eCreateNodeReasonUserCreate && !args.serialization && args.paramValues.empty() && getGroup();

    if (func.first) {
        /*
           We are creating a built-in plug-in
         */
        _imp->effect.reset( func.second(thisShared) );
        assert(_imp->effect);


#ifdef NATRON_ENABLE_IO_META_NODES
        if (args.ioContainer) {
            ReadNode* isReader = dynamic_cast<ReadNode*>( args.ioContainer->getEffectInstance().get() );
            if (isReader) {
                isReader->setEmbeddedReader(thisShared);
            } else {
                WriteNode* isWriter = dynamic_cast<WriteNode*>( args.ioContainer->getEffectInstance().get() );
                assert(isWriter);
                isWriter->setEmbeddedWriter(thisShared);
            }
        }
#endif

        _imp->effect->initializeData();

        createRotoContextConditionnally();
        createTrackerContextConditionnally();
        initializeInputs();
        initializeKnobs(renderScaleSupportPreference, args.serialization.get() != 0);

        refreshAcceptedBitDepths();

        _imp->effect->setDefaultMetadata();

        if (args.serialization) {
            //We have to declare the node to Python now since we didn't declare it before
            //with setScriptName_no_error_check
            declareNodeVariableToPython( getFullyQualifiedName() );

            _imp->effect->onKnobsAboutToBeLoaded(args.serialization);
            loadKnobs(*args.serialization);
        }
        if ( !args.paramValues.empty() ) {
            setValuesFromSerialization(args.paramValues);
        }


#ifndef NATRON_ENABLE_IO_META_NODES
        std::string images;
        if (_imp->effect->isReader() && canOpenFileDialog) {
            images = getApp()->openImageFileDialog();
        } else if (_imp->effect->isWriter() && canOpenFileDialog) {
            images = getApp()->saveImageFileDialog();
        }
        if ( !images.empty() ) {
            hasUsedFileDialog = true;
            boost::shared_ptr<KnobSerialization> defaultFile = createDefaultValueForParam(kOfxImageEffectFileParamName, images);
            CreateNodeArgs::DefaultValuesList list;
            list.push_back(defaultFile);

            std::string canonicalFilename = images;
            getApp()->getProject()->canonicalizePath(canonicalFilename);
            int firstFrame, lastFrame;
            Node::getOriginalFrameRangeForReader(getPluginID(), canonicalFilename, &firstFrame, &lastFrame);
            list.push_back( createDefaultValueForParam(kReaderParamNameOriginalFrameRange, firstFrame, lastFrame) );
            setValuesFromSerialization(list);
        }
#endif
    } else {
        //ofx plugin
#ifndef NATRON_ENABLE_IO_META_NODES
        _imp->effect = appPTR->createOFXEffect(thisShared, args.serialization.get(), args.paramValues, renderScaleSupportPreference == 1, canOpenFileDialog, &hasUsedFileDialog);
#else
        _imp->effect = appPTR->createOFXEffect(thisShared, args.serialization.get(), args.paramValues, renderScaleSupportPreference == 1);
#endif
        assert(_imp->effect);
    }


    // For readers, set their original frame range when creating them
    if ( !args.serialization && ( _imp->effect->isReader() || _imp->effect->isWriter() ) ) {
        KnobPtr filenameKnob = getKnobByName(kOfxImageEffectFileParamName);
        if (filenameKnob) {
            onFileNameParameterChanged( filenameKnob.get() );
        }
    }

    _imp->effect->initializeOverlayInteract();


    if ( _imp->supportedDepths.empty() ) {
        //From the spec:
        //The default for a plugin is to have none set, the plugin \em must define at least one in its describe action.
        throw std::runtime_error("Plug-in does not support 8bits, 16bits or 32bits floating point image processing.");
    }

    /*
       Set modifiable props
     */
    refreshDynamicProperties();

    if ( isTrackerNodePlugin() ) {
        _imp->isMultiInstance = true;
    }


    if (!nameSet) {
        if ( args.fixedName.isEmpty() ) {
            std::string name;
            QString pluginLabel;
            AppManager::AppTypeEnum appType = appPTR->getAppType();
            if ( _imp->plugin &&
                 ( ( appType == AppManager::eAppTypeBackground) ||
                   ( appType == AppManager::eAppTypeGui) ||
                   ( appType == AppManager::eAppTypeInterpreter) ) ) {
                pluginLabel = _imp->plugin->getLabelWithoutSuffix();
            } else {
                pluginLabel = _imp->plugin->getPluginLabel();
            }
            try {
                if (group) {
                    group->initNodeName(isMultiInstanceChild ? args.multiInstanceParentName + '_' : pluginLabel.toStdString(), &name);
                } else {
                    name = NATRON_PYTHON_NAMESPACE::makeNameScriptFriendly( pluginLabel.toStdString() );
                }
            } catch (...) {
            }

            setNameInternal(name.c_str(), false, true);
            nameSet = true;
        } else {
            try {
                setScriptName( args.fixedName.toStdString() );
            } catch (...) {
                appPTR->writeToErrorLog_mt_safe(QString::fromUtf8("Could not set node name to ") + args.fixedName);
            }
        }
        if (!isMultiInstanceChild && _imp->isMultiInstance) {
            updateEffectLabelKnob( QString::fromUtf8( getScriptName().c_str() ) );
        }
    }
    if (isMultiInstanceChild && !args.serialization) {
        assert(nameSet);
        updateEffectLabelKnob( QString::fromUtf8( getScriptName().c_str() ) );
    }
    restoreSublabel();

    if (args.addToProject) {
        declarePythonFields();
        if  ( getRotoContext() ) {
            declareRotoPythonField();
        }
        if ( getTrackerContext() ) {
            declareTrackerPythonField();
        }
    }

    if (group) {
        group->notifyNodeActivated(thisShared);
    }

    //This flag is used for the Roto plug-in and for the Merge inside the rotopaint tree
    //so that if the input of the roto node is RGB, it gets converted with alpha = 0, otherwise the user
    //won't be able to paint the alpha channel
    const QString& pluginID = _imp->plugin->getPluginID();
    if ( isRotoPaintingNode() || ( pluginID == QString::fromUtf8(PLUGINID_OFX_ROTO) ) ) {
        _imp->useAlpha0ToConvertFromRGBToRGBA = true;
    }

    if (!args.serialization) {
        computeHash();
    }

    assert(_imp->effect);

    _imp->pluginSafety = _imp->effect->renderThreadSafety();
    _imp->currentThreadSafety = _imp->pluginSafety;


    bool isLoadingPyPlug = getApp()->isCreatingPythonGroup();

    _imp->effect->onEffectCreated(canOpenFileDialog, args.paramValues);

    _imp->nodeCreated = true;

    if ( !getApp()->isCreatingNodeTree() ) {
        refreshAllInputRelatedData(!args.serialization);
    }


    _imp->runOnNodeCreatedCB(!args.serialization && !isLoadingPyPlug);
} // load

bool
Node::usesAlpha0ToConvertFromRGBToRGBA() const
{
    return _imp->useAlpha0ToConvertFromRGBToRGBA;
}

void
Node::setWhileCreatingPaintStroke(bool creating)
{
    QMutexLocker k(&_imp->lastStrokeMovementMutex);

    _imp->duringPaintStrokeCreation = creating;
}

bool
Node::isDuringPaintStrokeCreation() const
{
    QMutexLocker k(&_imp->lastStrokeMovementMutex);

    return _imp->duringPaintStrokeCreation;
}

void
Node::setRenderThreadSafety(RenderSafetyEnum safety)
{
    QMutexLocker k(&_imp->pluginsPropMutex);

    _imp->currentThreadSafety = safety;
}

RenderSafetyEnum
Node::getCurrentRenderThreadSafety() const
{
    QMutexLocker k(&_imp->pluginsPropMutex);

    return _imp->currentThreadSafety;
}

void
Node::revertToPluginThreadSafety()
{
    QMutexLocker k(&_imp->pluginsPropMutex);

    _imp->currentThreadSafety = _imp->pluginSafety;
}

void
Node::setCurrentOpenGLRenderSupport(PluginOpenGLRenderSupport support)
{
    QMutexLocker k(&_imp->pluginsPropMutex);

    _imp->currentSupportOpenGLRender = support;
}

PluginOpenGLRenderSupport
Node::getCurrentOpenGLRenderSupport() const
{
    QMutexLocker k(&_imp->pluginsPropMutex);

    return _imp->currentSupportOpenGLRender;
}

void
Node::setCurrentSequentialRenderSupport(SequentialPreferenceEnum support)
{
    QMutexLocker k(&_imp->pluginsPropMutex);

    _imp->currentSupportSequentialRender = support;
}

SequentialPreferenceEnum
Node::getCurrentSequentialRenderSupport() const
{
    QMutexLocker k(&_imp->pluginsPropMutex);

    return _imp->currentSupportSequentialRender;
}

void
Node::setCurrentSupportTiles(bool support)
{
    QMutexLocker k(&_imp->pluginsPropMutex);

    _imp->currentSupportTiles = support;
}

bool
Node::getCurrentSupportTiles() const
{
    QMutexLocker k(&_imp->pluginsPropMutex);

    return _imp->currentSupportTiles;
}

void
Node::setCurrentCanTransform(bool support)
{
    QMutexLocker k(&_imp->pluginsPropMutex);

    _imp->currentCanTransform = support;
}

bool
Node::getCurrentCanTransform() const
{
    QMutexLocker k(&_imp->pluginsPropMutex);

    return _imp->currentCanTransform;
}

void
Node::refreshDynamicProperties()
{
    setCurrentOpenGLRenderSupport( _imp->effect->supportsOpenGLRender() );
    bool tilesSupported = _imp->effect->supportsTiles();
    bool multiResSupported = _imp->effect->supportsMultiResolution();
    bool canTransform = _imp->effect->getCanTransform();
    RenderSafetyEnum safety = _imp->effect->renderThreadSafety();
    setRenderThreadSafety(safety);
    setCurrentSupportTiles(multiResSupported && tilesSupported);
    setCurrentSequentialRenderSupport( _imp->effect->getSequentialPreference() );
    setCurrentCanTransform(canTransform);
}

void
Node::prepareForNextPaintStrokeRender()
{
    {
        QMutexLocker k(&_imp->lastStrokeMovementMutex);
        _imp->strokeBitmapCleared = false;
    }
    _imp->effect->clearActionsCache();
}

void
Node::setLastPaintStrokeDataNoRotopaint()
{
    {
        QMutexLocker k(&_imp->lastStrokeMovementMutex);
        _imp->strokeBitmapCleared = false;
        _imp->duringPaintStrokeCreation = true;
    }
    _imp->effect->setDuringPaintStrokeCreationThreadLocal(true);
}

void
Node::invalidateLastPaintStrokeDataNoRotopaint()
{
    {
        QMutexLocker k(&_imp->lastStrokeMovementMutex);
        _imp->duringPaintStrokeCreation = false;
    }
}

RectD
Node::getPaintStrokeRoD_duringPainting() const
{
    return getApp()->getPaintStrokeWholeBbox();
}

void
Node::getPaintStrokeRoD(double time,
                        RectD* bbox) const
{
    bool duringPaintStroke = _imp->effect->isDuringPaintStrokeCreationThreadLocal();
    QMutexLocker k(&_imp->lastStrokeMovementMutex);

    if (duringPaintStroke) {
        *bbox = getPaintStrokeRoD_duringPainting();
    } else {
        boost::shared_ptr<RotoDrawableItem> stroke = _imp->paintStroke.lock();
        if (!stroke) {
            throw std::logic_error("");
        }
        *bbox = stroke->getBoundingBox(time);
    }
}

bool
Node::isLastPaintStrokeBitmapCleared() const
{
    QMutexLocker k(&_imp->lastStrokeMovementMutex);

    return _imp->strokeBitmapCleared;
}

void
Node::clearLastPaintStrokeRoD()
{
    QMutexLocker k(&_imp->lastStrokeMovementMutex);

    _imp->strokeBitmapCleared = true;
}

void
Node::getLastPaintStrokePoints(double time,
                               unsigned int mipmapLevel,
                               std::list<std::list<std::pair<Point, double> > >* strokes,
                               int* strokeIndex) const
{
    bool duringPaintStroke;
    {
        QMutexLocker k(&_imp->lastStrokeMovementMutex);
        duringPaintStroke = _imp->duringPaintStrokeCreation;
    }

    if (duringPaintStroke) {
        getApp()->getLastPaintStrokePoints(strokes, strokeIndex);
        //adapt to mipmaplevel if needed
        if (mipmapLevel == 0) {
            return;
        }
        int pot = 1 << mipmapLevel;
        for (std::list<std::list<std::pair<Point, double> > >::iterator it = strokes->begin(); it != strokes->end(); ++it) {
            for (std::list<std::pair<Point, double> >::iterator it2 = it->begin(); it2 != it->end(); ++it2) {
                std::pair<Point, double> &p = *it2;
                p.first.x /= pot;
                p.first.y /= pot;
            }
        }
    } else {
        boost::shared_ptr<RotoDrawableItem> item = _imp->paintStroke.lock();
        RotoStrokeItem* stroke = dynamic_cast<RotoStrokeItem*>( item.get() );
        assert(stroke);
        if (!stroke) {
            throw std::logic_error("");
        }
        stroke->evaluateStroke(mipmapLevel, time, strokes);
        *strokeIndex = 0;
    }
}

boost::shared_ptr<Image>
Node::getOrRenderLastStrokeImage(unsigned int mipMapLevel,
                                 double par,
                                 const ImageComponents& components,
                                 ImageBitDepthEnum depth) const
{
    QMutexLocker k(&_imp->lastStrokeMovementMutex);
    std::list<RectI> restToRender;
    boost::shared_ptr<RotoDrawableItem> item = _imp->paintStroke.lock();
    boost::shared_ptr<RotoStrokeItem> stroke = boost::dynamic_pointer_cast<RotoStrokeItem>(item);

    assert(stroke);
    if (!stroke) {
        throw std::logic_error("");
    }

    // qDebug() << getScriptName_mt_safe().c_str() << "Rendering stroke: " << _imp->lastStrokeMovementBbox.x1 << _imp->lastStrokeMovementBbox.y1 << _imp->lastStrokeMovementBbox.x2 << _imp->lastStrokeMovementBbox.y2;

    RectD lastStrokeBbox;
    std::list<std::pair<Point, double> > lastStrokePoints;
    double distNextIn = 0.;
    boost::shared_ptr<Image> strokeImage;
    getApp()->getRenderStrokeData(&lastStrokeBbox, &lastStrokePoints, &distNextIn, &strokeImage);
    double distToNextOut = stroke->renderSingleStroke(lastStrokeBbox, lastStrokePoints, mipMapLevel, par, components, depth, distNextIn, &strokeImage);

    getApp()->updateStrokeImage(strokeImage, distToNextOut, true);

    return strokeImage;
}

void
Node::refreshAcceptedBitDepths()
{
    assert( QThread::currentThread() == qApp->thread() );
    _imp->effect->addSupportedBitDepth(&_imp->supportedDepths);
}

bool
Node::isNodeCreated() const
{
    return _imp->nodeCreated;
}

void
Node::setProcessChannelsValues(bool doR,
                               bool doG,
                               bool doB,
                               bool doA)
{
    boost::shared_ptr<KnobBool> eR = _imp->enabledChan[0].lock();

    if (eR) {
        eR->setValue(doR);
    }
    boost::shared_ptr<KnobBool> eG = _imp->enabledChan[1].lock();
    if (eG) {
        eG->setValue(doG);
    }
    boost::shared_ptr<KnobBool> eB = _imp->enabledChan[2].lock();
    if (eB) {
        eB->setValue(doB);
    }
    boost::shared_ptr<KnobBool> eA = _imp->enabledChan[3].lock();
    if (eA) {
        eA->setValue(doA);
    }
}

bool
Node::setStreamWarningInternal(StreamWarningEnum warning,
                               const QString& message)
{
    assert( QThread::currentThread() == qApp->thread() );
    std::map<Node::StreamWarningEnum, QString>::iterator found = _imp->streamWarnings.find(warning);
    if ( found == _imp->streamWarnings.end() ) {
        _imp->streamWarnings.insert( std::make_pair(warning, message) );

        return true;
    } else {
        if (found->second != message) {
            found->second = message;

            return true;
        }
    }

    return false;
}

void
Node::setStreamWarning(StreamWarningEnum warning,
                       const QString& message)
{
    if ( setStreamWarningInternal(warning, message) ) {
        Q_EMIT streamWarningsChanged();
    }
}

void
Node::setStreamWarnings(const std::map<StreamWarningEnum, QString>& warnings)
{
    bool changed = false;

    for (std::map<StreamWarningEnum, QString>::const_iterator it = warnings.begin(); it != warnings.end(); ++it) {
        changed |= setStreamWarningInternal(it->first, it->second);
    }
    if (changed) {
        Q_EMIT streamWarningsChanged();
    }
}

void
Node::clearStreamWarning(StreamWarningEnum warning)
{
    assert( QThread::currentThread() == qApp->thread() );
    std::map<Node::StreamWarningEnum, QString>::iterator found = _imp->streamWarnings.find(warning);
    if ( ( found == _imp->streamWarnings.end() ) || found->second.isEmpty() ) {
        return;
    }
    found->second.clear();
    Q_EMIT streamWarningsChanged();
}

void
Node::getStreamWarnings(std::map<StreamWarningEnum, QString>* warnings) const
{
    assert( QThread::currentThread() == qApp->thread() );
    *warnings = _imp->streamWarnings;
}

void
Node::declareRotoPythonField()
{
    assert(_imp->rotoContext);
    std::string appID = getApp()->getAppIDString();
    std::string nodeName = getFullyQualifiedName();
    std::string nodeFullName = appID + "." + nodeName;
    std::string err;
    std::string script = nodeFullName + ".roto = " + nodeFullName + ".getRotoContext()\n";
    if ( !appPTR->isBackground() ) {
        getApp()->printAutoDeclaredVariable(script);
    }
    bool ok = NATRON_PYTHON_NAMESPACE::interpretPythonScript(script, &err, 0);
    assert(ok);
    if (!ok) {
        throw std::runtime_error("Node::declareRotoPythonField(): interpretPythonScript(" + script + ") failed!");
    }
    _imp->rotoContext->declarePythonFields();
}

void
Node::declareTrackerPythonField()
{
    assert(_imp->trackContext);
    std::string appID = getApp()->getAppIDString();
    std::string nodeName = getFullyQualifiedName();
    std::string nodeFullName = appID + "." + nodeName;
    std::string err;
    std::string script = nodeFullName + ".tracker = " + nodeFullName + ".getTrackerContext()\n";
    if ( !appPTR->isBackground() ) {
        getApp()->printAutoDeclaredVariable(script);
    }
    bool ok = NATRON_PYTHON_NAMESPACE::interpretPythonScript(script, &err, 0);
    assert(ok);
    if (!ok) {
        throw std::runtime_error("Node::declareTrackerPythonField(): interpretPythonScript(" + script + ") failed!");
    }
    _imp->trackContext->declarePythonFields();
}

boost::shared_ptr<NodeCollection>
Node::getGroup() const
{
    return _imp->group.lock();
}

void
Node::Implementation::appendChild(const NodePtr& child)
{
    QMutexLocker k(&childrenMutex);

    for (NodesWList::iterator it = children.begin(); it != children.end(); ++it) {
        if (it->lock() == child) {
            return;
        }
    }
    children.push_back(child);
}

void
Node::fetchParentMultiInstancePointer()
{
    NodesList nodes = _imp->group.lock()->getNodes();
    NodePtr thisShared = shared_from_this();

    for (NodesList::iterator it = nodes.begin(); it != nodes.end(); ++it) {
        if ( (*it)->getScriptName() == _imp->multiInstanceParentName ) {
            ///no need to store the boost pointer because the main instance lives the same time
            ///as the child
            _imp->multiInstanceParent = *it;
            (*it)->_imp->appendChild(thisShared);
            QObject::connect( it->get(), SIGNAL(inputChanged(int)), this, SLOT(onParentMultiInstanceInputChanged(int)) );
            break;
        }
    }
}

NodePtr
Node::getParentMultiInstance() const
{
    return _imp->multiInstanceParent.lock();
}

bool
Node::isMultiInstance() const
{
    return _imp->isMultiInstance;
}

///Accessed by the serialization thread, but mt safe since never changed
std::string
Node::getParentMultiInstanceName() const
{
    return _imp->multiInstanceParentName;
}

void
Node::getChildrenMultiInstance(NodesList* children) const
{
    QMutexLocker k(&_imp->childrenMutex);

    for (NodesWList::const_iterator it = _imp->children.begin(); it != _imp->children.end(); ++it) {
        children->push_back( it->lock() );
    }
}

U64
Node::getHashValue() const
{
    QReadLocker l(&_imp->knobsAgeMutex);

    return _imp->hash.value();
}

std::string
Node::getCacheID() const
{
    QMutexLocker k(&_imp->nameMutex);

    return _imp->cacheID;
}

bool
Node::computeHashInternal()
{
    if (!_imp->effect) {
        return false;
    }
    ///Always called in the main thread
    assert( QThread::currentThread() == qApp->thread() );
    if (!_imp->inputsInitialized) {
        qDebug() << "Node::computeHash(): inputs not initialized";
    }

    U64 oldHash, newHash;
    {
        QWriteLocker l(&_imp->knobsAgeMutex);

        oldHash = _imp->hash.value();

        ///reset the hash value
        _imp->hash.reset();

        ///append the effect's own age
        _imp->hash.append(_imp->knobsAge);

        ///append all inputs hash
        boost::shared_ptr<RotoDrawableItem> attachedStroke = _imp->paintStroke.lock();
        NodePtr attachedStrokeContextNode;
        if (attachedStroke) {
            attachedStrokeContextNode = attachedStroke->getContext()->getNode();
        }
        {
            ViewerInstance* isViewer = dynamic_cast<ViewerInstance*>( _imp->effect.get() );

            if (isViewer) {
                int activeInput[2];
                isViewer->getActiveInputs(activeInput[0], activeInput[1]);

                for (int i = 0; i < 2; ++i) {
                    NodePtr input = getInput(activeInput[i]);
                    if (input) {
                        _imp->hash.append( input->getHashValue() );
                    }
                }
            } else {
                for (U32 i = 0; i < _imp->inputs.size(); ++i) {
                    NodePtr input = getInput(i);
                    if (input) {
                        //Since the rotopaint node is connected to the internal nodes of the tree, don't change their hash
                        if ( attachedStroke && (input == attachedStrokeContextNode) ) {
                            continue;
                        }
                        ///Add the index of the input to its hash.
                        ///Explanation: if we didn't add this, just switching inputs would produce a similar
                        ///hash.
                        _imp->hash.append(input->getHashValue() + i);
                    }
                }
            }
        }

        // We do not append the roto age any longer since now every tool in the RotoContext is backed-up by nodes which
        // have their own age. Instead each action in the Rotocontext is followed by a incrementNodesAge() call so that each
        // node respecitively have their hash correctly set.

        //        boost::shared_ptr<RotoContext> roto = attachedStroke ? attachedStroke->getContext() : getRotoContext();
        //        if (roto) {
        //            U64 rotoAge = roto->getAge();
        //            _imp->hash.append(rotoAge);
        //        }

        ///Also append the effect's label to distinguish 2 instances with the same parameters
        Hash64_appendQString( &_imp->hash, QString::fromUtf8( getScriptName().c_str() ) );

        ///Also append the project's creation time in the hash because 2 projects openend concurrently
        ///could reproduce the same (especially simple graphs like Viewer-Reader)
        qint64 creationTime =  getApp()->getProject()->getProjectCreationTime();
        _imp->hash.append(creationTime);

        _imp->hash.computeHash();

        newHash = _imp->hash.value();
    } // QWriteLocker l(&_imp->knobsAgeMutex);
    bool hashChanged = oldHash != newHash;

    if (hashChanged) {
        _imp->effect->onNodeHashChanged(newHash);
        if ( _imp->nodeCreated && !getApp()->getProject()->isProjectClosing() ) {
            /*
             * We changed the node hash. That means all cache entries for this node with a different hash
             * are impossible to re-create again. Just discard them all. This is done in a separate thread.
             */
            removeAllImagesFromCacheWithMatchingIDAndDifferentKey(newHash);
        }
    }

    return hashChanged;
} // Node::computeHashInternal

void
Node::computeHashRecursive(std::list<Node*>& marked)
{
    if ( std::find(marked.begin(), marked.end(), this) != marked.end() ) {
        return;
    }

    bool hasChanged = computeHashInternal();
    marked.push_back(this);
    if (!hasChanged) {
        //Nothing changed, no need to recurse on outputs
        return;
    }


    bool isRotoPaint = _imp->effect->isRotoPaintNode();

    ///call it on all the outputs
    NodesList outputs;
    getOutputsWithGroupRedirection(outputs);
    for (NodesList::iterator it = outputs.begin(); it != outputs.end(); ++it) {
        assert(*it);

        //Since the rotopaint node is connected to the internal nodes of the tree, don't change their hash
        boost::shared_ptr<RotoDrawableItem> attachedStroke = (*it)->getAttachedRotoItem();
        if ( isRotoPaint && attachedStroke && (attachedStroke->getContext()->getNode().get() == this) ) {
            continue;
        }
        (*it)->computeHashRecursive(marked);
    }


    ///If the node has a rotopaint tree, compute the hash of the nodes in the tree
    if (_imp->rotoContext) {
        NodesList allItems;
        _imp->rotoContext->getRotoPaintTreeNodes(&allItems);
        for (NodesList::iterator it = allItems.begin(); it != allItems.end(); ++it) {
            (*it)->computeHashRecursive(marked);
        }
    }
}

void
Node::removeAllImagesFromCacheWithMatchingIDAndDifferentKey(U64 nodeHashKey)
{
    boost::shared_ptr<Project> proj = getApp()->getProject();

    if ( proj->isProjectClosing() || proj->isLoadingProject() ) {
        return;
    }
    appPTR->removeAllImagesFromCacheWithMatchingIDAndDifferentKey(this, nodeHashKey);
    appPTR->removeAllImagesFromDiskCacheWithMatchingIDAndDifferentKey(this, nodeHashKey);
    ViewerInstance* isViewer = dynamic_cast<ViewerInstance*>( _imp->effect.get() );
    if (isViewer) {
        //Also remove from viewer cache
        appPTR->removeAllTexturesFromCacheWithMatchingIDAndDifferentKey(this, nodeHashKey);
    }
}

void
Node::removeAllImagesFromCache(bool blocking)
{
    boost::shared_ptr<Project> proj = getApp()->getProject();

    if ( proj->isProjectClosing() || proj->isLoadingProject() ) {
        return;
    }
    appPTR->removeAllCacheEntriesForHolder(this, blocking);
}

void
Node::doComputeHashOnMainThread()
{
    assert( QThread::currentThread() == qApp->thread() );
    computeHash();
}

void
Node::computeHash()
{
    if ( QThread::currentThread() != qApp->thread() ) {
        Q_EMIT mustComputeHashOnMainThread();

        return;
    }
    std::list<Node*> marked;
    computeHashRecursive(marked);
} // computeHash

void
Node::setValuesFromSerialization(const std::list<boost::shared_ptr<KnobSerialization> >& paramValues)
{
    assert( QThread::currentThread() == qApp->thread() );
    assert(_imp->knobsInitialized);

    const std::vector< KnobPtr > & nodeKnobs = getKnobs();
    ///for all knobs of the node
    for (U32 j = 0; j < nodeKnobs.size(); ++j) {
        ///try to find a serialized value for this knob
        for (std::list<boost::shared_ptr<KnobSerialization> >::const_iterator it = paramValues.begin(); it != paramValues.end(); ++it) {
            if ( (*it)->getName() == nodeKnobs[j]->getName() ) {
                KnobPtr serializedKnob = (*it)->getKnob();
                nodeKnobs[j]->clone(serializedKnob);
                break;
            }
        }
    }
}

void
Node::loadKnobs(const NodeSerialization & serialization,
                bool updateKnobGui)
{
    ///Only called from the main thread
    assert( QThread::currentThread() == qApp->thread() );
    assert(_imp->knobsInitialized);
    if ( serialization.isNull() ) {
        return;
    }


    //We have to declare the node to Python now since we didn't declare it before
    //with setScriptName_no_error_check
    declareNodeVariableToPython( getFullyQualifiedName() );


    {
        QMutexLocker k(&_imp->createdComponentsMutex);
        _imp->createdComponents = serialization.getUserCreatedComponents();
    }

    const std::vector< KnobPtr > & nodeKnobs = getKnobs();
    ///for all knobs of the node
    for (U32 j = 0; j < nodeKnobs.size(); ++j) {
        loadKnob(nodeKnobs[j], serialization.getKnobsValues(), updateKnobGui);
    }
    ///now restore the roto context if the node has a roto context
    if (serialization.hasRotoContext() && _imp->rotoContext) {
        _imp->rotoContext->load( serialization.getRotoContext() );
    }

    if (serialization.hasTrackerContext() && _imp->trackContext) {
        _imp->trackContext->load( serialization.getTrackerContext() );
    }

    restoreUserKnobs(serialization);

    setKnobsAge( serialization.getKnobsAge() );


    _imp->effect->onKnobsLoaded();
}

void
Node::restoreSublabel()
{
    //Check if natron custom tags are present and insert them if needed
    /// If the node has a sublabel, restore it in the label
    boost::shared_ptr<KnobString> labelKnob = _imp->nodeLabelKnob.lock();

    if (labelKnob) {
        QString labeltext = QString::fromUtf8( labelKnob->getValue().c_str() );
        int foundNatronCustomTag = labeltext.indexOf( QString::fromUtf8(NATRON_CUSTOM_HTML_TAG_START) );
        if (foundNatronCustomTag == -1) {
            KnobPtr sublabelKnob = getKnobByName(kNatronOfxParamStringSublabelName);
            if (sublabelKnob) {
                KnobString* sublabelKnobIsString = dynamic_cast<KnobString*>( sublabelKnob.get() );
                if (sublabelKnobIsString) {
                    QString sublabel = QString::fromUtf8( sublabelKnobIsString->getValue(0).c_str() );
                    if ( !sublabel.isEmpty() ) {
                        int fontEndTagFound = labeltext.lastIndexOf( QString::fromUtf8(kFontEndTag) );
                        if (fontEndTagFound == -1) {
                            labeltext.append( QString::fromUtf8(NATRON_CUSTOM_HTML_TAG_START) );
                            labeltext.append( QLatin1Char('(') + sublabel + QLatin1Char(')') );
                            labeltext.append( QString::fromUtf8(NATRON_CUSTOM_HTML_TAG_END) );
                        } else {
                            QString toAppend( QString::fromUtf8(NATRON_CUSTOM_HTML_TAG_START) );
                            toAppend += QLatin1Char('(');
                            toAppend += sublabel;
                            toAppend += QLatin1Char(')');
                            toAppend += QString::fromUtf8(NATRON_CUSTOM_HTML_TAG_END);
                            labeltext.insert(fontEndTagFound, toAppend);
                        }
                        labelKnob->setValue( labeltext.toStdString() );
                    }
                }
            }
        }
    }
}

void
Node::loadKnob(const KnobPtr & knob,
               const std::list< boost::shared_ptr<KnobSerialization> > & knobsValues,
               bool updateKnobGui)
{
    ///try to find a serialized value for this knob
    bool found = false;

    for (NodeSerialization::KnobValues::const_iterator it = knobsValues.begin(); it != knobsValues.end(); ++it) {
        if ( (*it)->getName() == knob->getName() ) {
            found = true;
            // don't load the value if the Knob is not persistant! (it is just the default value in this case)
            ///EDIT: Allow non persistent params to be loaded if we found a valid serialization for them
            //if ( knob->getIsPersistant() ) {
            KnobPtr serializedKnob = (*it)->getKnob();
            KnobChoice* isChoice = dynamic_cast<KnobChoice*>( knob.get() );
            if (isChoice) {
                const TypeExtraData* extraData = (*it)->getExtraData();
                const ChoiceExtraData* choiceData = dynamic_cast<const ChoiceExtraData*>(extraData);
                assert(choiceData);
                if (choiceData) {
                    KnobChoice* choiceSerialized = dynamic_cast<KnobChoice*>( serializedKnob.get() );
                    assert(choiceSerialized);
                    if (choiceSerialized) {
                        isChoice->choiceRestoration(choiceSerialized, choiceData);
                    }
                }
            } else {
                // There is a case where the dimension of a parameter might have changed between versions, e.g:
                // the size parameter of the Blur node was previously a Double1D and has become a Double2D to control
                // both dimensions.
                // For compatibility, we do not load only the first dimension, otherwise the result wouldn't be the same,
                // instead we replicate the last dimension of the serialized knob to all other remaining dimensions to fit the
                // knob's dimensions.
                if ( serializedKnob->getDimension() < knob->getDimension() ) {
                    int nSerDims = serializedKnob->getDimension();
                    for (int i = 0; i < nSerDims; ++i) {
                        knob->clone(serializedKnob.get(), i);
                    }
                    for (int i = nSerDims; i < knob->getDimension(); ++i) {
                        knob->clone(serializedKnob.get(), i, nSerDims - 1);
                    }
                } else {
                    if (updateKnobGui) {
                        knob->cloneAndUpdateGui( serializedKnob.get() );
                    } else {
                        knob->clone(serializedKnob);
                    }
                }
                knob->setSecret( serializedKnob->getIsSecret() );
                if ( knob->getDimension() == serializedKnob->getDimension() ) {
                    for (int i = 0; i < knob->getDimension(); ++i) {
                        knob->setEnabled( i, serializedKnob->isEnabled(i) );
                    }
                }
            }

            if (knob->getName() == kOfxImageEffectFileParamName) {
                computeFrameRangeForReader( knob.get() );
            }

            //}
            break;
        }
    }
    if (!found) {
        ///Hack for old RGBA checkboxes which have a different name now
        bool isR = knob->getName() == "r";
        bool isG = knob->getName() == "g";
        bool isB = knob->getName() == "b";
        bool isA = knob->getName() == "a";
        if (isR || isG || isB || isA) {
            for (NodeSerialization::KnobValues::const_iterator it = knobsValues.begin(); it != knobsValues.end(); ++it) {
                if ( ( isR && ( (*it)->getName() == kNatronOfxParamProcessR ) ) ||
                     ( isG && ( (*it)->getName() == kNatronOfxParamProcessG ) ) ||
                     ( isB && ( (*it)->getName() == kNatronOfxParamProcessB ) ) ||
                     ( isA && ( (*it)->getName() == kNatronOfxParamProcessA ) ) ) {
                    KnobPtr serializedKnob = (*it)->getKnob();
                    if (updateKnobGui) {
                        knob->cloneAndUpdateGui( serializedKnob.get() );
                    } else {
                        knob->clone(serializedKnob);
                    }
                    knob->setSecret( serializedKnob->getIsSecret() );
                    if ( knob->getDimension() == serializedKnob->getDimension() ) {
                        for (int i = 0; i < knob->getDimension(); ++i) {
                            knob->setEnabled( i, serializedKnob->isEnabled(i) );
                        }
                    }
                }
            }
        }
    }
} // Node::loadKnob

void
Node::Implementation::restoreKnobLinksRecursive(const GroupKnobSerialization* group,
                                                const NodesList & allNodes,
                                                const std::map<std::string, std::string>& oldNewScriptNamesMapping)
{
    const std::list <boost::shared_ptr<KnobSerializationBase> >&  children = group->getChildren();

    for (std::list <boost::shared_ptr<KnobSerializationBase> >::const_iterator it = children.begin(); it != children.end(); ++it) {
        GroupKnobSerialization* isGrp = dynamic_cast<GroupKnobSerialization*>( it->get() );
        KnobSerialization* isRegular = dynamic_cast<KnobSerialization*>( it->get() );
        assert(isGrp || isRegular);
        if (isGrp) {
            restoreKnobLinksRecursive(isGrp, allNodes, oldNewScriptNamesMapping);
        } else if (isRegular) {
            KnobPtr knob =  _publicInterface->getKnobByName( isRegular->getName() );
            if (!knob) {
                QString err = tr("%1: Could not find a parameter named %2").arg( QString::fromUtf8( _publicInterface->getScriptName_mt_safe().c_str() ) ).arg( QString::fromUtf8( (*it)->getName().c_str() ) );
                appPTR->writeToErrorLog_mt_safe(err);
                continue;
            }
            isRegular->restoreKnobLinks(knob, allNodes, oldNewScriptNamesMapping);
            isRegular->restoreExpressions(knob, oldNewScriptNamesMapping);
        }
    }
}

void
Node::restoreKnobsLinks(const NodeSerialization & serialization,
                        const NodesList & allNodes,
                        const std::map<std::string, std::string>& oldNewScriptNamesMapping)
{
    ////Only called by the main-thread
    assert( QThread::currentThread() == qApp->thread() );

    const NodeSerialization::KnobValues & knobsValues = serialization.getKnobsValues();
    ///try to find a serialized value for this knob
    for (NodeSerialization::KnobValues::const_iterator it = knobsValues.begin(); it != knobsValues.end(); ++it) {
        KnobPtr knob = getKnobByName( (*it)->getName() );
        if (!knob) {
            QString err = tr("%1: Could not find a parameter named %2").arg( QString::fromUtf8( getScriptName_mt_safe().c_str() ) ).arg( QString::fromUtf8( (*it)->getName().c_str() ) );
            appPTR->writeToErrorLog_mt_safe(err);
            continue;
        }
        (*it)->restoreKnobLinks(knob, allNodes, oldNewScriptNamesMapping);
        (*it)->restoreExpressions(knob, oldNewScriptNamesMapping);
    }

    const std::list<boost::shared_ptr<GroupKnobSerialization> >& userKnobs = serialization.getUserPages();
    for (std::list<boost::shared_ptr<GroupKnobSerialization > >::const_iterator it = userKnobs.begin(); it != userKnobs.end(); ++it) {
        _imp->restoreKnobLinksRecursive( (*it).get(), allNodes, oldNewScriptNamesMapping );
    }
}

void
Node::setPagesOrder(const std::list<std::string>& pages)
{
    //re-order the pages
    std::list<KnobPtr > pagesOrdered;

    for (std::list<std::string>::const_iterator it = pages.begin(); it != pages.end(); ++it) {
        const KnobsVec &knobs = getKnobs();
        for (KnobsVec::const_iterator it2 = knobs.begin(); it2 != knobs.end(); ++it2) {
            if ( (*it2)->getName() == *it ) {
                pagesOrdered.push_back(*it2);
                _imp->effect->removeKnobFromList( it2->get() );
                break;
            }
        }
    }
    int index = 0;
    for (std::list<KnobPtr >::iterator it =  pagesOrdered.begin(); it != pagesOrdered.end(); ++it, ++index) {
        _imp->effect->insertKnob(index, *it);
    }
}

std::list<std::string>
Node::getPagesOrder() const
{
    const KnobsVec& knobs = getKnobs();
    std::list<std::string> ret;

    for (KnobsVec::const_iterator it = knobs.begin(); it != knobs.end(); ++it) {
        KnobPage* ispage = dynamic_cast<KnobPage*>( it->get() );
        if (ispage) {
            ret.push_back( ispage->getName() );
        }
    }

    return ret;
}

void
Node::restoreUserKnobs(const NodeSerialization& serialization)
{
    const std::list<boost::shared_ptr<GroupKnobSerialization> >& userPages = serialization.getUserPages();

    for (std::list<boost::shared_ptr<GroupKnobSerialization> >::const_iterator it = userPages.begin(); it != userPages.end(); ++it) {
        KnobPtr found = getKnobByName( (*it)->getName() );
        boost::shared_ptr<KnobPage> page;
        if (!found) {
            page = AppManager::createKnob<KnobPage>(_imp->effect.get(), (*it)->getLabel(), 1, false);
            page->setAsUserKnob(true);
            page->setName( (*it)->getName() );
        } else {
            page = boost::dynamic_pointer_cast<KnobPage>(found);
        }
        if (page) {
            _imp->restoreUserKnobsRecursive( (*it)->getChildren(), boost::shared_ptr<KnobGroup>(), page );
        }
    }
    setPagesOrder( serialization.getPagesOrdered() );
}

void
Node::Implementation::restoreUserKnobsRecursive(const std::list<boost::shared_ptr<KnobSerializationBase> >& knobs,
                                                const boost::shared_ptr<KnobGroup>& group,
                                                const boost::shared_ptr<KnobPage>& page)
{
    for (std::list<boost::shared_ptr<KnobSerializationBase> >::const_iterator it = knobs.begin(); it != knobs.end(); ++it) {
        GroupKnobSerialization* isGrp = dynamic_cast<GroupKnobSerialization*>( it->get() );
        KnobSerialization* isRegular = dynamic_cast<KnobSerialization*>( it->get() );
        assert(isGrp || isRegular);

        KnobPtr found = _publicInterface->getKnobByName( (*it)->getName() );

        if (isGrp) {
            boost::shared_ptr<KnobGroup> grp;
            if (!found) {
                grp = AppManager::createKnob<KnobGroup>(effect.get(), isGrp->getLabel(), 1, false);
            } else {
                grp = boost::dynamic_pointer_cast<KnobGroup>(found);
                if (!grp) {
                    continue;
                }
            }
            grp->setAsUserKnob(true);
            grp->setName( (*it)->getName() );
            if ( isGrp && isGrp->isSetAsTab() ) {
                grp->setAsTab();
            }
            page->addKnob(grp);
            if (group) {
                group->addKnob(grp);
            }
            grp->setValue( isGrp->isOpened() );
            restoreUserKnobsRecursive(isGrp->getChildren(), grp, page);
        } else if (isRegular) {
            assert( isRegular->isUserKnob() );
            KnobPtr sKnob = isRegular->getKnob();
            KnobPtr knob;
            KnobInt* isInt = dynamic_cast<KnobInt*>( sKnob.get() );
            KnobDouble* isDbl = dynamic_cast<KnobDouble*>( sKnob.get() );
            KnobBool* isBool = dynamic_cast<KnobBool*>( sKnob.get() );
            KnobChoice* isChoice = dynamic_cast<KnobChoice*>( sKnob.get() );
            KnobColor* isColor = dynamic_cast<KnobColor*>( sKnob.get() );
            KnobString* isStr = dynamic_cast<KnobString*>( sKnob.get() );
            KnobFile* isFile = dynamic_cast<KnobFile*>( sKnob.get() );
            KnobOutputFile* isOutFile = dynamic_cast<KnobOutputFile*>( sKnob.get() );
            KnobPath* isPath = dynamic_cast<KnobPath*>( sKnob.get() );
            KnobButton* isBtn = dynamic_cast<KnobButton*>( sKnob.get() );
            KnobSeparator* isSep = dynamic_cast<KnobSeparator*>( sKnob.get() );
            KnobParametric* isParametric = dynamic_cast<KnobParametric*>( sKnob.get() );

            assert(isInt || isDbl || isBool || isChoice || isColor || isStr || isFile || isOutFile || isPath || isBtn || isSep || isParametric);

            if (isInt) {
                boost::shared_ptr<KnobInt> k;

                if (!found) {
                    k = AppManager::createKnob<KnobInt>(effect.get(), isRegular->getLabel(),
                                                        sKnob->getDimension(), false);
                } else {
                    k = boost::dynamic_pointer_cast<KnobInt>(found);
                    if (!k) {
                        continue;
                    }
                }
                const ValueExtraData* data = dynamic_cast<const ValueExtraData*>( isRegular->getExtraData() );
                assert(data);
                if (data) {
                    std::vector<int> minimums, maximums, dminimums, dmaximums;
                    for (int i = 0; i < k->getDimension(); ++i) {
                        minimums.push_back(data->min);
                        maximums.push_back(data->max);
                        dminimums.push_back(data->dmin);
                        dmaximums.push_back(data->dmax);
                    }
                    k->setMinimumsAndMaximums(minimums, maximums);
                    k->setDisplayMinimumsAndMaximums(dminimums, dmaximums);
                }
                knob = k;
            } else if (isDbl) {
                boost::shared_ptr<KnobDouble> k;
                if (!found) {
                    k = AppManager::createKnob<KnobDouble>(effect.get(), isRegular->getLabel(),
                                                           sKnob->getDimension(), false);
                } else {
                    k = boost::dynamic_pointer_cast<KnobDouble>(found);
                    if (!k) {
                        continue;
                    }
                }
                const ValueExtraData* data = dynamic_cast<const ValueExtraData*>( isRegular->getExtraData() );
                assert(data);
                if (data) {
                    std::vector<double> minimums, maximums, dminimums, dmaximums;
                    for (int i = 0; i < k->getDimension(); ++i) {
                        minimums.push_back(data->min);
                        maximums.push_back(data->max);
                        dminimums.push_back(data->dmin);
                        dmaximums.push_back(data->dmax);
                    }
                    k->setMinimumsAndMaximums(minimums, maximums);
                    k->setDisplayMinimumsAndMaximums(dminimums, dmaximums);
                }
                knob = k;

                if ( isRegular->getUseHostOverlayHandle() ) {
                    KnobDouble* isDbl = dynamic_cast<KnobDouble*>( knob.get() );
                    if (isDbl) {
                        isDbl->setHasHostOverlayHandle(true);
                    }
                }
            } else if (isBool) {
                boost::shared_ptr<KnobBool> k;
                if (!found) {
                    k = AppManager::createKnob<KnobBool>(effect.get(), isRegular->getLabel(),
                                                         sKnob->getDimension(), false);
                } else {
                    k = boost::dynamic_pointer_cast<KnobBool>(found);
                    if (!k) {
                        continue;
                    }
                }
                knob = k;
            } else if (isChoice) {
                boost::shared_ptr<KnobChoice> k;
                if (!found) {
                    k = AppManager::createKnob<KnobChoice>(effect.get(), isRegular->getLabel(),
                                                           sKnob->getDimension(), false);
                } else {
                    k = boost::dynamic_pointer_cast<KnobChoice>(found);
                    if (!k) {
                        continue;
                    }
                }
                const ChoiceExtraData* data = dynamic_cast<const ChoiceExtraData*>( isRegular->getExtraData() );
                assert(data);
                if (data) {
                    k->populateChoices(data->_entries, data->_helpStrings);
                }
                knob = k;
            } else if (isColor) {
                boost::shared_ptr<KnobColor> k;
                if (!found) {
                    k = AppManager::createKnob<KnobColor>(effect.get(), isRegular->getLabel(),
                                                          sKnob->getDimension(), false);
                } else {
                    k = boost::dynamic_pointer_cast<KnobColor>(found);
                    if (!k) {
                        continue;
                    }
                }
                const ValueExtraData* data = dynamic_cast<const ValueExtraData*>( isRegular->getExtraData() );
                assert(data);
                if (data) {
                    std::vector<double> minimums, maximums, dminimums, dmaximums;
                    for (int i = 0; i < k->getDimension(); ++i) {
                        minimums.push_back(data->min);
                        maximums.push_back(data->max);
                        dminimums.push_back(data->dmin);
                        dmaximums.push_back(data->dmax);
                    }
                    k->setMinimumsAndMaximums(minimums, maximums);
                    k->setDisplayMinimumsAndMaximums(dminimums, dmaximums);
                }
                knob = k;
            } else if (isStr) {
                boost::shared_ptr<KnobString> k;
                if (!found) {
                    k = AppManager::createKnob<KnobString>(effect.get(), isRegular->getLabel(),
                                                           sKnob->getDimension(), false);
                } else {
                    k = boost::dynamic_pointer_cast<KnobString>(found);
                    if (!k) {
                        continue;
                    }
                }
                const TextExtraData* data = dynamic_cast<const TextExtraData*>( isRegular->getExtraData() );
                assert(data);
                if (data) {
                    if (data->label) {
                        k->setAsLabel();
                    } else if (data->multiLine) {
                        k->setAsMultiLine();
                        if (data->richText) {
                            k->setUsesRichText(true);
                        }
                    }
                }
                knob = k;
            } else if (isFile) {
                boost::shared_ptr<KnobFile> k;
                if (!found) {
                    k = AppManager::createKnob<KnobFile>(effect.get(), isRegular->getLabel(),
                                                         sKnob->getDimension(), false);
                } else {
                    k = boost::dynamic_pointer_cast<KnobFile>(found);
                    if (!k) {
                        continue;
                    }
                }
                const FileExtraData* data = dynamic_cast<const FileExtraData*>( isRegular->getExtraData() );
                assert(data);
                if (data && data->useSequences) {
                    k->setAsInputImage();
                }
                knob = k;
            } else if (isOutFile) {
                boost::shared_ptr<KnobOutputFile> k;
                if (!found) {
                    k = AppManager::createKnob<KnobOutputFile>(effect.get(), isRegular->getLabel(),
                                                               sKnob->getDimension(), false);
                } else {
                    k = boost::dynamic_pointer_cast<KnobOutputFile>(found);
                    if (!k) {
                        continue;
                    }
                }
                const FileExtraData* data = dynamic_cast<const FileExtraData*>( isRegular->getExtraData() );
                assert(data);
                if (data && data->useSequences) {
                    k->setAsOutputImageFile();
                }
                knob = k;
            } else if (isPath) {
                boost::shared_ptr<KnobPath> k;
                if (!found) {
                    k = AppManager::createKnob<KnobPath>(effect.get(), isRegular->getLabel(),
                                                         sKnob->getDimension(), false);
                } else {
                    k = boost::dynamic_pointer_cast<KnobPath>(found);
                    if (!k) {
                        continue;
                    }
                }
                const PathExtraData* data = dynamic_cast<const PathExtraData*>( isRegular->getExtraData() );
                assert(data);
                if (data && data->multiPath) {
                    k->setMultiPath(true);
                }
                knob = k;
            } else if (isBtn) {
                boost::shared_ptr<KnobButton> k;
                if (!found) {
                    k = AppManager::createKnob<KnobButton>(effect.get(), isRegular->getLabel(),
                                                           sKnob->getDimension(), false);
                } else {
                    k = boost::dynamic_pointer_cast<KnobButton>(found);
                    if (!k) {
                        continue;
                    }
                }
                knob = k;
            } else if (isSep) {
                boost::shared_ptr<KnobSeparator> k;
                if (!found) {
                    k = AppManager::createKnob<KnobSeparator>(effect.get(), isRegular->getLabel(),
                                                              sKnob->getDimension(), false);
                } else {
                    k = boost::dynamic_pointer_cast<KnobSeparator>(found);
                    if (!k) {
                        continue;
                    }
                }
                knob = k;
            } else if (isParametric) {
                boost::shared_ptr<KnobParametric> k;
                if (!found) {
                    k = AppManager::createKnob<KnobParametric>(effect.get(), isRegular->getLabel(), sKnob->getDimension(), false);
                } else {
                    k = boost::dynamic_pointer_cast<KnobParametric>(found);
                    if (!k) {
                        continue;
                    }
                }
                knob = k;
            }

            assert(knob);
            if (!knob) {
                continue;
            }
            knob->cloneDefaultValues( sKnob.get() );
            if (isChoice) {
                const ChoiceExtraData* data = dynamic_cast<const ChoiceExtraData*>( isRegular->getExtraData() );
                assert(data);
                KnobChoice* createdKnob = dynamic_cast<KnobChoice*>( knob.get() );
                assert(createdKnob);
                if (data && createdKnob) {
                    createdKnob->choiceRestoration(dynamic_cast<KnobChoice*>( sKnob.get() ), data);
                }
            } else {
                knob->clone( sKnob.get() );
            }
            knob->setAsUserKnob(true);
            if (group) {
                group->addKnob(knob);
            } else if (page) {
                page->addKnob(knob);
            }

            knob->setIsPersistant( isRegular->isPersistent() );
            knob->setAnimationEnabled( isRegular->isAnimationEnabled() );
            knob->setEvaluateOnChange( isRegular->getEvaluatesOnChange() );
            knob->setName( isRegular->getName() );
            knob->setHintToolTip( isRegular->getHintToolTip() );
            if ( !isRegular->triggerNewLine() ) {
                knob->setAddNewLine(false);
            }
        }
    }
} // Node::Implementation::restoreUserKnobsRecursive

void
Node::setKnobsAge(U64 newAge)
{
    ////Only called by the main-thread
    assert( QThread::currentThread() == qApp->thread() );

    bool changed;
    {
        QWriteLocker l(&_imp->knobsAgeMutex);
        changed = _imp->knobsAge != newAge || !_imp->hash.value();
        if (changed) {
            _imp->knobsAge = newAge;
        }
    }
    if (changed) {
        Q_EMIT knobsAgeChanged(newAge);
        computeHash();
    }
}

void
Node::incrementKnobsAge_internal()
{
    {
        QWriteLocker l(&_imp->knobsAgeMutex);
        ++_imp->knobsAge;

        ///if the age of an effect somehow reaches the maximum age (will never happen)
        ///handle it by clearing the cache and resetting the age to 0.
        if ( _imp->knobsAge == std::numeric_limits<U64>::max() ) {
            appPTR->clearAllCaches();
            _imp->knobsAge = 0;
        }
    }
}

void
Node::incrementKnobsAge()
{
    U32 newAge;
    {
        QWriteLocker l(&_imp->knobsAgeMutex);
        ++_imp->knobsAge;

        ///if the age of an effect somehow reaches the maximum age (will never happen)
        ///handle it by clearing the cache and resetting the age to 0.
        if ( _imp->knobsAge == std::numeric_limits<U64>::max() ) {
            appPTR->clearAllCaches();
            _imp->knobsAge = 0;
        }
        newAge = _imp->knobsAge;
    }
    Q_EMIT knobsAgeChanged(newAge);

    computeHash();
}

U64
Node::getKnobsAge() const
{
    QReadLocker l(&_imp->knobsAgeMutex);

    return _imp->knobsAge;
}

bool
Node::isRenderingPreview() const
{
    QMutexLocker l(&_imp->computingPreviewMutex);

    return _imp->computingPreview;
}

bool
Node::hasOverlay() const
{
    if (!_imp->effect) {
        return false;
    }

    boost::shared_ptr<NodeGuiI> nodeGui = getNodeGui();
    if (nodeGui) {
        if ( nodeGui->hasHostOverlay() ) {
            return true;
        }
    }

    return _imp->effect->hasOverlay();
}

void
Node::Implementation::abortPreview()
{
    bool computing;
    {
        QMutexLocker locker(&computingPreviewMutex);
        computing = computingPreview;
    }

    if (computing) {
        QMutexLocker l(&mustQuitPreviewMutex);
        assert(!mustQuitPreview);
        mustQuitPreview = true;
        while (mustQuitPreview) {
            mustQuitPreviewCond.wait(&mustQuitPreviewMutex);
        }
    }
}

bool
Node::Implementation::checkForExitPreview()
{
    {
        QMutexLocker locker(&mustQuitPreviewMutex);
        if (mustQuitPreview) {
            mustQuitPreview = false;
            mustQuitPreviewCond.wakeOne();

            return true;
        }

        return false;
    }
}

void
Node::abortAnyProcessing()
{
    OutputEffectInstance* isOutput = dynamic_cast<OutputEffectInstance*>( getEffectInstance().get() );

    if (isOutput) {
        isOutput->getRenderEngine()->abortRendering(false, true);
    }
    _imp->abortPreview();
}

void
Node::setMustQuitProcessing(bool mustQuit)
{
    {
        QMutexLocker k(&_imp->mustQuitProcessingMutex);
        _imp->mustQuitProcessing = mustQuit;
    }
    if ( getRotoContext() ) {
        NodesList rotopaintNodes;
        getRotoContext()->getRotoPaintTreeNodes(&rotopaintNodes);
        for (NodesList::iterator it = rotopaintNodes.begin(); it != rotopaintNodes.end(); ++it) {
            (*it)->setMustQuitProcessing(mustQuit);
        }
    }
    //Attempt to wake-up  sleeping threads of the thread pool
    QMutexLocker k(&_imp->nodeIsDequeuingMutex);
    _imp->nodeIsDequeuing = false;
    _imp->nodeIsDequeuingCond.wakeAll();
}

void
Node::quitAnyProcessing()
{
    {
        QMutexLocker k(&_imp->nodeIsDequeuingMutex);
        if (_imp->nodeIsDequeuing) {
            _imp->nodeIsDequeuing = false;

            //Attempt to wake-up  sleeping threads of the thread pool
            _imp->nodeIsDequeuingCond.wakeAll();
        }
    }


    //If this effect has a RenderEngine, make sure it is finished
    OutputEffectInstance* isOutput = dynamic_cast<OutputEffectInstance*>( _imp->effect.get() );

    if (isOutput) {
        isOutput->getRenderEngine()->quitEngine();
    }

    //Returns when the preview is done computign
    _imp->abortPreview();

    if ( isRotoPaintingNode() ) {
        NodesList rotopaintNodes;
        getRotoContext()->getRotoPaintTreeNodes(&rotopaintNodes);
        for (NodesList::iterator it = rotopaintNodes.begin(); it != rotopaintNodes.end(); ++it) {
            (*it)->quitAnyProcessing();
        }
    }
}

Node::~Node()
{
    destroyNodeInternal(true, false);
}

const std::vector<std::string> &
Node::getInputLabels() const
{
    assert(_imp->inputsInitialized);
    ///MT-safe as it never changes.
    ////Only called by the main-thread
    assert( QThread::currentThread() == qApp->thread() );

    return _imp->inputLabels;
}

const NodesWList &
Node::getOutputs() const
{
    ////Only called by the main-thread
    assert( QThread::currentThread() == qApp->thread() );

    return _imp->outputs;
}

const NodesWList &
Node::getGuiOutputs() const
{
    ////Only called by the main-thread
    assert( QThread::currentThread() == qApp->thread() );

    return _imp->guiOutputs;
}

void
Node::getOutputs_mt_safe(NodesWList& outputs) const
{
    QMutexLocker l(&_imp->outputsMutex);

    outputs =  _imp->outputs;
}

void
Node::getInputNames(std::map<std::string, std::string> & inputNames) const
{
    ///This is called by the serialization thread.
    ///We use the guiInputs because we want to serialize exactly how the tree was to the user

    NodePtr parent = _imp->multiInstanceParent.lock();

    if (parent) {
        parent->getInputNames(inputNames);

        return;
    }

    QMutexLocker l(&_imp->inputsLabelsMutex);
    assert( _imp->inputs.size() == _imp->inputLabels.size() );
    for (std::size_t i = 0; i < _imp->inputs.size(); ++i) {
        NodePtr input = _imp->inputs[i].lock();
        if (input) {
            inputNames.insert( std::make_pair( _imp->inputLabels[i], input->getScriptName_mt_safe() ) );
        }
    }
}

int
Node::getPreferredInputInternal(bool connected) const
{
    int nInputs = getMaxInputCount();

    if (nInputs == 0) {
        return -1;
    }
    std::vector<NodePtr> inputs(nInputs);
    std::vector<std::string> inputLabels(nInputs);
    int inputA = -1;
    int inputB = -1;
    {
        // fill input labels, and if one is called "Source", return it
        // if it's "A" or "B", keep the index.
        for (int i = 0; i < nInputs; ++i) {
            std::string inputLabel = getInputLabel(i);
            //printf("%d->%s\n", i, inputLabel.c_str());
            if (inputLabel == kOfxImageEffectSimpleSourceClipName) {
                inputs[i] = getInput(i);
                if ( (connected && inputs[i]) || (!connected && !inputs[i]) ) {
                    return i;
                }
            } else if (inputLabel == "A") {
                inputA = i;
            } else if (inputLabel == "B") {
                inputB = i;
            }
        }
    }
    bool useInputA = appPTR->getCurrentSettings()->isMergeAutoConnectingToAInput();

    ///Find an input named A
    int inputToFind = -1, foundOther = -1;
    if ( useInputA || (getPluginID() == PLUGINID_OFX_SHUFFLE) ) {
        inputToFind = inputA;
        foundOther = inputB;
    } else {
        inputToFind = inputB;
        foundOther = inputA;
    }
    if (inputToFind != -1) {
        inputs[inputToFind] = getInput(inputToFind);
        if ( (connected && inputs[inputToFind]) || (!connected && !inputs[inputToFind]) ) {
            return inputToFind;
        }
    }
    if (foundOther != -1) {
        inputs[foundOther] = getInput(foundOther);
        if ( (connected && inputs[foundOther]) || (!connected && !inputs[foundOther]) ) {
            return foundOther;
        }
    }


    for (int i = 0; i < nInputs; ++i) {
        if (!inputs[i]) {
            inputs[i] = getInput(i);
        }
    }


    ///we return the first non-optional empty input
    int firstNonOptionalEmptyInput = -1;
    std::list<int> optionalEmptyInputs;
    std::list<int> optionalEmptyMasks;

    for (int i = 0; i < nInputs; ++i) {
        if ( _imp->effect->isInputRotoBrush(i) ) {
            continue;
        }
        if ( (connected && inputs[i]) || (!connected && !inputs[i]) ) {
            if ( !_imp->effect->isInputOptional(i) ) {
                if (firstNonOptionalEmptyInput == -1) {
                    firstNonOptionalEmptyInput = i;
                    break;
                }
            } else {
                if ( _imp->effect->isInputMask(i) ) {
                    optionalEmptyMasks.push_back(i);
                } else {
                    optionalEmptyInputs.push_back(i);
                }
            }
        }
    }


    ///Default to the first non optional empty input
    if (firstNonOptionalEmptyInput != -1) {
        return firstNonOptionalEmptyInput;
    }  else {
        if ( !optionalEmptyInputs.empty() ) {
            //We return the first optional empty input
            std::list<int>::iterator first = optionalEmptyInputs.begin();
            while ( first != optionalEmptyInputs.end() && _imp->effect->isInputRotoBrush(*first) ) {
                ++first;
            }
            if ( first == optionalEmptyInputs.end() ) {
                return -1;
            } else {
                return *first;
            }
        } else if ( !optionalEmptyMasks.empty() ) {
            return optionalEmptyMasks.front();
        } else {
            return -1;
        }
    }
} // Node::getPreferredInputInternal

int
Node::getPreferredInput() const
{
    return getPreferredInputInternal(true);
}

int
Node::getPreferredInputForConnection() const
{
    return getPreferredInputInternal(false);
}

NodePtr
Node::getPreferredInputNode() const
{
    GroupInput* isInput = dynamic_cast<GroupInput*>( _imp->effect.get() );
    PrecompNode* isPrecomp = dynamic_cast<PrecompNode*>( _imp->effect.get() );

    if (isInput) {
        NodeGroup* isGroup = dynamic_cast<NodeGroup*>( getGroup().get() );
        assert(isGroup);
        if (!isGroup) {
            return NodePtr();
        }
        int inputNb = -1;
        std::vector<NodePtr> groupInputs;
        isGroup->getInputs(&groupInputs, false);
        for (std::size_t i = 0; i < groupInputs.size(); ++i) {
            if (groupInputs[i].get() == this) {
                inputNb = i;
                break;
            }
        }
        if (inputNb != -1) {
            NodePtr input = isGroup->getNode()->getInput(inputNb);

            return input;
        }
    } else if (isPrecomp) {
        return isPrecomp->getOutputNode();
    } else {
        int idx = getPreferredInput();
        if (idx != -1) {
            return getInput(idx);
        }
    }

    return NodePtr();
}

void
Node::getOutputsConnectedToThisNode(std::map<NodePtr, int>* outputs)
{
    ////Only called by the main-thread
    assert( QThread::currentThread() == qApp->thread() );

    NodePtr thisSHared = shared_from_this();
    for (NodesWList::iterator it = _imp->outputs.begin(); it != _imp->outputs.end(); ++it) {
        NodePtr output = it->lock();
        if (!output) {
            continue;
        }

        int indexOfThis = output->inputIndex(thisSHared);
        assert(indexOfThis != -1);
        if (indexOfThis >= 0) {
            outputs->insert( std::make_pair(output, indexOfThis) );
        }
    }
}

const std::string &
Node::getScriptName() const
{
    ////Only called by the main-thread
    assert( QThread::currentThread() == qApp->thread() );
    QMutexLocker l(&_imp->nameMutex);

    return _imp->scriptName;
}

std::string
Node::getScriptName_mt_safe() const
{
    QMutexLocker l(&_imp->nameMutex);

    return _imp->scriptName;
}

static void
prependGroupNameRecursive(const NodePtr& group,
                          std::string& name)
{
    name.insert(0, ".");
    name.insert( 0, group->getScriptName_mt_safe() );
    boost::shared_ptr<NodeCollection> hasParentGroup = group->getGroup();
    boost::shared_ptr<NodeGroup> isGrp = boost::dynamic_pointer_cast<NodeGroup>(hasParentGroup);
    if (isGrp) {
        prependGroupNameRecursive(isGrp->getNode(), name);
    }
}

std::string
Node::getFullyQualifiedNameInternal(const std::string& scriptName) const
{
    std::string ret = scriptName;
    NodePtr parent = getParentMultiInstance();

    if (parent) {
        prependGroupNameRecursive(parent, ret);
    } else {
        boost::shared_ptr<NodeCollection> hasParentGroup = getGroup();
        NodeGroup* isGrp = dynamic_cast<NodeGroup*>( hasParentGroup.get() );
        if (isGrp) {
            NodePtr grpNode = isGrp->getNode();
            if (grpNode) {
                prependGroupNameRecursive(grpNode, ret);
            }
        }
    }

    return ret;
}

std::string
Node::getFullyQualifiedName() const
{
    return getFullyQualifiedNameInternal( getScriptName_mt_safe() );
}

void
Node::setLabel(const std::string& label)
{
    assert( QThread::currentThread() == qApp->thread() );
    if ( dynamic_cast<GroupOutput*>( _imp->effect.get() ) ) {
        return;
    }

    {
        QMutexLocker k(&_imp->nameMutex);
        if (label == _imp->label) {
            return;
        }
        _imp->label = label;
    }
    boost::shared_ptr<NodeCollection> collection = getGroup();
    if (collection) {
        collection->notifyNodeNameChanged( shared_from_this() );
    }
    Q_EMIT labelChanged( QString::fromUtf8( label.c_str() ) );
}

const std::string&
Node::getLabel() const
{
    assert( QThread::currentThread() == qApp->thread() );
    QMutexLocker k(&_imp->nameMutex);

    return _imp->label;
}

std::string
Node::getLabel_mt_safe() const
{
    QMutexLocker k(&_imp->nameMutex);

    return _imp->label;
}

void
Node::setScriptName_no_error_check(const std::string & name)
{
    setNameInternal(name, false, false);
}

static void
insertDependenciesRecursive(Node* node,
                            KnobI::ListenerDimsMap* dependencies)
{
    const KnobsVec & knobs = node->getKnobs();

    for (std::size_t i = 0; i < knobs.size(); ++i) {
        KnobI::ListenerDimsMap dimDeps;
        knobs[i]->getListeners(dimDeps);
        for (KnobI::ListenerDimsMap::iterator it = dimDeps.begin(); it != dimDeps.end(); ++it) {
            KnobI::ListenerDimsMap::iterator found = dependencies->find(it->first);
            if ( found != dependencies->end() ) {
                assert( found->second.size() == it->second.size() );
                for (std::size_t j = 0; j < found->second.size(); ++j) {
                    if (it->second[j].isExpr) {
                        found->second[j].isListening |= it->second[j].isListening;
                    }
                }
            } else {
                dependencies->insert(*it);
            }
        }
    }

    NodeGroup* isGroup = node->isEffectGroup();
    if (isGroup) {
        NodesList nodes = isGroup->getNodes();
        for (NodesList::iterator it = nodes.begin(); it != nodes.end(); ++it) {
            insertDependenciesRecursive(it->get(), dependencies);
        }
    }
}

void
Node::setNameInternal(const std::string& name,
                      bool throwErrors,
                      bool declareToPython)
{
    std::string oldName = getScriptName_mt_safe();
    std::string fullOldName = getFullyQualifiedName();
    std::string newName = name;
    bool onlySpaces = true;

    for (std::size_t i = 0; i < name.size(); ++i) {
        if (name[i] != '_') {
            onlySpaces = false;
            break;
        }
    }
    if (onlySpaces) {
        std::string err = tr("The name must at least contain a character").toStdString();
        if (throwErrors) {
            throw std::runtime_error(err);
        } else {
            appPTR->writeToErrorLog_mt_safe( QString::fromUtf8( err.c_str() ) );
            std::cerr << err << std::endl;

            return;
        }
    }

    boost::shared_ptr<NodeCollection> collection = getGroup();
    if (collection) {
        if (throwErrors) {
            try {
                collection->checkNodeName(this, name, false, false, &newName);
            } catch (const std::exception& e) {
                appPTR->writeToErrorLog_mt_safe( QString::fromUtf8( e.what() ) );
                std::cerr << e.what() << std::endl;

                return;
            }
        } else {
            collection->checkNodeName(this, name, false, false, &newName);
        }
    }


    if (oldName == newName) {
        return;
    }


    if ( !newName.empty() ) {
        bool isAttrDefined = false;
        std::string newPotentialQualifiedName = getApp()->getAppIDString() + "." + getFullyQualifiedNameInternal(newName);
        PyObject* obj = NATRON_PYTHON_NAMESPACE::getAttrRecursive(newPotentialQualifiedName, appPTR->getMainModule(), &isAttrDefined);
        Q_UNUSED(obj);
        if (isAttrDefined) {
            std::stringstream ss;
            ss << "A Python attribute with the same name (" << newPotentialQualifiedName << ") already exists.";
            if (throwErrors) {
                throw std::runtime_error( ss.str() );
            } else {
                std::string err = ss.str();
                appPTR->writeToErrorLog_mt_safe( QString::fromUtf8( err.c_str() ) );
                std::cerr << err << std::endl;

                return;
            }
        }
    }

    bool mustSetCacheID;
    {
        QMutexLocker l(&_imp->nameMutex);
        _imp->scriptName = newName;
        mustSetCacheID = _imp->cacheID.empty();
        ///Set the label at the same time if the label is empty
        if ( _imp->label.empty() ) {
            _imp->label = newName;
        }
    }
    std::string fullySpecifiedName = getFullyQualifiedName();

    if (mustSetCacheID) {
        std::string baseName = fullySpecifiedName;
        std::string cacheID = fullySpecifiedName;
        int i = 1;
        while ( getGroup() && getGroup()->isCacheIDAlreadyTaken(cacheID) ) {
            std::stringstream ss;
            ss << baseName;
            ss << i;
            cacheID = ss.str();
            ++i;
        }
        QMutexLocker l(&_imp->nameMutex);
        _imp->cacheID = cacheID;
    }

    if (declareToPython && collection) {
        if ( !oldName.empty() ) {
            if (fullOldName != fullySpecifiedName) {
                try {
                    setNodeVariableToPython(fullOldName, fullySpecifiedName);
                } catch (const std::exception& e) {
                    qDebug() << e.what();
                }
            }
        } else { //if (!oldName.empty()) {
            declareNodeVariableToPython(fullySpecifiedName);
        }


        ///For all knobs that have listeners, change in the expressions of listeners this knob script-name
        KnobI::ListenerDimsMap dependencies;
        insertDependenciesRecursive(this, &dependencies);
        for (KnobI::ListenerDimsMap::iterator it = dependencies.begin(); it != dependencies.end(); ++it) {
            KnobPtr listener = it->first.lock();
            if (!listener) {
                continue;
            }
            for (std::size_t d = 0; d < it->second.size(); ++d) {
                if (it->second[d].isListening && it->second[d].isExpr) {
                    listener->replaceNodeNameInExpression(d, oldName, newName);
                }
            }
        }
    }

    QString qnewName = QString::fromUtf8( newName.c_str() );
    Q_EMIT scriptNameChanged(qnewName);
    Q_EMIT labelChanged(qnewName);
} // Node::setNameInternal

void
Node::setScriptName(const std::string& name)
{
    std::string newName;

    if ( getGroup() ) {
        getGroup()->checkNodeName(this, name, false, true, &newName);
    } else {
        newName = name;
    }
    //We do not allow setting the script-name of output nodes because we rely on it with NatronRenderer
    if ( dynamic_cast<GroupOutput*>( _imp->effect.get() ) ) {
        throw std::runtime_error( tr("Changing the script-name of an Output node is not a valid operation.").toStdString() );

        return;
    }


    setNameInternal(newName, true, true);
}

AppInstance*
Node::getApp() const
{
    return _imp->app;
}

bool
Node::isActivated() const
{
    QMutexLocker l(&_imp->activatedMutex);

    return _imp->activated;
}

std::string
Node::makeCacheInfo() const
{
    std::size_t ram, disk;

    appPTR->getMemoryStatsForCacheEntryHolder(this, &ram, &disk);
    QString ramSizeStr = printAsRAM( (U64)ram );
    QString diskSizeStr = printAsRAM( (U64)disk );
    std::stringstream ss;
    ss << "<b><font color=\"green\">Cache occupancy:</font></b> RAM: " << ramSizeStr.toStdString() << " / Disk: " << diskSizeStr.toStdString();

    return ss.str();
}

std::string
Node::makeInfoForInput(int inputNumber) const
{
    if ( (inputNumber < -1) || ( inputNumber >= getMaxInputCount() ) ) {
        return "";
    }
    EffectInstPtr input;
    if (inputNumber != -1) {
        input = _imp->effect->getInput(inputNumber);
        if (input) {
            input = input->getNearestNonIdentity( getApp()->getTimeLine()->currentFrame() );
        }
    } else {
        input = _imp->effect;
    }

    if (!input) {
        return "";
    }


    ImageBitDepthEnum depth = _imp->effect->getBitDepth(inputNumber);
    double time = getApp()->getTimeLine()->currentFrame();
    std::stringstream ss;
    { // input name
        std::string inputName;
        if (inputNumber != -1) {
            inputName = getInputLabel(inputNumber);
        } else {
            inputName = "Output";
        }
        ss << "<b><font color=\"orange\">" << inputName << ":" << "</font></b><br />";
    }
    { // image format
        ss << "<b>Image format: </b>";
        EffectInstance::ComponentsAvailableMap availableComps;
        input->getComponentsAvailable(true, true, time, &availableComps);
        EffectInstance::ComponentsAvailableMap::iterator next = availableComps.begin();
        if ( next != availableComps.end() ) {
            ++next;
        }
        for (EffectInstance::ComponentsAvailableMap::iterator it = availableComps.begin(); it != availableComps.end(); ++it) {
            NodePtr origin = it->second.lock();
            if ( (origin.get() != this) || (inputNumber == -1) ) {
                ss << Image::getFormatString(it->first, depth);
                if (origin) {
                    ss << " (from " << origin->getLabel_mt_safe() << ")";
                }
            }
            if ( next != availableComps.end() ) {
                if ( (origin.get() != this) || (inputNumber == -1) ) {
                    ss << ", ";
                }
                ++next;
            }
        }
        ss << "<br />";
    }
    { // premult
        ImagePremultiplicationEnum premult = input->getPremult();
        const char* premultStr = "unknown";
        switch (premult) {
        case eImagePremultiplicationOpaque:
            premultStr = "opaque";
            break;
        case eImagePremultiplicationPremultiplied:
            premultStr = "premultiplied";
            break;
        case eImagePremultiplicationUnPremultiplied:
            premultStr = "unpremultiplied";
            break;
        }
        ss << "<b>Alpha premultiplication: </b>" << premultStr << "<br />";
    }
    { // par
        double par = input->getAspectRatio(inputNumber);
        ss << "<b>Pixel aspect ratio: </b>" << par << "<br />";
    }
    { // fps
        double fps = input->getFrameRate();
        ss << "<b>Frame rate:</b> " << fps << "fps<br />";
    }
    {
        double first = 1., last = 1.;
        input->getFrameRange_public(getHashValue(), &first, &last);
        ss << "<b>Frame range:</b> " << first << " - " << last << "<br />";
    }
    {
        RenderScale scale(1.);
        RectD rod;
        bool isProjectFormat;
        StatusEnum stat = input->getRegionOfDefinition_public(getHashValue(),
                                                              time,
                                                              scale, ViewIdx(0), &rod, &isProjectFormat);
        if (stat != eStatusFailed) {
            ss << "<b>Region of Definition (at t=" << time << "):</b> ";
            ss << "left = " << rod.x1 << " bottom = " << rod.y1 << " right = " << rod.x2 << " top = " << rod.y2 << "<br />";
        }
    }

    return ss.str();
} // Node::makeInfoForInput

void
Node::findPluginFormatKnobs()
{
    findPluginFormatKnobs(getKnobs(), true);
}

void
Node::findRightClickMenuKnob(const KnobsVec& knobs)
{

    for (std::size_t i = 0; i < knobs.size(); ++i) {
        if (knobs[i]->getName() == kNatronOfxParamRightClickMenu) {
            KnobPtr rightClickKnob = knobs[i];
            KnobChoice* isChoice = dynamic_cast<KnobChoice*>(rightClickKnob.get());
            if (isChoice) {
                QObject::connect(isChoice, SIGNAL(populated()), this, SIGNAL(rightClickMenuKnobPopulated()));
            }
            break;
        }
    }
}

void
Node::findPluginFormatKnobs(const KnobsVec & knobs,
                            bool loadingSerialization)
{
    ///Try to find a format param and hijack it to handle it ourselves with the project's formats
    KnobPtr formatKnob;

    for (std::size_t i = 0; i < knobs.size(); ++i) {
        if (knobs[i]->getName() == kNatronParamFormatChoice) {
            formatKnob = knobs[i];
            break;
        }
    }
    if (formatKnob) {
        KnobPtr formatSize;
        for (std::size_t i = 0; i < knobs.size(); ++i) {
            if (knobs[i]->getName() == kNatronParamFormatSize) {
                formatSize = knobs[i];
                break;
            }
        }
        KnobPtr formatPar;
        for (std::size_t i = 0; i < knobs.size(); ++i) {
            if (knobs[i]->getName() == kNatronParamFormatPar) {
                formatPar = knobs[i];
                break;
            }
        }
        if (formatSize && formatPar) {
            _imp->pluginFormatKnobs.formatChoice = boost::dynamic_pointer_cast<KnobChoice>(formatKnob);
            formatSize->setEvaluateOnChange(false);
            formatPar->setEvaluateOnChange(false);
            formatSize->setSecret(true);
            formatSize->setSecretByDefault(true);
            formatPar->setSecret(true);
            formatPar->setSecretByDefault(true);
            _imp->pluginFormatKnobs.size = boost::dynamic_pointer_cast<KnobInt>(formatSize);
            _imp->pluginFormatKnobs.par = boost::dynamic_pointer_cast<KnobDouble>(formatPar);

            std::vector<std::string> formats;
            int defValue;
            getApp()->getProject()->getProjectFormatEntries(&formats, &defValue);
            refreshFormatParamChoice(formats, defValue, loadingSerialization);
        }
    }
}

void
Node::createNodePage(const boost::shared_ptr<KnobPage>& settingsPage,
                     int renderScaleSupportPref)
{
    boost::shared_ptr<KnobBool> hideInputs = AppManager::createKnob<KnobBool>(_imp->effect.get(), tr("Hide inputs"), 1, false);

    hideInputs->setName("hideInputs");
    hideInputs->setDefaultValue(false);
    hideInputs->setAnimationEnabled(false);
    hideInputs->setAddNewLine(false);
    hideInputs->setIsPersistant(true);
    hideInputs->setEvaluateOnChange(false);
    hideInputs->setHintToolTip( tr("When checked, the input arrows of the node in the nodegraph will be hidden") );
    _imp->hideInputs = hideInputs;
    settingsPage->addKnob(hideInputs);


    boost::shared_ptr<KnobBool> fCaching = AppManager::createKnob<KnobBool>(_imp->effect.get(), tr("Force caching"), 1, false);
    fCaching->setName("forceCaching");
    fCaching->setDefaultValue(false);
    fCaching->setAnimationEnabled(false);
    fCaching->setAddNewLine(false);
    fCaching->setIsPersistant(true);
    fCaching->setEvaluateOnChange(false);
    fCaching->setHintToolTip( tr("When checked, the output of this node will always be kept in the RAM cache for fast access of already computed "
                                 "images.") );
    _imp->forceCaching = fCaching;
    settingsPage->addKnob(fCaching);

    boost::shared_ptr<KnobBool> previewEnabled = AppManager::createKnob<KnobBool>(_imp->effect.get(), tr("Preview"), 1, false);
    assert(previewEnabled);
    previewEnabled->setDefaultValue( makePreviewByDefault() );
    previewEnabled->setName(kEnablePreviewKnobName);
    previewEnabled->setAnimationEnabled(false);
    previewEnabled->setAddNewLine(false);
    previewEnabled->setIsPersistant(false);
    previewEnabled->setEvaluateOnChange(false);
    previewEnabled->setHintToolTip( tr("Whether to show a preview on the node box in the node-graph.") );
    settingsPage->addKnob(previewEnabled);
    _imp->previewEnabledKnob = previewEnabled;

    boost::shared_ptr<KnobBool> disableNodeKnob = AppManager::createKnob<KnobBool>(_imp->effect.get(), tr("Disable"), 1, false);
    assert(disableNodeKnob);
    disableNodeKnob->setAnimationEnabled(false);
    disableNodeKnob->setDefaultValue(false);
    disableNodeKnob->setIsMetadataSlave(true);
    disableNodeKnob->setName(kDisableNodeKnobName);
    disableNodeKnob->setAddNewLine(false);
    disableNodeKnob->setHintToolTip( tr("When disabled, this node acts as a pass through.") );
    settingsPage->addKnob(disableNodeKnob);
    _imp->disableNodeKnob = disableNodeKnob;

    boost::shared_ptr<KnobBool> useFullScaleImagesWhenRenderScaleUnsupported = AppManager::createKnob<KnobBool>(_imp->effect.get(), tr("Render high def. upstream"), 1, false);
    useFullScaleImagesWhenRenderScaleUnsupported->setAnimationEnabled(false);
    useFullScaleImagesWhenRenderScaleUnsupported->setDefaultValue(false);
    useFullScaleImagesWhenRenderScaleUnsupported->setName("highDefUpstream");
    useFullScaleImagesWhenRenderScaleUnsupported->setHintToolTip( tr("This node does not support rendering images at a scale lower than 1, it "
                                                                     "can only render high definition images. When checked this parameter controls "
                                                                     "whether the rest of the graph upstream should be rendered with a high quality too or at "
                                                                     "the most optimal resolution for the current viewer's viewport. Typically checking this "
                                                                     "means that an image will be slow to be rendered, but once rendered it will stick in the cache "
                                                                     "whichever zoom level you are using on the Viewer, whereas when unchecked it will be much "
                                                                     "faster to render but will have to be recomputed when zooming in/out in the Viewer.") );
    if ( (renderScaleSupportPref == 0) && (getEffectInstance()->supportsRenderScaleMaybe() == EffectInstance::eSupportsYes) ) {
        useFullScaleImagesWhenRenderScaleUnsupported->setSecretByDefault(true);
    }
    settingsPage->addKnob(useFullScaleImagesWhenRenderScaleUnsupported);
    _imp->useFullScaleImagesWhenRenderScaleUnsupported = useFullScaleImagesWhenRenderScaleUnsupported;

    boost::shared_ptr<KnobString> knobChangedCallback = AppManager::createKnob<KnobString>(_imp->effect.get(), tr("After param changed callback"), 1, false);
    knobChangedCallback->setHintToolTip( tr("Set here the name of a function defined in Python which will be called for each  "
                                            "parameter change. Either define this function in the Script Editor "
                                            "or in the init.py script or even in the script of a Python group plug-in.\n"
                                            "The signature of the callback is: callback(thisParam, thisNode, thisGroup, app, userEdited) where:\n"
                                            "- thisParam: The parameter which just had its value changed\n"
                                            "- userEdited: A boolean informing whether the change was due to user interaction or "
                                            "because something internally triggered the change.\n"
                                            "- thisNode: The node holding the parameter\n"
                                            "- app: points to the current application instance\n"
                                            "- thisGroup: The group holding thisNode (only if thisNode belongs to a group)") );
    knobChangedCallback->setAnimationEnabled(false);
    knobChangedCallback->setName("onParamChanged");
    settingsPage->addKnob(knobChangedCallback);
    _imp->knobChangedCallback = knobChangedCallback;

    boost::shared_ptr<KnobString> inputChangedCallback = AppManager::createKnob<KnobString>(_imp->effect.get(), tr("After input changed callback"), 1, false);
    inputChangedCallback->setHintToolTip( tr("Set here the name of a function defined in Python which will be called after "
                                             "each connection is changed for the inputs of the node. "
                                             "Either define this function in the Script Editor "
                                             "or in the init.py script or even in the script of a Python group plug-in.\n"
                                             "The signature of the callback is: callback(inputIndex, thisNode, thisGroup, app):\n"
                                             "- inputIndex: the index of the input which changed, you can query the node "
                                             "connected to the input by calling the getInput(...) function.\n"
                                             "- thisNode: The node holding the parameter\n"
                                             "- app: points to the current application instance\n"
                                             "- thisGroup: The group holding thisNode (only if thisNode belongs to a group)") );

    inputChangedCallback->setAnimationEnabled(false);
    inputChangedCallback->setName("onInputChanged");
    settingsPage->addKnob(inputChangedCallback);
    _imp->inputChangedCallback = inputChangedCallback;

    NodeGroup* isGroup = dynamic_cast<NodeGroup*>( _imp->effect.get() );
    if (isGroup) {
        boost::shared_ptr<KnobString> onNodeCreated = AppManager::createKnob<KnobString>(_imp->effect.get(), tr("After Node Created"), 1, false);
        onNodeCreated->setName("afterNodeCreated");
        onNodeCreated->setHintToolTip( tr("Add here the name of a Python-defined function that will be called each time a node "
                                          "is created in the group. This will be called in addition to the After Node Created "
                                          " callback of the project for the group node and all nodes within it (not recursively).\n"
                                          "The boolean variable userEdited will be set to True if the node was created "
                                          "by the user or False otherwise (such as when loading a project, or pasting a node).\n"
                                          "The signature of the callback is: callback(thisNode, app, userEdited) where:\n"
                                          "- thisNode: the node which has just been created\n"
                                          "- userEdited: a boolean indicating whether the node was created by user interaction or from "
                                          "a script/project load/copy-paste\n"
                                          "- app: points to the current application instance.") );
        onNodeCreated->setAnimationEnabled(false);
        _imp->nodeCreatedCallback = onNodeCreated;
        settingsPage->addKnob(onNodeCreated);

        boost::shared_ptr<KnobString> onNodeDeleted = AppManager::createKnob<KnobString>(_imp->effect.get(), tr("Before Node Removal"), 1, false);
        onNodeDeleted->setName("beforeNodeRemoval");
        onNodeDeleted->setHintToolTip( tr("Add here the name of a Python-defined function that will be called each time a node "
                                          "is about to be deleted. This will be called in addition to the Before Node Removal "
                                          " callback of the project for the group node and all nodes within it (not recursively).\n"
                                          "This function will not be called when the project is closing.\n"
                                          "The signature of the callback is: callback(thisNode, app) where:\n"
                                          "- thisNode: the node about to be deleted\n"
                                          "- app: points to the current application instance.") );
        onNodeDeleted->setAnimationEnabled(false);
        _imp->nodeRemovalCallback = onNodeDeleted;
        settingsPage->addKnob(onNodeDeleted);
    }
} // Node::createNodePage

void
Node::createInfoPage()
{
    boost::shared_ptr<KnobPage> infoPage = AppManager::createKnob<KnobPage>(_imp->effect.get(), tr("Info").toStdString(), 1, false);

    infoPage->setName(NATRON_PARAMETER_PAGE_NAME_INFO);
    _imp->infoPage = infoPage;

    boost::shared_ptr<KnobString> nodeInfos = AppManager::createKnob<KnobString>(_imp->effect.get(), std::string(), 1, false);
    nodeInfos->setName("nodeInfos");
    nodeInfos->setAnimationEnabled(false);
    nodeInfos->setIsPersistant(false);
    nodeInfos->setAsMultiLine();
    nodeInfos->setAsCustomHTMLText(true);
    nodeInfos->setEvaluateOnChange(false);
    nodeInfos->setHintToolTip( tr("Input and output informations, press Refresh to update them with current values") );
    infoPage->addKnob(nodeInfos);
    _imp->nodeInfos = nodeInfos;


    boost::shared_ptr<KnobButton> refreshInfoButton = AppManager::createKnob<KnobButton>(_imp->effect.get(), tr("Refresh Info"), 1, false);
    refreshInfoButton->setName("refreshButton");
    refreshInfoButton->setEvaluateOnChange(false);
    infoPage->addKnob(refreshInfoButton);
    _imp->refreshInfoButton = refreshInfoButton;
}

void
Node::createPythonPage()
{
    boost::shared_ptr<KnobPage> pythonPage = AppManager::createKnob<KnobPage>(_imp->effect.get(), tr("Python"), 1, false);
    boost::shared_ptr<KnobString> beforeFrameRender =  AppManager::createKnob<KnobString>(_imp->effect.get(), tr("Before frame render"), 1, false);

    beforeFrameRender->setName("beforeFrameRender");
    beforeFrameRender->setAnimationEnabled(false);
    beforeFrameRender->setHintToolTip( tr("Add here the name of a Python defined function that will be called before rendering "
                                          "any frame.\n "
                                          "The signature of the callback is: callback(frame, thisNode, app) where:\n"
                                          "- frame: the frame to be rendered\n"
                                          "- thisNode: points to the writer node\n"
                                          "- app: points to the current application instance") );
    pythonPage->addKnob(beforeFrameRender);
    _imp->beforeFrameRender = beforeFrameRender;

    boost::shared_ptr<KnobString> beforeRender =  AppManager::createKnob<KnobString>(_imp->effect.get(), tr("Before render"), 1, false);
    beforeRender->setName("beforeRender");
    beforeRender->setAnimationEnabled(false);
    beforeRender->setHintToolTip( tr("Add here the name of a Python defined function that will be called once when "
                                     "starting rendering.\n "
                                     "The signature of the callback is: callback(thisNode, app) where:\n"
                                     "- thisNode: points to the writer node\n"
                                     "- app: points to the current application instance") );
    pythonPage->addKnob(beforeRender);
    _imp->beforeRender = beforeRender;

    boost::shared_ptr<KnobString> afterFrameRender =  AppManager::createKnob<KnobString>(_imp->effect.get(), tr("After frame render"), 1, false);
    afterFrameRender->setName("afterFrameRender");
    afterFrameRender->setAnimationEnabled(false);
    afterFrameRender->setHintToolTip( tr("Add here the name of a Python defined function that will be called after rendering "
                                         "any frame.\n "
                                         "The signature of the callback is: callback(frame, thisNode, app) where:\n"
                                         "- frame: the frame that has been rendered\n"
                                         "- thisNode: points to the writer node\n"
                                         "- app: points to the current application instance") );
    pythonPage->addKnob(afterFrameRender);
    _imp->afterFrameRender = afterFrameRender;

    boost::shared_ptr<KnobString> afterRender =  AppManager::createKnob<KnobString>(_imp->effect.get(), tr("After render"), 1, false);
    afterRender->setName("afterRender");
    afterRender->setAnimationEnabled(false);
    afterRender->setHintToolTip( tr("Add here the name of a Python defined function that will be called once when the rendering "
                                    "is finished.\n "
                                    "The signature of the callback is: callback(aborted, thisNode, app) where:\n"
                                    "- aborted: True if the render ended because it was aborted, False upon completion\n"
                                    "- thisNode: points to the writer node\n"
                                    "- app: points to the current application instance") );
    pythonPage->addKnob(afterRender);
    _imp->afterRender = afterRender;
} // Node::createPythonPage

void
Node::createHostMixKnob(const boost::shared_ptr<KnobPage>& mainPage)
{
    boost::shared_ptr<KnobDouble> mixKnob = AppManager::createKnob<KnobDouble>(_imp->effect.get(), tr("Mix"), 1, false);

    mixKnob->setName("hostMix");
    mixKnob->setHintToolTip( tr("Mix between the source image at 0 and the full effect at 1.") );
    mixKnob->setMinimum(0.);
    mixKnob->setMaximum(1.);
    mixKnob->setDefaultValue(1.);
    if (mainPage) {
        mainPage->addKnob(mixKnob);
    }
    _imp->mixWithSource = mixKnob;
}

void
Node::createMaskSelectors(const std::vector<std::pair<bool, bool> >& hasMaskChannelSelector,
                          const std::vector<std::string>& inputLabels,
                          const boost::shared_ptr<KnobPage>& mainPage,
                          bool addNewLineOnLastMask,
                          KnobPtr* lastKnobCreated)
{
    assert( hasMaskChannelSelector.size() == inputLabels.size() );

    for (std::size_t i = 0; i < hasMaskChannelSelector.size(); ++i) {
        if (!hasMaskChannelSelector[i].first) {
            continue;
        }


        MaskSelector sel;
        boost::shared_ptr<KnobBool> enabled = AppManager::createKnob<KnobBool>(_imp->effect.get(), inputLabels[i], 1, false);

        enabled->setDefaultValue(false, 0);
        enabled->setAddNewLine(false);
        if (hasMaskChannelSelector[i].second) {
            std::string enableMaskName(std::string(kEnableMaskKnobName) + "_" + inputLabels[i]);
            enabled->setName(enableMaskName);
            enabled->setHintToolTip( tr("Enable the mask to come from the channel named by the choice parameter on the right. "
                                        "Turning this off will act as though the mask was disconnected.") );
        } else {
            std::string enableMaskName(std::string(kEnableInputKnobName) + "_" + inputLabels[i]);
            enabled->setName(enableMaskName);
            enabled->setHintToolTip( tr("Enable the image to come from the channel named by the choice parameter on the right. "
                                        "Turning this off will act as though the input was disconnected.") );
        }
        enabled->setAnimationEnabled(false);
        if (mainPage) {
            mainPage->addKnob(enabled);
        }


        sel.enabled = enabled;

        boost::shared_ptr<KnobChoice> channel = AppManager::createKnob<KnobChoice>(_imp->effect.get(), std::string(), 1, false);
        std::vector<std::string> choices;
        choices.push_back("None");

        const ImageComponents& rgba = ImageComponents::getRGBAComponents();
        const std::string& rgbaCompname = rgba.getComponentsGlobalName();
        const std::vector<std::string>& rgbaChannels = rgba.getComponentsNames();
        for (std::size_t c = 0; c < rgbaChannels.size(); ++c) {
            std::string option = rgbaCompname + '.' + rgbaChannels[c];
            choices.push_back(option);
        }
        /*const ImageComponents& rgba = ImageComponents::getRGBAComponents();
           const std::vector<std::string>& channels = rgba.getComponentsNames();
           const std::string& layerName = rgba.getComponentsGlobalName();
           for (std::size_t c = 0; c < channels.size(); ++c) {
           choices.push_back(layerName + "." + channels[c]);
           }*/

        channel->populateChoices(choices);
        channel->setDefaultValue(choices.size() - 1, 0);
        channel->setAnimationEnabled(false);
        channel->setHintToolTip( tr("Use this channel from the original input to mix the output with the original input. "
                                    "Setting this to None is the same as disconnecting the input.") );
        if (hasMaskChannelSelector[i].second) {
            std::string channelMaskName(std::string(kMaskChannelKnobName) + "_" + inputLabels[i]);
            channel->setName(channelMaskName);
        } else {
            std::string channelMaskName(std::string(kInputChannelKnobName) + "_" + inputLabels[i]);
            channel->setName(channelMaskName);
        }
        sel.channel = channel;
        if (mainPage) {
            mainPage->addKnob(channel);
        }

        //Make sure the first default param in the vector is MaskInvert

        if (!addNewLineOnLastMask) {
            //If there is a MaskInvert parameter, make it on the same line as the Mask channel parameter
            channel->setAddNewLine(false);
        }
        if (!*lastKnobCreated) {
            *lastKnobCreated = enabled;
        }

        _imp->maskSelectors[i] = sel;
    } // for (int i = 0; i < inputsCount; ++i) {
} // Node::createMaskSelectors

#ifndef NATRON_ENABLE_IO_META_NODES
void
Node::createWriterFrameStepKnob(const boost::shared_ptr<KnobPage>& mainPage)
{
    ///Find a  "lastFrame" parameter and add it after it
    boost::shared_ptr<KnobInt> frameIncrKnob = AppManager::createKnob<KnobInt>(_imp->effect.get(), tr(kNatronWriteParamFrameStepLabel), 1, false);

    frameIncrKnob->setName(kNatronWriteParamFrameStep);
    frameIncrKnob->setHintToolTip( tr(kNatronWriteParamFrameStepHint) );
    frameIncrKnob->setAnimationEnabled(false);
    frameIncrKnob->setMinimum(1);
    frameIncrKnob->setDefaultValue(1);
    if (mainPage) {
        std::vector< KnobPtr > children = mainPage->getChildren();
        bool foundLastFrame = false;
        for (std::size_t i = 0; i < children.size(); ++i) {
            if (children[i]->getName() == "lastFrame") {
                mainPage->insertKnob(i + 1, frameIncrKnob);
                foundLastFrame = true;
                break;
            }
        }
        if (!foundLastFrame) {
            mainPage->addKnob(frameIncrKnob);
        }
    }
    _imp->frameIncrKnob = frameIncrKnob;
}

#endif

boost::shared_ptr<KnobPage>
Node::getOrCreateMainPage()
{
    const KnobsVec & knobs = _imp->effect->getKnobs();
    boost::shared_ptr<KnobPage> mainPage;

    for (std::size_t i = 0; i < knobs.size(); ++i) {
        boost::shared_ptr<KnobPage> p = boost::dynamic_pointer_cast<KnobPage>(knobs[i]);
        if ( p && (p->getLabel() != NATRON_PARAMETER_PAGE_NAME_INFO) &&
             (p->getLabel() != NATRON_PARAMETER_PAGE_NAME_EXTRA) ) {
            mainPage = p;
            break;
        }
    }
    if (!mainPage) {
        mainPage = AppManager::createKnob<KnobPage>( _imp->effect.get(), tr("Settings") );
    }

    return mainPage;
}

void
Node::createLabelKnob(const boost::shared_ptr<KnobPage>& settingsPage,
                      const std::string& label)
{
    boost::shared_ptr<KnobString> nodeLabel = AppManager::createKnob<KnobString>(_imp->effect.get(), label, 1, false);

    assert(nodeLabel);
    nodeLabel->setName(kUserLabelKnobName);
    nodeLabel->setAnimationEnabled(false);
    nodeLabel->setEvaluateOnChange(false);
    nodeLabel->setAsMultiLine();
    nodeLabel->setUsesRichText(true);
    nodeLabel->setHintToolTip( tr("This label gets appended to the node name on the node graph.") );
    settingsPage->addKnob(nodeLabel);
    _imp->nodeLabelKnob = nodeLabel;
}

void
Node::findOrCreateChannelEnabled(const boost::shared_ptr<KnobPage>& mainPage)
{
    //Try to find R,G,B,A parameters on the plug-in, if found, use them, otherwise create them
    static const std::string channelLabels[4] = {kNatronOfxParamProcessRLabel, kNatronOfxParamProcessGLabel, kNatronOfxParamProcessBLabel, kNatronOfxParamProcessALabel};
    static const std::string channelNames[4] = {kNatronOfxParamProcessR, kNatronOfxParamProcessG, kNatronOfxParamProcessB, kNatronOfxParamProcessA};
    static const std::string channelHints[4] = {kNatronOfxParamProcessRHint, kNatronOfxParamProcessGHint, kNatronOfxParamProcessBHint, kNatronOfxParamProcessAHint};
    boost::shared_ptr<KnobBool> foundEnabled[4];
    const KnobsVec & knobs = _imp->effect->getKnobs();

    for (int i = 0; i < 4; ++i) {
        boost::shared_ptr<KnobBool> enabled;
        for (std::size_t j = 0; j < knobs.size(); ++j) {
            if (knobs[j]->getOriginalName() == channelNames[i]) {
                foundEnabled[i] = boost::dynamic_pointer_cast<KnobBool>(knobs[j]);
                break;
            }
        }
    }

    bool foundAll = foundEnabled[0] && foundEnabled[1] && foundEnabled[2] && foundEnabled[3];
    bool isWriter = _imp->effect->isWriter();

    if (foundAll) {
        for (int i = 0; i < 4; ++i) {
            // Writers already have their checkboxes places correctly
            if (!isWriter) {
                if (foundEnabled[i]->getParentKnob() == mainPage) {
                    //foundEnabled[i]->setAddNewLine(i == 3);
                    mainPage->removeKnob( foundEnabled[i].get() );
                    mainPage->insertKnob(i, foundEnabled[i]);
                }
            }
            _imp->enabledChan[i] = foundEnabled[i];
        }
    }

    bool pluginDefaultPref[4];
    bool useRGBACheckbox = _imp->effect->isHostChannelSelectorSupported(&pluginDefaultPref[0], &pluginDefaultPref[1], &pluginDefaultPref[2], &pluginDefaultPref[3]);


    if (useRGBACheckbox) {
        if (foundAll) {
            std::cerr << getScriptName_mt_safe() << ": WARNING: property " << kNatronOfxImageEffectPropChannelSelector << " is different of " << kOfxImageComponentNone << " but uses its own checkboxes" << std::endl;
        } else {
            //Create the selectors
            for (int i = 0; i < 4; ++i) {
                foundEnabled[i] =  AppManager::createKnob<KnobBool>(_imp->effect.get(), channelLabels[i], 1, false);
                foundEnabled[i]->setName(channelNames[i]);
                foundEnabled[i]->setAnimationEnabled(false);
                foundEnabled[i]->setAddNewLine(i == 3);
                foundEnabled[i]->setDefaultValue(pluginDefaultPref[i]);
                foundEnabled[i]->setHintToolTip(channelHints[i]);
                mainPage->insertKnob(i, foundEnabled[i]);
                _imp->enabledChan[i] = foundEnabled[i];
            }
            foundAll = true;
        }
    }
    if ( !isWriter && foundAll && !getApp()->isBackground() ) {
        _imp->enabledChan[3].lock()->setAddNewLine(false);
        boost::shared_ptr<KnobString> premultWarning = AppManager::createKnob<KnobString>(_imp->effect.get(), std::string(), 1, false);
        premultWarning->setIconLabel("dialog-warning");
        premultWarning->setSecretByDefault(true);
        premultWarning->setAsLabel();
        premultWarning->setEvaluateOnChange(false);
        premultWarning->setIsPersistant(false);
        premultWarning->setHintToolTip( tr("The alpha checkbox is checked and the RGB "
                                           "channels in output are alpha-premultiplied. Any of the unchecked RGB channel "
                                           "may be incorrect because the alpha channel changed but their value did not. "
                                           "To fix this, either check all RGB channels (or uncheck alpha) or unpremultiply the "
                                           "input image first.").toStdString() );
        mainPage->insertKnob(4, premultWarning);
        _imp->premultWarning = premultWarning;
    }
} // Node::findOrCreateChannelEnabled

void
Node::createChannelSelectors(const std::vector<std::pair<bool, bool> >& hasMaskChannelSelector,
                             const std::vector<std::string>& inputLabels,
                             const boost::shared_ptr<KnobPage>& mainPage,
                             KnobPtr* lastKnobBeforeAdvancedOption)
{
    ///Create input layer selectors
    for (std::size_t i = 0; i < inputLabels.size(); ++i) {
        if (!hasMaskChannelSelector[i].first) {
            _imp->createChannelSelector(i, inputLabels[i], false, mainPage, lastKnobBeforeAdvancedOption);
        }
    }
    ///Create output layer selectors
    _imp->createChannelSelector(-1, "Output", true, mainPage, lastKnobBeforeAdvancedOption);
}

void
Node::initializeDefaultKnobs(int renderScaleSupportPref,
                             bool loadingSerialization)
{
    //Readers and Writers don't have default knobs since these knobs are on the ReadNode/WriteNode itself
#ifdef NATRON_ENABLE_IO_META_NODES
    NodePtr ioContainer = getIOContainer();
#endif

    //Add the "Node" page
    boost::shared_ptr<KnobPage> settingsPage = AppManager::createKnob<KnobPage>(_imp->effect.get(), tr(NATRON_PARAMETER_PAGE_NAME_EXTRA), 1, false);
    _imp->nodeSettingsPage = settingsPage;

    //Create the "Label" knob
    Backdrop* isBackdropNode = dynamic_cast<Backdrop*>( _imp->effect.get() );
    QString labelKnobLabel = isBackdropNode ? tr("Name label") : tr("Label");
    createLabelKnob( settingsPage, labelKnobLabel.toStdString() );

    if (isBackdropNode) {
        //backdrops just have a label
        return;
    }


    ///find in all knobs a page param to set this param into
    const KnobsVec & knobs = _imp->effect->getKnobs();

    findPluginFormatKnobs(knobs, loadingSerialization);
    findRightClickMenuKnob(knobs);

    // Scan all inputs to find masks and get inputs labels
    //Pair hasMaskChannelSelector, isMask
    int inputsCount = getMaxInputCount();
    std::vector<std::pair<bool, bool> > hasMaskChannelSelector(inputsCount);
    std::vector<std::string> inputLabels(inputsCount);
    for (int i = 0; i < inputsCount; ++i) {
        inputLabels[i] = _imp->effect->getInputLabel(i);

        assert( i < (int)_imp->inputsComponents.size() );
        const std::list<ImageComponents>& inputSupportedComps = _imp->inputsComponents[i];
        bool isMask = _imp->effect->isInputMask(i);
        bool supportsOnlyAlpha = inputSupportedComps.size() == 1 && inputSupportedComps.front().getNumComponents() == 1;

        hasMaskChannelSelector[i].first = false;
        hasMaskChannelSelector[i].second = isMask;

        if ( (isMask || supportsOnlyAlpha) &&
             !_imp->effect->isInputRotoBrush(i) ) {
            hasMaskChannelSelector[i].first = true;
        }
    }

    boost::shared_ptr<KnobPage> mainPage = getOrCreateMainPage();
    assert(mainPage);

    // Create the Output Layer choice if needed plus input layers selectors
    KnobPtr lastKnobBeforeAdvancedOption;
    if ( _imp->effect->getCreateChannelSelectorKnob() ) {
        createChannelSelectors(hasMaskChannelSelector, inputLabels, mainPage, &lastKnobBeforeAdvancedOption);
    }


    findOrCreateChannelEnabled(mainPage);

    ///Find in the plug-in the Mask/Mix related parameter to re-order them so it is consistent across nodes
    std::vector<std::pair<std::string, KnobPtr > > foundPluginDefaultKnobsToReorder;
    foundPluginDefaultKnobsToReorder.push_back( std::make_pair( kOfxMaskInvertParamName, KnobPtr() ) );
    foundPluginDefaultKnobsToReorder.push_back( std::make_pair( kOfxMixParamName, KnobPtr() ) );
    if (mainPage) {
        ///Insert auto-added knobs before mask invert if found
        for (std::size_t i = 0; i < knobs.size(); ++i) {
            for (std::size_t j = 0; j < foundPluginDefaultKnobsToReorder.size(); ++j) {
                if (knobs[i]->getName() == foundPluginDefaultKnobsToReorder[j].first) {
                    foundPluginDefaultKnobsToReorder[j].second = knobs[i];
                }
            }
        }
    }

    assert(foundPluginDefaultKnobsToReorder.size() > 0 && foundPluginDefaultKnobsToReorder[0].first == kOfxMaskInvertParamName);

    createMaskSelectors(hasMaskChannelSelector, inputLabels, mainPage, !foundPluginDefaultKnobsToReorder[0].second.get(), &lastKnobBeforeAdvancedOption);


    //Create the host mix if needed
    if ( _imp->effect->isHostMixingEnabled() ) {
        createHostMixKnob(mainPage);
    }


    /*
     * Reposition the MaskInvert and Mix parameters declared by the plug-in
     */
    if (mainPage) {
        for (std::size_t i = 0; i < foundPluginDefaultKnobsToReorder.size(); ++i) {
            if ( foundPluginDefaultKnobsToReorder[i].second && (foundPluginDefaultKnobsToReorder[i].second->getParentKnob() == mainPage) ) {
                mainPage->removeKnob( foundPluginDefaultKnobsToReorder[i].second.get() );
                mainPage->addKnob(foundPluginDefaultKnobsToReorder[i].second);
            }
        }
    }

    if (lastKnobBeforeAdvancedOption) {
        KnobsVec mainPageChildren = mainPage->getChildren();
        int i = 0;
        for (KnobsVec::iterator it = mainPageChildren.begin(); it != mainPageChildren.end(); ++it, ++i) {
            if (*it == lastKnobBeforeAdvancedOption) {
                if (i > 0) {
                    KnobsVec::iterator prev = it;
                    --prev;
                    if ( !dynamic_cast<KnobSeparator*>( prev->get() ) ) {
                        boost::shared_ptr<KnobSeparator> sep = AppManager::createKnob<KnobSeparator>(_imp->effect.get(), std::string(), 1, false);
                        sep->setName("advancedSep");
                        mainPage->insertKnob(i, sep);
                    }
                }

                break;
            }
        }
    }


    createNodePage(settingsPage, renderScaleSupportPref);
    createInfoPage();

    if (_imp->effect->isWriter()
#ifdef NATRON_ENABLE_IO_META_NODES
        && !ioContainer
#endif
        ) {
        //Create a frame step parameter for writers, and control it in OutputSchedulerThread.cpp
#ifndef NATRON_ENABLE_IO_META_NODES
        createWriterFrameStepKnob(mainPage);
#endif

        boost::shared_ptr<KnobButton> renderButton = AppManager::createKnob<KnobButton>(_imp->effect.get(), tr("Render"), 1, false);
        renderButton->setHintToolTip( tr("Starts rendering the specified frame range.") );
        renderButton->setAsRenderButton();
        renderButton->setName("startRender");
        renderButton->setEvaluateOnChange(false);
        _imp->renderButton = renderButton;
        mainPage->addKnob(renderButton);

        createPythonPage();
    }
} // Node::initializeDefaultKnobs

void
Node::initializeKnobs(int renderScaleSupportPref,
                      bool loadingSerialization)
{
    ////Only called by the main-thread


    _imp->effect->beginChanges();

    assert( QThread::currentThread() == qApp->thread() );
    assert(!_imp->knobsInitialized);

    ///For groups, declare the plugin knobs after the node knobs because we want to use the Node page
    bool effectIsGroup = getPluginID() == PLUGINID_NATRON_GROUP;

    if (!effectIsGroup) {
        //Initialize plug-in knobs
        _imp->effect->initializeKnobsPublic();
    }

    InitializeKnobsFlag_RAII __isInitializingKnobsFlag__( _imp->effect.get() );

    if ( _imp->effect->getMakeSettingsPanel() ) {
        //initialize default knobs added by Natron
        initializeDefaultKnobs(renderScaleSupportPref, loadingSerialization);
    }

    if (effectIsGroup) {
        _imp->effect->initializeKnobsPublic();
    }
    _imp->effect->endChanges();

    _imp->knobsInitialized = true;

    Q_EMIT knobsInitialized();
} // initializeKnobs

void
Node::Implementation::createChannelSelector(int inputNb,
                                            const std::string & inputName,
                                            bool isOutput,
                                            const boost::shared_ptr<KnobPage>& page,
                                            KnobPtr* lastKnobBeforeAdvancedOption)
{
    ChannelSelector sel;

    sel.hasAllChoice = isOutput;
    boost::shared_ptr<KnobChoice> layer = AppManager::createKnob<KnobChoice>(effect.get(), isOutput ? tr("Output Layer") : tr("%1 Layer").arg( QString::fromUtf8( inputName.c_str() ) ), 1, false);
    layer->setHostCanAddOptions(isOutput);
    if (!isOutput) {
        layer->setName( inputName + std::string("_") + std::string(kOutputChannelsKnobName) );
    } else {
        layer->setName(kOutputChannelsKnobName);
    }
    if (isOutput) {
        layer->setHintToolTip( tr("Select here the layer onto which the processing should occur.") );
    } else {
        layer->setHintToolTip( tr("Select here the layer that will be used in input by %1.").arg( QString::fromUtf8( inputName.c_str() ) ) );
    }
    layer->setAnimationEnabled(false);
    layer->setSecretByDefault(!isOutput);
    page->addKnob(layer);
    sel.layer = layer;
    std::vector<std::string> baseLayers;
    if (isOutput) {
        baseLayers.push_back("All");
    } else {
        baseLayers.push_back("None");
    }

    std::map<std::string, int > defaultLayers;
    {
        std::vector<std::string> projectLayers = _publicInterface->getApp()->getProject()->getProjectDefaultLayerNames();
        for (std::size_t i = 0; i < projectLayers.size(); ++i) {
            defaultLayers[projectLayers[i]] = -1;
        }
    }
    baseLayers.push_back(kNatronRGBAPlaneUserName);
    for (std::map<std::string, int>::iterator itl = defaultLayers.begin(); itl != defaultLayers.end(); ++itl) {
        std::string choiceName = ImageComponents::mapNatronInternalPlaneNameToUserFriendlyPlaneName(itl->first);
        baseLayers.push_back(choiceName);
    }

    layer->populateChoices(baseLayers);
    int defVal;
    if ( isOutput && (effect->isPassThroughForNonRenderedPlanes() == EffectInstance::ePassThroughRenderAllRequestedPlanes) ) {
        defVal = 0;

        //Hide all other input selectors if choice is All in output
        for (std::map<int, ChannelSelector>::iterator it = channelsSelectors.begin(); it != channelsSelectors.end(); ++it) {
            it->second.layer.lock()->setSecret(true);
        }
    } else {
        defVal = 1;
    }
    layer->setDefaultValue(defVal);

    if (!*lastKnobBeforeAdvancedOption) {
        *lastKnobBeforeAdvancedOption = layer;
    }

    channelsSelectors[inputNb] = sel;
} // Node::Implementation::createChannelSelector

int
Node::getFrameStepKnobValue() const
{
    boost::shared_ptr<KnobInt> k = _imp->frameIncrKnob.lock();

    if (!k) {
        return 1;
    } else {
        int v = k->getValue();

        return std::max(1, v);
    }
}

bool
Node::handleFormatKnob(KnobI* knob)
{
    boost::shared_ptr<KnobChoice> choice = _imp->pluginFormatKnobs.formatChoice.lock();

    if (!choice) {
        return false;
    }
    if ( knob != choice.get() ) {
        return false;
    }
    int curIndex = choice->getValue();
    Format f;
    if ( !getApp()->getProject()->getProjectFormatAtIndex(curIndex, &f) ) {
        assert(false);

        return true;
    }

    boost::shared_ptr<KnobInt> size = _imp->pluginFormatKnobs.size.lock();
    boost::shared_ptr<KnobDouble> par = _imp->pluginFormatKnobs.par.lock();
    assert(size && par);

    _imp->effect->beginChanges();
    size->blockValueChanges();
    size->setValues(f.width(), f.height(), ViewSpec::all(), eValueChangedReasonNatronInternalEdited);
    size->unblockValueChanges();
    par->blockValueChanges();
    par->setValue( f.getPixelAspectRatio() );
    par->unblockValueChanges();

    _imp->effect->endChanges();

    return true;
}

void
Node::refreshFormatParamChoice(const std::vector<std::string>& entries,
                               int defValue,
                               bool canChangeValues)
{
    boost::shared_ptr<KnobChoice> choice = _imp->pluginFormatKnobs.formatChoice.lock();

    if (!choice) {
        return;
    }
    int curIndex = choice->getValue();
    choice->populateChoices(entries);
    choice->beginChanges();
    choice->setDefaultValue(defValue);
    if (!canChangeValues) {
        if ( curIndex < (int)entries.size() ) {
            choice->setValue(curIndex);
        }
    }

    //changedKnob was not called because we are initializing knobs
    handleFormatKnob( choice.get() );

    choice->endChanges();
}

void
Node::refreshPreviewsAfterProjectLoad()
{
    computePreviewImage( getApp()->getTimeLine()->currentFrame() );
    Q_EMIT s_refreshPreviewsAfterProjectLoadRequested();
}

QString
Node::makeHTMLDocumentation(bool genHTML, bool hasImg) const
{
    QString ret;
    QTextStream ts(&ret);
    Markdown markdown;
    QVector<QStringList> items;

    //bool isPyPlug;
    QString pluginID, pluginLabel, pluginDescription, pluginIcon;
    int majorVersion = getMajorVersion();
    int minorVersion = getMinorVersion();
    QStringList pluginGroup;
    bool pluginDescriptionMarkdown = false;

    {
        QMutexLocker k(&_imp->pluginPythonModuleMutex);
        //isPyPlug = !_imp->pyPlugID.empty();
        pluginID = _imp->pyPlugID.empty() ? _imp->plugin->getPluginID() : QString::fromUtf8( _imp->pyPlugID.c_str() );
        pluginLabel = _imp->pyPlugLabel.empty() ? _imp->plugin->getPluginLabel() : QString::fromUtf8( _imp->pyPlugLabel.c_str() );
        pluginDescription = _imp->pyPlugDesc.empty() ? QString::fromUtf8( _imp->effect->getPluginDescription().c_str() ) : QString::fromUtf8( _imp->pyPlugDesc.c_str() );
        pluginIcon = _imp->plugin->getIconFilePath();
        pluginGroup = _imp->plugin->getGrouping();
        pluginDescriptionMarkdown = _imp->effect->isPluginDescriptionInMarkdown();
    }

    if (genHTML) {
        ts << "<!DOCTYPE HTML PUBLIC \"-//W3C//DTD HTML 4.01 Transitional//EN\" \"http://www.w3.org/TR/html4/loose.dtd\">";
        ts << "<html><head>";
        ts << "<title>" << pluginLabel << " - NATRON_DOCUMENTATION</title>";
        ts << "<link rel=\"stylesheet\" href=\"_static/default.css\" type=\"text/css\" /><link rel=\"stylesheet\" href=\"_static/style.css\" type=\"text/css\" /><script type=\"text/javascript\" src=\"_static/jquery.js\"></script><script type=\"text/javascript\" src=\"_static/dropdown.js\"></script>";
        ts << "</head><body>";
        ts << "<div class=\"related\"><h3>" << tr("Navigation") << "</h3><ul>";
        ts << "<li><a href=\"/index.html\">NATRON_DOCUMENTATION</a> &raquo;</li>";
        ts << "<li><a href=\"/_group.html\">" << tr("Reference Guide") << "</a> &raquo;</li>";
    }

    if ( !pluginGroup.isEmpty() ) {
        QString group = pluginGroup.at(0);
        if ( !group.isEmpty() && genHTML ) {
            ts << "<li><a href=\"/_group.html?id=" << group << "\">" << group << "</a> &raquo;</li>";
        }
    }

    QString versionString = tr("version");
    if (genHTML) {
        ts << "</ul></div>";
        ts << "<div class=\"document\"><div class=\"documentwrapper\"><div class=\"body\"><div class=\"section\">";
        ts << "<h1>" << pluginLabel << " " << versionString << " " << majorVersion << "." << minorVersion << "</h1>";
    }
    else {
        ts << pluginLabel << " " << versionString << " " << majorVersion << "." << minorVersion << "\n==========\n\n";
        if (hasImg) {
            ts << "![](" << pluginID << ".png)";
            ts << "\n\n";
        }
    }

    if ( !pluginIcon.isEmpty() ) {
        QFile iconFile(pluginIcon);
        if ( iconFile.exists() ) {
            if (genHTML) {
                ts << "<p><img class=\"screenshot\" src=\"/LOCAL_FILE/" << pluginIcon << "\"></p>";
            }
        }
    }

    if (genHTML) {
        if (pluginDescriptionMarkdown) {
            ts << markdown.convert2html(pluginDescription);
        } else {
            pluginDescription.replace( QRegExp( QString::fromUtf8("((?:https?|ftp)://\\S+)") ), QString::fromUtf8("<a target=\"_blank\" href=\"\\1\">\\1</a>") );
            ts << "<p>" << pluginDescription << "</p>";
        }
    }
    else {
        ts << pluginDescription;
    }

    // Plugin knobs
    QString inputControlHeader = tr("Inputs & Controls");
    if (genHTML) {
        ts << "<h3>" << inputControlHeader << "</h3>";
    }
    else {
        ts << "\n\n" << inputControlHeader << "\n----------\n\n";
    }

    if (genHTML) {
        ts << "<table class=\"knobsTable\">";
        ts << "<td class=\"knobsTableHeader\">" << tr("Label (UI Name)") << "</td>";
        ts << "<td class=\"knobsTableHeader\">" << tr("Script-Name") << "</td>";
        ts << "<td class=\"knobsTableHeader\">" << tr("Default-Value") << "</td>";
        ts << "<td class=\"knobsTableHeader\">" << tr("Function") << "</td>";
    }

    KnobsVec knobs = getEffectInstance()->getKnobs_mt_safe();
    for (KnobsVec::const_iterator it = knobs.begin(); it != knobs.end(); ++it) {
        if (genHTML) {
            ts << "<tr>";
        }

        if ( (*it)->getDefaultIsSecret() ) {
            continue;
        }
        QString knobScriptName = QString::fromUtf8( (*it)->getName().c_str() );
        QString knobLabel = QString::fromUtf8( (*it)->getLabel().c_str() );
        QString knobHint = QString::fromUtf8( (*it)->getHintToolTip().c_str() );

        if (genHTML) {
            ts << "<td class=\"knobsTableValueLabel\">" << knobLabel << "</td>";
            ts << "<td class=\"knobsTableValueScript\">" << knobScriptName << "</td>";
        }

        QString defValuesStr;
        std::vector<std::pair<QString, QString> > dimsDefaultValueStr;
        Knob<int>* isInt = dynamic_cast<Knob<int>*>( it->get() );
        KnobChoice* isChoice = dynamic_cast<KnobChoice*>( it->get() );
        Knob<bool>* isBool = dynamic_cast<Knob<bool>*>( it->get() );
        Knob<double>* isDbl = dynamic_cast<Knob<double>*>( it->get() );
        Knob<std::string>* isString = dynamic_cast<Knob<std::string>*>( it->get() );
        KnobSeparator* isSep = dynamic_cast<KnobSeparator*>( it->get() );
        KnobButton* isBtn = dynamic_cast<KnobButton*>( it->get() );
        KnobParametric* isParametric = dynamic_cast<KnobParametric*>( it->get() );
        KnobGroup* isGroup = dynamic_cast<KnobGroup*>( it->get() );
        KnobPage* isPage = dynamic_cast<KnobPage*>( it->get() );

        if (!isGroup && !isPage) {
            for (int i = 0; i < (*it)->getDimension(); ++i) {
                QString valueStr;

                if (!isBtn && !isSep && !isParametric) {
                    if (isChoice) {
                        int index = isChoice->getDefaultValue(i);
                        std::vector<std::string> entries = isChoice->getEntries_mt_safe();
                        if ( (index >= 0) && ( index < (int)entries.size() ) ) {
                            valueStr = QString::fromUtf8( entries[index].c_str() );
                        }
                    } else if (isInt) {
                        valueStr = QString::number( isInt->getDefaultValue(i) );
                    } else if (isDbl) {
                        valueStr = QString::number( isDbl->getDefaultValue(i) );
                    } else if (isBool) {
                        valueStr = isBool->getDefaultValue(i) ? tr("On") : tr("Off");
                    } else if (isString) {
                        valueStr = QString::fromUtf8( isString->getDefaultValue(i).c_str() );
                    }
                }

                dimsDefaultValueStr.push_back( std::make_pair(QString::fromUtf8( (*it)->getDimensionName(i).c_str() ), valueStr) );
            }

            for (std::size_t i = 0; i < dimsDefaultValueStr.size(); ++i) {
                if ( !dimsDefaultValueStr[i].second.isEmpty() ) {
                    if (dimsDefaultValueStr.size() > 1) {
                        defValuesStr.append(dimsDefaultValueStr[i].first);
                        defValuesStr.append( QString::fromUtf8(": ") );
                    }
                    defValuesStr.append(dimsDefaultValueStr[i].second);
                    if (i < dimsDefaultValueStr.size() - 1) {
                        defValuesStr.append( QString::fromUtf8(" ") );
                    }
                }
            }
            if ( defValuesStr.isEmpty() ) {
                defValuesStr = tr("N/A");
            }
        }

        if (genHTML) {
            if (isChoice) {
                ts << "<td class=\"knobsTableValue\">";
                std::vector<std::string> entries = isChoice->getEntries_mt_safe();
                if (entries.size() > 1) {
                    ts << "<select name=\"entries\">";
                    for (size_t i = 0; i < entries.size(); ++i) {
                        QString choiceValue = QString::fromUtf8( entries[i].c_str() );
                        QString optionTag;
                        if (choiceValue != defValuesStr) {
                            optionTag = QString::fromUtf8("<option>");
                        } else {
                            optionTag = QString::fromUtf8("<option selected>");
                        }
                        ts << optionTag << choiceValue << "</option>";
                    }
                    ts << "</select>";
                } else {
                    ts << defValuesStr;
                }
                ts << "</td>";
            } else {
                ts << "<td class=\"knobsTableValue\">" << defValuesStr << "</td>";
            }
            if ( (*it)->isHintInMarkdown() ) {
                ts << "<td class=\"knobsTableValue\">" << markdown.convert2html(knobHint) << "</td>";
            } else {
                knobHint.replace( QRegExp( QString::fromUtf8("((?:https?|ftp)://\\S+)") ), QString::fromUtf8("<a target=\"_blank\" href=\"\\1\">\\1</a>") );
                ts << "<td class=\"knobsTableValue\">" << knobHint << "</td>";
            }
            ts << "</tr>";
        }
        else {
            QStringList row;
            row.append(knobLabel);
            row.append(knobScriptName);
            row.append(defValuesStr);
            row.append(knobHint);
            items.append(row);
        }
    } // for (KnobsVec::const_iterator it = knobs.begin(); it!=knobs.end(); ++it) {

    if (genHTML) {
        ts << "</table>";
        ts << "</div></div></div><div class=\"clearer\"></div></div><div class=\"footer\"></div></body></html>";
    }
    else {
        // create markdown table
        if (items.size()>0) {
            ts << markdown.genPluginKnobsTable(items);
        }
    }

    return ret;
} // Node::makeHTMLDocumentation

bool
Node::isForceCachingEnabled() const
{
    boost::shared_ptr<KnobBool> b = _imp->forceCaching.lock();

    return b ? b->getValue() : false;
}

void
Node::onSetSupportRenderScaleMaybeSet(int support)
{
    if ( (EffectInstance::SupportsEnum)support == EffectInstance::eSupportsYes ) {
        boost::shared_ptr<KnobBool> b = _imp->useFullScaleImagesWhenRenderScaleUnsupported.lock();
        if (b) {
            b->setSecretByDefault(true);
            b->setSecret(true);
        }
    }
}

bool
Node::useScaleOneImagesWhenRenderScaleSupportIsDisabled() const
{
    boost::shared_ptr<KnobBool> b =  _imp->useFullScaleImagesWhenRenderScaleUnsupported.lock();

    return b ? b->getValue() : false;
}

void
Node::beginEditKnobs()
{
    _imp->effect->beginEditKnobs();
}

void
Node::setEffect(const EffectInstPtr& effect)
{
    ////Only called by the main-thread
    assert( QThread::currentThread() == qApp->thread() );
    _imp->effect = effect;
    _imp->effect->initializeData();


#ifdef NATRON_ENABLE_IO_META_NODES
    NodePtr thisShared = shared_from_this();
    NodePtr ioContainer = _imp->ioContainer.lock();
    if (ioContainer) {
        ReadNode* isReader = dynamic_cast<ReadNode*>( ioContainer->getEffectInstance().get() );
        if (isReader) {
            isReader->setEmbeddedReader(thisShared);
        } else {
            WriteNode* isWriter = dynamic_cast<WriteNode*>( ioContainer->getEffectInstance().get() );
            assert(isWriter);
            isWriter->setEmbeddedWriter(thisShared);
        }
    }
#endif
}

EffectInstPtr
Node::getEffectInstance() const
{
    ///Thread safe as it never changes
    return _imp->effect;
}

void
Node::hasViewersConnected(std::list<ViewerInstance* >* viewers) const
{
    ViewerInstance* thisViewer = dynamic_cast<ViewerInstance*>( _imp->effect.get() );

    if (thisViewer) {
        std::list<ViewerInstance* >::const_iterator alreadyExists = std::find(viewers->begin(), viewers->end(), thisViewer);
        if ( alreadyExists == viewers->end() ) {
            viewers->push_back(thisViewer);
        }
    } else {
        NodesList outputs;
        getOutputsWithGroupRedirection(outputs);

        for (NodesList::iterator it = outputs.begin(); it != outputs.end(); ++it) {
            assert(*it);
            (*it)->hasViewersConnected(viewers);
        }
    }
}

/**
 * @brief Resolves links of the graph in the case of containers (that do not do any rendering but only contain nodes inside)
 * so that algorithms that cycle the tree from bottom to top
 * properly visit all nodes in the correct order
 **/
static NodePtr
applyNodeRedirectionsUpstream(const NodePtr& node,
                              bool useGuiInput)
{
    if (!node) {
        return node;
    }
    NodeGroup* isGrp = node->isEffectGroup();
    if (isGrp) {
        //The node is a group, instead jump directly to the output node input of the  group
        return applyNodeRedirectionsUpstream(isGrp->getOutputNodeInput(useGuiInput), useGuiInput);
    }

    PrecompNode* isPrecomp = dynamic_cast<PrecompNode*>( node->getEffectInstance().get() );
    if (isPrecomp) {
        //The node is a precomp, instead jump directly to the output node of the precomp
        return applyNodeRedirectionsUpstream(isPrecomp->getOutputNode(), useGuiInput);
    }

    GroupInput* isInput = dynamic_cast<GroupInput*>( node->getEffectInstance().get() );
    if (isInput) {
        //The node is a group input,  jump to the corresponding input of the group
        boost::shared_ptr<NodeCollection> collection = node->getGroup();
        assert(collection);
        isGrp = dynamic_cast<NodeGroup*>( collection.get() );
        if (isGrp) {
            return applyNodeRedirectionsUpstream(isGrp->getRealInputForInput(useGuiInput, node), useGuiInput);
        }
    }

    return node;
}

/**
 * @brief Resolves links of the graph in the case of containers (that do not do any rendering but only contain nodes inside)
 * so that algorithms that cycle the tree from top to bottom
 * properly visit all nodes in the correct order. Note that one node may translate to several nodes since multiple nodes
 * may be connected to the same node.
 **/
static void
applyNodeRedirectionsDownstream(int recurseCounter,
                                const NodePtr& node,
                                bool useGuiOutputs,
                                NodesList& translated)
{
    NodeGroup* isGrp = node->isEffectGroup();

    if (isGrp) {
        //The node is a group, meaning it should not be taken into account, instead jump directly to the input nodes output of the group
        NodesList inputNodes;
        isGrp->getInputsOutputs(&inputNodes, useGuiOutputs);
        for (NodesList::iterator it2 = inputNodes.begin(); it2 != inputNodes.end(); ++it2) {
            //Call recursively on them
            applyNodeRedirectionsDownstream(recurseCounter + 1, *it2, useGuiOutputs, translated);
        }

        return;
    }

    GroupOutput* isOutput = dynamic_cast<GroupOutput*>( node->getEffectInstance().get() );
    if (isOutput) {
        //The node is the output of a group, its outputs are the outputs of the group
        boost::shared_ptr<NodeCollection> collection = isOutput->getNode()->getGroup();
        if (!collection) {
            return;
        }
        isGrp = dynamic_cast<NodeGroup*>( collection.get() );
        if (isGrp) {
            NodesWList groupOutputs;
            if (useGuiOutputs) {
                groupOutputs = isGrp->getNode()->getGuiOutputs();
            } else {
                NodePtr grpNode = isGrp->getNode();
                if (grpNode) {
                    grpNode->getOutputs_mt_safe(groupOutputs);
                }
            }
            for (NodesWList::iterator it2 = groupOutputs.begin(); it2 != groupOutputs.end(); ++it2) {
                //Call recursively on them
                NodePtr output = it2->lock();
                if (output) {
                    applyNodeRedirectionsDownstream(recurseCounter + 1, output, useGuiOutputs, translated);
                }
            }
        }

        return;
    }

    boost::shared_ptr<PrecompNode> isInPrecomp = node->isPartOfPrecomp();
    if ( isInPrecomp && (isInPrecomp->getOutputNode() == node) ) {
        //This node is the output of the precomp, its outputs are the outputs of the precomp node
        NodesWList groupOutputs;
        if (useGuiOutputs) {
            groupOutputs = isInPrecomp->getNode()->getGuiOutputs();
        } else {
            isInPrecomp->getNode()->getOutputs_mt_safe(groupOutputs);
        }
        for (NodesWList::iterator it2 = groupOutputs.begin(); it2 != groupOutputs.end(); ++it2) {
            //Call recursively on them
            NodePtr output = it2->lock();
            if (output) {
                applyNodeRedirectionsDownstream(recurseCounter + 1, output, useGuiOutputs, translated);
            }
        }

        return;
    }

    //Base case: return this node
    if (recurseCounter > 0) {
        translated.push_back(node);
    }
} // applyNodeRedirectionsDownstream

void
Node::getOutputsWithGroupRedirection(NodesList& outputs) const
{
    NodesList redirections;
    NodePtr thisShared = boost::const_pointer_cast<Node>( shared_from_this() );

    applyNodeRedirectionsDownstream(0, thisShared, false, redirections);
    if ( !redirections.empty() ) {
        outputs.insert( outputs.begin(), redirections.begin(), redirections.end() );
    } else {
        QMutexLocker l(&_imp->outputsMutex);
        for (NodesWList::const_iterator it = _imp->outputs.begin(); it != _imp->outputs.end(); ++it) {
            NodePtr output = it->lock();
            if (output) {
                outputs.push_back(output);
            }
        }
    }
}

void
Node::hasOutputNodesConnected(std::list<OutputEffectInstance* >* writers) const
{
    OutputEffectInstance* thisWriter = dynamic_cast<OutputEffectInstance*>( _imp->effect.get() );

    if ( thisWriter && thisWriter->isOutput() && !dynamic_cast<GroupOutput*>(thisWriter) ) {
        std::list<OutputEffectInstance* >::const_iterator alreadyExists = std::find(writers->begin(), writers->end(), thisWriter);
        if ( alreadyExists == writers->end() ) {
            writers->push_back(thisWriter);
        }
    } else {
        NodesList outputs;
        getOutputsWithGroupRedirection(outputs);

        for (NodesList::iterator it = outputs.begin(); it != outputs.end(); ++it) {
            assert(*it);
            (*it)->hasOutputNodesConnected(writers);
        }
    }
}

int
Node::getMajorVersion() const
{
    {
        QMutexLocker k(&_imp->pluginPythonModuleMutex);
        if ( !_imp->pyPlugID.empty() ) {
            return _imp->pyPlugVersion;
        }
    }
    if (!_imp->plugin) {
        return 0;
    }

    return _imp->plugin->getMajorVersion();
}

int
Node::getMinorVersion() const
{
    ///Thread safe as it never changes
    if (!_imp->plugin) {
        return 0;
    }
    {
        QMutexLocker k(&_imp->pluginPythonModuleMutex);
        if ( !_imp->pyPlugID.empty() ) {
            return 0;
        }
    }

    return _imp->plugin->getMinorVersion();
}

void
Node::initializeInputs()
{
    ////Only called by the main-thread
    assert( QThread::currentThread() == qApp->thread() );
    const int inputCount = getMaxInputCount();
    InputsV oldInputs;
    {
        QMutexLocker k(&_imp->inputsLabelsMutex);
        _imp->inputLabels.resize(inputCount);
        for (int i = 0; i < inputCount; ++i) {
            _imp->inputLabels[i] = _imp->effect->getInputLabel(i);
        }
    }
    {
        QMutexLocker l(&_imp->lastRenderStartedMutex);
        _imp->inputIsRenderingCounter.resize(inputCount);
    }
    {
        QMutexLocker l(&_imp->inputsMutex);
        oldInputs = _imp->inputs;
        _imp->inputIsRenderingCounter.resize(inputCount);
        _imp->inputs.resize(inputCount);
        _imp->guiInputs.resize(inputCount);
        ///if we added inputs, just set to NULL the new inputs, and add their label to the labels map
        for (int i = 0; i < inputCount; ++i) {
            if ( i < (int)oldInputs.size() ) {
                _imp->inputs[i] = oldInputs[i];
                _imp->guiInputs[i] = oldInputs[i];
            } else {
                _imp->inputs[i].reset();
                _imp->guiInputs[i].reset();
            }
        }


        ///Set the components the plug-in accepts
        _imp->inputsComponents.resize(inputCount);
        for (int i = 0; i < inputCount; ++i) {
            _imp->inputsComponents[i].clear();
            if ( _imp->effect->isInputMask(i) ) {
                //Force alpha for masks
                _imp->inputsComponents[i].push_back( ImageComponents::getAlphaComponents() );
            } else {
                _imp->effect->addAcceptedComponents(i, &_imp->inputsComponents[i]);
            }
        }
        _imp->outputComponents.clear();
        _imp->effect->addAcceptedComponents(-1, &_imp->outputComponents);
    }
    _imp->inputsInitialized = true;

    Q_EMIT inputsInitialized();
} // Node::initializeInputs

NodePtr
Node::getInput(int index) const
{
    return getInputInternal(false, true, index);
}

NodePtr
Node::getInputInternal(bool useGuiInput,
                       bool useGroupRedirections,
                       int index) const
{
    NodePtr parent = _imp->multiInstanceParent.lock();

    if (parent) {
        return parent->getInput(index);
    }
    if (!_imp->inputsInitialized) {
        qDebug() << "Node::getInput(): inputs not initialized";
    }
    QMutexLocker l(&_imp->inputsMutex);
    if ( ( index >= (int)_imp->inputs.size() ) || (index < 0) ) {
        return NodePtr();
    }

    NodePtr ret =  useGuiInput ? _imp->guiInputs[index].lock() : _imp->inputs[index].lock();
    if (ret && useGroupRedirections) {
        ret = applyNodeRedirectionsUpstream(ret, useGuiInput);
    }

    return ret;
}

NodePtr
Node::getGuiInput(int index) const
{
    return getInputInternal(true, true, index);
}

NodePtr
Node::getRealInput(int index) const
{
    return getInputInternal(false, false, index);
}

NodePtr
Node::getRealGuiInput(int index) const
{
    return getInputInternal(true, false, index);
}

int
Node::getInputIndex(const Node* node) const
{
    QMutexLocker l(&_imp->inputsMutex);

    for (U32 i = 0; i < _imp->inputs.size(); ++i) {
        if (_imp->inputs[i].lock().get() == node) {
            return i;
        }
    }

    return -1;
}

const std::vector<NodeWPtr > &
Node::getInputs() const
{
    ////Only called by the main-thread
    assert( QThread::currentThread() == qApp->thread() );
    assert(_imp->inputsInitialized);

    NodePtr parent = _imp->multiInstanceParent.lock();
    if (parent) {
        return parent->getInputs();
    }

    return _imp->inputs;
}

const std::vector<NodeWPtr > &
Node::getGuiInputs() const
{
    ////Only called by the main-thread
    assert( QThread::currentThread() == qApp->thread() );
    assert(_imp->inputsInitialized);

    NodePtr parent = _imp->multiInstanceParent.lock();
    if (parent) {
        return parent->getGuiInputs();
    }

    return _imp->guiInputs;
}

std::vector<NodeWPtr >
Node::getInputs_copy() const
{
    assert(_imp->inputsInitialized);

    NodePtr parent = _imp->multiInstanceParent.lock();
    if (parent) {
        return parent->getInputs();
    }

    QMutexLocker l(&_imp->inputsMutex);

    return _imp->inputs;
}

std::string
Node::getInputLabel(int inputNb) const
{
    assert(_imp->inputsInitialized);

    QMutexLocker l(&_imp->inputsLabelsMutex);
    if ( (inputNb < 0) || ( inputNb >= (int)_imp->inputLabels.size() ) ) {
        throw std::invalid_argument("Index out of range");
    }

    return _imp->inputLabels[inputNb];
}

int
Node::getInputNumberFromLabel(const std::string& inputLabel) const
{
    assert(_imp->inputsInitialized);
    QMutexLocker l(&_imp->inputsLabelsMutex);
    for (U32 i = 0; i < _imp->inputLabels.size(); ++i) {
        if (_imp->inputLabels[i] == inputLabel) {
            return i;
        }
    }

    return -1;
}

bool
Node::isInputConnected(int inputNb) const
{
    assert(_imp->inputsInitialized);

    return getInput(inputNb) != NULL;
}

bool
Node::hasInputConnected() const
{
    assert(_imp->inputsInitialized);

    NodePtr parent = _imp->multiInstanceParent.lock();
    if (parent) {
        return parent->hasInputConnected();
    }
    QMutexLocker l(&_imp->inputsMutex);
    for (U32 i = 0; i < _imp->inputs.size(); ++i) {
        if ( _imp->inputs[i].lock() ) {
            return true;
        }
    }


    return false;
}

bool
Node::hasMandatoryInputDisconnected() const
{
    QMutexLocker l(&_imp->inputsMutex);

    for (U32 i = 0; i < _imp->inputs.size(); ++i) {
        if ( !_imp->inputs[i].lock() && !_imp->effect->isInputOptional(i) ) {
            return true;
        }
    }

    return false;
}

bool
Node::hasAllInputsConnected() const
{
    QMutexLocker l(&_imp->inputsMutex);

    for (U32 i = 0; i < _imp->inputs.size(); ++i) {
        if ( !_imp->inputs[i].lock() ) {
            return false;
        }
    }

    return true;
}

bool
Node::hasOutputConnected() const
{
    ////Only called by the main-thread
    NodePtr parent = _imp->multiInstanceParent.lock();

    if (parent) {
        return parent->hasOutputConnected();
    }
    if ( isOutputNode() ) {
        return true;
    }
    if ( QThread::currentThread() == qApp->thread() ) {
        if (_imp->outputs.size() == 1) {
            NodePtr output = _imp->outputs.front().lock();

            return !( output->isTrackerNodePlugin() && output->isMultiInstance() );
        } else if (_imp->outputs.size() > 1) {
            return true;
        }
    } else {
        QMutexLocker l(&_imp->outputsMutex);
        if (_imp->outputs.size() == 1) {
            NodePtr output = _imp->outputs.front().lock();

            return !( output->isTrackerNodePlugin() && output->isMultiInstance() );
        } else if (_imp->outputs.size() > 1) {
            return true;
        }
    }

    return false;
}

bool
Node::checkIfConnectingInputIsOk(Node* input) const
{
    ////Only called by the main-thread
    assert( QThread::currentThread() == qApp->thread() );
    if (input == this) {
        return false;
    }
    bool found;
    input->isNodeUpstream(this, &found);

    return !found;
}

void
Node::isNodeUpstream(const Node* input,
                     bool* ok) const
{
    ////Only called by the main-thread
    assert( QThread::currentThread() == qApp->thread() );

    if (!input) {
        *ok = false;

        return;
    }

    ///No need to lock guiInputs is only written to by the main-thread

    for (U32 i = 0; i  < _imp->inputs.size(); ++i) {
        if (_imp->inputs[i].lock().get() == input) {
            *ok = true;

            return;
        }
    }
    *ok = false;
    for (U32 i = 0; i  < _imp->inputs.size(); ++i) {
        NodePtr in = _imp->inputs[i].lock();
        if (in) {
            in->isNodeUpstream(input, ok);
            if (*ok) {
                return;
            }
        }
    }
}

static Node::CanConnectInputReturnValue
checkCanConnectNoMultiRes(const Node* output,
                          const NodePtr& input)
{
    //http://openfx.sourceforge.net/Documentation/1.3/ofxProgrammingReference.html#kOfxImageEffectPropSupportsMultiResolution
    //Check that the input has the same RoD that another input and that its rod is set to 0,0
    RenderScale scale(1.);
    RectD rod;
    bool isProjectFormat;
    StatusEnum stat = input->getEffectInstance()->getRegionOfDefinition_public(input->getHashValue(),
                                                                               output->getApp()->getTimeLine()->currentFrame(),
                                                                               scale,
                                                                               ViewIdx(0),
                                                                               &rod, &isProjectFormat);

    if ( (stat == eStatusFailed) && !rod.isNull() ) {
        return Node::eCanConnectInput_givenNodeNotConnectable;
    }
    if ( (rod.x1 != 0) || (rod.y1 != 0) ) {
        return Node::eCanConnectInput_multiResNotSupported;
    }

    // Commented-out: Some Furnace plug-ins from The Foundry (e.g F_Steadiness) are not supporting multi-resolution but actually produce an output
    // with a RoD different from the input

    /*RectD outputRod;
       stat = output->getEffectInstance()->getRegionOfDefinition_public(output->getHashValue(), output->getApp()->getTimeLine()->currentFrame(), scale, ViewIdx(0), &outputRod, &isProjectFormat);
       Q_UNUSED(stat);

       if ( !outputRod.isNull() && (rod != outputRod) ) {
        return Node::eCanConnectInput_multiResNotSupported;
       }*/

    for (int i = 0; i < output->getMaxInputCount(); ++i) {
        NodePtr inputNode = output->getInput(i);
        if (inputNode) {
            RectD inputRod;
            stat = inputNode->getEffectInstance()->getRegionOfDefinition_public(inputNode->getHashValue(),
                                                                                output->getApp()->getTimeLine()->currentFrame(),
                                                                                scale,
                                                                                ViewIdx(0),
                                                                                &inputRod, &isProjectFormat);
            if ( (stat == eStatusFailed) && !inputRod.isNull() ) {
                return Node::eCanConnectInput_givenNodeNotConnectable;
            }
            if (inputRod != rod) {
                return Node::eCanConnectInput_multiResNotSupported;
            }
        }
    }

    return Node::eCanConnectInput_ok;
}

Node::CanConnectInputReturnValue
Node::canConnectInput(const NodePtr& input,
                      int inputNumber) const
{
    ///No-one is allowed to connect to the other node
    if ( !input || !input->canOthersConnectToThisNode() ) {
        return eCanConnectInput_givenNodeNotConnectable;
    }

    ///Check for invalid index
    {
        QMutexLocker l(&_imp->inputsMutex);
        if ( (inputNumber < 0) || ( inputNumber >= (int)_imp->guiInputs.size() ) ) {
            return eCanConnectInput_indexOutOfRange;
        }
        if ( _imp->guiInputs[inputNumber].lock() ) {
            return eCanConnectInput_inputAlreadyConnected;
        }
    }

    NodeGroup* isGrp = input->isEffectGroup();
    if ( isGrp && !isGrp->getOutputNode(true) ) {
        return eCanConnectInput_groupHasNoOutput;
    }

    if ( getParentMultiInstance() || input->getParentMultiInstance() ) {
        return eCanConnectInput_inputAlreadyConnected;
    }

    ///Applying this connection would create cycles in the graph
    if ( !checkIfConnectingInputIsOk( input.get() ) ) {
        return eCanConnectInput_graphCycles;
    }

    if ( _imp->effect->isInputRotoBrush(inputNumber) ) {
        qDebug() << "Debug: Attempt to connect " << input->getScriptName_mt_safe().c_str() << " to Roto brush";

        return eCanConnectInput_indexOutOfRange;
    }

    if ( !_imp->effect->supportsMultiResolution() ) {
        CanConnectInputReturnValue ret = checkCanConnectNoMultiRes(this, input);
        if (ret != eCanConnectInput_ok) {
            return ret;
        }
    }

    {
        ///Check for invalid pixel aspect ratio if the node doesn't support multiple clip PARs

        double inputPAR = input->getEffectInstance()->getAspectRatio(-1);
        double inputFPS = input->getEffectInstance()->getFrameRate();
        QMutexLocker l(&_imp->inputsMutex);

        for (InputsV::const_iterator it = _imp->guiInputs.begin(); it != _imp->guiInputs.end(); ++it) {
            NodePtr node = it->lock();
            if (node) {
                if ( !_imp->effect->supportsMultipleClipsPAR() ) {
                    if (node->getEffectInstance()->getAspectRatio(-1) != inputPAR) {
                        return eCanConnectInput_differentPars;
                    }
                }

                if (std::abs(node->getEffectInstance()->getFrameRate() - inputFPS) > 0.01) {
                    return eCanConnectInput_differentFPS;
                }
            }
        }
    }

    return eCanConnectInput_ok;
} // Node::canConnectInput

bool
Node::connectInput(const NodePtr & input,
                   int inputNumber)
{
    ////Only called by the main-thread
    assert( QThread::currentThread() == qApp->thread() );
    assert(_imp->inputsInitialized);
    assert(input);

    ///Check for cycles: they are forbidden in the graph
    if ( !checkIfConnectingInputIsOk( input.get() ) ) {
        return false;
    }
    if ( _imp->effect->isInputRotoBrush(inputNumber) ) {
        qDebug() << "Debug: Attempt to connect " << input->getScriptName_mt_safe().c_str() << " to Roto brush";

        return false;
    }

    ///For effects that do not support multi-resolution, make sure the input effect is correct
    ///otherwise the rendering might crash
    if ( !_imp->effect->supportsMultiResolution() ) {
        CanConnectInputReturnValue ret = checkCanConnectNoMultiRes(this, input);
        if (ret != eCanConnectInput_ok) {
            return false;
        }
    }

    bool useGuiInputs = isNodeRendering();
    _imp->effect->abortAnyEvaluation();

    {
        ///Check for invalid index
        QMutexLocker l(&_imp->inputsMutex);
        if ( (inputNumber < 0) ||
             ( inputNumber >= (int)_imp->inputs.size() ) ||
             ( !useGuiInputs && _imp->inputs[inputNumber].lock() ) ||
             ( useGuiInputs && _imp->guiInputs[inputNumber].lock() ) ) {
            return false;
        }

        ///Set the input
        if (!useGuiInputs) {
            _imp->inputs[inputNumber] = input;
            _imp->guiInputs[inputNumber] = input;
        } else {
            _imp->guiInputs[inputNumber] = input;
            _imp->mustCopyGuiInputs = true;
        }
        input->connectOutput( useGuiInputs, shared_from_this() );
    }

    getApp()->recheckInvalidExpressions();

    ///Get notified when the input name has changed
    QObject::connect( input.get(), SIGNAL(labelChanged(QString)), this, SLOT(onInputLabelChanged(QString)) );

    ///Notify the GUI
    Q_EMIT inputChanged(inputNumber);
    bool mustCallEnd = false;

    if (!useGuiInputs) {
        ///Call the instance changed action with a reason clip changed
        beginInputEdition();
        mustCallEnd = true;
        onInputChanged(inputNumber);
    }

    bool creatingNodeTree = getApp()->isCreatingNodeTree();
    if (!creatingNodeTree) {
        ///Recompute the hash
        computeHash();
    }

    _imp->ifGroupForceHashChangeOfInputs();

    std::string inputChangedCB = getInputChangedCallback();
    if ( !inputChangedCB.empty() ) {
        _imp->runInputChangedCallback(inputNumber, inputChangedCB);
    }

    if (mustCallEnd) {
        endInputEdition(true);
    }

    return true;
} // Node::connectInput

void
Node::Implementation::ifGroupForceHashChangeOfInputs()
{
    ///If the node is a group, force a change of the outputs of the GroupInput nodes so the hash of the tree changes downstream
    NodeGroup* isGrp = dynamic_cast<NodeGroup*>( effect.get() );

    if ( isGrp && !isGrp->getApp()->isCreatingNodeTree() ) {
        NodesList inputsOutputs;
        isGrp->getInputsOutputs(&inputsOutputs, false);
        for (NodesList::iterator it = inputsOutputs.begin(); it != inputsOutputs.end(); ++it) {
            (*it)->incrementKnobsAge_internal();
            (*it)->computeHash();
        }
    }
}

bool
Node::replaceInput(const NodePtr& input,
                   int inputNumber)
{
    ////Only called by the main-thread
    assert( QThread::currentThread() == qApp->thread() );
    assert(_imp->inputsInitialized);
    assert(input);

    ///Check for cycles: they are forbidden in the graph
    if ( !checkIfConnectingInputIsOk( input.get() ) ) {
        return false;
    }
    if ( _imp->effect->isInputRotoBrush(inputNumber) ) {
        qDebug() << "Debug: Attempt to connect " << input->getScriptName_mt_safe().c_str() << " to Roto brush";

        return false;
    }

    ///For effects that do not support multi-resolution, make sure the input effect is correct
    ///otherwise the rendering might crash
    if ( !_imp->effect->supportsMultiResolution() ) {
        CanConnectInputReturnValue ret = checkCanConnectNoMultiRes(this, input);
        if (ret != eCanConnectInput_ok) {
            return false;
        }
    }

    bool useGuiInputs = isNodeRendering();
    _imp->effect->abortAnyEvaluation();
    {
        ///Check for invalid index
        QMutexLocker l(&_imp->inputsMutex);
        if ( (inputNumber < 0) || ( inputNumber > (int)_imp->inputs.size() ) ) {
            return false;
        }
    }

    {
        QMutexLocker l(&_imp->inputsMutex);
        ///Set the input

        if (!useGuiInputs) {
            NodePtr curIn = _imp->inputs[inputNumber].lock();
            if (curIn) {
                QObject::connect( curIn.get(), SIGNAL(labelChanged(QString)), this, SLOT(onInputLabelChanged(QString)) );
                curIn->disconnectOutput(useGuiInputs, this);
            }
            _imp->inputs[inputNumber] = input;
            _imp->guiInputs[inputNumber] = input;
        } else {
            NodePtr curIn = _imp->guiInputs[inputNumber].lock();
            if (curIn) {
                QObject::connect( curIn.get(), SIGNAL(labelChanged(QString)), this, SLOT(onInputLabelChanged(QString)) );
                curIn->disconnectOutput(useGuiInputs, this);
            }
            _imp->guiInputs[inputNumber] = input;
            _imp->mustCopyGuiInputs = true;
        }
        input->connectOutput( useGuiInputs, shared_from_this() );
    }

    ///Get notified when the input name has changed
    QObject::connect( input.get(), SIGNAL(labelChanged(QString)), this, SLOT(onInputLabelChanged(QString)) );

    ///Notify the GUI
    Q_EMIT inputChanged(inputNumber);
    bool mustCallEnd = false;
    if (!useGuiInputs) {
        beginInputEdition();
        mustCallEnd = true;
        ///Call the instance changed action with a reason clip changed
        onInputChanged(inputNumber);
    }

    bool creatingNodeTree = getApp()->isCreatingNodeTree();
    if (!creatingNodeTree) {
        ///Recompute the hash
        computeHash();
    }

    _imp->ifGroupForceHashChangeOfInputs();

    std::string inputChangedCB = getInputChangedCallback();
    if ( !inputChangedCB.empty() ) {
        _imp->runInputChangedCallback(inputNumber, inputChangedCB);
    }

    if (mustCallEnd) {
        endInputEdition(true);
    }

    return true;
} // Node::replaceInput

void
Node::switchInput0And1()
{
    ////Only called by the main-thread
    assert( QThread::currentThread() == qApp->thread() );
    assert(_imp->inputsInitialized);
    int maxInputs = getMaxInputCount();
    if (maxInputs < 2) {
        return;
    }
    ///get the first input number to switch
    int inputAIndex = -1;
    for (int i = 0; i < maxInputs; ++i) {
        if ( !_imp->effect->isInputMask(i) ) {
            inputAIndex = i;
            break;
        }
    }

    ///There's only a mask ??
    if (inputAIndex == -1) {
        return;
    }

    ///get the second input number to switch
    int inputBIndex = -1;
    int firstMaskInput = -1;
    for (int j = 0; j < maxInputs; ++j) {
        if (j == inputAIndex) {
            continue;
        }
        if ( !_imp->effect->isInputMask(j) ) {
            inputBIndex = j;
            break;
        } else {
            firstMaskInput = j;
        }
    }
    if (inputBIndex == -1) {
        ///if there's a mask use it as input B for the switch
        if (firstMaskInput != -1) {
            inputBIndex = firstMaskInput;
        }
    }

    bool useGuiInputs = isNodeRendering();
    _imp->effect->abortAnyEvaluation();

    {
        QMutexLocker l(&_imp->inputsMutex);
        assert( inputAIndex < (int)_imp->inputs.size() && inputBIndex < (int)_imp->inputs.size() );
        NodePtr input0;

        if (!useGuiInputs) {
            input0 = _imp->inputs[inputAIndex].lock();
            _imp->inputs[inputAIndex] = _imp->inputs[inputBIndex];
            _imp->inputs[inputBIndex] = input0;
            _imp->guiInputs[inputAIndex] = _imp->inputs[inputAIndex];
            _imp->guiInputs[inputBIndex] = _imp->inputs[inputBIndex];
        } else {
            input0 = _imp->guiInputs[inputAIndex].lock();
            _imp->guiInputs[inputAIndex] = _imp->guiInputs[inputBIndex];
            _imp->guiInputs[inputBIndex] = input0;
            _imp->mustCopyGuiInputs = true;
        }
    }
    Q_EMIT inputChanged(inputAIndex);
    Q_EMIT inputChanged(inputBIndex);
    bool mustCallEnd = false;
    if (!useGuiInputs) {
        beginInputEdition();
        mustCallEnd = true;
        onInputChanged(inputAIndex);
        onInputChanged(inputBIndex);
    }
    bool creatingNodeTree = getApp()->isCreatingNodeTree();
    if (!creatingNodeTree) {
        ///Recompute the hash
        computeHash();
    }

    std::string inputChangedCB = getInputChangedCallback();
    if ( !inputChangedCB.empty() ) {
        _imp->runInputChangedCallback(inputAIndex, inputChangedCB);
        _imp->runInputChangedCallback(inputBIndex, inputChangedCB);
    }


    _imp->ifGroupForceHashChangeOfInputs();

    if (mustCallEnd) {
        endInputEdition(true);
    }
} // switchInput0And1

void
Node::onInputLabelChanged(const QString & name)
{
    assert( QThread::currentThread() == qApp->thread() );
    assert(_imp->inputsInitialized);
    Node* inp = dynamic_cast<Node*>( sender() );
    assert(inp);
    if (!inp) {
        // coverity[dead_error_line]
        return;
    }
    int inputNb = -1;
    ///No need to lock, inputs is only written to by the mainthread

    for (U32 i = 0; i < _imp->guiInputs.size(); ++i) {
        if (_imp->guiInputs[i].lock().get() == inp) {
            inputNb = i;
            break;
        }
    }

    if (inputNb != -1) {
        Q_EMIT inputLabelChanged(inputNb, name);
    }
}

void
Node::connectOutput(bool useGuiValues,
                    const NodePtr& output)
{
    ////Only called by the main-thread
    assert( QThread::currentThread() == qApp->thread() );
    assert(output);

    {
        QMutexLocker l(&_imp->outputsMutex);
        if (!useGuiValues) {
            _imp->outputs.push_back(output);
            _imp->guiOutputs.push_back(output);
        } else {
            _imp->guiOutputs.push_back(output);
        }
    }
    Q_EMIT outputsChanged();
}

int
Node::disconnectInput(int inputNumber)
{
    ////Only called by the main-thread
    assert( QThread::currentThread() == qApp->thread() );
    assert(_imp->inputsInitialized);

    NodePtr inputShared;
    bool useGuiValues = isNodeRendering();
    bool destroyed;
    {
        QMutexLocker k(&_imp->isBeingDestroyedMutex);
        destroyed = _imp->isBeingDestroyed;
    }
    if (!destroyed) {
        _imp->effect->abortAnyEvaluation();
    }

    {
        QMutexLocker l(&_imp->inputsMutex);
        if ( (inputNumber < 0) ||
             ( inputNumber > (int)_imp->inputs.size() ) ||
             ( !useGuiValues && !_imp->inputs[inputNumber].lock() ) ||
             ( useGuiValues && !_imp->guiInputs[inputNumber].lock() ) ) {
            return -1;
        }
        inputShared = useGuiValues ? _imp->guiInputs[inputNumber].lock() : _imp->inputs[inputNumber].lock();
    }


    QObject::disconnect( inputShared.get(), SIGNAL(labelChanged(QString)), this, SLOT(onInputLabelChanged(QString)) );
    inputShared->disconnectOutput(useGuiValues, this);

    {
        QMutexLocker l(&_imp->inputsMutex);
        if (!useGuiValues) {
            _imp->inputs[inputNumber].reset();
            _imp->guiInputs[inputNumber].reset();
        } else {
            _imp->guiInputs[inputNumber].reset();
            _imp->mustCopyGuiInputs = true;
        }
    }

    {
        QMutexLocker k(&_imp->isBeingDestroyedMutex);
        if (_imp->isBeingDestroyed) {
            return -1;
        }
    }

    Q_EMIT inputChanged(inputNumber);
    bool mustCallEnd = false;
    if (!useGuiValues) {
        beginInputEdition();
        mustCallEnd = true;
        onInputChanged(inputNumber);
    }
    bool creatingNodeTree = getApp()->isCreatingNodeTree();
    if (!creatingNodeTree) {
        ///Recompute the hash
        computeHash();
    }

    _imp->ifGroupForceHashChangeOfInputs();

    std::string inputChangedCB = getInputChangedCallback();
    if ( !inputChangedCB.empty() ) {
        _imp->runInputChangedCallback(inputNumber, inputChangedCB);
    }
    if (mustCallEnd) {
        endInputEdition(true);
    }

    return inputNumber;
} // Node::disconnectInput

int
Node::disconnectInput(Node* input)
{
    ////Only called by the main-thread
    assert( QThread::currentThread() == qApp->thread() );
    assert(_imp->inputsInitialized);
    int found = -1;
    bool useGuiValues = isNodeRendering();
    _imp->effect->abortAnyEvaluation();
    NodePtr inputShared;
    {
        QMutexLocker l(&_imp->inputsMutex);
        if (!useGuiValues) {
            for (std::size_t i = 0; i < _imp->inputs.size(); ++i) {
                NodePtr curInput = _imp->inputs[i].lock();
                if (curInput.get() == input) {
                    inputShared = curInput;
                    found = (int)i;
                    break;
                }
            }
        } else {
            for (std::size_t i = 0; i < _imp->guiInputs.size(); ++i) {
                NodePtr curInput = _imp->guiInputs[i].lock();
                if (curInput.get() == input) {
                    inputShared = curInput;
                    found = (int)i;
                    break;
                }
            }
        }
    }
    if (found != -1) {
        {
            QMutexLocker l(&_imp->inputsMutex);
            if (!useGuiValues) {
                _imp->inputs[found].reset();
                _imp->guiInputs[found].reset();
            } else {
                _imp->guiInputs[found].reset();
                _imp->mustCopyGuiInputs = true;
            }
        }
        input->disconnectOutput(useGuiValues, this);
        Q_EMIT inputChanged(found);
        bool mustCallEnd = false;
        if (!useGuiValues) {
            beginInputEdition();
            mustCallEnd = true;
            onInputChanged(found);
        }
        bool creatingNodeTree = getApp()->isCreatingNodeTree();
        if (!creatingNodeTree) {
            ///Recompute the hash
            if ( !getApp()->getProject()->isProjectClosing() ) {
                computeHash();
            }
        }


        _imp->ifGroupForceHashChangeOfInputs();

        std::string inputChangedCB = getInputChangedCallback();
        if ( !inputChangedCB.empty() ) {
            _imp->runInputChangedCallback(found, inputChangedCB);
        }

        if (mustCallEnd) {
            endInputEdition(true);
        }

        return found;
    }

    return -1;
} // Node::disconnectInput

int
Node::disconnectOutput(bool useGuiValues,
                       const Node* output)
{
    assert(output);
    ////Only called by the main-thread
    assert( QThread::currentThread() == qApp->thread() );
    int ret = -1;
    {
        QMutexLocker l(&_imp->outputsMutex);
        if (!useGuiValues) {
            int ret = 0;
            for (NodesWList::iterator it = _imp->outputs.begin(); it != _imp->outputs.end(); ++it, ++ret) {
                if (it->lock().get() == output) {
                    _imp->outputs.erase(it);
                    break;
                }
            }
        }
        int ret = 0;
        for (NodesWList::iterator it = _imp->guiOutputs.begin(); it != _imp->guiOutputs.end(); ++it, ++ret) {
            if (it->lock().get() == output) {
                _imp->guiOutputs.erase(it);
                break;
            }
        }
    }

    //Will just refresh the gui
    Q_EMIT outputsChanged();

    return ret;
}

int
Node::inputIndex(const NodePtr& n) const
{
    if (!n) {
        return -1;
    }

    ///Only called by the main-thread
    assert( QThread::currentThread() == qApp->thread() );
    assert(_imp->inputsInitialized);

    NodePtr parent = _imp->multiInstanceParent.lock();
    if (parent) {
        return parent->inputIndex(n);
    }

    ///No need to lock this is only called by the main-thread
    for (std::size_t i = 0; i < _imp->inputs.size(); ++i) {
        if (_imp->inputs[i].lock() == n) {
            return i;
        }
    }


    return -1;
}

void
Node::clearLastRenderedImage()
{
    _imp->effect->clearLastRenderedImage();
}

/*After this call this node still knows the link to the old inputs/outputs
   but no other node knows this node.*/
void
Node::deactivate(const std::list< NodePtr > & outputsToDisconnect,
                 bool disconnectAll,
                 bool reconnect,
                 bool hideGui,
                 bool triggerRender)
{
    ///Only called by the main-thread
    assert( QThread::currentThread() == qApp->thread() );

    if ( !_imp->effect || !isActivated() ) {
        return;
    }
    //first tell the gui to clear any persistent message linked to this node
    clearPersistentMessage(false);

    boost::shared_ptr<NodeCollection> parentCol = getGroup();


    ///For all knobs that have listeners, invalidate expressions
    NodeGroup* isParentGroup = dynamic_cast<NodeGroup*>( parentCol.get() );
    const KnobsVec & knobs = getKnobs();
    for (U32 i = 0; i < knobs.size(); ++i) {
        KnobI::ListenerDimsMap listeners;
        knobs[i]->getListeners(listeners);
        for (KnobI::ListenerDimsMap::iterator it = listeners.begin(); it != listeners.end(); ++it) {
            KnobPtr listener = it->first.lock();
            if (!listener) {
                continue;
            }
            KnobHolder* holder = listener->getHolder();
            if (!holder) {
                continue;
            }
            if ( ( holder == _imp->effect.get() ) || (holder == isParentGroup) ) {
                continue;
            }

            EffectInstance* isEffect = dynamic_cast<EffectInstance*>(holder);
            if (!isEffect) {
                continue;
            }

            boost::shared_ptr<NodeCollection> effectParent = isEffect->getNode()->getGroup();
            if (!effectParent) {
                continue;
            }
            NodeGroup* isEffectParentGroup = dynamic_cast<NodeGroup*>( effectParent.get() );
            if ( isEffectParentGroup && ( isEffectParentGroup == _imp->effect.get() ) ) {
                continue;
            }

            isEffect->beginChanges();
            for (int dim = 0; dim < listener->getDimension(); ++dim) {
                std::pair<int, KnobPtr > master = listener->getMaster(dim);
                if (master.second == knobs[i]) {
                    listener->unSlave(dim, true);
                }

                std::string hasExpr = listener->getExpression(dim);
                if ( !hasExpr.empty() ) {
                    std::stringstream ss;
                    ss << tr("Missing node ").toStdString();
                    ss << getFullyQualifiedName();
                    ss << ' ';
                    ss << tr("in expression.").toStdString();
                    listener->setExpressionInvalid( dim, false, ss.str() );
                }
            }
            isEffect->endChanges(true);
        }
    }


    ///if the node has 1 non-optional input, attempt to connect the outputs to the input of the current node
    ///this node is the node the outputs should attempt to connect to
    NodePtr inputToConnectTo;
    NodePtr firstOptionalInput;
    int firstNonOptionalInput = -1;
    if (reconnect) {
        bool hasOnlyOneInputConnected = false;

        ///No need to lock guiInputs is only written to by the mainthread
        for (std::size_t i = 0; i < _imp->guiInputs.size(); ++i) {
            NodePtr input = _imp->guiInputs[i].lock();
            if (input) {
                if ( !_imp->effect->isInputOptional(i) ) {
                    if (firstNonOptionalInput == -1) {
                        firstNonOptionalInput = i;
                        hasOnlyOneInputConnected = true;
                    } else {
                        hasOnlyOneInputConnected = false;
                    }
                } else if (!firstOptionalInput) {
                    firstOptionalInput = input;
                    if (hasOnlyOneInputConnected) {
                        hasOnlyOneInputConnected = false;
                    } else {
                        hasOnlyOneInputConnected = true;
                    }
                }
            }
        }

        if (hasOnlyOneInputConnected) {
            if (firstNonOptionalInput != -1) {
                inputToConnectTo = getRealGuiInput(firstNonOptionalInput);
            } else if (firstOptionalInput) {
                inputToConnectTo = firstOptionalInput;
            }
        }
    }
    /*Removing this node from the output of all inputs*/
    _imp->deactivatedState.clear();


    std::vector<NodePtr > inputsQueueCopy;


    ///For multi-instances, if we deactivate the main instance without hiding the GUI (the default state of the tracker node)
    ///then don't remove it from outputs of the inputs
    if (hideGui || !_imp->isMultiInstance) {
        for (std::size_t i = 0; i < _imp->guiInputs.size(); ++i) {
            NodePtr input = _imp->guiInputs[i].lock();
            if (input) {
                input->disconnectOutput(false, this);
            }
        }
    }


    ///For each output node we remember that the output node  had its input number inputNb connected
    ///to this node
    NodesWList outputsQueueCopy;
    {
        QMutexLocker l(&_imp->outputsMutex);
        outputsQueueCopy = _imp->guiOutputs;
    }


    for (NodesWList::iterator it = outputsQueueCopy.begin(); it != outputsQueueCopy.end(); ++it) {
        NodePtr output = it->lock();
        if (!output) {
            continue;
        }
        bool dc = false;
        if (disconnectAll) {
            dc = true;
        } else {
            for (NodesList::const_iterator found = outputsToDisconnect.begin(); found != outputsToDisconnect.end(); ++found) {
                if (*found == output) {
                    dc = true;
                    break;
                }
            }
        }
        if (dc) {
            int inputNb = output->getInputIndex(this);
            if (inputNb != -1) {
                _imp->deactivatedState.insert( make_pair(*it, inputNb) );

                ///reconnect if inputToConnectTo is not null
                if (inputToConnectTo) {
                    output->replaceInput(inputToConnectTo, inputNb);
                } else {
                    ignore_result( output->disconnectInput(this) );
                }
            }
        }
    }


    bool beingDestroyed;
    {
        QMutexLocker k(&_imp->isBeingDestroyedMutex);
        beingDestroyed = _imp->isBeingDestroyed;
    }
    ///kill any thread it could have started
    ///Commented-out: If we were to undo the deactivate we don't want all threads to be
    ///exited, just exit them when the effect is really deleted instead
    //quitAnyProcessing();
    if (!beingDestroyed) {
        _imp->effect->abortAnyEvaluation();
        _imp->abortPreview();
    }

    ///Free all memory used by the plug-in.

    ///COMMENTED-OUT: Don't do this, the node may still be rendering here.
    ///_imp->effect->clearPluginMemoryChunks();
    clearLastRenderedImage();

    if (parentCol && !beingDestroyed) {
        parentCol->notifyNodeDeactivated( shared_from_this() );
    }

    if (hideGui) {
        Q_EMIT deactivated(triggerRender);
    }
    {
        QMutexLocker l(&_imp->activatedMutex);
        _imp->activated = false;
    }


    ///If the node is a group, deactivate all nodes within the group
    NodeGroup* isGrp = dynamic_cast<NodeGroup*>( _imp->effect.get() );
    if (isGrp) {
        isGrp->setIsDeactivatingGroup(true);
        NodesList nodes = isGrp->getNodes();
        for (NodesList::iterator it = nodes.begin(); it != nodes.end(); ++it) {
            (*it)->deactivate(std::list< NodePtr >(), false, false, true, false);
        }
        isGrp->setIsDeactivatingGroup(false);
    }

    ///If the node has children (i.e it is a multi-instance), deactivate its children
    for (NodesWList::iterator it = _imp->children.begin(); it != _imp->children.end(); ++it) {
        it->lock()->deactivate(std::list< NodePtr >(), false, false, true, false);
    }


    if ( !getApp()->getProject()->isProjectClosing() ) {
        _imp->runOnNodeDeleteCB();
    }

    deleteNodeVariableToPython( getFullyQualifiedName() );
} // deactivate

void
Node::activate(const std::list< NodePtr > & outputsToRestore,
               bool restoreAll,
               bool triggerRender)
{
    ///Only called by the main-thread
    assert( QThread::currentThread() == qApp->thread() );
    if ( !_imp->effect || isActivated() ) {
        return;
    }


    ///No need to lock, guiInputs is only written to by the main-thread
    NodePtr thisShared = shared_from_this();

    ///for all inputs, reconnect their output to this node
    for (std::size_t i = 0; i < _imp->inputs.size(); ++i) {
        NodePtr input = _imp->inputs[i].lock();
        if (input) {
            input->connectOutput(false, thisShared);
        }
    }


    ///Restore all outputs that was connected to this node
    for (std::map<NodeWPtr, int >::iterator it = _imp->deactivatedState.begin();
         it != _imp->deactivatedState.end(); ++it) {
        NodePtr output = it->first.lock();
        if (!output) {
            continue;
        }

        bool restore = false;
        if (restoreAll) {
            restore = true;
        } else {
            for (NodesList::const_iterator found = outputsToRestore.begin(); found != outputsToRestore.end(); ++found) {
                if (*found == output) {
                    restore = true;
                    break;
                }
            }
        }

        if (restore) {
            ///before connecting the outputs to this node, disconnect any link that has been made
            ///between the outputs by the user. This should normally never happen as the undo/redo
            ///stack follow always the same order.
            NodePtr outputHasInput = output->getInput(it->second);
            if (outputHasInput) {
                bool ok = getApp()->getProject()->disconnectNodes(outputHasInput, output);
                assert(ok);
                Q_UNUSED(ok);
            }

            ///and connect the output to this node
            output->connectInput(thisShared, it->second);
        }
    }

    {
        QMutexLocker l(&_imp->activatedMutex);
        _imp->activated = true; //< flag it true before notifying the GUI because the gui rely on this flag (espcially the Viewer)
    }

    boost::shared_ptr<NodeCollection> group = getGroup();
    if (group) {
        group->notifyNodeActivated( shared_from_this() );
    }
    Q_EMIT activated(triggerRender);


    getApp()->recheckInvalidExpressions();
    declareAllPythonAttributes();

    ///If the node is a group, activate all nodes within the group first
    NodeGroup* isGrp = dynamic_cast<NodeGroup*>( _imp->effect.get() );
    if (isGrp) {
        isGrp->setIsActivatingGroup(true);
        NodesList nodes = isGrp->getNodes();
        for (NodesList::iterator it = nodes.begin(); it != nodes.end(); ++it) {
            (*it)->activate(std::list< NodePtr >(), false, false);
        }
        isGrp->setIsActivatingGroup(false);
    }

    ///If the node has children (i.e it is a multi-instance), activate its children
    for (NodesWList::iterator it = _imp->children.begin(); it != _imp->children.end(); ++it) {
        it->lock()->activate(std::list< NodePtr >(), false, false);
    }

    _imp->runOnNodeCreatedCB(true);
} // activate

void
Node::destroyNodeInternal(bool fromDest,
                          bool autoReconnect)
{
    assert( QThread::currentThread() == qApp->thread() );

    if (!_imp->effect) {
        return;
    }

    {
        QMutexLocker k(&_imp->activatedMutex);
        _imp->isBeingDestroyed = true;
    }

    quitAnyProcessing();


    ///Remove the node from the project
    deactivate(NodesList(),
               true,
               autoReconnect,
               true,
               false);

    {
        boost::shared_ptr<NodeGuiI> guiPtr = _imp->guiPointer.lock();
        if (guiPtr) {
            guiPtr->destroyGui();
        }
    }

    ///If its a group, clear its nodes
    NodeGroup* isGrp = dynamic_cast<NodeGroup*>( _imp->effect.get() );
    if (isGrp) {
        isGrp->clearNodes(true);
    }


    ///Quit any rendering
    OutputEffectInstance* isOutput = dynamic_cast<OutputEffectInstance*>( _imp->effect.get() );
    if (isOutput) {
        isOutput->getRenderEngine()->quitEngine();
    }

    ///Remove all images in the cache associated to this node
    ///This will not remove from the disk cache if the project is closing
    removeAllImagesFromCache(false);

    getApp()->recheckInvalidExpressions();

    ///Remove the Python node
    deleteNodeVariableToPython( getFullyQualifiedName() );

    ///Disconnect all inputs
    /*int maxInputs = getMaxInputCount();
       for (int i = 0; i < maxInputs; ++i) {
       disconnectInput(i);
       }*/

    ///Kill the effect
    _imp->effect->clearPluginMemoryChunks();
    _imp->effect.reset();

    ///If inside the group, remove it from the group
    ///the use_count() after the call to removeNode should be 2 and should be the shared_ptr held by the caller and the
    ///thisShared ptr

    ///If not inside a gorup or inside fromDest the shared_ptr is probably invalid at this point
    if (!fromDest) {
        NodePtr thisShared = shared_from_this();
        if ( getGroup() ) {
            getGroup()->removeNode(thisShared);
        }
    }
} // Node::destroyNodeInternal

void
Node::destroyNode(bool autoReconnect)
{
    destroyNodeInternal(false, autoReconnect);
}

KnobPtr
Node::getKnobByName(const std::string & name) const
{
    ///MT-safe, never changes
    assert(_imp->knobsInitialized);
    if (!_imp->effect) {
        return KnobPtr();
    }

    return _imp->effect->getKnobByName(name);
}

NATRON_NAMESPACE_ANONYMOUS_ENTER

///output is always RGBA with alpha = 255
template<typename PIX, int maxValue, int srcNComps>
void
renderPreview(const Image & srcImg,
              int *dstWidth,
              int *dstHeight,
              bool convertToSrgb,
              unsigned int* dstPixels)
{
    ///recompute it after the rescaling
    const RectI & srcBounds = srcImg.getBounds();
    double yZoomFactor = *dstHeight / (double)srcBounds.height();
    double xZoomFactor = *dstWidth / (double)srcBounds.width();
    double zoomFactor;

    if (xZoomFactor < yZoomFactor) {
        zoomFactor = xZoomFactor;
        *dstHeight = srcBounds.height() * zoomFactor;
    } else {
        zoomFactor = yZoomFactor;
        *dstWidth = srcBounds.width() * zoomFactor;
    }

    Image::ReadAccess acc = srcImg.getReadRights();


    for (int i = 0; i < *dstHeight; ++i) {
        double y = (i - *dstHeight / 2.) / zoomFactor + (srcBounds.y1 + srcBounds.y2) / 2.;
        int yi = std::floor(y + 0.5);
        U32 *dst_pixels = dstPixels + *dstWidth * (*dstHeight - 1 - i);
        const PIX* src_pixels = (const PIX*)acc.pixelAt(srcBounds.x1, yi);
        if (!src_pixels) {
            // out of bounds
            for (int j = 0; j < *dstWidth; ++j) {
#ifndef __NATRON_WIN32__
                dst_pixels[j] = toBGRA(0, 0, 0, 0);
#else
                dst_pixels[j] = toBGRA(0, 0, 0, 255);
#endif
            }
        } else {
            for (int j = 0; j < *dstWidth; ++j) {
                // bilinear interpolation is pointless when downscaling a lot, and this is a preview anyway.
                // just use nearest neighbor
                double x = (j - *dstWidth / 2.) / zoomFactor + (srcBounds.x1 + srcBounds.x2) / 2.;
                int xi = std::floor(x + 0.5) - srcBounds.x1;     // round to nearest
                if ( (xi < 0) || ( xi >= (srcBounds.x2 - srcBounds.x1) ) ) {
#ifndef __NATRON_WIN32__
                    dst_pixels[j] = toBGRA(0, 0, 0, 0);
#else
                    dst_pixels[j] = toBGRA(0, 0, 0, 255);
#endif
                } else {
                    float rFilt = src_pixels[xi * srcNComps] / (float)maxValue;
                    float gFilt = srcNComps < 2 ? 0 : src_pixels[xi * srcNComps + 1] / (float)maxValue;
                    float bFilt = srcNComps < 3 ? 0 : src_pixels[xi * srcNComps + 2] / (float)maxValue;
                    if (srcNComps == 1) {
                        gFilt = bFilt = rFilt;
                    }
                    int r = Color::floatToInt<256>(convertToSrgb ? Color::to_func_srgb(rFilt) : rFilt);
                    int g = Color::floatToInt<256>(convertToSrgb ? Color::to_func_srgb(gFilt) : gFilt);
                    int b = Color::floatToInt<256>(convertToSrgb ? Color::to_func_srgb(bFilt) : bFilt);
                    dst_pixels[j] = toBGRA(r, g, b, 255);
                }
            }
        }
    }
}     // renderPreview

///output is always RGBA with alpha = 255
template<typename PIX, int maxValue>
void
renderPreviewForDepth(const Image & srcImg,
                      int elemCount,
                      int *dstWidth,
                      int *dstHeight,
                      bool convertToSrgb,
                      unsigned int* dstPixels)
{
    switch (elemCount) {
    case 0:

        return;
    case 1:
        renderPreview<PIX, maxValue, 1>(srcImg, dstWidth, dstHeight, convertToSrgb, dstPixels);
        break;
    case 2:
        renderPreview<PIX, maxValue, 2>(srcImg, dstWidth, dstHeight, convertToSrgb, dstPixels);
        break;
    case 3:
        renderPreview<PIX, maxValue, 3>(srcImg, dstWidth, dstHeight, convertToSrgb, dstPixels);
        break;
    case 4:
        renderPreview<PIX, maxValue, 4>(srcImg, dstWidth, dstHeight, convertToSrgb, dstPixels);
        break;
    default:
        break;
    }
<<<<<<< HEAD
}     // renderPreviewForDepth

NATRON_NAMESPACE_ANONYMOUS_EXIT

=======
}
} // namespace {
>>>>>>> d2623f85

class ComputingPreviewSetter_RAII
{
    Node::Implementation* _imp;

public:
    ComputingPreviewSetter_RAII(Node::Implementation* imp)
        : _imp(imp)
    {
        _imp->setComputingPreview(true);
    }

    ~ComputingPreviewSetter_RAII()
    {
        _imp->setComputingPreview(false);

        bool mustQuitPreview = _imp->checkForExitPreview();
        Q_UNUSED(mustQuitPreview);
    }
};

bool
Node::makePreviewImage(SequenceTime time,
                       int *width,
                       int *height,
                       unsigned int* buf)
{
    assert(_imp->knobsInitialized);


    {
        QMutexLocker k(&_imp->isBeingDestroyedMutex);
        if (_imp->isBeingDestroyed) {
            return false;
        }
    }

    if ( _imp->checkForExitPreview() ) {
        return false;
    }

    /// prevent 2 previews to occur at the same time since there's only 1 preview instance
    ComputingPreviewSetter_RAII computingPreviewRAII( _imp.get() );
    RectD rod;
    bool isProjectFormat;
    RenderScale scale(1.);
    U64 nodeHash = getHashValue();
    EffectInstance* effect = 0;
    NodeGroup* isGroup = dynamic_cast<NodeGroup*>( _imp->effect.get() );
    if (isGroup) {
        effect = isGroup->getOutputNode(false)->getEffectInstance().get();
    } else {
        effect = _imp->effect.get();
    }

    if (!_imp->effect) {
        return false;
    }

    effect->clearPersistentMessage(false);

    StatusEnum stat = effect->getRegionOfDefinition_public(nodeHash, time, scale, ViewIdx(0), &rod, &isProjectFormat);
    if ( (stat == eStatusFailed) || rod.isNull() ) {
        return false;
    }
    assert( !rod.isNull() );
    double yZoomFactor = (double)*height / (double)rod.height();
    double xZoomFactor = (double)*width / (double)rod.width();
    double closestPowerOf2X = xZoomFactor >= 1 ? 1 : std::pow( 2, -std::ceil( std::log(xZoomFactor) / std::log(2.) ) );
    double closestPowerOf2Y = yZoomFactor >= 1 ? 1 : std::pow( 2, -std::ceil( std::log(yZoomFactor) / std::log(2.) ) );
    int closestPowerOf2 = std::max(closestPowerOf2X, closestPowerOf2Y);
    unsigned int mipMapLevel = std::min(std::log( (double)closestPowerOf2 ) / std::log(2.), 5.);

    scale.x = Image::getScaleFromMipMapLevel(mipMapLevel);
    scale.y = scale.x;

    const double par = effect->getAspectRatio(-1);
    RectI renderWindow;
    rod.toPixelEnclosing(mipMapLevel, par, &renderWindow);

    NodePtr thisNode = shared_from_this();
    RenderingFlagSetter flagIsRendering(this);


    {
        AbortableRenderInfoPtr abortInfo( new AbortableRenderInfo(true, 0) );
        const bool isRenderUserInteraction = true;
        const bool isSequentialRender = false;
#ifdef QT_CUSTOM_THREADPOOL
        AbortableThread* isAbortable = dynamic_cast<AbortableThread*>( QThread::currentThread() );
        if (isAbortable) {
            isAbortable->setAbortInfo( isRenderUserInteraction, abortInfo, thisNode->getEffectInstance() );
        }
#endif
        ParallelRenderArgsSetter frameRenderArgs( time,
                                                  ViewIdx(0), //< preview only renders view 0 (left)
                                                  isRenderUserInteraction, //<isRenderUserInteraction
                                                  isSequentialRender, //isSequential
                                                  abortInfo, // abort info
                                                  thisNode, // viewer requester
                                                  0, //texture index
                                                  getApp()->getTimeLine().get(), // timeline
                                                  NodePtr(), //rotoPaint node
                                                  false, // isAnalysis
                                                  true, // isDraft
                                                  false, // enableProgress
                                                  boost::shared_ptr<RenderStats>() );
        FrameRequestMap request;
        stat = EffectInstance::computeRequestPass(time, ViewIdx(0), mipMapLevel, rod, thisNode, request);
        if (stat == eStatusFailed) {
            return false;
        }

        frameRenderArgs.updateNodesRequest(request);

        std::list<ImageComponents> requestedComps;
        ImageBitDepthEnum depth = effect->getBitDepth(-1);
        requestedComps.push_back( effect->getComponents(-1) );


        // Exceptions are caught because the program can run without a preview,
        // but any exception in renderROI is probably fatal.
        std::map<ImageComponents, ImagePtr> planes;
        try {
            boost::scoped_ptr<EffectInstance::RenderRoIArgs> renderArgs( new EffectInstance::RenderRoIArgs(time,
                                                                                                           scale,
                                                                                                           mipMapLevel,
                                                                                                           ViewIdx(0), //< preview only renders view 0 (left)
                                                                                                           false,
                                                                                                           renderWindow,
                                                                                                           rod,
                                                                                                           requestedComps, //< preview is always rgb...
                                                                                                           depth, false, effect) );
            EffectInstance::RenderRoIRetCode retCode;
            retCode = effect->renderRoI(*renderArgs, &planes);
            if (retCode != EffectInstance::eRenderRoIRetCodeOk) {
                return false;
            }
        } catch (...) {
            return false;
        }

        if ( planes.empty() ) {
            return false;
        }

        const ImagePtr& img = planes.begin()->second;
        const ImageComponents& components = img->getComponents();
        int elemCount = components.getNumComponents();

        ///we convert only when input is Linear.
        //Rec709 and srGB is acceptable for preview
        bool convertToSrgb = getApp()->getDefaultColorSpaceForBitDepth( img->getBitDepth() ) == eViewerColorSpaceLinear;

        switch ( img->getBitDepth() ) {
        case eImageBitDepthByte: {
            renderPreviewForDepth<unsigned char, 255>(*img, elemCount, width, height, convertToSrgb, buf);
            break;
        }
        case eImageBitDepthShort: {
            renderPreviewForDepth<unsigned short, 65535>(*img, elemCount, width, height, convertToSrgb, buf);
            break;
        }
        case eImageBitDepthHalf:
            break;
        case eImageBitDepthFloat: {
            renderPreviewForDepth<float, 1>(*img, elemCount, width, height, convertToSrgb, buf);
            break;
        }
        case eImageBitDepthNone:
            break;
        }
    } // ParallelRenderArgsSetter

    ///Exit of the thread
    appPTR->getAppTLS()->cleanupTLSForThread();

    return true;
} // makePreviewImage

bool
Node::isInputNode() const
{
    ///MT-safe, never changes
    return _imp->effect->isGenerator();
}

bool
Node::isOutputNode() const
{   ///MT-safe, never changes
    return _imp->effect->isOutput();
}

bool
Node::isOpenFXNode() const
{
    ///MT-safe, never changes
    return _imp->effect->isOpenFX();
}

bool
Node::isRotoNode() const
{
    ///Runs only in the main thread (checked by getName())

    ///Crude way to distinguish between Rotoscoping and Rotopainting nodes.
    return getPluginID() == PLUGINID_OFX_ROTO;
}

/**
 * @brief Returns true if the node is a rotopaint node
 **/
bool
Node::isRotoPaintingNode() const
{
    return _imp->effect ? _imp->effect->isRotoPaintNode() : false;
}

ViewerInstance*
Node::isEffectViewer() const
{
    return dynamic_cast<ViewerInstance*>( _imp->effect.get() );
}

NodeGroup*
Node::isEffectGroup() const
{
    return dynamic_cast<NodeGroup*>( _imp->effect.get() );
}

boost::shared_ptr<RotoContext>
Node::getRotoContext() const
{
    return _imp->rotoContext;
}

boost::shared_ptr<TrackerContext>
Node::getTrackerContext() const
{
    return _imp->trackContext;
}

U64
Node::getRotoAge() const
{
    if (_imp->rotoContext) {
        return _imp->rotoContext->getAge();
    }

    boost::shared_ptr<RotoDrawableItem> item = _imp->paintStroke.lock();
    if (item) {
        return item->getContext()->getAge();
    }

    return 0;
}

const KnobsVec &
Node::getKnobs() const
{
    ///MT-safe from EffectInstance::getKnobs()
    return _imp->effect->getKnobs();
}

void
Node::setKnobsFrozen(bool frozen)
{
    ///MT-safe from EffectInstance::setKnobsFrozen
    _imp->effect->setKnobsFrozen(frozen);

    QMutexLocker l(&_imp->inputsMutex);
    for (std::size_t i = 0; i < _imp->inputs.size(); ++i) {
        NodePtr input = _imp->inputs[i].lock();
        if (input) {
            input->setKnobsFrozen(frozen);
        }
    }
}

std::string
Node::getPluginIconFilePath() const
{
    return _imp->plugin ? _imp->plugin->getIconFilePath().toStdString() : std::string();
}

std::string
Node::getPluginID() const
{
    if (!_imp->plugin) {
        return std::string();
    }

    {
        QMutexLocker k(&_imp->pluginPythonModuleMutex);
        if ( !_imp->pyPlugID.empty() ) {
            return _imp->pyPlugID;
        }
    }

    return _imp->plugin->getPluginID().toStdString();
}

std::string
Node::getPluginLabel() const
{
    {
        QMutexLocker k(&_imp->pluginPythonModuleMutex);
        if ( !_imp->pyPlugLabel.empty() ) {
            return _imp->pyPlugLabel;
        }
    }

    return _imp->effect->getPluginLabel();
}

std::string
Node::getPluginResourcesPath() const
{
    {
        QMutexLocker k(&_imp->pluginPythonModuleMutex);
        if ( !_imp->pluginPythonModule.empty() ) {
            std::size_t foundSlash = _imp->pluginPythonModule.find_last_of("/");
            if (foundSlash != std::string::npos) {
                return _imp->pluginPythonModule.substr(0, foundSlash);
            }
        }
    }
    return _imp->plugin->getResourcesPath().toStdString();
}

std::string
Node::getPluginDescription() const
{
    {
        QMutexLocker k(&_imp->pluginPythonModuleMutex);
        if ( !_imp->pyPlugDesc.empty() ) {
            return _imp->pyPlugDesc;
        }
    }

    return _imp->effect->getPluginDescription();
}

void
Node::getPluginGrouping(std::list<std::string>* grouping) const
{
    {
        QMutexLocker k(&_imp->pluginPythonModuleMutex);
        if ( !_imp->pyPlugGrouping.empty() ) {
            *grouping =  _imp->pyPlugGrouping;
        }
    }
    _imp->effect->getPluginGrouping(grouping);
}

int
Node::getMaxInputCount() const
{
    ///MT-safe, never changes
    assert(_imp->effect);

    return _imp->effect->getMaxInputCount();
}

bool
Node::makePreviewByDefault() const
{
    ///MT-safe, never changes
    assert(_imp->effect);

    return _imp->effect->makePreviewByDefault();
}

void
Node::togglePreview()
{
    ///MT-safe from Knob
    assert(_imp->knobsInitialized);
    boost::shared_ptr<KnobBool> b = _imp->previewEnabledKnob.lock();
    if (!b) {
        return;
    }
    b->setValue( !b->getValue() );
}

bool
Node::isPreviewEnabled() const
{
    ///MT-safe from EffectInstance
    if (!_imp->knobsInitialized) {
        qDebug() << "Node::isPreviewEnabled(): knobs not initialized (including previewEnabledKnob)";
    }
    boost::shared_ptr<KnobBool> b = _imp->previewEnabledKnob.lock();
    if (!b) {
        return false;
    }

    return b->getValue();
}

bool
Node::aborted() const
{
    ///MT-safe from EffectInstance
    assert(_imp->effect);

    return _imp->effect->aborted();
}

void
Node::notifyRenderBeingAborted()
{
//
//    if (QThread::currentThread() == qApp->thread()) {
    ///The render thread is waiting for the main-thread to dequeue actions
    ///but the main-thread is waiting for the render thread to abort
    ///cancel the dequeuing
    QMutexLocker k(&_imp->nodeIsDequeuingMutex);

    if (_imp->nodeIsDequeuing) {
        _imp->nodeIsDequeuing = false;
        //Attempt to wake-up  sleeping threads of the thread pool
        _imp->nodeIsDequeuingCond.wakeAll();
    }
}

bool
Node::message(MessageTypeEnum type,
              const std::string & content) const
{
    ///If the node was aborted, don't transmit any message because we could cause a deadlock
    if ( _imp->effect->aborted() ) {
        return false;
    }

    // See https://github.com/MrKepzie/Natron/issues/1313
    // Messages posted from a separate thread should be logged and not show a pop-up
    if (QThread::currentThread() != qApp->thread()) {
        QString message = QString::fromUtf8(getLabel_mt_safe().c_str());
        message += QString::fromUtf8(": ");
        message += QString::fromUtf8(content.c_str());
        appPTR->writeToErrorLog_mt_safe(message);
        return true;
    }

    switch (type) {
    case eMessageTypeInfo:
        Dialogs::informationDialog(getLabel_mt_safe(), content);

        return true;
    case eMessageTypeWarning:
        Dialogs::warningDialog(getLabel_mt_safe(), content);

        return true;
    case eMessageTypeError:
        Dialogs::errorDialog(getLabel_mt_safe(), content);

        return true;
    case eMessageTypeQuestion:

        return Dialogs::questionDialog(getLabel_mt_safe(), content, false) == eStandardButtonYes;
    default:

        return false;
    }
}

void
Node::setPersistentMessage(MessageTypeEnum type,
                           const std::string & content)
{
    if ( !appPTR->isBackground() ) {
        //if the message is just an information, display a popup instead.
#ifdef NATRON_ENABLE_IO_META_NODES
        NodePtr ioContainer = getIOContainer();
        if (ioContainer) {
            ioContainer->setPersistentMessage(type, content);

            return;
        }
#endif
        // Some nodes may be hidden from the user but may still report errors (such that the group is in fact hidden to the user)
        if ( !isPartOfProject() && getGroup() ) {
            NodeGroup* isGroup = dynamic_cast<NodeGroup*>( getGroup().get() );
            if (isGroup) {
                isGroup->setPersistentMessage(type, content);
            }
        }

        if (type == eMessageTypeInfo) {
            message(type, content);

            return;
        }

        {
            QMutexLocker k(&_imp->persistentMessageMutex);
            QString mess = QString::fromUtf8( content.c_str() );
            if (mess == _imp->persistentMessage) {
                return;
            }
            _imp->persistentMessageType = (int)type;
            _imp->persistentMessage = mess;
        }
        Q_EMIT persistentMessageChanged();
    } else {
        std::cout << "Persistent message: " << content << std::endl;
    }
}

bool
Node::hasPersistentMessage() const
{
    QMutexLocker k(&_imp->persistentMessageMutex);

    return !_imp->persistentMessage.isEmpty();
}

void
Node::getPersistentMessage(QString* message,
                           int* type,
                           bool prefixLabelAndType) const
{
    QMutexLocker k(&_imp->persistentMessageMutex);

    *type = _imp->persistentMessageType;

    if ( prefixLabelAndType && !_imp->persistentMessage.isEmpty() ) {
        message->append( QString::fromUtf8( getLabel_mt_safe().c_str() ) );
        if (*type == eMessageTypeError) {
            message->append( QString::fromUtf8(" error: ") );
        } else if (*type == eMessageTypeWarning) {
            message->append( QString::fromUtf8(" warning: ") );
        }
    }
    message->append(_imp->persistentMessage);
}

void
Node::clearPersistentMessageRecursive(std::list<Node*>& markedNodes)
{
    if ( std::find(markedNodes.begin(), markedNodes.end(), this) != markedNodes.end() ) {
        return;
    }
    markedNodes.push_back(this);
    clearPersistentMessageInternal();

    int nInputs = getMaxInputCount();
    ///No need to lock, guiInputs is only written to by the main-thread
    for (int i = 0; i < nInputs; ++i) {
        NodePtr input = getInput(i);
        if (input) {
            input->clearPersistentMessageRecursive(markedNodes);
        }
    }
}

void
Node::clearPersistentMessageInternal()
{
    bool changed;
    {
        QMutexLocker k(&_imp->persistentMessageMutex);
        changed = !_imp->persistentMessage.isEmpty();
        if (changed) {
            _imp->persistentMessage.clear();
        }
    }

    if (changed) {
        Q_EMIT persistentMessageChanged();
    }
}

void
Node::clearPersistentMessage(bool recurse)
{
    if ( getApp()->isBackground() ) {
        return;
    }
    if (recurse) {
        std::list<Node*> markedNodes;
        clearPersistentMessageRecursive(markedNodes);
    } else {
        clearPersistentMessageInternal();
    }
}

void
Node::purgeAllInstancesCaches()
{
    ///Only called by the main-thread
    assert( QThread::currentThread() == qApp->thread() );
    assert(_imp->effect);
    _imp->effect->purgeCaches();
}

bool
Node::notifyInputNIsRendering(int inputNb)
{
    if ( !getApp() || getApp()->isGuiFrozen() ) {
        return false;
    }

    timeval now;


    gettimeofday(&now, 0);

    QMutexLocker l(&_imp->lastRenderStartedMutex);
    double t =  now.tv_sec  - _imp->lastInputNRenderStartedSlotCallTime.tv_sec +
               (now.tv_usec - _imp->lastInputNRenderStartedSlotCallTime.tv_usec) * 1e-6f;

    assert( inputNb >= 0 && inputNb < (int)_imp->inputIsRenderingCounter.size() );

    if ( (t > NATRON_RENDER_GRAPHS_HINTS_REFRESH_RATE_SECONDS) || (_imp->inputIsRenderingCounter[inputNb] == 0) ) {
        _imp->lastInputNRenderStartedSlotCallTime = now;
        ++_imp->inputIsRenderingCounter[inputNb];

        l.unlock();

        Q_EMIT inputNIsRendering(inputNb);

        return true;
    }

    return false;
}

void
Node::notifyInputNIsFinishedRendering(int inputNb)
{
    {
        QMutexLocker l(&_imp->lastRenderStartedMutex);
        assert( inputNb >= 0 && inputNb < (int)_imp->inputIsRenderingCounter.size() );
        --_imp->inputIsRenderingCounter[inputNb];
    }
    Q_EMIT inputNIsFinishedRendering(inputNb);
}

bool
Node::notifyRenderingStarted()
{
    if ( !getApp() || getApp()->isGuiFrozen() ) {
        return false;
    }

    timeval now;

    gettimeofday(&now, 0);


    QMutexLocker l(&_imp->lastRenderStartedMutex);
    double t =  now.tv_sec  - _imp->lastRenderStartedSlotCallTime.tv_sec +
               (now.tv_usec - _imp->lastRenderStartedSlotCallTime.tv_usec) * 1e-6f;

    if ( (t > NATRON_RENDER_GRAPHS_HINTS_REFRESH_RATE_SECONDS) || (_imp->renderStartedCounter == 0) ) {
        _imp->lastRenderStartedSlotCallTime = now;
        ++_imp->renderStartedCounter;


        l.unlock();

        Q_EMIT renderingStarted();

        return true;
    }

    return false;
}

void
Node::notifyRenderingEnded()
{
    {
        QMutexLocker l(&_imp->lastRenderStartedMutex);
        --_imp->renderStartedCounter;
    }
    Q_EMIT renderingEnded();
}

int
Node::getIsInputNRenderingCounter(int inputNb) const
{
    QMutexLocker l(&_imp->lastRenderStartedMutex);

    assert( inputNb >= 0 && inputNb < (int)_imp->inputIsRenderingCounter.size() );

    return _imp->inputIsRenderingCounter[inputNb];
}

int
Node::getIsNodeRenderingCounter() const
{
    QMutexLocker l(&_imp->lastRenderStartedMutex);

    return _imp->renderStartedCounter;
}

void
Node::setOutputFilesForWriter(const std::string & pattern)
{
    assert(_imp->effect);
    _imp->effect->setOutputFilesForWriter(pattern);
}

void
Node::registerPluginMemory(size_t nBytes)
{
    {
        QMutexLocker l(&_imp->memoryUsedMutex);
        _imp->pluginInstanceMemoryUsed += nBytes;
    }
    Q_EMIT pluginMemoryUsageChanged(nBytes);
}

void
Node::unregisterPluginMemory(size_t nBytes)
{
    {
        QMutexLocker l(&_imp->memoryUsedMutex);
        _imp->pluginInstanceMemoryUsed -= nBytes;
    }
    Q_EMIT pluginMemoryUsageChanged(-nBytes);
}

QMutex &
Node::getRenderInstancesSharedMutex()
{
    return _imp->renderInstancesSharedMutex;
}

static void
refreshPreviewsRecursivelyUpstreamInternal(double time,
                                           Node* node,
                                           std::list<Node*>& marked)
{
    if ( std::find(marked.begin(), marked.end(), node) != marked.end() ) {
        return;
    }

    if ( node->isPreviewEnabled() ) {
        node->refreshPreviewImage( time );
    }

    marked.push_back(node);

    std::vector<NodeWPtr > inputs = node->getInputs_copy();

    for (std::size_t i = 0; i < inputs.size(); ++i) {
        NodePtr input = inputs[i].lock();
        if (input) {
            input->refreshPreviewsRecursivelyUpstream(time);
        }
    }
}

void
Node::refreshPreviewsRecursivelyUpstream(double time)
{
    std::list<Node*> marked;

    refreshPreviewsRecursivelyUpstreamInternal(time, this, marked);
}

static void
refreshPreviewsRecursivelyDownstreamInternal(double time,
                                             Node* node,
                                             std::list<Node*>& marked)
{
    if ( std::find(marked.begin(), marked.end(), node) != marked.end() ) {
        return;
    }

    if ( node->isPreviewEnabled() ) {
        node->refreshPreviewImage( time );
    }

    marked.push_back(node);

    NodesWList outputs;
    node->getOutputs_mt_safe(outputs);
    for (NodesWList::iterator it = outputs.begin(); it != outputs.end(); ++it) {
        NodePtr output = it->lock();
        if (output) {
            output->refreshPreviewsRecursivelyDownstream(time);
        }
    }
}

void
Node::refreshPreviewsRecursivelyDownstream(double time)
{
    if ( !getNodeGui() ) {
        return;
    }
    std::list<Node*> marked;
    refreshPreviewsRecursivelyDownstreamInternal(time, this, marked);
}

void
Node::onAllKnobsSlaved(bool isSlave,
                       KnobHolder* master)
{
    ///Only called by the main-thread
    assert( QThread::currentThread() == qApp->thread() );

    if (isSlave) {
        EffectInstance* effect = dynamic_cast<EffectInstance*>(master);
        assert(effect);
        if (effect) {
            NodePtr masterNode = effect->getNode();
            {
                QMutexLocker l(&_imp->masterNodeMutex);
                _imp->masterNode = masterNode;
            }
            QObject::connect( masterNode.get(), SIGNAL(deactivated(bool)), this, SLOT(onMasterNodeDeactivated()) );
            QObject::connect( masterNode.get(), SIGNAL(knobsAgeChanged(U64)), this, SLOT(setKnobsAge(U64)) );
            QObject::connect( masterNode.get(), SIGNAL(previewImageChanged(int)), this, SLOT(refreshPreviewImage(int)) );
        }
    } else {
        NodePtr master = getMasterNode();
        QObject::disconnect( master.get(), SIGNAL(deactivated(bool)), this, SLOT(onMasterNodeDeactivated()) );
        QObject::disconnect( master.get(), SIGNAL(knobsAgeChanged(U64)), this, SLOT(setKnobsAge(U64)) );
        QObject::disconnect( master.get(), SIGNAL(previewImageChanged(int)), this, SLOT(refreshPreviewImage(int)) );
        {
            QMutexLocker l(&_imp->masterNodeMutex);
            _imp->masterNode.reset();
        }
    }

    Q_EMIT allKnobsSlaved(isSlave);
}

void
Node::onKnobSlaved(const KnobPtr& slave,
                   const KnobPtr& master,
                   int dimension,
                   bool isSlave)
{
    ///ignore the call if the node is a clone
    {
        QMutexLocker l(&_imp->masterNodeMutex);
        if ( _imp->masterNode.lock() ) {
            return;
        }
    }

    assert( master->getHolder() );


    ///If the holder isn't an effect, ignore it too
    EffectInstance* isEffect = dynamic_cast<EffectInstance*>( master->getHolder() );
    NodePtr parentNode;
    if (!isEffect) {
        TrackMarker* isMarker = dynamic_cast<TrackMarker*>( master->getHolder() );
        if (isMarker) {
            parentNode = isMarker->getContext()->getNode();
        }
    } else {
        parentNode = isEffect->getNode();
    }

    bool changed = false;
    {
        QMutexLocker l(&_imp->masterNodeMutex);
        KnobLinkList::iterator found = _imp->nodeLinks.end();
        for (KnobLinkList::iterator it = _imp->nodeLinks.begin(); it != _imp->nodeLinks.end(); ++it) {
            if (it->masterNode.lock() == parentNode) {
                found = it;
                break;
            }
        }

        if ( found == _imp->nodeLinks.end() ) {
            if (!isSlave) {
                ///We want to unslave from the given node but the link didn't existed, just return
                return;
            } else {
                ///Add a new link
                KnobLink link;
                link.masterNode = parentNode;
                link.slave = slave;
                link.master = master;
                link.dimension = dimension;
                _imp->nodeLinks.push_back(link);
                changed = true;
            }
        } else if ( found != _imp->nodeLinks.end() ) {
            if (isSlave) {
                ///We want to slave to the given node but it already has a link on another parameter, just return
                return;
            } else {
                ///Remove the given link
                _imp->nodeLinks.erase(found);
                changed = true;
            }
        }
    }
    if (changed) {
        Q_EMIT knobsLinksChanged();
    }
} // onKnobSlaved

void
Node::getKnobsLinks(std::list<Node::KnobLink> & links) const
{
    QMutexLocker l(&_imp->masterNodeMutex);

    links = _imp->nodeLinks;
}

void
Node::onMasterNodeDeactivated()
{
    ///Only called by the main-thread
    assert( QThread::currentThread() == qApp->thread() );
    if (!_imp->effect) {
        return;
    }
    _imp->effect->unslaveAllKnobs();
}

#ifdef NATRON_ENABLE_IO_META_NODES
NodePtr
Node::getIOContainer() const
{
    return _imp->ioContainer.lock();
}

#endif

NodePtr
Node::getMasterNode() const
{
    QMutexLocker l(&_imp->masterNodeMutex);

    return _imp->masterNode.lock();
}

bool
Node::isSupportedComponent(int inputNb,
                           const ImageComponents& comp) const
{
    QMutexLocker l(&_imp->inputsMutex);

    if (inputNb >= 0) {
        assert( inputNb < (int)_imp->inputsComponents.size() );
        std::list<ImageComponents>::const_iterator found =
            std::find(_imp->inputsComponents[inputNb].begin(), _imp->inputsComponents[inputNb].end(), comp);

        return found != _imp->inputsComponents[inputNb].end();
    } else {
        assert(inputNb == -1);
        std::list<ImageComponents>::const_iterator found =
            std::find(_imp->outputComponents.begin(), _imp->outputComponents.end(), comp);

        return found != _imp->outputComponents.end();
    }
}

ImageComponents
Node::findClosestInList(const ImageComponents& comp,
                        const std::list<ImageComponents> &components,
                        bool multiPlanar)
{
    if ( components.empty() ) {
        return ImageComponents::getNoneComponents();
    }
    std::list<ImageComponents>::const_iterator closestComp = components.end();
    for (std::list<ImageComponents>::const_iterator it = components.begin(); it != components.end(); ++it) {
        if ( closestComp == components.end() ) {
            if ( multiPlanar && ( it->getNumComponents() == comp.getNumComponents() ) ) {
                return comp;
            }
            closestComp = it;
        } else {
            if ( it->getNumComponents() == comp.getNumComponents() ) {
                if (multiPlanar) {
                    return comp;
                }
                closestComp = it;
                break;
            } else {
                int diff = it->getNumComponents() - comp.getNumComponents();
                int diffSoFar = closestComp->getNumComponents() - comp.getNumComponents();
                if ( (diff > 0) && (diff < diffSoFar) ) {
                    closestComp = it;
                }
            }
        }
    }
    if ( closestComp == components.end() ) {
        return ImageComponents::getNoneComponents();
    }

    return *closestComp;
}

ImageComponents
Node::findClosestSupportedComponents(int inputNb,
                                     const ImageComponents& comp) const
{
    std::list<ImageComponents> comps;
    {
        QMutexLocker l(&_imp->inputsMutex);

        if (inputNb >= 0) {
            assert( inputNb < (int)_imp->inputsComponents.size() );
            comps = _imp->inputsComponents[inputNb];
        } else {
            assert(inputNb == -1);
            comps = _imp->outputComponents;
        }
    }

    return findClosestInList( comp, comps, _imp->effect->isMultiPlanar() );
}

int
Node::isMaskChannelKnob(const KnobI* knob) const
{
    for (std::map<int, MaskSelector >::const_iterator it = _imp->maskSelectors.begin(); it != _imp->maskSelectors.end(); ++it) {
        if (it->second.channel.lock().get() == knob) {
            return it->first;
        }
    }

    return -1;
}

bool
Node::isMaskEnabled(int inputNb) const
{
    std::map<int, MaskSelector >::const_iterator it = _imp->maskSelectors.find(inputNb);

    if ( it != _imp->maskSelectors.end() ) {
        return it->second.enabled.lock()->getValue();
    } else {
        return true;
    }
}

void
Node::lock(const boost::shared_ptr<Image> & image)
{
    QMutexLocker l(&_imp->imagesBeingRenderedMutex);
    std::list<boost::shared_ptr<Image> >::iterator it =
        std::find(_imp->imagesBeingRendered.begin(), _imp->imagesBeingRendered.end(), image);

    while ( it != _imp->imagesBeingRendered.end() ) {
        _imp->imageBeingRenderedCond.wait(&_imp->imagesBeingRenderedMutex);
        it = std::find(_imp->imagesBeingRendered.begin(), _imp->imagesBeingRendered.end(), image);
    }
    ///Okay the image is not used by any other thread, claim that we want to use it
    assert( it == _imp->imagesBeingRendered.end() );
    _imp->imagesBeingRendered.push_back(image);
}

bool
Node::tryLock(const boost::shared_ptr<Image> & image)
{
    QMutexLocker l(&_imp->imagesBeingRenderedMutex);
    std::list<boost::shared_ptr<Image> >::iterator it =
        std::find(_imp->imagesBeingRendered.begin(), _imp->imagesBeingRendered.end(), image);

    if ( it != _imp->imagesBeingRendered.end() ) {
        return false;
    }
    ///Okay the image is not used by any other thread, claim that we want to use it
    assert( it == _imp->imagesBeingRendered.end() );
    _imp->imagesBeingRendered.push_back(image);

    return true;
}

void
Node::unlock(const boost::shared_ptr<Image> & image)
{
    QMutexLocker l(&_imp->imagesBeingRenderedMutex);
    std::list<boost::shared_ptr<Image> >::iterator it =
        std::find(_imp->imagesBeingRendered.begin(), _imp->imagesBeingRendered.end(), image);

    ///The image must exist, otherwise this is a bug
    assert( it != _imp->imagesBeingRendered.end() );
    _imp->imagesBeingRendered.erase(it);
    ///Notify all waiting threads that we're finished
    _imp->imageBeingRenderedCond.wakeAll();
}

boost::shared_ptr<Image>
Node::getImageBeingRendered(double time,
                            unsigned int mipMapLevel,
                            ViewIdx view)
{
    QMutexLocker l(&_imp->imagesBeingRenderedMutex);

    for (std::list<boost::shared_ptr<Image> >::iterator it = _imp->imagesBeingRendered.begin();
         it != _imp->imagesBeingRendered.end(); ++it) {
        const ImageKey &key = (*it)->getKey();
        if ( (key._view == view) && ( (*it)->getMipMapLevel() == mipMapLevel ) && (key._time == time) ) {
            return *it;
        }
    }

    return boost::shared_ptr<Image>();
}

void
Node::beginInputEdition()
{
    assert( QThread::currentThread() == qApp->thread() );
    ++_imp->inputModifiedRecursion;
}

void
Node::endInputEdition(bool triggerRender)
{
    assert( QThread::currentThread() == qApp->thread() );
    if (_imp->inputModifiedRecursion > 0) {
        --_imp->inputModifiedRecursion;
    }

    if (!_imp->inputModifiedRecursion) {
        bool hasChanged = !_imp->inputsModified.empty();
        _imp->inputsModified.clear();

        if (hasChanged) {
            if ( !getApp()->isCreatingNodeTree() ) {
                forceRefreshAllInputRelatedData();
            }
            refreshDynamicProperties();
        }

        triggerRender = triggerRender && hasChanged;

        if (triggerRender) {
            std::list<ViewerInstance* > viewers;
            hasViewersConnected(&viewers);
            for (std::list<ViewerInstance* >::iterator it2 = viewers.begin(); it2 != viewers.end(); ++it2) {
                (*it2)->renderCurrentFrame(true);
            }
        }
    }
}

void
Node::onInputChanged(int inputNb)
{
    if ( getApp()->getProject()->isProjectClosing() ) {
        return;
    }
    assert( QThread::currentThread() == qApp->thread() );

    bool mustCallEndInputEdition = _imp->inputModifiedRecursion == 0;
    if (mustCallEndInputEdition) {
        beginInputEdition();
    }

    refreshMaskEnabledNess(inputNb);
    refreshLayersChoiceSecretness(inputNb);

    ViewerInstance* isViewer = dynamic_cast<ViewerInstance*>( _imp->effect.get() );
    if (isViewer) {
        isViewer->refreshActiveInputs(inputNb);
    }

    bool shouldDoInputChanged = ( !getApp()->getProject()->isProjectClosing() && !getApp()->isCreatingNodeTree() ) ||
                                _imp->effect->isRotoPaintNode();

    if (shouldDoInputChanged) {
        ///When loading a group (or project) just wait until everything is setup to actually compute input
        ///related data such as clip preferences
        ///Exception for the Rotopaint node which needs to setup its own graph internally

        /**
         * The plug-in might call getImage, set a valid thread storage on the tree.
         **/
        double time = getApp()->getTimeLine()->currentFrame();
        AbortableRenderInfoPtr abortInfo( new AbortableRenderInfo(false, 0) );
        const bool isRenderUserInteraction = true;
        const bool isSequentialRender = false;
#ifdef QT_CUSTOM_THREADPOOL
        AbortableThread* isAbortable = dynamic_cast<AbortableThread*>( QThread::currentThread() );
        if (isAbortable) {
            isAbortable->setAbortInfo( isRenderUserInteraction, abortInfo, getEffectInstance() );
        }
#endif
        ParallelRenderArgsSetter frameRenderArgs( time,
                                                  ViewIdx(0),
                                                  isRenderUserInteraction,
                                                  isSequentialRender,
                                                  abortInfo,
                                                  shared_from_this(),
                                                  0, //texture index
                                                  getApp()->getTimeLine().get(),
                                                  NodePtr(),
                                                  false,
                                                  false,
                                                  false,
                                                  boost::shared_ptr<RenderStats>() );


        ///Don't do clip preferences while loading a project, they will be refreshed globally once the project is loaded.
        _imp->effect->onInputChanged(inputNb);
        _imp->inputsModified.insert(inputNb);

        //A knob value might have changed recursively, redraw  any overlay
        if ( !_imp->effect->isDequeueingValuesSet() &&
             ( _imp->effect->getRecursionLevel() == 0) && _imp->effect->checkIfOverlayRedrawNeeded() ) {
            _imp->effect->redrawOverlayInteract();
        }
    }

    /*
       If this is a group, also notify the output nodes of the GroupInput node inside the Group corresponding to
       the this inputNb
     */
    NodeGroup* isGroup = dynamic_cast<NodeGroup*>( _imp->effect.get() );
    if (isGroup) {
        std::vector<NodePtr> groupInputs;
        isGroup->getInputs(&groupInputs, false);
        if ( (inputNb >= 0) && ( inputNb < (int)groupInputs.size() ) && groupInputs[inputNb] ) {
            std::map<NodePtr, int> inputOutputs;
            groupInputs[inputNb]->getOutputsConnectedToThisNode(&inputOutputs);
            for (std::map<NodePtr, int> ::iterator it = inputOutputs.begin(); it != inputOutputs.end(); ++it) {
                it->first->onInputChanged(it->second);
            }
        }
    }

    /*
       If this is an output node, notify the Group output nodes that their input have changed.
     */
    GroupOutput* isOutput = dynamic_cast<GroupOutput*>( _imp->effect.get() );
    if (isOutput) {
        NodeGroup* containerGroup = dynamic_cast<NodeGroup*>( isOutput->getNode()->getGroup().get() );
        if (containerGroup) {
            std::map<NodePtr, int> groupOutputs;
            containerGroup->getNode()->getOutputsConnectedToThisNode(&groupOutputs);
            for (std::map<NodePtr, int> ::iterator it = groupOutputs.begin(); it != groupOutputs.end(); ++it) {
                it->first->onInputChanged(it->second);
            }
        }
    }

    /*
     * If this node is the output of a pre-comp, notify the precomp output nodes that their input have changed
     */
    boost::shared_ptr<PrecompNode> isInPrecomp = isPartOfPrecomp();
    if ( isInPrecomp && (isInPrecomp->getOutputNode().get() == this) ) {
        std::map<NodePtr, int> inputOutputs;
        isInPrecomp->getNode()->getOutputsConnectedToThisNode(&inputOutputs);
        for (std::map<NodePtr, int> ::iterator it = inputOutputs.begin(); it != inputOutputs.end(); ++it) {
            it->first->onInputChanged(it->second);
        }
    }

    if (mustCallEndInputEdition) {
        endInputEdition(true);
    }
} // Node::onInputChanged

void
Node::onParentMultiInstanceInputChanged(int input)
{
    ++_imp->inputModifiedRecursion;
    _imp->effect->onInputChanged(input);
    --_imp->inputModifiedRecursion;
}

bool
Node::duringInputChangedAction() const
{
    assert( QThread::currentThread() == qApp->thread() );

    return _imp->inputModifiedRecursion > 0;
}

void
Node::onFileNameParameterChanged(KnobI* fileKnob)
{
    if ( _imp->effect->isReader() ) {
        computeFrameRangeForReader(fileKnob);

        ///Refresh the preview automatically if the filename changed
        incrementKnobsAge(); //< since evaluate() is called after knobChanged we have to do this  by hand
        //computePreviewImage( getApp()->getTimeLine()->currentFrame() );

        ///union the project frame range if not locked with the reader frame range
        bool isLocked = getApp()->getProject()->isFrameRangeLocked();
        if (!isLocked) {
            double leftBound = INT_MIN, rightBound = INT_MAX;
            _imp->effect->getFrameRange_public(getHashValue(), &leftBound, &rightBound, true);

            if ( (leftBound != INT_MIN) && (rightBound != INT_MAX) ) {
                if ( getGroup() || getIOContainer() ) {
                    getApp()->getProject()->unionFrameRangeWith(leftBound, rightBound);
                }
            }
        }
    } else if ( _imp->effect->isWriter() ) {
        KnobPtr sublabelKnob = getKnobByName(kNatronOfxParamStringSublabelName);
        KnobOutputFile* isFile = dynamic_cast<KnobOutputFile*>(fileKnob);
        if (isFile && sublabelKnob) {
            Knob<std::string>* isString = dynamic_cast<Knob<std::string>*>( sublabelKnob.get() );

            std::string pattern = isFile->getValue();
            if (isString) {
                std::size_t foundSlash = pattern.find_last_of("/");
                if (foundSlash != std::string::npos) {
                    pattern = pattern.substr(foundSlash + 1);
                }

                isString->setValue(pattern);
            }
        }

        /*
           Check if the filename param has a %V in it, in which case make sure to hide the Views parameter
         */
        KnobOutputFile* fileParam = dynamic_cast<KnobOutputFile*>(fileKnob);
        if (fileParam) {
            std::string pattern = fileParam->getValue();
            std::size_t foundViewPattern = pattern.find_first_of("%v");
            if (foundViewPattern == std::string::npos) {
                foundViewPattern = pattern.find_first_of("%V");
            }
            if (foundViewPattern != std::string::npos) {
                //We found view pattern
                KnobPtr viewsKnob = getKnobByName(kWriteOIIOParamViewsSelector);
                if (viewsKnob) {
                    KnobChoice* viewsSelector = dynamic_cast<KnobChoice*>( viewsKnob.get() );
                    if (viewsSelector) {
                        viewsSelector->setSecret(true);
                    }
                }
            }
        }
    }
} // Node::onFileNameParameterChanged

void
Node::getOriginalFrameRangeForReader(const std::string& pluginID,
                                     const std::string& canonicalFileName,
                                     int* firstFrame,
                                     int* lastFrame)
{
    if (pluginID == PLUGINID_OFX_READFFMPEG) {
        ///If the plug-in is a video, only ffmpeg may know how many frames there are
        *firstFrame = INT_MIN;
        *lastFrame = INT_MAX;
    } else {
        SequenceParsing::SequenceFromPattern seq;
        SequenceParsing::filesListFromPattern(canonicalFileName, &seq);
        if ( seq.empty() || (seq.size() == 1) ) {
            *firstFrame = 1;
            *lastFrame = 1;
        } else if (seq.size() > 1) {
            *firstFrame = seq.begin()->first;
            *lastFrame = seq.rbegin()->first;
        }
    }
}

void
Node::computeFrameRangeForReader(KnobI* fileKnob)
{
    /*
       We compute the original frame range of the sequence for the plug-in
       because the plug-in does not have access to the exact original pattern
       hence may not exactly end-up with the same file sequence as what the user
       selected from the file dialog.
     */
    ReadNode* isReadNode = dynamic_cast<ReadNode*>( _imp->effect.get() );
    std::string pluginID;

    if (isReadNode) {
        NodePtr embeddedPlugin = isReadNode->getEmbeddedReader();
        if (embeddedPlugin) {
            pluginID = embeddedPlugin->getPluginID();
        }
    } else {
        pluginID = getPluginID();
    }

    int leftBound = INT_MIN;
    int rightBound = INT_MAX;
    ///Set the originalFrameRange parameter of the reader if it has one.
    KnobPtr knob = getKnobByName(kReaderParamNameOriginalFrameRange);
    if (knob) {
        KnobInt* originalFrameRange = dynamic_cast<KnobInt*>( knob.get() );
        if ( originalFrameRange && (originalFrameRange->getDimension() == 2) ) {
            KnobFile* isFile = dynamic_cast<KnobFile*>(fileKnob);
            assert(isFile);
            if (!isFile) {
                throw std::logic_error("Node::computeFrameRangeForReader");
            }

            if (pluginID == PLUGINID_OFX_READFFMPEG) {
                ///If the plug-in is a video, only ffmpeg may know how many frames there are
                originalFrameRange->setValues(INT_MIN, INT_MAX, ViewSpec::all(), eValueChangedReasonNatronInternalEdited);
            } else {
                std::string pattern = isFile->getValue();
                getApp()->getProject()->canonicalizePath(pattern);
                SequenceParsing::SequenceFromPattern seq;
                SequenceParsing::filesListFromPattern(pattern, &seq);
                if ( seq.empty() || (seq.size() == 1) ) {
                    leftBound = 1;
                    rightBound = 1;
                } else if (seq.size() > 1) {
                    leftBound = seq.begin()->first;
                    rightBound = seq.rbegin()->first;
                }
                originalFrameRange->setValues(leftBound, rightBound, ViewSpec::all(), eValueChangedReasonNatronInternalEdited);
            }
        }
    }
}

bool
Node::canHandleRenderScaleForOverlays() const
{
    return _imp->effect->canHandleRenderScaleForOverlays();
}

bool
Node::getOverlayColor(double* r,
                      double* g,
                      double* b) const
{
    boost::shared_ptr<NodeGuiI> gui_i = getNodeGui();

    if (!gui_i) {
        return false;
    }

    return gui_i->getOverlayColor(r, g, b);
}

bool
Node::shouldDrawOverlay() const
{
    if ( !hasOverlay() && !getRotoContext() ) {
        return false;
    }

    if (!_imp->isPartOfProject) {
        return false;
    }

    if ( !isActivated() ) {
        return false;
    }

    if ( isNodeDisabled() ) {
        return false;
    }

    if ( getParentMultiInstance() ) {
        return false;
    }

    if ( !isSettingsPanelVisible() ) {
        return false;
    }

    if ( isSettingsPanelMinimized() ) {
        return false;
    }


    return true;
}

void
Node::drawHostOverlay(double time,
                      const RenderScale& renderScale,
                      ViewIdx view)
{
    boost::shared_ptr<NodeGuiI> nodeGui = getNodeGui();

    if (nodeGui) {
        nodeGui->drawHostOverlay(time, renderScale, view);
    }
}

bool
Node::onOverlayPenDownDefault(double time,
                              const RenderScale& renderScale,
                              ViewIdx view,
                              const QPointF & viewportPos,
                              const QPointF & pos,
                              double pressure)
{
    boost::shared_ptr<NodeGuiI> nodeGui = getNodeGui();

    if (nodeGui) {
        return nodeGui->onOverlayPenDownDefault(time, renderScale, view, viewportPos, pos, pressure);
    }

    return false;
}

bool
Node::onOverlayPenDoubleClickedDefault(double time,
                                      const RenderScale& renderScale,
                                      ViewIdx view, const QPointF & viewportPos, const QPointF & pos)
{
    boost::shared_ptr<NodeGuiI> nodeGui = getNodeGui();

    if (nodeGui) {
        return nodeGui->onOverlayPenDoubleClickedDefault(time, renderScale, view, viewportPos, pos);
    }

    return false;
}


bool
Node::onOverlayPenMotionDefault(double time,
                                const RenderScale& renderScale,
                                ViewIdx view,
                                const QPointF & viewportPos,
                                const QPointF & pos,
                                double pressure)
{
    boost::shared_ptr<NodeGuiI> nodeGui = getNodeGui();

    if (nodeGui) {
        return nodeGui->onOverlayPenMotionDefault(time, renderScale, view, viewportPos, pos, pressure);
    }

    return false;
}

bool
Node::onOverlayPenUpDefault(double time,
                            const RenderScale& renderScale,
                            ViewIdx view,
                            const QPointF & viewportPos,
                            const QPointF & pos,
                            double pressure)
{
    boost::shared_ptr<NodeGuiI> nodeGui = getNodeGui();

    if (nodeGui) {
        return nodeGui->onOverlayPenUpDefault(time, renderScale, view, viewportPos, pos, pressure);
    }

    return false;
}

bool
Node::onOverlayKeyDownDefault(double time,
                              const RenderScale& renderScale,
                              ViewIdx view,
                              Key key,
                              KeyboardModifiers modifiers)
{
    boost::shared_ptr<NodeGuiI> nodeGui = getNodeGui();

    if (nodeGui) {
        return nodeGui->onOverlayKeyDownDefault(time, renderScale, view, key, modifiers);
    }

    return false;
}

bool
Node::onOverlayKeyUpDefault(double time,
                            const RenderScale& renderScale,
                            ViewIdx view,
                            Key key,
                            KeyboardModifiers modifiers)
{
    boost::shared_ptr<NodeGuiI> nodeGui = getNodeGui();

    if (nodeGui) {
        return nodeGui->onOverlayKeyUpDefault(time, renderScale, view, key, modifiers);
    }

    return false;
}

bool
Node::onOverlayKeyRepeatDefault(double time,
                                const RenderScale& renderScale,
                                ViewIdx view,
                                Key key,
                                KeyboardModifiers modifiers)
{
    boost::shared_ptr<NodeGuiI> nodeGui = getNodeGui();

    if (nodeGui) {
        return nodeGui->onOverlayKeyRepeatDefault(time, renderScale, view, key, modifiers);
    }

    return false;
}

bool
Node::onOverlayFocusGainedDefault(double time,
                                  const RenderScale& renderScale,
                                  ViewIdx view)
{
    boost::shared_ptr<NodeGuiI> nodeGui = getNodeGui();

    if (nodeGui) {
        return nodeGui->onOverlayFocusGainedDefault(time, renderScale, view);
    }

    return false;
}

bool
Node::onOverlayFocusLostDefault(double time,
                                const RenderScale& renderScale,
                                ViewIdx view)
{
    boost::shared_ptr<NodeGuiI> nodeGui = getNodeGui();

    if (nodeGui) {
        return nodeGui->onOverlayFocusLostDefault(time, renderScale, view);
    }

    return false;
}

void
Node::removePositionHostOverlay(KnobI* knob)
{
    boost::shared_ptr<NodeGuiI> nodeGui = getNodeGui();

    if (nodeGui) {
        nodeGui->removePositionHostOverlay(knob);
    }
}

void
Node::addPositionInteract(const boost::shared_ptr<KnobDouble>& position,
                          const boost::shared_ptr<KnobBool>& interactive)
{
    assert( QThread::currentThread() == qApp->thread() );
    if ( appPTR->isBackground() ) {
        return;
    }

    boost::shared_ptr<PositionOverlayKnobs> knobs( new PositionOverlayKnobs() );
    knobs->addKnob(position, PositionOverlayKnobs::eKnobsEnumerationPosition);
    if (interactive) {
        knobs->addKnob(interactive, PositionOverlayKnobs::eKnobsEnumerationInteractive);
    }
    boost::shared_ptr<NodeGuiI> nodeGui = getNodeGui();
    if (!nodeGui) {
        _imp->nativeOverlays.push_back(knobs);
    } else {
        nodeGui->addDefaultInteract(knobs);
    }
}

void
Node::addTransformInteract(const boost::shared_ptr<KnobDouble>& translate,
                           const boost::shared_ptr<KnobDouble>& scale,
                           const boost::shared_ptr<KnobBool>& scaleUniform,
                           const boost::shared_ptr<KnobDouble>& rotate,
                           const boost::shared_ptr<KnobDouble>& skewX,
                           const boost::shared_ptr<KnobDouble>& skewY,
                           const boost::shared_ptr<KnobChoice>& skewOrder,
                           const boost::shared_ptr<KnobDouble>& center,
                           const boost::shared_ptr<KnobBool>& invert,
                           const boost::shared_ptr<KnobBool>& interactive)
{
    assert( QThread::currentThread() == qApp->thread() );
    if ( appPTR->isBackground() ) {
        return;
    }

    boost::shared_ptr<TransformOverlayKnobs> knobs( new TransformOverlayKnobs() );
    knobs->addKnob(translate, TransformOverlayKnobs::eKnobsEnumerationTranslate);
    knobs->addKnob(scale, TransformOverlayKnobs::eKnobsEnumerationScale);
    knobs->addKnob(scaleUniform, TransformOverlayKnobs::eKnobsEnumerationUniform);
    knobs->addKnob(rotate, TransformOverlayKnobs::eKnobsEnumerationRotate);
    knobs->addKnob(center, TransformOverlayKnobs::eKnobsEnumerationCenter);
    knobs->addKnob(skewX, TransformOverlayKnobs::eKnobsEnumerationSkewx);
    knobs->addKnob(skewY, TransformOverlayKnobs::eKnobsEnumerationSkewy);
    knobs->addKnob(skewOrder, TransformOverlayKnobs::eKnobsEnumerationSkewOrder);
    if (invert) {
        knobs->addKnob(invert, TransformOverlayKnobs::eKnobsEnumerationInvert);
    }
    if (interactive) {
        knobs->addKnob(interactive, PositionOverlayKnobs::eKnobsEnumerationInteractive);
    }
    boost::shared_ptr<NodeGuiI> nodeGui = getNodeGui();
    if (!nodeGui) {
        _imp->nativeOverlays.push_back(knobs);
    } else {
        nodeGui->addDefaultInteract(knobs);
    }
}

void
Node::addCornerPinInteract(const boost::shared_ptr<KnobDouble>& from1,
                           const boost::shared_ptr<KnobDouble>& from2,
                           const boost::shared_ptr<KnobDouble>& from3,
                           const boost::shared_ptr<KnobDouble>& from4,
                           const boost::shared_ptr<KnobDouble>& to1,
                           const boost::shared_ptr<KnobDouble>& to2,
                           const boost::shared_ptr<KnobDouble>& to3,
                           const boost::shared_ptr<KnobDouble>& to4,
                           const boost::shared_ptr<KnobBool>& enable1,
                           const boost::shared_ptr<KnobBool>& enable2,
                           const boost::shared_ptr<KnobBool>& enable3,
                           const boost::shared_ptr<KnobBool>& enable4,
                           const boost::shared_ptr<KnobChoice>& overlayPoints,
                           const boost::shared_ptr<KnobBool>& invert,
                           const boost::shared_ptr<KnobBool>& interactive)
{
    assert( QThread::currentThread() == qApp->thread() );
    if ( appPTR->isBackground() ) {
        return;
    }
    boost::shared_ptr<CornerPinOverlayKnobs> knobs( new CornerPinOverlayKnobs() );
    knobs->addKnob(from1, CornerPinOverlayKnobs::eKnobsEnumerationFrom1);
    knobs->addKnob(from2, CornerPinOverlayKnobs::eKnobsEnumerationFrom2);
    knobs->addKnob(from3, CornerPinOverlayKnobs::eKnobsEnumerationFrom3);
    knobs->addKnob(from4, CornerPinOverlayKnobs::eKnobsEnumerationFrom4);

    knobs->addKnob(to1, CornerPinOverlayKnobs::eKnobsEnumerationTo1);
    knobs->addKnob(to2, CornerPinOverlayKnobs::eKnobsEnumerationTo2);
    knobs->addKnob(to3, CornerPinOverlayKnobs::eKnobsEnumerationTo3);
    knobs->addKnob(to4, CornerPinOverlayKnobs::eKnobsEnumerationTo4);

    knobs->addKnob(enable1, CornerPinOverlayKnobs::eKnobsEnumerationEnable1);
    knobs->addKnob(enable2, CornerPinOverlayKnobs::eKnobsEnumerationEnable2);
    knobs->addKnob(enable3, CornerPinOverlayKnobs::eKnobsEnumerationEnable3);
    knobs->addKnob(enable4, CornerPinOverlayKnobs::eKnobsEnumerationEnable4);

    knobs->addKnob(overlayPoints, CornerPinOverlayKnobs::eKnobsEnumerationOverlayPoints);

    if (invert) {
        knobs->addKnob(invert, CornerPinOverlayKnobs::eKnobsEnumerationInvert);
    }
    if (interactive) {
        knobs->addKnob(interactive, CornerPinOverlayKnobs::eKnobsEnumerationInteractive);
    }
    boost::shared_ptr<NodeGuiI> nodeGui = getNodeGui();
    if (!nodeGui) {
        _imp->nativeOverlays.push_back(knobs);
    } else {
        nodeGui->addDefaultInteract(knobs);
    }
}

void
Node::initializeHostOverlays()
{
    boost::shared_ptr<NodeGuiI> nodeGui = getNodeGui();

    if (!nodeGui) {
        return;
    }
    for (std::list<boost::shared_ptr<HostOverlayKnobs> > ::iterator it = _imp->nativeOverlays.begin(); it != _imp->nativeOverlays.end(); ++it) {
        nodeGui->addDefaultInteract(*it);
    }
    _imp->nativeOverlays.clear();
}

void
Node::setPluginIconFilePath(const std::string& iconFilePath)
{
    boost::shared_ptr<NodeGuiI> nodeGui = getNodeGui();

    if (!nodeGui) {
        return;
    }
    nodeGui->setPluginIconFilePath(iconFilePath);
}

void
Node::setPluginDescription(const std::string& description)
{
    boost::shared_ptr<NodeGuiI> nodeGui = getNodeGui();

    if (!nodeGui) {
        return;
    }
    nodeGui->setPluginDescription(description);
}

void
Node::setPluginIDAndVersionForGui(const std::list<std::string>& grouping,
                                  const std::string& pluginLabel,
                                  const std::string& pluginID,
                                  unsigned int version)
{
    assert( QThread::currentThread() == qApp->thread() );
    boost::shared_ptr<NodeGuiI> nodeGui = getNodeGui();
    if (!nodeGui) {
        return;
    }

    {
        QMutexLocker k(&_imp->pluginPythonModuleMutex);
        _imp->pyPlugVersion = version;
        _imp->pyPlugID = pluginID;
        _imp->pyPlugLabel = pluginLabel;
        _imp->pyPlugGrouping = grouping;
    }

    nodeGui->setPluginIDAndVersion(grouping, pluginLabel, pluginID, version);
}

bool
Node::hasPyPlugBeenEdited() const
{
    QMutexLocker k(&_imp->pluginPythonModuleMutex);

    return _imp->pyplugChangedSinceScript || _imp->pluginPythonModule.empty();
}

void
Node::setPyPlugEdited(bool edited)
{
    QMutexLocker k(&_imp->pluginPythonModuleMutex);

    _imp->pyplugChangedSinceScript = edited;
    _imp->pyPlugID.clear();
    _imp->pyPlugLabel.clear();
    _imp->pyPlugDesc.clear();
    _imp->pyPlugGrouping.clear();
}

void
Node::setPluginPythonModule(const std::string& pythonModule)
{
    QMutexLocker k(&_imp->pluginPythonModuleMutex);

    _imp->pluginPythonModule = pythonModule;
}

std::string
Node::getPluginPythonModule() const
{
    QMutexLocker k(&_imp->pluginPythonModuleMutex);

    return _imp->pluginPythonModule;
}

bool
Node::hasHostOverlayForParam(const KnobI* knob) const
{
    boost::shared_ptr<NodeGuiI> nodeGui = getNodeGui();

    if ( nodeGui && nodeGui->hasHostOverlayForParam(knob) ) {
        return true;
    }

    return false;
}

bool
Node::hasHostOverlay() const
{
    boost::shared_ptr<NodeGuiI> nodeGui = getNodeGui();

    if ( nodeGui && nodeGui->hasHostOverlay() ) {
        return true;
    }

    return false;
}

void
Node::pushUndoCommand(const UndoCommandPtr& command)
{
    boost::shared_ptr<NodeGuiI> nodeGui = getNodeGui();

    if (nodeGui) {
        nodeGui->pushUndoCommand(command);
    } else {
        command->redo();
    }
}


void
Node::setCurrentCursor(CursorEnum defaultCursor)
{
    boost::shared_ptr<NodeGuiI> nodeGui = getNodeGui();

    if (nodeGui) {
        nodeGui->setCurrentCursor(defaultCursor);
    }
}

bool
Node::setCurrentCursor(const QString& customCursorFilePath)
{
    boost::shared_ptr<NodeGuiI> nodeGui = getNodeGui();

    if (nodeGui) {
        return nodeGui->setCurrentCursor(customCursorFilePath);
    }
    return false;
}


void
Node::setCurrentViewportForHostOverlays(OverlaySupport* viewPort)
{
    boost::shared_ptr<NodeGuiI> nodeGui = getNodeGui();

    if ( nodeGui && nodeGui->hasHostOverlay() ) {
        nodeGui->setCurrentViewportForHostOverlays(viewPort);
    }
}

const std::vector<std::string>&
Node::getCreatedViews() const
{
    assert( QThread::currentThread() == qApp->thread() );

    return _imp->createdViews;
}

void
Node::refreshCreatedViews()
{
    KnobPtr knob = getKnobByName(kReadOIIOAvailableViewsKnobName);

    if (knob) {
        refreshCreatedViews( knob.get() );
    }
}

void
Node::refreshCreatedViews(KnobI* knob)
{
    assert( QThread::currentThread() == qApp->thread() );

    KnobString* availableViewsKnob = dynamic_cast<KnobString*>(knob);
    if (!availableViewsKnob) {
        return;
    }
    QString value = QString::fromUtf8( availableViewsKnob->getValue().c_str() );
    QStringList views = value.split( QLatin1Char(',') );

    _imp->createdViews.clear();

    const std::vector<std::string>& projectViews = getApp()->getProject()->getProjectViewNames();
    QStringList qProjectViews;
    for (std::size_t i = 0; i < projectViews.size(); ++i) {
        qProjectViews.push_back( QString::fromUtf8( projectViews[i].c_str() ) );
    }

    QStringList missingViews;
    for (QStringList::Iterator it = views.begin(); it != views.end(); ++it) {
        if ( !qProjectViews.contains(*it, Qt::CaseInsensitive) && !it->isEmpty() ) {
            missingViews.push_back(*it);
        }
        _imp->createdViews.push_back( it->toStdString() );
    }

    if ( !missingViews.isEmpty() ) {
        KnobPtr fileKnob = getKnobByName(kOfxImageEffectFileParamName);
        KnobFile* inputFileKnob = dynamic_cast<KnobFile*>( fileKnob.get() );
        if (inputFileKnob) {
            std::string filename = inputFileKnob->getValue();
            std::stringstream ss;
            for (int i = 0; i < missingViews.size(); ++i) {
                ss << missingViews[i].toStdString();
                if (i < missingViews.size() - 1) {
                    ss << ", ";
                }
            }
            ss << std::endl;
            ss << std::endl;
            ss << tr("These views are in %1 but do not exist in the project.\nWould you like to create them?").arg( QString::fromUtf8( filename.c_str() ) ).toStdString();
            std::string question  = ss.str();
            StandardButtonEnum rep = Dialogs::questionDialog(tr("Views available").toStdString(), question, false, StandardButtons(eStandardButtonYes | eStandardButtonNo), eStandardButtonYes);
            if (rep == eStandardButtonYes) {
                std::vector<std::string> viewsToCreate;
                for (QStringList::Iterator it = missingViews.begin(); it != missingViews.end(); ++it) {
                    viewsToCreate.push_back( it->toStdString() );
                }
                getApp()->getProject()->createProjectViews(viewsToCreate);
            }
        }
    }

    Q_EMIT availableViewsChanged();
} // Node::refreshCreatedViews

bool
Node::getHideInputsKnobValue() const
{
    boost::shared_ptr<KnobBool> k = _imp->hideInputs.lock();

    if (!k) {
        return false;
    }

    return k->getValue();
}

void
Node::setHideInputsKnobValue(bool hidden)
{
    boost::shared_ptr<KnobBool> k = _imp->hideInputs.lock();

    if (!k) {
        return;
    }
    k->setValue(hidden);
}

void
Node::onRefreshIdentityStateRequestReceived()
{
    assert( QThread::currentThread() == qApp->thread() );
    if ( (_imp->refreshIdentityStateRequestsCount == 0) || !_imp->effect ) {
        //was already processed
        return;
    }
    _imp->refreshIdentityStateRequestsCount = 0;

    boost::shared_ptr<Project> project = getApp()->getProject();
    double time = project->currentFrame();
    RenderScale scale(1.);
    double inputTime = 0;
    U64 hash = getHashValue();
    bool viewAware =  _imp->effect->isViewAware();
    int nViews = !viewAware ? 1 : project->getProjectViewsCount();
    Format frmt;
    project->getProjectDefaultFormat(&frmt);

    //The one view node might report it is identity, but we do not want it to display it


    bool isIdentity = false;
    int inputNb = -1;
    OneViewNode* isOneView = dynamic_cast<OneViewNode*>( _imp->effect.get() );
    if (!isOneView) {
        for (int i = 0; i < nViews; ++i) {
            int identityInputNb = -1;
            ViewIdx identityView;
            bool isViewIdentity = _imp->effect->isIdentity_public(true, hash, time, scale, frmt, ViewIdx(i), &inputTime, &identityView, &identityInputNb);
            if ( (i > 0) && ( (isViewIdentity != isIdentity) || (identityInputNb != inputNb) || (identityView.value() != i) ) ) {
                isIdentity = false;
                inputNb = -1;
                break;
            }
            isIdentity |= isViewIdentity;
            inputNb = identityInputNb;
            if (!isIdentity) {
                break;
            }
        }
    }

    //Check for consistency across views or then say the effect is not identity since the UI cannot display 2 different states
    //depending on the view


    boost::shared_ptr<NodeGuiI> nodeUi = _imp->guiPointer.lock();
    assert(nodeUi);
    nodeUi->onIdentityStateChanged(isIdentity ? inputNb : -1);
} // Node::onRefreshIdentityStateRequestReceived

void
Node::refreshIdentityState()
{
    assert( QThread::currentThread() == qApp->thread() );

    if ( !_imp->guiPointer.lock() ) {
        return;
    }

    //Post a new request
    ++_imp->refreshIdentityStateRequestsCount;
    Q_EMIT refreshIdentityStateRequested();
}

/*
   This is called AFTER the instanceChanged action has been called on the plug-in
 */
bool
Node::onEffectKnobValueChanged(KnobI* what,
                               ValueChangedReasonEnum reason)
{
    if (!what) {
        return false;
    }
    for (std::map<int, MaskSelector >::iterator it = _imp->maskSelectors.begin(); it != _imp->maskSelectors.end(); ++it) {
        if (it->second.channel.lock().get() == what) {
            _imp->onMaskSelectorChanged(it->first, it->second);
            break;
        }
    }

    bool ret = true;
    if ( what == _imp->previewEnabledKnob.lock().get() ) {
        if ( (reason == eValueChangedReasonUserEdited) || (reason == eValueChangedReasonSlaveRefresh) ) {
            Q_EMIT previewKnobToggled();
        }
    } else if ( what == _imp->renderButton.lock().get() ) {
        if ( getEffectInstance()->isWriter() ) {
            /*if this is a button and it is a render button,we're safe to assume the plug-ins wants to start rendering.*/
            AppInstance::RenderWork w;
            w.writer = dynamic_cast<OutputEffectInstance*>( _imp->effect.get() );
            w.firstFrame = INT_MIN;
            w.lastFrame = INT_MAX;
            w.frameStep = INT_MIN;
            w.useRenderStats = getApp()->isRenderStatsActionChecked();
            std::list<AppInstance::RenderWork> works;
            works.push_back(w);
            getApp()->startWritersRendering(false, works);
        }
    } else if ( ( what == _imp->disableNodeKnob.lock().get() ) && !_imp->isMultiInstance && !_imp->multiInstanceParent.lock() ) {
        Q_EMIT disabledKnobToggled( _imp->disableNodeKnob.lock()->getValue() );
        if ( QThread::currentThread() == qApp->thread() ) {
            getApp()->redrawAllViewers();
        }
        NodeGroup* isGroup = dynamic_cast<NodeGroup*>( _imp->effect.get() );
        if (isGroup) {
            ///When a group is disabled we have to force a hash change of all nodes inside otherwise the image will stay cached

            NodesList nodes = isGroup->getNodes();
            std::list<Node*> markedNodes;
            for (NodesList::iterator it = nodes.begin(); it != nodes.end(); ++it) {
                //This will not trigger a hash recomputation
                (*it)->incrementKnobsAge_internal();
                (*it)->computeHashRecursive(markedNodes);
            }
        }
    } else if ( what == _imp->nodeLabelKnob.lock().get() ) {
        Q_EMIT nodeExtraLabelChanged( QString::fromUtf8( _imp->nodeLabelKnob.lock()->getValue().c_str() ) );
    } else if (what->getName() == kNatronOfxParamStringSublabelName) {
        //special hack for the merge node and others so we can retrieve the sublabel and display it in the node's label
        KnobString* strKnob = dynamic_cast<KnobString*>(what);
        if (strKnob) {
            QString operation = QString::fromUtf8( strKnob->getValue().c_str() );
            if ( !operation.isEmpty() ) {
                operation.prepend( QString::fromUtf8("(") );
                operation.append( QString::fromUtf8(")") );
            }
            replaceCustomDataInlabel(operation);
        }
    } else if ( what == _imp->hideInputs.lock().get() ) {
        Q_EMIT hideInputsKnobChanged( _imp->hideInputs.lock()->getValue() );
    } else if ( _imp->effect->isReader() && (what->getName() == kReadOIIOAvailableViewsKnobName) ) {
        refreshCreatedViews(what);
    } else if ( what == _imp->refreshInfoButton.lock().get() ) {
        int maxinputs = getMaxInputCount();
        std::stringstream ssinfo;
        for (int i = 0; i < maxinputs; ++i) {
            std::string inputInfo = makeInfoForInput(i);
            if ( !inputInfo.empty() ) {
                ssinfo << inputInfo << "<br />";
            }
        }
        std::string outputInfo = makeInfoForInput(-1);
        ssinfo << outputInfo << "<br />";
        std::string cacheInfo = makeCacheInfo();
        ssinfo << cacheInfo;
        _imp->nodeInfos.lock()->setValue( ssinfo.str() );
    } else {
        ret = false;
    }

    if (!ret) {
        KnobGroup* isGroup = dynamic_cast<KnobGroup*>(what);
        if (isGroup && isGroup->getIsDialog()) {
            boost::shared_ptr<NodeGuiI> gui = getNodeGui();
            if (gui) {
                gui->showGroupKnobAsDialog(isGroup);
                ret = true;
            }
        }
    }

    if (!ret) {
        for (std::map<int, ChannelSelector>::iterator it = _imp->channelsSelectors.begin(); it != _imp->channelsSelectors.end(); ++it) {
            if (it->second.layer.lock().get() == what) {
                _imp->onLayerChanged(it->first, it->second);
                ret = true;
                break;
            }
        }
    }

    if (!ret) {
        for (int i = 0; i < 4; ++i) {
            boost::shared_ptr<KnobBool> enabled = _imp->enabledChan[i].lock();
            if (!enabled) {
                break;
            }
            if (enabled.get() == what) {
                checkForPremultWarningAndCheckboxes();
                ret = true;
                break;
            }
        }
    }

    if (!ret) {
        GroupInput* isInput = dynamic_cast<GroupInput*>( _imp->effect.get() );
        if (isInput) {
            if ( (what->getName() == kNatronGroupInputIsOptionalParamName)
                || ( what->getName() == kNatronGroupInputIsMaskParamName) ) {
                boost::shared_ptr<NodeCollection> col = isInput->getNode()->getGroup();
                assert(col);
                NodeGroup* isGrp = dynamic_cast<NodeGroup*>( col.get() );
                assert(isGrp);
                if (isGrp) {
                    ///Refresh input arrows of the node to reflect the state
                    isGrp->getNode()->initializeInputs();
                    ret = true;
                }
            }
        }
    }
    return ret;
} // Node::onEffectKnobValueChanged

bool
Node::getSelectedLayerChoiceRaw(int inputNb,
                                std::string& layer) const
{
    std::map<int, ChannelSelector>::iterator found = _imp->channelsSelectors.find(inputNb);

    if ( found == _imp->channelsSelectors.end() ) {
        return false;
    }
    boost::shared_ptr<KnobChoice> layerKnob = found->second.layer.lock();
    layer = layerKnob->getActiveEntryText_mt_safe();

    return true;
}

bool
Node::Implementation::getSelectedLayerInternal(int inputNb,
                                               const ChannelSelector& selector,
                                               ImageComponents* comp) const
{
    Node* node = 0;

    if (inputNb == -1) {
        node = _publicInterface;
    } else {
        node = _publicInterface->getInput(inputNb).get();
    }

    boost::shared_ptr<KnobChoice> layerKnob = selector.layer.lock();
    assert(layerKnob);
    std::string layer = layerKnob->getActiveEntryText_mt_safe();

    if (layer == "All") {
        return false;
    }
    std::string mappedLayerName = ImageComponents::mapUserFriendlyPlaneNameToNatronInternalPlaneName(layer);
    bool isCurLayerColorComp = mappedLayerName == kNatronRGBAComponentsName || mappedLayerName == kNatronRGBComponentsName || mappedLayerName == kNatronAlphaComponentsName;
    EffectInstance::ComponentsAvailableMap compsAvailable;
    {
        QMutexLocker k(&selector.compsMutex);
        compsAvailable = selector.compsAvailable;
    }
    if (node) {
        for (EffectInstance::ComponentsAvailableMap::iterator it2 = compsAvailable.begin(); it2 != compsAvailable.end(); ++it2) {
            if ( it2->first.isColorPlane() ) {
                if (isCurLayerColorComp) {
                    *comp = it2->first;
                    break;
                }
            } else {
                if (it2->first.getLayerName() == mappedLayerName) {
                    *comp = it2->first;
                    break;
                }
            }
        }
    }


    if ( (comp->getNumComponents() == 0) && _publicInterface ) {
        std::vector<ImageComponents> projectLayers = _publicInterface->getApp()->getProject()->getProjectDefaultLayers();
        for (std::size_t i = 0; i < projectLayers.size(); ++i) {
            if (projectLayers[i].getLayerName() == mappedLayerName) {
                *comp = projectLayers[i];
                break;
            }
        }
    }

    return true;
} // Node::Implementation::getSelectedLayerInternal

void
Node::Implementation::onLayerChanged(int inputNb,
                                     const ChannelSelector& selector)
{
    boost::shared_ptr<KnobChoice> layerKnob = selector.layer.lock();
    std::string curLayer = layerKnob->getActiveEntryText_mt_safe();

    if (inputNb == -1) {
        bool outputIsAll = curLayer == "All";

        ///Disable all input selectors as it doesn't make sense to edit them whilst output is All
        for (std::map<int, ChannelSelector>::iterator it = channelsSelectors.begin(); it != channelsSelectors.end(); ++it) {
            if (it->first >= 0) {
                NodePtr inp = _publicInterface->getInput(it->first);
                bool mustBeSecret = !inp.get() || outputIsAll;
                it->second.layer.lock()->setSecret(mustBeSecret);
            }
        }
    }
    if (!isRefreshingInputRelatedData) {
        ///Clip preferences have changed
        RenderScale s(1.);
        effect->refreshMetaDatas_public(true);
    }
    if ( !enabledChan[0].lock() ) {
        return;
    }

    ImageComponents comp;
    if ( !getSelectedLayerInternal(inputNb, selector, &comp) ) {
        for (int i = 0; i < 4; ++i) {
            enabledChan[i].lock()->setSecret(true);
        }
    } else {
        _publicInterface->refreshEnabledKnobsLabel(comp);
    }

    if (inputNb == -1) {
        _publicInterface->s_outputLayerChanged();
    }
}

void
Node::refreshEnabledKnobsLabel(const ImageComponents& comp)
{
    const std::vector<std::string>& channels = comp.getComponentsNames();

    switch ( channels.size() ) {
    case 1: {
        for (int i = 0; i < 3; ++i) {
            boost::shared_ptr<KnobBool> enabled = _imp->enabledChan[i].lock();
            enabled->setSecret(true);
        }
        boost::shared_ptr<KnobBool> alpha = _imp->enabledChan[3].lock();
        alpha->setSecret(false);
        alpha->setLabel(channels[0]);
        break;
    }
    case 2: {
        for (int i = 2; i < 4; ++i) {
            boost::shared_ptr<KnobBool> enabled = _imp->enabledChan[i].lock();
            enabled->setSecret(true);
        }
        for (int i = 0; i < 2; ++i) {
            boost::shared_ptr<KnobBool> enabled = _imp->enabledChan[i].lock();
            enabled->setSecret(false);
            enabled->setLabel(channels[i]);
        }
        break;
    }
    case 3: {
        for (int i = 3; i < 4; ++i) {
            boost::shared_ptr<KnobBool> enabled = _imp->enabledChan[i].lock();
            enabled->setSecret(true);
        }
        for (int i = 0; i < 3; ++i) {
            boost::shared_ptr<KnobBool> enabled = _imp->enabledChan[i].lock();
            enabled->setSecret(false);
            enabled->setLabel(channels[i]);
        }
        break;
    }
    case 4: {
        for (int i = 0; i < 4; ++i) {
            boost::shared_ptr<KnobBool> enabled = _imp->enabledChan[i].lock();
            enabled->setSecret(false);
            enabled->setLabel(channels[i]);
        }
        break;
    }

    case 0:
    default: {
        for (int i = 0; i < 4; ++i) {
            boost::shared_ptr<KnobBool> enabled = _imp->enabledChan[i].lock();
            enabled->setSecret(true);
        }
        break;
    }
    } // switch
} // Node::refreshEnabledKnobsLabel

void
Node::Implementation::onMaskSelectorChanged(int inputNb,
                                            const MaskSelector& selector)
{
    boost::shared_ptr<KnobChoice> channel = selector.channel.lock();
    int index = channel->getValue();
    boost::shared_ptr<KnobBool> enabled = selector.enabled.lock();

    if ( (index == 0) && enabled->isEnabled(0) ) {
        enabled->setValue(false);
        enabled->setEnabled(0, false);
    } else if ( !enabled->isEnabled(0) ) {
        enabled->setEnabled(0, true);
        if ( _publicInterface->getInput(inputNb) ) {
            enabled->setValue(true);
        }
    }

    if (!isRefreshingInputRelatedData) {
        ///Clip preferences have changed
        RenderScale s(1.);
        effect->refreshMetaDatas_public(true);
    }
}

bool
Node::getProcessChannel(int channelIndex) const
{
    assert(channelIndex >= 0 && channelIndex < 4);
    boost::shared_ptr<KnobBool> k = _imp->enabledChan[channelIndex].lock();
    if (k) {
        return k->getValue();
    }

    return true;
}

bool
Node::getSelectedLayer(int inputNb,
                       std::bitset<4> *processChannels,
                       bool* isAll,
                       ImageComponents* layer) const
{
    //If the effect is multi-planar, it is expected to handle itself all the planes
    assert( !_imp->effect->isMultiPlanar() );

    std::map<int, ChannelSelector>::const_iterator foundSelector = _imp->channelsSelectors.find(inputNb);
    NodePtr maskInput;
    int chanIndex = getMaskChannel(inputNb, layer, &maskInput);
    bool hasChannelSelector = true;
    if (chanIndex != -1) {
        *isAll = false;
        Q_UNUSED(chanIndex);
        (*processChannels)[0] = true;
        (*processChannels)[1] = true;
        (*processChannels)[2] = true;
        (*processChannels)[3] = true;

        return true;
    } else {
        if ( foundSelector == _imp->channelsSelectors.end() ) {
            //Fetch in input what the user has set for the output
            foundSelector = _imp->channelsSelectors.find(-1);
        }
        if ( foundSelector == _imp->channelsSelectors.end() ) {
            hasChannelSelector = false;
        }
    }
    if (hasChannelSelector) {
        *isAll = !_imp->getSelectedLayerInternal(inputNb, foundSelector->second, layer);
    } else {
        *isAll = false;
    }
    if ( _imp->enabledChan[0].lock() ) {
        (*processChannels)[0] = _imp->enabledChan[0].lock()->getValue();
        (*processChannels)[1] = _imp->enabledChan[1].lock()->getValue();
        (*processChannels)[2] = _imp->enabledChan[2].lock()->getValue();
        (*processChannels)[3] = _imp->enabledChan[3].lock()->getValue();
    } else {
        (*processChannels)[0] = true;
        (*processChannels)[1] = true;
        (*processChannels)[2] = true;
        (*processChannels)[3] = true;
    }

    return hasChannelSelector;
}

bool
Node::hasAtLeastOneChannelToProcess() const
{
    std::map<int, ChannelSelector>::const_iterator foundSelector = _imp->channelsSelectors.find(-1);

    if ( foundSelector == _imp->channelsSelectors.end() ) {
        return true;
    }
    if ( _imp->enabledChan[0].lock() ) {
        std::bitset<4> processChannels;
        processChannels[0] = _imp->enabledChan[0].lock()->getValue();
        processChannels[1] = _imp->enabledChan[1].lock()->getValue();
        processChannels[2] = _imp->enabledChan[2].lock()->getValue();
        processChannels[3] = _imp->enabledChan[3].lock()->getValue();
        if (!processChannels[0] && !processChannels[1] && !processChannels[2] && !processChannels[3]) {
            return false;
        }
    }

    return true;
}

void
Node::replaceCustomDataInlabel(const QString & data)
{
    assert( QThread::currentThread() == qApp->thread() );
    boost::shared_ptr<KnobString> labelKnob = _imp->nodeLabelKnob.lock();
    if (!labelKnob) {
        return;
    }
    QString label = QString::fromUtf8( labelKnob->getValue().c_str() );
    ///Since the label is html encoded, find the text's start
    int foundFontTag = label.indexOf( QString::fromUtf8("<font") );
    bool htmlPresent =  (foundFontTag != -1);
    ///we're sure this end tag is the one of the font tag
    QString endFont( QString::fromUtf8("\">") );
    int endFontTag = label.indexOf(endFont, foundFontTag);
    QString customTagStart( QString::fromUtf8(NATRON_CUSTOM_HTML_TAG_START) );
    QString customTagEnd( QString::fromUtf8(NATRON_CUSTOM_HTML_TAG_END) );
    int foundNatronCustomDataTag = label.indexOf(customTagStart, endFontTag == -1 ? 0 : endFontTag);
    if (foundNatronCustomDataTag != -1) {
        ///remove the current custom data
        int foundNatronEndTag = label.indexOf(customTagEnd, foundNatronCustomDataTag);
        assert(foundNatronEndTag != -1);

        foundNatronEndTag += customTagEnd.size();
        label.remove(foundNatronCustomDataTag, foundNatronEndTag - foundNatronCustomDataTag);
    }

    int i = htmlPresent ? endFontTag + endFont.size() : 0;
    label.insert(i, customTagStart);
    label.insert(i + customTagStart.size(), data);
    label.insert(i + customTagStart.size() + data.size(), customTagEnd);
    labelKnob->setValue( label.toStdString() );
}

boost::shared_ptr<KnobBool>
Node::getDisabledKnob() const
{
    return _imp->disableNodeKnob.lock();
}

bool
Node::isNodeDisabled() const
{
    boost::shared_ptr<KnobBool> b = _imp->disableNodeKnob.lock();
    bool thisDisabled = b ? b->getValue() : false;
    NodeGroup* isContainerGrp = dynamic_cast<NodeGroup*>( getGroup().get() );

    if (isContainerGrp) {
        return thisDisabled || isContainerGrp->getNode()->isNodeDisabled();
    }
#ifdef NATRON_ENABLE_IO_META_NODES
    NodePtr ioContainer = getIOContainer();
    if (ioContainer) {
        return ioContainer->isNodeDisabled();
    }
#endif

    return thisDisabled;
}

void
Node::setNodeDisabled(bool disabled)
{
    boost::shared_ptr<KnobBool> b = _imp->disableNodeKnob.lock();

    if (b) {
        b->setValue(disabled);

        // Clear the actions cache because if this function is called from another thread, the hash will not be incremented
        _imp->effect->clearActionsCache();
    }
}

void
Node::showKeyframesOnTimeline(bool emitSignal)
{
    assert( QThread::currentThread() == qApp->thread() );
    if ( _imp->keyframesDisplayedOnTimeline || appPTR->isBackground() ) {
        return;
    }
    _imp->keyframesDisplayedOnTimeline = true;
    std::list<SequenceTime> keys;
    getAllKnobsKeyframes(&keys);
    getApp()->addMultipleKeyframeIndicatorsAdded(keys, emitSignal);
}

void
Node::hideKeyframesFromTimeline(bool emitSignal)
{
    assert( QThread::currentThread() == qApp->thread() );
    if ( !_imp->keyframesDisplayedOnTimeline || appPTR->isBackground() ) {
        return;
    }
    _imp->keyframesDisplayedOnTimeline = false;
    std::list<SequenceTime> keys;
    getAllKnobsKeyframes(&keys);
    getApp()->removeMultipleKeyframeIndicator(keys, emitSignal);
}

bool
Node::areKeyframesVisibleOnTimeline() const
{
    assert( QThread::currentThread() == qApp->thread() );

    return _imp->keyframesDisplayedOnTimeline;
}

bool
Node::hasAnimatedKnob() const
{
    const KnobsVec & knobs = getKnobs();
    bool hasAnimation = false;

    for (U32 i = 0; i < knobs.size(); ++i) {
        if ( knobs[i]->canAnimate() ) {
            for (int j = 0; j < knobs[i]->getDimension(); ++j) {
                if ( knobs[i]->isAnimated(j) ) {
                    hasAnimation = true;
                    break;
                }
            }
        }
        if (hasAnimation) {
            break;
        }
    }

    return hasAnimation;
}

void
Node::getAllKnobsKeyframes(std::list<SequenceTime>* keyframes)
{
    assert(keyframes);
    const KnobsVec & knobs = getKnobs();

    for (U32 i = 0; i < knobs.size(); ++i) {
        if ( knobs[i]->getIsSecret() || !knobs[i]->getIsPersistant() ) {
            continue;
        }
        if ( !knobs[i]->canAnimate() ) {
            continue;
        }
        int dim = knobs[i]->getDimension();
        KnobFile* isFile = dynamic_cast<KnobFile*>( knobs[i].get() );
        if (isFile) {
            ///skip file knobs
            continue;
        }
        for (int j = 0; j < dim; ++j) {
            if ( knobs[i]->canAnimate() && knobs[i]->isAnimated( j, ViewIdx(0) ) ) {
                KeyFrameSet kfs = knobs[i]->getCurve(ViewIdx(0), j)->getKeyFrames_mt_safe();
                for (KeyFrameSet::iterator it = kfs.begin(); it != kfs.end(); ++it) {
                    keyframes->push_back( it->getTime() );
                }
            }
        }
    }
}

ImageBitDepthEnum
Node::getClosestSupportedBitDepth(ImageBitDepthEnum depth)
{
    bool foundShort = false;
    bool foundByte = false;

    for (std::list<ImageBitDepthEnum>::const_iterator it = _imp->supportedDepths.begin(); it != _imp->supportedDepths.end(); ++it) {
        if (*it == depth) {
            return depth;
        } else if (*it == eImageBitDepthFloat) {
            return eImageBitDepthFloat;
        } else if (*it == eImageBitDepthShort) {
            foundShort = true;
        } else if (*it == eImageBitDepthByte) {
            foundByte = true;
        }
    }
    if (foundShort) {
        return eImageBitDepthShort;
    } else if (foundByte) {
        return eImageBitDepthByte;
    } else {
        ///The plug-in doesn't support any bitdepth, the program shouldn't even have reached here.
        assert(false);

        return eImageBitDepthNone;
    }
}

ImageBitDepthEnum
Node::getBestSupportedBitDepth() const
{
    bool foundShort = false;
    bool foundByte = false;

    for (std::list<ImageBitDepthEnum>::const_iterator it = _imp->supportedDepths.begin(); it != _imp->supportedDepths.end(); ++it) {
        switch (*it) {
        case eImageBitDepthByte:
            foundByte = true;
            break;

        case eImageBitDepthShort:
            foundShort = true;
            break;

        case eImageBitDepthHalf:
            break;

        case eImageBitDepthFloat:

            return eImageBitDepthFloat;

        case eImageBitDepthNone:
            break;
        }
    }

    if (foundShort) {
        return eImageBitDepthShort;
    } else if (foundByte) {
        return eImageBitDepthByte;
    } else {
        ///The plug-in doesn't support any bitdepth, the program shouldn't even have reached here.
        assert(false);

        return eImageBitDepthNone;
    }
}

bool
Node::isSupportedBitDepth(ImageBitDepthEnum depth) const
{
    return std::find(_imp->supportedDepths.begin(), _imp->supportedDepths.end(), depth) != _imp->supportedDepths.end();
}

std::string
Node::getNodeExtraLabel() const
{
    boost::shared_ptr<KnobString> s = _imp->nodeLabelKnob.lock();

    if (s) {
        return s->getValue();
    } else {
        return std::string();
    }
}

bool
Node::hasSequentialOnlyNodeUpstream(std::string & nodeName) const
{
    ///Just take into account sequentiallity for writers
    if ( (_imp->effect->getSequentialPreference() == eSequentialPreferenceOnlySequential) && _imp->effect->isWriter() ) {
        nodeName = getScriptName_mt_safe();

        return true;
    } else {
        QMutexLocker l(&_imp->inputsMutex);

        for (InputsV::iterator it = _imp->inputs.begin(); it != _imp->inputs.end(); ++it) {
            NodePtr input = it->lock();
            if ( input && input->hasSequentialOnlyNodeUpstream(nodeName) && input->getEffectInstance()->isWriter() ) {
                nodeName = input->getScriptName_mt_safe();

                return true;
            }
        }

        return false;
    }
}

bool
Node::isTrackerNodePlugin() const
{
    return _imp->effect->isTrackerNodePlugin();
}

bool
Node::isPointTrackerNode() const
{
    return getPluginID() == PLUGINID_OFX_TRACKERPM;
}

bool
Node::isBackdropNode() const
{
    return getPluginID() == PLUGINID_NATRON_BACKDROP;
}

void
Node::updateEffectLabelKnob(const QString & name)
{
    if (!_imp->effect) {
        return;
    }
    KnobPtr knob = getKnobByName(kNatronOfxParamStringSublabelName);
    KnobString* strKnob = dynamic_cast<KnobString*>( knob.get() );
    if (strKnob) {
        strKnob->setValue( name.toStdString() );
    }
}

bool
Node::canOthersConnectToThisNode() const
{
    if ( dynamic_cast<Backdrop*>( _imp->effect.get() ) ) {
        return false;
    } else if ( dynamic_cast<GroupOutput*>( _imp->effect.get() ) ) {
        return false;
    } else if ( _imp->effect->isWriter() && (_imp->effect->getSequentialPreference() == eSequentialPreferenceOnlySequential) ) {
        return false;
    }
    ///In debug mode only allow connections to Writer nodes
# ifdef DEBUG

    return dynamic_cast<const ViewerInstance*>( _imp->effect.get() ) == NULL;
# else // !DEBUG
    return dynamic_cast<const ViewerInstance*>( _imp->effect.get() ) == NULL /* && !_imp->effect->isWriter()*/;
# endif // !DEBUG
}

void
Node::setNodeIsRenderingInternal(std::list<Node*>& markedNodes)
{
    ///If marked, we alredy set render args
    std::list<Node*>::iterator found = std::find(markedNodes.begin(), markedNodes.end(), this);

    if ( found != markedNodes.end() ) {
        return;
    }

    ///Wait for the main-thread to be done dequeuing the connect actions queue
    if ( QThread::currentThread() != qApp->thread() ) {
        bool mustQuitProcessing;
        {
            QMutexLocker k(&_imp->mustQuitProcessingMutex);
            mustQuitProcessing = _imp->mustQuitProcessing;
        }
        QMutexLocker k(&_imp->nodeIsDequeuingMutex);
        while (_imp->nodeIsDequeuing && !aborted() && !mustQuitProcessing) {
            _imp->nodeIsDequeuingCond.wait(&_imp->nodeIsDequeuingMutex);
            {
                QMutexLocker k(&_imp->mustQuitProcessingMutex);
                mustQuitProcessing = _imp->mustQuitProcessing;
            }
        }
    }

    ///Increment the node is rendering counter
    {
        QMutexLocker nrLocker(&_imp->nodeIsRenderingMutex);
        ++_imp->nodeIsRendering;
    }


    ///mark this
    markedNodes.push_back(this);

    ///Call recursively

    int maxInpu = getMaxInputCount();
    for (int i = 0; i < maxInpu; ++i) {
        NodePtr input = getInput(i);
        if (input) {
            input->setNodeIsRenderingInternal(markedNodes);
        }
    }
}

void
Node::setNodeIsNoLongerRenderingInternal(std::list<Node*>& markedNodes)
{
    ///If marked, we alredy set render args
    std::list<Node*>::iterator found = std::find(markedNodes.begin(), markedNodes.end(), this);

    if ( found != markedNodes.end() ) {
        return;
    }

    bool mustDequeue;
    {
        int nodeIsRendering;
        ///Decrement the node is rendering counter
        QMutexLocker k(&_imp->nodeIsRenderingMutex);
        if (_imp->nodeIsRendering > 1) {
            --_imp->nodeIsRendering;
        } else {
            _imp->nodeIsRendering = 0;
        }
        nodeIsRendering = _imp->nodeIsRendering;


        mustDequeue = nodeIsRendering == 0 && !appPTR->isBackground();
    }

    if (mustDequeue) {
        Q_EMIT mustDequeueActions();
    }


    ///mark this
    markedNodes.push_back(this);

    ///Call recursively

    int maxInpu = getMaxInputCount();
    for (int i = 0; i < maxInpu; ++i) {
        NodePtr input = getInput(i);
        if (input) {
            input->setNodeIsNoLongerRenderingInternal(markedNodes);
        }
    }
}

void
Node::setNodeIsRendering()
{
    std::list<Node*> marked;

    setNodeIsRenderingInternal(marked);
}

void
Node::unsetNodeIsRendering()
{
    std::list<Node*> marked;

    setNodeIsNoLongerRenderingInternal(marked);
}

bool
Node::isNodeRendering() const
{
    QMutexLocker k(&_imp->nodeIsRenderingMutex);

    return _imp->nodeIsRendering > 0;
}

void
Node::dequeueActions()
{
    assert( QThread::currentThread() == qApp->thread() );

    ///Flag that the node is dequeuing.
    {
        QMutexLocker k(&_imp->nodeIsDequeuingMutex);
        assert(!_imp->nodeIsDequeuing);
        _imp->nodeIsDequeuing = true;
    }
    bool hasChanged = false;
    if (_imp->effect) {
        hasChanged |= _imp->effect->dequeueValuesSet();
        NodeGroup* isGroup = dynamic_cast<NodeGroup*>( _imp->effect.get() );
        if (isGroup) {
            isGroup->dequeueConnexions();
        }
    }
    if (_imp->rotoContext) {
        _imp->rotoContext->dequeueGuiActions();
    }


    std::set<int> inputChanges;
    {
        QMutexLocker k(&_imp->inputsMutex);
        assert( _imp->guiInputs.size() == _imp->inputs.size() );

        for (std::size_t i = 0; i < _imp->inputs.size(); ++i) {
            NodePtr inp = _imp->inputs[i].lock();
            NodePtr guiInp = _imp->guiInputs[i].lock();
            if (inp != guiInp) {
                inputChanges.insert(i);
                _imp->inputs[i] = guiInp;
            }
        }
    }
    {
        QMutexLocker k(&_imp->outputsMutex);
        _imp->outputs = _imp->guiOutputs;
    }

    beginInputEdition();
    hasChanged |= !inputChanges.empty();
    for (std::set<int>::iterator it = inputChanges.begin(); it != inputChanges.end(); ++it) {
        onInputChanged(*it);
    }
    endInputEdition(true);

    if (hasChanged) {
        refreshIdentityState();
    }

    {
        QMutexLocker k(&_imp->nodeIsDequeuingMutex);
        //Another slots in this thread might have aborted the dequeuing
        if (_imp->nodeIsDequeuing) {
            _imp->nodeIsDequeuing = false;

            //There might be multiple threads waiting
            _imp->nodeIsDequeuingCond.wakeAll();
        }
    }
} // Node::dequeueActions

static void
addIdentityNodesRecursively(const Node* caller,
                            const Node* node,
                            double time,
                            ViewIdx view,
                            std::list<const Node*>* outputs,
                            std::list<const Node*>* markedNodes)
{
    if ( std::find(markedNodes->begin(), markedNodes->end(), node) != markedNodes->end() ) {
        return;
    }

    markedNodes->push_back(node);


    if (caller != node) {
        boost::shared_ptr<ParallelRenderArgs> inputFrameArgs = node->getEffectInstance()->getParallelRenderArgsTLS();
        const FrameViewRequest* request = 0;
        bool isIdentity = false;
        if (inputFrameArgs && inputFrameArgs->request) {
            request = inputFrameArgs->request->getFrameViewRequest(time, view);
            if (request) {
                isIdentity = request->globalData.identityInputNb != -1;
            }
        }

        if (!request) {
            /*
               Very unlikely that there's no request pass. But we still check
             */
            RenderScale scale(1.);
            double inputTimeId;
            ViewIdx identityView;
            int inputNbId;
            U64 renderHash;

            renderHash = node->getEffectInstance()->getRenderHash();

            Format f;
            node->getEffectInstance()->getRenderFormat(&f);

            isIdentity = node->getEffectInstance()->isIdentity_public(true, renderHash, time, scale, f, view, &inputTimeId, &identityView, &inputNbId);
        }


        if (!isIdentity) {
            outputs->push_back(node);

            return;
        }
    }

    ///Append outputs of this node instead
    NodesWList nodeOutputs;
    node->getOutputs_mt_safe(nodeOutputs);
    NodesWList outputsToAdd;
    for (NodesWList::iterator it = nodeOutputs.begin(); it != nodeOutputs.end(); ++it) {
        NodePtr output = it->lock();
        if (!output) {
            continue;
        }
        GroupOutput* isOutputNode = dynamic_cast<GroupOutput*>( output->getEffectInstance().get() );
        //If the node is an output node, add all the outputs of the group node instead
        if (isOutputNode) {
            boost::shared_ptr<NodeCollection> collection = output->getGroup();
            assert(collection);
            NodeGroup* isGrp = dynamic_cast<NodeGroup*>( collection.get() );
            if (isGrp) {
                NodesWList groupOutputs;
                isGrp->getNode()->getOutputs_mt_safe(groupOutputs);
                for (NodesWList::iterator it2 = groupOutputs.begin(); it2 != groupOutputs.end(); ++it2) {
                    outputsToAdd.push_back(*it2);
                }
            }
        }
    }
    nodeOutputs.insert( nodeOutputs.end(), outputsToAdd.begin(), outputsToAdd.end() );
    for (NodesWList::iterator it = nodeOutputs.begin(); it != nodeOutputs.end(); ++it) {
        NodePtr node = it->lock();
        if (node) {
            addIdentityNodesRecursively(caller, node.get(), time, view, outputs, markedNodes);
        }
    }
} // addIdentityNodesRecursively

bool
Node::shouldCacheOutput(bool isFrameVaryingOrAnimated,
                        double time,
                        ViewIdx view) const
{
    /*
     * Here is a list of reasons when caching is enabled for a node:
     * - It is references multiple times below in the graph
     * - Its single output has its settings panel opened,  meaning the user is actively editing the output
     * - The force caching parameter in the "Node" tab is checked
     * - The aggressive caching preference of Natron is checked
     * - We are in a recursive action (such as an analysis)
     * - The plug-in does temporal clip access
     * - Preview image is enabled (and Natron is not running in background)
     * - The node is a direct input of a viewer, this is to overcome linear graphs where all nodes would not be cached
     * - The node is not frame varying, meaning it will always produce the same image at any time
     * - The node is a roto node and it is being edited
     * - The node does not support tiles
     */

    std::list<const Node*> outputs;
    {
        std::list<const Node*> markedNodes;
        addIdentityNodesRecursively(this, this, time, view, &outputs, &markedNodes);
    }
    std::size_t sz = outputs.size();

    if (sz > 1) {
        ///The node is referenced multiple times below, cache it
        return true;
    } else {
        if (sz == 1) {
            const Node* output = outputs.front();
            ViewerInstance* isViewer = output->isEffectViewer();
            if (isViewer) {
                int activeInputs[2];
                isViewer->getActiveInputs(activeInputs[0], activeInputs[1]);
                if ( (output->getInput(activeInputs[0]).get() == this) ||
                     ( output->getInput(activeInputs[1]).get() == this) ) {
                    ///The node is a direct input of the viewer. Cache it because it is likely the user will make

                    ///changes to the viewer that will need this image.
                    return true;
                }
            }

            if (!isFrameVaryingOrAnimated) {
                //This image never changes, cache it once.
                return true;
            }
            if ( output->isSettingsPanelVisible() ) {
                //Output node has panel opened, meaning the user is likely to be heavily editing

                //that output node, hence requesting this node a lot. Cache it.
                return true;
            }
            if ( _imp->effect->doesTemporalClipAccess() ) {
                //Very heavy to compute since many frames are fetched upstream. Cache it.
                return true;
            }
            if ( !_imp->effect->supportsTiles() ) {
                //No tiles, image is going to be produced fully, cache it to prevent multiple access

                //with different RoIs
                return true;
            }
            if (_imp->effect->getRecursionLevel() > 0) {
                //We are in a call from getImage() and the image needs to be computed, so likely in an

                //analysis pass. Cache it because the image is likely to get asked for severla times.
                return true;
            }
            if ( isForceCachingEnabled() ) {
                //Users wants it cached
                return true;
            }
            NodeGroup* parentIsGroup = dynamic_cast<NodeGroup*>( getGroup().get() );
            if ( parentIsGroup && parentIsGroup->getNode()->isForceCachingEnabled() && (parentIsGroup->getOutputNodeInput(false).get() == this) ) {
                //if the parent node is a group and it has its force caching enabled, cache the output of the Group Output's node input.
                return true;
            }

            if ( appPTR->isAggressiveCachingEnabled() ) {
                ///Users wants all nodes cached
                return true;
            }

            if ( isPreviewEnabled() && !appPTR->isBackground() ) {
                ///The node has a preview, meaning the image will be computed several times between previews & actual renders. Cache it.
                return true;
            }

            if ( isRotoPaintingNode() && isSettingsPanelVisible() ) {
                ///The Roto node is being edited, cache its output (special case because Roto has an internal node tree)
                return true;
            }

            boost::shared_ptr<RotoDrawableItem> attachedStroke = _imp->paintStroke.lock();
            if ( attachedStroke && attachedStroke->getContext()->getNode()->isSettingsPanelVisible() ) {
                ///Internal RotoPaint tree and the Roto node has its settings panel opened, cache it.
                return true;
            }
        } else {
            // outputs == 0, never cache, unless explicitly set or rotopaint internal node
            boost::shared_ptr<RotoDrawableItem> attachedStroke = _imp->paintStroke.lock();

            return isForceCachingEnabled() || appPTR->isAggressiveCachingEnabled() ||
                   ( attachedStroke && attachedStroke->getContext()->getNode()->isSettingsPanelVisible() );
        }
    }

    return false;
} // Node::shouldCacheOutput

bool
Node::refreshLayersChoiceSecretness(int inputNb)
{
    std::map<int, ChannelSelector>::iterator foundChan = _imp->channelsSelectors.find(inputNb);
    NodePtr inp = getInputInternal(false /*useGuiInput*/, false /*useGroupRedirections*/, inputNb);

    if ( foundChan != _imp->channelsSelectors.end() ) {
        std::map<int, ChannelSelector>::iterator foundOuptut = _imp->channelsSelectors.find(-1);
        bool outputIsAll = false;
        if ( foundOuptut != _imp->channelsSelectors.end() ) {
            boost::shared_ptr<KnobChoice> outputChoice = foundOuptut->second.layer.lock();
            if (outputChoice) {
                outputIsAll = outputChoice->getActiveEntryText_mt_safe() == "All";
            }
        }
        boost::shared_ptr<KnobChoice> chanChoice = foundChan->second.layer.lock();
        if (chanChoice) {
            bool isSecret = chanChoice->getIsSecret();
            bool mustBeSecret = !inp.get() || outputIsAll;
            bool changed = isSecret != mustBeSecret;
            if (changed) {
                chanChoice->setSecret(mustBeSecret);

                return true;
            }
        }
    }

    return false;
}

bool
Node::refreshMaskEnabledNess(int inputNb)
{
    std::map<int, MaskSelector>::iterator found = _imp->maskSelectors.find(inputNb);
    NodePtr inp = getInput(inputNb);
    bool changed = false;

    if ( found != _imp->maskSelectors.end() ) {
        boost::shared_ptr<KnobBool> enabled = found->second.enabled.lock();
        assert(enabled);
        enabled->blockValueChanges();
        bool curValue = enabled->getValue();
        bool newValue = inp ? true : false;
        changed = curValue != newValue;
        if (changed) {
            enabled->setValue(newValue);
        }
        enabled->unblockValueChanges();
    }

    return changed;
}

bool
Node::refreshDraftFlagInternal(const std::vector<NodeWPtr >& inputs)
{
    bool hasDraftInput = false;

    for (std::size_t i = 0; i < inputs.size(); ++i) {
        NodePtr input = inputs[i].lock();
        if (input) {
            hasDraftInput |= input->isDraftModeUsed();
        }
    }
    hasDraftInput |= _imp->effect->supportsRenderQuality();
    bool changed;
    {
        QMutexLocker k(&_imp->pluginsPropMutex);
        changed = _imp->draftModeUsed != hasDraftInput;
        _imp->draftModeUsed = hasDraftInput;
    }

    return changed;
}

void
Node::refreshAllInputRelatedData(bool canChangeValues)
{
    refreshAllInputRelatedData( canChangeValues, getInputs_copy() );
}

bool
Node::refreshAllInputRelatedData(bool /*canChangeValues*/,
                                 const std::vector<NodeWPtr >& inputs)
{
    assert( QThread::currentThread() == qApp->thread() );
    RefreshingInputData_RAII _refreshingflag( _imp.get() );
    bool hasChanged = false;
    hasChanged |= refreshDraftFlagInternal(inputs);

    bool loadingProject = getApp()->getProject()->isLoadingProject();
    ///if all non optional clips are connected, call getClipPrefs
    ///The clip preferences action is never called until all non optional clips have been attached to the plugin.
    /// EDIT: we allow calling getClipPreferences even if some non optional clip is not connected so that layer menus get properly created
    const bool canCallRefreshMetaData = true; // = !hasMandatoryInputDisconnected();

    if (canCallRefreshMetaData) {
        if (loadingProject) {
            //Nb: we clear the action cache because when creating the node many calls to getRoD and stuff might have returned
            //empty rectangles, but since we force the hash to remain what was in the project file, we might then get wrong RoDs returned
            _imp->effect->clearActionsCache();
        }

        double time = (double)getApp()->getTimeLine()->currentFrame();
        RenderScale scaleOne(1.);
        ///Render scale support might not have been set already because getRegionOfDefinition could have failed until all non optional inputs were connected
        if (_imp->effect->supportsRenderScaleMaybe() == EffectInstance::eSupportsMaybe) {
            RectD rod;
            StatusEnum stat = _imp->effect->getRegionOfDefinition(getHashValue(), time, scaleOne, ViewIdx(0), &rod);
            if (stat != eStatusFailed) {
                RenderScale scale(0.5);
                stat = _imp->effect->getRegionOfDefinition(getHashValue(), time, scale, ViewIdx(0), &rod);
                if (stat != eStatusFailed) {
                    _imp->effect->setSupportsRenderScaleMaybe(EffectInstance::eSupportsYes);
                } else {
                    _imp->effect->setSupportsRenderScaleMaybe(EffectInstance::eSupportsNo);
                }
            }
        }
        hasChanged |= _imp->effect->refreshMetaDatas_public(false);
    }

    hasChanged |= refreshChannelSelectors();

    refreshIdentityState();

    if (loadingProject) {
        //When loading the project, refresh the hash of the nodes in a recursive manner in the proper order
        //for the disk cache to work
        hasChanged |= computeHashInternal();
    }

    {
        QMutexLocker k(&_imp->pluginsPropMutex);
        _imp->mustComputeInputRelatedData = false;
    }

    return hasChanged;
} // Node::refreshAllInputRelatedData

bool
Node::refreshInputRelatedDataInternal(std::list<Node*>& markedNodes)
{
    {
        QMutexLocker k(&_imp->pluginsPropMutex);
        if (!_imp->mustComputeInputRelatedData) {
            //We didn't change
            return false;
        }
    }

    std::list<Node*>::iterator found = std::find(markedNodes.begin(), markedNodes.end(), this);

    if ( found != markedNodes.end() ) {
        return false;
    }

    ///Check if inputs must be refreshed first

    int maxInputs = getMaxInputCount();
    std::vector<NodeWPtr > inputsCopy(maxInputs);
    for (int i = 0; i < maxInputs; ++i) {
        NodePtr input = getInput(i);
        inputsCopy[i] = input;
        if ( input && input->isInputRelatedDataDirty() ) {
            input->refreshInputRelatedDataInternal(markedNodes);
        }
    }


    markedNodes.push_back(this);

    bool hasChanged = refreshAllInputRelatedData(false, inputsCopy);

    if ( isRotoPaintingNode() ) {
        boost::shared_ptr<RotoContext> roto = getRotoContext();
        assert(roto);
        NodePtr bottomMerge = roto->getRotoPaintBottomMergeNode();
        if (bottomMerge) {
            bottomMerge->refreshInputRelatedDataRecursiveInternal(markedNodes);
        }
    }

    return hasChanged;
}

bool
Node::isInputRelatedDataDirty() const
{
    QMutexLocker k(&_imp->pluginsPropMutex);

    return _imp->mustComputeInputRelatedData;
}

void
Node::forceRefreshAllInputRelatedData()
{
    markInputRelatedDataDirtyRecursive();

    NodeGroup* isGroup = dynamic_cast<NodeGroup*>( _imp->effect.get() );
    if (isGroup) {
        NodesList inputs;
        isGroup->getInputsOutputs(&inputs, false);
        for (NodesList::iterator it = inputs.begin(); it != inputs.end(); ++it) {
            if ( (*it) ) {
                (*it)->refreshInputRelatedDataRecursive();
            }
        }
    } else {
        refreshInputRelatedDataRecursive();
    }
}

void
Node::markAllInputRelatedDataDirty()
{
    {
        QMutexLocker k(&_imp->pluginsPropMutex);
        _imp->mustComputeInputRelatedData = true;
    }
    if ( isRotoPaintingNode() ) {
        boost::shared_ptr<RotoContext> roto = getRotoContext();
        assert(roto);
        NodesList rotoNodes;
        roto->getRotoPaintTreeNodes(&rotoNodes);
        for (NodesList::iterator it = rotoNodes.begin(); it != rotoNodes.end(); ++it) {
            (*it)->markAllInputRelatedDataDirty();
        }
    }
}

void
Node::markInputRelatedDataDirtyRecursiveInternal(std::list<Node*>& markedNodes,
                                                 bool recurse)
{
    std::list<Node*>::iterator found = std::find(markedNodes.begin(), markedNodes.end(), this);

    if ( found != markedNodes.end() ) {
        return;
    }
    markAllInputRelatedDataDirty();
    markedNodes.push_back(this);
    if (recurse) {
        NodesList outputs;
        getOutputsWithGroupRedirection(outputs);
        for (NodesList::const_iterator it = outputs.begin(); it != outputs.end(); ++it) {
            (*it)->markInputRelatedDataDirtyRecursiveInternal( markedNodes, true );
        }
    }
}

void
Node::markInputRelatedDataDirtyRecursive()
{
    std::list<Node*> marked;

    markInputRelatedDataDirtyRecursiveInternal(marked, true);
}

void
Node::refreshInputRelatedDataRecursiveInternal(std::list<Node*>& markedNodes)
{
    if ( getApp()->isCreatingNodeTree() ) {
        return;
    }
    refreshInputRelatedDataInternal(markedNodes);

    ///Now notify outputs we have changed
    NodesList outputs;
    getOutputsWithGroupRedirection(outputs);
    for (NodesList::const_iterator it = outputs.begin(); it != outputs.end(); ++it) {
        (*it)->refreshInputRelatedDataRecursiveInternal( markedNodes );
    }
}

void
Node::refreshInputRelatedDataRecursive()
{
    std::list<Node*> markedNodes;

    refreshInputRelatedDataRecursiveInternal(markedNodes);
}

bool
Node::isDraftModeUsed() const
{
    QMutexLocker k(&_imp->pluginsPropMutex);

    return _imp->draftModeUsed;
}

void
Node::setPosition(double x,
                  double y)
{
    boost::shared_ptr<NodeGuiI> gui = _imp->guiPointer.lock();

    if (gui) {
        gui->setPosition(x, y);
    }
}

void
Node::getPosition(double *x,
                  double *y) const
{
    boost::shared_ptr<NodeGuiI> gui = _imp->guiPointer.lock();

    if (gui) {
        gui->getPosition(x, y);
    } else {
        *x = 0.;
        *y = 0.;
    }
}

void
Node::setSize(double w,
              double h)
{
    boost::shared_ptr<NodeGuiI> gui = _imp->guiPointer.lock();

    if (gui) {
        gui->setSize(w, h);
    }
}

void
Node::getSize(double* w,
              double* h) const
{
    boost::shared_ptr<NodeGuiI> gui = _imp->guiPointer.lock();

    if (gui) {
        gui->getSize(w, h);
    } else {
        *w = 0.;
        *h = 0.;
    }
}

void
Node::getColor(double* r,
               double *g,
               double* b) const
{
    boost::shared_ptr<NodeGuiI> gui = _imp->guiPointer.lock();

    if (gui) {
        gui->getColor(r, g, b);
    } else {
        *r = 0.;
        *g = 0.;
        *b = 0.;
    }
}

void
Node::setColor(double r,
               double g,
               double b)
{
    boost::shared_ptr<NodeGuiI> gui = _imp->guiPointer.lock();

    if (gui) {
        gui->setColor(r, g, b);
    }
}

void
Node::setNodeGuiPointer(const boost::shared_ptr<NodeGuiI>& gui)
{
    assert( !_imp->guiPointer.lock() );
    assert( QThread::currentThread() == qApp->thread() );
    _imp->guiPointer = gui;
}

boost::shared_ptr<NodeGuiI>
Node::getNodeGui() const
{
    return _imp->guiPointer.lock();
}

bool
Node::isUserSelected() const
{
    boost::shared_ptr<NodeGuiI> gui = _imp->guiPointer.lock();

    if (!gui) {
        return false;
    }

    return gui->isUserSelected();
}

bool
Node::isSettingsPanelMinimized() const
{
    boost::shared_ptr<NodeGuiI> gui = _imp->guiPointer.lock();

    if (!gui) {
        return false;
    }

    return gui->isSettingsPanelMinimized();
}

bool
Node::isSettingsPanelVisibleInternal(std::set<const Node*>& recursionList) const
{
    boost::shared_ptr<NodeGuiI> gui = _imp->guiPointer.lock();

    if (!gui) {
        return false;
    }
    NodePtr parent = _imp->multiInstanceParent.lock();
    if (parent) {
        return parent->isSettingsPanelVisible();
    }

    if ( recursionList.find(this) != recursionList.end() ) {
        return false;
    }
    recursionList.insert(this);

    {
        NodePtr master = getMasterNode();
        if (master) {
            return master->isSettingsPanelVisible();
        }
        for (KnobLinkList::iterator it = _imp->nodeLinks.begin(); it != _imp->nodeLinks.end(); ++it) {
            NodePtr masterNode = it->masterNode.lock();
            if ( masterNode && (masterNode.get() != this) && masterNode->isSettingsPanelVisibleInternal(recursionList) ) {
                return true;
            }
        }
    }

    return gui->isSettingsPanelVisible();
}

bool
Node::isSettingsPanelVisible() const
{
    std::set<const Node*> tmplist;

    return isSettingsPanelVisibleInternal(tmplist);
}

void
Node::attachRotoItem(const boost::shared_ptr<RotoDrawableItem>& stroke)
{
    assert( QThread::currentThread() == qApp->thread() );
    _imp->paintStroke = stroke;
    _imp->useAlpha0ToConvertFromRGBToRGBA = true;
    setProcessChannelsValues(true, true, true, true);
}

void
Node::setUseAlpha0ToConvertFromRGBToRGBA(bool use)
{
    assert( QThread::currentThread() == qApp->thread() );
    _imp->useAlpha0ToConvertFromRGBToRGBA = use;
}

boost::shared_ptr<RotoDrawableItem>
Node::getAttachedRotoItem() const
{
    return _imp->paintStroke.lock();
}

void
Node::declareNodeVariableToPython(const std::string& nodeName)
{
#ifdef NATRON_RUN_WITHOUT_PYTHON

    return;
#endif
    if (!_imp->isPartOfProject) {
        return;
    }
    PythonGILLocker pgl;
    PyObject* mainModule = appPTR->getMainModule();
    assert(mainModule);

    std::string appID = getApp()->getAppIDString();
    std::string nodeFullName = appID + "." + nodeName;
    bool alreadyDefined = false;
    PyObject* nodeObj = NATRON_PYTHON_NAMESPACE::getAttrRecursive(nodeFullName, mainModule, &alreadyDefined);
    assert(nodeObj);
    Q_UNUSED(nodeObj);

    if (!alreadyDefined) {
        std::string script = nodeFullName + " = " + appID + ".getNode(\"";
        script.append(nodeName);
        script.append("\")\n");
        std::string err;
        if ( !appPTR->isBackground() ) {
            getApp()->printAutoDeclaredVariable(script);
        }
        if ( !NATRON_PYTHON_NAMESPACE::interpretPythonScript(script, &err, 0) ) {
            qDebug() << err.c_str();
        }
    }
}

void
Node::setNodeVariableToPython(const std::string& oldName,
                              const std::string& newName)
{
    if (!_imp->isPartOfProject) {
        return;
    }
    QString appID = QString::fromUtf8( getApp()->getAppIDString().c_str() );
    QString str = QString( appID + QString::fromUtf8(".%1 = ") + appID + QString::fromUtf8(".%2\ndel ") + appID + QString::fromUtf8(".%2\n") ).arg( QString::fromUtf8( newName.c_str() ) ).arg( QString::fromUtf8( oldName.c_str() ) );
    std::string script = str.toStdString();
    std::string err;
    if ( !appPTR->isBackground() ) {
        getApp()->printAutoDeclaredVariable(script);
    }
    if ( !NATRON_PYTHON_NAMESPACE::interpretPythonScript(script, &err, 0) ) {
        qDebug() << err.c_str();
    }
}

void
Node::deleteNodeVariableToPython(const std::string& nodeName)
{
    if ( !_imp->isPartOfProject || nodeName.empty() ) {
        return;
    }
    if ( getParentMultiInstance() ) {
        return;
    }
    QString appID = QString::fromUtf8( getApp()->getAppIDString().c_str() );
    std::string nodeFullName = appID.toStdString() + "." + nodeName;
    bool alreadyDefined = false;
    PyObject* nodeObj = NATRON_PYTHON_NAMESPACE::getAttrRecursive(nodeFullName, appPTR->getMainModule(), &alreadyDefined);
    assert(nodeObj);
    Q_UNUSED(nodeObj);
    if (alreadyDefined) {
        std::string script = "del " + nodeFullName;
        std::string err;
        if ( !appPTR->isBackground() ) {
            getApp()->printAutoDeclaredVariable(script);
        }
        if ( !NATRON_PYTHON_NAMESPACE::interpretPythonScript(script, &err, 0) ) {
            qDebug() << err.c_str();
        }
    }
}

void
Node::declarePythonFields()
{
#ifdef NATRON_RUN_WITHOUT_PYTHON

    return;
#endif
    if (!_imp->isPartOfProject) {
        return;
    }
    PythonGILLocker pgl;

    if ( !getGroup() ) {
        return;
    }

    std::locale locale;
    std::string nodeName = getFullyQualifiedName();
    std::string appID = getApp()->getAppIDString();
    bool alreadyDefined = false;
    std::string nodeFullName = appID + "." + nodeName;
    PyObject* nodeObj = NATRON_PYTHON_NAMESPACE::getAttrRecursive(nodeFullName, NATRON_PYTHON_NAMESPACE::getMainModule(), &alreadyDefined);
    assert(nodeObj);
    Q_UNUSED(nodeObj);
    if (!alreadyDefined) {
        qDebug() << QString::fromUtf8("declarePythonFields(): attribute ") + QString::fromUtf8( nodeFullName.c_str() ) + QString::fromUtf8(" is not defined");
        throw std::logic_error(std::string("declarePythonFields(): attribute ") + nodeFullName + " is not defined");
    }


    std::stringstream ss;
    const KnobsVec& knobs = getKnobs();
    for (U32 i = 0; i < knobs.size(); ++i) {
        const std::string& knobName = knobs[i]->getName();
        if ( !knobName.empty() && (knobName.find(" ") == std::string::npos) && !std::isdigit(knobName[0], locale) ) {
            if ( PyObject_HasAttrString( nodeObj, knobName.c_str() ) ) {
                continue;
            }
            ss << nodeFullName <<  "." << knobName << " = ";
            ss << nodeFullName << ".getParam(\"" << knobName << "\")\n";
        }
    }

    std::string script = ss.str();
    if ( !script.empty() ) {
        if ( !appPTR->isBackground() ) {
            getApp()->printAutoDeclaredVariable(script);
        }
        std::string err;
        if ( !NATRON_PYTHON_NAMESPACE::interpretPythonScript(script, &err, 0) ) {
            qDebug() << err.c_str();
        }
    }
} // Node::declarePythonFields

void
Node::removeParameterFromPython(const std::string& parameterName)
{
#ifdef NATRON_RUN_WITHOUT_PYTHON

    return;
#endif
    if (!_imp->isPartOfProject) {
        return;
    }
    PythonGILLocker pgl;
    std::string appID = getApp()->getAppIDString();
    std::string nodeName = getFullyQualifiedName();
    std::string nodeFullName = appID + "." + nodeName;
    bool alreadyDefined = false;
    PyObject* nodeObj = NATRON_PYTHON_NAMESPACE::getAttrRecursive(nodeFullName, NATRON_PYTHON_NAMESPACE::getMainModule(), &alreadyDefined);
    assert(nodeObj);
    Q_UNUSED(nodeObj);
    if (!alreadyDefined) {
        qDebug() << QString::fromUtf8("removeParameterFromPython(): attribute ") + QString::fromUtf8( nodeFullName.c_str() ) + QString::fromUtf8(" is not defined");
        throw std::logic_error(std::string("removeParameterFromPython(): attribute ") + nodeFullName + " is not defined");
    }
    assert( PyObject_HasAttrString( nodeObj, parameterName.c_str() ) );
    std::string script = "del " + nodeFullName + "." + parameterName;
    if ( !appPTR->isBackground() ) {
        getApp()->printAutoDeclaredVariable(script);
    }
    std::string err;
    if ( !NATRON_PYTHON_NAMESPACE::interpretPythonScript(script, &err, 0) ) {
        qDebug() << err.c_str();
    }
}

void
Node::declareAllPythonAttributes()
{
    try {
        declareNodeVariableToPython( getFullyQualifiedName() );
        declarePythonFields();
        if (_imp->rotoContext) {
            declareRotoPythonField();
        }
        if (_imp->trackContext) {
            declareTrackerPythonField();
        }
    } catch (const std::exception& e) {
        qDebug() << e.what();
    }
}

std::string
Node::getKnobChangedCallback() const
{
    boost::shared_ptr<KnobString> s = _imp->knobChangedCallback.lock();

    return s ? s->getValue() : std::string();
}

std::string
Node::getInputChangedCallback() const
{
    boost::shared_ptr<KnobString> s = _imp->inputChangedCallback.lock();

    return s ? s->getValue() : std::string();
}

void
Node::Implementation::runOnNodeCreatedCBInternal(const std::string& cb,
                                                 bool userEdited)
{
    std::vector<std::string> args;
    std::string error;

    try {
        NATRON_PYTHON_NAMESPACE::getFunctionArguments(cb, &error, &args);
    } catch (const std::exception& e) {
        _publicInterface->getApp()->appendToScriptEditor( std::string("Failed to run onNodeCreated callback: ")
                                                          + e.what() );

        return;
    }

    if ( !error.empty() ) {
        _publicInterface->getApp()->appendToScriptEditor("Failed to run onNodeCreated callback: " + error);

        return;
    }

    std::string signatureError;
    signatureError.append("The on node created callback supports the following signature(s):\n");
    signatureError.append("- callback(thisNode,app,userEdited)");
    if (args.size() != 3) {
        _publicInterface->getApp()->appendToScriptEditor("Failed to run onNodeCreated callback: " + signatureError);

        return;
    }

    if ( (args[0] != "thisNode") || (args[1] != "app") || (args[2] != "userEdited") ) {
        _publicInterface->getApp()->appendToScriptEditor("Failed to run onNodeCreated callback: " + signatureError);

        return;
    }

    std::string appID = _publicInterface->getApp()->getAppIDString();
    std::string scriptName = _publicInterface->getScriptName_mt_safe();
    if ( scriptName.empty() ) {
        return;
    }
    std::stringstream ss;
    ss << cb << "(" << appID << "." << _publicInterface->getFullyQualifiedName() << "," << appID << ",";
    if (userEdited) {
        ss << "True";
    } else {
        ss << "False";
    }
    ss << ")\n";
    std::string output;
    std::string script = ss.str();
    if ( !NATRON_PYTHON_NAMESPACE::interpretPythonScript(script, &error, &output) ) {
        _publicInterface->getApp()->appendToScriptEditor("Failed to run onNodeCreated callback: " + error);
    } else if ( !output.empty() ) {
        _publicInterface->getApp()->appendToScriptEditor(output);
    }
} // Node::Implementation::runOnNodeCreatedCBInternal

void
Node::Implementation::runOnNodeDeleteCBInternal(const std::string& cb)
{
    std::vector<std::string> args;
    std::string error;

    try {
        NATRON_PYTHON_NAMESPACE::getFunctionArguments(cb, &error, &args);
    } catch (const std::exception& e) {
        _publicInterface->getApp()->appendToScriptEditor( std::string("Failed to run onNodeDeletion callback: ")
                                                          + e.what() );

        return;
    }

    if ( !error.empty() ) {
        _publicInterface->getApp()->appendToScriptEditor("Failed to run onNodeDeletion callback: " + error);

        return;
    }

    std::string signatureError;
    signatureError.append("The on node deletion callback supports the following signature(s):\n");
    signatureError.append("- callback(thisNode,app)");
    if (args.size() != 2) {
        _publicInterface->getApp()->appendToScriptEditor("Failed to run onNodeDeletion callback: " + signatureError);

        return;
    }

    if ( (args[0] != "thisNode") || (args[1] != "app") ) {
        _publicInterface->getApp()->appendToScriptEditor("Failed to run onNodeDeletion callback: " + signatureError);

        return;
    }

    std::string appID = _publicInterface->getApp()->getAppIDString();
    std::stringstream ss;
    ss << cb << "(" << appID << "." << _publicInterface->getFullyQualifiedName() << "," << appID << ")\n";

    std::string err;
    std::string output;
    if ( !NATRON_PYTHON_NAMESPACE::interpretPythonScript(ss.str(), &err, &output) ) {
        _publicInterface->getApp()->appendToScriptEditor("Failed to run onNodeDeletion callback: " + err);
    } else if ( !output.empty() ) {
        _publicInterface->getApp()->appendToScriptEditor(output);
    }
}

void
Node::Implementation::runOnNodeCreatedCB(bool userEdited)
{
    std::string cb = _publicInterface->getApp()->getProject()->getOnNodeCreatedCB();
    boost::shared_ptr<NodeCollection> group = _publicInterface->getGroup();

    if (!group) {
        return;
    }
    if ( !cb.empty() ) {
        runOnNodeCreatedCBInternal(cb, userEdited);
    }

    NodeGroup* isGroup = dynamic_cast<NodeGroup*>( group.get() );
    boost::shared_ptr<KnobString> nodeCreatedCbKnob = nodeCreatedCallback.lock();
    if (!nodeCreatedCbKnob && isGroup) {
        cb = isGroup->getNode()->getAfterNodeCreatedCallback();
    } else if (nodeCreatedCbKnob) {
        cb = nodeCreatedCbKnob->getValue();
    }
    if ( !cb.empty() ) {
        runOnNodeCreatedCBInternal(cb, userEdited);
    }
}

void
Node::Implementation::runOnNodeDeleteCB()
{
    std::string cb = _publicInterface->getApp()->getProject()->getOnNodeDeleteCB();
    boost::shared_ptr<NodeCollection> group = _publicInterface->getGroup();

    if (!group) {
        return;
    }
    if ( !cb.empty() ) {
        runOnNodeDeleteCBInternal(cb);
    }


    NodeGroup* isGroup = dynamic_cast<NodeGroup*>( group.get() );
    boost::shared_ptr<KnobString> nodeDeletedKnob = nodeRemovalCallback.lock();
    if (!nodeDeletedKnob && isGroup) {
        NodePtr grpNode = isGroup->getNode();
        if (grpNode) {
            cb = grpNode->getBeforeNodeRemovalCallback();
        }
    } else if (nodeDeletedKnob) {
        cb = nodeDeletedKnob->getValue();
    }
    if ( !cb.empty() ) {
        runOnNodeDeleteCBInternal(cb);
    }
}

std::string
Node::getBeforeRenderCallback() const
{
    boost::shared_ptr<KnobString> s = _imp->beforeRender.lock();

    return s ? s->getValue() : std::string();
}

std::string
Node::getBeforeFrameRenderCallback() const
{
    boost::shared_ptr<KnobString> s = _imp->beforeFrameRender.lock();

    return s ? s->getValue() : std::string();
}

std::string
Node::getAfterRenderCallback() const
{
    boost::shared_ptr<KnobString> s = _imp->afterRender.lock();

    return s ? s->getValue() : std::string();
}

std::string
Node::getAfterFrameRenderCallback() const
{
    boost::shared_ptr<KnobString> s = _imp->afterFrameRender.lock();

    return s ? s->getValue() : std::string();
}

std::string
Node::getAfterNodeCreatedCallback() const
{
    boost::shared_ptr<KnobString> s = _imp->nodeCreatedCallback.lock();

    return s ? s->getValue() : std::string();
}

std::string
Node::getBeforeNodeRemovalCallback() const
{
    boost::shared_ptr<KnobString> s = _imp->nodeRemovalCallback.lock();

    return s ? s->getValue() : std::string();
}

void
Node::runInputChangedCallback(int index)
{
    std::string cb = getInputChangedCallback();

    if ( !cb.empty() ) {
        _imp->runInputChangedCallback(index, cb);
    }
}

void
Node::Implementation::runInputChangedCallback(int index,
                                              const std::string& cb)
{
    std::vector<std::string> args;
    std::string error;

    try {
        NATRON_PYTHON_NAMESPACE::getFunctionArguments(cb, &error, &args);
    } catch (const std::exception& e) {
        _publicInterface->getApp()->appendToScriptEditor( std::string("Failed to run onInputChanged callback: ")
                                                          + e.what() );

        return;
    }

    if ( !error.empty() ) {
        _publicInterface->getApp()->appendToScriptEditor("Failed to run onInputChanged callback: " + error);

        return;
    }

    std::string signatureError;
    signatureError.append("The on input changed callback supports the following signature(s):\n");
    signatureError.append("- callback(inputIndex,thisNode,thisGroup,app)");
    if (args.size() != 4) {
        _publicInterface->getApp()->appendToScriptEditor("Failed to run onInputChanged callback: " + signatureError);

        return;
    }

    if ( (args[0] != "inputIndex") || (args[1] != "thisNode") || (args[2] != "thisGroup") || (args[3] != "app") ) {
        _publicInterface->getApp()->appendToScriptEditor("Failed to run onInputChanged callback: " + signatureError);

        return;
    }

    std::string appID = _publicInterface->getApp()->getAppIDString();
    boost::shared_ptr<NodeCollection> collection = _publicInterface->getGroup();
    assert(collection);
    if (!collection) {
        return;
    }

    std::string thisGroupVar;
    NodeGroup* isParentGrp = dynamic_cast<NodeGroup*>( collection.get() );
    if (isParentGrp) {
        std::string nodeName = isParentGrp->getNode()->getFullyQualifiedName();
        std::string nodeFullName = appID + "." + nodeName;
        thisGroupVar = nodeFullName;
    } else {
        thisGroupVar = appID;
    }

    std::stringstream ss;
    ss << cb << "(" << index << "," << appID << "." << _publicInterface->getFullyQualifiedName() << "," << thisGroupVar << "," << appID << ")\n";

    std::string script = ss.str();
    std::string output;
    if ( !NATRON_PYTHON_NAMESPACE::interpretPythonScript(script, &error, &output) ) {
        _publicInterface->getApp()->appendToScriptEditor( tr("Failed to execute callback: %1").arg( QString::fromUtf8( error.c_str() ) ).toStdString() );
    } else {
        if ( !output.empty() ) {
            _publicInterface->getApp()->appendToScriptEditor(output);
        }
    }
} // Node::Implementation::runInputChangedCallback

boost::shared_ptr<KnobChoice>
Node::getChannelSelectorKnob(int inputNb) const
{
    std::map<int, ChannelSelector>::const_iterator found = _imp->channelsSelectors.find(inputNb);

    if ( found == _imp->channelsSelectors.end() ) {
        if (inputNb == -1) {
            ///The effect might be multi-planar and supply its own
            KnobPtr knob = getKnobByName(kNatronOfxParamOutputChannels);
            if (!knob) {
                return boost::shared_ptr<KnobChoice>();
            }

            return boost::dynamic_pointer_cast<KnobChoice>(knob);
        }

        return boost::shared_ptr<KnobChoice>();
    }

    return found->second.layer.lock();
}

void
Node::checkForPremultWarningAndCheckboxes()
{
    if ( isOutputNode() ) {
        return;
    }
    boost::shared_ptr<KnobBool> chans[4];
    boost::shared_ptr<KnobString> premultWarn = _imp->premultWarning.lock();
    if (!premultWarn) {
        return;
    }
    NodePtr prefInput = getPreferredInputNode();

    //Do not display a warning for Roto paint
    if ( !prefInput || _imp->effect->isRotoPaintNode() ) {
        //No input, do not warn
        premultWarn->setSecret(true);

        return;
    }
    for (int i = 0; i < 4; ++i) {
        chans[i] = _imp->enabledChan[i].lock();

        //No checkboxes
        if (!chans[i]) {
            premultWarn->setSecret(true);

            return;
        }

        //not RGBA
        if ( chans[i]->getIsSecret() ) {
            return;
        }
    }

    ImagePremultiplicationEnum premult = _imp->effect->getPremult();

    //not premult
    if (premult != eImagePremultiplicationPremultiplied) {
        premultWarn->setSecret(true);

        return;
    }

    bool checked[4];
    checked[3] = chans[3]->getValue();

    //alpha unchecked
    if (!checked[3]) {
        premultWarn->setSecret(true);

        return;
    }
    for (int i = 0; i < 3; ++i) {
        checked[i] = chans[i]->getValue();
        if (!checked[i]) {
            premultWarn->setSecret(false);

            return;
        }
    }

    //RGB checked
    premultWarn->setSecret(true);
} // Node::checkForPremultWarningAndCheckboxes

static void
parseLayerString(const std::string& encoded,
                 bool* isColor)
{
    if ( (encoded == kNatronRGBAPlaneUserName) ||
         ( encoded == kNatronRGBPlaneUserName) ||
         ( encoded == kNatronAlphaPlaneUserName) ) {
        *isColor = true;
    } else {
        *isColor = false;
    }
}

static bool
parseMaskChannelString(const std::string& encodedChannel,
                       std::string* nodeName,
                       std::string* layerName,
                       std::string* channelName,
                       bool *isColor)
{
    std::size_t foundLastDot = encodedChannel.find_last_of('.');

    if (foundLastDot == std::string::npos) {
        *isColor = false;
        if (encodedChannel == "None") {
            *layerName = "None";

            return true;
        }

        return false;
    }
    *channelName = encodedChannel.substr(foundLastDot + 1);

    std::string baseName = encodedChannel.substr(0, foundLastDot);
    std::size_t foundPrevDot = baseName.find_first_of('.');
    if (foundPrevDot != std::string::npos) {
        //Remove the node name
        *layerName = baseName.substr(foundPrevDot + 1);
        *nodeName = baseName.substr(0, foundPrevDot);
    } else {
        *layerName = baseName;
        nodeName->clear();
    }
    *isColor = *layerName == kNatronRGBAComponentsName || *layerName == kNatronRGBComponentsName || *layerName == kNatronAlphaComponentsName;

    return true;
}

class MergeMaskChannelData
    : public KnobChoiceMergeEntriesData
{
public:

    std::string bNode, bLayer, bChannel;
    bool isColor;
    bool dataSet;

    MergeMaskChannelData()
        : KnobChoiceMergeEntriesData()
        , isColor(false)
        , dataSet(false)
    {
    }

    virtual void clear()
    {
        dataSet = false;
        bNode.clear();
        bLayer.clear();
        bChannel.clear();
    }

    virtual ~MergeMaskChannelData()
    {
    }
};

static bool
maskChannelEqualityFunctorInternal(const std::string& aLayer,
                                   const std::string& aChannel,
                                   const std::string& bLayer,
                                   const std::string& bChannel,
                                   bool aIsColor,
                                   bool bIsColor)
{
    if ( aChannel.empty() && bChannel.empty() ) {
        // None choice
        return aLayer == bLayer;
    } else if (aChannel != bChannel) {
        return false;
    } else {
        // Same channel, check layer
        if (aLayer == bLayer) {
            return true;
        } else if (aIsColor && bIsColor) {
            return true;
        }
    }

    return false;
}

static bool
maskChannelEqualityFunctor(const std::string& a,
                           const std::string& b,
                           KnobChoiceMergeEntriesData* data)
{
    MergeMaskChannelData* mergeData = dynamic_cast<MergeMaskChannelData*>(data);

    assert(mergeData);
    std::string aNode, aLayer, aChannel;
    bool aIsColor;
    parseMaskChannelString(a, &aNode, &aLayer, &aChannel, &aIsColor);
    if (!mergeData->dataSet) {
        parseMaskChannelString(b, &mergeData->bNode, &mergeData->bLayer, &mergeData->bChannel, &mergeData->isColor);
        mergeData->dataSet = true;
    }

    return maskChannelEqualityFunctorInternal(aLayer, aChannel, mergeData->bLayer, mergeData->bChannel, aIsColor, mergeData->isColor);
}

class MergeLayerData
    : public KnobChoiceMergeEntriesData
{
public:

    bool isColor;
    bool dataSet;

    MergeLayerData()
        : KnobChoiceMergeEntriesData()
        , isColor(false)
        , dataSet(false)
    {
    }

    virtual void clear()
    {
        dataSet = false;
    }

    virtual ~MergeLayerData()
    {
    }
};

static bool
layerEqualityFunctor(const std::string& a,
                     const std::string& b,
                     KnobChoiceMergeEntriesData* data)
{
    MergeLayerData* mergeData = dynamic_cast<MergeLayerData*>(data);

    assert(mergeData);
    bool aIsColor;
    parseLayerString(a, &aIsColor);
    if (!mergeData->dataSet) {
        parseLayerString(b, &mergeData->isColor);
        mergeData->dataSet = true;
    }
    if (aIsColor && mergeData->isColor) {
        return true;
    } else if (a == b) {
        return true;
    }

    return false;
}

int
Node::getMaskChannel(int inputNb,
                     ImageComponents* comps,
                     NodePtr* maskInput) const
{
    *comps = ImageComponents::getNoneComponents();
    maskInput->reset();
    std::map<int, MaskSelector >::const_iterator it = _imp->maskSelectors.find(inputNb);

    if ( it != _imp->maskSelectors.end() ) {
        std::string maskEncoded =  it->second.channel.lock()->getActiveEntryText_mt_safe();
        std::string nodeName, layerName, channelName;
        bool isColor;
        bool ok = parseMaskChannelString(maskEncoded, &nodeName, &layerName, &channelName, &isColor);

        if ( !ok || (layerName == "None") ) {
            return -1;
        } else {
            QMutexLocker locker(&it->second.compsMutex);
            for (std::size_t i = 0; i < it->second.compsAvailable.size(); ++i) {
                if ( (it->second.compsAvailable[i].first.getLayerName() == layerName) ||
                     ( isColor && it->second.compsAvailable[i].first.isColorPlane() ) ) {
                    const std::vector<std::string>& channels = it->second.compsAvailable[i].first.getComponentsNames();
                    for (std::size_t j = 0; j < channels.size(); ++j) {
                        if (channels[j] == channelName) {
                            *comps = it->second.compsAvailable[i].first;
                            *maskInput = it->second.compsAvailable[i].second.lock();

                            return j;
                        }
                    }
                }
            }
        }
        //Default to alpha
        // *comps = ImageComponents::getAlphaComponents();
        //return 0;
    }

    return -1;
}

bool
Node::refreshChannelSelectors()
{
    if ( !isNodeCreated() ) {
        return false;
    }
    _imp->effect->setComponentsAvailableDirty(true);

    double time = getApp()->getTimeLine()->currentFrame();
    bool hasChanged = false;
    for (std::map<int, ChannelSelector>::iterator it = _imp->channelsSelectors.begin(); it != _imp->channelsSelectors.end(); ++it) {
        NodePtr node;
        if (it->first == -1) {
            node = shared_from_this();
        } else {
            node = getInput(it->first);
        }

        boost::shared_ptr<KnobChoice> layerKnob = it->second.layer.lock();

        // The Output Layer menu has a All choice, input layers menus have a None choice.
        std::vector<std::string> choices;
        if (it->second.hasAllChoice) {
            choices.push_back("All");
        } else {
            choices.push_back("None");
        }
        int gotColor = -1;
        ImageComponents colorComp;

        //
        // These are default layers that we always display in the layer selector.
        // If one of them is found in the clip preferences, we set the default value to it.
        //
        std::map<std::string, int > defaultLayers;
        {
            std::vector<std::string> projectLayers = getApp()->getProject()->getProjectDefaultLayerNames();
            for (std::size_t i = 0; i < projectLayers.size(); ++i) {
                defaultLayers[projectLayers[i]] = -1;
            }
        }


        // We may not have an input
        if (node) {
            // Get the components available on the node
            EffectInstance::ComponentsAvailableMap compsAvailable;
            node->getEffectInstance()->getComponentsAvailable(it->first != -1, true, time, &compsAvailable);
            {
                QMutexLocker k(&it->second.compsMutex);
                it->second.compsAvailable = compsAvailable;
            }
            for (EffectInstance::ComponentsAvailableMap::iterator it2 = compsAvailable.begin(); it2 != compsAvailable.end(); ++it2) {
                // Insert the color plane second in the menu
                if ( it2->first.isColorPlane() ) {
                    int numComp = it2->first.getNumComponents();
                    colorComp = it2->first;

                    assert(choices.size() > 0);
                    std::vector<std::string>::iterator pos = choices.begin();
                    ++pos; // bypass the "None" choice
                    gotColor = 1;


                    std::string colorCompName;
                    if (numComp == 1) {
                        colorCompName = kNatronAlphaPlaneUserName;
                    } else if (numComp == 3) {
                        colorCompName = kNatronRGBPlaneUserName;
                    } else if (numComp == 4) {
                        colorCompName = kNatronRGBAPlaneUserName;
                    } else {
                        assert(false);
                    }
                    choices.insert(pos, colorCompName);


                    // Increment all default indexes since we inserted color in the list
                    for (std::map<std::string, int >::iterator it = defaultLayers.begin(); it != defaultLayers.end(); ++it) {
                        if (it->second != -1) {
                            ++it->second;
                        }
                    }
                } else {
                    std::string choiceName = ImageComponents::mapNatronInternalPlaneNameToUserFriendlyPlaneName( it2->first.getLayerName() );
                    std::map<std::string, int>::iterator foundDefaultLayer = defaultLayers.find( it2->first.getLayerName() );
                    if ( foundDefaultLayer != defaultLayers.end() ) {
                        foundDefaultLayer->second = choices.size() - 1;
                    }


                    choices.push_back(choiceName);
                }
            }
        } // if (node) {

        // If we did not find the color plane, insert it since it is the unique mandatory plane.
        if (gotColor == -1) {
            assert(choices.size() > 0);
            std::vector<std::string>::iterator pos = choices.begin();
            ++pos;
            gotColor = 1;
            Q_UNUSED(gotColor);
            ///Increment all default indexes
            for (std::map<std::string, int>::iterator it = defaultLayers.begin(); it != defaultLayers.end(); ++it) {
                if (it->second != -1) {
                    ++it->second;
                }
            }
            colorComp = ImageComponents::getRGBAComponents();
            choices.insert(pos, kNatronRGBAPlaneUserName);
        }

        // Insert default layers
        for (std::map<std::string, int>::iterator itl = defaultLayers.begin(); itl != defaultLayers.end(); ++itl) {
            if (itl->second == -1) {
                std::string choiceName = ImageComponents::mapNatronInternalPlaneNameToUserFriendlyPlaneName(itl->first);
                choices.push_back(choiceName);
            }
        }

        const std::vector<std::string> currentLayerEntries = layerKnob->getEntries_mt_safe();
        const std::string curLayer_FriendlyName = layerKnob->getActiveEntryText_mt_safe();
        const std::string curLayer = ImageComponents::mapUserFriendlyPlaneNameToNatronInternalPlaneName(curLayer_FriendlyName);


        {
            MergeLayerData tmpData;
            bool menuChanged = layerKnob->populateChoices(choices, std::vector<std::string>(), layerEqualityFunctor, &tmpData);
            if (menuChanged) {
                hasChanged = true;
                s_outputLayerChanged();
            }
        }
    } // for (std::map<int,ChannelSelector>::iterator it = _imp->channelsSelectors.begin(); it != _imp->channelsSelectors.end(); ++it) {

    NodePtr prefInputNode;
    if ( !_imp->maskSelectors.empty() ) {
        int prefInputNb = getPreferredInput();
        if (prefInputNb != -1) {
            prefInputNode = getInput(prefInputNb);
        }
    }

    for (std::map<int, MaskSelector>::iterator it = _imp->maskSelectors.begin(); it != _imp->maskSelectors.end(); ++it) {
        NodePtr node;
        if (it->first == -1) {
            node = shared_from_this();
        } else {
            node = getInput(it->first);
        }


        std::vector<std::string> choices;
        choices.push_back("None");

        //Get the mask input components
        EffectInstance::ComponentsAvailableMap compsAvailable;
        std::list<EffectInstance*> markedNodes;
        if (node) {
            node->getEffectInstance()->getComponentsAvailable(true, true, time, &compsAvailable, &markedNodes);
        }

        //Also get the node's preferred input (the "main" input) components
        EffectInstance::ComponentsAvailableMap prefInputAvailComps;

        if (prefInputNode) {
            prefInputNode->getEffectInstance()->getComponentsAvailable(true, true, time, &prefInputAvailComps, &markedNodes);

            //Merge the 2 components available maps, but preferring channels coming from the Mask input
            for (EffectInstance::ComponentsAvailableMap::iterator it = prefInputAvailComps.begin(); it != prefInputAvailComps.end(); ++it) {
                //If the component is already present in the 'comps' map, only add it if we are the preferred input
                EffectInstance::ComponentsAvailableMap::iterator colorMatch = compsAvailable.end();
                bool found = false;
                for (EffectInstance::ComponentsAvailableMap::iterator it2 = compsAvailable.begin(); it2 != compsAvailable.end(); ++it2) {
                    if (it2->first == it->first) {
                        found = true;
                        break;
                    } else if ( it2->first.isColorPlane() ) {
                        colorMatch = it2;
                    }
                }
                if (!found) {
                    if ( ( colorMatch != compsAvailable.end() ) && it->first.isColorPlane() ) {
                        //we found another color components type, skip
                        continue;
                    } else {
                        compsAvailable.insert(*it);
                    }
                }
            }
        } // if (prefInputNode)


        std::vector<std::pair<ImageComponents, NodeWPtr > > compsOrdered;
        ImageComponents gotColor;
        NodePtr nodeGotColor;
        for (EffectInstance::ComponentsAvailableMap::iterator comp = compsAvailable.begin(); comp != compsAvailable.end(); ++comp) {
            if ( comp->first.isColorPlane() ) {
                //compsOrdered.insert(compsOrdered.begin(), std::make_pair(comp->first,comp->second));
                gotColor = comp->first;
                nodeGotColor = comp->second.lock();
            } else {
                compsOrdered.push_back(*comp);
            }
        }


        {
            QMutexLocker k(&it->second.compsMutex);
            it->second.compsAvailable = compsOrdered;

            // Add the components available for the color plane, but only retain RGBA in the channel selector.
            // We do this because by default the channel selector has RGBA but when input is RGB it will complain that Alpha is not available.
            if (gotColor) {
                it->second.compsAvailable.push_back( std::make_pair(gotColor, nodeGotColor) );
            }
        }

        for (std::vector<std::pair<ImageComponents, NodeWPtr > >::iterator it2 = compsOrdered.begin(); it2 != compsOrdered.end(); ++it2) {
            const std::vector<std::string>& channels = it2->first.getComponentsNames();
            bool isColor = it2->first.isColorPlane();
            const std::string& layerName = isColor ? it2->first.getComponentsGlobalName() : it2->first.getLayerName();
            NodePtr providerNode = it2->second.lock();
            std::string nodeName;
            if (providerNode) {
                nodeName = providerNode->getScriptName_mt_safe();
            }

            for (std::size_t i = 0; i < channels.size(); ++i) {
                std::string option;
                if (!isColor) {
                    option += nodeName;
                    if ( !nodeName.empty() ) {
                        option += '.';
                    }
                }
                option += layerName;
                if ( !layerName.empty() ) {
                    option += '.';
                }
                option += channels[i];
                choices.push_back(option);
            }
        }


        {
            std::vector<std::string>::iterator pos = choices.begin();
            ++pos;

            const ImageComponents& rgba = ImageComponents::getRGBAComponents();
            const std::string& rgbaCompname = rgba.getComponentsGlobalName();
            const std::vector<std::string>& rgbaChannels = rgba.getComponentsNames();
            std::vector<std::string> rgbaOptions;
            for (std::size_t i = 0; i < rgbaChannels.size(); ++i) {
                std::string option = rgbaCompname + '.' + rgbaChannels[i];
                rgbaOptions.push_back(option);
            }
            choices.insert( pos, rgbaOptions.begin(), rgbaOptions.end() );
        }

        boost::shared_ptr<KnobChoice> channelKnob = it->second.channel.lock();
        const std::vector<std::string> currentLayerEntries = channelKnob->getEntries_mt_safe();
        const std::string curChannelEncoded = channelKnob->getActiveEntryText_mt_safe();

        // This will merge previous channels with new channels available while retaining previously existing channels.
        {
            MergeMaskChannelData tmpData;
            hasChanged |= channelKnob->populateChoices(choices, std::vector<std::string>(), maskChannelEqualityFunctor, &tmpData);
        }
    }

    //Notify the effect channels have changed (the viewer needs this)
    _imp->effect->onChannelsSelectorRefreshed();

    return hasChanged;
} // Node::refreshChannelSelectors()

bool
Node::addUserComponents(const ImageComponents& comps)
{
    ///The node has node channel selector, don't allow adding a custom plane.
    KnobPtr outputLayerKnob = getKnobByName(kNatronOfxParamOutputChannels);

    if (_imp->channelsSelectors.empty() && !outputLayerKnob) {
        return false;
    }

    if (!outputLayerKnob) {
        //The effect does not have kNatronOfxParamOutputChannels but maybe the selector provided by Natron
        std::map<int, ChannelSelector>::iterator found = _imp->channelsSelectors.find(-1);
        if ( found == _imp->channelsSelectors.end() ) {
            return false;
        }
        outputLayerKnob = found->second.layer.lock();
    }

    {
        QMutexLocker k(&_imp->createdComponentsMutex);
        for (std::list<ImageComponents>::iterator it = _imp->createdComponents.begin(); it != _imp->createdComponents.end(); ++it) {
            if ( it->getLayerName() == comps.getLayerName() ) {
                return false;
            }
        }

        _imp->createdComponents.push_back(comps);
    }
    if (!_imp->isRefreshingInputRelatedData) {
        ///Clip preferences have changed
        RenderScale s(1.);
        getEffectInstance()->refreshMetaDatas_public(true);
    }
    {
        ///Set the selector to the new channel
        KnobChoice* layerChoice = dynamic_cast<KnobChoice*>( outputLayerKnob.get() );
        if (layerChoice) {
            layerChoice->setValueFromLabel(comps.getLayerName(), 0);
        }
    }

    return true;
}

void
Node::getUserCreatedComponents(std::list<ImageComponents>* comps)
{
    QMutexLocker k(&_imp->createdComponentsMutex);

    *comps = _imp->createdComponents;
}

double
Node::getHostMixingValue(double time,
                         ViewIdx view) const
{
    boost::shared_ptr<KnobDouble> mix = _imp->mixWithSource.lock();

    return mix ? mix->getValueAtTime(time, 0, view) : 1.;
}

//////////////////////////////////

InspectorNode::InspectorNode(AppInstance* app,
                             const boost::shared_ptr<NodeCollection>& group,
                             Plugin* plugin)
    : Node(app, group, plugin)
{
}

InspectorNode::~InspectorNode()
{
}

bool
InspectorNode::connectInput(const NodePtr& input,
                            int inputNumber)
{
    ///Only called by the main-thread
    assert( QThread::currentThread() == qApp->thread() );

    if ( !isEffectViewer() ) {
        return connectInputBase(input, inputNumber);
    }

    ///cannot connect more than _maxInputs inputs.
    assert( inputNumber <= getMaxInputCount() );

    assert(input);

    if ( !checkIfConnectingInputIsOk( input.get() ) ) {
        return false;
    }

    ///For effects that do not support multi-resolution, make sure the input effect is correct
    ///otherwise the rendering might crash
    if ( !getEffectInstance()->supportsMultiResolution() ) {
        CanConnectInputReturnValue ret = checkCanConnectNoMultiRes(this, input);
        if (ret != eCanConnectInput_ok) {
            return false;
        }
    }

    ///If the node 'input' is already to an input of the inspector, find it.
    ///If it has the same input number as what we want just return, otherwise
    ///disconnect it and continue as usual.
    int inputAlreadyConnected = inputIndex(input);
    if (inputAlreadyConnected != -1) {
        if (inputAlreadyConnected == inputNumber) {
            return false;
        } else {
            disconnectInput(inputAlreadyConnected);
        }
    }

    if ( !Node::connectInput(input, inputNumber) ) {
        bool creatingNodeTree = getApp()->isCreatingNodeTree();
        if (!creatingNodeTree) {
            ///Recompute the hash
            computeHash();
        }
    }

    return true;
}

void
InspectorNode::setActiveInputAndRefresh(int inputNb,
                                        bool /*fromViewer*/)
{
    assert( QThread::currentThread() == qApp->thread() );

    int maxInputs = getMaxInputCount();
    if ( ( inputNb > (maxInputs - 1) ) || (inputNb < 0) || (getInput(inputNb) == NULL) ) {
        return;
    }

    bool creatingNodeTree = getApp()->isCreatingNodeTree();
    if (!creatingNodeTree) {
        ///Recompute the hash
        computeHash();
    }

    Q_EMIT inputChanged(inputNb);
    onInputChanged(inputNb);

    runInputChangedCallback(inputNb);


    if ( isOutputNode() ) {
        OutputEffectInstance* oei = dynamic_cast<OutputEffectInstance*>( getEffectInstance().get() );
        assert(oei);
        if (oei) {
            oei->renderCurrentFrame(true);
        }
    }
}

int
InspectorNode::getPreferredInputInternal(bool connected) const
{
    bool useInputA = appPTR->getCurrentSettings()->isMergeAutoConnectingToAInput();

    ///Find an input named A
    std::string inputNameToFind, otherName;

    if ( useInputA || (getPluginID() == PLUGINID_OFX_SHUFFLE) ) {
        inputNameToFind = "A";
        otherName = "B";
    } else {
        inputNameToFind = "B";
        otherName = "A";
    }
    int foundOther = -1;
    int maxinputs = getMaxInputCount();
    for (int i = 0; i < maxinputs; ++i) {
        std::string inputLabel = getInputLabel(i);
        if (inputLabel == inputNameToFind) {
            NodePtr inp = getInput(i);
            if ( (connected && inp) || (!connected && !inp) ) {
                return i;
            }
        } else if (inputLabel == otherName) {
            foundOther = i;
        }
    }
    if (foundOther != -1) {
        NodePtr inp = getInput(foundOther);
        if ( (connected && inp) || (!connected && !inp) ) {
            return foundOther;
        }
    }

    int maxInputs = getMaxInputCount();
    for (int i = 0; i < maxInputs; ++i) {
        NodePtr inp = getInput(i);
        if ( (!inp && !connected) || (inp && connected) ) {
            return i;
        }
    }

    return -1;
}

int
InspectorNode::getPreferredInput() const
{
    return getPreferredInputInternal(true);
}

int
InspectorNode::getPreferredInputForConnection() const
{
    return getPreferredInputInternal(false);
}

NATRON_NAMESPACE_EXIT;

NATRON_NAMESPACE_USING;
#include "moc_Node.cpp"<|MERGE_RESOLUTION|>--- conflicted
+++ resolved
@@ -104,11 +104,7 @@
 using std::cout; using std::endl;
 using boost::shared_ptr;
 
-<<<<<<< HEAD
-
-=======
 // protect local classes in anonymous namespace
->>>>>>> d2623f85
 NATRON_NAMESPACE_ANONYMOUS_ENTER
 
 /*The output node was connected from inputNumber to this...*/
@@ -5990,15 +5986,10 @@
     default:
         break;
     }
-<<<<<<< HEAD
 }     // renderPreviewForDepth
 
 NATRON_NAMESPACE_ANONYMOUS_EXIT
 
-=======
-}
-} // namespace {
->>>>>>> d2623f85
 
 class ComputingPreviewSetter_RAII
 {
