// !$*UTF8*$!
{
	archiveVersion = 1;
	classes = {
	};
	objectVersion = 46;
	objects = {

/* Begin PBXAggregateTarget section */
		1E5F8F5118AA91330045A477 /* libs */ = {
			isa = PBXAggregateTarget;
			buildConfigurationList = 1E5F8F5218AA91330045A477 /* Build configuration list for PBXAggregateTarget "libs" */;
			buildPhases = (
			);
			dependencies = (
				1EDADF331D8B0C6500D47689 /* PBXTargetDependency */,
				AC3FFDFE1D8835900049666E /* PBXTargetDependency */,
				AC7762A51D1ACE550006A58E /* PBXTargetDependency */,
				ACD67C001CEC9D1000DD2CFE /* PBXTargetDependency */,
				1E15253A1CA9CD8D0056C506 /* PBXTargetDependency */,
				1E15253C1CA9CD8D0056C506 /* PBXTargetDependency */,
				1E1525381CA9CD8D0056C506 /* PBXTargetDependency */,
				1E15253E1CA9CD8D0056C506 /* PBXTargetDependency */,
				1E1525401CA9CD8D0056C506 /* PBXTargetDependency */,
				D7A1964818B2242E00F412DA /* PBXTargetDependency */,
				1E5F8F5818AA913D0045A477 /* PBXTargetDependency */,
				1E12F4BD1CC6594E00105A34 /* PBXTargetDependency */,
				1E5F8F5A18AA913D0045A477 /* PBXTargetDependency */,
			);
			name = libs;
			productName = libs;
		};
		1EADE5DC18AA404400EF3180 /* all */ = {
			isa = PBXAggregateTarget;
			buildConfigurationList = 1EADE5DD18AA404400EF3180 /* Build configuration list for PBXAggregateTarget "all" */;
			buildPhases = (
			);
			dependencies = (
				1E306DFF1C4949BA00BAC6E3 /* PBXTargetDependency */,
				1EADE5FF18AA408B00EF3180 /* PBXTargetDependency */,
				1E306E011C4949BE00BAC6E3 /* PBXTargetDependency */,
				1E306E031C4949C900BAC6E3 /* PBXTargetDependency */,
			);
			name = all;
			productName = all;
		};
		1EADE5F818AA407D00EF3180 /* Tests */ = {
			isa = PBXAggregateTarget;
			buildConfigurationList = 1EADE5F918AA407D00EF3180 /* Build configuration list for PBXAggregateTarget "Tests" */;
			buildPhases = (
				1E5F8F5018AA911E0045A477 /* ShellScript */,
			);
			dependencies = (
				1E5F8F5C18AA91430045A477 /* PBXTargetDependency */,
				1E306DFD1C4949AB00BAC6E3 /* PBXTargetDependency */,
			);
			name = Tests;
			productName = Tests;
		};
		AC4AA6331C480E7F00C92E12 /* Natron */ = {
			isa = PBXAggregateTarget;
			buildConfigurationList = AC4AA6341C480E7F00C92E12 /* Build configuration list for PBXAggregateTarget "Natron" */;
			buildPhases = (
				1E11781C1D8BD83E00024C91 /* CopyFiles */,
			);
			dependencies = (
				AC4AA6381C480E8700C92E12 /* PBXTargetDependency */,
				1E1178141D8BD50E00024C91 /* PBXTargetDependency */,
				1E306E051C4949D700BAC6E3 /* PBXTargetDependency */,
			);
			name = Natron;
			productName = Natron;
		};
/* End PBXAggregateTarget section */

/* Begin PBXBuildFile section */
		1E11781D1D8BD87100024C91 /* NatronProjectConverter in CopyFiles */ = {isa = PBXBuildFile; fileRef = AC07FAE21D6F65D100A5A9D8 /* NatronProjectConverter */; };
/* End PBXBuildFile section */

/* Begin PBXContainerItemProxy section */
		1E1178131D8BD50E00024C91 /* PBXContainerItemProxy */ = {
			isa = PBXContainerItemProxy;
			containerPortal = AC07FADB1D6F65D100A5A9D8 /* NatronProjectConverter.xcodeproj */;
			proxyType = 1;
			remoteGlobalIDString = 923D21C3763E39C9804AEAFB;
			remoteInfo = NatronProjectConverter;
		};
		1E1178161D8BD50E00024C91 /* PBXContainerItemProxy */ = {
			isa = PBXContainerItemProxy;
			containerPortal = 1EDADF2A1D8B0C4D00D47689 /* yaml-cpp-natron.xcodeproj */;
			proxyType = 2;
			remoteGlobalIDString = 1E1178031D8BD49C00024C91;
			remoteInfo = "libyaml-cpp-natron";
		};
		1E12F4BA1CC6593300105A34 /* PBXContainerItemProxy */ = {
			isa = PBXContainerItemProxy;
			containerPortal = 1E12F4B41CC6593300105A34 /* qhttpserver.xcodeproj */;
			proxyType = 2;
			remoteGlobalIDString = 1E12F4B71CC6593300105A34;
			remoteInfo = qhttpserver;
		};
		1E12F4BC1CC6594E00105A34 /* PBXContainerItemProxy */ = {
			isa = PBXContainerItemProxy;
			containerPortal = 1E12F4B41CC6593300105A34 /* qhttpserver.xcodeproj */;
			proxyType = 1;
			remoteGlobalIDString = 7B66319A2D661600E54F0DA9;
			remoteInfo = qhttpserver;
		};
		1E15250D1CA9CCA70056C506 /* PBXContainerItemProxy */ = {
			isa = PBXContainerItemProxy;
			containerPortal = 1E1524F31CA9CCA60056C506 /* ceres.xcodeproj */;
			proxyType = 2;
			remoteGlobalIDString = 1E1524F61CA9CCA60056C506;
			remoteInfo = ceres;
		};
		1E1525101CA9CCA70056C506 /* PBXContainerItemProxy */ = {
			isa = PBXContainerItemProxy;
			containerPortal = 1E1524F81CA9CCA60056C506 /* gflags.xcodeproj */;
			proxyType = 2;
			remoteGlobalIDString = 1E1524FB1CA9CCA60056C506;
			remoteInfo = gflags;
		};
		1E1525131CA9CCA70056C506 /* PBXContainerItemProxy */ = {
			isa = PBXContainerItemProxy;
			containerPortal = 1E1524FD1CA9CCA60056C506 /* glog.xcodeproj */;
			proxyType = 2;
			remoteGlobalIDString = 1E1525001CA9CCA60056C506;
			remoteInfo = glog;
		};
		1E1525161CA9CCA70056C506 /* PBXContainerItemProxy */ = {
			isa = PBXContainerItemProxy;
			containerPortal = 1E1525021CA9CCA60056C506 /* LibMV.xcodeproj */;
			proxyType = 2;
			remoteGlobalIDString = 1E1525051CA9CCA60056C506;
			remoteInfo = LibMV;
		};
		1E1525191CA9CCA70056C506 /* PBXContainerItemProxy */ = {
			isa = PBXContainerItemProxy;
			containerPortal = 1E1525071CA9CCA60056C506 /* openMVG.xcodeproj */;
			proxyType = 2;
			remoteGlobalIDString = 1E15250A1CA9CCA60056C506;
			remoteInfo = openMVG;
		};
		1E1525371CA9CD8D0056C506 /* PBXContainerItemProxy */ = {
			isa = PBXContainerItemProxy;
			containerPortal = 1E1524F31CA9CCA60056C506 /* ceres.xcodeproj */;
			proxyType = 1;
			remoteGlobalIDString = F8CC1206D116CA04F4C59E76;
			remoteInfo = ceres;
		};
		1E1525391CA9CD8D0056C506 /* PBXContainerItemProxy */ = {
			isa = PBXContainerItemProxy;
			containerPortal = 1E1524F81CA9CCA60056C506 /* gflags.xcodeproj */;
			proxyType = 1;
			remoteGlobalIDString = AE1AD09FA66E17B98A648194;
			remoteInfo = gflags;
		};
		1E15253B1CA9CD8D0056C506 /* PBXContainerItemProxy */ = {
			isa = PBXContainerItemProxy;
			containerPortal = 1E1524FD1CA9CCA60056C506 /* glog.xcodeproj */;
			proxyType = 1;
			remoteGlobalIDString = 7569DD78B40A8DF6A62CFA3E;
			remoteInfo = glog;
		};
		1E15253D1CA9CD8D0056C506 /* PBXContainerItemProxy */ = {
			isa = PBXContainerItemProxy;
			containerPortal = 1E1525021CA9CCA60056C506 /* LibMV.xcodeproj */;
			proxyType = 1;
			remoteGlobalIDString = C7E53A7AD172AE9320949229;
			remoteInfo = LibMV;
		};
		1E15253F1CA9CD8D0056C506 /* PBXContainerItemProxy */ = {
			isa = PBXContainerItemProxy;
			containerPortal = 1E1525071CA9CCA60056C506 /* openMVG.xcodeproj */;
			proxyType = 1;
			remoteGlobalIDString = 328590AF750A79D2CF9DFB9A;
			remoteInfo = openMVG;
		};
		1E189EC31C49475E00F1FD20 /* PBXContainerItemProxy */ = {
			isa = PBXContainerItemProxy;
			containerPortal = 1E189EBF1C49475E00F1FD20 /* Natron.xcodeproj */;
			proxyType = 2;
			remoteGlobalIDString = 1E189EBD1C49475600F1FD20;
			remoteInfo = Natron;
		};
		1E306DF61C49497200BAC6E3 /* PBXContainerItemProxy */ = {
			isa = PBXContainerItemProxy;
			containerPortal = 1E306DED1C49497200BAC6E3 /* NatronRenderer.xcodeproj */;
			proxyType = 2;
			remoteGlobalIDString = 1E306DF01C49497200BAC6E3;
			remoteInfo = NatronRenderer;
		};
		1E306DFC1C4949AB00BAC6E3 /* PBXContainerItemProxy */ = {
			isa = PBXContainerItemProxy;
			containerPortal = 1EADE5C718AA403700EF3180 /* Tests.xcodeproj */;
			proxyType = 1;
			remoteGlobalIDString = DC7FDCA340DAC7F023377B78;
			remoteInfo = Tests;
		};
		1E306DFE1C4949BA00BAC6E3 /* PBXContainerItemProxy */ = {
			isa = PBXContainerItemProxy;
			containerPortal = 1EADE5B818AA400B00EF3180 /* Project object */;
			proxyType = 1;
			remoteGlobalIDString = 1E5F8F5118AA91330045A477;
			remoteInfo = libs;
		};
		1E306E001C4949BE00BAC6E3 /* PBXContainerItemProxy */ = {
			isa = PBXContainerItemProxy;
			containerPortal = 1EADE5B818AA400B00EF3180 /* Project object */;
			proxyType = 1;
			remoteGlobalIDString = AC4AA6331C480E7F00C92E12;
			remoteInfo = Natron;
		};
		1E306E021C4949C900BAC6E3 /* PBXContainerItemProxy */ = {
			isa = PBXContainerItemProxy;
			containerPortal = 1E306DED1C49497200BAC6E3 /* NatronRenderer.xcodeproj */;
			proxyType = 1;
			remoteGlobalIDString = 32D9C4266EC8DC770A644D29;
			remoteInfo = NatronRenderer;
		};
		1E306E041C4949D700BAC6E3 /* PBXContainerItemProxy */ = {
			isa = PBXContainerItemProxy;
			containerPortal = 1E189EBF1C49475E00F1FD20 /* Natron.xcodeproj */;
			proxyType = 1;
			remoteGlobalIDString = 782793A212D0A946A2611559;
			remoteInfo = Natron;
		};
		1E5F8F5718AA913D0045A477 /* PBXContainerItemProxy */ = {
			isa = PBXContainerItemProxy;
			containerPortal = 1EADE5C118AA403700EF3180 /* Engine.xcodeproj */;
			proxyType = 1;
			remoteGlobalIDString = F82FF8B1AB092B635B8D3C44;
			remoteInfo = Engine;
		};
		1E5F8F5918AA913D0045A477 /* PBXContainerItemProxy */ = {
			isa = PBXContainerItemProxy;
			containerPortal = 1EADE5C418AA403700EF3180 /* Gui.xcodeproj */;
			proxyType = 1;
			remoteGlobalIDString = 9B38B1D5C33AF4E4B0F859F7;
			remoteInfo = Gui;
		};
		1E5F8F5B18AA91430045A477 /* PBXContainerItemProxy */ = {
			isa = PBXContainerItemProxy;
			containerPortal = 1EADE5B818AA400B00EF3180 /* Project object */;
			proxyType = 1;
			remoteGlobalIDString = 1E5F8F5118AA91330045A477;
			remoteInfo = libs;
		};
		1EADE5CE18AA403700EF3180 /* PBXContainerItemProxy */ = {
			isa = PBXContainerItemProxy;
			containerPortal = 1EADE5C118AA403700EF3180 /* Engine.xcodeproj */;
			proxyType = 2;
			remoteGlobalIDString = 1EADE59E18AA3E9300EF3180;
			remoteInfo = Engine;
		};
		1EADE5D118AA403700EF3180 /* PBXContainerItemProxy */ = {
			isa = PBXContainerItemProxy;
			containerPortal = 1EADE5C418AA403700EF3180 /* Gui.xcodeproj */;
			proxyType = 2;
			remoteGlobalIDString = 1EADE5A018AA3E9300EF3180;
			remoteInfo = Gui;
		};
		1EADE5DA18AA403700EF3180 /* PBXContainerItemProxy */ = {
			isa = PBXContainerItemProxy;
			containerPortal = 1EADE5C718AA403700EF3180 /* Tests.xcodeproj */;
			proxyType = 2;
			remoteGlobalIDString = 1EADE5A218AA3E9300EF3180;
			remoteInfo = Tests;
		};
		1EADE5FE18AA408B00EF3180 /* PBXContainerItemProxy */ = {
			isa = PBXContainerItemProxy;
			containerPortal = 1EADE5B818AA400B00EF3180 /* Project object */;
			proxyType = 1;
			remoteGlobalIDString = 1EADE5F818AA407D00EF3180;
			remoteInfo = Tests;
		};
		1EDADF321D8B0C6500D47689 /* PBXContainerItemProxy */ = {
			isa = PBXContainerItemProxy;
			containerPortal = 1EDADF2A1D8B0C4D00D47689 /* yaml-cpp-natron.xcodeproj */;
			proxyType = 1;
			remoteGlobalIDString = F1893DC41316C2EF4D083C17;
			remoteInfo = "yaml-cpp-natron";
		};
		AC07FAD91D6F65BE00A5A9D8 /* PBXContainerItemProxy */ = {
			isa = PBXContainerItemProxy;
			containerPortal = AC07FAD31D6F65BE00A5A9D8 /* Serialization.xcodeproj */;
			proxyType = 2;
			remoteGlobalIDString = AC07FAD61D6F65BE00A5A9D8;
			remoteInfo = Serialization;
		};
		AC07FAE11D6F65D100A5A9D8 /* PBXContainerItemProxy */ = {
			isa = PBXContainerItemProxy;
			containerPortal = AC07FADB1D6F65D100A5A9D8 /* NatronProjectConverter.xcodeproj */;
			proxyType = 2;
			remoteGlobalIDString = AC07FADE1D6F65D100A5A9D8;
			remoteInfo = NatronProjectConverter;
		};
		AC3FFDFD1D8835900049666E /* PBXContainerItemProxy */ = {
			isa = PBXContainerItemProxy;
			containerPortal = AC07FAD31D6F65BE00A5A9D8 /* Serialization.xcodeproj */;
			proxyType = 1;
			remoteGlobalIDString = F08B6EF92C65365D1012666D;
			remoteInfo = Serialization;
		};
		AC4AA6371C480E8700C92E12 /* PBXContainerItemProxy */ = {
			isa = PBXContainerItemProxy;
			containerPortal = 1EADE5B818AA400B00EF3180 /* Project object */;
			proxyType = 1;
			remoteGlobalIDString = 1E5F8F5118AA91330045A477;
			remoteInfo = libs;
		};
		AC7762A21D1ACE460006A58E /* PBXContainerItemProxy */ = {
			isa = PBXContainerItemProxy;
			containerPortal = AC77629C1D1ACE460006A58E /* tess.xcodeproj */;
			proxyType = 2;
			remoteGlobalIDString = AC77629F1D1ACE460006A58E;
			remoteInfo = tess;
		};
		AC7762A41D1ACE550006A58E /* PBXContainerItemProxy */ = {
			isa = PBXContainerItemProxy;
			containerPortal = AC77629C1D1ACE460006A58E /* tess.xcodeproj */;
			proxyType = 1;
			remoteGlobalIDString = 4CC5E6935FD17005E28F4818;
			remoteInfo = tess;
		};
		ACD67BFD1CEC9D0900DD2CFE /* PBXContainerItemProxy */ = {
			isa = PBXContainerItemProxy;
			containerPortal = ACD67BF71CEC9D0900DD2CFE /* hoedown.xcodeproj */;
			proxyType = 2;
			remoteGlobalIDString = ACD67BFA1CEC9D0900DD2CFE;
			remoteInfo = hoedown;
		};
		ACD67BFF1CEC9D1000DD2CFE /* PBXContainerItemProxy */ = {
			isa = PBXContainerItemProxy;
			containerPortal = ACD67BF71CEC9D0900DD2CFE /* hoedown.xcodeproj */;
			proxyType = 1;
			remoteGlobalIDString = 547B056CEA92922A2FCFC8AF;
			remoteInfo = hoedown;
		};
		D7A1964518B2242500F412DA /* PBXContainerItemProxy */ = {
			isa = PBXContainerItemProxy;
			containerPortal = D7A1963F18B2242500F412DA /* HostSupport.xcodeproj */;
			proxyType = 2;
			remoteGlobalIDString = D7A1964218B2242500F412DA;
			remoteInfo = HostSupport;
		};
		D7A1964718B2242E00F412DA /* PBXContainerItemProxy */ = {
			isa = PBXContainerItemProxy;
			containerPortal = D7A1963F18B2242500F412DA /* HostSupport.xcodeproj */;
			proxyType = 1;
			remoteGlobalIDString = 0E116598542859DA9320C015;
			remoteInfo = HostSupport;
		};
/* End PBXContainerItemProxy section */

/* Begin PBXCopyFilesBuildPhase section */
		1E11781C1D8BD83E00024C91 /* CopyFiles */ = {
			isa = PBXCopyFilesBuildPhase;
			buildActionMask = 2147483647;
			dstPath = "$(SOURCE_ROOT)/App/build/$(CONFIGURATION)/Natron.app/Contents/MacOS";
			dstSubfolderSpec = 0;
			files = (
				1E11781D1D8BD87100024C91 /* NatronProjectConverter in CopyFiles */,
			);
			runOnlyForDeploymentPostprocessing = 0;
		};
/* End PBXCopyFilesBuildPhase section */

/* Begin PBXFileReference section */
		1E12F4B41CC6593300105A34 /* qhttpserver.xcodeproj */ = {isa = PBXFileReference; lastKnownFileType = "wrapper.pb-project"; name = qhttpserver.xcodeproj; path = libs/qhttpserver/src/qhttpserver.xcodeproj; sourceTree = "<group>"; };
		1E1524F31CA9CCA60056C506 /* ceres.xcodeproj */ = {isa = PBXFileReference; lastKnownFileType = "wrapper.pb-project"; name = ceres.xcodeproj; path = libs/ceres/ceres.xcodeproj; sourceTree = "<group>"; };
		1E1524F81CA9CCA60056C506 /* gflags.xcodeproj */ = {isa = PBXFileReference; lastKnownFileType = "wrapper.pb-project"; name = gflags.xcodeproj; path = libs/gflags/gflags.xcodeproj; sourceTree = "<group>"; };
		1E1524FD1CA9CCA60056C506 /* glog.xcodeproj */ = {isa = PBXFileReference; lastKnownFileType = "wrapper.pb-project"; name = glog.xcodeproj; path = libs/glog/glog.xcodeproj; sourceTree = "<group>"; };
		1E1525021CA9CCA60056C506 /* LibMV.xcodeproj */ = {isa = PBXFileReference; lastKnownFileType = "wrapper.pb-project"; name = LibMV.xcodeproj; path = libs/libmv/LibMV.xcodeproj; sourceTree = "<group>"; };
		1E1525071CA9CCA60056C506 /* openMVG.xcodeproj */ = {isa = PBXFileReference; lastKnownFileType = "wrapper.pb-project"; name = openMVG.xcodeproj; path = libs/openMVG/openMVG.xcodeproj; sourceTree = "<group>"; };
		1E189EBF1C49475E00F1FD20 /* Natron.xcodeproj */ = {isa = PBXFileReference; lastKnownFileType = "wrapper.pb-project"; name = Natron.xcodeproj; path = App/Natron.xcodeproj; sourceTree = "<group>"; };
		1E306DED1C49497200BAC6E3 /* NatronRenderer.xcodeproj */ = {isa = PBXFileReference; lastKnownFileType = "wrapper.pb-project"; name = NatronRenderer.xcodeproj; path = Renderer/NatronRenderer.xcodeproj; sourceTree = "<group>"; };
		1E5EBABC1D4DF2640005A5A8 /* ofx_plugin_programming_guide.html */ = {isa = PBXFileReference; fileEncoding = 4; lastKnownFileType = text.html.documentation; name = ofx_plugin_programming_guide.html; path = Documentation/ofx_plugin_programming_guide.html; sourceTree = "<group>"; };
		1E5EBABD1D4DF2640005A5A8 /* ofxActionsSupported.rtf */ = {isa = PBXFileReference; fileEncoding = 4; lastKnownFileType = text.rtf; name = ofxActionsSupported.rtf; path = Documentation/ofxActionsSupported.rtf; sourceTree = "<group>"; };
		1E5EBABE1D4DF2640005A5A8 /* ofxPropSupported.rtf */ = {isa = PBXFileReference; fileEncoding = 4; lastKnownFileType = text.rtf; name = ofxPropSupported.rtf; path = Documentation/ofxPropSupported.rtf; sourceTree = "<group>"; };
		1E5EBABF1D4DF2640005A5A8 /* Presentation.md */ = {isa = PBXFileReference; fileEncoding = 4; lastKnownFileType = net.daringfireball.markdown; name = Presentation.md; path = Documentation/Presentation.md; sourceTree = "<group>"; };
		1E5EBAC01D4DF2640005A5A8 /* source */ = {isa = PBXFileReference; lastKnownFileType = folder; name = source; path = Documentation/source; sourceTree = "<group>"; };
		1E5EBAC11D4DF2640005A5A8 /* TuttleOFX-README.txt */ = {isa = PBXFileReference; fileEncoding = 4; lastKnownFileType = text; name = "TuttleOFX-README.txt"; path = "Documentation/TuttleOFX-README.txt"; sourceTree = "<group>"; };
		1E70D14F1CF33A0C000D2932 /* BUGS.md */ = {isa = PBXFileReference; fileEncoding = 4; lastKnownFileType = net.daringfireball.markdown; path = BUGS.md; sourceTree = "<group>"; };
		1E70D1501CF33A0C000D2932 /* CHANGELOG.md */ = {isa = PBXFileReference; fileEncoding = 4; lastKnownFileType = net.daringfireball.markdown; path = CHANGELOG.md; sourceTree = "<group>"; };
		1E70D1511CF33A0C000D2932 /* config.pri */ = {isa = PBXFileReference; fileEncoding = 4; lastKnownFileType = text; path = config.pri; sourceTree = "<group>"; };
		1E70D1521CF33A0C000D2932 /* CONTRIBUTING.md */ = {isa = PBXFileReference; fileEncoding = 4; lastKnownFileType = net.daringfireball.markdown; path = CONTRIBUTING.md; sourceTree = "<group>"; };
		1E70D1531CF33A0C000D2932 /* CONTRIBUTORS.txt */ = {isa = PBXFileReference; fileEncoding = 4; lastKnownFileType = text; path = CONTRIBUTORS.txt; sourceTree = "<group>"; };
		1E70D1541CF33A0C000D2932 /* global.pri */ = {isa = PBXFileReference; fileEncoding = 4; lastKnownFileType = text; path = global.pri; sourceTree = "<group>"; };
		1E70D1551CF33A0C000D2932 /* INSTALL_FREEBSD.md */ = {isa = PBXFileReference; fileEncoding = 4; lastKnownFileType = net.daringfireball.markdown; path = INSTALL_FREEBSD.md; sourceTree = "<group>"; };
		1E70D1561CF33A0C000D2932 /* INSTALL_LINUX.md */ = {isa = PBXFileReference; fileEncoding = 4; lastKnownFileType = net.daringfireball.markdown; path = INSTALL_LINUX.md; sourceTree = "<group>"; };
		1E70D1571CF33A0C000D2932 /* INSTALL_OSX.md */ = {isa = PBXFileReference; fileEncoding = 4; lastKnownFileType = net.daringfireball.markdown; path = INSTALL_OSX.md; sourceTree = "<group>"; };
		1E70D1581CF33A0C000D2932 /* INSTALL_WINDOWS.md */ = {isa = PBXFileReference; fileEncoding = 4; lastKnownFileType = net.daringfireball.markdown; path = INSTALL_WINDOWS.md; sourceTree = "<group>"; };
		1E70D1591CF33A0C000D2932 /* LATEST_VERSION.txt */ = {isa = PBXFileReference; fileEncoding = 4; lastKnownFileType = text; path = LATEST_VERSION.txt; sourceTree = "<group>"; };
		1E70D15A1CF33A0C000D2932 /* libs.pri */ = {isa = PBXFileReference; fileEncoding = 4; lastKnownFileType = text; path = libs.pri; sourceTree = "<group>"; };
		1E70D15B1CF33A0C000D2932 /* LICENSE_SHORT.txt */ = {isa = PBXFileReference; fileEncoding = 4; lastKnownFileType = text; path = LICENSE_SHORT.txt; sourceTree = "<group>"; };
		1E70D15C1CF33A0C000D2932 /* LICENSE.txt */ = {isa = PBXFileReference; fileEncoding = 4; lastKnownFileType = text; path = LICENSE.txt; sourceTree = "<group>"; };
		1E70D15D1CF33A0C000D2932 /* Natron.rc */ = {isa = PBXFileReference; fileEncoding = 4; lastKnownFileType = text; path = Natron.rc; sourceTree = "<group>"; };
		1E70D15E1CF33A0C000D2932 /* OpenColorIO-Configs-README.md */ = {isa = PBXFileReference; fileEncoding = 4; lastKnownFileType = net.daringfireball.markdown; path = "OpenColorIO-Configs-README.md"; sourceTree = "<group>"; };
		1E70D15F1CF33A0C000D2932 /* OpenColorIO-Configs.pri */ = {isa = PBXFileReference; fileEncoding = 4; lastKnownFileType = text; path = "OpenColorIO-Configs.pri"; sourceTree = "<group>"; };
		1E70D1601CF33A0C000D2932 /* Project.pro */ = {isa = PBXFileReference; fileEncoding = 4; lastKnownFileType = text; path = Project.pro; sourceTree = "<group>"; };
		1E70D1611CF33A0C000D2932 /* README.md */ = {isa = PBXFileReference; fileEncoding = 4; lastKnownFileType = net.daringfireball.markdown; path = README.md; sourceTree = "<group>"; };
		1E7698DA1D951A0B00AF3860 /* LATEST_VERSION_README.txt */ = {isa = PBXFileReference; fileEncoding = 4; lastKnownFileType = text; path = LATEST_VERSION_README.txt; sourceTree = "<group>"; };
		1EADE5C118AA403700EF3180 /* Engine.xcodeproj */ = {isa = PBXFileReference; lastKnownFileType = "wrapper.pb-project"; name = Engine.xcodeproj; path = Engine/Engine.xcodeproj; sourceTree = "<group>"; };
		1EADE5C418AA403700EF3180 /* Gui.xcodeproj */ = {isa = PBXFileReference; lastKnownFileType = "wrapper.pb-project"; name = Gui.xcodeproj; path = Gui/Gui.xcodeproj; sourceTree = "<group>"; };
		1EADE5C718AA403700EF3180 /* Tests.xcodeproj */ = {isa = PBXFileReference; lastKnownFileType = "wrapper.pb-project"; name = Tests.xcodeproj; path = Tests/Tests.xcodeproj; sourceTree = "<group>"; };
		1EDADF2A1D8B0C4D00D47689 /* yaml-cpp-natron.xcodeproj */ = {isa = PBXFileReference; lastKnownFileType = "wrapper.pb-project"; name = "yaml-cpp-natron.xcodeproj"; path = "libs/yaml-cpp/yaml-cpp-natron.xcodeproj"; sourceTree = "<group>"; };
		1EEB0B5B1D1ADF4D00F0D43D /* LICENSE-AGPL-3.0.txt */ = {isa = PBXFileReference; fileEncoding = 4; lastKnownFileType = text; path = "LICENSE-AGPL-3.0.txt"; sourceTree = "<group>"; };
		1EEB0B5C1D1ADF4D00F0D43D /* LICENSE-Apache-2.0.txt */ = {isa = PBXFileReference; fileEncoding = 4; lastKnownFileType = text; path = "LICENSE-Apache-2.0.txt"; sourceTree = "<group>"; };
		1EEB0B5D1D1ADF4D00F0D43D /* LICENSE-Boost.txt */ = {isa = PBXFileReference; fileEncoding = 4; lastKnownFileType = text; path = "LICENSE-Boost.txt"; sourceTree = "<group>"; };
		1EEB0B5E1D1ADF4D00F0D43D /* LICENSE-bzip2.txt */ = {isa = PBXFileReference; fileEncoding = 4; lastKnownFileType = text; path = "LICENSE-bzip2.txt"; sourceTree = "<group>"; };
		1EEB0B5F1D1ADF4D00F0D43D /* LICENSE-CeresSolver.txt */ = {isa = PBXFileReference; fileEncoding = 4; lastKnownFileType = text; path = "LICENSE-CeresSolver.txt"; sourceTree = "<group>"; };
		1EEB0B601D1ADF4D00F0D43D /* LICENSE-expat.txt */ = {isa = PBXFileReference; fileEncoding = 4; lastKnownFileType = text; path = "LICENSE-expat.txt"; sourceTree = "<group>"; };
		1EEB0B611D1ADF4D00F0D43D /* LICENSE-Field3D.txt */ = {isa = PBXFileReference; fileEncoding = 4; lastKnownFileType = text; path = "LICENSE-Field3D.txt"; sourceTree = "<group>"; };
		1EEB0B621D1ADF4D00F0D43D /* LICENSE-fontconfig.txt */ = {isa = PBXFileReference; fileEncoding = 4; lastKnownFileType = text; path = "LICENSE-fontconfig.txt"; sourceTree = "<group>"; };
		1EEB0B631D1ADF4D00F0D43D /* LICENSE-FreeType.txt */ = {isa = PBXFileReference; fileEncoding = 4; lastKnownFileType = text; path = "LICENSE-FreeType.txt"; sourceTree = "<group>"; };
		1EEB0B641D1ADF4D00F0D43D /* LICENSE-gflags.txt */ = {isa = PBXFileReference; fileEncoding = 4; lastKnownFileType = text; path = "LICENSE-gflags.txt"; sourceTree = "<group>"; };
		1EEB0B651D1ADF4D00F0D43D /* LICENSE-GIFLIB.txt */ = {isa = PBXFileReference; fileEncoding = 4; lastKnownFileType = text; path = "LICENSE-GIFLIB.txt"; sourceTree = "<group>"; };
		1EEB0B661D1ADF4D00F0D43D /* LICENSE-GLAD.txt */ = {isa = PBXFileReference; fileEncoding = 4; lastKnownFileType = text; path = "LICENSE-GLAD.txt"; sourceTree = "<group>"; };
		1EEB0B671D1ADF4D00F0D43D /* LICENSE-GLFW.txt */ = {isa = PBXFileReference; fileEncoding = 4; lastKnownFileType = text; path = "LICENSE-GLFW.txt"; sourceTree = "<group>"; };
		1EEB0B681D1ADF4D00F0D43D /* LICENSE-glog.txt */ = {isa = PBXFileReference; fileEncoding = 4; lastKnownFileType = text; path = "LICENSE-glog.txt"; sourceTree = "<group>"; };
		1EEB0B691D1ADF4D00F0D43D /* LICENSE-GPL-2.0.txt */ = {isa = PBXFileReference; fileEncoding = 4; lastKnownFileType = text; path = "LICENSE-GPL-2.0.txt"; sourceTree = "<group>"; };
		1EEB0B6A1D1ADF4D00F0D43D /* LICENSE-HarfBuzz.txt */ = {isa = PBXFileReference; fileEncoding = 4; lastKnownFileType = text; path = "LICENSE-HarfBuzz.txt"; sourceTree = "<group>"; };
		1EEB0B6B1D1ADF4D00F0D43D /* LICENSE-HDF5.txt */ = {isa = PBXFileReference; fileEncoding = 4; lastKnownFileType = text; path = "LICENSE-HDF5.txt"; sourceTree = "<group>"; };
		1EEB0B6C1D1ADF4D00F0D43D /* LICENSE-hoedown.txt */ = {isa = PBXFileReference; fileEncoding = 4; lastKnownFileType = text; path = "LICENSE-hoedown.txt"; sourceTree = "<group>"; };
		1EEB0B6D1D1ADF4D00F0D43D /* LICENSE-ICU.txt */ = {isa = PBXFileReference; fileEncoding = 4; lastKnownFileType = text; path = "LICENSE-ICU.txt"; sourceTree = "<group>"; };
		1EEB0B6E1D1ADF4D00F0D43D /* LICENSE-ImageMagick.txt */ = {isa = PBXFileReference; fileEncoding = 4; lastKnownFileType = text; path = "LICENSE-ImageMagick.txt"; sourceTree = "<group>"; };
		1EEB0B6F1D1ADF4D00F0D43D /* LICENSE-JasPer.txt */ = {isa = PBXFileReference; fileEncoding = 4; lastKnownFileType = text; path = "LICENSE-JasPer.txt"; sourceTree = "<group>"; };
		1EEB0B701D1ADF4D00F0D43D /* LICENSE-LGPL-2.1.txt */ = {isa = PBXFileReference; fileEncoding = 4; lastKnownFileType = text; path = "LICENSE-LGPL-2.1.txt"; sourceTree = "<group>"; };
		1EEB0B711D1ADF4D00F0D43D /* LICENSE-libedit.txt */ = {isa = PBXFileReference; fileEncoding = 4; lastKnownFileType = text; path = "LICENSE-libedit.txt"; sourceTree = "<group>"; };
		1EEB0B721D1ADF4D00F0D43D /* LICENSE-libffi.txt */ = {isa = PBXFileReference; fileEncoding = 4; lastKnownFileType = text; path = "LICENSE-libffi.txt"; sourceTree = "<group>"; };
		1EEB0B731D1ADF4D00F0D43D /* LICENSE-libjpeg.txt */ = {isa = PBXFileReference; fileEncoding = 4; lastKnownFileType = text; path = "LICENSE-libjpeg.txt"; sourceTree = "<group>"; };
		1EEB0B741D1ADF4D00F0D43D /* LICENSE-libmng.txt */ = {isa = PBXFileReference; fileEncoding = 4; lastKnownFileType = text; path = "LICENSE-libmng.txt"; sourceTree = "<group>"; };
		1EEB0B751D1ADF4D00F0D43D /* LICENSE-libmv.txt */ = {isa = PBXFileReference; fileEncoding = 4; lastKnownFileType = text; path = "LICENSE-libmv.txt"; sourceTree = "<group>"; };
		1EEB0B761D1ADF4D00F0D43D /* LICENSE-libogg.txt */ = {isa = PBXFileReference; fileEncoding = 4; lastKnownFileType = text; path = "LICENSE-libogg.txt"; sourceTree = "<group>"; };
		1EEB0B771D1ADF4D00F0D43D /* LICENSE-libopus.txt */ = {isa = PBXFileReference; fileEncoding = 4; lastKnownFileType = text; path = "LICENSE-libopus.txt"; sourceTree = "<group>"; };
		1EEB0B781D1ADF4D00F0D43D /* LICENSE-libpng.txt */ = {isa = PBXFileReference; fileEncoding = 4; lastKnownFileType = text; path = "LICENSE-libpng.txt"; sourceTree = "<group>"; };
		1EEB0B791D1ADF4D00F0D43D /* LICENSE-libspeex.txt */ = {isa = PBXFileReference; fileEncoding = 4; lastKnownFileType = text; path = "LICENSE-libspeex.txt"; sourceTree = "<group>"; };
		1EEB0B7A1D1ADF4D00F0D43D /* LICENSE-libtheora.txt */ = {isa = PBXFileReference; fileEncoding = 4; lastKnownFileType = text; path = "LICENSE-libtheora.txt"; sourceTree = "<group>"; };
		1EEB0B7B1D1ADF4D00F0D43D /* LICENSE-libtiff.txt */ = {isa = PBXFileReference; fileEncoding = 4; lastKnownFileType = text; path = "LICENSE-libtiff.txt"; sourceTree = "<group>"; };
		1EEB0B7C1D1ADF4D00F0D43D /* LICENSE-libvorbis.txt */ = {isa = PBXFileReference; fileEncoding = 4; lastKnownFileType = text; path = "LICENSE-libvorbis.txt"; sourceTree = "<group>"; };
		1EEB0B7D1D1ADF4D00F0D43D /* LICENSE-libxml.txt */ = {isa = PBXFileReference; fileEncoding = 4; lastKnownFileType = text; path = "LICENSE-libxml.txt"; sourceTree = "<group>"; };
		1EEB0B7E1D1ADF4D00F0D43D /* LICENSE-libxml2.txt */ = {isa = PBXFileReference; fileEncoding = 4; lastKnownFileType = text; path = "LICENSE-libxml2.txt"; sourceTree = "<group>"; };
		1EEB0B7F1D1ADF4D00F0D43D /* LICENSE-Little-CMS.txt */ = {isa = PBXFileReference; fileEncoding = 4; lastKnownFileType = text; path = "LICENSE-Little-CMS.txt"; sourceTree = "<group>"; };
		1EEB0B801D1ADF4D00F0D43D /* LICENSE-Mesa.txt */ = {isa = PBXFileReference; fileEncoding = 4; lastKnownFileType = text; path = "LICENSE-Mesa.txt"; sourceTree = "<group>"; };
		1EEB0B811D1ADF4D00F0D43D /* LICENSE-MPL-2.0.txt */ = {isa = PBXFileReference; fileEncoding = 4; lastKnownFileType = text; path = "LICENSE-MPL-2.0.txt"; sourceTree = "<group>"; };
		1EEB0B821D1ADF4D00F0D43D /* LICENSE-OpenColorIO.txt */ = {isa = PBXFileReference; fileEncoding = 4; lastKnownFileType = text; path = "LICENSE-OpenColorIO.txt"; sourceTree = "<group>"; };
		1EEB0B831D1ADF4D00F0D43D /* LICENSE-OpenEXR.txt */ = {isa = PBXFileReference; fileEncoding = 4; lastKnownFileType = text; path = "LICENSE-OpenEXR.txt"; sourceTree = "<group>"; };
		1EEB0B841D1ADF4D00F0D43D /* LICENSE-openfx.txt */ = {isa = PBXFileReference; fileEncoding = 4; lastKnownFileType = text; path = "LICENSE-openfx.txt"; sourceTree = "<group>"; };
		1EEB0B851D1ADF4D00F0D43D /* LICENSE-openh264.txt */ = {isa = PBXFileReference; fileEncoding = 4; lastKnownFileType = text; path = "LICENSE-openh264.txt"; sourceTree = "<group>"; };
		1EEB0B861D1ADF4D00F0D43D /* LICENSE-OpenImageIO.txt */ = {isa = PBXFileReference; fileEncoding = 4; lastKnownFileType = text; path = "LICENSE-OpenImageIO.txt"; sourceTree = "<group>"; };
		1EEB0B871D1ADF4D00F0D43D /* LICENSE-openjpeg.txt */ = {isa = PBXFileReference; fileEncoding = 4; lastKnownFileType = text; path = "LICENSE-openjpeg.txt"; sourceTree = "<group>"; };
		1EEB0B881D1ADF4D00F0D43D /* LICENSE-OpenSSL.txt */ = {isa = PBXFileReference; fileEncoding = 4; lastKnownFileType = text; path = "LICENSE-OpenSSL.txt"; sourceTree = "<group>"; };
		1EEB0B891D1ADF4D00F0D43D /* LICENSE-orc.txt */ = {isa = PBXFileReference; fileEncoding = 4; lastKnownFileType = text; path = "LICENSE-orc.txt"; sourceTree = "<group>"; };
		1EEB0B8A1D1ADF4D00F0D43D /* LICENSE-Pixman.txt */ = {isa = PBXFileReference; fileEncoding = 4; lastKnownFileType = text; path = "LICENSE-Pixman.txt"; sourceTree = "<group>"; };
		1EEB0B8B1D1ADF4D00F0D43D /* LICENSE-Python.txt */ = {isa = PBXFileReference; fileEncoding = 4; lastKnownFileType = text; path = "LICENSE-Python.txt"; sourceTree = "<group>"; };
		1EEB0B8C1D1ADF4D00F0D43D /* LICENSE-qhttpserver.txt */ = {isa = PBXFileReference; fileEncoding = 4; lastKnownFileType = text; path = "LICENSE-qhttpserver.txt"; sourceTree = "<group>"; };
		1EEB0B8D1D1ADF4D00F0D43D /* LICENSE-Qt-LGPL.txt */ = {isa = PBXFileReference; fileEncoding = 4; lastKnownFileType = text; path = "LICENSE-Qt-LGPL.txt"; sourceTree = "<group>"; };
		1EEB0B8E1D1ADF4D00F0D43D /* LICENSE-Schroedinger.txt */ = {isa = PBXFileReference; fileEncoding = 4; lastKnownFileType = text; path = "LICENSE-Schroedinger.txt"; sourceTree = "<group>"; };
		1EEB0B8F1D1ADF4D00F0D43D /* LICENSE-SeExpr.txt */ = {isa = PBXFileReference; fileEncoding = 4; lastKnownFileType = text; path = "LICENSE-SeExpr.txt"; sourceTree = "<group>"; };
		1EEB0B901D1ADF4D00F0D43D /* LICENSE-TinyXML.txt */ = {isa = PBXFileReference; fileEncoding = 4; lastKnownFileType = text; path = "LICENSE-TinyXML.txt"; sourceTree = "<group>"; };
		1EEB0B911D1ADF4D00F0D43D /* LICENSE-webp.txt */ = {isa = PBXFileReference; fileEncoding = 4; lastKnownFileType = text; path = "LICENSE-webp.txt"; sourceTree = "<group>"; };
		1EEB0B921D1ADF4D00F0D43D /* LICENSE-zlib.txt */ = {isa = PBXFileReference; fileEncoding = 4; lastKnownFileType = text; path = "LICENSE-zlib.txt"; sourceTree = "<group>"; };
		1EEB0B931D1ADF4D00F0D43D /* README.md */ = {isa = PBXFileReference; fileEncoding = 4; lastKnownFileType = net.daringfireball.markdown; path = README.md; sourceTree = "<group>"; };
		AC07FAD31D6F65BE00A5A9D8 /* Serialization.xcodeproj */ = {isa = PBXFileReference; lastKnownFileType = "wrapper.pb-project"; name = Serialization.xcodeproj; path = Serialization/Serialization.xcodeproj; sourceTree = "<group>"; };
		AC07FADB1D6F65D100A5A9D8 /* NatronProjectConverter.xcodeproj */ = {isa = PBXFileReference; lastKnownFileType = "wrapper.pb-project"; name = NatronProjectConverter.xcodeproj; path = ProjectConverter/NatronProjectConverter.xcodeproj; sourceTree = "<group>"; };
		AC77629C1D1ACE460006A58E /* tess.xcodeproj */ = {isa = PBXFileReference; lastKnownFileType = "wrapper.pb-project"; name = tess.xcodeproj; path = libs/libtess/tess.xcodeproj; sourceTree = "<group>"; };
		ACD67BF71CEC9D0900DD2CFE /* hoedown.xcodeproj */ = {isa = PBXFileReference; lastKnownFileType = "wrapper.pb-project"; name = hoedown.xcodeproj; path = libs/hoedown/hoedown.xcodeproj; sourceTree = "<group>"; };
		D7A1963F18B2242500F412DA /* HostSupport.xcodeproj */ = {isa = PBXFileReference; lastKnownFileType = "wrapper.pb-project"; name = HostSupport.xcodeproj; path = HostSupport/HostSupport.xcodeproj; sourceTree = "<group>"; };
/* End PBXFileReference section */

/* Begin PBXGroup section */
		1E12F4B51CC6593300105A34 /* Products */ = {
			isa = PBXGroup;
			children = (
				1E12F4BB1CC6593300105A34 /* libqhttpserver.a */,
			);
			name = Products;
			sourceTree = "<group>";
		};
		1E1524F41CA9CCA60056C506 /* Products */ = {
			isa = PBXGroup;
			children = (
				1E15250E1CA9CCA70056C506 /* libceres.a */,
			);
			name = Products;
			sourceTree = "<group>";
		};
		1E1524F91CA9CCA60056C506 /* Products */ = {
			isa = PBXGroup;
			children = (
				1E1525111CA9CCA70056C506 /* libgflags.a */,
			);
			name = Products;
			sourceTree = "<group>";
		};
		1E1524FE1CA9CCA60056C506 /* Products */ = {
			isa = PBXGroup;
			children = (
				1E1525141CA9CCA70056C506 /* libglog.a */,
			);
			name = Products;
			sourceTree = "<group>";
		};
		1E1525031CA9CCA60056C506 /* Products */ = {
			isa = PBXGroup;
			children = (
				1E1525171CA9CCA70056C506 /* libLibMV.a */,
			);
			name = Products;
			sourceTree = "<group>";
		};
		1E1525081CA9CCA60056C506 /* Products */ = {
			isa = PBXGroup;
			children = (
				1E15251A1CA9CCA70056C506 /* libopenMVG.a */,
			);
			name = Products;
			sourceTree = "<group>";
		};
		1E189EC01C49475E00F1FD20 /* Products */ = {
			isa = PBXGroup;
			children = (
				1E189EC41C49475E00F1FD20 /* Natron.app */,
			);
			name = Products;
			sourceTree = "<group>";
		};
		1E306DEE1C49497200BAC6E3 /* Products */ = {
			isa = PBXGroup;
			children = (
				1E306DF71C49497200BAC6E3 /* NatronRenderer */,
			);
			name = Products;
			sourceTree = "<group>";
		};
		1E5EBABB1D4DF2130005A5A8 /* READMEs */ = {
			isa = PBXGroup;
			children = (
				1E70D1611CF33A0C000D2932 /* README.md */,
				1E70D14F1CF33A0C000D2932 /* BUGS.md */,
				1E70D1501CF33A0C000D2932 /* CHANGELOG.md */,
				1E70D1521CF33A0C000D2932 /* CONTRIBUTING.md */,
				1E70D1531CF33A0C000D2932 /* CONTRIBUTORS.txt */,
				1E70D1551CF33A0C000D2932 /* INSTALL_FREEBSD.md */,
				1E70D1561CF33A0C000D2932 /* INSTALL_LINUX.md */,
				1E70D1571CF33A0C000D2932 /* INSTALL_OSX.md */,
				1E70D1581CF33A0C000D2932 /* INSTALL_WINDOWS.md */,
				1E70D15E1CF33A0C000D2932 /* OpenColorIO-Configs-README.md */,
				1EEB0B211D1ADC9A00F0D43D /* components */,
			);
			name = READMEs;
			sourceTree = "<group>";
		};
		1E70D1621CF33AF3000D2932 /* QMake files */ = {
			isa = PBXGroup;
			children = (
				1E70D1601CF33A0C000D2932 /* Project.pro */,
				1E70D1541CF33A0C000D2932 /* global.pri */,
				1E70D1511CF33A0C000D2932 /* config.pri */,
				1E70D15A1CF33A0C000D2932 /* libs.pri */,
				1E70D15F1CF33A0C000D2932 /* OpenColorIO-Configs.pri */,
			);
			name = "QMake files";
			sourceTree = "<group>";
		};
		1E70D1631CF33B22000D2932 /* Documentation */ = {
			isa = PBXGroup;
			children = (
				1E5EBABB1D4DF2130005A5A8 /* READMEs */,
				1E70D1591CF33A0C000D2932 /* LATEST_VERSION.txt */,
				1E7698DA1D951A0B00AF3860 /* LATEST_VERSION_README.txt */,
				1E70D15B1CF33A0C000D2932 /* LICENSE_SHORT.txt */,
				1E70D15C1CF33A0C000D2932 /* LICENSE.txt */,
				1E70D15D1CF33A0C000D2932 /* Natron.rc */,
				1E5EBABC1D4DF2640005A5A8 /* ofx_plugin_programming_guide.html */,
				1E5EBABD1D4DF2640005A5A8 /* ofxActionsSupported.rtf */,
				1E5EBABE1D4DF2640005A5A8 /* ofxPropSupported.rtf */,
				1E5EBABF1D4DF2640005A5A8 /* Presentation.md */,
				1E5EBAC01D4DF2640005A5A8 /* source */,
				1E5EBAC11D4DF2640005A5A8 /* TuttleOFX-README.txt */,
			);
			name = Documentation;
			sourceTree = "<group>";
		};
		1EADE5B718AA400B00EF3180 = {
			isa = PBXGroup;
			children = (
				1E70D1631CF33B22000D2932 /* Documentation */,
				1E70D1621CF33AF3000D2932 /* QMake files */,
				ACD67BF71CEC9D0900DD2CFE /* hoedown.xcodeproj */,
				AC77629C1D1ACE460006A58E /* tess.xcodeproj */,
				1E1524F31CA9CCA60056C506 /* ceres.xcodeproj */,
				1E1524F81CA9CCA60056C506 /* gflags.xcodeproj */,
				1E1524FD1CA9CCA60056C506 /* glog.xcodeproj */,
				1E1525021CA9CCA60056C506 /* LibMV.xcodeproj */,
				1E1525071CA9CCA60056C506 /* openMVG.xcodeproj */,
				1E12F4B41CC6593300105A34 /* qhttpserver.xcodeproj */,
				1EDADF2A1D8B0C4D00D47689 /* yaml-cpp-natron.xcodeproj */,
				D7A1963F18B2242500F412DA /* HostSupport.xcodeproj */,
				1E306DED1C49497200BAC6E3 /* NatronRenderer.xcodeproj */,
				AC07FADB1D6F65D100A5A9D8 /* NatronProjectConverter.xcodeproj */,
				1E189EBF1C49475E00F1FD20 /* Natron.xcodeproj */,
				1EADE5C118AA403700EF3180 /* Engine.xcodeproj */,
				1EADE5C418AA403700EF3180 /* Gui.xcodeproj */,
				AC07FAD31D6F65BE00A5A9D8 /* Serialization.xcodeproj */,
				1EADE5C718AA403700EF3180 /* Tests.xcodeproj */,
			);
			sourceTree = "<group>";
		};
		1EADE5C218AA403700EF3180 /* Products */ = {
			isa = PBXGroup;
			children = (
				1EADE5CF18AA403700EF3180 /* libEngine.a */,
			);
			name = Products;
			sourceTree = "<group>";
		};
		1EADE5C518AA403700EF3180 /* Products */ = {
			isa = PBXGroup;
			children = (
				1EADE5D218AA403700EF3180 /* libGui.a */,
			);
			name = Products;
			sourceTree = "<group>";
		};
		1EADE5C818AA403700EF3180 /* Products */ = {
			isa = PBXGroup;
			children = (
				1EADE5DB18AA403700EF3180 /* Tests */,
			);
			name = Products;
			sourceTree = "<group>";
		};
		1EDADF2B1D8B0C4D00D47689 /* Products */ = {
			isa = PBXGroup;
			children = (
<<<<<<< HEAD
				1E1178171D8BD50E00024C91 /* libyaml-cpp-natron.dylib */,
=======
				1EB121721D87F6EE009646F7 /* conf.py */,
				1EB121621D87F6EE009646F7 /* _group.rst */,
				1EB121631D87F6EE009646F7 /* _groupChannel.rst */,
				1EB121641D87F6EE009646F7 /* _groupColor.rst */,
				1EB121651D87F6EE009646F7 /* _groupDraw.rst */,
				1EB121661D87F6EE009646F7 /* _groupExtra.rst */,
				1EB121671D87F6EE009646F7 /* _groupFilter.rst */,
				1EB121681D87F6EE009646F7 /* _groupImage.rst */,
				1EB121691D87F6EE009646F7 /* _groupKeyer.rst */,
				1EB1216A1D87F6EE009646F7 /* _groupMerge.rst */,
				1EB1216B1D87F6EE009646F7 /* _groupOther.rst */,
				1EB1216C1D87F6EE009646F7 /* _groupTime.rst */,
				1EB1216D1D87F6EE009646F7 /* _groupTransform.rst */,
				1EB1216E1D87F6EE009646F7 /* _groupViews.rst */,
				1EB1216F1D87F6EE009646F7 /* _prefs.rst */,
				1EB121701D87F6EE009646F7 /* _static */,
				1EB121711D87F6EE009646F7 /* _templates */,
				1EB121731D87F6EE009646F7 /* devel */,
				1EB121741D87F6EE009646F7 /* guide */,
				1EB121751D87F6EE009646F7 /* index.rst */,
				1EB121761D87F6EE009646F7 /* plugins */,
				1EB121771D87F6EE009646F7 /* README.md */,
>>>>>>> 66e5ed4a
			);
			name = Products;
			sourceTree = "<group>";
		};
		1EEB0B211D1ADC9A00F0D43D /* components */ = {
			isa = PBXGroup;
			children = (
				1EEB0B931D1ADF4D00F0D43D /* README.md */,
				1EEB0B5B1D1ADF4D00F0D43D /* LICENSE-AGPL-3.0.txt */,
				1EEB0B5C1D1ADF4D00F0D43D /* LICENSE-Apache-2.0.txt */,
				1EEB0B5D1D1ADF4D00F0D43D /* LICENSE-Boost.txt */,
				1EEB0B5E1D1ADF4D00F0D43D /* LICENSE-bzip2.txt */,
				1EEB0B5F1D1ADF4D00F0D43D /* LICENSE-CeresSolver.txt */,
				1EEB0B601D1ADF4D00F0D43D /* LICENSE-expat.txt */,
				1EEB0B611D1ADF4D00F0D43D /* LICENSE-Field3D.txt */,
				1EEB0B621D1ADF4D00F0D43D /* LICENSE-fontconfig.txt */,
				1EEB0B631D1ADF4D00F0D43D /* LICENSE-FreeType.txt */,
				1EEB0B641D1ADF4D00F0D43D /* LICENSE-gflags.txt */,
				1EEB0B651D1ADF4D00F0D43D /* LICENSE-GIFLIB.txt */,
				1EEB0B661D1ADF4D00F0D43D /* LICENSE-GLAD.txt */,
				1EEB0B671D1ADF4D00F0D43D /* LICENSE-GLFW.txt */,
				1EEB0B681D1ADF4D00F0D43D /* LICENSE-glog.txt */,
				1EEB0B691D1ADF4D00F0D43D /* LICENSE-GPL-2.0.txt */,
				1EEB0B6A1D1ADF4D00F0D43D /* LICENSE-HarfBuzz.txt */,
				1EEB0B6B1D1ADF4D00F0D43D /* LICENSE-HDF5.txt */,
				1EEB0B6C1D1ADF4D00F0D43D /* LICENSE-hoedown.txt */,
				1EEB0B6D1D1ADF4D00F0D43D /* LICENSE-ICU.txt */,
				1EEB0B6E1D1ADF4D00F0D43D /* LICENSE-ImageMagick.txt */,
				1EEB0B6F1D1ADF4D00F0D43D /* LICENSE-JasPer.txt */,
				1EEB0B701D1ADF4D00F0D43D /* LICENSE-LGPL-2.1.txt */,
				1EEB0B711D1ADF4D00F0D43D /* LICENSE-libedit.txt */,
				1EEB0B721D1ADF4D00F0D43D /* LICENSE-libffi.txt */,
				1EEB0B731D1ADF4D00F0D43D /* LICENSE-libjpeg.txt */,
				1EEB0B741D1ADF4D00F0D43D /* LICENSE-libmng.txt */,
				1EEB0B751D1ADF4D00F0D43D /* LICENSE-libmv.txt */,
				1EEB0B761D1ADF4D00F0D43D /* LICENSE-libogg.txt */,
				1EEB0B771D1ADF4D00F0D43D /* LICENSE-libopus.txt */,
				1EEB0B781D1ADF4D00F0D43D /* LICENSE-libpng.txt */,
				1EEB0B791D1ADF4D00F0D43D /* LICENSE-libspeex.txt */,
				1EEB0B7A1D1ADF4D00F0D43D /* LICENSE-libtheora.txt */,
				1EEB0B7B1D1ADF4D00F0D43D /* LICENSE-libtiff.txt */,
				1EEB0B7C1D1ADF4D00F0D43D /* LICENSE-libvorbis.txt */,
				1EEB0B7D1D1ADF4D00F0D43D /* LICENSE-libxml.txt */,
				1EEB0B7E1D1ADF4D00F0D43D /* LICENSE-libxml2.txt */,
				1EEB0B7F1D1ADF4D00F0D43D /* LICENSE-Little-CMS.txt */,
				1EEB0B801D1ADF4D00F0D43D /* LICENSE-Mesa.txt */,
				1EEB0B811D1ADF4D00F0D43D /* LICENSE-MPL-2.0.txt */,
				1EEB0B821D1ADF4D00F0D43D /* LICENSE-OpenColorIO.txt */,
				1EEB0B831D1ADF4D00F0D43D /* LICENSE-OpenEXR.txt */,
				1EEB0B841D1ADF4D00F0D43D /* LICENSE-openfx.txt */,
				1EEB0B851D1ADF4D00F0D43D /* LICENSE-openh264.txt */,
				1EEB0B861D1ADF4D00F0D43D /* LICENSE-OpenImageIO.txt */,
				1EEB0B871D1ADF4D00F0D43D /* LICENSE-openjpeg.txt */,
				1EEB0B881D1ADF4D00F0D43D /* LICENSE-OpenSSL.txt */,
				1EEB0B891D1ADF4D00F0D43D /* LICENSE-orc.txt */,
				1EEB0B8A1D1ADF4D00F0D43D /* LICENSE-Pixman.txt */,
				1EEB0B8B1D1ADF4D00F0D43D /* LICENSE-Python.txt */,
				1EEB0B8C1D1ADF4D00F0D43D /* LICENSE-qhttpserver.txt */,
				1EEB0B8D1D1ADF4D00F0D43D /* LICENSE-Qt-LGPL.txt */,
				1EEB0B8E1D1ADF4D00F0D43D /* LICENSE-Schroedinger.txt */,
				1EEB0B8F1D1ADF4D00F0D43D /* LICENSE-SeExpr.txt */,
				1EEB0B901D1ADF4D00F0D43D /* LICENSE-TinyXML.txt */,
				1EEB0B911D1ADF4D00F0D43D /* LICENSE-webp.txt */,
				1EEB0B921D1ADF4D00F0D43D /* LICENSE-zlib.txt */,
			);
			name = components;
			path = tools/license/components;
			sourceTree = "<group>";
		};
		AC07FAD41D6F65BE00A5A9D8 /* Products */ = {
			isa = PBXGroup;
			children = (
				AC07FADA1D6F65BE00A5A9D8 /* libSerialization.a */,
			);
			name = Products;
			sourceTree = "<group>";
		};
		AC07FADC1D6F65D100A5A9D8 /* Products */ = {
			isa = PBXGroup;
			children = (
				AC07FAE21D6F65D100A5A9D8 /* NatronProjectConverter */,
			);
			name = Products;
			sourceTree = "<group>";
		};
		AC77629D1D1ACE460006A58E /* Products */ = {
			isa = PBXGroup;
			children = (
				AC7762A31D1ACE460006A58E /* libtess.a */,
			);
			name = Products;
			sourceTree = "<group>";
		};
		ACD67BF81CEC9D0900DD2CFE /* Products */ = {
			isa = PBXGroup;
			children = (
				ACD67BFE1CEC9D0900DD2CFE /* libhoedown.a */,
			);
			name = Products;
			sourceTree = "<group>";
		};
		D7A1964018B2242500F412DA /* Products */ = {
			isa = PBXGroup;
			children = (
				D7A1964618B2242500F412DA /* libHostSupport.a */,
			);
			name = Products;
			sourceTree = "<group>";
		};
/* End PBXGroup section */

/* Begin PBXProject section */
		1EADE5B818AA400B00EF3180 /* Project object */ = {
			isa = PBXProject;
			attributes = {
				LastUpgradeCheck = 0500;
				TargetAttributes = {
					AC4AA6331C480E7F00C92E12 = {
						CreatedOnToolsVersion = 7.2;
					};
				};
			};
			buildConfigurationList = 1EADE5BB18AA400B00EF3180 /* Build configuration list for PBXProject "Project-xcode" */;
			compatibilityVersion = "Xcode 3.2";
			developmentRegion = English;
			hasScannedForEncodings = 0;
			knownRegions = (
				en,
			);
			mainGroup = 1EADE5B718AA400B00EF3180;
			projectDirPath = "";
			projectReferences = (
				{
					ProductGroup = 1E1524F41CA9CCA60056C506 /* Products */;
					ProjectRef = 1E1524F31CA9CCA60056C506 /* ceres.xcodeproj */;
				},
				{
					ProductGroup = 1EADE5C218AA403700EF3180 /* Products */;
					ProjectRef = 1EADE5C118AA403700EF3180 /* Engine.xcodeproj */;
				},
				{
					ProductGroup = 1E1524F91CA9CCA60056C506 /* Products */;
					ProjectRef = 1E1524F81CA9CCA60056C506 /* gflags.xcodeproj */;
				},
				{
					ProductGroup = 1E1524FE1CA9CCA60056C506 /* Products */;
					ProjectRef = 1E1524FD1CA9CCA60056C506 /* glog.xcodeproj */;
				},
				{
					ProductGroup = 1EADE5C518AA403700EF3180 /* Products */;
					ProjectRef = 1EADE5C418AA403700EF3180 /* Gui.xcodeproj */;
				},
				{
					ProductGroup = ACD67BF81CEC9D0900DD2CFE /* Products */;
					ProjectRef = ACD67BF71CEC9D0900DD2CFE /* hoedown.xcodeproj */;
				},
				{
					ProductGroup = D7A1964018B2242500F412DA /* Products */;
					ProjectRef = D7A1963F18B2242500F412DA /* HostSupport.xcodeproj */;
				},
				{
					ProductGroup = 1E1525031CA9CCA60056C506 /* Products */;
					ProjectRef = 1E1525021CA9CCA60056C506 /* LibMV.xcodeproj */;
				},
				{
					ProductGroup = 1E189EC01C49475E00F1FD20 /* Products */;
					ProjectRef = 1E189EBF1C49475E00F1FD20 /* Natron.xcodeproj */;
				},
				{
					ProductGroup = AC07FADC1D6F65D100A5A9D8 /* Products */;
					ProjectRef = AC07FADB1D6F65D100A5A9D8 /* NatronProjectConverter.xcodeproj */;
				},
				{
					ProductGroup = 1E306DEE1C49497200BAC6E3 /* Products */;
					ProjectRef = 1E306DED1C49497200BAC6E3 /* NatronRenderer.xcodeproj */;
				},
				{
					ProductGroup = 1E1525081CA9CCA60056C506 /* Products */;
					ProjectRef = 1E1525071CA9CCA60056C506 /* openMVG.xcodeproj */;
				},
				{
					ProductGroup = 1E12F4B51CC6593300105A34 /* Products */;
					ProjectRef = 1E12F4B41CC6593300105A34 /* qhttpserver.xcodeproj */;
				},
				{
					ProductGroup = AC07FAD41D6F65BE00A5A9D8 /* Products */;
					ProjectRef = AC07FAD31D6F65BE00A5A9D8 /* Serialization.xcodeproj */;
				},
				{
					ProductGroup = AC77629D1D1ACE460006A58E /* Products */;
					ProjectRef = AC77629C1D1ACE460006A58E /* tess.xcodeproj */;
				},
				{
					ProductGroup = 1EADE5C818AA403700EF3180 /* Products */;
					ProjectRef = 1EADE5C718AA403700EF3180 /* Tests.xcodeproj */;
				},
				{
					ProductGroup = 1EDADF2B1D8B0C4D00D47689 /* Products */;
					ProjectRef = 1EDADF2A1D8B0C4D00D47689 /* yaml-cpp-natron.xcodeproj */;
				},
			);
			projectRoot = "";
			targets = (
				1EADE5DC18AA404400EF3180 /* all */,
				1EADE5F818AA407D00EF3180 /* Tests */,
				1E5F8F5118AA91330045A477 /* libs */,
				AC4AA6331C480E7F00C92E12 /* Natron */,
			);
		};
/* End PBXProject section */

/* Begin PBXReferenceProxy section */
		1E1178171D8BD50E00024C91 /* libyaml-cpp-natron.dylib */ = {
			isa = PBXReferenceProxy;
			fileType = "compiled.mach-o.dylib";
			path = "libyaml-cpp-natron.dylib";
			remoteRef = 1E1178161D8BD50E00024C91 /* PBXContainerItemProxy */;
			sourceTree = BUILT_PRODUCTS_DIR;
		};
		1E12F4BB1CC6593300105A34 /* libqhttpserver.a */ = {
			isa = PBXReferenceProxy;
			fileType = archive.ar;
			path = libqhttpserver.a;
			remoteRef = 1E12F4BA1CC6593300105A34 /* PBXContainerItemProxy */;
			sourceTree = BUILT_PRODUCTS_DIR;
		};
		1E15250E1CA9CCA70056C506 /* libceres.a */ = {
			isa = PBXReferenceProxy;
			fileType = archive.ar;
			path = libceres.a;
			remoteRef = 1E15250D1CA9CCA70056C506 /* PBXContainerItemProxy */;
			sourceTree = BUILT_PRODUCTS_DIR;
		};
		1E1525111CA9CCA70056C506 /* libgflags.a */ = {
			isa = PBXReferenceProxy;
			fileType = archive.ar;
			path = libgflags.a;
			remoteRef = 1E1525101CA9CCA70056C506 /* PBXContainerItemProxy */;
			sourceTree = BUILT_PRODUCTS_DIR;
		};
		1E1525141CA9CCA70056C506 /* libglog.a */ = {
			isa = PBXReferenceProxy;
			fileType = archive.ar;
			path = libglog.a;
			remoteRef = 1E1525131CA9CCA70056C506 /* PBXContainerItemProxy */;
			sourceTree = BUILT_PRODUCTS_DIR;
		};
		1E1525171CA9CCA70056C506 /* libLibMV.a */ = {
			isa = PBXReferenceProxy;
			fileType = archive.ar;
			path = libLibMV.a;
			remoteRef = 1E1525161CA9CCA70056C506 /* PBXContainerItemProxy */;
			sourceTree = BUILT_PRODUCTS_DIR;
		};
		1E15251A1CA9CCA70056C506 /* libopenMVG.a */ = {
			isa = PBXReferenceProxy;
			fileType = archive.ar;
			path = libopenMVG.a;
			remoteRef = 1E1525191CA9CCA70056C506 /* PBXContainerItemProxy */;
			sourceTree = BUILT_PRODUCTS_DIR;
		};
		1E189EC41C49475E00F1FD20 /* Natron.app */ = {
			isa = PBXReferenceProxy;
			fileType = wrapper.application;
			path = Natron.app;
			remoteRef = 1E189EC31C49475E00F1FD20 /* PBXContainerItemProxy */;
			sourceTree = BUILT_PRODUCTS_DIR;
		};
		1E306DF71C49497200BAC6E3 /* NatronRenderer */ = {
			isa = PBXReferenceProxy;
			fileType = "compiled.mach-o.executable";
			path = NatronRenderer;
			remoteRef = 1E306DF61C49497200BAC6E3 /* PBXContainerItemProxy */;
			sourceTree = BUILT_PRODUCTS_DIR;
		};
		1EADE5CF18AA403700EF3180 /* libEngine.a */ = {
			isa = PBXReferenceProxy;
			fileType = archive.ar;
			path = libEngine.a;
			remoteRef = 1EADE5CE18AA403700EF3180 /* PBXContainerItemProxy */;
			sourceTree = BUILT_PRODUCTS_DIR;
		};
		1EADE5D218AA403700EF3180 /* libGui.a */ = {
			isa = PBXReferenceProxy;
			fileType = archive.ar;
			path = libGui.a;
			remoteRef = 1EADE5D118AA403700EF3180 /* PBXContainerItemProxy */;
			sourceTree = BUILT_PRODUCTS_DIR;
		};
		1EADE5DB18AA403700EF3180 /* Tests */ = {
			isa = PBXReferenceProxy;
			fileType = "compiled.mach-o.executable";
			path = Tests;
			remoteRef = 1EADE5DA18AA403700EF3180 /* PBXContainerItemProxy */;
			sourceTree = BUILT_PRODUCTS_DIR;
		};
		AC07FADA1D6F65BE00A5A9D8 /* libSerialization.a */ = {
			isa = PBXReferenceProxy;
			fileType = archive.ar;
			path = libSerialization.a;
			remoteRef = AC07FAD91D6F65BE00A5A9D8 /* PBXContainerItemProxy */;
			sourceTree = BUILT_PRODUCTS_DIR;
		};
		AC07FAE21D6F65D100A5A9D8 /* NatronProjectConverter */ = {
			isa = PBXReferenceProxy;
			fileType = "compiled.mach-o.executable";
			path = NatronProjectConverter;
			remoteRef = AC07FAE11D6F65D100A5A9D8 /* PBXContainerItemProxy */;
			sourceTree = BUILT_PRODUCTS_DIR;
		};
		AC7762A31D1ACE460006A58E /* libtess.a */ = {
			isa = PBXReferenceProxy;
			fileType = archive.ar;
			path = libtess.a;
			remoteRef = AC7762A21D1ACE460006A58E /* PBXContainerItemProxy */;
			sourceTree = BUILT_PRODUCTS_DIR;
		};
		ACD67BFE1CEC9D0900DD2CFE /* libhoedown.a */ = {
			isa = PBXReferenceProxy;
			fileType = archive.ar;
			path = libhoedown.a;
			remoteRef = ACD67BFD1CEC9D0900DD2CFE /* PBXContainerItemProxy */;
			sourceTree = BUILT_PRODUCTS_DIR;
		};
		D7A1964618B2242500F412DA /* libHostSupport.a */ = {
			isa = PBXReferenceProxy;
			fileType = archive.ar;
			path = libHostSupport.a;
			remoteRef = D7A1964518B2242500F412DA /* PBXContainerItemProxy */;
			sourceTree = BUILT_PRODUCTS_DIR;
		};
/* End PBXReferenceProxy section */

/* Begin PBXShellScriptBuildPhase section */
		1E5F8F5018AA911E0045A477 /* ShellScript */ = {
			isa = PBXShellScriptBuildPhase;
			buildActionMask = 2147483647;
			files = (
			);
			inputPaths = (
			);
			outputPaths = (
			);
			runOnlyForDeploymentPostprocessing = 0;
			shellPath = /bin/sh;
			shellScript = "xcodebuild -project Tests/Tests.xcodeproj -configuration $CONFIGURATION";
			showEnvVarsInLog = 0;
		};
/* End PBXShellScriptBuildPhase section */

/* Begin PBXTargetDependency section */
		1E1178141D8BD50E00024C91 /* PBXTargetDependency */ = {
			isa = PBXTargetDependency;
			name = NatronProjectConverter;
			targetProxy = 1E1178131D8BD50E00024C91 /* PBXContainerItemProxy */;
		};
		1E12F4BD1CC6594E00105A34 /* PBXTargetDependency */ = {
			isa = PBXTargetDependency;
			name = qhttpserver;
			targetProxy = 1E12F4BC1CC6594E00105A34 /* PBXContainerItemProxy */;
		};
		1E1525381CA9CD8D0056C506 /* PBXTargetDependency */ = {
			isa = PBXTargetDependency;
			name = ceres;
			targetProxy = 1E1525371CA9CD8D0056C506 /* PBXContainerItemProxy */;
		};
		1E15253A1CA9CD8D0056C506 /* PBXTargetDependency */ = {
			isa = PBXTargetDependency;
			name = gflags;
			targetProxy = 1E1525391CA9CD8D0056C506 /* PBXContainerItemProxy */;
		};
		1E15253C1CA9CD8D0056C506 /* PBXTargetDependency */ = {
			isa = PBXTargetDependency;
			name = glog;
			targetProxy = 1E15253B1CA9CD8D0056C506 /* PBXContainerItemProxy */;
		};
		1E15253E1CA9CD8D0056C506 /* PBXTargetDependency */ = {
			isa = PBXTargetDependency;
			name = LibMV;
			targetProxy = 1E15253D1CA9CD8D0056C506 /* PBXContainerItemProxy */;
		};
		1E1525401CA9CD8D0056C506 /* PBXTargetDependency */ = {
			isa = PBXTargetDependency;
			name = openMVG;
			targetProxy = 1E15253F1CA9CD8D0056C506 /* PBXContainerItemProxy */;
		};
		1E306DFD1C4949AB00BAC6E3 /* PBXTargetDependency */ = {
			isa = PBXTargetDependency;
			name = Tests;
			targetProxy = 1E306DFC1C4949AB00BAC6E3 /* PBXContainerItemProxy */;
		};
		1E306DFF1C4949BA00BAC6E3 /* PBXTargetDependency */ = {
			isa = PBXTargetDependency;
			target = 1E5F8F5118AA91330045A477 /* libs */;
			targetProxy = 1E306DFE1C4949BA00BAC6E3 /* PBXContainerItemProxy */;
		};
		1E306E011C4949BE00BAC6E3 /* PBXTargetDependency */ = {
			isa = PBXTargetDependency;
			target = AC4AA6331C480E7F00C92E12 /* Natron */;
			targetProxy = 1E306E001C4949BE00BAC6E3 /* PBXContainerItemProxy */;
		};
		1E306E031C4949C900BAC6E3 /* PBXTargetDependency */ = {
			isa = PBXTargetDependency;
			name = NatronRenderer;
			targetProxy = 1E306E021C4949C900BAC6E3 /* PBXContainerItemProxy */;
		};
		1E306E051C4949D700BAC6E3 /* PBXTargetDependency */ = {
			isa = PBXTargetDependency;
			name = Natron;
			targetProxy = 1E306E041C4949D700BAC6E3 /* PBXContainerItemProxy */;
		};
		1E5F8F5818AA913D0045A477 /* PBXTargetDependency */ = {
			isa = PBXTargetDependency;
			name = Engine;
			targetProxy = 1E5F8F5718AA913D0045A477 /* PBXContainerItemProxy */;
		};
		1E5F8F5A18AA913D0045A477 /* PBXTargetDependency */ = {
			isa = PBXTargetDependency;
			name = Gui;
			targetProxy = 1E5F8F5918AA913D0045A477 /* PBXContainerItemProxy */;
		};
		1E5F8F5C18AA91430045A477 /* PBXTargetDependency */ = {
			isa = PBXTargetDependency;
			target = 1E5F8F5118AA91330045A477 /* libs */;
			targetProxy = 1E5F8F5B18AA91430045A477 /* PBXContainerItemProxy */;
		};
		1EADE5FF18AA408B00EF3180 /* PBXTargetDependency */ = {
			isa = PBXTargetDependency;
			target = 1EADE5F818AA407D00EF3180 /* Tests */;
			targetProxy = 1EADE5FE18AA408B00EF3180 /* PBXContainerItemProxy */;
		};
		1EDADF331D8B0C6500D47689 /* PBXTargetDependency */ = {
			isa = PBXTargetDependency;
			name = "yaml-cpp-natron";
			targetProxy = 1EDADF321D8B0C6500D47689 /* PBXContainerItemProxy */;
		};
		AC3FFDFE1D8835900049666E /* PBXTargetDependency */ = {
			isa = PBXTargetDependency;
			name = Serialization;
			targetProxy = AC3FFDFD1D8835900049666E /* PBXContainerItemProxy */;
		};
		AC4AA6381C480E8700C92E12 /* PBXTargetDependency */ = {
			isa = PBXTargetDependency;
			target = 1E5F8F5118AA91330045A477 /* libs */;
			targetProxy = AC4AA6371C480E8700C92E12 /* PBXContainerItemProxy */;
		};
		AC7762A51D1ACE550006A58E /* PBXTargetDependency */ = {
			isa = PBXTargetDependency;
			name = tess;
			targetProxy = AC7762A41D1ACE550006A58E /* PBXContainerItemProxy */;
		};
		ACD67C001CEC9D1000DD2CFE /* PBXTargetDependency */ = {
			isa = PBXTargetDependency;
			name = hoedown;
			targetProxy = ACD67BFF1CEC9D1000DD2CFE /* PBXContainerItemProxy */;
		};
		D7A1964818B2242E00F412DA /* PBXTargetDependency */ = {
			isa = PBXTargetDependency;
			name = HostSupport;
			targetProxy = D7A1964718B2242E00F412DA /* PBXContainerItemProxy */;
		};
/* End PBXTargetDependency section */

/* Begin XCBuildConfiguration section */
		1E5F8F5318AA91330045A477 /* Debug */ = {
			isa = XCBuildConfiguration;
			buildSettings = {
				PRODUCT_NAME = "$(TARGET_NAME)";
			};
			name = Debug;
		};
		1E5F8F5418AA91330045A477 /* Release */ = {
			isa = XCBuildConfiguration;
			buildSettings = {
				PRODUCT_NAME = "$(TARGET_NAME)";
			};
			name = Release;
		};
		1EADE5BC18AA400B00EF3180 /* Debug */ = {
			isa = XCBuildConfiguration;
			buildSettings = {
				GCC_TREAT_IMPLICIT_FUNCTION_DECLARATIONS_AS_ERRORS = YES;
				GCC_WARN_ABOUT_MISSING_PROTOTYPES = YES;
			};
			name = Debug;
		};
		1EADE5BD18AA400B00EF3180 /* Release */ = {
			isa = XCBuildConfiguration;
			buildSettings = {
				GCC_TREAT_IMPLICIT_FUNCTION_DECLARATIONS_AS_ERRORS = YES;
				GCC_WARN_ABOUT_MISSING_PROTOTYPES = YES;
			};
			name = Release;
		};
		1EADE5DE18AA404400EF3180 /* Debug */ = {
			isa = XCBuildConfiguration;
			buildSettings = {
				PRODUCT_NAME = "$(TARGET_NAME)";
			};
			name = Debug;
		};
		1EADE5DF18AA404400EF3180 /* Release */ = {
			isa = XCBuildConfiguration;
			buildSettings = {
				PRODUCT_NAME = "$(TARGET_NAME)";
			};
			name = Release;
		};
		1EADE5FA18AA407D00EF3180 /* Debug */ = {
			isa = XCBuildConfiguration;
			buildSettings = {
				PRODUCT_NAME = "$(TARGET_NAME)";
			};
			name = Debug;
		};
		1EADE5FB18AA407D00EF3180 /* Release */ = {
			isa = XCBuildConfiguration;
			buildSettings = {
				PRODUCT_NAME = "$(TARGET_NAME)";
			};
			name = Release;
		};
		AC4AA6351C480E7F00C92E12 /* Debug */ = {
			isa = XCBuildConfiguration;
			buildSettings = {
				PRODUCT_NAME = "$(TARGET_NAME)";
			};
			name = Debug;
		};
		AC4AA6361C480E7F00C92E12 /* Release */ = {
			isa = XCBuildConfiguration;
			buildSettings = {
				PRODUCT_NAME = "$(TARGET_NAME)";
			};
			name = Release;
		};
/* End XCBuildConfiguration section */

/* Begin XCConfigurationList section */
		1E5F8F5218AA91330045A477 /* Build configuration list for PBXAggregateTarget "libs" */ = {
			isa = XCConfigurationList;
			buildConfigurations = (
				1E5F8F5318AA91330045A477 /* Debug */,
				1E5F8F5418AA91330045A477 /* Release */,
			);
			defaultConfigurationIsVisible = 0;
			defaultConfigurationName = Release;
		};
		1EADE5BB18AA400B00EF3180 /* Build configuration list for PBXProject "Project-xcode" */ = {
			isa = XCConfigurationList;
			buildConfigurations = (
				1EADE5BC18AA400B00EF3180 /* Debug */,
				1EADE5BD18AA400B00EF3180 /* Release */,
			);
			defaultConfigurationIsVisible = 0;
			defaultConfigurationName = Release;
		};
		1EADE5DD18AA404400EF3180 /* Build configuration list for PBXAggregateTarget "all" */ = {
			isa = XCConfigurationList;
			buildConfigurations = (
				1EADE5DE18AA404400EF3180 /* Debug */,
				1EADE5DF18AA404400EF3180 /* Release */,
			);
			defaultConfigurationIsVisible = 0;
			defaultConfigurationName = Release;
		};
		1EADE5F918AA407D00EF3180 /* Build configuration list for PBXAggregateTarget "Tests" */ = {
			isa = XCConfigurationList;
			buildConfigurations = (
				1EADE5FA18AA407D00EF3180 /* Debug */,
				1EADE5FB18AA407D00EF3180 /* Release */,
			);
			defaultConfigurationIsVisible = 0;
			defaultConfigurationName = Release;
		};
		AC4AA6341C480E7F00C92E12 /* Build configuration list for PBXAggregateTarget "Natron" */ = {
			isa = XCConfigurationList;
			buildConfigurations = (
				AC4AA6351C480E7F00C92E12 /* Debug */,
				AC4AA6361C480E7F00C92E12 /* Release */,
			);
			defaultConfigurationIsVisible = 0;
			defaultConfigurationName = Release;
		};
/* End XCConfigurationList section */
	};
	rootObject = 1EADE5B818AA400B00EF3180 /* Project object */;
}<|MERGE_RESOLUTION|>--- conflicted
+++ resolved
@@ -635,32 +635,7 @@
 		1EDADF2B1D8B0C4D00D47689 /* Products */ = {
 			isa = PBXGroup;
 			children = (
-<<<<<<< HEAD
 				1E1178171D8BD50E00024C91 /* libyaml-cpp-natron.dylib */,
-=======
-				1EB121721D87F6EE009646F7 /* conf.py */,
-				1EB121621D87F6EE009646F7 /* _group.rst */,
-				1EB121631D87F6EE009646F7 /* _groupChannel.rst */,
-				1EB121641D87F6EE009646F7 /* _groupColor.rst */,
-				1EB121651D87F6EE009646F7 /* _groupDraw.rst */,
-				1EB121661D87F6EE009646F7 /* _groupExtra.rst */,
-				1EB121671D87F6EE009646F7 /* _groupFilter.rst */,
-				1EB121681D87F6EE009646F7 /* _groupImage.rst */,
-				1EB121691D87F6EE009646F7 /* _groupKeyer.rst */,
-				1EB1216A1D87F6EE009646F7 /* _groupMerge.rst */,
-				1EB1216B1D87F6EE009646F7 /* _groupOther.rst */,
-				1EB1216C1D87F6EE009646F7 /* _groupTime.rst */,
-				1EB1216D1D87F6EE009646F7 /* _groupTransform.rst */,
-				1EB1216E1D87F6EE009646F7 /* _groupViews.rst */,
-				1EB1216F1D87F6EE009646F7 /* _prefs.rst */,
-				1EB121701D87F6EE009646F7 /* _static */,
-				1EB121711D87F6EE009646F7 /* _templates */,
-				1EB121731D87F6EE009646F7 /* devel */,
-				1EB121741D87F6EE009646F7 /* guide */,
-				1EB121751D87F6EE009646F7 /* index.rst */,
-				1EB121761D87F6EE009646F7 /* plugins */,
-				1EB121771D87F6EE009646F7 /* README.md */,
->>>>>>> 66e5ed4a
 			);
 			name = Products;
 			sourceTree = "<group>";
