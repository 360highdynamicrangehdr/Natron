--- conflicted
+++ resolved
@@ -182,14 +182,7 @@
 
 /**
  * @brief Use this class if you need to hold TLS data on an object.
-<<<<<<< HEAD
- * @param T is the data type held in the thread local storage.
-=======
  * @param T is the data type held in the thread-local storage.
- * @param multipleInstance If true, then the TLS object will be mapped against this object
- * so that there can be multiple instance of it in the global TLS. Otherwise only
- * a single instance of the TLS object will be present.
->>>>>>> 09c81512
  **/
 template <typename T>
 class TLSHolder
