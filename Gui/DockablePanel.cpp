/* ***** BEGIN LICENSE BLOCK *****
 * This file is part of Natron <http://www.natron.fr/>,
 * Copyright (C) 2016 INRIA and Alexandre Gauthier-Foichat
 *
 * Natron is free software: you can redistribute it and/or modify
 * it under the terms of the GNU General Public License as published by
 * the Free Software Foundation; either version 2 of the License, or
 * (at your option) any later version.
 *
 * Natron is distributed in the hope that it will be useful,
 * but WITHOUT ANY WARRANTY; without even the implied warranty of
 * MERCHANTABILITY or FITNESS FOR A PARTICULAR PURPOSE.  See the
 * GNU General Public License for more details.
 *
 * You should have received a copy of the GNU General Public License
 * along with Natron.  If not, see <http://www.gnu.org/licenses/gpl-2.0.html>
 * ***** END LICENSE BLOCK ***** */

// ***** BEGIN PYTHON BLOCK *****
// from <https://docs.python.org/3/c-api/intro.html#include-files>:
// "Since Python may define some pre-processor definitions which affect the standard headers on some systems, you must include Python.h before any standard headers are included."
#include <Python.h>
// ***** END PYTHON BLOCK *****

#include "DockablePanel.h"

#include <stdexcept>

#include <QApplication> // qApp
#include <QColorDialog>
#include <QtCore/QTimer>
GCC_DIAG_UNUSED_PRIVATE_FIELD_OFF
// /opt/local/include/QtGui/qmime.h:119:10: warning: private field 'type' is not used [-Wunused-private-field]
#include <QMouseEvent>
GCC_DIAG_UNUSED_PRIVATE_FIELD_ON
#include <QHBoxLayout>
#include <QVBoxLayout>
#include <QtCore/QFile>
#include <QtCore/QTextStream>
#include <QDesktopServices>
#include <QTextDocument>

#include <ofxNatron.h>

#include "Engine/Image.h" // Image::clamp
#include "Engine/KnobTypes.h" // KnobButton
#include "Engine/GroupOutput.h"
#include "Engine/Node.h"
#include "Engine/NodeGroup.h"
#include "Engine/NodeGuiI.h"
#include "Engine/Plugin.h"
#include "Engine/ViewIdx.h"
#include "Engine/Settings.h"
#include "Engine/Utils.h" // convertFromPlainText

#include "Gui/Button.h"
#include "Gui/CurveGui.h"
#include "Gui/DockablePanelPrivate.h"
#include "Gui/DockablePanelTabWidget.h"
#include "Gui/FloatingWidget.h"
#include "Gui/Gui.h"
#include "Gui/GuiApplicationManager.h"
#include "Gui/GuiDefines.h"
#include "Gui/GuiMacros.h" // triggerButtonIsRight...
#include "Gui/KnobGui.h"
#include "Gui/KnobGuiColor.h"
#include "Gui/KnobGuiGroup.h"
#include "Gui/KnobUndoCommand.h" // RestoreDefaultsCommand
#include "Gui/Label.h"
#include "Gui/LineEdit.h"
#include "Gui/ManageUserParamsDialog.h"
#include "Gui/Menu.h"
#include "Gui/NodeGraph.h"
#include "Gui/NodeGraphUndoRedo.h" // RenameNodeUndoRedoCommand
#include "Gui/NodeGui.h"
#include "Gui/NodeSettingsPanel.h"
#include "Gui/RightClickableWidget.h"
#include "Gui/PropertiesBinWrapper.h"
#include "Gui/RotoPanel.h"
#include "Gui/TabGroup.h"
#include "Gui/TabWidget.h"
#include "Gui/TrackerPanel.h"
#include "Gui/VerticalColorBar.h"
#include "Gui/ViewerGL.h"
#include "Gui/ViewerTab.h"

using std::make_pair;


NATRON_NAMESPACE_ENTER;


DockablePanel::DockablePanel(Gui* gui,
                             const KnobHolderPtr& holder,
                             QVBoxLayout* container,
                             HeaderModeEnum headerMode,
                             bool useScrollAreasForTabs,
                             const boost::shared_ptr<QUndoStack>& stack,
                             const QString & initialName,
                             const QString & helpToolTip,
                             QWidget *parent)
    : QFrame(parent)
    , KnobGuiContainerHelper(holder, stack)
    , _imp( new DockablePanelPrivate(this, gui, holder, container, headerMode, useScrollAreasForTabs, helpToolTip) )
{
    setContainerWidget(this);

    assert(holder);
    holder->setPanelPointer(this);

    _imp->_mainLayout = new QVBoxLayout(this);
    _imp->_mainLayout->setSpacing(0);
    _imp->_mainLayout->setContentsMargins(0, 0, 0, 0);
    setLayout(_imp->_mainLayout);
    setSizePolicy(QSizePolicy::Expanding, QSizePolicy::Fixed);
    setFrameShape(QFrame::Box);
    setFocusPolicy(Qt::NoFocus);

    EffectInstancePtr isEffect = toEffectInstance(holder);
    QString pluginLabelVersioned;
    if (isEffect) {
        if ( toGroupOutput(isEffect) ) {
            headerMode = eHeaderModeReadOnlyName;
        }

        PluginPtr plugin = isEffect->getNode()->getPlugin();
        _imp->_pluginVersionMajor = plugin->getProperty<unsigned int>(kNatronPluginPropVersion, 0);
        _imp->_pluginVersionMinor = plugin->getProperty<unsigned int>(kNatronPluginPropVersion, 1);
        pluginLabelVersioned = tr("%1 version %2.%3").arg(QString::fromUtf8(plugin->getPluginLabel().c_str())).arg(_imp->_pluginVersionMajor).arg(_imp->_pluginVersionMinor);
    }


    const QSize mediumBSize( TO_DPIX(NATRON_MEDIUM_BUTTON_SIZE), TO_DPIY(NATRON_MEDIUM_BUTTON_SIZE) );
    const QSize mediumIconSize( TO_DPIX(NATRON_MEDIUM_BUTTON_ICON_SIZE), TO_DPIY(NATRON_MEDIUM_BUTTON_ICON_SIZE) );
    int iconSize = TO_DPIX(NATRON_MEDIUM_BUTTON_ICON_SIZE);
    QColor currentColor;
    if (headerMode != eHeaderModeNoHeader) {
        _imp->_headerWidget = new QFrame(this);
        _imp->_headerWidget->setFrameShape(QFrame::Box);
        _imp->_headerLayout = new QHBoxLayout(_imp->_headerWidget);
        _imp->_headerLayout->setContentsMargins(0, 0, 0, 0);
        _imp->_headerWidget->setSizePolicy(QSizePolicy::Preferred, QSizePolicy::Fixed);
        _imp->_headerLayout->setSpacing(2);
        _imp->_headerWidget->setLayout(_imp->_headerLayout);

        if (isEffect) {
            _imp->_iconLabel = new Label( getHeaderWidget() );
            _imp->_iconLabel->setContentsMargins(2, 2, 2, 2);
            _imp->_iconLabel->setToolTip(pluginLabelVersioned);
            _imp->_headerLayout->addWidget(_imp->_iconLabel);

            PluginPtr plugin = isEffect->getNode()->getPlugin();
            assert(plugin);

            QString resourcesPath = QString::fromUtf8(plugin->getProperty<std::string>(kNatronPluginPropResourcesPath).c_str());

            QString iconFilePath = resourcesPath;
            Global::ensureLastPathSeparator(iconFilePath);
            iconFilePath += QString::fromUtf8(plugin->getProperty<std::string>(kNatronPluginPropIconFilePath).c_str());
;
            if (QFile::exists(iconFilePath)) {
                QPixmap ic(iconFilePath);
                if (!ic.isNull()) {
                    int size = TO_DPIX(NATRON_MEDIUM_BUTTON_ICON_SIZE);
                    if (std::max( ic.width(), ic.height() ) != size) {
                        ic = ic.scaled(size, size, Qt::KeepAspectRatio, Qt::SmoothTransformation);
                    }
                    _imp->_iconLabel->setPixmap(ic);
                } else {
                    _imp->_iconLabel->hide();
                }
            } else {
                _imp->_iconLabel->hide();
            }


            QPixmap pixCenter;
            appPTR->getIcon(NATRON_PIXMAP_VIEWER_CENTER, iconSize, &pixCenter);
            _imp->_centerNodeButton = new Button( QIcon(pixCenter), QString(), getHeaderWidget() );
            _imp->_centerNodeButton->setFixedSize(mediumBSize);
            _imp->_centerNodeButton->setIconSize(mediumIconSize);
            _imp->_centerNodeButton->setToolTip( NATRON_NAMESPACE::convertFromPlainText(tr("Centers the node graph on this item."), NATRON_NAMESPACE::WhiteSpaceNormal) );
            _imp->_centerNodeButton->setFocusPolicy(Qt::NoFocus);
            QObject::connect( _imp->_centerNodeButton, SIGNAL(clicked()), this, SLOT(onCenterButtonClicked()) );
            _imp->_headerLayout->addWidget(_imp->_centerNodeButton);

            NodeGroupPtr isGroup = toNodeGroup(isEffect);
            if ( isGroup && isGroup->isSubGraphUserVisible() ) {
                QPixmap enterPix;
                appPTR->getIcon(NATRON_PIXMAP_ENTER_GROUP, iconSize, &enterPix);
                _imp->_enterInGroupButton = new Button(QIcon(enterPix), QString(), _imp->_headerWidget);
                QObject::connect( _imp->_enterInGroupButton, SIGNAL(clicked(bool)), this, SLOT(onEnterInGroupClicked()) );
                QObject::connect( isGroup.get(), SIGNAL(graphEditableChanged(bool)), this, SLOT(onSubGraphEditionChanged(bool)) );
                _imp->_enterInGroupButton->setFixedSize(mediumBSize);
                _imp->_enterInGroupButton->setIconSize(mediumIconSize);
                _imp->_enterInGroupButton->setFocusPolicy(Qt::NoFocus);
                _imp->_enterInGroupButton->setToolTip( NATRON_NAMESPACE::convertFromPlainText(tr("Pressing this button will show the underlying node graph used for the implementation of this node."), NATRON_NAMESPACE::WhiteSpaceNormal) );
            }

            QPixmap pixHelp;
            appPTR->getIcon(NATRON_PIXMAP_HELP_WIDGET, iconSize, &pixHelp);
            _imp->_helpButton = new Button(QIcon(pixHelp), QString(), _imp->_headerWidget);


            _imp->_pluginID = QString::fromUtf8(plugin->getPluginID().c_str());

            _imp->_helpButton->setToolTip( helpString() );
            _imp->_helpButton->setFixedSize(mediumBSize);
            _imp->_helpButton->setIconSize(mediumIconSize);
            _imp->_helpButton->setFocusPolicy(Qt::NoFocus);

            QObject::connect( _imp->_helpButton, SIGNAL(clicked()), this, SLOT(showHelp()) );
            QPixmap pixHide, pixShow;
            appPTR->getIcon(NATRON_PIXMAP_UNHIDE_UNMODIFIED, iconSize, &pixShow);
            appPTR->getIcon(NATRON_PIXMAP_HIDE_UNMODIFIED, iconSize, &pixHide);
            QIcon icHideShow;
            icHideShow.addPixmap(pixShow, QIcon::Normal, QIcon::Off);
            icHideShow.addPixmap(pixHide, QIcon::Normal, QIcon::On);
            _imp->_hideUnmodifiedButton = new Button(icHideShow, QString(), _imp->_headerWidget);
            _imp->_hideUnmodifiedButton->setToolTip( NATRON_NAMESPACE::convertFromPlainText(tr("Show/Hide all parameters without modifications."), NATRON_NAMESPACE::WhiteSpaceNormal) );
            _imp->_hideUnmodifiedButton->setFocusPolicy(Qt::NoFocus);
            _imp->_hideUnmodifiedButton->setFixedSize(mediumBSize);
            _imp->_hideUnmodifiedButton->setIconSize(mediumIconSize);
            _imp->_hideUnmodifiedButton->setCheckable(true);
            _imp->_hideUnmodifiedButton->setChecked(false);
            QObject::connect( _imp->_hideUnmodifiedButton, SIGNAL(clicked(bool)), this, SLOT(onHideUnmodifiedButtonClicked(bool)) );
        }
        QPixmap pixM;
        appPTR->getIcon(NATRON_PIXMAP_MINIMIZE_WIDGET, iconSize, &pixM);

        QPixmap pixC;
        appPTR->getIcon(NATRON_PIXMAP_CLOSE_WIDGET, iconSize, &pixC);

        QPixmap pixF;
        appPTR->getIcon(NATRON_PIXMAP_MAXIMIZE_WIDGET, iconSize, &pixF);

        _imp->_minimize = new Button(QIcon(pixM), QString(), _imp->_headerWidget);
        _imp->_minimize->setFixedSize(mediumBSize);
        _imp->_minimize->setIconSize(mediumIconSize);
        _imp->_minimize->setCheckable(true);
        _imp->_minimize->setFocusPolicy(Qt::NoFocus);
        QObject::connect( _imp->_minimize, SIGNAL(toggled(bool)), this, SLOT(minimizeOrMaximize(bool)) );

        _imp->_floatButton = new Button(QIcon(pixF), QString(), _imp->_headerWidget);
        _imp->_floatButton->setFixedSize(mediumBSize);
        _imp->_floatButton->setIconSize(mediumIconSize);
        _imp->_floatButton->setFocusPolicy(Qt::NoFocus);
        QObject::connect( _imp->_floatButton, SIGNAL(clicked()), this, SLOT(floatPanel()) );


        _imp->_cross = new Button(QIcon(pixC), QString(), _imp->_headerWidget);
        _imp->_cross->setFixedSize(mediumBSize);
        _imp->_cross->setIconSize(mediumIconSize);
        _imp->_cross->setFocusPolicy(Qt::NoFocus);
        QObject::connect( _imp->_cross, SIGNAL(clicked()), this, SLOT(closePanel()) );


        if (isEffect) {
            NodeGuiIPtr gui_i = isEffect->getNode()->getNodeGui();
            assert(gui_i);
            double r, g, b;
            isEffect->getNode()->getColor(&r, &g, &b);
            currentColor.setRgbF( Image::clamp(r, 0., 1.),
                                  Image::clamp(g, 0., 1.),
                                  Image::clamp(b, 0., 1.) );
            QPixmap p(NATRON_MEDIUM_BUTTON_ICON_SIZE, NATRON_MEDIUM_BUTTON_ICON_SIZE);
            p.fill(currentColor);


            _imp->_colorButton = new Button(QIcon(p), QString(), _imp->_headerWidget);
            _imp->_colorButton->setFixedSize(mediumBSize);
            _imp->_colorButton->setIconSize(mediumIconSize);
            _imp->_colorButton->setToolTip( NATRON_NAMESPACE::convertFromPlainText(tr("Set here the color of the node in the nodegraph. "
                                                                              "By default the color of the node is the one set in the "
                                                                              "preferences of %1.").arg( QString::fromUtf8(NATRON_APPLICATION_NAME) ),
                                                                           NATRON_NAMESPACE::WhiteSpaceNormal) );
            _imp->_colorButton->setFocusPolicy(Qt::NoFocus);
            QObject::connect( _imp->_colorButton, SIGNAL(clicked()), this, SLOT(onColorButtonClicked()) );

            //bShow timeline keyframe markers to be consistent with the fact that the panel is opened by default
            isEffect->getNode()->showKeyframesOnTimeline(true);



            if (isEffect->getNode()->hasOverlay()) {
                QPixmap pixOverlay;
                appPTR->getIcon(NATRON_PIXMAP_OVERLAY, iconSize, &pixOverlay);
                _imp->_overlayButton = new OverlayColorButton(this, QIcon(pixOverlay), _imp->_headerWidget);
                _imp->_overlayButton->setFixedSize(mediumBSize);
                _imp->_overlayButton->setIconSize(mediumIconSize);
                _imp->_overlayButton->setToolTip( NATRON_NAMESPACE::convertFromPlainText(tr("You can suggest here a color for the overlay on the viewer. "
                                                                                    "Some plug-ins understand it and will use it to change the color of "
                                                                                    "the overlay."), NATRON_NAMESPACE::WhiteSpaceNormal) );
                _imp->_overlayButton->setFocusPolicy(Qt::NoFocus);
                QObject::connect( _imp->_overlayButton, SIGNAL(clicked()), this, SLOT(onOverlayButtonClicked()) );
            }
        } // isEffect
        QPixmap pixUndo;
        appPTR->getIcon(NATRON_PIXMAP_UNDO, iconSize, &pixUndo);
        QPixmap pixUndo_gray;
        appPTR->getIcon(NATRON_PIXMAP_UNDO_GRAYSCALE, iconSize, &pixUndo_gray);
        QIcon icUndo;
        icUndo.addPixmap(pixUndo, QIcon::Normal);
        icUndo.addPixmap(pixUndo_gray, QIcon::Disabled);
        _imp->_undoButton = new Button(icUndo, QString(), _imp->_headerWidget);
        _imp->_undoButton->setFixedSize(mediumBSize);
        _imp->_undoButton->setIconSize(mediumIconSize);
        _imp->_undoButton->setToolTip( NATRON_NAMESPACE::convertFromPlainText(tr("Undo the last change made to this operator."), NATRON_NAMESPACE::WhiteSpaceNormal) );
        _imp->_undoButton->setEnabled(false);
        _imp->_undoButton->setFocusPolicy(Qt::NoFocus);
        QPixmap pixRedo;
        appPTR->getIcon(NATRON_PIXMAP_REDO, iconSize, &pixRedo);
        QPixmap pixRedo_gray;
        appPTR->getIcon(NATRON_PIXMAP_REDO_GRAYSCALE, iconSize, &pixRedo_gray);
        QIcon icRedo;
        icRedo.addPixmap(pixRedo, QIcon::Normal);
        icRedo.addPixmap(pixRedo_gray, QIcon::Disabled);
        _imp->_redoButton = new Button(icRedo, QString(), _imp->_headerWidget);
        _imp->_redoButton->setFixedSize(mediumBSize);
        _imp->_redoButton->setIconSize(mediumIconSize);
        _imp->_redoButton->setToolTip( NATRON_NAMESPACE::convertFromPlainText(tr("Redo the last change undone to this operator."), NATRON_NAMESPACE::WhiteSpaceNormal) );
        _imp->_redoButton->setEnabled(false);
        _imp->_redoButton->setFocusPolicy(Qt::NoFocus);

        QPixmap pixRestore;
        appPTR->getIcon(NATRON_PIXMAP_RESTORE_DEFAULTS_ENABLED, iconSize, &pixRestore);
        QIcon icRestore;
        icRestore.addPixmap(pixRestore);
        _imp->_restoreDefaultsButton = new Button(icRestore, QString(), _imp->_headerWidget);
        _imp->_restoreDefaultsButton->setFixedSize(mediumBSize);
        _imp->_restoreDefaultsButton->setIconSize(mediumIconSize);
        _imp->_restoreDefaultsButton->setToolTip( NATRON_NAMESPACE::convertFromPlainText(tr("Restore default values for this operator."), NATRON_NAMESPACE::WhiteSpaceNormal) );
        _imp->_restoreDefaultsButton->setFocusPolicy(Qt::NoFocus);
        QObject::connect( _imp->_restoreDefaultsButton, SIGNAL(clicked()), this, SLOT(onRestoreDefaultsButtonClicked()) );
        QObject::connect( _imp->_undoButton, SIGNAL(clicked()), this, SLOT(onUndoClicked()) );
        QObject::connect( _imp->_redoButton, SIGNAL(clicked()), this, SLOT(onRedoPressed()) );

        if (headerMode != eHeaderModeReadOnlyName) {
            _imp->_nameLineEdit = new LineEdit(_imp->_headerWidget);
            if (isEffect) {
                onNodeScriptChanged( QString::fromUtf8( isEffect->getScriptName().c_str() ) );
                QObject::connect( isEffect->getNode().get(), SIGNAL(scriptNameChanged(QString)), this, SLOT(onNodeScriptChanged(QString)) );
            }
            _imp->_nameLineEdit->setText(initialName);
            QObject::connect( _imp->_nameLineEdit, SIGNAL(editingFinished()), this, SLOT(onLineEditNameEditingFinished()) );
            _imp->_headerLayout->addWidget(_imp->_nameLineEdit);
        } else {
            _imp->_nameLabel = new Label(initialName, _imp->_headerWidget);
            if (isEffect) {
                onNodeScriptChanged( QString::fromUtf8( isEffect->getScriptName().c_str() ) );
            }
            _imp->_headerLayout->addWidget(_imp->_nameLabel);
        }

        _imp->_headerLayout->addStretch();

        if ( (headerMode != eHeaderModeReadOnlyName) && _imp->_colorButton ) {
            _imp->_headerLayout->addWidget(_imp->_colorButton);
        }
        if ( (headerMode != eHeaderModeReadOnlyName) && _imp->_overlayButton ) {
            _imp->_headerLayout->addWidget(_imp->_overlayButton);
        }
        _imp->_headerLayout->addWidget(_imp->_undoButton);
        _imp->_headerLayout->addWidget(_imp->_redoButton);
        _imp->_headerLayout->addWidget(_imp->_restoreDefaultsButton);

        _imp->_headerLayout->addStretch();
        if (_imp->_enterInGroupButton) {
            _imp->_headerLayout->addWidget(_imp->_enterInGroupButton);
        }
        if (_imp->_helpButton) {
            _imp->_headerLayout->addWidget(_imp->_helpButton);
        }
        if (_imp->_hideUnmodifiedButton) {
            _imp->_headerLayout->addWidget(_imp->_hideUnmodifiedButton);
        }
        _imp->_headerLayout->addWidget(_imp->_minimize);
        _imp->_headerLayout->addWidget(_imp->_floatButton);
        _imp->_headerLayout->addWidget(_imp->_cross);

        _imp->_mainLayout->addWidget(_imp->_headerWidget);
    }


    _imp->_horizContainer = new QWidget(this);
    _imp->_horizLayout = new QHBoxLayout(_imp->_horizContainer);
    _imp->_horizLayout->setContentsMargins(0, 3, 3, 0);
    _imp->_horizLayout->setSpacing(2);

    _imp->_rightContainer = new QWidget(_imp->_horizContainer);
    _imp->_rightContainerLayout = new QVBoxLayout(_imp->_rightContainer);
    _imp->_rightContainerLayout->setSpacing(0);
    _imp->_rightContainerLayout->setContentsMargins(0, 0, 0, 0);

    if (isEffect) {
        _imp->_verticalColorBar = new VerticalColorBar(_imp->_horizContainer);
        _imp->_verticalColorBar->setColor(currentColor);
        _imp->_horizLayout->addWidget(_imp->_verticalColorBar);
    }

    if (useScrollAreasForTabs) {
        _imp->_tabWidget = new QTabWidget(_imp->_horizContainer);
        _imp->_tabWidget->setSizePolicy(QSizePolicy::Preferred, QSizePolicy::Preferred);
    } else {
        DockablePanelTabWidget* tabWidget = new DockablePanelTabWidget(this);
        _imp->_tabWidget = tabWidget;
        tabWidget->getTabBar()->setObjectName( QString::fromUtf8("DockablePanelTabWidget") );
        _imp->_tabWidget->setSizePolicy(QSizePolicy::Ignored, QSizePolicy::Preferred);
    }
    QObject::connect( _imp->_tabWidget, SIGNAL(currentChanged(int)), this, SLOT(onPageIndexChanged(int)) );
    _imp->_horizLayout->addWidget(_imp->_rightContainer);
    _imp->_mainLayout->addWidget(_imp->_horizContainer);
}

DockablePanel::~DockablePanel()
{
    if ( getGui() ) {
        getGui()->removeVisibleDockablePanel(this);
    }
}

bool
DockablePanel::isPagingEnabled() const
{
    return _imp->_pagesEnabled;
}

bool
DockablePanel::useScrollAreaForTabs() const
{
    return _imp->_useScrollAreasForTabs;
}

QWidget*
DockablePanel::createKnobHorizontalFieldContainer(QWidget* parent) const
{
    RightClickableWidget* clickableWidget = new RightClickableWidget(this, parent);
    QObject::connect( clickableWidget, SIGNAL(rightClicked(QPoint)), this, SLOT(onRightClickMenuRequested(QPoint)) );
    QObject::connect( clickableWidget, SIGNAL(clicked(QPoint)), this, SLOT(onPanelSelected(QPoint)) );
    QObject::connect( clickableWidget, SIGNAL(escapePressed()), this, SLOT(closePanel()) );
    clickableWidget->setFocusPolicy(Qt::NoFocus);
    return clickableWidget;
}

QWidget*
DockablePanel::getPagesContainer() const
{
    if (_imp->_tabWidget) {
        return _imp->_tabWidget;
    }

    return (QWidget*)_imp->_publicInterface;
}

QWidget*
DockablePanel::createPageMainWidget(QWidget* parent) const
{
    RightClickableWidget* clickableWidget = new RightClickableWidget(this, parent);
    QObject::connect( clickableWidget, SIGNAL(rightClicked(QPoint)), this, SLOT(onRightClickMenuRequested(QPoint)) );
    QObject::connect( clickableWidget, SIGNAL(clicked(QPoint)), this, SLOT(onPanelSelected(QPoint)) );
    QObject::connect( clickableWidget, SIGNAL(escapePressed()), this, SLOT(closePanel()) );

    clickableWidget->setFocusPolicy(Qt::NoFocus);

    return clickableWidget;
}

void
DockablePanel::onPageLabelChanged(const KnobPageGuiPtr& page)
{
    if (_imp->_tabWidget) {
        int nTabs = _imp->_tabWidget->count();
        for (int i = 0; i < nTabs; ++i) {
            if (_imp->_tabWidget->widget(i) == page->tab) {
                QString newLabel = QString::fromUtf8( page->pageKnob.lock()->getLabel().c_str() );
                _imp->_tabWidget->setTabText(i, newLabel);
                break;
            }
        }
    }
}

void
DockablePanel::addPageToPagesContainer(const KnobPageGuiPtr& page)
{
    if (_imp->_tabWidget) {
        QString name = QString::fromUtf8( page->pageKnob.lock()->getLabel().c_str() );
        _imp->_tabWidget->addTab(page->tab, name);
    } else {
        _imp->_horizLayout->addWidget(page->tab);
    }
}

void
DockablePanel::removePageFromContainer(const KnobPageGuiPtr& page)
{
    if (_imp->_tabWidget) {
        int index = _imp->_tabWidget->indexOf(page->tab);
        if (index != -1) {
            _imp->_tabWidget->removeTab(index);
        }
    }
}

void
DockablePanel::setPagesOrder(const std::list<KnobPageGuiPtr>& orderedPages,
                             const KnobPageGuiPtr& curPage,
                             bool restorePageIndex)
{
    _imp->_tabWidget->clear();


    int index = 0;
    int i = 0;
    for (std::list<KnobPageGuiPtr>::const_iterator it = orderedPages.begin(); it != orderedPages.end(); ++it, ++i) {
        QString tabName = QString::fromUtf8( (*it)->pageKnob.lock()->getLabel().c_str() );
        _imp->_tabWidget->addTab( (*it)->tab, tabName );
        if ( restorePageIndex && (*it == curPage) ) {
            index = i;
        }
    }

    if ( (index >= 0) && ( index < int( orderedPages.size() ) ) ) {
        _imp->_tabWidget->setCurrentIndex(index);
    }
}

void
DockablePanel::onKnobsRecreated()
{
    NodeSettingsPanel* isNodePanel = dynamic_cast<NodeSettingsPanel*>(this);

    // Refresh the curve editor with potential new animated knobs
    if (isNodePanel) {
        NodeGuiPtr node = isNodePanel->getNode();

        getGui()->getCurveEditor()->removeNode( node );
        getGui()->getCurveEditor()->addNode(node);

        getGui()->removeNodeGuiFromDopeSheetEditor(node);
        getGui()->addNodeGuiToDopeSheetEditor(node);
    }
}

void
DockablePanel::onPageIndexChanged(int index)
{
    if (!_imp->_tabWidget) {
        return;
    }
    QWidget* curTab = _imp->_tabWidget->widget(index);
    const PagesMap& pages = getPages();

    for (PagesMap::const_iterator it = pages.begin(); it != pages.end(); ++it) {
        if (it->second->tab == curTab) {
            setCurrentPage(it->second);
            EffectInstancePtr isEffect = toEffectInstance(_imp->_holder);
            if ( isEffect && isEffect->getNode()->hasOverlay() ) {
                isEffect->getApp()->redrawAllViewers();
            }
        }
    }
}

void
DockablePanel::refreshCurrentPage()
{
    onPageIndexChanged( _imp->_tabWidget ? _imp->_tabWidget->currentIndex() : 0);
}

void
DockablePanel::onPageActivated(const KnobPageGuiPtr& page)
{
    if (!page) {
        return;
    }
    for (int i = 0; i < _imp->_tabWidget->count(); ++i) {
        if (_imp->_tabWidget->widget(i) == page->tab) {
            _imp->_tabWidget->setCurrentIndex(i);
            break;
        }
    }
}

void
DockablePanel::turnOffPages()
{
    _imp->_pagesEnabled = false;
    delete _imp->_tabWidget;
    _imp->_tabWidget = 0;
    setFrameShape(QFrame::NoFrame);

}

void
DockablePanel::setPluginIDAndVersion(const std::string& pluginLabel,
                                     const std::string& pluginID,
                                     const std::string& pluginDesc,
                                     unsigned int majorVersion,
                                     unsigned int minorVersion)
{
    if (_imp->_iconLabel) {
        QString pluginLabelVersioned = tr("%1 version %2.%3").arg( QString::fromUtf8( pluginLabel.c_str() ) ).arg(majorVersion).arg(minorVersion);
        _imp->_iconLabel->setToolTip(pluginLabelVersioned);
    }
    if (_imp->_helpButton) {
        _imp->_helpToolTip = QString::fromUtf8( pluginDesc.c_str() );
        _imp->_helpButton->setToolTip( helpString() );
        EffectInstancePtr iseffect = toEffectInstance(_imp->_holder);
        if (iseffect) {
            _imp->_pluginID = QString::fromUtf8( pluginID.c_str() );
            _imp->_pluginVersionMajor = majorVersion;
            _imp->_pluginVersionMinor = minorVersion;
            _imp->_helpButton->setToolTip( helpString() );
        }
    }
}

void
DockablePanel::setPluginIcon(const QPixmap& pix)
{
    if (_imp->_iconLabel) {
        _imp->_iconLabel->setPixmap(pix);
        if ( !_imp->_iconLabel->isVisible() ) {
            _imp->_iconLabel->show();
        }
    }
}

void
DockablePanel::onNodeScriptChanged(const QString& label)
{
    if (_imp->_nameLineEdit) {
        _imp->_nameLineEdit->setToolTip( QString::fromUtf8("<p>Script name: <br/><b><font size=4>") + label + QString::fromUtf8("</b></font></p>") );
    } else if (_imp->_nameLabel) {
        _imp->_nameLabel->setToolTip( QString::fromUtf8("<p>Script name: <br/><b><font size=4>") + label + QString::fromUtf8("</b></font></p>") );
    }
}

void
DockablePanel::onGuiClosing()
{
    if (_imp->_holder) {
        _imp->_holder->discardPanelPointer();
    }
    if (_imp->_nameLineEdit) {
        QObject::disconnect( _imp->_nameLineEdit, SIGNAL(editingFinished()), this, SLOT(onLineEditNameEditingFinished()) );
    }
    _imp->_gui = 0;
}

KnobHolderPtr
DockablePanel::getHolder() const
{
    return _imp->_holder;
}

void
DockablePanel::onRestoreDefaultsButtonClicked()
{
    NodeSettingsPanel* isNodePanel = dynamic_cast<NodeSettingsPanel*>(this);
    if (isNodePanel) {
        NodeGuiPtr node = isNodePanel->getNode();
        if (!node) {
            return;
        }
        NodesGuiList nodes;
        nodes.push_back(node);
        pushUndoCommand( new RestoreNodeToDefaultCommand(nodes) );
        
    } else {
        std::list<KnobIPtr > knobsList;
        const std::vector<KnobIPtr > & knobs = _imp->_holder->getKnobs();
        for (std::vector<KnobIPtr >::const_iterator it = knobs.begin(); it != knobs.end(); ++it) {
            KnobButtonPtr isBtn = toKnobButton(*it);
            KnobPagePtr isPage = toKnobPage(*it);
            KnobGroupPtr isGroup = toKnobGroup(*it);
            KnobSeparatorPtr isSeparator = toKnobSeparator(*it);
            if ( !isBtn && !isPage && !isGroup && !isSeparator && ( (*it)->getName() != kUserLabelKnobName ) ) {
                knobsList.push_back(*it);
            }
        }

        pushUndoCommand( new RestoreDefaultsCommand(true, knobsList, -1) );
    }
}

void
DockablePanel::onLineEditNameEditingFinished()
{
    if ( _imp->_gui->getApp()->isClosing() ) {
        return;
    }

    NodeSettingsPanel* panel = dynamic_cast<NodeSettingsPanel*>(this);
    NodeGuiPtr node;
    QString newName = _imp->_nameLineEdit->text();
    QString oldName;
    if (panel) {
        node = panel->getNode();
        assert(node);
        oldName = QString::fromUtf8( node->getNode()->getLabel().c_str() );
    }

    if (oldName == newName) {
        return;
    }

    assert(node);

    if (node) {
        pushUndoCommand( new RenameNodeUndoRedoCommand(node, oldName, newName) );
    }
}

void
DockablePanel::onKnobsInitialized()
{
    assert(_imp->_tabWidget);
    _imp->_rightContainerLayout->addWidget(_imp->_tabWidget);


    RotoPanel* roto = initializeRotoPanel();
    if (roto) {
        _imp->_rightContainerLayout->addWidget(roto);
    }


    assert(!_imp->_trackerPanel);
    _imp->_trackerPanel = initializeTrackerPanel();

    if (_imp->_trackerPanel) {
        if ( !_imp->_tabWidget->count() ) {
            // No page, add it to the bottom
            _imp->_rightContainerLayout->addWidget(_imp->_trackerPanel);
        } else {
            // There is a page, add it to the first page

            QGridLayout* layout = dynamic_cast<QGridLayout*>( _imp->_tabWidget->widget(0)->layout() );
            assert(layout);
            if (layout) {
                layout->addWidget(_imp->_trackerPanel, layout->rowCount(), 0, 1, 2);
            }
        }
    }


    NodeSettingsPanel* isNodePanel = dynamic_cast<NodeSettingsPanel*>(this);
    if (isNodePanel) {
        NodeCollectionPtr collec = isNodePanel->getNode()->getNode()->getGroup();
        NodeGroupPtr isGroup = toNodeGroup(collec);
        if (isGroup) {
            if ( !isGroup->isSubGraphEditedByUser() ) {
                setEnabled(false);
            }
        }
    }
} // DockablePanel::initializeKnobsInternal

TrackerPanel*
DockablePanel::getTrackerPanel() const
{
    return _imp->_trackerPanel;
}

void
DockablePanel::refreshTabWidgetMaxHeight()
{
    /*
       Make the tab widget have the same height across all tabs to avoid the
       layout being adjusted everytimes the user switches from tab to tab
     */

    //Disabled for now - it leads to bad behaviour if the Node tab is bigger than the main actual tab
#if 0
    if (_imp->_tabWidget && !_imp->_useScrollAreasForTabs) {
        //Compute the tab maximum height
        int maxHeight = -1;
        for (int i = 0; i < _imp->_tabWidget->count(); ++i) {
            QWidget* w = _imp->_tabWidget->widget(i);
            if (w) {
                maxHeight = std::max(w->sizeHint().height(), maxHeight);
            }
        }
        if (maxHeight > 0) {
            _imp->_tabWidget->setFixedHeight(maxHeight);
        }
    }
#endif
}

void
DockablePanel::refreshUndoRedoButtonsEnabledNess(bool canUndo,
                                                 bool canRedo)
{
    if (_imp->_undoButton && _imp->_redoButton) {
        _imp->_undoButton->setEnabled(canUndo);
        _imp->_redoButton->setEnabled(canRedo);
    }
}

void
DockablePanel::onUndoClicked()
{
    boost::shared_ptr<QUndoStack> stack = getUndoStack();

    stack->undo();
    if (_imp->_undoButton && _imp->_redoButton) {
        _imp->_undoButton->setEnabled( stack->canUndo() );
        _imp->_redoButton->setEnabled( stack->canRedo() );
    }
    Q_EMIT undoneChange();
}

void
DockablePanel::onRedoPressed()
{
    boost::shared_ptr<QUndoStack> stack = getUndoStack();

    stack->redo();
    if (_imp->_undoButton && _imp->_redoButton) {
        _imp->_undoButton->setEnabled( stack->canUndo() );
        _imp->_redoButton->setEnabled( stack->canRedo() );
    }
    Q_EMIT redoneChange();
}

QString
DockablePanel::helpString() const
{
    //Base help
    QString tt;
    bool isMarkdown = false;
    EffectInstancePtr iseffect = toEffectInstance(_imp->_holder);

    if (iseffect) {
        isMarkdown = iseffect->getNode()->getPlugin()->getProperty<bool>(kNatronPluginPropDescriptionIsMarkdown);
    }

    if (Qt::mightBeRichText(_imp->_helpToolTip) || isMarkdown) {
        tt = _imp->_helpToolTip;
    } else {
        tt = NATRON_NAMESPACE::convertFromPlainText(_imp->_helpToolTip, NATRON_NAMESPACE::WhiteSpaceNormal);
    }

    if (iseffect) {
        //Prepend the plugin ID
        if ( !_imp->_pluginID.isEmpty() ) {
            QString pluginLabelVersioned = tr("%1 version %2.%3")
                                            .arg(_imp->_pluginID)
                                            .arg(_imp->_pluginVersionMajor)
                                            .arg(_imp->_pluginVersionMinor);
            if ( !pluginLabelVersioned.isEmpty() ) {
                if (isMarkdown) {
                    tt.prepend(pluginLabelVersioned + QString::fromUtf8("\n=========\n\n"));
                } else {
                    QString toPrepend = QString::fromUtf8("<p><b>");
                    toPrepend.append(pluginLabelVersioned);
                    toPrepend.append( QString::fromUtf8("</b></p>") );
                    tt.prepend(toPrepend);
                }
            }
        }
    }

    if (isMarkdown) {
        tt = Markdown::convert2html(tt);
        // Shrink H1/H2 (Can't do it in qt stylesheet)
        tt.replace( QString::fromUtf8("<h1>"), QString::fromUtf8("<h1 style=\"font-size:large;\">") );
        tt.replace( QString::fromUtf8("<h2>"), QString::fromUtf8("<h2 style=\"font-size:large;\">") );
    }

    return tt;
}

void
DockablePanel::showHelp()
{
    EffectInstancePtr iseffect = toEffectInstance(_imp->_holder);

    if (iseffect) {
        NodePtr node = iseffect->getNode();
        std::string pluginLabel = node->getPluginLabel();
        std::string pluginID = node->getPluginID();
        int docSource = appPTR->getCurrentSettings()->getDocumentationSource();
        int serverPort = appPTR->getDocumentationServerPort();
        if ( (serverPort == 0) && (docSource == 0) ) {
            docSource = 1;
        }
        QString localUrl = QString::fromUtf8("http://localhost:") + QString::number(serverPort) + QString::fromUtf8("/_plugin.html?id=") + QString::fromUtf8(pluginID.c_str());
        QString remoteUrl = QString::fromUtf8(NATRON_DOCUMENTATION_ONLINE) + QString::fromUtf8("/plugins/") + QString::fromUtf8(pluginID.c_str()) + QString::fromUtf8(".html");
        switch (docSource) {
            case 0:
                QDesktopServices::openUrl( QUrl(localUrl) );
                break;
            case 1:
                QDesktopServices::openUrl( QUrl(remoteUrl) );
                break;
            case 2:
                Dialogs::informationDialog(pluginLabel, helpString().toStdString(), true);
                break;
        }

    }
}

void
DockablePanel::setClosed(bool c)
{
    setVisible(!c);

    setClosedInternal(c);
} // setClosed

void
DockablePanel::setClosedInternal(bool c)
{
    if (!_imp->_gui) {
        return;
    }

    {
        QMutexLocker l(&_imp->_isClosedMutex);
        if (c == _imp->_isClosed) {
            return;
        }
        _imp->_isClosed = c;
    }


    if (_imp->_floating) {
        floatPanel();

        return;
    }

    if (!c) {
        _imp->_gui->addVisibleDockablePanel(this);
    } else {
        _imp->_gui->removeVisibleDockablePanel(this);
        _imp->_gui->buildTabFocusOrderPropertiesBin();
    }

    ///Remove any color picker active
    const KnobsGuiMapping& knobs = getKnobsMapping();
    for (KnobsGuiMapping::const_iterator it = knobs.begin(); it != knobs.end(); ++it) {
        KnobGuiColor* ck = dynamic_cast<KnobGuiColor*>( it->second.get() );
        if (ck) {
            ck->setPickingEnabled(false);
        }
    }

    NodeSettingsPanel* nodePanel = dynamic_cast<NodeSettingsPanel*>(this);
    if (nodePanel) {
        nodePanel->getNode()->getNode()->getEffectInstance()->refreshAfterTimeChange( false, getGui()->getApp()->getTimeLine()->currentFrame() );


        NodeGuiPtr nodeGui = nodePanel->getNode();
        NodePtr internalNode = nodeGui->getNode();
        Gui* gui = getGui();

        if (!c) {
            gui->addNodeGuiToCurveEditor(nodeGui);
            gui->addNodeGuiToDopeSheetEditor(nodeGui);

        } else {
            gui->removeNodeGuiFromCurveEditor(nodeGui);
            gui->removeNodeGuiFromDopeSheetEditor(nodeGui);

        }
        ///Regular show/hide
        if (c) {
            internalNode->hideKeyframesFromTimeline(true);
        } else {
            internalNode->showKeyframesOnTimeline(true);
        }

    }

    Q_EMIT closeChanged(c);
} // DockablePanel::setClosedInternal

void
DockablePanel::closePanel()
{
    close();
    setClosedInternal(true);

    ///Closing a panel always gives focus to some line-edit in the application which is quite annoying
    QWidget* hasFocus = qApp->focusWidget();
    if (hasFocus) {
        hasFocus->clearFocus();
    }

    const std::list<ViewerTab*>& viewers = getGui()->getViewersList();
    for (std::list<ViewerTab*>::const_iterator it = viewers.begin(); it != viewers.end(); ++it) {
        (*it)->getViewer()->redraw();
    }
}

void
DockablePanel::minimizeOrMaximize(bool toggled)
{
    _imp->_minimized = toggled;
    if (_imp->_minimized) {
        Q_EMIT minimized();
    } else {
        Q_EMIT maximized();
    }
    _imp->_rightContainer->setVisible(!_imp->_minimized);
    std::vector<QWidget*> _panels;
    for (int i = 0; i < _imp->_container->count(); ++i) {
        if ( QWidget * myItem = dynamic_cast <QWidget*>( _imp->_container->itemAt(i) ) ) {
            _panels.push_back(myItem);
            _imp->_container->removeWidget(myItem);
        }
    }
    for (U32 i = 0; i < _panels.size(); ++i) {
        _imp->_container->addWidget(_panels[i]);
    }
    getGui()->buildTabFocusOrderPropertiesBin();
    update();
}

FloatingWidget*
DockablePanel::getFloatingWindow() const
{
    return _imp->_floatingWidget;
}

void
DockablePanel::floatPanelInWindow(FloatingWidget* window)
{
    _imp->_floating = !_imp->_floating;
    {
        QMutexLocker k(&_imp->_isClosedMutex);
        _imp->_isClosed = false;
    }
    if (_imp->_floating) {
        assert(!_imp->_floatingWidget);

        QSize curSize = sizeHint();


        _imp->_floatingWidget = window;
        QObject::connect( _imp->_floatingWidget, SIGNAL(closed()), this, SLOT(closePanel()) );
        _imp->_container->removeWidget(this);
        _imp->_floatingWidget->setWidget(this);
        _imp->_floatingWidget->resize(curSize);
        _imp->_gui->getApp()->registerFloatingWindow(_imp->_floatingWidget);
    } else {
        assert(_imp->_floatingWidget);
        _imp->_gui->getApp()->unregisterFloatingWindow(_imp->_floatingWidget);
        _imp->_floatingWidget->removeEmbeddedWidget();
        //setParent( _imp->_container->parentWidget() );
        //_imp->_container->insertWidget(0, this);
        _imp->_gui->addVisibleDockablePanel(this);
        _imp->_floatingWidget->deleteLater();
        _imp->_floatingWidget = 0;
    }
    getGui()->buildTabFocusOrderPropertiesBin();
}

FloatingWidget*
DockablePanel::floatPanel()
{
    FloatingWidget* window = new FloatingWidget(_imp->_gui, _imp->_gui);
    floatPanelInWindow(window);
    return _imp->_floatingWidget;
}

void
DockablePanel::setName(const QString & str)
{
    if (_imp->_nameLabel) {
        _imp->_nameLabel->setText(str);
    } else if (_imp->_nameLineEdit) {
        _imp->_nameLineEdit->setText(str);
    }
}

Button*
DockablePanel::insertHeaderButton(int headerPosition)
{
    Button* ret = new Button(_imp->_headerWidget);

    _imp->_headerLayout->insertWidget(headerPosition, ret);

    return ret;
}

Gui*
DockablePanel::getGui() const
{
    return _imp->_gui;
}

void
DockablePanel::insertHeaderWidget(int index,
                                  QWidget* widget)
{
    if (_imp->_mode != eHeaderModeNoHeader) {
        _imp->_headerLayout->insertWidget(index, widget);
    }
}

void
DockablePanel::appendHeaderWidget(QWidget* widget)
{
    if (_imp->_mode != eHeaderModeNoHeader) {
        _imp->_headerLayout->addWidget(widget);
    }
}

QWidget*
DockablePanel::getHeaderWidget() const
{
    return _imp->_headerWidget;
}

bool
DockablePanel::isMinimized() const
{
    return _imp->_minimized;
}

QVBoxLayout*
DockablePanel::getContainer() const
{
    return _imp->_container;
}

bool
DockablePanel::isClosed() const
{
    QMutexLocker l(&_imp->_isClosedMutex);

    return _imp->_isClosed;
}

bool
DockablePanel::isFloating() const
{
    return _imp->_floating;
}

void
DockablePanel::onColorDialogColorChanged(const QColor & color)
{
    if ( (_imp->_mode != eHeaderModeReadOnlyName) && _imp->_colorButton ) {
        QPixmap p(15, 15);
        p.fill(color);
        _imp->_colorButton->setIcon( QIcon(p) );
        if (_imp->_verticalColorBar) {
            _imp->_verticalColorBar->setColor(color);
        }
    }
}

void
DockablePanel::onOverlayColorDialogColorChanged(const QColor& color)
{
    NodeSettingsPanel* nodePanel = dynamic_cast<NodeSettingsPanel*>(this);

    if (!nodePanel) {
        return;
    }
    NodePtr node = nodePanel->getNode()->getNode();
    if (!node) {
        return;
    }


    if ( (_imp->_mode  != eHeaderModeReadOnlyName) && _imp->_overlayButton ) {

        // Replace the circle portion from the icon with the color picked by the user
        int iconSize = TO_DPIX(NATRON_MEDIUM_BUTTON_ICON_SIZE);
        QPixmap pixOverlay;
        appPTR->getIcon(NATRON_PIXMAP_OVERLAY, iconSize, &pixOverlay);

        QImage img = pixOverlay.toImage();
        if (!img.isNull()) {
            int width = img.width();
            int height = img.height();

            for (int y = 0; y < height; ++y) {
                QRgb* pix = reinterpret_cast<QRgb*>(img.scanLine(y));
                for (int x = 0; x < width; ++x) {
                    int alpha = qAlpha(*pix);
                    int r = int((float)color.red() * alpha / 255.f);
                    int g = int((float)color.green() * alpha / 255.f);
                    int b = int((float)color.blue() * alpha / 255.f);

                    *pix = qRgba(r,g,b, alpha);
                    ++pix;
                }
            }
        }
        //QPixmap p(15, 15);
        //p.fill(color);
        QPixmap p = QPixmap::fromImage(img);
        _imp->_overlayButton->setIcon( QIcon(p) );

        node->onNodeUIOverlayColorChanged(color.redF(), color.greenF(), color.blueF());


        NodesList overlayNodes;
        getGui()->getNodesEntitledForOverlays(overlayNodes);
        NodesList::iterator found = std::find(overlayNodes.begin(), overlayNodes.end(), node);
        if ( found != overlayNodes.end() ) {
            getGui()->getApp()->redrawAllViewers();
        }
    }
}

void
DockablePanel::onColorButtonClicked()
{
    QColorDialog dialog(this);

    dialog.setOption(QColorDialog::DontUseNativeDialog);
    QColor oldColor;
    {
        oldColor = getCurrentColor();
        dialog.setCurrentColor(oldColor);
    }
    QObject::connect( &dialog, SIGNAL(currentColorChanged(QColor)), this, SLOT(onColorDialogColorChanged(QColor)) );

    if ( dialog.exec() ) {
        QColor c = dialog.currentColor();
        Q_EMIT colorChanged(c);
    } else {
        onColorDialogColorChanged(oldColor);
    }
}

void
DockablePanel::onOverlayButtonClicked()
{
    NodeSettingsPanel* nodePanel = dynamic_cast<NodeSettingsPanel*>(this);

    if (!nodePanel) {
        return;
    }
    NodePtr node = nodePanel->getNode()->getNode();
    if (!node) {
        return;
    }
    QColorDialog dialog(this);
    dialog.setOption(QColorDialog::DontUseNativeDialog);
    dialog.setOption(QColorDialog::ShowAlphaChannel);

    double curOverlayColor[3];
    node->getOverlayColor(&curOverlayColor[0], &curOverlayColor[1], &curOverlayColor[2]);
    {
        QColor c;
        c.setRgbF(Image::clamp(curOverlayColor[0], 0., 1.),
                  Image::clamp(curOverlayColor[1], 0., 1.),
                  Image::clamp(curOverlayColor[2], 0., 1.));
        dialog.setCurrentColor(c);
    }
    QObject::connect( &dialog, SIGNAL(currentColorChanged(QColor)), this, SLOT(onOverlayColorDialogColorChanged(QColor)) );

    if ( dialog.exec() ) {
        QColor c = dialog.currentColor();
        node->onNodeUIOverlayColorChanged(c.redF(), c.greenF(), c.blueF());
    } else {
        if (curOverlayColor[0] == -1 && curOverlayColor[1] == -1 && curOverlayColor[2] == -1) {
            // The node didn't have an overlay color before, update icon
            QPixmap pixOverlay;
            appPTR->getIcon(NATRON_PIXMAP_OVERLAY, NATRON_MEDIUM_BUTTON_ICON_SIZE, &pixOverlay);
            _imp->_overlayButton->setIcon( QIcon(pixOverlay) );
        }
    }
    NodesList overlayNodes;
    getGui()->getNodesEntitledForOverlays(overlayNodes);
    NodesList::iterator found = std::find(overlayNodes.begin(), overlayNodes.end(), node);
    if ( found != overlayNodes.end() ) {
        getGui()->getApp()->redrawAllViewers();
    }
}

void
DockablePanel::setCurrentColor(const QColor & c)
{
    onColorDialogColorChanged(c);
}

void
DockablePanel::resetHostOverlayColor()
{
    NodeSettingsPanel* nodePanel = dynamic_cast<NodeSettingsPanel*>(this);

    if (!nodePanel) {
        return;
    }
    NodePtr node = nodePanel->getNode()->getNode();
    if (!node) {
        return;
    }
    node->onNodeUIOverlayColorChanged(-1, -1, -1);

    QPixmap pixOverlay;
    appPTR->getIcon(NATRON_PIXMAP_OVERLAY, NATRON_MEDIUM_BUTTON_ICON_SIZE, &pixOverlay);
    _imp->_overlayButton->setIcon( QIcon(pixOverlay) );

    NodesList overlayNodes;
    getGui()->getNodesEntitledForOverlays(overlayNodes);
    NodesList::iterator found = std::find(overlayNodes.begin(), overlayNodes.end(), node);
    if ( found != overlayNodes.end() ) {
        getGui()->getApp()->redrawAllViewers();
    }
}

void
DockablePanel::setOverlayColor(const QColor& c)
{
    onOverlayColorDialogColorChanged(c);
}

void
DockablePanel::focusInEvent(QFocusEvent* e)
{
    QFrame::focusInEvent(e);

    getUndoStack()->setActive();
}

void
DockablePanel::onPanelSelected(const QPoint& /*pos*/)
{
    NodeSettingsPanel* isNodePanel = dynamic_cast<NodeSettingsPanel*>(this);
    if (!isNodePanel) {
        return;
    }
    NodeGuiPtr node = isNodePanel->getNode();
    if (!node) {
        return;
    }
    node->getDagGui()->selectNode(node, false);
}

void
DockablePanel::onRightClickMenuRequested(const QPoint & pos)
{
    QWidget* emitter = qobject_cast<QWidget*>( sender() );

    assert(emitter);

    EffectInstancePtr isEffect = toEffectInstance(_imp->_holder);
    if (isEffect) {
        NodePtr master = isEffect->getNode()->getMasterNode();
        Menu menu(this);
        //menu.setFont( QFont(appFont,appFontSize) );
        QAction* userParams = new QAction(tr("Manage user parameters..."), &menu);
        menu.addAction(userParams);


        QAction* setKeys = new QAction(tr("Set key on all parameters"), &menu);
        menu.addAction(setKeys);

        QAction* removeAnimation = new QAction(tr("Remove animation on all parameters"), &menu);
        menu.addAction(removeAnimation);

        if ( master || !_imp->_holder || !_imp->_holder->getApp() || _imp->_holder->getApp()->isGuiFrozen() ) {
            setKeys->setEnabled(false);
            removeAnimation->setEnabled(false);
        }

        QAction* ret = menu.exec( emitter->mapToGlobal(pos) );
        if (ret == setKeys) {
            setKeyOnAllParameters();
        } else if (ret == removeAnimation) {
            removeAnimationOnAllParameters();
        } else if (ret == userParams) {
            onManageUserParametersActionTriggered();
        }
    }
} // onRightClickMenuRequested

void
DockablePanel::onManageUserParametersActionTriggered()
{
    KnobHolderPtr holder = getHolder();
    if (!holder) {
        return;
    }
    EffectInstance* isEffect = dynamic_cast<EffectInstance*>(holder.get());
    if (!isEffect) {
        return;
    }
    NodePtr node = isEffect->getNode();
    if (!node) {
        return;
    }
    // If this is a pyplug, warn that the user is about to break it
    if (node->isPyPlug()) {
<<<<<<< HEAD
        NodeGroup* isGrp = dynamic_cast<NodeGroup*>(isEffect);
        if (isGrp) {
            StandardButtons rep = Dialogs::questionDialog(tr("PyPlug").toStdString(), tr("You are about to edit parameters of this node which will "
                                                                                         "automatically convert this node as a Group. Are you sure "
                                                                                         "you want to edit it?").toStdString(), false);
            if (rep != eStandardButtonYes) {
                return;
            }
            isGrp->setSubGraphEditedByUser(true);
=======
        StandardButtons rep = Dialogs::questionDialog(tr("PyPlug").toStdString(), tr("You are about to edit parameters of this node which will "
                                                                                     "automatically convert this node as a Group. Are you sure "
                                                                                     "you want to edit it?").toStdString(), false);
        if (rep != eStandardButtonYes) {
            return;
>>>>>>> cf420b4c
        }
        

    }
    ManageUserParamsDialog dialog(this, this);

    ignore_result( dialog.exec() );
}

void
DockablePanel::setKeyOnAllParameters()
{
    double time = getGui()->getApp()->getTimeLine()->currentFrame();
    AddKeysCommand::KeysToAddList keys;
    const KnobsGuiMapping& knobsMap = getKnobsMapping();

    for (KnobsGuiMapping::const_iterator it = knobsMap.begin(); it != knobsMap.end(); ++it) {
        KnobIPtr knob = it->first.lock();
        if ( knob->isAnimationEnabled() ) {
            for (int i = 0; i < knob->getDimension(); ++i) {
                std::list<CurveGuiPtr > curves = getGui()->getCurveEditor()->findCurve(it->second, i);
                for (std::list<CurveGuiPtr >::iterator it2 = curves.begin(); it2 != curves.end(); ++it2) {
                    AddKeysCommand::KeyToAdd k;
                    KeyFrame kf;
                    kf.setTime(time);
                    KnobIntBasePtr isInt = toKnobIntBase(knob);
                    KnobBoolBasePtr isBool = toKnobBoolBase(knob);
                    AnimatingKnobStringHelperPtr isString = boost::dynamic_pointer_cast<AnimatingKnobStringHelper>(knob);
                    KnobDoubleBasePtr isDouble = toKnobDoubleBase(knob);

                    if (isInt) {
                        kf.setValue( isInt->getValueAtTime(time, i) );
                    } else if (isBool) {
                        kf.setValue( isBool->getValueAtTime(time, i) );
                    } else if (isDouble) {
                        kf.setValue( isDouble->getValueAtTime(time, i) );
                    } else if (isString) {
                        std::string v = isString->getValueAtTime(time, i);
                        double dv;
                        isString->stringToKeyFrameValue(time, ViewIdx(0), v, &dv);
                        kf.setValue(dv);
                    }

                    k.keyframes.push_back(kf);
                    k.curveUI = *it2;
                    KnobCurveGuiPtr isKnobCurve = boost::dynamic_pointer_cast<KnobCurveGui>(*it2);
                    if (isKnobCurve) {
                        k.knobUI = isKnobCurve->getKnobGui();
                        k.dimension = isKnobCurve->getDimension();
                    } else {
                        k.dimension = 0;
                    }
                    keys.push_back(k);
                }
            }
        }
    }
    pushUndoCommand( new AddKeysCommand(getGui()->getCurveEditor()->getCurveWidget(), keys) );
}

void
DockablePanel::removeAnimationOnAllParameters()
{
    std::map< CurveGuiPtr, std::vector<KeyFrame > > keysToRemove;
    const KnobsGuiMapping& knobsMap = getKnobsMapping();

    for (KnobsGuiMapping::const_iterator it = knobsMap.begin(); it != knobsMap.end(); ++it) {
        KnobIPtr knob = it->first.lock();
        if ( knob->isAnimationEnabled() ) {
            for (int i = 0; i < knob->getDimension(); ++i) {
                std::list<CurveGuiPtr > curves = getGui()->getCurveEditor()->findCurve(it->second, i);

                for (std::list<CurveGuiPtr >::iterator it2 = curves.begin(); it2 != curves.end(); ++it2) {
                    KeyFrameSet keys = (*it2)->getInternalCurve()->getKeyFrames_mt_safe();
                    std::vector<KeyFrame > vect;
                    for (KeyFrameSet::const_iterator it3 = keys.begin(); it3 != keys.end(); ++it3) {
                        vect.push_back(*it3);
                    }
                    keysToRemove.insert( std::make_pair(*it2, vect) );
                }
            }
        }
    }
    pushUndoCommand( new RemoveKeysCommand(getGui()->getCurveEditor()->getCurveWidget(), keysToRemove) );
}

void
DockablePanel::onCenterButtonClicked()
{
    centerOnItem();
}

void
DockablePanel::onSubGraphEditionChanged(bool /*editable*/)
{
    // _imp->_enterInGroupButton->setVisible(editable);
}

void
DockablePanel::onEnterInGroupClicked()
{
    NodeSettingsPanel* panel = dynamic_cast<NodeSettingsPanel*>(this);

    assert(panel);
    if (!panel) {
        throw std::logic_error("");
    }
    NodeGuiPtr node = panel->getNode();
    assert(node);
    if (!node) {
        throw std::logic_error("");
    }
    EffectInstancePtr effect = node->getNode()->getEffectInstance();
    assert(effect);
    if (!effect) {
        throw std::logic_error("");
    }
    NodeGroupPtr group = toNodeGroup(effect);
    assert(group);
    if (!group) {
        throw std::logic_error("");
    }
    NodeGraphI* graph_i = group->getNodeGraph();
    assert(graph_i);
    if (!graph_i) {
        throw std::logic_error("");
    }
    NodeGraph* graph = dynamic_cast<NodeGraph*>(graph_i);
    assert(graph);
    if (!graph) {
        throw std::logic_error("");
    }
    TabWidget* isParentTab = dynamic_cast<TabWidget*>( graph->parentWidget() );
    if (isParentTab) {
        isParentTab->setCurrentWidget(graph);
    } else {
        NodeGraph* lastSelectedGraph = _imp->_gui->getLastSelectedGraph();
        if (!lastSelectedGraph) {
            std::list<TabWidgetI*> panes = _imp->_gui->getApp()->getTabWidgetsSerialization();
            assert(panes.size() >= 1);
            isParentTab = dynamic_cast<TabWidget*>(panes.front());
        } else {
            isParentTab = dynamic_cast<TabWidget*>( lastSelectedGraph->parentWidget() );
        }

        assert(isParentTab);
        if (!isParentTab) {
            throw std::logic_error("");
        }
        isParentTab->appendTab(graph, graph);
    }
    QTimer::singleShot( 25, graph, SLOT(centerOnAllNodes()) );
} // DockablePanel::onEnterInGroupClicked

void
DockablePanel::onHideUnmodifiedButtonClicked(bool checked)
{
    if (checked) {
        _imp->_knobsVisibilityBeforeHideModif.clear();
        const KnobsGuiMapping& knobsMap = getKnobsMapping();
        for (KnobsGuiMapping::const_iterator it = knobsMap.begin(); it != knobsMap.end(); ++it) {
            KnobIPtr knob = it->first.lock();
            KnobGroupPtr isGroup = toKnobGroup(knob);
            KnobParametricPtr isParametric = toKnobParametric(knob);
            if (!isGroup && !isParametric) {
                _imp->_knobsVisibilityBeforeHideModif.insert( std::make_pair( it->second, it->second->isSecretRecursive() ) );
                if ( !knob->hasModifications() ) {
                    it->second->hide();
                }
            }
        }
    } else {
        for (std::map<KnobGuiWPtr, bool>::iterator it = _imp->_knobsVisibilityBeforeHideModif.begin();
             it != _imp->_knobsVisibilityBeforeHideModif.end(); ++it) {
            KnobGuiPtr knobGui = it->first.lock();
            if (!it->second && knobGui) {
                knobGui->show();
            }
        }
    }
}

std::string
DockablePanel::getHolderFullyQualifiedScriptName() const
{
    KnobHolderPtr holder = getHolder();
    EffectInstancePtr isEffect = toEffectInstance(holder);
    if (isEffect) {
        return isEffect->getNode()->getFullyQualifiedName();
    } else if (holder->isProject()) {
        return kNatronProjectSettingsPanelSerializationNameNew;
    } else {
        assert(false);
        return std::string();
    }
}


NATRON_NAMESPACE_EXIT;
NATRON_NAMESPACE_USING;
#include "moc_DockablePanel.cpp"<|MERGE_RESOLUTION|>--- conflicted
+++ resolved
@@ -1203,14 +1203,9 @@
 
         node->onNodeUIOverlayColorChanged(color.redF(), color.greenF(), color.blueF());
 
-
-        NodesList overlayNodes;
-        getGui()->getNodesEntitledForOverlays(overlayNodes);
-        NodesList::iterator found = std::find(overlayNodes.begin(), overlayNodes.end(), node);
-        if ( found != overlayNodes.end() ) {
-            getGui()->getApp()->redrawAllViewers();
-        }
-    }
+        getGui()->getApp()->redrawAllViewers();
+    }
+
 }
 
 void
@@ -1272,12 +1267,9 @@
             _imp->_overlayButton->setIcon( QIcon(pixOverlay) );
         }
     }
-    NodesList overlayNodes;
-    getGui()->getNodesEntitledForOverlays(overlayNodes);
-    NodesList::iterator found = std::find(overlayNodes.begin(), overlayNodes.end(), node);
-    if ( found != overlayNodes.end() ) {
-        getGui()->getApp()->redrawAllViewers();
-    }
+
+    getGui()->getApp()->redrawAllViewers();
+
 }
 
 void
@@ -1304,12 +1296,8 @@
     appPTR->getIcon(NATRON_PIXMAP_OVERLAY, NATRON_MEDIUM_BUTTON_ICON_SIZE, &pixOverlay);
     _imp->_overlayButton->setIcon( QIcon(pixOverlay) );
 
-    NodesList overlayNodes;
-    getGui()->getNodesEntitledForOverlays(overlayNodes);
-    NodesList::iterator found = std::find(overlayNodes.begin(), overlayNodes.end(), node);
-    if ( found != overlayNodes.end() ) {
-        getGui()->getApp()->redrawAllViewers();
-    }
+    getGui()->getApp()->redrawAllViewers();
+
 }
 
 void
@@ -1395,7 +1383,6 @@
     }
     // If this is a pyplug, warn that the user is about to break it
     if (node->isPyPlug()) {
-<<<<<<< HEAD
         NodeGroup* isGrp = dynamic_cast<NodeGroup*>(isEffect);
         if (isGrp) {
             StandardButtons rep = Dialogs::questionDialog(tr("PyPlug").toStdString(), tr("You are about to edit parameters of this node which will "
@@ -1405,13 +1392,7 @@
                 return;
             }
             isGrp->setSubGraphEditedByUser(true);
-=======
-        StandardButtons rep = Dialogs::questionDialog(tr("PyPlug").toStdString(), tr("You are about to edit parameters of this node which will "
-                                                                                     "automatically convert this node as a Group. Are you sure "
-                                                                                     "you want to edit it?").toStdString(), false);
-        if (rep != eStandardButtonYes) {
-            return;
->>>>>>> cf420b4c
+
         }
         
 
