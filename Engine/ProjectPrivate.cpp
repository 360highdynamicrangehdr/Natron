--- conflicted
+++ resolved
@@ -356,11 +356,7 @@
                 }
                 std::string filePath = filename;
                 if (ret) {
-<<<<<<< HEAD
-                    filePath = NATRON_PYTHON_NAMESPACE::PyString_asString(ret);
-=======
-                    filePath = Python::PyStringToStdString(ret);
->>>>>>> d66ea881
+                    filePath = NATRON_PYTHON_NAMESPACE::PyStringToStdString(ret);
                     std::string script = "del ret\n";
                     bool ok = NATRON_PYTHON_NAMESPACE::interpretPythonScript(script, &err, 0);
                     assert(ok);
