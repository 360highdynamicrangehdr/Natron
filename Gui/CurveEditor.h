--- conflicted
+++ resolved
@@ -120,15 +120,12 @@
     }
     
     boost::shared_ptr<KnobI> getInternalKnob() const WARN_UNUSED_RETURN;
-<<<<<<< HEAD
-public Q_SLOTS:
-=======
     
     void checkVisibleState(bool autoSelectOnShow);
-    
-public slots:
->>>>>>> 6a40adc1
-
+
+public Q_SLOTS:
+    
+    
     /**
      * @brief This is invoked everytimes the knob has a keyframe set or removed, to determine whether we need
      * to keep this element in the tree or not.
@@ -324,12 +321,9 @@
 
     CurveWidget* getCurveWidget() const WARN_UNUSED_RETURN;
 
-<<<<<<< HEAD
-public Q_SLOTS:
-=======
     virtual void getSelectedCurves(std::vector<CurveGui*>* selection) OVERRIDE FINAL;
-public slots:
->>>>>>> 6a40adc1
+
+public Q_SLOTS:
 
     void onFilterTextChanged(const QString& filter);
     
