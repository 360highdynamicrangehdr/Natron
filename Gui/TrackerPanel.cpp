--- conflicted
+++ resolved
@@ -637,13 +637,9 @@
         ComboBox* cb = new ComboBox;
         cb->setFocusPolicy(Qt::NoFocus);
         std::vector<std::string> choices, helps;
-<<<<<<< HEAD
         std::map<int, std::string> icons;
         TrackerContext::getMotionModelsAndHelps(false, &choices, &helps, &icons);
-        cb->setCurrentIndex( motionModel->getValue() );
-=======
-        TrackerContext::getMotionModelsAndHelps(false, &choices, &helps);
->>>>>>> 5f9e2714
+
         QObject::connect( cb, SIGNAL(currentIndexChanged(int)), _publicInterface, SLOT(onItemMotionModelChanged(int)) );
         assert( choices.size() == helps.size() );
         for (std::size_t i = 0; i < choices.size(); ++i) {
