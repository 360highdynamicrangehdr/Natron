/* ***** BEGIN LICENSE BLOCK *****
 * This file is part of Natron <http://www.natron.fr/>,
 * Copyright (C) 2016 INRIA and Alexandre Gauthier-Foichat
 *
 * Natron is free software: you can redistribute it and/or modify
 * it under the terms of the GNU General Public License as published by
 * the Free Software Foundation; either version 2 of the License, or
 * (at your option) any later version.
 *
 * Natron is distributed in the hope that it will be useful,
 * but WITHOUT ANY WARRANTY; without even the implied warranty of
 * MERCHANTABILITY or FITNESS FOR A PARTICULAR PURPOSE.  See the
 * GNU General Public License for more details.
 *
 * You should have received a copy of the GNU General Public License
 * along with Natron.  If not, see <http://www.gnu.org/licenses/gpl-2.0.html>
 * ***** END LICENSE BLOCK ***** */

// ***** BEGIN PYTHON BLOCK *****
// from <https://docs.python.org/3/c-api/intro.html#include-files>:
// "Since Python may define some pre-processor definitions which affect the standard headers on some systems, you must include Python.h before any standard headers are included."
#include <Python.h>
// ***** END PYTHON BLOCK *****

#include "NodeCreationDialog.h"

#include <stdexcept>

CLANG_DIAG_OFF(deprecated)
CLANG_DIAG_OFF(uninitialized)
#include <QVBoxLayout>
#include <QtCore/QStringList>
#include <QKeyEvent>
#include <QAbstractItemView>
#include <QtCore/QTimer>
#include <QApplication>
#include <QListView>
#include <QSettings>
#include <QDesktopWidget>
#include <QtCore/QRegExp>
#include <QApplication>
#include <QStringListModel>
CLANG_DIAG_ON(deprecated)
CLANG_DIAG_ON(uninitialized)

#include "Engine/AppManager.h"
#include "Engine/Plugin.h"
#include "Gui/LineEdit.h"
#include "Gui/GuiApplicationManager.h"

/*
   If defined, the list will contain matches ordered by increasing match length of the regexp
   otherwise they will be ordered with their score
 */
//#define NODE_TAB_DIALOG_USE_MATCHED_LENGTH

NATRON_NAMESPACE_ENTER;


struct CompleterLineEditPrivate
{
    QDialog* dialog;
    QListView* listView;
    QStringListModel* model;
    CompleterLineEdit::PluginsNamesMap names;
    bool quickExitEnabled;

    CompleterLineEditPrivate(const CompleterLineEdit::PluginsNamesMap& plugins,
                             bool quickExit,
                             QDialog* parent)
        : dialog(parent)
        , listView(NULL)
        , model(NULL)
        , names(plugins)
        , quickExitEnabled(quickExit)
    {
    }

    CompleterLineEditPrivate(const QStringList & displayWords,
                             const QStringList & internalIds,
                             bool quickExit,
                             QDialog* parent)
        : dialog(parent)
        , listView(NULL)
        , model(NULL)
        , quickExitEnabled(quickExit)
    {
        assert( displayWords.size() == internalIds.size() );

        for (int i = 0; i < displayWords.size(); ++i) {
            CompleterLineEdit::PluginDesc desc;
            desc.comboLabel = displayWords[i];
            desc.lineEditLabel = internalIds[i];
            names.insert(std::make_pair(0, desc));
        }
    }
};

CompleterLineEdit::CompleterLineEdit(const PluginsNamesMap& plugins,
                                     bool quickExit,
                                     QDialog* parent)
    : LineEdit(parent)
    , _imp( new CompleterLineEditPrivate(plugins, quickExit, parent) )
{
    _imp->listView = new QListView(parent);
    _imp->model = new QStringListModel(this);
    _imp->listView->setWindowFlags(Qt::ToolTip);
    _imp->listView->setModel(_imp->model);

    connect( this, SIGNAL(textChanged(QString)), this, SLOT(filterText(QString)) );
    connect( _imp->listView, SIGNAL(clicked(QModelIndex)), this, SLOT(setTextFromIndex(QModelIndex)) );
}

CompleterLineEdit::CompleterLineEdit(const QStringList & displayWords,
                                     const QStringList & internalIds,
                                     bool quickExit,
                                     QDialog* parent)
    : LineEdit(parent)
    , _imp( new CompleterLineEditPrivate(displayWords, internalIds, quickExit, parent) )
{
    _imp->listView = new QListView(parent);
    _imp->model = new QStringListModel(this);
    _imp->listView->setWindowFlags(Qt::ToolTip);
    _imp->listView->setModel(_imp->model);

    connect( this, SIGNAL(textChanged(QString)), this, SLOT(filterText(QString)) );
    connect( _imp->listView, SIGNAL(clicked(QModelIndex)), this, SLOT(setTextFromIndex(QModelIndex)) );
}

CompleterLineEdit::~CompleterLineEdit()
{
}

const CompleterLineEdit::PluginsNamesMap&
CompleterLineEdit::getPluginNamesMap() const
{
    return _imp->names;
}

QListView*
CompleterLineEdit::getView() const
{
    return _imp->listView;
}

void
CompleterLineEdit::filterText(const QString & txt)
{
    QStringList sl;

    if ( txt.isEmpty() ) {
        for (PluginsNamesMap::iterator it = _imp->names.begin(); it != _imp->names.end(); ++it) {
            sl.push_front(it->second.comboLabel);
        }
    } else {
        QString pattern;
        for (int i = 0; i < txt.size(); ++i) {
            pattern.push_back( QLatin1Char('*') );
            pattern.push_back(txt[i]);
        }
        pattern.push_back( QLatin1Char('*') );
        QRegExp expr(pattern, Qt::CaseInsensitive, QRegExp::WildcardUnix);

#ifdef NODE_TAB_DIALOG_USE_MATCHED_LENGTH
        std::map<int, QStringList> matchOrdered;
        for (PluginsNamesMap::iterator it = _imp->names.begin(); it != _imp->names.end(); ++it) {
            if ( expr.exactMatch(it->second.lineEditLabel) ) {
                QStringList& matchedForLength =  matchOrdered[expr.matchedLength()];
                matchedForLength.push_front(it->second.comboLabel);
            }
        }
        for (std::map<int, QStringList>::iterator it = matchOrdered.begin(); it != matchOrdered.end(); ++it) {
            sl.append(it->second);
        }
#else

        for (PluginsNamesMap::iterator it = _imp->names.begin(); it != _imp->names.end(); ++it) {
            if ( it->second.lineEditLabel.contains(expr) ) {
                sl.push_front(it->second.comboLabel);
            }
        }
#endif
    }
    _imp->model->setStringList(sl);
    _imp->listView->setModel(_imp->model);

    int rowCount = _imp->model->rowCount();
    if (rowCount == 0) {
        return;
    }

    QPoint p = mapToGlobal( QPoint( 0, height() ) );

    _imp->listView->move(p);
    _imp->listView->show();
} // CompleterLineEdit::filterText

void
CompleterLineEdit::setTextFromIndex(const QModelIndex & index)
{
    QString text = index.data().toString();

    setText(text);
    Q_EMIT itemCompletionChosen();
    _imp->listView->hide();
    if (_imp->quickExitEnabled) {
        NodeCreationDialog* isNodeDialog = dynamic_cast<NodeCreationDialog*>(_imp->dialog);
        if (isNodeDialog) {
            isNodeDialog->finish(true);
        } else {
            _imp->dialog->accept();
        }
    }
}

void
CompleterLineEdit::keyPressEvent(QKeyEvent* e)
{
    int key = e->key();
    bool viewVisible = !_imp->listView->isHidden();

    assert( _imp->listView->model() );
    int count = _imp->listView->model()->rowCount();
    QModelIndex currentIndex = _imp->listView->currentIndex();

    if (key == Qt::Key_Escape) {
        if (_imp->quickExitEnabled) {
            NodeCreationDialog* isNodeDialog = dynamic_cast<NodeCreationDialog*>(_imp->dialog);
            if (isNodeDialog) {
                isNodeDialog->finish(false);
            } else {
                _imp->dialog->reject();
            }
        } else {
            if ( _imp->listView->isVisible() ) {
                _imp->listView->hide();
            } else {
                _imp->dialog->reject();
            }
        }
        e->accept();
    } else if (key == Qt::Key_Down) {
        if (viewVisible) {
            int row = currentIndex.row() + 1;

            ///Handle circular selection
            if (row >= count) {
                row = 0;
            }

            QModelIndex index = _imp->listView->model()->index(row, 0);
            _imp->listView->setCurrentIndex(index);
        }
    } else if (key == Qt::Key_Up) {
        if (viewVisible) {
            int row = currentIndex.row() - 1;

            ///Handle circular selection
            if (row < 0) {
                row = count - 1;
            }

            QModelIndex index = _imp->listView->model()->index(row, 0);
            _imp->listView->setCurrentIndex(index);
        }
    } else if ( (key == Qt::Key_Enter) || (key == Qt::Key_Return) ) {
        _imp->listView->hide();
        if (_imp->model->rowCount() == 1) {
            setText( _imp->model->index(0).data().toString() );
            Q_EMIT itemCompletionChosen();
            if (_imp->quickExitEnabled) {
                NodeCreationDialog* isNodeDialog = dynamic_cast<NodeCreationDialog*>(_imp->dialog);
                if (isNodeDialog) {
                    isNodeDialog->finish(true);
                } else {
                    _imp->dialog->accept();
                }
            }
            e->accept();
        } else {
            const QItemSelection selection = _imp->listView->selectionModel()->selection();
            QModelIndexList indexes = selection.indexes();
            bool doDialogEnd = false;
            if (indexes.size() == 1) {
                setText( _imp->model->index( indexes[0].row() ).data().toString() );
                doDialogEnd = true;
            } else if ( indexes.isEmpty() ) {
                if (_imp->model->rowCount() > 1) {
                    doDialogEnd = true;
                    setText( _imp->model->index(0).data().toString() );
                }
            }
            if (doDialogEnd) {
                Q_EMIT itemCompletionChosen();
                if (_imp->quickExitEnabled) {
                    NodeCreationDialog* isNodeDialog = dynamic_cast<NodeCreationDialog*>(_imp->dialog);
                    if (isNodeDialog) {
                        isNodeDialog->finish(true);
                    } else {
                        _imp->dialog->accept();
                    }
                }
                e->accept();
            } else {
                QLineEdit::keyPressEvent(e);
            }
        }
    } else {
        QLineEdit::keyPressEvent(e);
    }
} // keyPressEvent

void
CompleterLineEdit::showCompleter()
{
    _imp->listView->setFixedWidth( width() );
    filterText( text() );
}

struct NodeCreationDialogPrivate
{
    QVBoxLayout* layout;
    CompleterLineEdit* textEdit;
    bool isFinished;

    NodeCreationDialogPrivate()
        : layout(NULL)
        , textEdit(NULL)
        , isFinished(false)
    {
    }
};

static int
getPluginWeight(const QString& pluginID,
                const QString& presetName,
                int majVersion)
{
    QSettings settings( QString::fromUtf8(NATRON_ORGANIZATION_NAME), QString::fromUtf8(NATRON_APPLICATION_NAME) );
    QString propName( pluginID + QString::number(majVersion) + presetName +  QString::fromUtf8("_tab_weight") );
    int curValue = settings.value( propName, QVariant(0) ).toInt();

    return curValue;
}

static void
incrementPluginWeight(const QString& pluginID,
                      const QString& presetName,
                      int majVersion)
{
    QSettings settings( QString::fromUtf8(NATRON_ORGANIZATION_NAME), QString::fromUtf8(NATRON_APPLICATION_NAME) );
    QString propName( pluginID + QString::number(majVersion) + presetName + QString::fromUtf8("_tab_weight") );
    int curValue = settings.value( propName, QVariant(0) ).toInt();

    ++curValue;
    settings.setValue( propName, QVariant(curValue) );
}

NodeCreationDialog::NodeCreationDialog(const QString& _defaultPluginID,
                                       QWidget* parent)
    : QDialog(parent)
    , _imp( new NodeCreationDialogPrivate() )
{
    setWindowTitle( tr("Node Creation Tool") );
    setWindowFlags(Qt::Dialog | Qt::FramelessWindowHint);
    setObjectName( QString::fromUtf8("nodeCreationDialog") );
    setAttribute(Qt::WA_DeleteOnClose, true);
    _imp->layout = new QVBoxLayout(this);
    _imp->layout->setContentsMargins(0, 0, 0, 0);


    CompleterLineEdit::PluginsNamesMap pluginsMap;
    QString initialFilter;
    std::string defaultPluginID = _defaultPluginID.toStdString();

    const PluginsMap& plugins = appPTR->getPluginsList();

    for (PluginsMap::const_iterator it = plugins.begin(); it != plugins.end(); ++it) {

        for (PluginMajorsOrdered::const_reverse_iterator it2 = it->second.rbegin(); it2 != it->second.rend(); ++it2) {
            if ( !(*it2)->getIsUserCreatable() ) {
                continue;
            }


            CompleterLineEdit::PluginDesc desc;
            QString pluginID = QString::fromUtf8((*it2)->getPluginID().c_str());

            {
                desc.plugin = *it2;

<<<<<<< HEAD
                // This is the highest major version of the plug-in
=======
            if (it->first == stdInitialFilter) {
                initialFilterName = idNamePair.first;
            }
            ++i;
        } else {
            QString bestMajorName;
            for (PluginVersionsOrdered::reverse_iterator it2 = it->second.rbegin(); it2 != it->second.rend(); ++it2) {
                if ( !(*it2)->getIsUserCreatable() ) {
                    continue;
                }
                std::pair<QString, QString> idNamePair;
>>>>>>> 30372595
                if ( it2 == it->second.rbegin() ) {
                    desc.comboLabel = QString::fromUtf8((*it2)->generateUserFriendlyPluginID().c_str());
                    desc.lineEditLabel = QString::fromUtf8((*it2)->getLabelWithoutSuffix().c_str());
                    if (it->first == defaultPluginID) {
                        initialFilter = desc.lineEditLabel;
                    }
                } else {
                    desc.comboLabel = QString::fromUtf8((*it2)->generateUserFriendlyPluginIDMajorEncoded().c_str());
                    desc.lineEditLabel = QString::fromUtf8((*it2)->getLabelVersionMajorEncoded().c_str());

                }

                int weight = getPluginWeight(pluginID, QString(), (*it2)->getMajorVersion() );
                pluginsMap.insert( std::make_pair(weight, desc) );
            }

            // Add also an entry for each preset
            const std::vector<PluginPresetDescriptor>& presets = (*it2)->getPresetFiles();
            for (std::vector<PluginPresetDescriptor>::const_iterator it3 = presets.begin(); it3 != presets.end(); ++it3) {
                CompleterLineEdit::PluginDesc presetDesc = desc;
                presetDesc.presetName = it3->presetLabel;

                QString presetSuffix = QLatin1String(" (") + presetDesc.presetName + QLatin1String(")");
                presetDesc.comboLabel += presetSuffix;
                presetDesc.lineEditLabel += presetSuffix;

                int weight = getPluginWeight(pluginID, it3->presetLabel, (*it2)->getMajorVersion() );
                pluginsMap.insert( std::make_pair(weight, presetDesc) );
            }

        }

    }

    _imp->textEdit = new CompleterLineEdit(pluginsMap, true, this);
    if ( !initialFilter.isEmpty() ) {
        _imp->textEdit->setText(initialFilter);
    }

    QPoint global = QCursor::pos();
    QSize sizeH = sizeHint();
    global.rx() -= sizeH.width() / 2;
    global.ry() -= sizeH.height() / 2;
    move( global.x(), global.y() );

    _imp->layout->addWidget(_imp->textEdit);
    _imp->textEdit->setFocus();
    _imp->textEdit->selectAll();
    QTimer::singleShot( 20, _imp->textEdit, SLOT(showCompleter()) );
}

NodeCreationDialog::~NodeCreationDialog()
{
}

PluginPtr
NodeCreationDialog::getPlugin(QString* presetName) const
{
    QString lineEditText = _imp->textEdit->text();

    const CompleterLineEdit::PluginsNamesMap& names = _imp->textEdit->getPluginNamesMap();
    for (CompleterLineEdit::PluginsNamesMap::const_iterator it = names.begin(); it!=names.end(); ++it) {
        if (it->second.comboLabel == lineEditText) {
            if (presetName) {
                *presetName = it->second.presetName;
            }
<<<<<<< HEAD
            PluginPtr ret = it->second.plugin.lock();
            if (ret) {
                incrementPluginWeight(QString::fromUtf8(ret->getPluginID().c_str()),
                                      it->second.presetName,
                                      ret->getMajorVersion());
=======
        } else {
            for (PluginVersionsOrdered::reverse_iterator it2 = it->second.rbegin(); it2 != it->second.rend(); ++it2) {
                if ( it2 == it->second.rbegin() ) {
                    if ( (*it2)->generateUserFriendlyPluginID() == name ) {
                        *major = (*it2)->getMajorVersion();
                        const QString& ret = (*it2)->getPluginID();
                        incrementPluginWeight(ret, *major);

                        return ret;
                    }
                } else {
                    if ( (*it2)->generateUserFriendlyPluginIDMajorEncoded() == name ) {
                        *major = (*it2)->getMajorVersion();
                        const QString& ret = (*it2)->getPluginID();
                        incrementPluginWeight(ret, *major);

                        return ret;
                    }
                }
>>>>>>> 30372595
            }
            return ret;
        }
    }

    return PluginPtr();
}

void
NodeCreationDialog::keyPressEvent(QKeyEvent* e)
{
    if ( (e->key() == Qt::Key_Return) || (e->key() == Qt::Key_Enter) ) {
        finish(true);
    } else if (e->key() == Qt::Key_Escape) {
        finish(false);
    } else {
        QDialog::keyPressEvent(e);
    }
}

void
NodeCreationDialog::changeEvent(QEvent* e)
{
    if (e->type() == QEvent::ActivationChange) {
        if ( !isActiveWindow() && ( qApp->activeWindow() != _imp->textEdit->getView() ) ) {
            finish(false);

            return;
        }
    }
    QDialog::changeEvent(e);
}

void
NodeCreationDialog::finish(bool accepted)
{
    if (_imp->isFinished) {
        return;
    }
    _imp->isFinished = true;
    Q_EMIT dialogFinished(accepted);
}

NATRON_NAMESPACE_EXIT;

NATRON_NAMESPACE_USING;
#include "moc_NodeCreationDialog.cpp"<|MERGE_RESOLUTION|>--- conflicted
+++ resolved
@@ -377,51 +377,37 @@
 
     for (PluginsMap::const_iterator it = plugins.begin(); it != plugins.end(); ++it) {
 
-        for (PluginMajorsOrdered::const_reverse_iterator it2 = it->second.rbegin(); it2 != it->second.rend(); ++it2) {
-            if ( !(*it2)->getIsUserCreatable() ) {
+        for (PluginVersionsOrdered::const_reverse_iterator itver = it->second.rbegin(); itver != it->second.rend(); ++itver) {
+            if ( !(*itver)->getIsUserCreatable() ) {
                 continue;
             }
 
 
             CompleterLineEdit::PluginDesc desc;
-            QString pluginID = QString::fromUtf8((*it2)->getPluginID().c_str());
+            QString pluginID = QString::fromUtf8((*itver)->getPluginID().c_str());
 
             {
-                desc.plugin = *it2;
-
-<<<<<<< HEAD
+                desc.plugin = *itver;
+
                 // This is the highest major version of the plug-in
-=======
-            if (it->first == stdInitialFilter) {
-                initialFilterName = idNamePair.first;
-            }
-            ++i;
-        } else {
-            QString bestMajorName;
-            for (PluginVersionsOrdered::reverse_iterator it2 = it->second.rbegin(); it2 != it->second.rend(); ++it2) {
-                if ( !(*it2)->getIsUserCreatable() ) {
-                    continue;
-                }
-                std::pair<QString, QString> idNamePair;
->>>>>>> 30372595
-                if ( it2 == it->second.rbegin() ) {
-                    desc.comboLabel = QString::fromUtf8((*it2)->generateUserFriendlyPluginID().c_str());
-                    desc.lineEditLabel = QString::fromUtf8((*it2)->getLabelWithoutSuffix().c_str());
+                if ( itver == it->second.rbegin() ) {
+                    desc.comboLabel = QString::fromUtf8((*itver)->generateUserFriendlyPluginID().c_str());
+                    desc.lineEditLabel = QString::fromUtf8((*itver)->getLabelWithoutSuffix().c_str());
                     if (it->first == defaultPluginID) {
                         initialFilter = desc.lineEditLabel;
                     }
                 } else {
-                    desc.comboLabel = QString::fromUtf8((*it2)->generateUserFriendlyPluginIDMajorEncoded().c_str());
-                    desc.lineEditLabel = QString::fromUtf8((*it2)->getLabelVersionMajorEncoded().c_str());
+                    desc.comboLabel = QString::fromUtf8((*itver)->generateUserFriendlyPluginIDMajorEncoded().c_str());
+                    desc.lineEditLabel = QString::fromUtf8((*itver)->getLabelVersionMajorEncoded().c_str());
 
                 }
 
-                int weight = getPluginWeight(pluginID, QString(), (*it2)->getMajorVersion() );
+                int weight = getPluginWeight(pluginID, QString(), (*itver)->getMajorVersion() );
                 pluginsMap.insert( std::make_pair(weight, desc) );
             }
 
             // Add also an entry for each preset
-            const std::vector<PluginPresetDescriptor>& presets = (*it2)->getPresetFiles();
+            const std::vector<PluginPresetDescriptor>& presets = (*itver)->getPresetFiles();
             for (std::vector<PluginPresetDescriptor>::const_iterator it3 = presets.begin(); it3 != presets.end(); ++it3) {
                 CompleterLineEdit::PluginDesc presetDesc = desc;
                 presetDesc.presetName = it3->presetLabel;
@@ -430,7 +416,7 @@
                 presetDesc.comboLabel += presetSuffix;
                 presetDesc.lineEditLabel += presetSuffix;
 
-                int weight = getPluginWeight(pluginID, it3->presetLabel, (*it2)->getMajorVersion() );
+                int weight = getPluginWeight(pluginID, it3->presetLabel, (*itver)->getMajorVersion() );
                 pluginsMap.insert( std::make_pair(weight, presetDesc) );
             }
 
@@ -470,33 +456,11 @@
             if (presetName) {
                 *presetName = it->second.presetName;
             }
-<<<<<<< HEAD
             PluginPtr ret = it->second.plugin.lock();
             if (ret) {
                 incrementPluginWeight(QString::fromUtf8(ret->getPluginID().c_str()),
                                       it->second.presetName,
                                       ret->getMajorVersion());
-=======
-        } else {
-            for (PluginVersionsOrdered::reverse_iterator it2 = it->second.rbegin(); it2 != it->second.rend(); ++it2) {
-                if ( it2 == it->second.rbegin() ) {
-                    if ( (*it2)->generateUserFriendlyPluginID() == name ) {
-                        *major = (*it2)->getMajorVersion();
-                        const QString& ret = (*it2)->getPluginID();
-                        incrementPluginWeight(ret, *major);
-
-                        return ret;
-                    }
-                } else {
-                    if ( (*it2)->generateUserFriendlyPluginIDMajorEncoded() == name ) {
-                        *major = (*it2)->getMajorVersion();
-                        const QString& ret = (*it2)->getPluginID();
-                        incrementPluginWeight(ret, *major);
-
-                        return ret;
-                    }
-                }
->>>>>>> 30372595
             }
             return ret;
         }
