--- conflicted
+++ resolved
@@ -396,6 +396,10 @@
                 // For RGB channels, unpremult and do colorspace conversion if needed.
                 // For all channels, converting pixel depths is required at the very least.
                 for (int k = 0; k < 3 && k < dstNComps; ++k) {
+                    if (k >= srcNComps) { // e.g. srcNComps = 2 && dstNComps == 3 or 4
+                        *dstPixelPtrs[k] =  0;
+                        continue;
+                    }
 
                     assert(dstPixelPtrs[k]);
 
@@ -606,47 +610,7 @@
         int dstPixelStride;
         Image::getChannelPointers<DSTPIX, dstNComps>((const DSTPIX**)dstBufPtrs, renderWindow.x1, y, dstBounds, (DSTPIX**)dstPixelPtrs, &dstPixelStride);
 
-<<<<<<< HEAD
         for (int x = renderWindow.x1; x < renderWindow.x2; ++x) {
-=======
-                        for (int k = 0; k < 3 && k < dstNComps; ++k) {
-                            if (k >= srcNComps) { // e.g. srcNComps = 2 && dstNComps == 3 or 4
-                                dstPixels[k] =  0;
-                                continue;
-                            }
-                            SRCPIX sourcePixel = srcPixels[k];
-                            DSTPIX pix;
-                            if ( !useColorspaces || (!srcLut && !dstLut) ) {
-                                if (dstMaxValue == 255) {
-                                    float pixFloat = convertPixelDepth<SRCPIX, float>(sourcePixel);
-                                    error[k] = (error[k] & 0xff) + Color::floatToInt<0xff01>(pixFloat);
-                                    pix = error[k] >> 8;
-                                } else {
-                                    pix = convertPixelDepth<SRCPIX, DSTPIX>(sourcePixel);
-                                }
-                            } else {
-                                ///For RGB channels
-                                float pixFloat;
-
-                                ///Unpremult before doing colorspace conversion from linear to X
-                                if (unpremultChannel) {
-                                    pixFloat = convertPixelDepth<SRCPIX, float>(sourcePixel);
-                                    pixFloat = alphaForUnPremult == 0.f ? 0. : pixFloat / alphaForUnPremult;
-                                    if (srcLut) {
-                                        pixFloat = srcLut->fromColorSpaceFloatToLinearFloat(pixFloat);
-                                    }
-                                } else if (srcLut) {
-                                    if (srcMaxValue == 255) {
-                                        pixFloat = srcLut->fromColorSpaceUint8ToLinearFloatFast(sourcePixel);
-                                    } else if (srcMaxValue == 65535) {
-                                        pixFloat = srcLut->fromColorSpaceUint16ToLinearFloatFast(sourcePixel);
-                                    } else {
-                                        pixFloat = srcLut->fromColorSpaceFloatToLinearFloat(sourcePixel);
-                                    }
-                                } else {
-                                    pixFloat = convertPixelDepth<SRCPIX, float>(sourcePixel);
-                                }
->>>>>>> 7ea9cea6
 
             pix = Image::convertPixelDepth<SRCPIX, DSTPIX>(*srcPixelPtrs[0]);
             srcPixelPtrs[0] += srcPixelStride;
