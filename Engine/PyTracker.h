--- conflicted
+++ resolved
@@ -64,11 +64,8 @@
 
 private:
 
-<<<<<<< HEAD
-    TrackMarkerPtr _marker;
-=======
+
     boost::weak_ptr<TrackMarker> _marker;
->>>>>>> 0982a943
 };
 
 class Tracker
@@ -101,11 +98,8 @@
 
 private:
 
-<<<<<<< HEAD
-    TrackerContextPtr _ctx;
-=======
+
     boost::weak_ptr<TrackerContext> _ctx;
->>>>>>> 0982a943
 };
 
 NATRON_PYTHON_NAMESPACE_EXIT;
