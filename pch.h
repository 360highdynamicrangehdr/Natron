// -*-c++-*-
#ifndef PCH_H
#define PCH_H

#if defined(__cplusplus)

#include <vector>
#include <string>
#include <map>

#include <boost/utility.hpp>
#include <boost/shared_ptr.hpp>
#include <boost/scoped_ptr.hpp>

#include "Global/Macros.h"

#ifdef __clang__
// fix clang warnings

// /usr/include/qt5/QtCore/qgenericatomic.h:177:13: warning: 'register' storage class specifier is deprecated [-Wdeprecated]
//             register T tmp = load(_q_value);
//             ^~~~~~~~~
// /usr/include/qt5/QtCore/qmetatype.h:688:5: warning: 'register' storage class specifier is deprecated [-Wdeprecated]
//     register int id = qMetaTypeId<T>();
//     ^~~~~~~~~
// /usr/include/qt5/QtCore/qsharedpointer_impl.h:481:13: warning: 'register' storage class specifier is deprecated [-Wdeprecated]
//            register int tmp = o->strongref.load();
//            ^~~~~~~~~
#if QT_VERSION >= 0x050000
CLANG_DIAG_OFF(deprecated);
#include <QtCore/qgenericatomic.h>
#include <QtCore/qmetatype.h>
#include <QtCore/qsharedpointer.h>
CLANG_DIAG_ON(deprecated);
#else
CLANG_DIAG_OFF(deprecated);
#include <QtCore/qmetatype.h>
// In file included from /opt/local/include/QtCore/qsharedpointer.h:50:
// /opt/local/include/QtCore/qsharedpointer_impl.h:435:17: warning: 'register' storage class specifier is deprecated [-Wdeprecated-register]
//                register int tmp = o->strongref;
#include <QtCore/qsharedpointer.h>
CLANG_DIAG_ON(deprecated);
#endif

// /opt/local/include/boost/serialization/smart_cast.hpp:254:25: warning: unused parameter 'u' [-Wunused-parameter]
//        static T cast(U u){
CLANG_DIAG_OFF(unused-parameter);
#include <boost/serialization/smart_cast.hpp>
CLANG_DIAG_ON(unused-parameter);

//In file included from /opt/local/include/boost/bimap/list_of.hpp:37:
//In file included from /opt/local/include/boost/bimap/views/list_map_view.hpp:22:
//In file included from /opt/local/include/boost/bimap/relation/support/pair_by.hpp:21:
//In file included from /opt/local/include/boost/bimap/relation/support/pair_type_by.hpp:21:
//In file included from /opt/local/include/boost/bimap/relation/detail/metadata_access_builder.hpp:21:
//In file included from /opt/local/include/boost/bimap/relation/support/is_tag_of_member_at.hpp:26:
///opt/local/include/boost/bimap/relation/support/member_with_tag.hpp:73:5: warning: class member cannot be redeclared [-Wredeclared-class-member]
//    BOOST_BIMAP_STATIC_ERROR( MEMBER_WITH_TAG_FAILURE, (Relation,Tag) );
CLANG_DIAG_OFF(redeclared-class-member)
#include <boost/bimap.hpp>
CLANG_DIAG_ON(redeclared-class-member)

#if QT_VERSION < 0x050000
CLANG_DIAG_OFF(unused-private-field);
#include <QtGui/qmime.h>
CLANG_DIAG_ON(unused-private-field);
#endif

//In file included from ../Natron/Writers/ExrEncoder.cpp:20:
///opt/local/include/OpenEXR/half.h:471:2: warning: 'register' storage class specifier is deprecated [-Wdeprecated-register]
//        register int e = (x.i >> 23) & 0x000001ff;
//        ^~~~~~~~~
CLANG_DIAG_OFF(deprecated-register);
#include <OpenEXR/half.h>
CLANG_DIAG_ON(deprecated-register);

#endif // __clang__

#ifdef __APPLE__
// Silence Apple's OpenGL deprecation warnings
//
//../Natron/Gui/ViewerGL.cpp:1606:5: warning: 'gluErrorString' is deprecated: first deprecated in OS X 10.9 [-Wdeprecated-declarations]
///System/Library/Frameworks/OpenGL.framework/Headers/glu.h:260:24: note: 'gluErrorString' declared here
//extern const GLubyte * gluErrorString (GLenum error) OPENGL_DEPRECATED(10_0, 10_9);
//                       ^
<<<<<<< HEAD
#include <OpenGL/OpenGLAvailability.h>
#undef OPENGL_DEPRECATED
#define OPENGL_DEPRECATED(from, to)
=======
#include <AvailabilityMacros.h> 
#ifdef MAC_OS_X_VERSION_10_9
#include <OpenGL/OpenGLAvailability.h>
#undef OPENGL_DEPRECATED
#define OPENGL_DEPRECATED(from, to)
#endif // MAC_OS_X_VERSION_10_9
>>>>>>> efc95c33
#endif

#include <QtCore>

#endif // __cplusplus

#endif // PCH_H<|MERGE_RESOLUTION|>--- conflicted
+++ resolved
@@ -83,18 +83,12 @@
 ///System/Library/Frameworks/OpenGL.framework/Headers/glu.h:260:24: note: 'gluErrorString' declared here
 //extern const GLubyte * gluErrorString (GLenum error) OPENGL_DEPRECATED(10_0, 10_9);
 //                       ^
-<<<<<<< HEAD
-#include <OpenGL/OpenGLAvailability.h>
-#undef OPENGL_DEPRECATED
-#define OPENGL_DEPRECATED(from, to)
-=======
 #include <AvailabilityMacros.h> 
 #ifdef MAC_OS_X_VERSION_10_9
 #include <OpenGL/OpenGLAvailability.h>
 #undef OPENGL_DEPRECATED
 #define OPENGL_DEPRECATED(from, to)
 #endif // MAC_OS_X_VERSION_10_9
->>>>>>> efc95c33
 #endif
 
 #include <QtCore>
