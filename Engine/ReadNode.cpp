--- conflicted
+++ resolved
@@ -53,7 +53,6 @@
 #include "Engine/Plugin.h"
 #include "Engine/Settings.h"
 
-<<<<<<< HEAD
 #include "Serialization/NodeSerialization.h"
 #include "Serialization/KnobSerialization.h"
 
@@ -63,9 +62,6 @@
 
 
 //The plug-in that is instanciated whenever this node is created and doesn't point to any valid or known extension
-=======
-//The plug-in that is instantiated whenever this node is created and doesn't point to any valid or known extension
->>>>>>> 09c81512
 #define READ_NODE_DEFAULT_READER PLUGINID_OFX_READOIIO
 #define kPluginSelectorParamEntryDefault "Default"
 
@@ -396,7 +392,7 @@
             } else {
                 separatorKnob.lock()->setSecret(true);
             }
-            
+
         } else {
             separatorKnob.lock()->setSecret(true);
         }
@@ -440,15 +436,8 @@
             for (KnobsVec::iterator it = knobs.begin(); it != knobs.end(); ++it) {
 
                 // The internal node still holds a shared ptr to the knob.
-<<<<<<< HEAD
                 // Since we want to keep some knobs around, ensure they do not get deleted in the desctructor of the embedded node
                 if (!embeddedPlugin->getEffectInstance()->removeKnobFromList(*it)) {
-=======
-                // Since we want to keep some knobs around, ensure they do not get deleted in the destructor of the embedded node
-                embeddedPlugin->getEffectInstance()->removeKnobFromList(it->get());
-                
-                if ( !(*it)->isDeclaredByPlugin() ) {
->>>>>>> 09c81512
                     continue;
                 }
 
@@ -497,7 +486,7 @@
                     try {
                         _publicInterface->deleteKnob(*it, false);
                     } catch (...) {
-                        
+
                     }
                 }
             }
@@ -692,7 +681,7 @@
             outputNode->swapInput(inputNode, 0);
         }
     }
-    
+
     if (defaultFallback) {
         createDefaultReadNode();
     }
@@ -764,7 +753,7 @@
             try {
                 plugin = appPTR->getPluginBinary(QString::fromUtf8( it->pluginID.c_str() ), -1, -1, false);
             } catch (...) {
-                
+
             }
 
             QString tooltip = tr("Use %1 version %2.%3 to read this file format.").arg(QString::fromUtf8(plugin->getPluginLabel().c_str())).arg( plugin->getPropertyUnsafe<unsigned int>(kNatronPluginPropVersion, 0)).arg(plugin->getPropertyUnsafe<unsigned int>(kNatronPluginPropVersion, 1));
@@ -890,48 +879,7 @@
         outputNode->connectInput(inputNode, 0);
     }
 
-<<<<<<< HEAD
 } // setupInitialSubGraphState
-=======
-void
-ReadNode::initializeKnobs()
-{
-    KnobPagePtr controlpage = AppManager::createKnob<KnobPage>( this, tr("Controls") );
-    KnobButtonPtr fileInfos = AppManager::createKnob<KnobButton>( this, tr("File Info...") );
-
-    fileInfos->setName("fileInfo");
-    fileInfos->setHintToolTip( tr("Press to display information about the file") );
-    controlpage->addKnob(fileInfos);
-    _imp->fileInfosKnob = fileInfos;
-    _imp->readNodeKnobs.push_back(fileInfos);
-
-    KnobChoicePtr pluginSelector = AppManager::createKnob<KnobChoice>( this, tr("Decoder") );
-    pluginSelector->setAnimationEnabled(false);
-    pluginSelector->setName(kNatronReadNodeParamDecodingPluginChoice);
-    pluginSelector->setHintToolTip( tr("Select the internal decoder plug-in used for this file format. By default this uses "
-                                       "the plug-in selected for this file extension in the Preferences of Natron") );
-    pluginSelector->setEvaluateOnChange(false);
-    _imp->pluginSelectorKnob = pluginSelector;
-    controlpage->addKnob(pluginSelector);
-
-    _imp->readNodeKnobs.push_back(pluginSelector);
-
-    KnobSeparatorPtr separator = AppManager::createKnob<KnobSeparator>( this, tr("Decoder Options") );
-    separator->setName("decoderOptionsSeparator");
-    separator->setHintToolTip( tr("Below can be found parameters that are specific to the Reader plug-in.") );
-    controlpage->addKnob(separator);
-    _imp->separatorKnob = separator;
-    _imp->readNodeKnobs.push_back(separator);
-
-    KnobStringPtr pluginID = AppManager::createKnob<KnobString>( this, tr("PluginID") );
-    pluginID->setAnimationEnabled(false);
-    pluginID->setName(kNatronReadNodeParamDecodingPluginID);
-    pluginID->setSecretByDefault(true);
-    controlpage->addKnob(pluginID);
-    _imp->pluginIDStringKnob = pluginID;
-    _imp->readNodeKnobs.push_back(pluginID);
-}
->>>>>>> 09c81512
 
 void
 ReadNode::onEffectCreated(const CreateNodeArgs& args)
