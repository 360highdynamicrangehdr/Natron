/* ***** BEGIN LICENSE BLOCK *****
 * This file is part of Natron <http://www.natron.fr/>,
 * Copyright (C) 2013-2017 INRIA and Alexandre Gauthier-Foichat
 *
 * Natron is free software: you can redistribute it and/or modify
 * it under the terms of the GNU General Public License as published by
 * the Free Software Foundation; either version 2 of the License, or
 * (at your option) any later version.
 *
 * Natron is distributed in the hope that it will be useful,
 * but WITHOUT ANY WARRANTY; without even the implied warranty of
 * MERCHANTABILITY or FITNESS FOR A PARTICULAR PURPOSE.  See the
 * GNU General Public License for more details.
 *
 * You should have received a copy of the GNU General Public License
 * along with Natron.  If not, see <http://www.gnu.org/licenses/gpl-2.0.html>
 * ***** END LICENSE BLOCK ***** */

#ifndef NATRON_ENGINE_NODE_H
#define NATRON_ENGINE_NODE_H

// ***** BEGIN PYTHON BLOCK *****
// from <https://docs.python.org/3/c-api/intro.html#include-files>:
// "Since Python may define some pre-processor definitions which affect the standard headers on some systems, you must include Python.h before any standard headers are included."
#include <Python.h>
// ***** END PYTHON BLOCK *****

#include "Global/Macros.h"

#include <vector>
#include <string>
#include <map>
#include <list>
#include <bitset>

CLANG_DIAG_OFF(deprecated)
#include <QtCore/QMetaType>
#include <QtCore/QObject>
CLANG_DIAG_ON(deprecated)
#include <QtCore/QMutex>
#if !defined(Q_MOC_RUN) && !defined(SBK_RUN)
#include <boost/shared_ptr.hpp>
#include <boost/scoped_ptr.hpp>
#include <boost/enable_shared_from_this.hpp>
#endif
#include "Engine/AppManager.h"
#include "Global/KeySymbols.h"
<<<<<<< HEAD
#include "Engine/ChoiceOption.h"
#include "Engine/DimensionIdx.h"
#include "Engine/ImagePlaneDesc.h"
#include "Serialization/SerializationBase.h"
=======
#include "Engine/ImagePlaneDesc.h"
#include "Engine/CacheEntryHolder.h"
>>>>>>> c5051698
#include "Engine/ViewIdx.h"
#include "Engine/Markdown.h"

#include "Engine/EngineFwd.h"

NATRON_NAMESPACE_ENTER;

<<<<<<< HEAD
struct PersistentMessage
{
    // The message
    std::string message;
=======
#define kNodeParamProcessAllLayers "processAllPlanes"
#define kNodeParamProcessAllLayersLabel "All Planes"
#define kNodeParamProcessAllLayersHint "When checked all planes in input will be processed and output to the same plane as in input. It is useful for example to apply a Transform effect on all planes."


#define kOfxMaskInvertParamName "maskInvert"
#define kOfxMixParamName "mix"
>>>>>>> c5051698

    // Warning/Error/Info...
    MessageTypeEnum type;

};

// Each message, mapped against an ID to check if a message of this type is present or not
typedef std::map<std::string, PersistentMessage> PersistentMessageMap;
typedef std::map<NodePtr, std::list<int> > OutputNodesMap;

struct NodePrivate;
class Node
    : public QObject
    , public boost::enable_shared_from_this<Node>
    , public SERIALIZATION_NAMESPACE::SerializableObjectBase
{
GCC_DIAG_SUGGEST_OVERRIDE_OFF
    Q_OBJECT
GCC_DIAG_SUGGEST_OVERRIDE_ON


protected: 
    // TODO: enable_shared_from_this
    // constructors should be privatized in any class that derives from boost::enable_shared_from_this<>
    Node(const AppInstancePtr& app,
         const NodeCollectionPtr& group,
         const PluginPtr& plugin);

public:
    static NodePtr create(const AppInstancePtr& app,
                          const NodeCollectionPtr& group,
                          const PluginPtr& plugin)
    {
        return NodePtr( new Node(app, group, plugin) );
    }

    virtual ~Node();

    NodeCollectionPtr getGroup() const;

    /**
     * @brief Returns true if this node is a "user" node. For internal invisible node, this would return false.
     * If this function returns false, the node will not be serialized.
     **/
    bool isPersistent() const;

    // returns the plug-in currently instanciated in the node
    PluginPtr getPlugin() const;

    // For pyplugs, returns the handle to the pyplug
    PluginPtr getPyPlugPlugin() const;

    // For groups which may be pyplugs, return the handle of the group plugin
    PluginPtr getOriginalPlugin() const;

    /**
     * @brief Creates the EffectInstance that will be embedded into this node and set it up.
     * This function also loads all parameters. Node connections will not be setup in this method.
     **/
    void load(const CreateNodeArgsPtr& args);


    void initNodeScriptName(const SERIALIZATION_NAMESPACE::NodeSerialization* serialization, const QString& fixedName);


    void loadKnob(const KnobIPtr & knob, const std::list<SERIALIZATION_NAMESPACE::KnobSerializationPtr> & serialization);

    /**
     * @brief Links all the evaluateOnChange knobs to the other one except
     * trigger buttons. The other node must be the same plug-in
     **/
    bool linkToNode(const NodePtr& other);

<<<<<<< HEAD
    /**
     * @brief Unlink all knobs of the node.
     **/
    void unlinkAllKnobs();
=======
    void loadKnob(const KnobPtr & knob,
                  const NodeSerialization & serialization,
                  bool updateKnobGui = false);
>>>>>>> c5051698

    /**
     * @brief Get a list of all nodes that are linked to this one.
     * For each node in return a boolean indicates whether the link is a clone link
     * or a just a regular link.
     * A node is considered clone if all its evaluate on change knobs are linked.
     **/
    void getLinkedNodes(std::list<std::pair<NodePtr, bool> >* nodes) const;

    /**
     * @brief Wrapper around getLinkedNodes() that returns cloned nodes
     **/
    void getCloneLinkedNodes(std::list<NodePtr>* clones) const;

    /**
     * @brief Move this node to the given group
     **/
    void moveToGroup(const NodeCollectionPtr& group);

private:

    void initNodeNameFallbackOnPluginDefault();

    void createNodeGuiInternal(const CreateNodeArgsPtr& args);

  

    void restoreUserKnob(const KnobGroupPtr& group,
                         const KnobPagePtr& page,
                         const SERIALIZATION_NAMESPACE::SerializationObjectBase& serializationBase,
                         bool isPyPlugSerialization,
                         unsigned int recursionLevel);

public:


    /**
     * @brief Implement to save the content of the object to the serialization object
     **/
    virtual void toSerialization(SERIALIZATION_NAMESPACE::SerializationObjectBase* serializationBase) OVERRIDE FINAL;

    /**
     * @brief Implement to load the content of the serialization object onto this object
     **/
    virtual void fromSerialization(const SERIALIZATION_NAMESPACE::SerializationObjectBase& serializationBase) OVERRIDE FINAL;

    void loadInternalNodeGraph(bool initialSetupAllowed,
                               const SERIALIZATION_NAMESPACE::NodeSerialization* projectSerialization,
                               const SERIALIZATION_NAMESPACE::NodeSerialization* pyPlugSerialization);

    void loadKnobsFromSerialization(const SERIALIZATION_NAMESPACE::NodeSerialization& serialization, bool isPyPlugSerialization);

    void getNodeSerializationFromPresetFile(const std::string& presetFile, SERIALIZATION_NAMESPACE::NodeSerialization* serialization);

    void getNodeSerializationFromPresetName(const std::string& presetName, SERIALIZATION_NAMESPACE::NodeSerialization* serialization);

private:


    void loadPresetsInternal(const SERIALIZATION_NAMESPACE::NodeSerializationPtr& serialization, bool setKnobsDefault, bool isPyPlugSerialization);

public:

    void refreshDefaultPagesOrder();

    /**
     * @brief Setup the node state according to the presets file.
     * This function throws exception in case of error.
     **/
    void loadPresets(const std::string& presetsLabel);

    /**
     * @brief Clear any preset flag on the node, but does'nt change the configuration
     **/
    void clearPresetFlag();

    void loadPresetsFromFile(const std::string& presetsFile);

    void exportNodeToPyPlug(const std::string& filePath);
    void exportNodeToPresets(const std::string& filePath,
                             const std::string& presetsLabel,
                             const std::string& iconFilePath,
                             int shortcutSymbol,
                             int shortcutModifiers);

public:




    std::string getCurrentNodePresets() const;

    /**
     * @brief Restores the node to its default state. If this node has a preset active or it is a PyPlug
     * it will be restored according to the preset/PyPlug.
     **/
    void restoreNodeToDefaultState(const CreateNodeArgsPtr& args);

    ///Set values for Knobs given their serialization
    void setValuesFromSerialization(const CreateNodeArgs& args);


    ///function called by EffectInstance to create a knob
    template <class K>
    boost::shared_ptr<K> createKnob(const std::string &description,
                                    int dimension = 1,
                                    bool declaredByPlugin = true)
    {
        return appPTR->getKnobFactory().createKnob<K>(getEffectInstance(), description, dimension, declaredByPlugin);
    }

    ///This cannot be done in loadKnobs as to call this all the nodes in the project must have
    ///been loaded first.
    void restoreKnobsLinks(const SERIALIZATION_NAMESPACE::NodeSerialization & serialization,
                           const std::map<SERIALIZATION_NAMESPACE::NodeSerializationPtr, NodePtr>& allCreatedNodesInGroup);

    void setPagesOrder(const std::list<std::string>& pages);

    std::list<std::string> getPagesOrder() const;

    bool hasPageOrderChangedSinceDefault() const;

    bool isNodeCreated() const;

    bool isGLFinishRequiredBeforeRender() const;


    /**
     * @brief Quits any processing on going on this node, this call is non blocking
     **/
    void quitAnyProcessing_non_blocking();
    void quitAnyProcessing_blocking(bool allowThreadsToRestart);

    /**
     * @brief Returns true if all processing threads controlled by this node have quit
     **/
    bool areAllProcessingThreadsQuit() const;

    /* @brief Similar to quitAnyProcessing except that the threads aren't destroyed
     * This is called when a node is deleted by the user
     */
    void abortAnyProcessing_non_blocking();
    void abortAnyProcessing_blocking();


    EffectInstancePtr getEffectInstance() const;
    /**
     * @brief Forwarded to the live effect instance
     **/
    void beginEditKnobs();

    /**
     * @brief Forwarded to the live effect instance
     **/
    const std::vector< KnobIPtr > & getKnobs() const;


    /**
     * @brief If this node is an output node, return the render engine
     **/
    RenderEnginePtr getRenderEngine() const;

    /**
     * @brief Is this node render engine currently doing playback ?
     **/
    bool isDoingSequentialRender() const;

  

    /**
     * @brief Forwarded to the live effect instance
     **/
    int getMajorVersion() const;

    /**
     * @brief Forwarded to the live effect instance
     **/
    int getMinorVersion() const;


    /**
     * @brief Forwarded to the live effect instance
     **/
    bool isInputNode() const;

    /**
     * @brief Forwarded to the live effect instance
     **/
    bool isOutputNode() const;


    /**
     * @brief Returns true if this node is a backdrop
     **/
    bool isBackdropNode() const;


    ViewerNodePtr isEffectViewerNode() const;

    ViewerInstancePtr isEffectViewerInstance() const;

    NodeGroupPtr isEffectNodeGroup() const;

    StubNodePtr isEffectStubNode() const;

    PrecompNodePtr isEffectPrecompNode() const;

    GroupInputPtr isEffectGroupInput() const;

    GroupOutputPtr isEffectGroupOutput() const;

<<<<<<< HEAD
    ReadNodePtr isEffectReadNode() const;

    WriteNodePtr isEffectWriteNode() const;

    BackdropPtr isEffectBackdrop() const;
=======
    /**
     * @brief Returns true if the given input supports the given components. If inputNb equals -1
     * then this function will check whether the effect can produce the given components.
     **/
    bool isSupportedComponent(int inputNb, const ImagePlaneDesc& comp) const;

    /**
     * @brief Returns the most appropriate components that can be supported by the inputNb.
     * If inputNb equals -1 then this function will check the output components.
     **/
    ImagePlaneDesc findClosestSupportedComponents(int inputNb, const ImagePlaneDesc& comp) const;
    static ImagePlaneDesc findClosestInList(const ImagePlaneDesc& comp,
                                             const std::list<ImagePlaneDesc> &components,
                                             bool multiPlanar);
>>>>>>> c5051698

    OneViewNodePtr isEffectOneViewNode() const;

    /**
     * @brief Forwarded to the live effect instance
     **/
<<<<<<< HEAD
    int getMaxInputCount() const;
=======
    int getMaskChannel(int inputNb, const std::list<ImagePlaneDesc>& availableLayers, ImagePlaneDesc* comps) const;

    int isMaskChannelKnob(const KnobI* knob) const;
>>>>>>> c5051698

    /**
     * @brief Hint indicating to the UI that this node has numerous optional inputs and should not display them all.
     * See Switch/Viewer node for examples
     **/
    bool isEntitledForInspectorInputsStyle() const;


    /**
     * @brief Returns a pointer to the input Node at index 'index'
     * or NULL if it couldn't find such node.
     * Note that this function cycles through Group nodes:
     * If the return value is a Group node, the return value will actually be the
     * input of the GroupOutput node itself.
     * If the return value is a GroupInput node, the return value will actually be the
     * corresponding input of the GroupInput node 
     *
     * MT-safe
     **/
    NodePtr getInput(int index) const;

    /**
     * @brief Same as getInput except that it doesn't do group redirections for Inputs/Outputs
     **/
    NodePtr getRealInput(int index) const;

private:

    NodePtr getInputInternal(bool useGroupRedirections, int index) const;

public:


    /**
     * @brief Returns a map of nodes connected in output of this node.
     * Each output node has a list of indices corresponding to each input index of the
     * output node connected to this node.
     **/
    void getOutputs(OutputNodesMap& outputs) const;

    /**
     * @brief Returns the list of outputs of this node but accounts for Groups:
     * If this node is a Group, this returns the list of all nodes in output of the GroupInput
     * nodes within the Group.
     * If this node is a GroupOutput, this returns the list of all nodes in output of the Group node itself.
     **/
    void getOutputsWithGroupRedirection(NodesList& outputs) const;


    /**
     * @brief Returns a list of all input indices of outputNode connected to this node
     **/
    std::list<int> getInputIndicesConnectedToThisNode(const NodeConstPtr& outputNode) const;


    /**
     * @brief Returns true if the node is currently executing the onInputChanged handler.
     **/
    bool duringInputChangedAction() const;

    /**
     *@brief Returns the inputs of the node as the Gui just set them.
     * The vector might be different from what getInputs_other_thread() could return.
     * This can only be called by the main thread.
     **/
    const std::vector<NodeWPtr > & getInputs() const WARN_UNUSED_RETURN;
    std::vector<NodeWPtr > getInputs_copy() const WARN_UNUSED_RETURN;


    const std::vector<std::string> & getInputLabels() const;
    std::string getInputLabel(int inputNb) const;

    std::string getInputHint(int inputNb) const;

    void setInputLabel(int inputNb, const std::string& label);

    void setInputHint(int inputNb, const std::string& hint);

    bool isInputVisible(int inputNb) const;

    void setInputVisible(int inputNb, bool visible);

    int getInputNumberFromLabel(const std::string& inputLabel) const;

    bool isInputConnected(int inputNb) const;

    bool hasOutputConnected() const;

    bool hasInputConnected() const;

    bool hasMandatoryInputDisconnected() const;

    bool hasAllInputsConnected() const;

    /**
     * @brief This is used by the auto-connection algorithm.
     * When connecting nodes together this function helps determine
     * on which input it should connect a new node.
     * It returns the first non optional empty input or the first optional
     * empty input if they are all optionals, or -1 if nothing matches the 2 first conditions..
     * if all inputs are connected.
     **/
    virtual int getPreferredInputForConnection()  const;
    virtual int getPreferredInput() const;

    NodePtr getPreferredInputNode() const;

    bool isRenderScaleSupportEnabledForPlugin() const;

    bool isMultiThreadingSupportEnabledForPlugin() const;


<<<<<<< HEAD
    /**
     * @brief Used in the implementation of EffectInstance::onMetadataChanged_recursive so we know if the metadata changed or not.
     * Can only be called on the main thread.
     **/
    U64 getLastTimeInvariantMetadataHash() const;
    void setLastTimeInvariantMetadataHash(U64 lastTimeInvariantMetadataHashRefreshed);
=======
    bool isLastPaintStrokeBitmapCleared() const;
    void clearLastPaintStrokeRoD();
    void getLastPaintStrokePoints(double time,
                                  unsigned int mipmapLevel,
                                  std::list<std::list<std::pair<Point, double> > >* strokes,
                                  int* strokeIndex) const;
    boost::shared_ptr<Image> getOrRenderLastStrokeImage(unsigned int mipMapLevel,
                                                        double par,
                                                        const ImagePlaneDesc& components,
                                                        ImageBitDepthEnum depth) const;

    void setWhileCreatingPaintStroke(bool creating);
    bool isDuringPaintStrokeCreation() const;
    ////////////////////////////////////////////////////////////////////////////////////
    ////////////////////////////////////////////////////////////////////////////////////

    void setProcessChannelsValues(bool doR, bool doG, bool doB, bool doA);
>>>>>>> c5051698

private:

    int getPreferredInputInternal(bool connected) const;

public:


    /**
     * @brief Each input label is mapped against the script-name of the input
     * node, or an empty string if disconnected. Masks are placed in a separate map;
     **/
    void getInputNames(std::map<std::string, std::string> & inputNames,
                       std::map<std::string, std::string> & maskNames) const;


    enum CanConnectInputReturnValue
    {
        eCanConnectInput_ok = 0,
        eCanConnectInput_indexOutOfRange,
        eCanConnectInput_inputAlreadyConnected,
        eCanConnectInput_givenNodeNotConnectable,
        eCanConnectInput_groupHasNoOutput,
        eCanConnectInput_graphCycles,
        eCanConnectInput_differentPars,
        eCanConnectInput_differentFPS,
        eCanConnectInput_multiResNotSupported,
    };

    /**
     * @brief Returns true if a connection is possible for the given input number of the current node
     * to the given input.
     **/
    Node::CanConnectInputReturnValue canConnectInput(const NodePtr& input, int inputNumber) const;


    /** @brief Adds the node parent to the input inputNumber of the
     * node. Returns true if it succeeded, false otherwise.
     * When returning false, this means an input was already
     * connected for this inputNumber. It should be removed
     * beforehand.
     */
    virtual bool connectInput(const NodePtr& input, int inputNumber);

    bool connectInputBase(const NodePtr& input,
                          int inputNumber)
    {
        return Node::connectInput(input, inputNumber);
    }

    /** @brief Removes the node connected to the input inputNumber of the
     * node. Returns true upon sucess, false otherwise.
     */
    bool disconnectInput(int inputNumber);

    /** @brief Removes the node input of the
     * node inputs. Returns true upon success, false otherwise.
     */
    bool disconnectInput(const NodePtr& input);

    /**
     * @brief Atomically swaps the given inputNumber to the given input node.
     * If the input is NULL, the input is disconnected. This is the same as calling
     * atomically disconnectInput() then connectInput().
     **/
    bool swapInput(const NodePtr& input, int inputNumber);

    void setNodeGuiPointer(const NodeGuiIPtr& gui);

    NodeGuiIPtr getNodeGui() const;

    bool isSettingsPanelVisible() const;

    bool isSettingsPanelMinimized() const;


private:

    bool replaceInputInternal(const NodePtr& input, int inputNumber, bool failIfExisting);


    bool isSettingsPanelVisibleInternal(std::set<NodeConstPtr>& recursionList) const;

public:

    bool isUserSelected() const;


    /**
     * @brief If the session is a GUI session, then this function sets the position of the node on the nodegraph.
     **/
    void setPosition(double x, double y);
    void getPosition(double *x, double *y) const;
    void onNodeUIPositionChanged(double x, double y);

    void setSize(double w, double h);
    void getSize(double* w, double* h) const;
    void onNodeUISizeChanged(double x, double y);

    /**
     * @brief Get the colour of the node as it appears on the nodegraph.
     **/
    bool getColor(double* r, double *g, double* b) const;
    void setColor(double r, double g, double b);
    void onNodeUIColorChanged(double r, double g, double b);
    bool hasColorChangedSinceDefault() const;
    void getDefaultColor(double* r, double *g, double* b) const;

    void setOverlayColor(double r, double g, double b);
    bool getOverlayColor(double* r, double* g, double* b) const;
    void onNodeUIOverlayColorChanged(double r, double g, double b);

    void onNodeUISelectionChanged(bool isSelected);
    bool getNodeIsSelected() const;

    void setDraftEnabledForOverlayActions(bool enabled);
    bool isDraftEnabledForOverlayActions() const;


    void runChangedParamCallback(const KnobIPtr& k, bool userEdited);



protected:

    void runInputChangedCallback(int index);

private:

    /**
     * @brief Adds an output to this node.
     **/
    void connectOutput(const NodePtr& output, int outputInputIndex);

    /** @brief Removes the node output of the
     * node outputs. Returns the outputNumber if it could remove it,
       otherwise returns -1.*/
    bool disconnectOutput(const NodePtr& output, int outputInputIndex);

public:

    /**
     * @brief Switches the 2 first inputs that are not a mask, if and only if they have compatible components/bitdepths
     **/
    void switchInput0And1();

    /**
     * @brief Redirects all outputs of this node to the main input (if connected);
     **/
    void connectOutputsToMainInput();

    /**
     * @brief Forwarded to the live effect instance
     **/
    std::string getPluginID() const;


    /**
     * @brief Forwarded to the live effect instance
     **/
    std::string getPluginLabel() const;

    /**
     * @brief Returns the path to where the resources are stored for this plug-in
     **/
    std::string getPluginResourcesPath() const;

    void getPluginGrouping(std::vector<std::string>* grouping) const;

    /**
     * @brief Forwarded to the live effect instance
     **/
    std::string getPluginDescription() const;

    /**
     * @brief Returns the absolute file-path to the plug-in icon.
     **/
    std::string getPluginIconFilePath() const;

    /**
     * @brief Returns true if this node is a PyPlug
     **/
    bool isPyPlug() const;


    AppInstancePtr getApp() const;

    /**
     * @brief Returns true if destroyNode() was called
     **/
    bool isBeingDestroyed() const;

    /**
     * @brief Removes the node from the project and destroy any data structure associated with it.
     * The object will be destroyed when the caller releases the reference to this Node
     **/
    void destroyNode();

private:
    
    
    void invalidateExpressionLinks();

public:


    /**
     * @brief Forwarded to the live effect instance
     **/
    KnobIPtr getKnobByName(const std::string & name) const;


    bool makePreviewByDefault() const;

    void togglePreview();

    bool isPreviewEnabled() const;

    /**
     * @brief Makes a small 8-bit preview image of size width x height with a ARGB32 format.
     * Pre-condition:
     *  - buf has been allocated for the correct amount of memory needed to fill the buffer.
     * Post-condition:
     *  - buf must not be freed or overflown.
     * It will serve as a preview on the node's graphical user interface.
     * This function is called directly by the PreviewThread.
     *
     * In order to notify the GUI that you want to refresh the preview, just
     * call refreshPreviewImage(time).
     **/
    bool makePreviewImage(TimeValue time, int width, int height, unsigned int* buf);

    /**
     * @brief Returns true if the node is currently rendering a preview image.
     **/
    bool isRenderingPreview() const;


    /**
     * @brief Use this function to post a transient message to the user. It will be displayed using
     * a dialog. The message can be of 4 types...
     * INFORMATION_MESSAGE : you just want to inform the user about something.
     * eMessageTypeWarning : you want to inform the user that something important happened.
     * eMessageTypeError : you want to inform the user an error occured.
     * eMessageTypeQuestion : you want to ask the user about something.
     * The function will return true always except for a message of type eMessageTypeQuestion, in which
     * case the function may return false if the user pressed the 'No' button.
     * @param content The message you want to pass.
     **/
    bool message(MessageTypeEnum type, const std::string & content) const;

    /**
     * @brief Use this function to post a persistent message to the user. It will be displayed on the
     * node's graphical interface and on any connected viewer. The message can be of 3 types...
     * INFORMATION_MESSAGE : you just want to inform the user about something.
     * eMessageTypeWarning : you want to inform the user that something important happened.
     * eMessageTypeError : you want to inform the user an error occured.
     * @param content The message you want to pass.
     **/
    void setPersistentMessage(MessageTypeEnum type, const std::string& messageID, const std::string & content);

    /**
     * @brief Clears any message posted previously by setPersistentMessage.
     * This function will also be called on all inputs
     **/
    void clearAllPersistentMessages(bool recurse);

    void clearPersistentMessage(const std::string& key);

private:

    void clearAllPersistentMessageRecursive(std::list<NodePtr>& markedNodes);

    void clearAllPersistentMessageInternal();

public:


    bool notifyInputNIsRendering(int inputNb);

    void notifyInputNIsFinishedRendering(int inputNb);

    bool notifyRenderingStarted();

    void notifyRenderingEnded();

    int getIsInputNRenderingCounter(int inputNb) const;

    int getIsNodeRenderingCounter() const;

    void refreshPreviewsRecursivelyDownstream();

    void refreshPreviewsRecursivelyUpstream();

public:

    static void choiceParamAddLayerCallback(const KnobChoicePtr& knob);

    //When creating a Reader or Writer node, this is a pointer to the "bundle" node that the user actually see.
    NodePtr getIOContainer() const;


    void beginInputEdition();

    void endInputEdition(bool triggerRender);

    void onInputChanged(int inputNb);


public:

    /**
     * @brief Returns whether this node or one of its inputs (recursively) is marked as
     * eSequentialPreferenceOnlySequential
     *
     * @param nodeName If the return value is true, this will be set to the name of the node
     * which is sequential.
     *
     **/
    bool hasSequentialOnlyNodeUpstream(std::string & nodeName) const;

    /**
     * @brief Returns true if an effect should be able to connect this node.
     **/
    bool canOthersConnectToThisNode() const;



    /*Initialises inputs*/
    void initializeInputs();


    bool hasPersistentMessage(const std::string& key) const;

    bool hasAnyPersistentMessage() const;

    void getPersistentMessage(PersistentMessageMap* messages, bool prefixLabelAndType = true) const;


    /**
     * @brief Attempts to detect cycles considering input being an input of this node.
     * Returns true if it couldn't detect any cycle, false otherwise.
     **/
    bool checkIfConnectingInputIsOk(const NodePtr& input) const;

 

    /**
     * @brief Declares to Python all parameters as attribute of the variable representing this node.
     **/
    void declarePythonKnobs();

private:


    /**
     * @brief Declares to Python all parameters, roto, tracking attributes
     * This is called in activate() whenever the node was deleted
     **/
    void declareAllPythonAttributes();

public:
    /**
     * @brief Set the node name.
     * Throws a run-time error with the message in case of error
     **/
    void setScriptName(const std::string & name);

    void setScriptName_no_error_check(const std::string & name);


    /**
     * @brief The node unique name.
     **/
    const std::string & getScriptName() const;
    std::string getScriptName_mt_safe() const;

    /**
       @brief Returns the name of the node, prepended by the name of all the group containing it, e.g:
     * - a node in the "root" project would be: Blur1
     * - a node within the group 1 of the project would be : <g>group1</g>Blur1
     * - a node within the group 1 of the group 1 of the project would be : <g>group1</g><g>group1</g>Blur1
     **/
    std::string getFullyQualifiedName() const;

    std::string getContainerGroupFullyQualifiedName() const;

    void setLabel(const std::string& label);

    const std::string& getLabel() const;
    std::string getLabel_mt_safe() const;
   
    
    void runAfterTableItemsSelectionChangedCallback(const std::list<KnobTableItemPtr>& deselected, const std::list<KnobTableItemPtr>& selected, TableChangeReasonEnum reason);


    static void getOriginalFrameRangeForReader(const std::string& pluginID, const std::string& canonicalFileName, int* firstFrame, int* lastFrame);



    bool canHandleRenderScaleForOverlays() const;

    /**
     * @brief Push a new undo command to the undo/redo stack associated to this node.
     * The stack takes ownership of the shared pointer, so you should not hold a strong reference to the passed pointer.
     * If no undo/redo stack is present, the command will just be redone once then destroyed.
     **/
    void pushUndoCommand(const UndoCommandPtr& command);


    /**
     * @brief Set the cursor to be one of the default cursor.
     * @returns True if it successfully set the cursor, false otherwise.
     * Note: this can only be called during an overlay interact action.
     **/
    void setCurrentCursor(CursorEnum defaultCursor);
    bool setCurrentCursor(const QString& customCursorFilePath);

private:

    friend class DuringInteractActionSetter_RAII;
    void setDuringInteractAction(bool b);

public:

<<<<<<< HEAD

    bool isDoingInteractAction() const;

    bool shouldDrawOverlay(TimeValue time, ViewIdx view) const;
=======
    boost::shared_ptr<KnobBool> getProcessAllLayersKnob() const;

    bool getSelectedLayer(int inputNb, const std::list<ImagePlaneDesc>& availableLayers, std::bitset<4> *processChannels, bool* isAll, ImagePlaneDesc *layer) const;

    bool addUserComponents(const ImagePlaneDesc& comps);

    void getUserCreatedComponents(std::list<ImagePlaneDesc>* comps);
>>>>>>> c5051698

    bool isSubGraphEditedByUser() const;

    void removeParameterFromPython(const std::string& parameterName);

public:



    const std::vector<std::string>& getCreatedViews() const;

    void refreshCreatedViews(bool silent);

    void refreshIdentityState();

<<<<<<< HEAD
=======
    bool getHideInputsKnobValue() const;
    void setHideInputsKnobValue(bool hidden);

    int getFrameStepKnobValue() const;

    void refreshFormatParamChoice(const std::vector<ChoiceOption>& entries, int defValue, bool loadingProject);

    bool handleFormatKnob(KnobI* knob);
>>>>>>> c5051698

    QString makeDocumentation(bool genHTML) const;

    void refreshPreviewsAfterProjectLoad();

    enum StreamWarningEnum
    {
        //A bitdepth conversion occurs and converts to a lower bitdepth the stream,
        //inducing a quality loss
        eStreamWarningBitdepth,

        //The node has inputs with different aspect ratios but does not handle it
        eStreamWarningPixelAspectRatio,

        //The node has inputs with different frame rates which may produce unwanted results
        eStreamWarningFrameRate,
    };

    void setStreamWarning(StreamWarningEnum warning, const QString& message);
    void setStreamWarnings(const std::map<StreamWarningEnum, QString>& warnings);
    void getStreamWarnings(std::map<StreamWarningEnum, QString>* warnings) const;

<<<<<<< HEAD
=======
    void refreshEnabledKnobsLabel(const ImagePlaneDesc& layer);

private:

    bool setStreamWarningInternal(StreamWarningEnum warning, const QString& message);

    void computeHashRecursive(std::list<Node*>& marked);
>>>>>>> c5051698

    bool isNodeUpstream(const NodeConstPtr& input) const;


    void refreshCreatedViews(const KnobIPtr& knob, bool silent);

private:




    /**
     * @brief If the node is an input of this node, set ok to true, otherwise
     * calls this function recursively on all inputs.
     **/
    bool isNodeUpstreamInternal(const NodeConstPtr& input, std::list<const Node*>& markedNodes) const;

    bool setStreamWarningInternal(StreamWarningEnum warning, const QString& message);


    void setNameInternal(const std::string& name, bool throwErrors);

    std::string getFullyQualifiedNameInternal(const std::string& scriptName) const;


public Q_SLOTS:


    void onRefreshIdentityStateRequestReceived();


    void doRefreshEdgesGUI()
    {
        Q_EMIT refreshEdgesGUI();
    }

    /*will force a preview re-computation not matter of the project's preview mode*/
    void computePreviewImage()
    {
        Q_EMIT previewRefreshRequested();
    }

    /*will refresh the preview only if the project is in auto-preview mode*/
    void refreshPreviewImage()
    {
        Q_EMIT previewImageChanged();
    }

    void onInputLabelChanged(const QString& oldName, const QString& newName);

    void notifySettingsPanelClosed(bool closed )
    {
        Q_EMIT settingsPanelClosed(closed);
    }

    void s_nodeExtraLabelChanged()
    {
        Q_EMIT nodeExtraLabelChanged();
    }

    void s_previewKnobToggled()
    {
        Q_EMIT previewKnobToggled();
    }

    void s_disabledKnobToggled(bool disabled)
    {
        Q_EMIT disabledKnobToggled(disabled);
    }
    void s_hideInputsKnobChanged(bool hidden)
    {
        Q_EMIT hideInputsKnobChanged(hidden);
    }

    void s_keepInAnimationModuleKnobChanged()
    {
        Q_EMIT keepInAnimationModuleKnobChanged();
    }

    void s_enabledChannelCheckboxChanged()
    {
        Q_EMIT enabledChannelCheckboxChanged();
    }

    void s_outputLayerChanged() { Q_EMIT outputLayerChanged(); }

    
Q_SIGNALS:

    void keepInAnimationModuleKnobChanged();

    void rightClickMenuKnobPopulated();

    void s_refreshPreviewsAfterProjectLoadRequested();

    void hideInputsKnobChanged(bool hidden);

    void refreshIdentityStateRequested();

    void availableViewsChanged();

    void outputLayerChanged();

    void settingsPanelClosed(bool);

    void persistentMessageChanged();

    void inputsInitialized();

    void inputLabelChanged(int, QString);

    /*
     * @brief Emitted whenever an input changed on the GUI.
     */
    void inputChanged(int);

    void outputsChanged();

    void canUndoChanged(bool);

    void canRedoChanged(bool);

    void labelChanged(QString,QString);
    void scriptNameChanged(QString);
    void inputEdgeLabelChanged(int, QString);

    void inputVisibilityChanged(int);

    void refreshEdgesGUI();

    void previewImageChanged();

    void previewRefreshRequested();

    void inputNIsRendering(int inputNb);

    void inputNIsFinishedRendering(int inputNb);

    void renderingStarted();

    void renderingEnded();

    ///how much has just changed, this not the new value but the difference between the new value
    ///and the old value
    void pluginMemoryUsageChanged(qint64 mem);

    void knobSlaved();

    void previewKnobToggled();

    void disabledKnobToggled(bool disabled);

    void streamWarningsChanged();
    void nodeExtraLabelChanged();

    void nodePresetsChanged();

    void enabledChannelCheckboxChanged();


private:


    void declareTablePythonFields();




    void declareNodeVariableToPython(const std::string& nodeName);
    void setNodeVariableToPython(const std::string& oldName, const std::string& newName);
    void deleteNodeVariableToPython(const std::string& nodeName);

    friend struct NodePrivate;
    boost::scoped_ptr<NodePrivate> _imp;
};


class DuringInteractActionSetter_RAII
{
    NodePtr _node;
public:

    DuringInteractActionSetter_RAII(const NodePtr& node)
    : _node(node)
    {
        node->setDuringInteractAction(true);
    }

    ~DuringInteractActionSetter_RAII()
    {
        _node->setDuringInteractAction(false);
    }
};

NATRON_NAMESPACE_EXIT;

#endif // NATRON_ENGINE_NODE_H<|MERGE_RESOLUTION|>--- conflicted
+++ resolved
@@ -45,15 +45,10 @@
 #endif
 #include "Engine/AppManager.h"
 #include "Global/KeySymbols.h"
-<<<<<<< HEAD
 #include "Engine/ChoiceOption.h"
 #include "Engine/DimensionIdx.h"
 #include "Engine/ImagePlaneDesc.h"
 #include "Serialization/SerializationBase.h"
-=======
-#include "Engine/ImagePlaneDesc.h"
-#include "Engine/CacheEntryHolder.h"
->>>>>>> c5051698
 #include "Engine/ViewIdx.h"
 #include "Engine/Markdown.h"
 
@@ -61,20 +56,10 @@
 
 NATRON_NAMESPACE_ENTER;
 
-<<<<<<< HEAD
 struct PersistentMessage
 {
     // The message
     std::string message;
-=======
-#define kNodeParamProcessAllLayers "processAllPlanes"
-#define kNodeParamProcessAllLayersLabel "All Planes"
-#define kNodeParamProcessAllLayersHint "When checked all planes in input will be processed and output to the same plane as in input. It is useful for example to apply a Transform effect on all planes."
-
-
-#define kOfxMaskInvertParamName "maskInvert"
-#define kOfxMixParamName "mix"
->>>>>>> c5051698
 
     // Warning/Error/Info...
     MessageTypeEnum type;
@@ -148,16 +133,11 @@
      **/
     bool linkToNode(const NodePtr& other);
 
-<<<<<<< HEAD
     /**
      * @brief Unlink all knobs of the node.
      **/
     void unlinkAllKnobs();
-=======
-    void loadKnob(const KnobPtr & knob,
-                  const NodeSerialization & serialization,
-                  bool updateKnobGui = false);
->>>>>>> c5051698
+
 
     /**
      * @brief Get a list of all nodes that are linked to this one.
@@ -369,41 +349,18 @@
 
     GroupOutputPtr isEffectGroupOutput() const;
 
-<<<<<<< HEAD
     ReadNodePtr isEffectReadNode() const;
 
     WriteNodePtr isEffectWriteNode() const;
 
     BackdropPtr isEffectBackdrop() const;
-=======
-    /**
-     * @brief Returns true if the given input supports the given components. If inputNb equals -1
-     * then this function will check whether the effect can produce the given components.
-     **/
-    bool isSupportedComponent(int inputNb, const ImagePlaneDesc& comp) const;
-
-    /**
-     * @brief Returns the most appropriate components that can be supported by the inputNb.
-     * If inputNb equals -1 then this function will check the output components.
-     **/
-    ImagePlaneDesc findClosestSupportedComponents(int inputNb, const ImagePlaneDesc& comp) const;
-    static ImagePlaneDesc findClosestInList(const ImagePlaneDesc& comp,
-                                             const std::list<ImagePlaneDesc> &components,
-                                             bool multiPlanar);
->>>>>>> c5051698
 
     OneViewNodePtr isEffectOneViewNode() const;
 
     /**
      * @brief Forwarded to the live effect instance
      **/
-<<<<<<< HEAD
     int getMaxInputCount() const;
-=======
-    int getMaskChannel(int inputNb, const std::list<ImagePlaneDesc>& availableLayers, ImagePlaneDesc* comps) const;
-
-    int isMaskChannelKnob(const KnobI* knob) const;
->>>>>>> c5051698
 
     /**
      * @brief Hint indicating to the UI that this node has numerous optional inputs and should not display them all.
@@ -516,32 +473,12 @@
     bool isMultiThreadingSupportEnabledForPlugin() const;
 
 
-<<<<<<< HEAD
     /**
      * @brief Used in the implementation of EffectInstance::onMetadataChanged_recursive so we know if the metadata changed or not.
      * Can only be called on the main thread.
      **/
     U64 getLastTimeInvariantMetadataHash() const;
     void setLastTimeInvariantMetadataHash(U64 lastTimeInvariantMetadataHashRefreshed);
-=======
-    bool isLastPaintStrokeBitmapCleared() const;
-    void clearLastPaintStrokeRoD();
-    void getLastPaintStrokePoints(double time,
-                                  unsigned int mipmapLevel,
-                                  std::list<std::list<std::pair<Point, double> > >* strokes,
-                                  int* strokeIndex) const;
-    boost::shared_ptr<Image> getOrRenderLastStrokeImage(unsigned int mipMapLevel,
-                                                        double par,
-                                                        const ImagePlaneDesc& components,
-                                                        ImageBitDepthEnum depth) const;
-
-    void setWhileCreatingPaintStroke(bool creating);
-    bool isDuringPaintStrokeCreation() const;
-    ////////////////////////////////////////////////////////////////////////////////////
-    ////////////////////////////////////////////////////////////////////////////////////
-
-    void setProcessChannelsValues(bool doR, bool doG, bool doB, bool doA);
->>>>>>> c5051698
 
 private:
 
@@ -967,20 +904,10 @@
 
 public:
 
-<<<<<<< HEAD
 
     bool isDoingInteractAction() const;
 
     bool shouldDrawOverlay(TimeValue time, ViewIdx view) const;
-=======
-    boost::shared_ptr<KnobBool> getProcessAllLayersKnob() const;
-
-    bool getSelectedLayer(int inputNb, const std::list<ImagePlaneDesc>& availableLayers, std::bitset<4> *processChannels, bool* isAll, ImagePlaneDesc *layer) const;
-
-    bool addUserComponents(const ImagePlaneDesc& comps);
-
-    void getUserCreatedComponents(std::list<ImagePlaneDesc>* comps);
->>>>>>> c5051698
 
     bool isSubGraphEditedByUser() const;
 
@@ -996,17 +923,6 @@
 
     void refreshIdentityState();
 
-<<<<<<< HEAD
-=======
-    bool getHideInputsKnobValue() const;
-    void setHideInputsKnobValue(bool hidden);
-
-    int getFrameStepKnobValue() const;
-
-    void refreshFormatParamChoice(const std::vector<ChoiceOption>& entries, int defValue, bool loadingProject);
-
-    bool handleFormatKnob(KnobI* knob);
->>>>>>> c5051698
 
     QString makeDocumentation(bool genHTML) const;
 
@@ -1029,16 +945,6 @@
     void setStreamWarnings(const std::map<StreamWarningEnum, QString>& warnings);
     void getStreamWarnings(std::map<StreamWarningEnum, QString>* warnings) const;
 
-<<<<<<< HEAD
-=======
-    void refreshEnabledKnobsLabel(const ImagePlaneDesc& layer);
-
-private:
-
-    bool setStreamWarningInternal(StreamWarningEnum warning, const QString& message);
-
-    void computeHashRecursive(std::list<Node*>& marked);
->>>>>>> c5051698
 
     bool isNodeUpstream(const NodeConstPtr& input) const;
 
