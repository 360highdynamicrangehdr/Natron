/* ***** BEGIN LICENSE BLOCK *****
 * This file is part of Natron <http://www.natron.fr/>,
 * Copyright (C) 2015 INRIA and Alexandre Gauthier-Foichat
 *
 * Natron is free software: you can redistribute it and/or modify
 * it under the terms of the GNU General Public License as published by
 * the Free Software Foundation; either version 2 of the License, or
 * (at your option) any later version.
 *
 * Natron is distributed in the hope that it will be useful,
 * but WITHOUT ANY WARRANTY; without even the implied warranty of
 * MERCHANTABILITY or FITNESS FOR A PARTICULAR PURPOSE.  See the
 * GNU General Public License for more details.
 *
 * You should have received a copy of the GNU General Public License
 * along with Natron.  If not, see <http://www.gnu.org/licenses/gpl-2.0.html>
 * ***** END LICENSE BLOCK ***** */


// ***** BEGIN PYTHON BLOCK *****
// from <https://docs.python.org/3/c-api/intro.html#include-files>:
// "Since Python may define some pre-processor definitions which affect the standard headers on some systems, you must include Python.h before any standard headers are included."
#include <Python.h>
// ***** END PYTHON BLOCK *****

#include "TrackerContext.h"

#include <set>
#include <sstream>

#include <QWaitCondition>
#include <QThread>
#include <QCoreApplication>


#include "Engine/AppInstance.h"
#include "Engine/EffectInstance.h"
#include "Engine/Image.h"
#include "Engine/Node.h"
#include "Engine/NodeGroup.h"
#include "Engine/KnobTypes.h"
#include "Engine/Project.h"
#include "Engine/Curve.h"
#include "Engine/TLSHolder.h"
#include "Engine/Transform.h"
#include "Engine/TrackMarker.h"
#include "Engine/TrackerContextPrivate.h"
#include "Engine/TrackerSerialization.h"
#include "Engine/ViewerInstance.h"

NATRON_NAMESPACE_ENTER;

void
TrackerContext::getMotionModelsAndHelps(bool addPerspective,
                                        std::vector<std::string>* models,
                                        std::vector<std::string>* tooltips)
{
    models->push_back("Trans.");
    tooltips->push_back(kTrackerParamMotionModelTranslation);
    models->push_back("Trans.+Rot.");
    tooltips->push_back(kTrackerParamMotionModelTransRot);
    models->push_back("Trans.+Scale");
    tooltips->push_back(kTrackerParamMotionModelTransScale);
    models->push_back("Trans.+Rot.+Scale");
    tooltips->push_back(kTrackerParamMotionModelTransRotScale);
    models->push_back("Affine");
    tooltips->push_back(kTrackerParamMotionModelAffine);
    if (addPerspective) {
        models->push_back("Perspective");
        tooltips->push_back(kTrackerParamMotionModelPerspective);
    }
}

void
TrackArgsV1::getRedrawAreasNeeded(int time,
                                  std::list<RectD>* canonicalRects) const
{
    for (std::vector<KnobButton*>::const_iterator it = _buttonInstances.begin(); it != _buttonInstances.end(); ++it) {
        EffectInstance* effect = dynamic_cast<EffectInstance*>( (*it)->getHolder() );
        assert(effect);

        boost::shared_ptr<KnobDouble> searchBtmLeft = boost::dynamic_pointer_cast<KnobDouble>( effect->getKnobByName("searchBoxBtmLeft") );
        boost::shared_ptr<KnobDouble> searchTopRight = boost::dynamic_pointer_cast<KnobDouble>( effect->getKnobByName("searchBoxTopRight") );
        boost::shared_ptr<KnobDouble> centerKnob = boost::dynamic_pointer_cast<KnobDouble>( effect->getKnobByName("center") );
        boost::shared_ptr<KnobDouble> offsetKnob = boost::dynamic_pointer_cast<KnobDouble>( effect->getKnobByName("offset") );
        assert(searchBtmLeft  && searchTopRight && centerKnob && offsetKnob);
        Point offset, center, btmLeft, topRight;
        offset.x = offsetKnob->getValueAtTime(time, 0);
        offset.y = offsetKnob->getValueAtTime(time, 1);

        center.x = centerKnob->getValueAtTime(time, 0);
        center.y = centerKnob->getValueAtTime(time, 1);

        btmLeft.x = searchBtmLeft->getValueAtTime(time, 0) + center.x + offset.x;
        btmLeft.y = searchBtmLeft->getValueAtTime(time, 1) + center.y + offset.y;

        topRight.x = searchTopRight->getValueAtTime(time, 0) + center.x + offset.x;
        topRight.y = searchTopRight->getValueAtTime(time, 1) + center.y + offset.y;

        RectD rect;
        rect.x1 = btmLeft.x;
        rect.y1 = btmLeft.y;
        rect.x2 = topRight.x;
        rect.y2 = topRight.y;
        canonicalRects->push_back(rect);
    }
}

bool
TrackerContext::trackStepV1(int trackIndex,
                            const TrackArgsV1& args,
                            int time)
{
    assert( trackIndex >= 0 && trackIndex < (int)args.getInstances().size() );
    KnobButton* selectedInstance = args.getInstances()[trackIndex];
    selectedInstance->getHolder()->onKnobValueChanged_public(selectedInstance, eValueChangedReasonNatronInternalEdited, time, ViewIdx(0),
                                                             true);
    appPTR->getAppTLS()->cleanupTLSForThread();

    return true;
}

TrackerContext::TrackerContext(const boost::shared_ptr<Node> &node)
    : boost::enable_shared_from_this<TrackerContext>()
    , _imp( new TrackerContextPrivate(this, node) )
{
}

TrackerContext::~TrackerContext()
{
}

void
TrackerContext::load(const TrackerContextSerialization& serialization)
{
    boost::shared_ptr<TrackerContext> thisShared = shared_from_this();
    QMutexLocker k(&_imp->trackerContextMutex);

    for (std::list<TrackSerialization>::const_iterator it = serialization._tracks.begin(); it != serialization._tracks.end(); ++it) {
        TrackMarkerPtr marker( new TrackMarker(thisShared) );
        marker->load(*it);
        _imp->markers.push_back(marker);
    }
}

void
TrackerContext::save(TrackerContextSerialization* serialization) const
{
    QMutexLocker k(&_imp->trackerContextMutex);

    for (std::size_t i = 0; i < _imp->markers.size(); ++i) {
        TrackSerialization s;
        _imp->markers[i]->save(&s);
        serialization->_tracks.push_back(s);
    }
}

int
TrackerContext::getTransformReferenceFrame() const
{
    return _imp->referenceFrame.lock()->getValue();
}

void
TrackerContext::goToPreviousKeyFrame(int time)
{
    std::list<TrackMarkerPtr > markers;

    getSelectedMarkers(&markers);

    int minimum = INT_MIN;
    for (std::list<TrackMarkerPtr > ::iterator it = markers.begin(); it != markers.end(); ++it) {
        int t = (*it)->getPreviousKeyframe(time);
        if ( (t != INT_MIN) && (t > minimum) ) {
            minimum = t;
        }
    }
    if (minimum != INT_MIN) {
        getNode()->getApp()->setLastViewerUsingTimeline( boost::shared_ptr<Node>() );
        getNode()->getApp()->getTimeLine()->seekFrame(minimum, false,  NULL, eTimelineChangeReasonPlaybackSeek);
    }
}

void
TrackerContext::goToNextKeyFrame(int time)
{
    std::list<TrackMarkerPtr > markers;

    getSelectedMarkers(&markers);

    int maximum = INT_MAX;
    for (std::list<TrackMarkerPtr > ::iterator it = markers.begin(); it != markers.end(); ++it) {
        int t = (*it)->getNextKeyframe(time);
        if ( (t != INT_MAX) && (t < maximum) ) {
            maximum = t;
        }
    }
    if (maximum != INT_MAX) {
        getNode()->getApp()->setLastViewerUsingTimeline( boost::shared_ptr<Node>() );
        getNode()->getApp()->getTimeLine()->seekFrame(maximum, false,  NULL, eTimelineChangeReasonPlaybackSeek);
    }
}

TrackMarkerPtr
TrackerContext::getMarkerByName(const std::string & name) const
{
    QMutexLocker k(&_imp->trackerContextMutex);

    for (std::vector<TrackMarkerPtr >::const_iterator it = _imp->markers.begin(); it != _imp->markers.end(); ++it) {
        if ( (*it)->getScriptName_mt_safe() == name ) {
            return *it;
        }
    }

    return TrackMarkerPtr();
}

std::string
TrackerContext::generateUniqueTrackName(const std::string& baseName)
{
    int no = 1;
    bool foundItem;
    std::string name;

    do {
        std::stringstream ss;
        ss << baseName;
        ss << no;
        name = ss.str();
        if ( getMarkerByName(name) ) {
            foundItem = true;
        } else {
            foundItem = false;
        }
        ++no;
    } while (foundItem);

    return name;
}

TrackMarkerPtr
TrackerContext::createMarker()
{
    TrackMarkerPtr track( new TrackMarker( shared_from_this() ) );
    std::string name = generateUniqueTrackName(kTrackBaseName);

    track->setScriptName(name);
    track->setLabel(name);
    track->resetCenter();
    int index;
    {
        QMutexLocker k(&_imp->trackerContextMutex);
        index  = _imp->markers.size();
        _imp->markers.push_back(track);
    }
    declareItemAsPythonField(track);
    Q_EMIT trackInserted(track, index);

    return track;
}

int
TrackerContext::getMarkerIndex(const TrackMarkerPtr& marker) const
{
    QMutexLocker k(&_imp->trackerContextMutex);

    for (std::size_t i = 0; i < _imp->markers.size(); ++i) {
        if (_imp->markers[i] == marker) {
            return (int)i;
        }
    }

    return -1;
}

TrackMarkerPtr
TrackerContext::getPrevMarker(const TrackMarkerPtr& marker,
                              bool loop) const
{
    QMutexLocker k(&_imp->trackerContextMutex);

    for (std::size_t i = 0; i < _imp->markers.size(); ++i) {
        if (_imp->markers[i] == marker) {
            if (i > 0) {
                return _imp->markers[i - 1];
            }
        }
    }

    return (_imp->markers.size() == 0 || !loop) ? TrackMarkerPtr() : _imp->markers[_imp->markers.size() - 1];
}

TrackMarkerPtr
TrackerContext::getNextMarker(const TrackMarkerPtr& marker,
                              bool loop) const
{
    QMutexLocker k(&_imp->trackerContextMutex);

    for (std::size_t i = 0; i < _imp->markers.size(); ++i) {
        if (_imp->markers[i] == marker) {
            if ( i < (_imp->markers.size() - 1) ) {
                return _imp->markers[i + 1];
            } else if (!loop) {
                return TrackMarkerPtr();
            }
        }
    }

    return (_imp->markers.size() == 0 || !loop || _imp->markers[0] == marker) ? TrackMarkerPtr() : _imp->markers[0];
}

void
TrackerContext::appendMarker(const TrackMarkerPtr& marker)
{
    int index;
    {
        QMutexLocker k(&_imp->trackerContextMutex);
        index = _imp->markers.size();
        _imp->markers.push_back(marker);
    }

    declareItemAsPythonField(marker);
    Q_EMIT trackInserted(marker, index);
}

void
TrackerContext::insertMarker(const TrackMarkerPtr& marker,
                             int index)
{
    {
        QMutexLocker k(&_imp->trackerContextMutex);
        assert(index >= 0);
        if ( index >= (int)_imp->markers.size() ) {
            _imp->markers.push_back(marker);
        } else {
            std::vector<TrackMarkerPtr >::iterator it = _imp->markers.begin();
            std::advance(it, index);
            _imp->markers.insert(it, marker);
        }
    }
    declareItemAsPythonField(marker);
    Q_EMIT trackInserted(marker, index);
}

void
TrackerContext::removeMarker(const TrackMarkerPtr& marker)
{
    {
        QMutexLocker k(&_imp->trackerContextMutex);
        for (std::vector<TrackMarkerPtr >::iterator it = _imp->markers.begin(); it != _imp->markers.end(); ++it) {
            if (*it == marker) {
                _imp->markers.erase(it);
                break;
            }
        }
    }
    removeItemAsPythonField(marker);
    beginEditSelection();
    removeTrackFromSelection(marker, TrackerContext::eTrackSelectionInternal);
    endEditSelection(TrackerContext::eTrackSelectionInternal);
    Q_EMIT trackRemoved(marker);
}

boost::shared_ptr<Node>
TrackerContext::getNode() const
{
    return _imp->node.lock();
}

int
TrackerContext::getTimeLineFirstFrame() const
{
    boost::shared_ptr<Node> node = getNode();

    if (!node) {
        return -1;
    }
    double first, last;
    node->getApp()->getProject()->getFrameRange(&first, &last);

    return (int)first;
}

int
TrackerContext::getTimeLineLastFrame() const
{
    boost::shared_ptr<Node> node = getNode();

    if (!node) {
        return -1;
    }
    double first, last;
    node->getApp()->getProject()->getFrameRange(&first, &last);

    return (int)last;
}

void
TrackerContext::trackSelectedMarkers(int start,
                                     int end,
                                     int frameStep,
                                     ViewerInstance* viewer)
{
    std::list<TrackMarkerPtr > markers;
    {
        QMutexLocker k(&_imp->trackerContextMutex);
        for (std::list<TrackMarkerPtr >::iterator it = _imp->selectedMarkers.begin();
             it != _imp->selectedMarkers.end(); ++it) {
            if ( (*it)->isEnabled( (*it)->getCurrentTime() ) ) {
                markers.push_back(*it);
            }
        }
    }

    trackMarkers(markers, start, end, frameStep, viewer);
}

bool
TrackerContext::isCurrentlyTracking() const
{
    return _imp->scheduler.isWorking();
}

void
TrackerContext::abortTracking()
{
    _imp->scheduler.abortTracking();
}

void
TrackerContext::beginEditSelection()
{
    QMutexLocker k(&_imp->trackerContextMutex);

    _imp->incrementSelectionCounter();
}

void
TrackerContext::endEditSelection(TrackSelectionReason reason)
{
    bool doEnd = false;
    {
        QMutexLocker k(&_imp->trackerContextMutex);
        _imp->decrementSelectionCounter();

        if (_imp->beginSelectionCounter == 0) {
            doEnd = true;
        }
    }

    if (doEnd) {
        endSelection(reason);
    }
}

void
TrackerContext::addTrackToSelection(const TrackMarkerPtr& mark,
                                    TrackSelectionReason reason)
{
    std::list<TrackMarkerPtr > marks;

    marks.push_back(mark);
    addTracksToSelection(marks, reason);
}

void
TrackerContext::addTracksToSelection(const std::list<TrackMarkerPtr >& marks,
                                     TrackSelectionReason reason)
{
    bool hasCalledBegin = false;
    {
        QMutexLocker k(&_imp->trackerContextMutex);

        if (!_imp->beginSelectionCounter) {
            k.unlock();
            Q_EMIT selectionAboutToChange( (int)reason );
            k.relock();
            _imp->incrementSelectionCounter();
            hasCalledBegin = true;
        }

        for (std::list<TrackMarkerPtr >::const_iterator it = marks.begin(); it != marks.end(); ++it) {
            _imp->addToSelectionList(*it);
        }

        if (hasCalledBegin) {
            _imp->decrementSelectionCounter();
        }
    }

    if (hasCalledBegin) {
        endSelection(reason);
    }
}

void
TrackerContext::removeTrackFromSelection(const TrackMarkerPtr& mark,
                                         TrackSelectionReason reason)
{
    std::list<TrackMarkerPtr > marks;

    marks.push_back(mark);
    removeTracksFromSelection(marks, reason);
}

void
TrackerContext::removeTracksFromSelection(const std::list<TrackMarkerPtr >& marks,
                                          TrackSelectionReason reason)
{
    bool hasCalledBegin = false;

    {
        QMutexLocker k(&_imp->trackerContextMutex);

        if (!_imp->beginSelectionCounter) {
            k.unlock();
            Q_EMIT selectionAboutToChange( (int)reason );
            k.relock();
            _imp->incrementSelectionCounter();
            hasCalledBegin = true;
        }

        for (std::list<TrackMarkerPtr >::const_iterator it = marks.begin(); it != marks.end(); ++it) {
            _imp->removeFromSelectionList(*it);
        }

        if (hasCalledBegin) {
            _imp->decrementSelectionCounter();
        }
    }

    if (hasCalledBegin) {
        endSelection(reason);
    }
}

void
TrackerContext::clearSelection(TrackSelectionReason reason)
{
    std::list<TrackMarkerPtr > markers;

    getSelectedMarkers(&markers);
    if ( markers.empty() ) {
        return;
    }
    removeTracksFromSelection(markers, reason);
}

void
TrackerContext::selectAll(TrackSelectionReason reason)
{
    beginEditSelection();
    std::vector<TrackMarkerPtr > markers;
    {
        QMutexLocker k(&_imp->trackerContextMutex);
        markers = _imp->markers;
    }
    int time = getNode()->getApp()->getTimeLine()->currentFrame();
    for (std::vector<TrackMarkerPtr >::iterator it = markers.begin(); it != markers.end(); ++it) {
        if ((*it)->isEnabled(time)) {
            addTrackToSelection(*it, reason);
        }
    }
    endEditSelection(reason);
}

void
TrackerContext::getAllMarkers(std::vector<TrackMarkerPtr >* markers) const
{
    QMutexLocker k(&_imp->trackerContextMutex);

    *markers = _imp->markers;
}

void
TrackerContext::getAllEnabledMarkers(std::vector<TrackMarkerPtr >* markers) const
{
    QMutexLocker k(&_imp->trackerContextMutex);

    for (std::size_t i = 0; i < _imp->markers.size(); ++i) {
        if ( _imp->markers[i]->isEnabled( _imp->markers[i]->getCurrentTime() ) ) {
            markers->push_back(_imp->markers[i]);
        }
    }
}

void
TrackerContext::getSelectedMarkers(std::list<TrackMarkerPtr >* markers) const
{
    QMutexLocker k(&_imp->trackerContextMutex);

    *markers = _imp->selectedMarkers;
}

bool
TrackerContext::isMarkerSelected(const TrackMarkerPtr& marker) const
{
    QMutexLocker k(&_imp->trackerContextMutex);

    for (std::list<TrackMarkerPtr >::const_iterator it = _imp->selectedMarkers.begin(); it != _imp->selectedMarkers.end(); ++it) {
        if (*it == marker) {
            return true;
        }
    }

    return false;
}

void
TrackerContext::endSelection(TrackSelectionReason reason)
{
    assert( QThread::currentThread() == qApp->thread() );

    {
        QMutexLocker k(&_imp->trackerContextMutex);
        if (_imp->selectionRecursion > 0) {
            _imp->markersToSlave.clear();
            _imp->markersToUnslave.clear();

            return;
        }
        if ( _imp->markersToSlave.empty() && _imp->markersToUnslave.empty() ) {
            return;
        }
    }
    ++_imp->selectionRecursion;


    {
        QMutexLocker k(&_imp->trackerContextMutex);

        // Slave newly selected knobs
        bool selectionIsDirty = _imp->selectedMarkers.size() > 1;
        bool selectionEmpty = _imp->selectedMarkers.empty();


        _imp->linkMarkerKnobsToGuiKnobs(_imp->markersToUnslave, selectionIsDirty, false);
        _imp->markersToUnslave.clear();


        _imp->linkMarkerKnobsToGuiKnobs(_imp->markersToSlave, selectionIsDirty, true);
        _imp->markersToSlave.clear();


        for (std::list<boost::weak_ptr<KnobI> >::iterator it = _imp->perTrackKnobs.begin(); it != _imp->perTrackKnobs.end(); ++it) {
            boost::shared_ptr<KnobI> k = it->lock();
            if (!k) {
                continue;
            }
            k->setAllDimensionsEnabled(!selectionEmpty);
            k->setDirty(selectionIsDirty);
        }
    } //  QMutexLocker k(&_imp->trackerContextMutex);
    Q_EMIT selectionChanged( (int)reason );

    --_imp->selectionRecursion;
}

#if 0
static
boost::shared_ptr<KnobDouble>
getCornerPinPoint(Node* node,
                  bool isFrom,
                  int index)
{
    assert(0 <= index && index < 4);
    QString name = isFrom ? QString::fromUtf8("from%1").arg(index + 1) : QString::fromUtf8("to%1").arg(index + 1);
    boost::shared_ptr<KnobI> knob = node->getKnobByName( name.toStdString() );
    assert(knob);
    boost::shared_ptr<KnobDouble>  ret = boost::dynamic_pointer_cast<KnobDouble>(knob);
    assert(ret);

    return ret;
}

#endif

static
boost::shared_ptr<KnobDouble>
getCornerPinPoint(Node* node,
                  bool isFrom,
                  int index)
{
    assert(0 <= index && index < 4);
    QString name = isFrom ? QString::fromUtf8("from%1").arg(index + 1) : QString::fromUtf8("to%1").arg(index + 1);
    boost::shared_ptr<KnobI> knob = node->getKnobByName( name.toStdString() );
    assert(knob);
    boost::shared_ptr<KnobDouble>  ret = boost::dynamic_pointer_cast<KnobDouble>(knob);
    assert(ret);

    return ret;
}

void
TrackerContext::exportTrackDataFromExportOptions()
{
    //bool transformLink = _imp->exportLink.lock()->getValue();
    boost::shared_ptr<KnobChoice> transformTypeKnob = _imp->transformType.lock();

    assert(transformTypeKnob);
    int transformType_i = transformTypeKnob->getValue();
    TrackerTransformNodeEnum transformType = (TrackerTransformNodeEnum)transformType_i;
    boost::shared_ptr<KnobChoice> motionTypeKnob = _imp->motionType.lock();
    if (!motionTypeKnob) {
        return;
    }
    int motionType_i = motionTypeKnob->getValue();
    TrackerMotionTypeEnum mt = (TrackerMotionTypeEnum)motionType_i;

    if (mt == eTrackerMotionTypeNone) {
        Dialogs::errorDialog( QObject::tr("Tracker Export").toStdString(), QObject::tr("Please select the export mode with the Motion Type parameter").toStdString() );

        return;
    }

    bool linked = _imp->exportLink.lock()->getValue();
    QString pluginID;
    switch (transformType) {
    case eTrackerTransformNodeCornerPin:
        pluginID = QString::fromUtf8(PLUGINID_OFX_CORNERPIN);
        break;
    case eTrackerTransformNodeTransform:
        pluginID = QString::fromUtf8(PLUGINID_OFX_TRANSFORM);
        break;
    }

    NodePtr thisNode = getNode();
    AppInstance* app = thisNode->getApp();
    CreateNodeArgs args( pluginID, eCreateNodeReasonInternal, thisNode->getGroup() );
    NodePtr createdNode = app->createNode(args);
    if (!createdNode) {
        return;
    }

    // Move the new node
    double thisNodePos[2];
    double thisNodeSize[2];
    thisNode->getPosition(&thisNodePos[0], &thisNodePos[1]);
    thisNode->getSize(&thisNodeSize[0], &thisNodeSize[1]);
    createdNode->setPosition(thisNodePos[0] + thisNodeSize[0] * 2., thisNodePos[1]);

    int timeForFromPoints = getTransformReferenceFrame();


    switch (transformType) {
    case eTrackerTransformNodeCornerPin: {
        boost::shared_ptr<KnobDouble> cornerPinToPoints[4];
        boost::shared_ptr<KnobDouble> cornerPinFromPoints[4];


        for (unsigned int i = 0; i < 4; ++i) {
            cornerPinFromPoints[i] = getCornerPinPoint(createdNode.get(), true, i);
            assert(cornerPinFromPoints[i]);
            for (int j = 0; j < cornerPinFromPoints[i]->getDimension(); ++j) {
                cornerPinFromPoints[i]->setValue(_imp->fromPoints[i].lock()->getValueAtTime(timeForFromPoints, j), ViewSpec(0), j);
            }

            cornerPinToPoints[i] = getCornerPinPoint(createdNode.get(), false, i);
            assert(cornerPinToPoints[i]);
            if (!linked) {
                cornerPinToPoints[i]->cloneAndUpdateGui( _imp->toPoints[i].lock().get() );
            } else {
                bool ok = false;
                for (int d = 0; d < cornerPinToPoints[i]->getDimension(); ++d) {
                    ok = dynamic_cast<KnobI*>( cornerPinToPoints[i].get() )->slaveTo(d, _imp->toPoints[i].lock(), d);
                }
                (void)ok;
                assert(ok);
            }
        }
<<<<<<< HEAD
        {
            KnobPtr knob = createdNode->getKnobByName(kCornerPinParamMatrix);
            if (knob) {
                KnobDouble* isType = dynamic_cast<KnobDouble*>(knob.get());
                if (isType) {
                    isType->cloneAndUpdateGui(_imp->cornerPinMatrix.lock().get());
                }
            }
        }
=======
        break;
>>>>>>> 28f764e8
    }
    case eTrackerTransformNodeTransform: {
        KnobPtr translateKnob = createdNode->getKnobByName(kTransformParamTranslate);
        if (translateKnob) {
            KnobDouble* isDbl = dynamic_cast<KnobDouble*>( translateKnob.get() );
            if (isDbl) {
                if (!linked) {
                    isDbl->cloneAndUpdateGui( _imp->translate.lock().get() );
                } else {
                    dynamic_cast<KnobI*>(isDbl)->slaveTo(0, _imp->translate.lock(), 0);
                    dynamic_cast<KnobI*>(isDbl)->slaveTo(1, _imp->translate.lock(), 1);
                }
            }
        }

        KnobPtr scaleKnob = createdNode->getKnobByName(kTransformParamScale);
        if (scaleKnob) {
            KnobDouble* isDbl = dynamic_cast<KnobDouble*>( scaleKnob.get() );
            if (isDbl) {
                if (!linked) {
                    isDbl->cloneAndUpdateGui( _imp->scale.lock().get() );
                } else {
                    dynamic_cast<KnobI*>(isDbl)->slaveTo(0, _imp->scale.lock(), 0);
                    dynamic_cast<KnobI*>(isDbl)->slaveTo(1, _imp->scale.lock(), 1);
                }
            }
        }

        KnobPtr rotateKnob = createdNode->getKnobByName(kTransformParamRotate);
        if (rotateKnob) {
            KnobDouble* isDbl = dynamic_cast<KnobDouble*>( rotateKnob.get() );
            if (isDbl) {
                if (!linked) {
                    isDbl->cloneAndUpdateGui( _imp->rotate.lock().get() );
                } else {
                    dynamic_cast<KnobI*>(isDbl)->slaveTo(0, _imp->rotate.lock(), 0);
                }
            }
        }
<<<<<<< HEAD
        KnobPtr centerKnob = createdNode->getKnobByName(kTransformParamCenter);
        if (centerKnob) {
            KnobDouble* isDbl = dynamic_cast<KnobDouble*>(centerKnob.get());
            if (isDbl) {
                isDbl->cloneAndUpdateGui(_imp->center.lock().get());
               
            }
        }
=======

        break;
>>>>>>> 28f764e8
    }
    } // switch

    KnobPtr cpInvertKnob = createdNode->getKnobByName(kTransformParamInvert);
    if (cpInvertKnob) {
        KnobBool* isBool = dynamic_cast<KnobBool*>( cpInvertKnob.get() );
        if (isBool) {
            if (!linked) {
                isBool->cloneAndUpdateGui( _imp->invertTransform.lock().get() );
            } else {
                dynamic_cast<KnobI*>(isBool)->slaveTo(0, _imp->invertTransform.lock(), 0);
            }
        }
    }
    
    {
        KnobPtr knob = createdNode->getKnobByName(kTransformParamMotionBlur);
        if (knob) {
            KnobDouble* isType = dynamic_cast<KnobDouble*>(knob.get());
            if (isType) {
                isType->cloneAndUpdateGui(_imp->motionBlur.lock().get());
            }
        }
    }
    {
        KnobPtr knob = createdNode->getKnobByName(kTransformParamShutter);
        if (knob) {
            KnobDouble* isType = dynamic_cast<KnobDouble*>(knob.get());
            if (isType) {
                isType->cloneAndUpdateGui(_imp->shutter.lock().get());
            }
        }
    }
    {
        KnobPtr knob = createdNode->getKnobByName(kTransformParamShutterOffset);
        if (knob) {
            KnobChoice* isType = dynamic_cast<KnobChoice*>(knob.get());
            if (isType) {
                isType->cloneAndUpdateGui(_imp->shutterOffset.lock().get());
            }
        }
    }
    {
        KnobPtr knob = createdNode->getKnobByName(kTransformParamCustomShutterOffset);
        if (knob) {
            KnobDouble* isType = dynamic_cast<KnobDouble*>(knob.get());
            if (isType) {
                isType->cloneAndUpdateGui(_imp->customShutterOffset.lock().get());
            }
        }
    }
} // TrackerContext::exportTrackDataFromExportOptions



void
TrackerContext::onMarkerEnabledChanged(int reason)
{
    TrackMarker* m = qobject_cast<TrackMarker*>( sender() );

    if (!m) {
        return;
    }
    
    Q_EMIT enabledChanged(m->shared_from_this(), reason);
}

void
TrackerContext::onKnobsLoaded()
{
    _imp->setSolverParamsEnabled(true);

    _imp->refreshVisibilityFromTransformType();
}

void
TrackerContext::knobChanged(KnobI* k,
                            ValueChangedReasonEnum /*reason*/,
                            ViewSpec /*view*/,
                            double /*time*/,
                            bool /*originatedFromMainThread*/)
{
    if ( k == _imp->exportButton.lock().get() ) {
        exportTrackDataFromExportOptions();
    } else if ( k == _imp->setCurrentFrameButton.lock().get() ) {
        boost::shared_ptr<KnobInt> refFrame = _imp->referenceFrame.lock();
        refFrame->setValue( _imp->node.lock()->getApp()->getTimeLine()->currentFrame() );
    } else if ( k == _imp->transformType.lock().get() ) {
        solveTransformParamsIfAutomatic();
        _imp->refreshVisibilityFromTransformType();
    } else if ( k == _imp->motionType.lock().get() ) {
        solveTransformParamsIfAutomatic();
        _imp->refreshVisibilityFromTransformType();
    } else if ( k == _imp->jitterPeriod.lock().get() ) {
        solveTransformParamsIfAutomatic();
    } else if ( k == _imp->smoothCornerPin.lock().get() ) {
        solveTransformParamsIfAutomatic();
    } else if ( k == _imp->smoothTransform.lock().get() ) {
        solveTransformParamsIfAutomatic();
    } else if ( k == _imp->referenceFrame.lock().get() ) {
        solveTransformParamsIfAutomatic();
    } else if ( k == _imp->robustModel.lock().get() ) {
        solveTransformParamsIfAutomatic();
    } else if ( k == _imp->generateTransformButton.lock().get() ) {
        solveTransformParams();
    } else if ( k == _imp->autoGenerateTransform.lock().get() ) {
        solveTransformParams();
       _imp->refreshVisibilityFromTransformType();
    }
}

void
TrackerContext::removeItemAsPythonField(const TrackMarkerPtr& item)
{
    std::string appID = getNode()->getApp()->getAppIDString();
    std::string nodeName = getNode()->getFullyQualifiedName();
    std::string nodeFullName = appID + "." + nodeName;
    std::string err;
    std::string script = "del " + nodeFullName + ".tracker." + item->getScriptName_mt_safe() + "\n";

    if ( !appPTR->isBackground() ) {
        getNode()->getApp()->printAutoDeclaredVariable(script);
    }
    if ( !NATRON_PYTHON_NAMESPACE::interpretPythonScript(script, &err, 0) ) {
        getNode()->getApp()->appendToScriptEditor(err);
    }
}

void
TrackerContext::declareItemAsPythonField(const TrackMarkerPtr& item)
{
    std::string appID = getNode()->getApp()->getAppIDString();
    std::string nodeName = getNode()->getFullyQualifiedName();
    std::string nodeFullName = appID + "." + nodeName;
    std::string err;
    std::string script = (nodeFullName + ".tracker." + item->getScriptName_mt_safe() + " = " +
                          nodeFullName + ".tracker.getTrackByName(\"" + item->getScriptName_mt_safe() + "\")\n");

    if ( !appPTR->isBackground() ) {
        getNode()->getApp()->printAutoDeclaredVariable(script);
    }
    if ( !NATRON_PYTHON_NAMESPACE::interpretPythonScript(script, &err, 0) ) {
        getNode()->getApp()->appendToScriptEditor(err);
    }
}

void
TrackerContext::declarePythonFields()
{
    std::vector<TrackMarkerPtr > markers;

    getAllMarkers(&markers);
    for (std::vector< TrackMarkerPtr >::iterator it = markers.begin(); it != markers.end(); ++it) {
        declareItemAsPythonField(*it);
    }
}

void
TrackerContext::resetTransformCenter()
{
    std::vector<TrackMarkerPtr> tracks;

    getAllEnabledMarkers(&tracks);

    double time = (double)getTransformReferenceFrame();
    Point center;
    if ( tracks.empty() ) {
        RectD rod = _imp->getInputRoDAtTime(time);
        center.x = (rod.x1 + rod.x2) / 2.;
        center.y = (rod.y1 + rod.y2) / 2.;
    } else {
        center.x = center.y = 0.;
        for (std::size_t i = 0; i < tracks.size(); ++i) {
            boost::shared_ptr<KnobDouble> centerKnob = tracks[i]->getCenterKnob();
            center.x += centerKnob->getValueAtTime(time, 0);
            center.y += centerKnob->getValueAtTime(time, 1);
        }
        center.x /= tracks.size();
        center.y /= tracks.size();
    }

    boost::shared_ptr<KnobDouble> centerKnob = _imp->center.lock();
    centerKnob->resetToDefaultValue(0);
    centerKnob->resetToDefaultValue(1);
    centerKnob->setValues(center.x, center.y, ViewSpec::all(), eValueChangedReasonNatronInternalEdited);
}

void
TrackerContext::solveTransformParamsIfAutomatic()
{
    if (_imp->isTransformAutoGenerationEnabled()) {
        solveTransformParams();
    } else {
        _imp->setTransformOutOfDate(true);
    }
}

void
TrackerContext::solveTransformParams()
{
    
    _imp->setTransformOutOfDate(false);
    
    std::vector<TrackMarkerPtr> markers;

    getAllMarkers(&markers);
    if ( markers.empty() ) {
        return;
    }
<<<<<<< HEAD
   
    _imp->resetTransformParamsAnimation();
    

    
=======

>>>>>>> 28f764e8
    boost::shared_ptr<KnobChoice> motionTypeKnob = _imp->motionType.lock();
    int motionType_i = motionTypeKnob->getValue();
    TrackerMotionTypeEnum type =  (TrackerMotionTypeEnum)motionType_i;
    double refTime = (double)getTransformReferenceFrame();
    int jitterPeriod = 0;
    bool jitterAdd = false;
    switch (type) {
    case eTrackerMotionTypeNone:
<<<<<<< HEAD
=======
        _imp->resetTransformParamsAnimation();

>>>>>>> 28f764e8
        return;
    case eTrackerMotionTypeMatchMove:
    case eTrackerMotionTypeStabilize:
        break;
    case eTrackerMotionTypeAddJitter:
    case eTrackerMotionTypeRemoveJitter: {
        jitterPeriod = _imp->jitterPeriod.lock()->getValue();
        jitterAdd = type == eTrackerMotionTypeAddJitter;
        break;
    }
    }

    _imp->setSolverParamsEnabled(false);

    std::set<double> keyframes;
    {
        for (std::size_t i = 0; i < markers.size(); ++i) {
            std::set<double> keys;
            markers[i]->getCenterKeyframes(&keys);
            for (std::set<double>::iterator it = keys.begin(); it != keys.end(); ++it) {
                keyframes.insert(*it);
            }
        }
    }
    boost::shared_ptr<KnobChoice> transformTypeKnob = _imp->transformType.lock();
    assert(transformTypeKnob);
    int transformType_i = transformTypeKnob->getValue();
    TrackerTransformNodeEnum transformType = (TrackerTransformNodeEnum)transformType_i;
    NodePtr node = getNode();
    node->getEffectInstance()->beginChanges();


    if (type == eTrackerMotionTypeStabilize) {
        _imp->invertTransform.lock()->setValue(true);
    } else {
        _imp->invertTransform.lock()->setValue(false);
    }

    boost::shared_ptr<KnobDouble> centerKnob = _imp->center.lock();

    // Set the center at the reference frame
    Point centerValue = {0, 0};
    int nSamplesAtRefTime = 0;
    for (std::size_t i = 0; i < markers.size(); ++i) {
        if ( !markers[i]->isEnabled(refTime) ) {
            continue;
        }
        boost::shared_ptr<KnobDouble> markerCenterKnob = markers[i]->getCenterKnob();

        centerValue.x += markerCenterKnob->getValueAtTime(refTime, 0);
        centerValue.y += markerCenterKnob->getValueAtTime(refTime, 1);
        ++nSamplesAtRefTime;
    }
    if (nSamplesAtRefTime) {
        centerValue.x /= nSamplesAtRefTime;
        centerValue.y /= nSamplesAtRefTime;
        centerKnob->setValues(centerValue.x, centerValue.y, ViewSpec::all(), eValueChangedReasonNatronInternalEdited);
    }

<<<<<<< HEAD
    bool robustModel;
    robustModel = _imp->robustModel.lock()->getValue();
    
    node->getApp()->progressStart(node, QObject::tr("Solving transform parameters...").toStdString(), std::string());
=======

    node->getApp()->progressStart( node, QObject::tr("Solving transform parameters...").toStdString(), std::string() );
>>>>>>> 28f764e8

    _imp->lastSolveRequest.refTime = refTime;
    _imp->lastSolveRequest.jitterPeriod = jitterPeriod;
    _imp->lastSolveRequest.jitterAdd = jitterAdd;
    _imp->lastSolveRequest.allMarkers = markers;
    _imp->lastSolveRequest.keyframes = keyframes;
<<<<<<< HEAD
    _imp->lastSolveRequest.robustModel = robustModel;
=======

>>>>>>> 28f764e8
    switch (transformType) {
    case eTrackerTransformNodeTransform:
        _imp->computeTransformParamsFromTracks();
        break;
    case eTrackerTransformNodeCornerPin:
        _imp->computeCornerParamsFromTracks();
        break;
    }
} // TrackerContext::solveTransformParams

NodePtr
TrackerContext::getCurrentlySelectedTransformNode() const
{
    boost::shared_ptr<KnobChoice> transformTypeKnob = _imp->transformType.lock();

    assert(transformTypeKnob);
    int transformType_i = transformTypeKnob->getValue();
    TrackerTransformNodeEnum transformType = (TrackerTransformNodeEnum)transformType_i;
    switch (transformType) {
    case eTrackerTransformNodeTransform:

        return _imp->transformNode.lock();
    case eTrackerTransformNodeCornerPin:

        return _imp->cornerPinNode.lock();
    }

    return NodePtr();
}

void
TrackerContext::drawInternalNodesOverlay(double time,
                                         const RenderScale& renderScale,
                                         ViewIdx view,
                                         OverlaySupport* viewer)
{
    if ( _imp->transformPageKnob.lock()->getIsSecret() ) {
        return;
    }
    NodePtr node = getCurrentlySelectedTransformNode();
    if (node) {
        NodePtr thisNode = getNode();
        thisNode->getEffectInstance()->setCurrentViewportForOverlays_public(viewer);
        thisNode->getEffectInstance()->drawOverlay_public(time, renderScale, view);
        //thisNode->drawHostOverlay(time, renderScale, view);
    }
}

bool
TrackerContext::onOverlayPenDownInternalNodes(double time,
                                              const RenderScale & renderScale,
                                              ViewIdx view,
                                              const QPointF & viewportPos,
                                              const QPointF & pos,
                                              double pressure,
                                              OverlaySupport* viewer)
{
    if ( _imp->transformPageKnob.lock()->getIsSecret() ) {
        return false;
    }
    NodePtr node = getCurrentlySelectedTransformNode();
    if (node) {
        NodePtr thisNode = getNode();
        thisNode->getEffectInstance()->setCurrentViewportForOverlays_public(viewer);
        if ( thisNode->getEffectInstance()->onOverlayPenDown_public(time, renderScale, view, viewportPos, pos, pressure) ) {
            return true;
        }
    }

    return false;
}

bool
TrackerContext::onOverlayPenMotionInternalNodes(double time,
                                                const RenderScale & renderScale,
                                                ViewIdx view,
                                                const QPointF & viewportPos,
                                                const QPointF & pos,
                                                double pressure,
                                                OverlaySupport* viewer)
{
    if ( _imp->transformPageKnob.lock()->getIsSecret() ) {
        return false;
    }
    NodePtr node = getCurrentlySelectedTransformNode();
    if (node) {
        NodePtr thisNode = getNode();
        thisNode->getEffectInstance()->setCurrentViewportForOverlays_public(viewer);
        if ( thisNode->getEffectInstance()->onOverlayPenMotion_public(time, renderScale, view, viewportPos, pos, pressure) ) {
            return true;
        }
    }

    return false;
}

bool
TrackerContext::onOverlayPenUpInternalNodes(double time,
                                            const RenderScale & renderScale,
                                            ViewIdx view,
                                            const QPointF & viewportPos,
                                            const QPointF & pos,
                                            double pressure,
                                            OverlaySupport* viewer)
{
    if ( _imp->transformPageKnob.lock()->getIsSecret() ) {
        return false;
    }
    NodePtr node = getCurrentlySelectedTransformNode();
    if (node) {
        NodePtr thisNode = getNode();
        thisNode->getEffectInstance()->setCurrentViewportForOverlays_public(viewer);
        if ( thisNode->getEffectInstance()->onOverlayPenUp_public(time, renderScale, view, viewportPos, pos, pressure) ) {
            return true;
        }
    }

    return false;
}

bool
TrackerContext::onOverlayKeyDownInternalNodes(double time,
                                              const RenderScale & renderScale,
                                              ViewIdx view,
                                              Key key,
                                              KeyboardModifiers modifiers,
                                              OverlaySupport* viewer)
{
    if ( _imp->transformPageKnob.lock()->getIsSecret() ) {
        return false;
    }
    NodePtr node = getCurrentlySelectedTransformNode();
    if (node) {
        NodePtr thisNode = getNode();
        thisNode->getEffectInstance()->setCurrentViewportForOverlays_public(viewer);
        if ( thisNode->getEffectInstance()->onOverlayKeyDown_public(time, renderScale, view, key, modifiers) ) {
            return true;
        }
    }

    return false;
}

bool
TrackerContext::onOverlayKeyUpInternalNodes(double time,
                                            const RenderScale & renderScale,
                                            ViewIdx view,
                                            Key key,
                                            KeyboardModifiers modifiers,
                                            OverlaySupport* viewer)
{
    if ( _imp->transformPageKnob.lock()->getIsSecret() ) {
        return false;
    }
    NodePtr node = getCurrentlySelectedTransformNode();
    if (node) {
        NodePtr thisNode = getNode();
        thisNode->getEffectInstance()->setCurrentViewportForOverlays_public(viewer);
        if ( thisNode->getEffectInstance()->onOverlayKeyUp_public(time, renderScale, view, key, modifiers) ) {
            return true;
        }
    }

    return false;
}

bool
TrackerContext::onOverlayKeyRepeatInternalNodes(double time,
                                                const RenderScale & renderScale,
                                                ViewIdx view,
                                                Key key,
                                                KeyboardModifiers modifiers,
                                                OverlaySupport* viewer)
{
    if ( _imp->transformPageKnob.lock()->getIsSecret() ) {
        return false;
    }
    NodePtr node = getCurrentlySelectedTransformNode();
    if (node) {
        NodePtr thisNode = getNode();
        thisNode->getEffectInstance()->setCurrentViewportForOverlays_public(viewer);
        if ( thisNode->getEffectInstance()->onOverlayKeyRepeat_public(time, renderScale, view, key, modifiers) ) {
            return true;
        }
    }

    return false;
}

bool
TrackerContext::onOverlayFocusGainedInternalNodes(double time,
                                                  const RenderScale & renderScale,
                                                  ViewIdx view,
                                                  OverlaySupport* viewer)
{
    if ( _imp->transformPageKnob.lock()->getIsSecret() ) {
        return false;
    }
    NodePtr node = getCurrentlySelectedTransformNode();
    if (node) {
        NodePtr thisNode = getNode();
        thisNode->getEffectInstance()->setCurrentViewportForOverlays_public(viewer);
        if ( thisNode->getEffectInstance()->onOverlayFocusGained_public(time, renderScale, view) ) {
            return true;
        }
    }

    return false;
}

bool
TrackerContext::onOverlayFocusLostInternalNodes(double time,
                                                const RenderScale & renderScale,
                                                ViewIdx view,
                                                OverlaySupport* viewer)
{
    if ( _imp->transformPageKnob.lock()->getIsSecret() ) {
        return false;
    }
    NodePtr node = getCurrentlySelectedTransformNode();
    if (node) {
        NodePtr thisNode = getNode();
        thisNode->getEffectInstance()->setCurrentViewportForOverlays_public(viewer);
        if ( thisNode->getEffectInstance()->onOverlayFocusLost_public(time, renderScale, view) ) {
            return true;
        }
    }

    return false;
}

//////////////////////// TrackScheduler

struct TrackSchedulerPrivate
{
    TrackerParamsProvider* paramsProvider;
    NodeWPtr node;
    mutable QMutex mustQuitMutex;
    bool mustQuit;
    QWaitCondition mustQuitCond;
    mutable QMutex abortRequestedMutex;
    int abortRequested;
    QWaitCondition abortRequestedCond;
    QMutex startRequesstMutex;
    int startRequests;
    QWaitCondition startRequestsCond;
    mutable QMutex isWorkingMutex;
    bool isWorking;


    TrackSchedulerPrivate(TrackerParamsProvider* paramsProvider,
                          const NodeWPtr& node)
        : paramsProvider(paramsProvider)
        , node(node)
        , mustQuitMutex()
        , mustQuit(false)
        , mustQuitCond()
        , abortRequestedMutex()
        , abortRequested(0)
        , abortRequestedCond()
        , startRequesstMutex()
        , startRequests(0)
        , startRequestsCond()
        , isWorkingMutex()
        , isWorking(false)
    {
    }

    NodePtr getNode() const
    {
        return node.lock();
    }

    bool checkForExit()
    {
        QMutexLocker k(&mustQuitMutex);

        if (mustQuit) {
            mustQuit = false;
            mustQuitCond.wakeAll();

            return true;
        }

        return false;
    }
};

TrackSchedulerBase::TrackSchedulerBase()
    : QThread()
{
    QObject::connect( this, SIGNAL(renderCurrentFrameForViewer(ViewerInstance*)), this, SLOT(doRenderCurrentFrameForViewer(ViewerInstance*)) );
}

template <class TrackArgsType>
TrackScheduler<TrackArgsType>::TrackScheduler(TrackerParamsProvider* paramsProvider,
                                              const NodeWPtr& node,
                                              TrackStepFunctor functor)
    : TrackSchedulerBase()
    , _imp( new TrackSchedulerPrivate(paramsProvider, node) )
    , argsMutex()
    , curArgs()
    , requestedArgs()
    , _functor(functor)
{
    setObjectName( QString::fromUtf8("TrackScheduler") );
}

template <class TrackArgsType>
TrackScheduler<TrackArgsType>::~TrackScheduler()
{
}

template <class TrackArgsType>
bool
TrackScheduler<TrackArgsType>::isWorking() const
{
    QMutexLocker k(&_imp->isWorkingMutex);

    return _imp->isWorking;
}

class IsTrackingFlagSetter_RAII
{
    ViewerInstance* _v;
    EffectInstPtr _effect;
    TrackSchedulerBase* _base;
    bool _reportProgress;
    bool _doPartialUpdates;

public:

    IsTrackingFlagSetter_RAII(const EffectInstPtr& effect,
                              TrackSchedulerBase* base,
                              int step,
                              bool reportProgress,
                              ViewerInstance* viewer,
                              bool doPartialUpdates)
        : _v(viewer)
        , _effect(effect)
        , _base(base)
        , _reportProgress(reportProgress)
        , _doPartialUpdates(doPartialUpdates)
    {
        if (_effect && _reportProgress) {
            _effect->getApp()->progressStart(_effect->getNode(), QObject::tr("Tracking...").toStdString(), "");
            _base->emit_trackingStarted(step);
        }

        if (viewer && doPartialUpdates) {
            viewer->setDoingPartialUpdates(doPartialUpdates);
        }
    }

    ~IsTrackingFlagSetter_RAII()
    {
        if (_v && _doPartialUpdates) {
            _v->setDoingPartialUpdates(false);
        }
        if (_effect && _reportProgress) {
            _effect->getApp()->progressEnd( _effect->getNode() );
            _base->emit_trackingFinished();
        }
    }
};

template <class TrackArgsType>
void
TrackScheduler<TrackArgsType>::run()
{
    for (;; ) {
        ///Check for exit of the thread
        if ( _imp->checkForExit() ) {
            return;
        }

        ///Flag that we're working
        {
            QMutexLocker k(&_imp->isWorkingMutex);
            _imp->isWorking = true;
        }

        ///Copy the requested args to the args used for processing
        {
            QMutexLocker k(&argsMutex);
            curArgs = requestedArgs;
        }


        boost::shared_ptr<TimeLine> timeline = curArgs.getTimeLine();
        ViewerInstance* viewer =  curArgs.getViewer();
        int end = curArgs.getEnd();
        int start = curArgs.getStart();
        int cur = start;
        int frameStep = curArgs.getStep();
        int framesCount = 0;
        if (frameStep != 0) {
            framesCount = frameStep > 0 ? (end - start) / frameStep : (start - end) / std::abs(frameStep);
        }
        const int numTracks = curArgs.getNumTracks();
        std::vector<int> trackIndexes;
        for (std::size_t i = 0; i < (std::size_t)numTracks; ++i) {
            trackIndexes.push_back(i);
        }

        // Beyond TRACKER_MAX_TRACKS_FOR_PARTIAL_VIEWER_UPDATE it becomes more expensive to render all partial rectangles
        // than just render the whole viewer RoI
        const bool doPartialUpdates = numTracks < TRACKER_MAX_TRACKS_FOR_PARTIAL_VIEWER_UPDATE;
        int lastValidFrame = frameStep > 0 ? start - 1 : start + 1;
        bool reportProgress = numTracks > 1 || framesCount > 1;
        EffectInstPtr effect = _imp->getNode()->getEffectInstance();
        {
            ///Use RAII style for setting the isDoingPartialUpdates flag so we're sure it gets removed
            IsTrackingFlagSetter_RAII __istrackingflag__(effect, this, frameStep, reportProgress, viewer, doPartialUpdates);


            if ( (frameStep == 0) || ( (frameStep > 0) && (start >= end) ) || ( (frameStep < 0) && (start <= end) ) ) {
                // Invalid range
                cur = end;
            }

            bool allTrackFailed = false;
            
            while (cur != end) {
                ///Launch parallel thread for each track using the global thread pool
                QFuture<bool> future = QtConcurrent::mapped( trackIndexes,
                                                             boost::bind(_functor,
                                                                         _1,
                                                                         curArgs,
                                                                         cur) );
                future.waitForFinished();

                allTrackFailed = true;
                for (QFuture<bool>::const_iterator it = future.begin(); it != future.end(); ++it) {
                    if ((*it)) {
                        allTrackFailed = false;
                        break;
                    }
                }
                
                // We don't have any successful track, stop
                if (allTrackFailed) {
                    break;
                }

                lastValidFrame = cur;

                cur += frameStep;

                double progress;
                if (frameStep > 0) {
                    progress = (double)(cur - start) / framesCount;
                } else {
                    progress = (double)(start - cur) / framesCount;
                }

                bool isUpdateViewerOnTrackingEnabled = _imp->paramsProvider->getUpdateViewer();
                bool isCenterViewerEnabled = _imp->paramsProvider->getCenterOnTrack();


                ///Ok all tracks are finished now for this frame, refresh viewer if needed
                if (isUpdateViewerOnTrackingEnabled && viewer) {
                    //This will not refresh the viewer since when tracking, renderCurrentFrame()
                    //is not called on viewers, see Gui::onTimeChanged
                    timeline->seekFrame(cur, true, 0, eTimelineChangeReasonOtherSeek);


                    if (doPartialUpdates) {
                        std::list<RectD> updateRects;
                        curArgs.getRedrawAreasNeeded(cur, &updateRects);
                        viewer->setPartialUpdateParams(updateRects, isCenterViewerEnabled);
                    } else {
                        viewer->clearPartialUpdateParams();
                    }
                    Q_EMIT renderCurrentFrameForViewer(viewer);
                }

                if (reportProgress && effect) {
                    ///Notify we progressed of 1 frame
                    if ( !effect->getApp()->progressUpdate(effect->getNode(), progress) ) {
                        QMutexLocker k(&_imp->abortRequestedMutex);
                        ++_imp->abortRequested;
                    }
                }

                ///Check for abortion
                {
                    QMutexLocker k(&_imp->abortRequestedMutex);
                    if (_imp->abortRequested > 0) {
                        _imp->abortRequested = 0;
                        _imp->abortRequestedCond.wakeAll();
                        break;
                    }
                }
            } // while (cur != end) {
        } // IsTrackingFlagSetter_RAII
        TrackerContext* isContext = dynamic_cast<TrackerContext*>(_imp->paramsProvider);
        if (!isContext) {
            isContext->solveTransformParams();
        }

        appPTR->getAppTLS()->cleanupTLSForThread();

        //Now that tracking is done update viewer once to refresh the whole visible portion

        if ( _imp->paramsProvider->getUpdateViewer() ) {
            //Refresh all viewers to the current frame
            timeline->seekFrame(lastValidFrame, true, 0, eTimelineChangeReasonOtherSeek);
        }

        ///Flag that we're no longer working
        {
            QMutexLocker k(&_imp->isWorkingMutex);
            _imp->isWorking = false;
        }

        ///Make sure we really reset the abort flag
        {
            QMutexLocker k(&_imp->abortRequestedMutex);
            if (_imp->abortRequested > 0) {
                _imp->abortRequested = 0;
                _imp->abortRequestedCond.wakeAll();
            }
        }

        ///Sleep or restart if we've got requests in the queue
        {
            QMutexLocker k(&_imp->startRequesstMutex);
            while (_imp->startRequests <= 0) {
                _imp->startRequestsCond.wait(&_imp->startRequesstMutex);
            }
            _imp->startRequests = 0;
        }
    } // for (;;) {
} // >::run

void
TrackSchedulerBase::doRenderCurrentFrameForViewer(ViewerInstance* viewer)
{
    assert( QThread::currentThread() == qApp->thread() );
    viewer->renderCurrentFrame(true);
}

template <class TrackArgsType>
void
TrackScheduler<TrackArgsType>::track(const TrackArgsType& args)
{
    {
        QMutexLocker k(&argsMutex);
        requestedArgs = args;
    }
    if ( isRunning() ) {
        QMutexLocker k(&_imp->startRequesstMutex);
        ++_imp->startRequests;
        _imp->startRequestsCond.wakeAll();
    } else {
        start();
    }
}

template <class TrackArgsType>
void
TrackScheduler<TrackArgsType>::abortTracking()
{
    if ( !isRunning() || !isWorking() ) {
        return;
    }


    {
        QMutexLocker k(&_imp->abortRequestedMutex);
        ++_imp->abortRequested;
        while (_imp->abortRequested) {
            _imp->abortRequestedCond.wait(&_imp->abortRequestedMutex);
        }
    }
}

template <class TrackArgsType>
void
TrackScheduler<TrackArgsType>::quitThread()
{
    if ( !isRunning() ) {
        return;
    }

    abortTracking();

    {
        QMutexLocker k(&_imp->mustQuitMutex);
        _imp->mustQuit = true;

        {
            QMutexLocker k(&_imp->startRequesstMutex);
            ++_imp->startRequests;
            _imp->startRequestsCond.wakeAll();
        }

        while (_imp->mustQuit) {
            _imp->mustQuitCond.wait(&_imp->mustQuitMutex);
        }
    }


    wait();
}

///Explicit template instantiation for TrackScheduler
template class TrackScheduler<TrackArgsV1>;
template class TrackScheduler<TrackArgsLibMV>;

NATRON_NAMESPACE_EXIT;

NATRON_NAMESPACE_USING;
#include "moc_TrackerContext.cpp"<|MERGE_RESOLUTION|>--- conflicted
+++ resolved
@@ -768,7 +768,6 @@
                 assert(ok);
             }
         }
-<<<<<<< HEAD
         {
             KnobPtr knob = createdNode->getKnobByName(kCornerPinParamMatrix);
             if (knob) {
@@ -778,10 +777,7 @@
                 }
             }
         }
-=======
-        break;
->>>>>>> 28f764e8
-    }
+    }   break;
     case eTrackerTransformNodeTransform: {
         KnobPtr translateKnob = createdNode->getKnobByName(kTransformParamTranslate);
         if (translateKnob) {
@@ -820,7 +816,6 @@
                 }
             }
         }
-<<<<<<< HEAD
         KnobPtr centerKnob = createdNode->getKnobByName(kTransformParamCenter);
         if (centerKnob) {
             KnobDouble* isDbl = dynamic_cast<KnobDouble*>(centerKnob.get());
@@ -829,11 +824,8 @@
                
             }
         }
-=======
-
-        break;
->>>>>>> 28f764e8
-    }
+
+    }   break;
     } // switch
 
     KnobPtr cpInvertKnob = createdNode->getKnobByName(kTransformParamInvert);
@@ -1042,15 +1034,9 @@
     if ( markers.empty() ) {
         return;
     }
-<<<<<<< HEAD
    
     _imp->resetTransformParamsAnimation();
     
-
-    
-=======
-
->>>>>>> 28f764e8
     boost::shared_ptr<KnobChoice> motionTypeKnob = _imp->motionType.lock();
     int motionType_i = motionTypeKnob->getValue();
     TrackerMotionTypeEnum type =  (TrackerMotionTypeEnum)motionType_i;
@@ -1059,11 +1045,6 @@
     bool jitterAdd = false;
     switch (type) {
     case eTrackerMotionTypeNone:
-<<<<<<< HEAD
-=======
-        _imp->resetTransformParamsAnimation();
-
->>>>>>> 28f764e8
         return;
     case eTrackerMotionTypeMatchMove:
     case eTrackerMotionTypeStabilize:
@@ -1123,26 +1104,18 @@
         centerKnob->setValues(centerValue.x, centerValue.y, ViewSpec::all(), eValueChangedReasonNatronInternalEdited);
     }
 
-<<<<<<< HEAD
     bool robustModel;
     robustModel = _imp->robustModel.lock()->getValue();
     
     node->getApp()->progressStart(node, QObject::tr("Solving transform parameters...").toStdString(), std::string());
-=======
-
-    node->getApp()->progressStart( node, QObject::tr("Solving transform parameters...").toStdString(), std::string() );
->>>>>>> 28f764e8
 
     _imp->lastSolveRequest.refTime = refTime;
     _imp->lastSolveRequest.jitterPeriod = jitterPeriod;
     _imp->lastSolveRequest.jitterAdd = jitterAdd;
     _imp->lastSolveRequest.allMarkers = markers;
     _imp->lastSolveRequest.keyframes = keyframes;
-<<<<<<< HEAD
     _imp->lastSolveRequest.robustModel = robustModel;
-=======
-
->>>>>>> 28f764e8
+
     switch (transformType) {
     case eTrackerTransformNodeTransform:
         _imp->computeTransformParamsFromTracks();
