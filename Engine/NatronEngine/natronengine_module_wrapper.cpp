
#include <sbkpython.h>
#include "Global/Macros.h"
CLANG_DIAG_OFF(mismatched-tags)
GCC_DIAG_OFF(unused-parameter)
GCC_DIAG_OFF(missing-field-initializers)
GCC_DIAG_OFF(missing-declarations)
GCC_DIAG_OFF(uninitialized)
GCC_DIAG_UNUSED_LOCAL_TYPEDEFS_OFF
#include <shiboken.h> // produces many warnings
#include <algorithm>
#include <pyside.h>
#include "natronengine_python.h"



// Extra includes
NATRON_NAMESPACE_USING NATRON_PYTHON_NAMESPACE_USING

// Current module's type array.
PyTypeObject** SbkNatronEngineTypes;
// Current module's converter array.
SbkConverter** SbkNatronEngineTypeConverters;
void cleanTypesAttributes(void) {
    for (int i = 0, imax = SBK_NatronEngine_IDX_COUNT; i < imax; i++) {
        PyObject *pyType = reinterpret_cast<PyObject*>(SbkNatronEngineTypes[i]);
        if (pyType && PyObject_HasAttrString(pyType, "staticMetaObject"))
            PyObject_SetAttrString(pyType, "staticMetaObject", Py_None);
    }
}
// Global functions ------------------------------------------------------------

static PyMethodDef NatronEngine_methods[] = {
    {0} // Sentinel
};

// Classes initialization functions ------------------------------------------------------------
<<<<<<< HEAD
=======
void init_ExprUtils(PyObject* module);
void init_PyCoreApplication(PyObject* module);
void init_Group(PyObject* module);
void init_App(PyObject* module);
void init_AppSettings(PyObject* module);
void init_NodeCreationProperty(PyObject* module);
void init_IntNodeCreationProperty(PyObject* module);
void init_BoolNodeCreationProperty(PyObject* module);
void init_FloatNodeCreationProperty(PyObject* module);
void init_StringNodeCreationProperty(PyObject* module);
void init_ItemBase(PyObject* module);
void init_Layer(PyObject* module);
void init_BezierCurve(PyObject* module);
>>>>>>> 3ea63b79
void init_Roto(PyObject* module);
void init_Track(PyObject* module);
void init_Tracker(PyObject* module);
void init_ImageLayer(PyObject* module);
void init_UserParamHolder(PyObject* module);
void init_Effect(PyObject* module);
void init_Param(PyObject* module);
<<<<<<< HEAD
void init_ButtonParam(PyObject* module);
void init_SeparatorParam(PyObject* module);
void init_GroupParam(PyObject* module);
=======
>>>>>>> 3ea63b79
void init_AnimatedParam(PyObject* module);
void init_DoubleParam(PyObject* module);
void init_Double2DParam(PyObject* module);
void init_Double3DParam(PyObject* module);
void init_ColorParam(PyObject* module);
void init_ChoiceParam(PyObject* module);
void init_BooleanParam(PyObject* module);
void init_StringParamBase(PyObject* module);
void init_PathParam(PyObject* module);
void init_StringParam(PyObject* module);
void init_FileParam(PyObject* module);
void init_OutputFileParam(PyObject* module);
void init_IntParam(PyObject* module);
void init_Int2DParam(PyObject* module);
void init_Int3DParam(PyObject* module);
void init_PageParam(PyObject* module);
void init_ParametricParam(PyObject* module);
<<<<<<< HEAD
=======
void init_SeparatorParam(PyObject* module);
void init_GroupParam(PyObject* module);
>>>>>>> 3ea63b79
void init_Int2DTuple(PyObject* module);
void init_Int3DTuple(PyObject* module);
void init_Double2DTuple(PyObject* module);
void init_Double3DTuple(PyObject* module);
void init_ColorTuple(PyObject* module);
void init_RectI(PyObject* module);
void init_RectD(PyObject* module);
<<<<<<< HEAD
void init_PyCoreApplication(PyObject* module);
void init_Group(PyObject* module);
void init_App(PyObject* module);
void init_Effect(PyObject* module);
void init_AppSettings(PyObject* module);
void init_NodeCreationProperty(PyObject* module);
void init_IntNodeCreationProperty(PyObject* module);
void init_BoolNodeCreationProperty(PyObject* module);
void init_FloatNodeCreationProperty(PyObject* module);
void init_StringNodeCreationProperty(PyObject* module);
void init_ItemBase(PyObject* module);
void init_Layer(PyObject* module);
void init_BezierCurve(PyObject* module);
=======
>>>>>>> 3ea63b79
void init_NATRON_NAMESPACE(PyObject* module);

// Required modules' type and converter arrays.
PyTypeObject** SbkPySide_QtCoreTypes;
SbkConverter** SbkPySide_QtCoreTypeConverters;

// Module initialization ------------------------------------------------------------

// Primitive Type converters.

// C++ to Python conversion for type 'std::size_t'.
static PyObject* std_size_t_CppToPython_std_size_t(const void* cppIn) {
    ::std::size_t& cppInRef = *((::std::size_t*)cppIn);

                    return PyLong_FromSize_t(cppInRef);

}
// Python to C++ conversions for type 'std::size_t'.
static void PyLong_PythonToCpp_std_size_t(PyObject* pyIn, void* cppOut) {

    *((::std::size_t*)cppOut) = std::size_t(PyLong_AsSsize_t(pyIn));

}
static PythonToCppFunc is_PyLong_PythonToCpp_std_size_t_Convertible(PyObject* pyIn) {
    if (PyLong_Check(pyIn))
        return PyLong_PythonToCpp_std_size_t;
    return 0;
}


// Container Type converters.

<<<<<<< HEAD
=======
// C++ to Python conversion for type 'std::vector<RectI >'.
static PyObject* std_vector_RectI__CppToPython_std_vector_RectI_(const void* cppIn) {
    ::std::vector<RectI >& cppInRef = *((::std::vector<RectI >*)cppIn);

                    // TEMPLATE - stdVectorToPyList - START
            ::std::vector<RectI >::size_type vectorSize = cppInRef.size();
            PyObject* pyOut = PyList_New((int) vectorSize);
            for (::std::vector<RectI >::size_type idx = 0; idx < vectorSize; ++idx) {
            ::RectI cppItem(cppInRef[idx]);
            PyList_SET_ITEM(pyOut, idx, Shiboken::Conversions::copyToPython((SbkObjectType*)SbkNatronEngineTypes[SBK_RECTI_IDX], &cppItem));
            }
            return pyOut;
        // TEMPLATE - stdVectorToPyList - END

}
static void std_vector_RectI__PythonToCpp_std_vector_RectI_(PyObject* pyIn, void* cppOut) {
    ::std::vector<RectI >& cppOutRef = *((::std::vector<RectI >*)cppOut);

                    // TEMPLATE - pySeqToStdVector - START
        int vectorSize = PySequence_Size(pyIn);
        cppOutRef.reserve(vectorSize);
        for (int idx = 0; idx < vectorSize; ++idx) {
        Shiboken::AutoDecRef pyItem(PySequence_GetItem(pyIn, idx));
        ::RectI cppItem = ::RectI();
        Shiboken::Conversions::pythonToCppCopy((SbkObjectType*)SbkNatronEngineTypes[SBK_RECTI_IDX], pyItem, &(cppItem));
        cppOutRef.push_back(cppItem);
        }
    // TEMPLATE - pySeqToStdVector - END

}
static PythonToCppFunc is_std_vector_RectI__PythonToCpp_std_vector_RectI__Convertible(PyObject* pyIn) {
    if (Shiboken::Conversions::convertibleSequenceTypes((SbkObjectType*)SbkNatronEngineTypes[SBK_RECTI_IDX], pyIn))
        return std_vector_RectI__PythonToCpp_std_vector_RectI_;
    return 0;
}

// C++ to Python conversion for type 'std::pair<QString, QString >'.
static PyObject* std_pair_QString_QString__CppToPython_std_pair_QString_QString_(const void* cppIn) {
    ::std::pair<QString, QString >& cppInRef = *((::std::pair<QString, QString >*)cppIn);

                    PyObject* pyOut = PyTuple_New(2);
                    PyTuple_SET_ITEM(pyOut, 0, Shiboken::Conversions::copyToPython(SbkPySide_QtCoreTypeConverters[SBK_QSTRING_IDX], &cppInRef.first));
                    PyTuple_SET_ITEM(pyOut, 1, Shiboken::Conversions::copyToPython(SbkPySide_QtCoreTypeConverters[SBK_QSTRING_IDX], &cppInRef.second));
                    return pyOut;

}
static void std_pair_QString_QString__PythonToCpp_std_pair_QString_QString_(PyObject* pyIn, void* cppOut) {
    ::std::pair<QString, QString >& cppOutRef = *((::std::pair<QString, QString >*)cppOut);

                    Shiboken::Conversions::pythonToCppCopy(SbkPySide_QtCoreTypeConverters[SBK_QSTRING_IDX], PySequence_Fast_GET_ITEM(pyIn, 0), &(cppOutRef.first));
                    Shiboken::Conversions::pythonToCppCopy(SbkPySide_QtCoreTypeConverters[SBK_QSTRING_IDX], PySequence_Fast_GET_ITEM(pyIn, 1), &(cppOutRef.second));

}
static PythonToCppFunc is_std_pair_QString_QString__PythonToCpp_std_pair_QString_QString__Convertible(PyObject* pyIn) {
    if (Shiboken::Conversions::convertiblePairTypes(SbkPySide_QtCoreTypeConverters[SBK_QSTRING_IDX], false, SbkPySide_QtCoreTypeConverters[SBK_QSTRING_IDX], false, pyIn))
        return std_pair_QString_QString__PythonToCpp_std_pair_QString_QString_;
    return 0;
}

// C++ to Python conversion for type 'const std::list<std::pair<QString, QString > > &'.
static PyObject* conststd_list_std_pair_QString_QString__REF_CppToPython_conststd_list_std_pair_QString_QString__REF(const void* cppIn) {
    ::std::list<std::pair<QString, QString > >& cppInRef = *((::std::list<std::pair<QString, QString > >*)cppIn);

                    // TEMPLATE - stdListToPyList - START
            PyObject* pyOut = PyList_New((int) cppInRef.size());
            ::std::list<std::pair<QString, QString > >::const_iterator it = cppInRef.begin();
            for (int idx = 0; it != cppInRef.end(); ++it, ++idx) {
            ::std::pair<QString, QString > cppItem(*it);
            PyList_SET_ITEM(pyOut, idx, Shiboken::Conversions::copyToPython(SbkNatronEngineTypeConverters[SBK_NATRONENGINE_STD_PAIR_QSTRING_QSTRING_IDX], &cppItem));
            }
            return pyOut;
        // TEMPLATE - stdListToPyList - END

}
static void conststd_list_std_pair_QString_QString__REF_PythonToCpp_conststd_list_std_pair_QString_QString__REF(PyObject* pyIn, void* cppOut) {
    ::std::list<std::pair<QString, QString > >& cppOutRef = *((::std::list<std::pair<QString, QString > >*)cppOut);

                    // TEMPLATE - pyListToStdList - START
        for (int i = 0; i < PySequence_Size(pyIn); i++) {
        Shiboken::AutoDecRef pyItem(PySequence_GetItem(pyIn, i));
        ::std::pair<QString, QString > cppItem = ::std::pair<QString, QString >();
        Shiboken::Conversions::pythonToCppCopy(SbkNatronEngineTypeConverters[SBK_NATRONENGINE_STD_PAIR_QSTRING_QSTRING_IDX], pyItem, &(cppItem));
        cppOutRef.push_back(cppItem);
        }
    // TEMPLATE - pyListToStdList - END

}
static PythonToCppFunc is_conststd_list_std_pair_QString_QString__REF_PythonToCpp_conststd_list_std_pair_QString_QString__REF_Convertible(PyObject* pyIn) {
    if (Shiboken::Conversions::convertibleSequenceTypes(SbkNatronEngineTypeConverters[SBK_NATRONENGINE_STD_PAIR_QSTRING_QSTRING_IDX], pyIn))
        return conststd_list_std_pair_QString_QString__REF_PythonToCpp_conststd_list_std_pair_QString_QString__REF;
    return 0;
}

// C++ to Python conversion for type 'std::list<Track * > *'.
static PyObject* std_list_TrackPTR_PTR_CppToPython_std_list_TrackPTR_PTR(const void* cppIn) {
    ::std::list<Track * >& cppInRef = *((::std::list<Track * >*)cppIn);

                    // TEMPLATE - stdListToPyList - START
            PyObject* pyOut = PyList_New((int) cppInRef.size());
            ::std::list<Track * >::const_iterator it = cppInRef.begin();
            for (int idx = 0; it != cppInRef.end(); ++it, ++idx) {
            ::Track* cppItem(*it);
            PyList_SET_ITEM(pyOut, idx, Shiboken::Conversions::pointerToPython((SbkObjectType*)SbkNatronEngineTypes[SBK_TRACK_IDX], cppItem));
            }
            return pyOut;
        // TEMPLATE - stdListToPyList - END

}
static void std_list_TrackPTR_PTR_PythonToCpp_std_list_TrackPTR_PTR(PyObject* pyIn, void* cppOut) {
    ::std::list<Track * >& cppOutRef = *((::std::list<Track * >*)cppOut);

                    // TEMPLATE - pyListToStdList - START
        for (int i = 0; i < PySequence_Size(pyIn); i++) {
        Shiboken::AutoDecRef pyItem(PySequence_GetItem(pyIn, i));
        ::Track* cppItem = ((::Track*)0);
        Shiboken::Conversions::pythonToCppPointer((SbkObjectType*)SbkNatronEngineTypes[SBK_TRACK_IDX], pyItem, &(cppItem));
        cppOutRef.push_back(cppItem);
        }
    // TEMPLATE - pyListToStdList - END

}
static PythonToCppFunc is_std_list_TrackPTR_PTR_PythonToCpp_std_list_TrackPTR_PTR_Convertible(PyObject* pyIn) {
    if (Shiboken::Conversions::checkSequenceTypes(SbkNatronEngineTypes[SBK_TRACK_IDX], pyIn))
        return std_list_TrackPTR_PTR_PythonToCpp_std_list_TrackPTR_PTR;
    return 0;
}

// C++ to Python conversion for type 'std::list<Param * >'.
static PyObject* std_list_ParamPTR__CppToPython_std_list_ParamPTR_(const void* cppIn) {
    ::std::list<Param * >& cppInRef = *((::std::list<Param * >*)cppIn);

                    // TEMPLATE - stdListToPyList - START
            PyObject* pyOut = PyList_New((int) cppInRef.size());
            ::std::list<Param * >::const_iterator it = cppInRef.begin();
            for (int idx = 0; it != cppInRef.end(); ++it, ++idx) {
            ::Param* cppItem(*it);
            PyList_SET_ITEM(pyOut, idx, Shiboken::Conversions::pointerToPython((SbkObjectType*)SbkNatronEngineTypes[SBK_PARAM_IDX], cppItem));
            }
            return pyOut;
        // TEMPLATE - stdListToPyList - END

}
static void std_list_ParamPTR__PythonToCpp_std_list_ParamPTR_(PyObject* pyIn, void* cppOut) {
    ::std::list<Param * >& cppOutRef = *((::std::list<Param * >*)cppOut);

                    // TEMPLATE - pyListToStdList - START
        for (int i = 0; i < PySequence_Size(pyIn); i++) {
        Shiboken::AutoDecRef pyItem(PySequence_GetItem(pyIn, i));
        ::Param* cppItem = ((::Param*)0);
        Shiboken::Conversions::pythonToCppPointer((SbkObjectType*)SbkNatronEngineTypes[SBK_PARAM_IDX], pyItem, &(cppItem));
        cppOutRef.push_back(cppItem);
        }
    // TEMPLATE - pyListToStdList - END

}
static PythonToCppFunc is_std_list_ParamPTR__PythonToCpp_std_list_ParamPTR__Convertible(PyObject* pyIn) {
    if (Shiboken::Conversions::checkSequenceTypes(SbkNatronEngineTypes[SBK_PARAM_IDX], pyIn))
        return std_list_ParamPTR__PythonToCpp_std_list_ParamPTR_;
    return 0;
}

>>>>>>> 3ea63b79
// C++ to Python conversion for type 'std::list<double > *'.
static PyObject* std_list_double_PTR_CppToPython_std_list_double_PTR(const void* cppIn) {
    ::std::list<double >& cppInRef = *((::std::list<double >*)cppIn);

                    // TEMPLATE - stdListToPyList - START
            PyObject* pyOut = PyList_New((int) cppInRef.size());
            ::std::list<double >::const_iterator it = cppInRef.begin();
            for (int idx = 0; it != cppInRef.end(); ++it, ++idx) {
            double cppItem(*it);
            PyList_SET_ITEM(pyOut, idx, Shiboken::Conversions::copyToPython(Shiboken::Conversions::PrimitiveTypeConverter<double>(), &cppItem));
            }
            return pyOut;
        // TEMPLATE - stdListToPyList - END

}
static void std_list_double_PTR_PythonToCpp_std_list_double_PTR(PyObject* pyIn, void* cppOut) {
    ::std::list<double >& cppOutRef = *((::std::list<double >*)cppOut);

                    // TEMPLATE - pyListToStdList - START
        for (int i = 0; i < PySequence_Size(pyIn); i++) {
        Shiboken::AutoDecRef pyItem(PySequence_GetItem(pyIn, i));
        double cppItem;
        Shiboken::Conversions::pythonToCppCopy(Shiboken::Conversions::PrimitiveTypeConverter<double>(), pyItem, &(cppItem));
        cppOutRef.push_back(cppItem);
        }
    // TEMPLATE - pyListToStdList - END

}
static PythonToCppFunc is_std_list_double_PTR_PythonToCpp_std_list_double_PTR_Convertible(PyObject* pyIn) {
    if (Shiboken::Conversions::convertibleSequenceTypes(Shiboken::Conversions::PrimitiveTypeConverter<double>(), pyIn))
        return std_list_double_PTR_PythonToCpp_std_list_double_PTR;
    return 0;
}

// C++ to Python conversion for type 'std::list<ItemBase * >'.
static PyObject* std_list_ItemBasePTR__CppToPython_std_list_ItemBasePTR_(const void* cppIn) {
    ::std::list<ItemBase * >& cppInRef = *((::std::list<ItemBase * >*)cppIn);

                    // TEMPLATE - stdListToPyList - START
            PyObject* pyOut = PyList_New((int) cppInRef.size());
            ::std::list<ItemBase * >::const_iterator it = cppInRef.begin();
            for (int idx = 0; it != cppInRef.end(); ++it, ++idx) {
            ::ItemBase* cppItem(*it);
            PyList_SET_ITEM(pyOut, idx, Shiboken::Conversions::pointerToPython((SbkObjectType*)SbkNatronEngineTypes[SBK_ITEMBASE_IDX], cppItem));
            }
            return pyOut;
        // TEMPLATE - stdListToPyList - END

}
static void std_list_ItemBasePTR__PythonToCpp_std_list_ItemBasePTR_(PyObject* pyIn, void* cppOut) {
    ::std::list<ItemBase * >& cppOutRef = *((::std::list<ItemBase * >*)cppOut);

                    // TEMPLATE - pyListToStdList - START
        for (int i = 0; i < PySequence_Size(pyIn); i++) {
        Shiboken::AutoDecRef pyItem(PySequence_GetItem(pyIn, i));
        ::ItemBase* cppItem = ((::ItemBase*)0);
        Shiboken::Conversions::pythonToCppPointer((SbkObjectType*)SbkNatronEngineTypes[SBK_ITEMBASE_IDX], pyItem, &(cppItem));
        cppOutRef.push_back(cppItem);
        }
    // TEMPLATE - pyListToStdList - END

}
static PythonToCppFunc is_std_list_ItemBasePTR__PythonToCpp_std_list_ItemBasePTR__Convertible(PyObject* pyIn) {
    if (Shiboken::Conversions::checkSequenceTypes(SbkNatronEngineTypes[SBK_ITEMBASE_IDX], pyIn))
        return std_list_ItemBasePTR__PythonToCpp_std_list_ItemBasePTR_;
    return 0;
}

// C++ to Python conversion for type 'const std::vector<std::string > &'.
static PyObject* conststd_vector_std_string_REF_CppToPython_conststd_vector_std_string_REF(const void* cppIn) {
    ::std::vector<std::string >& cppInRef = *((::std::vector<std::string >*)cppIn);

                    // TEMPLATE - stdVectorToPyList - START
            ::std::vector<std::string >::size_type vectorSize = cppInRef.size();
            PyObject* pyOut = PyList_New((int) vectorSize);
            for (::std::vector<std::string >::size_type idx = 0; idx < vectorSize; ++idx) {
            ::std::string cppItem(cppInRef[idx]);
            PyList_SET_ITEM(pyOut, idx, Shiboken::Conversions::copyToPython(Shiboken::Conversions::PrimitiveTypeConverter<std::string>(), &cppItem));
            }
            return pyOut;
        // TEMPLATE - stdVectorToPyList - END

}
static void conststd_vector_std_string_REF_PythonToCpp_conststd_vector_std_string_REF(PyObject* pyIn, void* cppOut) {
    ::std::vector<std::string >& cppOutRef = *((::std::vector<std::string >*)cppOut);

                    // TEMPLATE - pySeqToStdVector - START
        int vectorSize = PySequence_Size(pyIn);
        cppOutRef.reserve(vectorSize);
        for (int idx = 0; idx < vectorSize; ++idx) {
        Shiboken::AutoDecRef pyItem(PySequence_GetItem(pyIn, idx));
        ::std::string cppItem;
        Shiboken::Conversions::pythonToCppCopy(Shiboken::Conversions::PrimitiveTypeConverter<std::string>(), pyItem, &(cppItem));
        cppOutRef.push_back(cppItem);
        }
    // TEMPLATE - pySeqToStdVector - END

}
static PythonToCppFunc is_conststd_vector_std_string_REF_PythonToCpp_conststd_vector_std_string_REF_Convertible(PyObject* pyIn) {
    if (Shiboken::Conversions::convertibleSequenceTypes(Shiboken::Conversions::PrimitiveTypeConverter<std::string>(), pyIn))
        return conststd_vector_std_string_REF_PythonToCpp_conststd_vector_std_string_REF;
    return 0;
}

// C++ to Python conversion for type 'const std::vector<double > &'.
static PyObject* conststd_vector_double_REF_CppToPython_conststd_vector_double_REF(const void* cppIn) {
    ::std::vector<double >& cppInRef = *((::std::vector<double >*)cppIn);

                    // TEMPLATE - stdVectorToPyList - START
            ::std::vector<double >::size_type vectorSize = cppInRef.size();
            PyObject* pyOut = PyList_New((int) vectorSize);
            for (::std::vector<double >::size_type idx = 0; idx < vectorSize; ++idx) {
            double cppItem(cppInRef[idx]);
            PyList_SET_ITEM(pyOut, idx, Shiboken::Conversions::copyToPython(Shiboken::Conversions::PrimitiveTypeConverter<double>(), &cppItem));
            }
            return pyOut;
        // TEMPLATE - stdVectorToPyList - END

}
static void conststd_vector_double_REF_PythonToCpp_conststd_vector_double_REF(PyObject* pyIn, void* cppOut) {
    ::std::vector<double >& cppOutRef = *((::std::vector<double >*)cppOut);

                    // TEMPLATE - pySeqToStdVector - START
        int vectorSize = PySequence_Size(pyIn);
        cppOutRef.reserve(vectorSize);
        for (int idx = 0; idx < vectorSize; ++idx) {
        Shiboken::AutoDecRef pyItem(PySequence_GetItem(pyIn, idx));
        double cppItem;
        Shiboken::Conversions::pythonToCppCopy(Shiboken::Conversions::PrimitiveTypeConverter<double>(), pyItem, &(cppItem));
        cppOutRef.push_back(cppItem);
        }
    // TEMPLATE - pySeqToStdVector - END

}
static PythonToCppFunc is_conststd_vector_double_REF_PythonToCpp_conststd_vector_double_REF_Convertible(PyObject* pyIn) {
    if (Shiboken::Conversions::convertibleSequenceTypes(Shiboken::Conversions::PrimitiveTypeConverter<double>(), pyIn))
        return conststd_vector_double_REF_PythonToCpp_conststd_vector_double_REF;
    return 0;
}

// C++ to Python conversion for type 'const std::vector<bool > &'.
static PyObject* conststd_vector_bool_REF_CppToPython_conststd_vector_bool_REF(const void* cppIn) {
    ::std::vector<bool >& cppInRef = *((::std::vector<bool >*)cppIn);

                    // TEMPLATE - stdVectorToPyList - START
            ::std::vector<bool >::size_type vectorSize = cppInRef.size();
            PyObject* pyOut = PyList_New((int) vectorSize);
            for (::std::vector<bool >::size_type idx = 0; idx < vectorSize; ++idx) {
            bool cppItem(cppInRef[idx]);
            PyList_SET_ITEM(pyOut, idx, Shiboken::Conversions::copyToPython(Shiboken::Conversions::PrimitiveTypeConverter<bool>(), &cppItem));
            }
            return pyOut;
        // TEMPLATE - stdVectorToPyList - END

}
static void conststd_vector_bool_REF_PythonToCpp_conststd_vector_bool_REF(PyObject* pyIn, void* cppOut) {
    ::std::vector<bool >& cppOutRef = *((::std::vector<bool >*)cppOut);

                    // TEMPLATE - pySeqToStdVector - START
        int vectorSize = PySequence_Size(pyIn);
        cppOutRef.reserve(vectorSize);
        for (int idx = 0; idx < vectorSize; ++idx) {
        Shiboken::AutoDecRef pyItem(PySequence_GetItem(pyIn, idx));
        bool cppItem;
        Shiboken::Conversions::pythonToCppCopy(Shiboken::Conversions::PrimitiveTypeConverter<bool>(), pyItem, &(cppItem));
        cppOutRef.push_back(cppItem);
        }
    // TEMPLATE - pySeqToStdVector - END

}
static PythonToCppFunc is_conststd_vector_bool_REF_PythonToCpp_conststd_vector_bool_REF_Convertible(PyObject* pyIn) {
    if (Shiboken::Conversions::convertibleSequenceTypes(Shiboken::Conversions::PrimitiveTypeConverter<bool>(), pyIn))
        return conststd_vector_bool_REF_PythonToCpp_conststd_vector_bool_REF;
    return 0;
}

// C++ to Python conversion for type 'const std::vector<int > &'.
static PyObject* conststd_vector_int_REF_CppToPython_conststd_vector_int_REF(const void* cppIn) {
    ::std::vector<int >& cppInRef = *((::std::vector<int >*)cppIn);

                    // TEMPLATE - stdVectorToPyList - START
            ::std::vector<int >::size_type vectorSize = cppInRef.size();
            PyObject* pyOut = PyList_New((int) vectorSize);
            for (::std::vector<int >::size_type idx = 0; idx < vectorSize; ++idx) {
            int cppItem(cppInRef[idx]);
            PyList_SET_ITEM(pyOut, idx, Shiboken::Conversions::copyToPython(Shiboken::Conversions::PrimitiveTypeConverter<int>(), &cppItem));
            }
            return pyOut;
        // TEMPLATE - stdVectorToPyList - END

}
static void conststd_vector_int_REF_PythonToCpp_conststd_vector_int_REF(PyObject* pyIn, void* cppOut) {
    ::std::vector<int >& cppOutRef = *((::std::vector<int >*)cppOut);

                    // TEMPLATE - pySeqToStdVector - START
        int vectorSize = PySequence_Size(pyIn);
        cppOutRef.reserve(vectorSize);
        for (int idx = 0; idx < vectorSize; ++idx) {
        Shiboken::AutoDecRef pyItem(PySequence_GetItem(pyIn, idx));
        int cppItem;
        Shiboken::Conversions::pythonToCppCopy(Shiboken::Conversions::PrimitiveTypeConverter<int>(), pyItem, &(cppItem));
        cppOutRef.push_back(cppItem);
        }
    // TEMPLATE - pySeqToStdVector - END

}
static PythonToCppFunc is_conststd_vector_int_REF_PythonToCpp_conststd_vector_int_REF_Convertible(PyObject* pyIn) {
    if (Shiboken::Conversions::convertibleSequenceTypes(Shiboken::Conversions::PrimitiveTypeConverter<int>(), pyIn))
        return conststd_vector_int_REF_PythonToCpp_conststd_vector_int_REF;
    return 0;
}

// C++ to Python conversion for type 'std::list<Param * >'.
static PyObject* std_list_ParamPTR__CppToPython_std_list_ParamPTR_(const void* cppIn) {
    ::std::list<Param * >& cppInRef = *((::std::list<Param * >*)cppIn);

                    // TEMPLATE - stdListToPyList - START
            PyObject* pyOut = PyList_New((int) cppInRef.size());
            ::std::list<Param * >::const_iterator it = cppInRef.begin();
            for (int idx = 0; it != cppInRef.end(); ++it, ++idx) {
            ::Param* cppItem(*it);
            PyList_SET_ITEM(pyOut, idx, Shiboken::Conversions::pointerToPython((SbkObjectType*)SbkNatronEngineTypes[SBK_PARAM_IDX], cppItem));
            }
            return pyOut;
        // TEMPLATE - stdListToPyList - END

}
static void std_list_ParamPTR__PythonToCpp_std_list_ParamPTR_(PyObject* pyIn, void* cppOut) {
    ::std::list<Param * >& cppOutRef = *((::std::list<Param * >*)cppOut);

                    // TEMPLATE - pyListToStdList - START
        for (int i = 0; i < PySequence_Size(pyIn); i++) {
        Shiboken::AutoDecRef pyItem(PySequence_GetItem(pyIn, i));
        ::Param* cppItem = ((::Param*)0);
        Shiboken::Conversions::pythonToCppPointer((SbkObjectType*)SbkNatronEngineTypes[SBK_PARAM_IDX], pyItem, &(cppItem));
        cppOutRef.push_back(cppItem);
        }
    // TEMPLATE - pyListToStdList - END

}
static PythonToCppFunc is_std_list_ParamPTR__PythonToCpp_std_list_ParamPTR__Convertible(PyObject* pyIn) {
    if (Shiboken::Conversions::checkSequenceTypes(SbkNatronEngineTypes[SBK_PARAM_IDX], pyIn))
        return std_list_ParamPTR__PythonToCpp_std_list_ParamPTR_;
    return 0;
}

// C++ to Python conversion for type 'std::list<Effect * >'.
static PyObject* std_list_EffectPTR__CppToPython_std_list_EffectPTR_(const void* cppIn) {
    ::std::list<Effect * >& cppInRef = *((::std::list<Effect * >*)cppIn);

                    // TEMPLATE - stdListToPyList - START
            PyObject* pyOut = PyList_New((int) cppInRef.size());
            ::std::list<Effect * >::const_iterator it = cppInRef.begin();
            for (int idx = 0; it != cppInRef.end(); ++it, ++idx) {
            ::Effect* cppItem(*it);
            PyList_SET_ITEM(pyOut, idx, Shiboken::Conversions::pointerToPython((SbkObjectType*)SbkNatronEngineTypes[SBK_EFFECT_IDX], cppItem));
            }
            return pyOut;
        // TEMPLATE - stdListToPyList - END

}
static void std_list_EffectPTR__PythonToCpp_std_list_EffectPTR_(PyObject* pyIn, void* cppOut) {
    ::std::list<Effect * >& cppOutRef = *((::std::list<Effect * >*)cppOut);

                    // TEMPLATE - pyListToStdList - START
        for (int i = 0; i < PySequence_Size(pyIn); i++) {
        Shiboken::AutoDecRef pyItem(PySequence_GetItem(pyIn, i));
        ::Effect* cppItem = ((::Effect*)0);
        Shiboken::Conversions::pythonToCppPointer((SbkObjectType*)SbkNatronEngineTypes[SBK_EFFECT_IDX], pyItem, &(cppItem));
        cppOutRef.push_back(cppItem);
        }
    // TEMPLATE - pyListToStdList - END

}
static PythonToCppFunc is_std_list_EffectPTR__PythonToCpp_std_list_EffectPTR__Convertible(PyObject* pyIn) {
    if (Shiboken::Conversions::checkSequenceTypes(SbkNatronEngineTypes[SBK_EFFECT_IDX], pyIn))
        return std_list_EffectPTR__PythonToCpp_std_list_EffectPTR_;
    return 0;
}

// C++ to Python conversion for type 'std::map<ImageLayer, Effect * >'.
static PyObject* std_map_ImageLayer_EffectPTR__CppToPython_std_map_ImageLayer_EffectPTR_(const void* cppIn) {
    ::std::map<ImageLayer, Effect * >& cppInRef = *((::std::map<ImageLayer, Effect * >*)cppIn);

                    // TEMPLATE - stdMapToPyDict - START
            PyObject* pyOut = PyDict_New();
            ::std::map<ImageLayer, Effect * >::const_iterator it = cppInRef.begin();
            for (; it != cppInRef.end(); ++it) {
            ::ImageLayer key = it->first;
            ::Effect* value = it->second;
            PyObject* pyKey = Shiboken::Conversions::copyToPython((SbkObjectType*)SbkNatronEngineTypes[SBK_IMAGELAYER_IDX], &key);
            PyObject* pyValue = Shiboken::Conversions::pointerToPython((SbkObjectType*)SbkNatronEngineTypes[SBK_EFFECT_IDX], value);
            PyDict_SetItem(pyOut, pyKey, pyValue);
            Py_DECREF(pyKey);
            Py_DECREF(pyValue);
            }
            return pyOut;
        // TEMPLATE - stdMapToPyDict - END

}
static void std_map_ImageLayer_EffectPTR__PythonToCpp_std_map_ImageLayer_EffectPTR_(PyObject* pyIn, void* cppOut) {
    ::std::map<ImageLayer, Effect * >& cppOutRef = *((::std::map<ImageLayer, Effect * >*)cppOut);

                    // TEMPLATE - pyDictToStdMap - START
        PyObject* key;
        PyObject* value;
        Py_ssize_t pos = 0;
        while (PyDict_Next(pyIn, &pos, &key, &value)) {
        ::ImageLayer cppKey = ::ImageLayer(::QString(), ::QString(), ::QStringList());
        Shiboken::Conversions::pythonToCppCopy((SbkObjectType*)SbkNatronEngineTypes[SBK_IMAGELAYER_IDX], key, &(cppKey));
        ::Effect* cppValue = ((::Effect*)0);
        Shiboken::Conversions::pythonToCppPointer((SbkObjectType*)SbkNatronEngineTypes[SBK_EFFECT_IDX], value, &(cppValue));
        cppOutRef.insert(std::make_pair(cppKey, cppValue));
        }
    // TEMPLATE - pyDictToStdMap - END

}
static PythonToCppFunc is_std_map_ImageLayer_EffectPTR__PythonToCpp_std_map_ImageLayer_EffectPTR__Convertible(PyObject* pyIn) {
    if (Shiboken::Conversions::convertibleDictTypes(SBK_CONVERTER(SbkNatronEngineTypes[SBK_IMAGELAYER_IDX]), false, SBK_CONVERTER(SbkNatronEngineTypes[SBK_EFFECT_IDX]), true, pyIn))
        return std_map_ImageLayer_EffectPTR__PythonToCpp_std_map_ImageLayer_EffectPTR_;
    return 0;
}

// C++ to Python conversion for type 'const std::map<QString, NodeCreationProperty * > &'.
static PyObject* conststd_map_QString_NodeCreationPropertyPTR_REF_CppToPython_conststd_map_QString_NodeCreationPropertyPTR_REF(const void* cppIn) {
    ::std::map<QString, NodeCreationProperty * >& cppInRef = *((::std::map<QString, NodeCreationProperty * >*)cppIn);

                    // TEMPLATE - stdMapToPyDict - START
            PyObject* pyOut = PyDict_New();
            ::std::map<QString, NodeCreationProperty * >::const_iterator it = cppInRef.begin();
            for (; it != cppInRef.end(); ++it) {
            ::QString key = it->first;
            ::NodeCreationProperty* value = it->second;
            PyObject* pyKey = Shiboken::Conversions::copyToPython(SbkPySide_QtCoreTypeConverters[SBK_QSTRING_IDX], &key);
            PyObject* pyValue = Shiboken::Conversions::pointerToPython((SbkObjectType*)SbkNatronEngineTypes[SBK_NODECREATIONPROPERTY_IDX], value);
            PyDict_SetItem(pyOut, pyKey, pyValue);
            Py_DECREF(pyKey);
            Py_DECREF(pyValue);
            }
            return pyOut;
        // TEMPLATE - stdMapToPyDict - END

}
static void conststd_map_QString_NodeCreationPropertyPTR_REF_PythonToCpp_conststd_map_QString_NodeCreationPropertyPTR_REF(PyObject* pyIn, void* cppOut) {
    ::std::map<QString, NodeCreationProperty * >& cppOutRef = *((::std::map<QString, NodeCreationProperty * >*)cppOut);

                    // TEMPLATE - pyDictToStdMap - START
        PyObject* key;
        PyObject* value;
        Py_ssize_t pos = 0;
        while (PyDict_Next(pyIn, &pos, &key, &value)) {
        ::QString cppKey = ::QString();
        Shiboken::Conversions::pythonToCppCopy(SbkPySide_QtCoreTypeConverters[SBK_QSTRING_IDX], key, &(cppKey));
        ::NodeCreationProperty* cppValue = ((::NodeCreationProperty*)0);
        Shiboken::Conversions::pythonToCppPointer((SbkObjectType*)SbkNatronEngineTypes[SBK_NODECREATIONPROPERTY_IDX], value, &(cppValue));
        cppOutRef.insert(std::make_pair(cppKey, cppValue));
        }
    // TEMPLATE - pyDictToStdMap - END

}
static PythonToCppFunc is_conststd_map_QString_NodeCreationPropertyPTR_REF_PythonToCpp_conststd_map_QString_NodeCreationPropertyPTR_REF_Convertible(PyObject* pyIn) {
    if (Shiboken::Conversions::convertibleDictTypes(SbkPySide_QtCoreTypeConverters[SBK_QSTRING_IDX], false, SBK_CONVERTER(SbkNatronEngineTypes[SBK_NODECREATIONPROPERTY_IDX]), true, pyIn))
        return conststd_map_QString_NodeCreationPropertyPTR_REF_PythonToCpp_conststd_map_QString_NodeCreationPropertyPTR_REF;
    return 0;
}

// C++ to Python conversion for type 'std::list<QString >'.
static PyObject* std_list_QString__CppToPython_std_list_QString_(const void* cppIn) {
    ::std::list<QString >& cppInRef = *((::std::list<QString >*)cppIn);

                    // TEMPLATE - stdListToPyList - START
            PyObject* pyOut = PyList_New((int) cppInRef.size());
            ::std::list<QString >::const_iterator it = cppInRef.begin();
            for (int idx = 0; it != cppInRef.end(); ++it, ++idx) {
            ::QString cppItem(*it);
            PyList_SET_ITEM(pyOut, idx, Shiboken::Conversions::copyToPython(SbkPySide_QtCoreTypeConverters[SBK_QSTRING_IDX], &cppItem));
            }
            return pyOut;
        // TEMPLATE - stdListToPyList - END

}
static void std_list_QString__PythonToCpp_std_list_QString_(PyObject* pyIn, void* cppOut) {
    ::std::list<QString >& cppOutRef = *((::std::list<QString >*)cppOut);

                    // TEMPLATE - pyListToStdList - START
        for (int i = 0; i < PySequence_Size(pyIn); i++) {
        Shiboken::AutoDecRef pyItem(PySequence_GetItem(pyIn, i));
        ::QString cppItem = ::QString();
        Shiboken::Conversions::pythonToCppCopy(SbkPySide_QtCoreTypeConverters[SBK_QSTRING_IDX], pyItem, &(cppItem));
        cppOutRef.push_back(cppItem);
        }
    // TEMPLATE - pyListToStdList - END

}
static PythonToCppFunc is_std_list_QString__PythonToCpp_std_list_QString__Convertible(PyObject* pyIn) {
    if (Shiboken::Conversions::convertibleSequenceTypes(SbkPySide_QtCoreTypeConverters[SBK_QSTRING_IDX], pyIn))
        return std_list_QString__PythonToCpp_std_list_QString_;
    return 0;
}

// C++ to Python conversion for type 'const std::list<int > &'.
static PyObject* conststd_list_int_REF_CppToPython_conststd_list_int_REF(const void* cppIn) {
    ::std::list<int >& cppInRef = *((::std::list<int >*)cppIn);

                    // TEMPLATE - stdListToPyList - START
            PyObject* pyOut = PyList_New((int) cppInRef.size());
            ::std::list<int >::const_iterator it = cppInRef.begin();
            for (int idx = 0; it != cppInRef.end(); ++it, ++idx) {
            int cppItem(*it);
            PyList_SET_ITEM(pyOut, idx, Shiboken::Conversions::copyToPython(Shiboken::Conversions::PrimitiveTypeConverter<int>(), &cppItem));
            }
            return pyOut;
        // TEMPLATE - stdListToPyList - END

}
static void conststd_list_int_REF_PythonToCpp_conststd_list_int_REF(PyObject* pyIn, void* cppOut) {
    ::std::list<int >& cppOutRef = *((::std::list<int >*)cppOut);

                    // TEMPLATE - pyListToStdList - START
        for (int i = 0; i < PySequence_Size(pyIn); i++) {
        Shiboken::AutoDecRef pyItem(PySequence_GetItem(pyIn, i));
        int cppItem;
        Shiboken::Conversions::pythonToCppCopy(Shiboken::Conversions::PrimitiveTypeConverter<int>(), pyItem, &(cppItem));
        cppOutRef.push_back(cppItem);
        }
    // TEMPLATE - pyListToStdList - END

}
static PythonToCppFunc is_conststd_list_int_REF_PythonToCpp_conststd_list_int_REF_Convertible(PyObject* pyIn) {
    if (Shiboken::Conversions::convertibleSequenceTypes(Shiboken::Conversions::PrimitiveTypeConverter<int>(), pyIn))
        return conststd_list_int_REF_PythonToCpp_conststd_list_int_REF;
    return 0;
}

<<<<<<< HEAD
// C++ to Python conversion for type 'std::vector<RectI >'.
static PyObject* std_vector_RectI__CppToPython_std_vector_RectI_(const void* cppIn) {
    ::std::vector<RectI >& cppInRef = *((::std::vector<RectI >*)cppIn);

                    // TEMPLATE - stdVectorToPyList - START
            ::std::vector<RectI >::size_type vectorSize = cppInRef.size();
            PyObject* pyOut = PyList_New((int) vectorSize);
            for (::std::vector<RectI >::size_type idx = 0; idx < vectorSize; ++idx) {
            ::RectI cppItem(cppInRef[idx]);
            PyList_SET_ITEM(pyOut, idx, Shiboken::Conversions::copyToPython((SbkObjectType*)SbkNatronEngineTypes[SBK_RECTI_IDX], &cppItem));
            }
            return pyOut;
        // TEMPLATE - stdVectorToPyList - END

}
static void std_vector_RectI__PythonToCpp_std_vector_RectI_(PyObject* pyIn, void* cppOut) {
    ::std::vector<RectI >& cppOutRef = *((::std::vector<RectI >*)cppOut);

                    // TEMPLATE - pySeqToStdVector - START
        int vectorSize = PySequence_Size(pyIn);
        cppOutRef.reserve(vectorSize);
        for (int idx = 0; idx < vectorSize; ++idx) {
        Shiboken::AutoDecRef pyItem(PySequence_GetItem(pyIn, idx));
        ::RectI cppItem = ::RectI();
        Shiboken::Conversions::pythonToCppCopy((SbkObjectType*)SbkNatronEngineTypes[SBK_RECTI_IDX], pyItem, &(cppItem));
        cppOutRef.push_back(cppItem);
        }
    // TEMPLATE - pySeqToStdVector - END

}
static PythonToCppFunc is_std_vector_RectI__PythonToCpp_std_vector_RectI__Convertible(PyObject* pyIn) {
    if (Shiboken::Conversions::convertibleSequenceTypes((SbkObjectType*)SbkNatronEngineTypes[SBK_RECTI_IDX], pyIn))
        return std_vector_RectI__PythonToCpp_std_vector_RectI_;
    return 0;
}

// C++ to Python conversion for type 'std::pair<QString, QString >'.
static PyObject* std_pair_QString_QString__CppToPython_std_pair_QString_QString_(const void* cppIn) {
    ::std::pair<QString, QString >& cppInRef = *((::std::pair<QString, QString >*)cppIn);

                    PyObject* pyOut = PyTuple_New(2);
                    PyTuple_SET_ITEM(pyOut, 0, Shiboken::Conversions::copyToPython(SbkPySide_QtCoreTypeConverters[SBK_QSTRING_IDX], &cppInRef.first));
                    PyTuple_SET_ITEM(pyOut, 1, Shiboken::Conversions::copyToPython(SbkPySide_QtCoreTypeConverters[SBK_QSTRING_IDX], &cppInRef.second));
                    return pyOut;

}
static void std_pair_QString_QString__PythonToCpp_std_pair_QString_QString_(PyObject* pyIn, void* cppOut) {
    ::std::pair<QString, QString >& cppOutRef = *((::std::pair<QString, QString >*)cppOut);

                    Shiboken::Conversions::pythonToCppCopy(SbkPySide_QtCoreTypeConverters[SBK_QSTRING_IDX], PySequence_Fast_GET_ITEM(pyIn, 0), &(cppOutRef.first));
                    Shiboken::Conversions::pythonToCppCopy(SbkPySide_QtCoreTypeConverters[SBK_QSTRING_IDX], PySequence_Fast_GET_ITEM(pyIn, 1), &(cppOutRef.second));

}
static PythonToCppFunc is_std_pair_QString_QString__PythonToCpp_std_pair_QString_QString__Convertible(PyObject* pyIn) {
    if (Shiboken::Conversions::convertiblePairTypes(SbkPySide_QtCoreTypeConverters[SBK_QSTRING_IDX], false, SbkPySide_QtCoreTypeConverters[SBK_QSTRING_IDX], false, pyIn))
        return std_pair_QString_QString__PythonToCpp_std_pair_QString_QString_;
    return 0;
}

// C++ to Python conversion for type 'const std::list<std::pair<QString, QString > > &'.
static PyObject* conststd_list_std_pair_QString_QString__REF_CppToPython_conststd_list_std_pair_QString_QString__REF(const void* cppIn) {
    ::std::list<std::pair<QString, QString > >& cppInRef = *((::std::list<std::pair<QString, QString > >*)cppIn);

                    // TEMPLATE - stdListToPyList - START
            PyObject* pyOut = PyList_New((int) cppInRef.size());
            ::std::list<std::pair<QString, QString > >::const_iterator it = cppInRef.begin();
            for (int idx = 0; it != cppInRef.end(); ++it, ++idx) {
            ::std::pair<QString, QString > cppItem(*it);
            PyList_SET_ITEM(pyOut, idx, Shiboken::Conversions::copyToPython(SbkNatronEngineTypeConverters[SBK_NATRONENGINE_STD_PAIR_QSTRING_QSTRING_IDX], &cppItem));
            }
            return pyOut;
        // TEMPLATE - stdListToPyList - END

}
static void conststd_list_std_pair_QString_QString__REF_PythonToCpp_conststd_list_std_pair_QString_QString__REF(PyObject* pyIn, void* cppOut) {
    ::std::list<std::pair<QString, QString > >& cppOutRef = *((::std::list<std::pair<QString, QString > >*)cppOut);

                    // TEMPLATE - pyListToStdList - START
        for (int i = 0; i < PySequence_Size(pyIn); i++) {
        Shiboken::AutoDecRef pyItem(PySequence_GetItem(pyIn, i));
        ::std::pair<QString, QString > cppItem = ::std::pair<QString, QString >();
        Shiboken::Conversions::pythonToCppCopy(SbkNatronEngineTypeConverters[SBK_NATRONENGINE_STD_PAIR_QSTRING_QSTRING_IDX], pyItem, &(cppItem));
        cppOutRef.push_back(cppItem);
        }
    // TEMPLATE - pyListToStdList - END

}
static PythonToCppFunc is_conststd_list_std_pair_QString_QString__REF_PythonToCpp_conststd_list_std_pair_QString_QString__REF_Convertible(PyObject* pyIn) {
    if (Shiboken::Conversions::convertibleSequenceTypes(SbkNatronEngineTypeConverters[SBK_NATRONENGINE_STD_PAIR_QSTRING_QSTRING_IDX], pyIn))
        return conststd_list_std_pair_QString_QString__REF_PythonToCpp_conststd_list_std_pair_QString_QString__REF;
    return 0;
}

// C++ to Python conversion for type 'std::map<ImageLayer, Effect * >'.
static PyObject* std_map_ImageLayer_EffectPTR__CppToPython_std_map_ImageLayer_EffectPTR_(const void* cppIn) {
    ::std::map<ImageLayer, Effect * >& cppInRef = *((::std::map<ImageLayer, Effect * >*)cppIn);

                    // TEMPLATE - stdMapToPyDict - START
            PyObject* pyOut = PyDict_New();
            ::std::map<ImageLayer, Effect * >::const_iterator it = cppInRef.begin();
            for (; it != cppInRef.end(); ++it) {
            ::ImageLayer key = it->first;
            ::Effect* value = it->second;
            PyObject* pyKey = Shiboken::Conversions::copyToPython((SbkObjectType*)SbkNatronEngineTypes[SBK_IMAGELAYER_IDX], &key);
            PyObject* pyValue = Shiboken::Conversions::pointerToPython((SbkObjectType*)SbkNatronEngineTypes[SBK_EFFECT_IDX], value);
            PyDict_SetItem(pyOut, pyKey, pyValue);
            Py_DECREF(pyKey);
            Py_DECREF(pyValue);
            }
            return pyOut;
        // TEMPLATE - stdMapToPyDict - END

}
static void std_map_ImageLayer_EffectPTR__PythonToCpp_std_map_ImageLayer_EffectPTR_(PyObject* pyIn, void* cppOut) {
    ::std::map<ImageLayer, Effect * >& cppOutRef = *((::std::map<ImageLayer, Effect * >*)cppOut);

                    // TEMPLATE - pyDictToStdMap - START
        PyObject* key;
        PyObject* value;
        Py_ssize_t pos = 0;
        while (PyDict_Next(pyIn, &pos, &key, &value)) {
        ::ImageLayer cppKey = ::ImageLayer(::QString(), ::QString(), ::QStringList());
        Shiboken::Conversions::pythonToCppCopy((SbkObjectType*)SbkNatronEngineTypes[SBK_IMAGELAYER_IDX], key, &(cppKey));
        ::Effect* cppValue = ((::Effect*)0);
        Shiboken::Conversions::pythonToCppPointer((SbkObjectType*)SbkNatronEngineTypes[SBK_EFFECT_IDX], value, &(cppValue));
        cppOutRef.insert(std::make_pair(cppKey, cppValue));
        }
    // TEMPLATE - pyDictToStdMap - END

}
static PythonToCppFunc is_std_map_ImageLayer_EffectPTR__PythonToCpp_std_map_ImageLayer_EffectPTR__Convertible(PyObject* pyIn) {
    if (Shiboken::Conversions::convertibleDictTypes(SBK_CONVERTER(SbkNatronEngineTypes[SBK_IMAGELAYER_IDX]), false, SBK_CONVERTER(SbkNatronEngineTypes[SBK_EFFECT_IDX]), true, pyIn))
        return std_map_ImageLayer_EffectPTR__PythonToCpp_std_map_ImageLayer_EffectPTR_;
    return 0;
}

// C++ to Python conversion for type 'std::list<Track * > *'.
static PyObject* std_list_TrackPTR_PTR_CppToPython_std_list_TrackPTR_PTR(const void* cppIn) {
    ::std::list<Track * >& cppInRef = *((::std::list<Track * >*)cppIn);

                    // TEMPLATE - stdListToPyList - START
            PyObject* pyOut = PyList_New((int) cppInRef.size());
            ::std::list<Track * >::const_iterator it = cppInRef.begin();
            for (int idx = 0; it != cppInRef.end(); ++it, ++idx) {
            ::Track* cppItem(*it);
            PyList_SET_ITEM(pyOut, idx, Shiboken::Conversions::pointerToPython((SbkObjectType*)SbkNatronEngineTypes[SBK_TRACK_IDX], cppItem));
            }
            return pyOut;
        // TEMPLATE - stdListToPyList - END

}
static void std_list_TrackPTR_PTR_PythonToCpp_std_list_TrackPTR_PTR(PyObject* pyIn, void* cppOut) {
    ::std::list<Track * >& cppOutRef = *((::std::list<Track * >*)cppOut);

                    // TEMPLATE - pyListToStdList - START
        for (int i = 0; i < PySequence_Size(pyIn); i++) {
        Shiboken::AutoDecRef pyItem(PySequence_GetItem(pyIn, i));
        ::Track* cppItem = ((::Track*)0);
        Shiboken::Conversions::pythonToCppPointer((SbkObjectType*)SbkNatronEngineTypes[SBK_TRACK_IDX], pyItem, &(cppItem));
        cppOutRef.push_back(cppItem);
        }
    // TEMPLATE - pyListToStdList - END

}
static PythonToCppFunc is_std_list_TrackPTR_PTR_PythonToCpp_std_list_TrackPTR_PTR_Convertible(PyObject* pyIn) {
    if (Shiboken::Conversions::checkSequenceTypes(SbkNatronEngineTypes[SBK_TRACK_IDX], pyIn))
        return std_list_TrackPTR_PTR_PythonToCpp_std_list_TrackPTR_PTR;
    return 0;
}

=======
>>>>>>> 3ea63b79
// C++ to Python conversion for type 'QList<QVariant >'.
static PyObject* _QList_QVariant__CppToPython__QList_QVariant_(const void* cppIn) {
    ::QList<QVariant >& cppInRef = *((::QList<QVariant >*)cppIn);

                // TEMPLATE - cpplist_to_pylist_conversion - START
        PyObject* pyOut = PyList_New((int) cppInRef.size());
        ::QList<QVariant >::const_iterator it = cppInRef.begin();
        for (int idx = 0; it != cppInRef.end(); ++it, ++idx) {
            ::QVariant cppItem(*it);
            PyList_SET_ITEM(pyOut, idx, Shiboken::Conversions::copyToPython(SbkPySide_QtCoreTypeConverters[SBK_QVARIANT_IDX], &cppItem));
        }
        return pyOut;
        // TEMPLATE - cpplist_to_pylist_conversion - END

}
static void _QList_QVariant__PythonToCpp__QList_QVariant_(PyObject* pyIn, void* cppOut) {
    ::QList<QVariant >& cppOutRef = *((::QList<QVariant >*)cppOut);

                // TEMPLATE - pyseq_to_cpplist_conversion - START
    for (int i = 0; i < PySequence_Size(pyIn); i++) {
        Shiboken::AutoDecRef pyItem(PySequence_GetItem(pyIn, i));
        ::QVariant cppItem = ::QVariant();
        Shiboken::Conversions::pythonToCppCopy(SbkPySide_QtCoreTypeConverters[SBK_QVARIANT_IDX], pyItem, &(cppItem));
        cppOutRef << cppItem;
    }
    // TEMPLATE - pyseq_to_cpplist_conversion - END

}
static PythonToCppFunc is__QList_QVariant__PythonToCpp__QList_QVariant__Convertible(PyObject* pyIn) {
    if (Shiboken::Conversions::convertibleSequenceTypes(SbkPySide_QtCoreTypeConverters[SBK_QVARIANT_IDX], pyIn))
        return _QList_QVariant__PythonToCpp__QList_QVariant_;
    return 0;
}

// C++ to Python conversion for type 'QList<QString >'.
static PyObject* _QList_QString__CppToPython__QList_QString_(const void* cppIn) {
    ::QList<QString >& cppInRef = *((::QList<QString >*)cppIn);

                // TEMPLATE - cpplist_to_pylist_conversion - START
        PyObject* pyOut = PyList_New((int) cppInRef.size());
        ::QList<QString >::const_iterator it = cppInRef.begin();
        for (int idx = 0; it != cppInRef.end(); ++it, ++idx) {
            ::QString cppItem(*it);
            PyList_SET_ITEM(pyOut, idx, Shiboken::Conversions::copyToPython(SbkPySide_QtCoreTypeConverters[SBK_QSTRING_IDX], &cppItem));
        }
        return pyOut;
        // TEMPLATE - cpplist_to_pylist_conversion - END

}
static void _QList_QString__PythonToCpp__QList_QString_(PyObject* pyIn, void* cppOut) {
    ::QList<QString >& cppOutRef = *((::QList<QString >*)cppOut);

                // TEMPLATE - pyseq_to_cpplist_conversion - START
    for (int i = 0; i < PySequence_Size(pyIn); i++) {
        Shiboken::AutoDecRef pyItem(PySequence_GetItem(pyIn, i));
        ::QString cppItem = ::QString();
        Shiboken::Conversions::pythonToCppCopy(SbkPySide_QtCoreTypeConverters[SBK_QSTRING_IDX], pyItem, &(cppItem));
        cppOutRef << cppItem;
    }
    // TEMPLATE - pyseq_to_cpplist_conversion - END

}
static PythonToCppFunc is__QList_QString__PythonToCpp__QList_QString__Convertible(PyObject* pyIn) {
    if (Shiboken::Conversions::convertibleSequenceTypes(SbkPySide_QtCoreTypeConverters[SBK_QSTRING_IDX], pyIn))
        return _QList_QString__PythonToCpp__QList_QString_;
    return 0;
}

// C++ to Python conversion for type 'QMap<QString, QVariant >'.
static PyObject* _QMap_QString_QVariant__CppToPython__QMap_QString_QVariant_(const void* cppIn) {
    ::QMap<QString, QVariant >& cppInRef = *((::QMap<QString, QVariant >*)cppIn);

                // TEMPLATE - cppmap_to_pymap_conversion - START
        PyObject* pyOut = PyDict_New();
        ::QMap<QString, QVariant >::const_iterator it = cppInRef.begin();
        for (; it != cppInRef.end(); ++it) {
            ::QString key = it.key();
            ::QVariant value = it.value();
            PyObject* pyKey = Shiboken::Conversions::copyToPython(SbkPySide_QtCoreTypeConverters[SBK_QSTRING_IDX], &key);
            PyObject* pyValue = Shiboken::Conversions::copyToPython(SbkPySide_QtCoreTypeConverters[SBK_QVARIANT_IDX], &value);
            PyDict_SetItem(pyOut, pyKey, pyValue);
            Py_DECREF(pyKey);
            Py_DECREF(pyValue);
        }
        return pyOut;
      // TEMPLATE - cppmap_to_pymap_conversion - END

}
static void _QMap_QString_QVariant__PythonToCpp__QMap_QString_QVariant_(PyObject* pyIn, void* cppOut) {
    ::QMap<QString, QVariant >& cppOutRef = *((::QMap<QString, QVariant >*)cppOut);

                // TEMPLATE - pydict_to_cppmap_conversion - START
    PyObject* key;
    PyObject* value;
    Py_ssize_t pos = 0;
    while (PyDict_Next(pyIn, &pos, &key, &value)) {
        ::QString cppKey = ::QString();
        Shiboken::Conversions::pythonToCppCopy(SbkPySide_QtCoreTypeConverters[SBK_QSTRING_IDX], key, &(cppKey));
        ::QVariant cppValue = ::QVariant();
        Shiboken::Conversions::pythonToCppCopy(SbkPySide_QtCoreTypeConverters[SBK_QVARIANT_IDX], value, &(cppValue));
        cppOutRef.insert(cppKey, cppValue);
    }
    // TEMPLATE - pydict_to_cppmap_conversion - END

}
static PythonToCppFunc is__QMap_QString_QVariant__PythonToCpp__QMap_QString_QVariant__Convertible(PyObject* pyIn) {
    if (Shiboken::Conversions::convertibleDictTypes(SbkPySide_QtCoreTypeConverters[SBK_QSTRING_IDX], false, SbkPySide_QtCoreTypeConverters[SBK_QVARIANT_IDX], false, pyIn))
        return _QMap_QString_QVariant__PythonToCpp__QMap_QString_QVariant_;
    return 0;
}


#if defined _WIN32 || defined __CYGWIN__
    #define SBK_EXPORT_MODULE __declspec(dllexport)
#elif __GNUC__ >= 4
    #define SBK_EXPORT_MODULE __attribute__ ((visibility("default")))
#else
    #define SBK_EXPORT_MODULE
#endif

#ifdef IS_PY3K
static struct PyModuleDef moduledef = {
    /* m_base     */ PyModuleDef_HEAD_INIT,
    /* m_name     */ "NatronEngine",
    /* m_doc      */ 0,
    /* m_size     */ -1,
    /* m_methods  */ NatronEngine_methods,
    /* m_reload   */ 0,
    /* m_traverse */ 0,
    /* m_clear    */ 0,
    /* m_free     */ 0
};

#endif
SBK_MODULE_INIT_FUNCTION_BEGIN(NatronEngine)
    {
        Shiboken::AutoDecRef requiredModule(Shiboken::Module::import("PySide.QtCore"));
        if (requiredModule.isNull())
            return SBK_MODULE_INIT_ERROR;
        SbkPySide_QtCoreTypes = Shiboken::Module::getTypes(requiredModule);
        SbkPySide_QtCoreTypeConverters = Shiboken::Module::getTypeConverters(requiredModule);
    }

    // Create an array of wrapper types for the current module.
    static PyTypeObject* cppApi[SBK_NatronEngine_IDX_COUNT];
    SbkNatronEngineTypes = cppApi;

    // Create an array of primitive type converters for the current module.
    static SbkConverter* sbkConverters[SBK_NatronEngine_CONVERTERS_IDX_COUNT];
    SbkNatronEngineTypeConverters = sbkConverters;

#ifdef IS_PY3K
    PyObject* module = Shiboken::Module::create("NatronEngine", &moduledef);
#else
    PyObject* module = Shiboken::Module::create("NatronEngine", NatronEngine_methods);
#endif

    // Initialize classes in the type system
<<<<<<< HEAD
=======
    init_ExprUtils(module);
    init_PyCoreApplication(module);
    init_Group(module);
    init_App(module);
    init_AppSettings(module);
    init_NodeCreationProperty(module);
    init_IntNodeCreationProperty(module);
    init_BoolNodeCreationProperty(module);
    init_FloatNodeCreationProperty(module);
    init_StringNodeCreationProperty(module);
    init_ItemBase(module);
    init_Layer(module);
    init_BezierCurve(module);
>>>>>>> 3ea63b79
    init_Roto(module);
    init_Track(module);
    init_Tracker(module);
    init_ImageLayer(module);
    init_UserParamHolder(module);
    init_Effect(module);
    init_Param(module);
<<<<<<< HEAD
    init_ButtonParam(module);
    init_SeparatorParam(module);
    init_GroupParam(module);
=======
>>>>>>> 3ea63b79
    init_AnimatedParam(module);
    init_DoubleParam(module);
    init_Double2DParam(module);
    init_Double3DParam(module);
    init_ColorParam(module);
    init_ChoiceParam(module);
    init_BooleanParam(module);
    init_StringParamBase(module);
    init_PathParam(module);
    init_StringParam(module);
    init_FileParam(module);
    init_OutputFileParam(module);
    init_IntParam(module);
    init_Int2DParam(module);
    init_Int3DParam(module);
    init_PageParam(module);
    init_ParametricParam(module);
<<<<<<< HEAD
=======
    init_SeparatorParam(module);
    init_GroupParam(module);
>>>>>>> 3ea63b79
    init_Int2DTuple(module);
    init_Int3DTuple(module);
    init_Double2DTuple(module);
    init_Double3DTuple(module);
    init_ColorTuple(module);
    init_RectI(module);
    init_RectD(module);
<<<<<<< HEAD
    init_PyCoreApplication(module);
    init_Group(module);
    init_App(module);
    init_Effect(module);
    init_AppSettings(module);
    init_NodeCreationProperty(module);
    init_IntNodeCreationProperty(module);
    init_BoolNodeCreationProperty(module);
    init_FloatNodeCreationProperty(module);
    init_StringNodeCreationProperty(module);
    init_ItemBase(module);
    init_Layer(module);
    init_BezierCurve(module);
=======
>>>>>>> 3ea63b79
    init_NATRON_NAMESPACE(module);

    // Register converter for type 'NatronEngine.std::size_t'.
    SbkNatronEngineTypeConverters[SBK_STD_SIZE_T_IDX] = Shiboken::Conversions::createConverter(&PyLong_Type, std_size_t_CppToPython_std_size_t);
    Shiboken::Conversions::registerConverterName(SbkNatronEngineTypeConverters[SBK_STD_SIZE_T_IDX], "std::size_t");
    // Add user defined implicit conversions to type converter.
    Shiboken::Conversions::addPythonToCppValueConversion(SbkNatronEngineTypeConverters[SBK_STD_SIZE_T_IDX],
        PyLong_PythonToCpp_std_size_t,
        is_PyLong_PythonToCpp_std_size_t_Convertible);


<<<<<<< HEAD
=======
    // Register converter for type 'std::vector<RectI>'.
    SbkNatronEngineTypeConverters[SBK_NATRONENGINE_STD_VECTOR_RECTI_IDX] = Shiboken::Conversions::createConverter(&PyList_Type, std_vector_RectI__CppToPython_std_vector_RectI_);
    Shiboken::Conversions::registerConverterName(SbkNatronEngineTypeConverters[SBK_NATRONENGINE_STD_VECTOR_RECTI_IDX], "std::vector<RectI>");
    Shiboken::Conversions::addPythonToCppValueConversion(SbkNatronEngineTypeConverters[SBK_NATRONENGINE_STD_VECTOR_RECTI_IDX],
        std_vector_RectI__PythonToCpp_std_vector_RectI_,
        is_std_vector_RectI__PythonToCpp_std_vector_RectI__Convertible);

    // Register converter for type 'std::pair<QString,QString>'.
    SbkNatronEngineTypeConverters[SBK_NATRONENGINE_STD_PAIR_QSTRING_QSTRING_IDX] = Shiboken::Conversions::createConverter(&PyList_Type, std_pair_QString_QString__CppToPython_std_pair_QString_QString_);
    Shiboken::Conversions::registerConverterName(SbkNatronEngineTypeConverters[SBK_NATRONENGINE_STD_PAIR_QSTRING_QSTRING_IDX], "std::pair<QString,QString>");
    Shiboken::Conversions::addPythonToCppValueConversion(SbkNatronEngineTypeConverters[SBK_NATRONENGINE_STD_PAIR_QSTRING_QSTRING_IDX],
        std_pair_QString_QString__PythonToCpp_std_pair_QString_QString_,
        is_std_pair_QString_QString__PythonToCpp_std_pair_QString_QString__Convertible);

    // Register converter for type 'const std::list<std::pair<QString,QString>>&'.
    SbkNatronEngineTypeConverters[SBK_NATRONENGINE_STD_LIST_STD_PAIR_QSTRING_QSTRING_IDX] = Shiboken::Conversions::createConverter(&PyList_Type, conststd_list_std_pair_QString_QString__REF_CppToPython_conststd_list_std_pair_QString_QString__REF);
    Shiboken::Conversions::registerConverterName(SbkNatronEngineTypeConverters[SBK_NATRONENGINE_STD_LIST_STD_PAIR_QSTRING_QSTRING_IDX], "const std::list<std::pair<QString,QString>>&");
    Shiboken::Conversions::registerConverterName(SbkNatronEngineTypeConverters[SBK_NATRONENGINE_STD_LIST_STD_PAIR_QSTRING_QSTRING_IDX], "std::list<std::pair<QString,QString>>");
    Shiboken::Conversions::addPythonToCppValueConversion(SbkNatronEngineTypeConverters[SBK_NATRONENGINE_STD_LIST_STD_PAIR_QSTRING_QSTRING_IDX],
        conststd_list_std_pair_QString_QString__REF_PythonToCpp_conststd_list_std_pair_QString_QString__REF,
        is_conststd_list_std_pair_QString_QString__REF_PythonToCpp_conststd_list_std_pair_QString_QString__REF_Convertible);

    // Register converter for type 'std::list<Track*>*'.
    SbkNatronEngineTypeConverters[SBK_NATRONENGINE_STD_LIST_TRACKPTR_IDX] = Shiboken::Conversions::createConverter(&PyList_Type, std_list_TrackPTR_PTR_CppToPython_std_list_TrackPTR_PTR);
    Shiboken::Conversions::registerConverterName(SbkNatronEngineTypeConverters[SBK_NATRONENGINE_STD_LIST_TRACKPTR_IDX], "std::list<Track*>*");
    Shiboken::Conversions::addPythonToCppValueConversion(SbkNatronEngineTypeConverters[SBK_NATRONENGINE_STD_LIST_TRACKPTR_IDX],
        std_list_TrackPTR_PTR_PythonToCpp_std_list_TrackPTR_PTR,
        is_std_list_TrackPTR_PTR_PythonToCpp_std_list_TrackPTR_PTR_Convertible);

    // Register converter for type 'std::list<Param*>'.
    SbkNatronEngineTypeConverters[SBK_NATRONENGINE_STD_LIST_PARAMPTR_IDX] = Shiboken::Conversions::createConverter(&PyList_Type, std_list_ParamPTR__CppToPython_std_list_ParamPTR_);
    Shiboken::Conversions::registerConverterName(SbkNatronEngineTypeConverters[SBK_NATRONENGINE_STD_LIST_PARAMPTR_IDX], "std::list<Param*>");
    Shiboken::Conversions::addPythonToCppValueConversion(SbkNatronEngineTypeConverters[SBK_NATRONENGINE_STD_LIST_PARAMPTR_IDX],
        std_list_ParamPTR__PythonToCpp_std_list_ParamPTR_,
        is_std_list_ParamPTR__PythonToCpp_std_list_ParamPTR__Convertible);

>>>>>>> 3ea63b79
    // Register converter for type 'std::list<double>*'.
    SbkNatronEngineTypeConverters[SBK_NATRONENGINE_STD_LIST_DOUBLE_IDX] = Shiboken::Conversions::createConverter(&PyList_Type, std_list_double_PTR_CppToPython_std_list_double_PTR);
    Shiboken::Conversions::registerConverterName(SbkNatronEngineTypeConverters[SBK_NATRONENGINE_STD_LIST_DOUBLE_IDX], "std::list<double>*");
    Shiboken::Conversions::addPythonToCppValueConversion(SbkNatronEngineTypeConverters[SBK_NATRONENGINE_STD_LIST_DOUBLE_IDX],
        std_list_double_PTR_PythonToCpp_std_list_double_PTR,
        is_std_list_double_PTR_PythonToCpp_std_list_double_PTR_Convertible);

    // Register converter for type 'std::list<ItemBase*>'.
    SbkNatronEngineTypeConverters[SBK_NATRONENGINE_STD_LIST_ITEMBASEPTR_IDX] = Shiboken::Conversions::createConverter(&PyList_Type, std_list_ItemBasePTR__CppToPython_std_list_ItemBasePTR_);
    Shiboken::Conversions::registerConverterName(SbkNatronEngineTypeConverters[SBK_NATRONENGINE_STD_LIST_ITEMBASEPTR_IDX], "std::list<ItemBase*>");
    Shiboken::Conversions::addPythonToCppValueConversion(SbkNatronEngineTypeConverters[SBK_NATRONENGINE_STD_LIST_ITEMBASEPTR_IDX],
        std_list_ItemBasePTR__PythonToCpp_std_list_ItemBasePTR_,
        is_std_list_ItemBasePTR__PythonToCpp_std_list_ItemBasePTR__Convertible);

    // Register converter for type 'const std::vector<std::string>&'.
    SbkNatronEngineTypeConverters[SBK_NATRONENGINE_STD_VECTOR_STD_STRING_IDX] = Shiboken::Conversions::createConverter(&PyList_Type, conststd_vector_std_string_REF_CppToPython_conststd_vector_std_string_REF);
    Shiboken::Conversions::registerConverterName(SbkNatronEngineTypeConverters[SBK_NATRONENGINE_STD_VECTOR_STD_STRING_IDX], "const std::vector<std::string>&");
    Shiboken::Conversions::registerConverterName(SbkNatronEngineTypeConverters[SBK_NATRONENGINE_STD_VECTOR_STD_STRING_IDX], "std::vector<std::string>");
    Shiboken::Conversions::addPythonToCppValueConversion(SbkNatronEngineTypeConverters[SBK_NATRONENGINE_STD_VECTOR_STD_STRING_IDX],
        conststd_vector_std_string_REF_PythonToCpp_conststd_vector_std_string_REF,
        is_conststd_vector_std_string_REF_PythonToCpp_conststd_vector_std_string_REF_Convertible);

    // Register converter for type 'const std::vector<double>&'.
    SbkNatronEngineTypeConverters[SBK_NATRONENGINE_STD_VECTOR_DOUBLE_IDX] = Shiboken::Conversions::createConverter(&PyList_Type, conststd_vector_double_REF_CppToPython_conststd_vector_double_REF);
    Shiboken::Conversions::registerConverterName(SbkNatronEngineTypeConverters[SBK_NATRONENGINE_STD_VECTOR_DOUBLE_IDX], "const std::vector<double>&");
    Shiboken::Conversions::registerConverterName(SbkNatronEngineTypeConverters[SBK_NATRONENGINE_STD_VECTOR_DOUBLE_IDX], "std::vector<double>");
    Shiboken::Conversions::addPythonToCppValueConversion(SbkNatronEngineTypeConverters[SBK_NATRONENGINE_STD_VECTOR_DOUBLE_IDX],
        conststd_vector_double_REF_PythonToCpp_conststd_vector_double_REF,
        is_conststd_vector_double_REF_PythonToCpp_conststd_vector_double_REF_Convertible);

    // Register converter for type 'const std::vector<bool>&'.
    SbkNatronEngineTypeConverters[SBK_NATRONENGINE_STD_VECTOR_BOOL_IDX] = Shiboken::Conversions::createConverter(&PyList_Type, conststd_vector_bool_REF_CppToPython_conststd_vector_bool_REF);
    Shiboken::Conversions::registerConverterName(SbkNatronEngineTypeConverters[SBK_NATRONENGINE_STD_VECTOR_BOOL_IDX], "const std::vector<bool>&");
    Shiboken::Conversions::registerConverterName(SbkNatronEngineTypeConverters[SBK_NATRONENGINE_STD_VECTOR_BOOL_IDX], "std::vector<bool>");
    Shiboken::Conversions::addPythonToCppValueConversion(SbkNatronEngineTypeConverters[SBK_NATRONENGINE_STD_VECTOR_BOOL_IDX],
        conststd_vector_bool_REF_PythonToCpp_conststd_vector_bool_REF,
        is_conststd_vector_bool_REF_PythonToCpp_conststd_vector_bool_REF_Convertible);

    // Register converter for type 'const std::vector<int>&'.
    SbkNatronEngineTypeConverters[SBK_NATRONENGINE_STD_VECTOR_INT_IDX] = Shiboken::Conversions::createConverter(&PyList_Type, conststd_vector_int_REF_CppToPython_conststd_vector_int_REF);
    Shiboken::Conversions::registerConverterName(SbkNatronEngineTypeConverters[SBK_NATRONENGINE_STD_VECTOR_INT_IDX], "const std::vector<int>&");
    Shiboken::Conversions::registerConverterName(SbkNatronEngineTypeConverters[SBK_NATRONENGINE_STD_VECTOR_INT_IDX], "std::vector<int>");
    Shiboken::Conversions::addPythonToCppValueConversion(SbkNatronEngineTypeConverters[SBK_NATRONENGINE_STD_VECTOR_INT_IDX],
        conststd_vector_int_REF_PythonToCpp_conststd_vector_int_REF,
        is_conststd_vector_int_REF_PythonToCpp_conststd_vector_int_REF_Convertible);

    // Register converter for type 'std::list<Param*>'.
    SbkNatronEngineTypeConverters[SBK_NATRONENGINE_STD_LIST_PARAMPTR_IDX] = Shiboken::Conversions::createConverter(&PyList_Type, std_list_ParamPTR__CppToPython_std_list_ParamPTR_);
    Shiboken::Conversions::registerConverterName(SbkNatronEngineTypeConverters[SBK_NATRONENGINE_STD_LIST_PARAMPTR_IDX], "std::list<Param*>");
    Shiboken::Conversions::addPythonToCppValueConversion(SbkNatronEngineTypeConverters[SBK_NATRONENGINE_STD_LIST_PARAMPTR_IDX],
        std_list_ParamPTR__PythonToCpp_std_list_ParamPTR_,
        is_std_list_ParamPTR__PythonToCpp_std_list_ParamPTR__Convertible);

    // Register converter for type 'std::list<Effect*>'.
    SbkNatronEngineTypeConverters[SBK_NATRONENGINE_STD_LIST_EFFECTPTR_IDX] = Shiboken::Conversions::createConverter(&PyList_Type, std_list_EffectPTR__CppToPython_std_list_EffectPTR_);
    Shiboken::Conversions::registerConverterName(SbkNatronEngineTypeConverters[SBK_NATRONENGINE_STD_LIST_EFFECTPTR_IDX], "std::list<Effect*>");
    Shiboken::Conversions::addPythonToCppValueConversion(SbkNatronEngineTypeConverters[SBK_NATRONENGINE_STD_LIST_EFFECTPTR_IDX],
        std_list_EffectPTR__PythonToCpp_std_list_EffectPTR_,
        is_std_list_EffectPTR__PythonToCpp_std_list_EffectPTR__Convertible);

    // Register converter for type 'std::map<ImageLayer,Effect*>'.
    SbkNatronEngineTypeConverters[SBK_NATRONENGINE_STD_MAP_IMAGELAYER_EFFECTPTR_IDX] = Shiboken::Conversions::createConverter(&PyDict_Type, std_map_ImageLayer_EffectPTR__CppToPython_std_map_ImageLayer_EffectPTR_);
    Shiboken::Conversions::registerConverterName(SbkNatronEngineTypeConverters[SBK_NATRONENGINE_STD_MAP_IMAGELAYER_EFFECTPTR_IDX], "std::map<ImageLayer,Effect*>");
    Shiboken::Conversions::addPythonToCppValueConversion(SbkNatronEngineTypeConverters[SBK_NATRONENGINE_STD_MAP_IMAGELAYER_EFFECTPTR_IDX],
        std_map_ImageLayer_EffectPTR__PythonToCpp_std_map_ImageLayer_EffectPTR_,
        is_std_map_ImageLayer_EffectPTR__PythonToCpp_std_map_ImageLayer_EffectPTR__Convertible);

    // Register converter for type 'const std::map<QString,NodeCreationProperty*>&'.
    SbkNatronEngineTypeConverters[SBK_NATRONENGINE_STD_MAP_QSTRING_NODECREATIONPROPERTYPTR_IDX] = Shiboken::Conversions::createConverter(&PyDict_Type, conststd_map_QString_NodeCreationPropertyPTR_REF_CppToPython_conststd_map_QString_NodeCreationPropertyPTR_REF);
    Shiboken::Conversions::registerConverterName(SbkNatronEngineTypeConverters[SBK_NATRONENGINE_STD_MAP_QSTRING_NODECREATIONPROPERTYPTR_IDX], "const std::map<QString,NodeCreationProperty*>&");
    Shiboken::Conversions::registerConverterName(SbkNatronEngineTypeConverters[SBK_NATRONENGINE_STD_MAP_QSTRING_NODECREATIONPROPERTYPTR_IDX], "std::map<QString,NodeCreationProperty*>");
    Shiboken::Conversions::addPythonToCppValueConversion(SbkNatronEngineTypeConverters[SBK_NATRONENGINE_STD_MAP_QSTRING_NODECREATIONPROPERTYPTR_IDX],
        conststd_map_QString_NodeCreationPropertyPTR_REF_PythonToCpp_conststd_map_QString_NodeCreationPropertyPTR_REF,
        is_conststd_map_QString_NodeCreationPropertyPTR_REF_PythonToCpp_conststd_map_QString_NodeCreationPropertyPTR_REF_Convertible);

    // Register converter for type 'std::list<QString>'.
    SbkNatronEngineTypeConverters[SBK_NATRONENGINE_STD_LIST_QSTRING_IDX] = Shiboken::Conversions::createConverter(&PyList_Type, std_list_QString__CppToPython_std_list_QString_);
    Shiboken::Conversions::registerConverterName(SbkNatronEngineTypeConverters[SBK_NATRONENGINE_STD_LIST_QSTRING_IDX], "std::list<QString>");
    Shiboken::Conversions::addPythonToCppValueConversion(SbkNatronEngineTypeConverters[SBK_NATRONENGINE_STD_LIST_QSTRING_IDX],
        std_list_QString__PythonToCpp_std_list_QString_,
        is_std_list_QString__PythonToCpp_std_list_QString__Convertible);

    // Register converter for type 'const std::list<int>&'.
    SbkNatronEngineTypeConverters[SBK_NATRONENGINE_STD_LIST_INT_IDX] = Shiboken::Conversions::createConverter(&PyList_Type, conststd_list_int_REF_CppToPython_conststd_list_int_REF);
    Shiboken::Conversions::registerConverterName(SbkNatronEngineTypeConverters[SBK_NATRONENGINE_STD_LIST_INT_IDX], "const std::list<int>&");
    Shiboken::Conversions::registerConverterName(SbkNatronEngineTypeConverters[SBK_NATRONENGINE_STD_LIST_INT_IDX], "std::list<int>");
    Shiboken::Conversions::addPythonToCppValueConversion(SbkNatronEngineTypeConverters[SBK_NATRONENGINE_STD_LIST_INT_IDX],
        conststd_list_int_REF_PythonToCpp_conststd_list_int_REF,
        is_conststd_list_int_REF_PythonToCpp_conststd_list_int_REF_Convertible);

<<<<<<< HEAD
    // Register converter for type 'std::vector<RectI>'.
    SbkNatronEngineTypeConverters[SBK_NATRONENGINE_STD_VECTOR_RECTI_IDX] = Shiboken::Conversions::createConverter(&PyList_Type, std_vector_RectI__CppToPython_std_vector_RectI_);
    Shiboken::Conversions::registerConverterName(SbkNatronEngineTypeConverters[SBK_NATRONENGINE_STD_VECTOR_RECTI_IDX], "std::vector<RectI>");
    Shiboken::Conversions::addPythonToCppValueConversion(SbkNatronEngineTypeConverters[SBK_NATRONENGINE_STD_VECTOR_RECTI_IDX],
        std_vector_RectI__PythonToCpp_std_vector_RectI_,
        is_std_vector_RectI__PythonToCpp_std_vector_RectI__Convertible);

    // Register converter for type 'std::pair<QString,QString>'.
    SbkNatronEngineTypeConverters[SBK_NATRONENGINE_STD_PAIR_QSTRING_QSTRING_IDX] = Shiboken::Conversions::createConverter(&PyList_Type, std_pair_QString_QString__CppToPython_std_pair_QString_QString_);
    Shiboken::Conversions::registerConverterName(SbkNatronEngineTypeConverters[SBK_NATRONENGINE_STD_PAIR_QSTRING_QSTRING_IDX], "std::pair<QString,QString>");
    Shiboken::Conversions::addPythonToCppValueConversion(SbkNatronEngineTypeConverters[SBK_NATRONENGINE_STD_PAIR_QSTRING_QSTRING_IDX],
        std_pair_QString_QString__PythonToCpp_std_pair_QString_QString_,
        is_std_pair_QString_QString__PythonToCpp_std_pair_QString_QString__Convertible);

    // Register converter for type 'const std::list<std::pair<QString,QString>>&'.
    SbkNatronEngineTypeConverters[SBK_NATRONENGINE_STD_LIST_STD_PAIR_QSTRING_QSTRING_IDX] = Shiboken::Conversions::createConverter(&PyList_Type, conststd_list_std_pair_QString_QString__REF_CppToPython_conststd_list_std_pair_QString_QString__REF);
    Shiboken::Conversions::registerConverterName(SbkNatronEngineTypeConverters[SBK_NATRONENGINE_STD_LIST_STD_PAIR_QSTRING_QSTRING_IDX], "const std::list<std::pair<QString,QString>>&");
    Shiboken::Conversions::registerConverterName(SbkNatronEngineTypeConverters[SBK_NATRONENGINE_STD_LIST_STD_PAIR_QSTRING_QSTRING_IDX], "std::list<std::pair<QString,QString>>");
    Shiboken::Conversions::addPythonToCppValueConversion(SbkNatronEngineTypeConverters[SBK_NATRONENGINE_STD_LIST_STD_PAIR_QSTRING_QSTRING_IDX],
        conststd_list_std_pair_QString_QString__REF_PythonToCpp_conststd_list_std_pair_QString_QString__REF,
        is_conststd_list_std_pair_QString_QString__REF_PythonToCpp_conststd_list_std_pair_QString_QString__REF_Convertible);

    // Register converter for type 'std::map<ImageLayer,Effect*>'.
    SbkNatronEngineTypeConverters[SBK_NATRONENGINE_STD_MAP_IMAGELAYER_EFFECTPTR_IDX] = Shiboken::Conversions::createConverter(&PyDict_Type, std_map_ImageLayer_EffectPTR__CppToPython_std_map_ImageLayer_EffectPTR_);
    Shiboken::Conversions::registerConverterName(SbkNatronEngineTypeConverters[SBK_NATRONENGINE_STD_MAP_IMAGELAYER_EFFECTPTR_IDX], "std::map<ImageLayer,Effect*>");
    Shiboken::Conversions::addPythonToCppValueConversion(SbkNatronEngineTypeConverters[SBK_NATRONENGINE_STD_MAP_IMAGELAYER_EFFECTPTR_IDX],
        std_map_ImageLayer_EffectPTR__PythonToCpp_std_map_ImageLayer_EffectPTR_,
        is_std_map_ImageLayer_EffectPTR__PythonToCpp_std_map_ImageLayer_EffectPTR__Convertible);

    // Register converter for type 'std::list<Track*>*'.
    SbkNatronEngineTypeConverters[SBK_NATRONENGINE_STD_LIST_TRACKPTR_IDX] = Shiboken::Conversions::createConverter(&PyList_Type, std_list_TrackPTR_PTR_CppToPython_std_list_TrackPTR_PTR);
    Shiboken::Conversions::registerConverterName(SbkNatronEngineTypeConverters[SBK_NATRONENGINE_STD_LIST_TRACKPTR_IDX], "std::list<Track*>*");
    Shiboken::Conversions::addPythonToCppValueConversion(SbkNatronEngineTypeConverters[SBK_NATRONENGINE_STD_LIST_TRACKPTR_IDX],
        std_list_TrackPTR_PTR_PythonToCpp_std_list_TrackPTR_PTR,
        is_std_list_TrackPTR_PTR_PythonToCpp_std_list_TrackPTR_PTR_Convertible);

=======
>>>>>>> 3ea63b79
    // Register converter for type 'QList<QVariant>'.
    SbkNatronEngineTypeConverters[SBK_NATRONENGINE_QLIST_QVARIANT_IDX] = Shiboken::Conversions::createConverter(&PyList_Type, _QList_QVariant__CppToPython__QList_QVariant_);
    Shiboken::Conversions::registerConverterName(SbkNatronEngineTypeConverters[SBK_NATRONENGINE_QLIST_QVARIANT_IDX], "QList<QVariant>");
    Shiboken::Conversions::addPythonToCppValueConversion(SbkNatronEngineTypeConverters[SBK_NATRONENGINE_QLIST_QVARIANT_IDX],
        _QList_QVariant__PythonToCpp__QList_QVariant_,
        is__QList_QVariant__PythonToCpp__QList_QVariant__Convertible);

    // Register converter for type 'QList<QString>'.
    SbkNatronEngineTypeConverters[SBK_NATRONENGINE_QLIST_QSTRING_IDX] = Shiboken::Conversions::createConverter(&PyList_Type, _QList_QString__CppToPython__QList_QString_);
    Shiboken::Conversions::registerConverterName(SbkNatronEngineTypeConverters[SBK_NATRONENGINE_QLIST_QSTRING_IDX], "QList<QString>");
    Shiboken::Conversions::addPythonToCppValueConversion(SbkNatronEngineTypeConverters[SBK_NATRONENGINE_QLIST_QSTRING_IDX],
        _QList_QString__PythonToCpp__QList_QString_,
        is__QList_QString__PythonToCpp__QList_QString__Convertible);

    // Register converter for type 'QMap<QString,QVariant>'.
    SbkNatronEngineTypeConverters[SBK_NATRONENGINE_QMAP_QSTRING_QVARIANT_IDX] = Shiboken::Conversions::createConverter(&PyDict_Type, _QMap_QString_QVariant__CppToPython__QMap_QString_QVariant_);
    Shiboken::Conversions::registerConverterName(SbkNatronEngineTypeConverters[SBK_NATRONENGINE_QMAP_QSTRING_QVARIANT_IDX], "QMap<QString,QVariant>");
    Shiboken::Conversions::addPythonToCppValueConversion(SbkNatronEngineTypeConverters[SBK_NATRONENGINE_QMAP_QSTRING_QVARIANT_IDX],
        _QMap_QString_QVariant__PythonToCpp__QMap_QString_QVariant_,
        is__QMap_QString_QVariant__PythonToCpp__QMap_QString_QVariant__Convertible);

    // Register primitive types converters.

    Shiboken::Module::registerTypes(module, SbkNatronEngineTypes);
    Shiboken::Module::registerTypeConverters(module, SbkNatronEngineTypeConverters);

    if (PyErr_Occurred()) {
        PyErr_Print();
        Py_FatalError("can't initialize module NatronEngine");
    }
    PySide::registerCleanupFunction(cleanTypesAttributes);
SBK_MODULE_INIT_FUNCTION_END<|MERGE_RESOLUTION|>--- conflicted
+++ resolved
@@ -35,8 +35,6 @@
 };
 
 // Classes initialization functions ------------------------------------------------------------
-<<<<<<< HEAD
-=======
 void init_ExprUtils(PyObject* module);
 void init_PyCoreApplication(PyObject* module);
 void init_Group(PyObject* module);
@@ -50,7 +48,6 @@
 void init_ItemBase(PyObject* module);
 void init_Layer(PyObject* module);
 void init_BezierCurve(PyObject* module);
->>>>>>> 3ea63b79
 void init_Roto(PyObject* module);
 void init_Track(PyObject* module);
 void init_Tracker(PyObject* module);
@@ -58,19 +55,7 @@
 void init_UserParamHolder(PyObject* module);
 void init_Effect(PyObject* module);
 void init_Param(PyObject* module);
-<<<<<<< HEAD
-void init_ButtonParam(PyObject* module);
-void init_SeparatorParam(PyObject* module);
-void init_GroupParam(PyObject* module);
-=======
->>>>>>> 3ea63b79
 void init_AnimatedParam(PyObject* module);
-void init_DoubleParam(PyObject* module);
-void init_Double2DParam(PyObject* module);
-void init_Double3DParam(PyObject* module);
-void init_ColorParam(PyObject* module);
-void init_ChoiceParam(PyObject* module);
-void init_BooleanParam(PyObject* module);
 void init_StringParamBase(PyObject* module);
 void init_PathParam(PyObject* module);
 void init_StringParam(PyObject* module);
@@ -79,13 +64,17 @@
 void init_IntParam(PyObject* module);
 void init_Int2DParam(PyObject* module);
 void init_Int3DParam(PyObject* module);
+void init_DoubleParam(PyObject* module);
+void init_Double2DParam(PyObject* module);
+void init_Double3DParam(PyObject* module);
+void init_ColorParam(PyObject* module);
+void init_ChoiceParam(PyObject* module);
+void init_BooleanParam(PyObject* module);
 void init_PageParam(PyObject* module);
+void init_ButtonParam(PyObject* module);
 void init_ParametricParam(PyObject* module);
-<<<<<<< HEAD
-=======
 void init_SeparatorParam(PyObject* module);
 void init_GroupParam(PyObject* module);
->>>>>>> 3ea63b79
 void init_Int2DTuple(PyObject* module);
 void init_Int3DTuple(PyObject* module);
 void init_Double2DTuple(PyObject* module);
@@ -93,22 +82,6 @@
 void init_ColorTuple(PyObject* module);
 void init_RectI(PyObject* module);
 void init_RectD(PyObject* module);
-<<<<<<< HEAD
-void init_PyCoreApplication(PyObject* module);
-void init_Group(PyObject* module);
-void init_App(PyObject* module);
-void init_Effect(PyObject* module);
-void init_AppSettings(PyObject* module);
-void init_NodeCreationProperty(PyObject* module);
-void init_IntNodeCreationProperty(PyObject* module);
-void init_BoolNodeCreationProperty(PyObject* module);
-void init_FloatNodeCreationProperty(PyObject* module);
-void init_StringNodeCreationProperty(PyObject* module);
-void init_ItemBase(PyObject* module);
-void init_Layer(PyObject* module);
-void init_BezierCurve(PyObject* module);
-=======
->>>>>>> 3ea63b79
 void init_NATRON_NAMESPACE(PyObject* module);
 
 // Required modules' type and converter arrays.
@@ -141,8 +114,6 @@
 
 // Container Type converters.
 
-<<<<<<< HEAD
-=======
 // C++ to Python conversion for type 'std::vector<RectI >'.
 static PyObject* std_vector_RectI__CppToPython_std_vector_RectI_(const void* cppIn) {
     ::std::vector<RectI >& cppInRef = *((::std::vector<RectI >*)cppIn);
@@ -304,7 +275,6 @@
     return 0;
 }
 
->>>>>>> 3ea63b79
 // C++ to Python conversion for type 'std::list<double > *'.
 static PyObject* std_list_double_PTR_CppToPython_std_list_double_PTR(const void* cppIn) {
     ::std::list<double >& cppInRef = *((::std::list<double >*)cppIn);
@@ -514,40 +484,6 @@
 static PythonToCppFunc is_conststd_vector_int_REF_PythonToCpp_conststd_vector_int_REF_Convertible(PyObject* pyIn) {
     if (Shiboken::Conversions::convertibleSequenceTypes(Shiboken::Conversions::PrimitiveTypeConverter<int>(), pyIn))
         return conststd_vector_int_REF_PythonToCpp_conststd_vector_int_REF;
-    return 0;
-}
-
-// C++ to Python conversion for type 'std::list<Param * >'.
-static PyObject* std_list_ParamPTR__CppToPython_std_list_ParamPTR_(const void* cppIn) {
-    ::std::list<Param * >& cppInRef = *((::std::list<Param * >*)cppIn);
-
-                    // TEMPLATE - stdListToPyList - START
-            PyObject* pyOut = PyList_New((int) cppInRef.size());
-            ::std::list<Param * >::const_iterator it = cppInRef.begin();
-            for (int idx = 0; it != cppInRef.end(); ++it, ++idx) {
-            ::Param* cppItem(*it);
-            PyList_SET_ITEM(pyOut, idx, Shiboken::Conversions::pointerToPython((SbkObjectType*)SbkNatronEngineTypes[SBK_PARAM_IDX], cppItem));
-            }
-            return pyOut;
-        // TEMPLATE - stdListToPyList - END
-
-}
-static void std_list_ParamPTR__PythonToCpp_std_list_ParamPTR_(PyObject* pyIn, void* cppOut) {
-    ::std::list<Param * >& cppOutRef = *((::std::list<Param * >*)cppOut);
-
-                    // TEMPLATE - pyListToStdList - START
-        for (int i = 0; i < PySequence_Size(pyIn); i++) {
-        Shiboken::AutoDecRef pyItem(PySequence_GetItem(pyIn, i));
-        ::Param* cppItem = ((::Param*)0);
-        Shiboken::Conversions::pythonToCppPointer((SbkObjectType*)SbkNatronEngineTypes[SBK_PARAM_IDX], pyItem, &(cppItem));
-        cppOutRef.push_back(cppItem);
-        }
-    // TEMPLATE - pyListToStdList - END
-
-}
-static PythonToCppFunc is_std_list_ParamPTR__PythonToCpp_std_list_ParamPTR__Convertible(PyObject* pyIn) {
-    if (Shiboken::Conversions::checkSequenceTypes(SbkNatronEngineTypes[SBK_PARAM_IDX], pyIn))
-        return std_list_ParamPTR__PythonToCpp_std_list_ParamPTR_;
     return 0;
 }
 
@@ -739,179 +675,6 @@
     return 0;
 }
 
-<<<<<<< HEAD
-// C++ to Python conversion for type 'std::vector<RectI >'.
-static PyObject* std_vector_RectI__CppToPython_std_vector_RectI_(const void* cppIn) {
-    ::std::vector<RectI >& cppInRef = *((::std::vector<RectI >*)cppIn);
-
-                    // TEMPLATE - stdVectorToPyList - START
-            ::std::vector<RectI >::size_type vectorSize = cppInRef.size();
-            PyObject* pyOut = PyList_New((int) vectorSize);
-            for (::std::vector<RectI >::size_type idx = 0; idx < vectorSize; ++idx) {
-            ::RectI cppItem(cppInRef[idx]);
-            PyList_SET_ITEM(pyOut, idx, Shiboken::Conversions::copyToPython((SbkObjectType*)SbkNatronEngineTypes[SBK_RECTI_IDX], &cppItem));
-            }
-            return pyOut;
-        // TEMPLATE - stdVectorToPyList - END
-
-}
-static void std_vector_RectI__PythonToCpp_std_vector_RectI_(PyObject* pyIn, void* cppOut) {
-    ::std::vector<RectI >& cppOutRef = *((::std::vector<RectI >*)cppOut);
-
-                    // TEMPLATE - pySeqToStdVector - START
-        int vectorSize = PySequence_Size(pyIn);
-        cppOutRef.reserve(vectorSize);
-        for (int idx = 0; idx < vectorSize; ++idx) {
-        Shiboken::AutoDecRef pyItem(PySequence_GetItem(pyIn, idx));
-        ::RectI cppItem = ::RectI();
-        Shiboken::Conversions::pythonToCppCopy((SbkObjectType*)SbkNatronEngineTypes[SBK_RECTI_IDX], pyItem, &(cppItem));
-        cppOutRef.push_back(cppItem);
-        }
-    // TEMPLATE - pySeqToStdVector - END
-
-}
-static PythonToCppFunc is_std_vector_RectI__PythonToCpp_std_vector_RectI__Convertible(PyObject* pyIn) {
-    if (Shiboken::Conversions::convertibleSequenceTypes((SbkObjectType*)SbkNatronEngineTypes[SBK_RECTI_IDX], pyIn))
-        return std_vector_RectI__PythonToCpp_std_vector_RectI_;
-    return 0;
-}
-
-// C++ to Python conversion for type 'std::pair<QString, QString >'.
-static PyObject* std_pair_QString_QString__CppToPython_std_pair_QString_QString_(const void* cppIn) {
-    ::std::pair<QString, QString >& cppInRef = *((::std::pair<QString, QString >*)cppIn);
-
-                    PyObject* pyOut = PyTuple_New(2);
-                    PyTuple_SET_ITEM(pyOut, 0, Shiboken::Conversions::copyToPython(SbkPySide_QtCoreTypeConverters[SBK_QSTRING_IDX], &cppInRef.first));
-                    PyTuple_SET_ITEM(pyOut, 1, Shiboken::Conversions::copyToPython(SbkPySide_QtCoreTypeConverters[SBK_QSTRING_IDX], &cppInRef.second));
-                    return pyOut;
-
-}
-static void std_pair_QString_QString__PythonToCpp_std_pair_QString_QString_(PyObject* pyIn, void* cppOut) {
-    ::std::pair<QString, QString >& cppOutRef = *((::std::pair<QString, QString >*)cppOut);
-
-                    Shiboken::Conversions::pythonToCppCopy(SbkPySide_QtCoreTypeConverters[SBK_QSTRING_IDX], PySequence_Fast_GET_ITEM(pyIn, 0), &(cppOutRef.first));
-                    Shiboken::Conversions::pythonToCppCopy(SbkPySide_QtCoreTypeConverters[SBK_QSTRING_IDX], PySequence_Fast_GET_ITEM(pyIn, 1), &(cppOutRef.second));
-
-}
-static PythonToCppFunc is_std_pair_QString_QString__PythonToCpp_std_pair_QString_QString__Convertible(PyObject* pyIn) {
-    if (Shiboken::Conversions::convertiblePairTypes(SbkPySide_QtCoreTypeConverters[SBK_QSTRING_IDX], false, SbkPySide_QtCoreTypeConverters[SBK_QSTRING_IDX], false, pyIn))
-        return std_pair_QString_QString__PythonToCpp_std_pair_QString_QString_;
-    return 0;
-}
-
-// C++ to Python conversion for type 'const std::list<std::pair<QString, QString > > &'.
-static PyObject* conststd_list_std_pair_QString_QString__REF_CppToPython_conststd_list_std_pair_QString_QString__REF(const void* cppIn) {
-    ::std::list<std::pair<QString, QString > >& cppInRef = *((::std::list<std::pair<QString, QString > >*)cppIn);
-
-                    // TEMPLATE - stdListToPyList - START
-            PyObject* pyOut = PyList_New((int) cppInRef.size());
-            ::std::list<std::pair<QString, QString > >::const_iterator it = cppInRef.begin();
-            for (int idx = 0; it != cppInRef.end(); ++it, ++idx) {
-            ::std::pair<QString, QString > cppItem(*it);
-            PyList_SET_ITEM(pyOut, idx, Shiboken::Conversions::copyToPython(SbkNatronEngineTypeConverters[SBK_NATRONENGINE_STD_PAIR_QSTRING_QSTRING_IDX], &cppItem));
-            }
-            return pyOut;
-        // TEMPLATE - stdListToPyList - END
-
-}
-static void conststd_list_std_pair_QString_QString__REF_PythonToCpp_conststd_list_std_pair_QString_QString__REF(PyObject* pyIn, void* cppOut) {
-    ::std::list<std::pair<QString, QString > >& cppOutRef = *((::std::list<std::pair<QString, QString > >*)cppOut);
-
-                    // TEMPLATE - pyListToStdList - START
-        for (int i = 0; i < PySequence_Size(pyIn); i++) {
-        Shiboken::AutoDecRef pyItem(PySequence_GetItem(pyIn, i));
-        ::std::pair<QString, QString > cppItem = ::std::pair<QString, QString >();
-        Shiboken::Conversions::pythonToCppCopy(SbkNatronEngineTypeConverters[SBK_NATRONENGINE_STD_PAIR_QSTRING_QSTRING_IDX], pyItem, &(cppItem));
-        cppOutRef.push_back(cppItem);
-        }
-    // TEMPLATE - pyListToStdList - END
-
-}
-static PythonToCppFunc is_conststd_list_std_pair_QString_QString__REF_PythonToCpp_conststd_list_std_pair_QString_QString__REF_Convertible(PyObject* pyIn) {
-    if (Shiboken::Conversions::convertibleSequenceTypes(SbkNatronEngineTypeConverters[SBK_NATRONENGINE_STD_PAIR_QSTRING_QSTRING_IDX], pyIn))
-        return conststd_list_std_pair_QString_QString__REF_PythonToCpp_conststd_list_std_pair_QString_QString__REF;
-    return 0;
-}
-
-// C++ to Python conversion for type 'std::map<ImageLayer, Effect * >'.
-static PyObject* std_map_ImageLayer_EffectPTR__CppToPython_std_map_ImageLayer_EffectPTR_(const void* cppIn) {
-    ::std::map<ImageLayer, Effect * >& cppInRef = *((::std::map<ImageLayer, Effect * >*)cppIn);
-
-                    // TEMPLATE - stdMapToPyDict - START
-            PyObject* pyOut = PyDict_New();
-            ::std::map<ImageLayer, Effect * >::const_iterator it = cppInRef.begin();
-            for (; it != cppInRef.end(); ++it) {
-            ::ImageLayer key = it->first;
-            ::Effect* value = it->second;
-            PyObject* pyKey = Shiboken::Conversions::copyToPython((SbkObjectType*)SbkNatronEngineTypes[SBK_IMAGELAYER_IDX], &key);
-            PyObject* pyValue = Shiboken::Conversions::pointerToPython((SbkObjectType*)SbkNatronEngineTypes[SBK_EFFECT_IDX], value);
-            PyDict_SetItem(pyOut, pyKey, pyValue);
-            Py_DECREF(pyKey);
-            Py_DECREF(pyValue);
-            }
-            return pyOut;
-        // TEMPLATE - stdMapToPyDict - END
-
-}
-static void std_map_ImageLayer_EffectPTR__PythonToCpp_std_map_ImageLayer_EffectPTR_(PyObject* pyIn, void* cppOut) {
-    ::std::map<ImageLayer, Effect * >& cppOutRef = *((::std::map<ImageLayer, Effect * >*)cppOut);
-
-                    // TEMPLATE - pyDictToStdMap - START
-        PyObject* key;
-        PyObject* value;
-        Py_ssize_t pos = 0;
-        while (PyDict_Next(pyIn, &pos, &key, &value)) {
-        ::ImageLayer cppKey = ::ImageLayer(::QString(), ::QString(), ::QStringList());
-        Shiboken::Conversions::pythonToCppCopy((SbkObjectType*)SbkNatronEngineTypes[SBK_IMAGELAYER_IDX], key, &(cppKey));
-        ::Effect* cppValue = ((::Effect*)0);
-        Shiboken::Conversions::pythonToCppPointer((SbkObjectType*)SbkNatronEngineTypes[SBK_EFFECT_IDX], value, &(cppValue));
-        cppOutRef.insert(std::make_pair(cppKey, cppValue));
-        }
-    // TEMPLATE - pyDictToStdMap - END
-
-}
-static PythonToCppFunc is_std_map_ImageLayer_EffectPTR__PythonToCpp_std_map_ImageLayer_EffectPTR__Convertible(PyObject* pyIn) {
-    if (Shiboken::Conversions::convertibleDictTypes(SBK_CONVERTER(SbkNatronEngineTypes[SBK_IMAGELAYER_IDX]), false, SBK_CONVERTER(SbkNatronEngineTypes[SBK_EFFECT_IDX]), true, pyIn))
-        return std_map_ImageLayer_EffectPTR__PythonToCpp_std_map_ImageLayer_EffectPTR_;
-    return 0;
-}
-
-// C++ to Python conversion for type 'std::list<Track * > *'.
-static PyObject* std_list_TrackPTR_PTR_CppToPython_std_list_TrackPTR_PTR(const void* cppIn) {
-    ::std::list<Track * >& cppInRef = *((::std::list<Track * >*)cppIn);
-
-                    // TEMPLATE - stdListToPyList - START
-            PyObject* pyOut = PyList_New((int) cppInRef.size());
-            ::std::list<Track * >::const_iterator it = cppInRef.begin();
-            for (int idx = 0; it != cppInRef.end(); ++it, ++idx) {
-            ::Track* cppItem(*it);
-            PyList_SET_ITEM(pyOut, idx, Shiboken::Conversions::pointerToPython((SbkObjectType*)SbkNatronEngineTypes[SBK_TRACK_IDX], cppItem));
-            }
-            return pyOut;
-        // TEMPLATE - stdListToPyList - END
-
-}
-static void std_list_TrackPTR_PTR_PythonToCpp_std_list_TrackPTR_PTR(PyObject* pyIn, void* cppOut) {
-    ::std::list<Track * >& cppOutRef = *((::std::list<Track * >*)cppOut);
-
-                    // TEMPLATE - pyListToStdList - START
-        for (int i = 0; i < PySequence_Size(pyIn); i++) {
-        Shiboken::AutoDecRef pyItem(PySequence_GetItem(pyIn, i));
-        ::Track* cppItem = ((::Track*)0);
-        Shiboken::Conversions::pythonToCppPointer((SbkObjectType*)SbkNatronEngineTypes[SBK_TRACK_IDX], pyItem, &(cppItem));
-        cppOutRef.push_back(cppItem);
-        }
-    // TEMPLATE - pyListToStdList - END
-
-}
-static PythonToCppFunc is_std_list_TrackPTR_PTR_PythonToCpp_std_list_TrackPTR_PTR_Convertible(PyObject* pyIn) {
-    if (Shiboken::Conversions::checkSequenceTypes(SbkNatronEngineTypes[SBK_TRACK_IDX], pyIn))
-        return std_list_TrackPTR_PTR_PythonToCpp_std_list_TrackPTR_PTR;
-    return 0;
-}
-
-=======
->>>>>>> 3ea63b79
 // C++ to Python conversion for type 'QList<QVariant >'.
 static PyObject* _QList_QVariant__CppToPython__QList_QVariant_(const void* cppIn) {
     ::QList<QVariant >& cppInRef = *((::QList<QVariant >*)cppIn);
@@ -1070,8 +833,6 @@
 #endif
 
     // Initialize classes in the type system
-<<<<<<< HEAD
-=======
     init_ExprUtils(module);
     init_PyCoreApplication(module);
     init_Group(module);
@@ -1085,7 +846,6 @@
     init_ItemBase(module);
     init_Layer(module);
     init_BezierCurve(module);
->>>>>>> 3ea63b79
     init_Roto(module);
     init_Track(module);
     init_Tracker(module);
@@ -1093,19 +853,7 @@
     init_UserParamHolder(module);
     init_Effect(module);
     init_Param(module);
-<<<<<<< HEAD
-    init_ButtonParam(module);
-    init_SeparatorParam(module);
-    init_GroupParam(module);
-=======
->>>>>>> 3ea63b79
     init_AnimatedParam(module);
-    init_DoubleParam(module);
-    init_Double2DParam(module);
-    init_Double3DParam(module);
-    init_ColorParam(module);
-    init_ChoiceParam(module);
-    init_BooleanParam(module);
     init_StringParamBase(module);
     init_PathParam(module);
     init_StringParam(module);
@@ -1114,13 +862,17 @@
     init_IntParam(module);
     init_Int2DParam(module);
     init_Int3DParam(module);
+    init_DoubleParam(module);
+    init_Double2DParam(module);
+    init_Double3DParam(module);
+    init_ColorParam(module);
+    init_ChoiceParam(module);
+    init_BooleanParam(module);
     init_PageParam(module);
+    init_ButtonParam(module);
     init_ParametricParam(module);
-<<<<<<< HEAD
-=======
     init_SeparatorParam(module);
     init_GroupParam(module);
->>>>>>> 3ea63b79
     init_Int2DTuple(module);
     init_Int3DTuple(module);
     init_Double2DTuple(module);
@@ -1128,22 +880,6 @@
     init_ColorTuple(module);
     init_RectI(module);
     init_RectD(module);
-<<<<<<< HEAD
-    init_PyCoreApplication(module);
-    init_Group(module);
-    init_App(module);
-    init_Effect(module);
-    init_AppSettings(module);
-    init_NodeCreationProperty(module);
-    init_IntNodeCreationProperty(module);
-    init_BoolNodeCreationProperty(module);
-    init_FloatNodeCreationProperty(module);
-    init_StringNodeCreationProperty(module);
-    init_ItemBase(module);
-    init_Layer(module);
-    init_BezierCurve(module);
-=======
->>>>>>> 3ea63b79
     init_NATRON_NAMESPACE(module);
 
     // Register converter for type 'NatronEngine.std::size_t'.
@@ -1155,8 +891,6 @@
         is_PyLong_PythonToCpp_std_size_t_Convertible);
 
 
-<<<<<<< HEAD
-=======
     // Register converter for type 'std::vector<RectI>'.
     SbkNatronEngineTypeConverters[SBK_NATRONENGINE_STD_VECTOR_RECTI_IDX] = Shiboken::Conversions::createConverter(&PyList_Type, std_vector_RectI__CppToPython_std_vector_RectI_);
     Shiboken::Conversions::registerConverterName(SbkNatronEngineTypeConverters[SBK_NATRONENGINE_STD_VECTOR_RECTI_IDX], "std::vector<RectI>");
@@ -1193,7 +927,6 @@
         std_list_ParamPTR__PythonToCpp_std_list_ParamPTR_,
         is_std_list_ParamPTR__PythonToCpp_std_list_ParamPTR__Convertible);
 
->>>>>>> 3ea63b79
     // Register converter for type 'std::list<double>*'.
     SbkNatronEngineTypeConverters[SBK_NATRONENGINE_STD_LIST_DOUBLE_IDX] = Shiboken::Conversions::createConverter(&PyList_Type, std_list_double_PTR_CppToPython_std_list_double_PTR);
     Shiboken::Conversions::registerConverterName(SbkNatronEngineTypeConverters[SBK_NATRONENGINE_STD_LIST_DOUBLE_IDX], "std::list<double>*");
@@ -1240,13 +973,6 @@
         conststd_vector_int_REF_PythonToCpp_conststd_vector_int_REF,
         is_conststd_vector_int_REF_PythonToCpp_conststd_vector_int_REF_Convertible);
 
-    // Register converter for type 'std::list<Param*>'.
-    SbkNatronEngineTypeConverters[SBK_NATRONENGINE_STD_LIST_PARAMPTR_IDX] = Shiboken::Conversions::createConverter(&PyList_Type, std_list_ParamPTR__CppToPython_std_list_ParamPTR_);
-    Shiboken::Conversions::registerConverterName(SbkNatronEngineTypeConverters[SBK_NATRONENGINE_STD_LIST_PARAMPTR_IDX], "std::list<Param*>");
-    Shiboken::Conversions::addPythonToCppValueConversion(SbkNatronEngineTypeConverters[SBK_NATRONENGINE_STD_LIST_PARAMPTR_IDX],
-        std_list_ParamPTR__PythonToCpp_std_list_ParamPTR_,
-        is_std_list_ParamPTR__PythonToCpp_std_list_ParamPTR__Convertible);
-
     // Register converter for type 'std::list<Effect*>'.
     SbkNatronEngineTypeConverters[SBK_NATRONENGINE_STD_LIST_EFFECTPTR_IDX] = Shiboken::Conversions::createConverter(&PyList_Type, std_list_EffectPTR__CppToPython_std_list_EffectPTR_);
     Shiboken::Conversions::registerConverterName(SbkNatronEngineTypeConverters[SBK_NATRONENGINE_STD_LIST_EFFECTPTR_IDX], "std::list<Effect*>");
@@ -1284,45 +1010,6 @@
         conststd_list_int_REF_PythonToCpp_conststd_list_int_REF,
         is_conststd_list_int_REF_PythonToCpp_conststd_list_int_REF_Convertible);
 
-<<<<<<< HEAD
-    // Register converter for type 'std::vector<RectI>'.
-    SbkNatronEngineTypeConverters[SBK_NATRONENGINE_STD_VECTOR_RECTI_IDX] = Shiboken::Conversions::createConverter(&PyList_Type, std_vector_RectI__CppToPython_std_vector_RectI_);
-    Shiboken::Conversions::registerConverterName(SbkNatronEngineTypeConverters[SBK_NATRONENGINE_STD_VECTOR_RECTI_IDX], "std::vector<RectI>");
-    Shiboken::Conversions::addPythonToCppValueConversion(SbkNatronEngineTypeConverters[SBK_NATRONENGINE_STD_VECTOR_RECTI_IDX],
-        std_vector_RectI__PythonToCpp_std_vector_RectI_,
-        is_std_vector_RectI__PythonToCpp_std_vector_RectI__Convertible);
-
-    // Register converter for type 'std::pair<QString,QString>'.
-    SbkNatronEngineTypeConverters[SBK_NATRONENGINE_STD_PAIR_QSTRING_QSTRING_IDX] = Shiboken::Conversions::createConverter(&PyList_Type, std_pair_QString_QString__CppToPython_std_pair_QString_QString_);
-    Shiboken::Conversions::registerConverterName(SbkNatronEngineTypeConverters[SBK_NATRONENGINE_STD_PAIR_QSTRING_QSTRING_IDX], "std::pair<QString,QString>");
-    Shiboken::Conversions::addPythonToCppValueConversion(SbkNatronEngineTypeConverters[SBK_NATRONENGINE_STD_PAIR_QSTRING_QSTRING_IDX],
-        std_pair_QString_QString__PythonToCpp_std_pair_QString_QString_,
-        is_std_pair_QString_QString__PythonToCpp_std_pair_QString_QString__Convertible);
-
-    // Register converter for type 'const std::list<std::pair<QString,QString>>&'.
-    SbkNatronEngineTypeConverters[SBK_NATRONENGINE_STD_LIST_STD_PAIR_QSTRING_QSTRING_IDX] = Shiboken::Conversions::createConverter(&PyList_Type, conststd_list_std_pair_QString_QString__REF_CppToPython_conststd_list_std_pair_QString_QString__REF);
-    Shiboken::Conversions::registerConverterName(SbkNatronEngineTypeConverters[SBK_NATRONENGINE_STD_LIST_STD_PAIR_QSTRING_QSTRING_IDX], "const std::list<std::pair<QString,QString>>&");
-    Shiboken::Conversions::registerConverterName(SbkNatronEngineTypeConverters[SBK_NATRONENGINE_STD_LIST_STD_PAIR_QSTRING_QSTRING_IDX], "std::list<std::pair<QString,QString>>");
-    Shiboken::Conversions::addPythonToCppValueConversion(SbkNatronEngineTypeConverters[SBK_NATRONENGINE_STD_LIST_STD_PAIR_QSTRING_QSTRING_IDX],
-        conststd_list_std_pair_QString_QString__REF_PythonToCpp_conststd_list_std_pair_QString_QString__REF,
-        is_conststd_list_std_pair_QString_QString__REF_PythonToCpp_conststd_list_std_pair_QString_QString__REF_Convertible);
-
-    // Register converter for type 'std::map<ImageLayer,Effect*>'.
-    SbkNatronEngineTypeConverters[SBK_NATRONENGINE_STD_MAP_IMAGELAYER_EFFECTPTR_IDX] = Shiboken::Conversions::createConverter(&PyDict_Type, std_map_ImageLayer_EffectPTR__CppToPython_std_map_ImageLayer_EffectPTR_);
-    Shiboken::Conversions::registerConverterName(SbkNatronEngineTypeConverters[SBK_NATRONENGINE_STD_MAP_IMAGELAYER_EFFECTPTR_IDX], "std::map<ImageLayer,Effect*>");
-    Shiboken::Conversions::addPythonToCppValueConversion(SbkNatronEngineTypeConverters[SBK_NATRONENGINE_STD_MAP_IMAGELAYER_EFFECTPTR_IDX],
-        std_map_ImageLayer_EffectPTR__PythonToCpp_std_map_ImageLayer_EffectPTR_,
-        is_std_map_ImageLayer_EffectPTR__PythonToCpp_std_map_ImageLayer_EffectPTR__Convertible);
-
-    // Register converter for type 'std::list<Track*>*'.
-    SbkNatronEngineTypeConverters[SBK_NATRONENGINE_STD_LIST_TRACKPTR_IDX] = Shiboken::Conversions::createConverter(&PyList_Type, std_list_TrackPTR_PTR_CppToPython_std_list_TrackPTR_PTR);
-    Shiboken::Conversions::registerConverterName(SbkNatronEngineTypeConverters[SBK_NATRONENGINE_STD_LIST_TRACKPTR_IDX], "std::list<Track*>*");
-    Shiboken::Conversions::addPythonToCppValueConversion(SbkNatronEngineTypeConverters[SBK_NATRONENGINE_STD_LIST_TRACKPTR_IDX],
-        std_list_TrackPTR_PTR_PythonToCpp_std_list_TrackPTR_PTR,
-        is_std_list_TrackPTR_PTR_PythonToCpp_std_list_TrackPTR_PTR_Convertible);
-
-=======
->>>>>>> 3ea63b79
     // Register converter for type 'QList<QVariant>'.
     SbkNatronEngineTypeConverters[SBK_NATRONENGINE_QLIST_QVARIANT_IDX] = Shiboken::Conversions::createConverter(&PyList_Type, _QList_QVariant__CppToPython__QList_QVariant_);
     Shiboken::Conversions::registerConverterName(SbkNatronEngineTypeConverters[SBK_NATRONENGINE_QLIST_QVARIANT_IDX], "QList<QVariant>");
