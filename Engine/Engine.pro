#This Source Code Form is subject to the terms of the Mozilla Public
#License, v. 2.0. If a copy of the MPL was not distributed with this
#file, You can obtain one at http://mozilla.org/MPL/2.0/.


TARGET = Engine
TEMPLATE = lib
CONFIG += staticlib
CONFIG += moc
CONFIG += boost qt expat cairo python
QT += core network
greaterThan(QT_MAJOR_VERSION, 4): QT += concurrent
QT -= gui


precompile_header {
  # Use Precompiled headers (PCH)
  # we specify PRECOMPILED_DIR, or qmake places precompiled headers in Natron/c++.pch, thus blocking the creation of the Unix executable
  PRECOMPILED_DIR = pch
  PRECOMPILED_HEADER = pch.h
}

include(../global.pri)
include(../config.pri)


#OpenFX C api includes and OpenFX c++ layer includes that are located in the submodule under /libs/OpenFX
INCLUDEPATH += $$PWD/../libs/OpenFX/include
DEPENDPATH  += $$PWD/../libs/OpenFX/include
INCLUDEPATH += $$PWD/../libs/OpenFX_extensions
DEPENDPATH  += $$PWD/../libs/OpenFX_extensions
INCLUDEPATH += $$PWD/../libs/OpenFX/HostSupport/include
DEPENDPATH  += $$PWD/../libs/OpenFX/HostSupport/include
INCLUDEPATH += $$PWD/..
INCLUDEPATH += $$PWD/../libs/SequenceParsing

DEPENDPATH += $$PWD/../Global

win32-msvc* {
	CONFIG(64bit) {
		QMAKE_LFLAGS += /MACHINE:X64
	} else {
		QMAKE_LFLAGS += /MACHINE:X86
	}
}

SOURCES += \
    AppInstance.cpp \
    AppInstanceWrapper.cpp \
    AppManager.cpp \
    BlockingBackgroundRender.cpp \
    Curve.cpp \
    CurveSerialization.cpp \
    DiskCacheNode.cpp \
    EffectInstance.cpp \
    FileDownloader.cpp \
    FileSystemModel.cpp \
    FrameEntry.cpp \
    FrameKey.cpp \
    FrameParamsSerialization.cpp \
    Hash64.cpp \
    HistogramCPU.cpp \
    Image.cpp \
    ImageKey.cpp \
    ImageParamsSerialization.cpp \
    Interpolation.cpp \
    Knob.cpp \
    KnobSerialization.cpp \
    KnobFactory.cpp \
    KnobFile.cpp \
    KnobTypes.cpp \
    LibraryBinary.cpp \
    Log.cpp \
    Lut.cpp \
    MemoryFile.cpp \
    Node.cpp \
    NodeWrapper.cpp \
    NonKeyParams.cpp \
    NonKeyParamsSerialization.cpp \
    NodeSerialization.cpp \
    NoOp.cpp \
    OfxClipInstance.cpp \
    OfxHost.cpp \
    OfxImageEffectInstance.cpp \
    OfxEffectInstance.cpp \
    OfxMemory.cpp \
    OfxOverlayInteract.cpp \
    OfxParamInstance.cpp \
    OutputSchedulerThread.cpp \
    ParameterWrapper.cpp \
    Plugin.cpp \
    PluginMemory.cpp \
    ProcessHandler.cpp \
    Project.cpp \
    ProjectPrivate.cpp \
    ProjectSerialization.cpp \
    RotoContext.cpp \
    RotoSerialization.cpp  \
    Settings.cpp \
    StandardPaths.cpp \
    StringAnimationManager.cpp \
    TimeLine.cpp \
    Timer.cpp \
    Transform.cpp \
    ViewerInstance.cpp \
    ../libs/SequenceParsing/SequenceParsing.cpp \
    NatronEngine/natronengine_module_wrapper.cpp \
    NatronEngine/natron_wrapper.cpp \
    NatronEngine/app_wrapper.cpp \
    NatronEngine/effect_wrapper.cpp \
    NatronEngine/intparam_wrapper.cpp \
    NatronEngine/param_wrapper.cpp \
    NatronEngine/doubleparam_wrapper.cpp \
    NatronEngine/colortuple_wrapper.cpp \
    NatronEngine/double2dparam_wrapper.cpp \
    NatronEngine/double2dtuple_wrapper.cpp \
    NatronEngine/double3dparam_wrapper.cpp \
    NatronEngine/double3dtuple_wrapper.cpp \
    NatronEngine/int2dparam_wrapper.cpp \
    NatronEngine/int2dtuple_wrapper.cpp \
    NatronEngine/int3dparam_wrapper.cpp \
    NatronEngine/int3dtuple_wrapper.cpp \
    NatronEngine/colorparam_wrapper.cpp \
    NatronEngine/booleanparam_wrapper.cpp \
    NatronEngine/buttonparam_wrapper.cpp \
    NatronEngine/choiceparam_wrapper.cpp \
    NatronEngine/fileparam_wrapper.cpp \
    NatronEngine/outputfileparam_wrapper.cpp \
    NatronEngine/stringparam_wrapper.cpp \
    NatronEngine/stringparambase_wrapper.cpp \
    NatronEngine/pathparam_wrapper.cpp \
    NatronEngine/animatedparam_wrapper.cpp \
    NatronEngine/parametricparam_wrapper.cpp

HEADERS += \
    AppInstance.h \
    AppInstanceWrapper.h \
    AppManager.h \
    BlockingBackgroundRender.h \
    Cache.h \
    CacheEntry.h \
    Curve.h \
    CurveSerialization.h \
    CurvePrivate.h \
<<<<<<< HEAD
    ChannelSet.h \
    DockablePanelI.h \
=======
>>>>>>> 52c1da6a
    DiskCacheNode.h \
    EffectInstance.h \
    FileDownloader.h \
    FileSystemModel.h \
    Format.h \
    FrameEntry.h \
    FrameKey.h \
    FrameEntrySerialization.h \
    FrameParams.h \
    FrameParamsSerialization.h \
    GlobalFunctionsWrapper.h \
    Hash64.h \
    HistogramCPU.h \
    ImageInfo.h \
    Image.h \
    ImageKey.h \
    ImageLocker.h \
    ImageSerialization.h \
    ImageParams.h \
    ImageParamsSerialization.h \
    Interpolation.h \
    KeyHelper.h \
    Knob.h \
    KnobGuiI.h \
    KnobImpl.h \
    KnobSerialization.h \
    KnobFactory.h \
    KnobFile.h \
    KnobTypes.h \
    LibraryBinary.h \
    Log.h \
    LRUHashTable.h \
    Lut.h \
    MemoryFile.h \
    Node.h \
    NodeWrapper.h \
    NodeGuiI.h \
    NonKeyParams.h \
    NonKeyParamsSerialization.h \
    NodeSerialization.h \
    NoOp.h \
    OfxClipInstance.h \
    OfxHost.h \
    OfxImageEffectInstance.h \
    OfxEffectInstance.h \
    OfxOverlayInteract.h \
    OfxMemory.h \
    OfxParamInstance.h \
    OpenGLViewerI.h \
    OutputSchedulerThread.h \
    OverlaySupport.h \
    ParameterWrapper.h \
    Plugin.h \
    PluginMemory.h \
    ProcessHandler.h \
    Project.h \
    ProjectPrivate.h \
    ProjectSerialization.h \
    Pyside_Engine_Python.h \
    Rect.h \
    RotoContext.h \
    RotoContextPrivate.h \
    RotoSerialization.h \
    Settings.h \
    Singleton.h \
    StandardPaths.h \
    StringAnimationManager.h \
    TextureRect.h \
    TextureRectSerialization.h \
    ThreadStorage.h \
    TimeLine.h \
    Timer.h \
    Transform.h \
    Variant.h \
    ViewerInstance.h \
    ViewerInstancePrivate.h \
    ../Global/Enums.h \
    ../Global/GitVersion.h \
    ../Global/GLIncludes.h \
    ../Global/GlobalDefines.h \
    ../Global/KeySymbols.h \
    ../Global/Macros.h \
    ../Global/MemoryInfo.h \
    ../Global/QtCompat.h \
    ../libs/SequenceParsing/SequenceParsing.h \
    ../libs/OpenFX/include/ofxCore.h \
    ../libs/OpenFX/include/ofxDialog.h \
    ../libs/OpenFX/include/ofxImageEffect.h \
    ../libs/OpenFX/include/ofxInteract.h \
    ../libs/OpenFX/include/ofxKeySyms.h \
    ../libs/OpenFX/include/ofxMemory.h \
    ../libs/OpenFX/include/ofxMessage.h \
    ../libs/OpenFX/include/ofxMultiThread.h \
    ../libs/OpenFX/include/ofxNatron.h \
    ../libs/OpenFX/include/ofxOpenGLRender.h \
    ../libs/OpenFX/include/ofxParam.h \
    ../libs/OpenFX/include/ofxParametricParam.h \
    ../libs/OpenFX/include/ofxPixels.h \
    ../libs/OpenFX/include/ofxProgress.h \
    ../libs/OpenFX/include/ofxProperty.h \
    ../libs/OpenFX/include/ofxSonyVegas.h \
    ../libs/OpenFX/include/ofxTimeLine.h \
    ../libs/OpenFX/include/nuke/camera.h \
    ../libs/OpenFX/include/nuke/fnOfxExtensions.h \
    ../libs/OpenFX/include/nuke/fnPublicOfxExtensions.h \
    ../libs/OpenFX/include/tuttle/ofxReadWrite.h \
    ../libs/OpenFX_extensions/ofxhParametricParam.h \
    NatronEngine/natronengine_python.h \
    NatronEngine/natron_wrapper.h \
    NatronEngine/app_wrapper.h \
    NatronEngine/effect_wrapper.h \
    NatronEngine/intparam_wrapper.h \
    NatronEngine/param_wrapper.h \
    NatronEngine/doubleparam_wrapper.h \
    NatronEngine/colortuple_wrapper.h \
    NatronEngine/double2dparam_wrapper.h \
    NatronEngine/double2dtuple_wrapper.h \
    NatronEngine/double3dparam_wrapper.h \
    NatronEngine/double3dtuple_wrapper.h \
    NatronEngine/int2dparam_wrapper.h \
    NatronEngine/int2dtuple_wrapper.h \
    NatronEngine/int3dparam_wrapper.h \
    NatronEngine/int3dtuple_wrapper.h \
    NatronEngine/colorparam_wrapper.h \
    NatronEngine/booleanparam_wrapper.h \
    NatronEngine/buttonparam_wrapper.h \
    NatronEngine/choiceparam_wrapper.h \
    NatronEngine/fileparam_wrapper.h \
    NatronEngine/outputfileparam_wrapper.h \
    NatronEngine/stringparam_wrapper.h \
    NatronEngine/stringparambase_wrapper.h \
    NatronEngine/pathparam_wrapper.h \
    NatronEngine/animatedparam_wrapper.h \
    NatronEngine/parametricparam_wrapper.h


OTHER_FILES += \
    typesystem_engine.xml
<|MERGE_RESOLUTION|>--- conflicted
+++ resolved
@@ -142,11 +142,7 @@
     Curve.h \
     CurveSerialization.h \
     CurvePrivate.h \
-<<<<<<< HEAD
-    ChannelSet.h \
     DockablePanelI.h \
-=======
->>>>>>> 52c1da6a
     DiskCacheNode.h \
     EffectInstance.h \
     FileDownloader.h \
