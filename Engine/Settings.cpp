--- conflicted
+++ resolved
@@ -2183,7 +2183,6 @@
     _diskCachePath->setMultiPath(false);
 
     QString defaultLocation = StandardPaths::writableLocation(StandardPaths::eStandardLocationCache);
-<<<<<<< HEAD
     QString diskCacheTt( tr("This is the location where the disk cache is. "
                             "This variable should point to your fastest disk. "
                             "You may override this setting by setting the NATRON_DISK_CACHE_PATH system environment variable when before launching Natron. "
@@ -2194,12 +2193,6 @@
 
     _diskCachePath->setHintToolTip(diskCacheTt);
     _knobsRequiringRestart.insert(_diskCachePath);
-=======
-    QString diskCacheTt( tr("WARNING: Changing this parameter requires a restart of the application. \n"
-                            "This points to the location where %1 on-disk caches will be. "
-                            "This variable should point to your fastest disk. If the parameter is left empty or the location set is invalid, "
-                            "the default location will be used. The default location is: \n").arg( QString::fromUtf8(NATRON_APPLICATION_NAME) ) );
->>>>>>> 8dcbafed
 
     _cachingTab->addKnob(_diskCachePath);
 
