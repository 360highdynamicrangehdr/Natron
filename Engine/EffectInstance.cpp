/* ***** BEGIN LICENSE BLOCK *****
 * This file is part of Natron <http://www.natron.fr/>,
 * Copyright (C) 2016 INRIA and Alexandre Gauthier-Foichat
 *
 * Natron is free software: you can redistribute it and/or modify
 * it under the terms of the GNU General Public License as published by
 * the Free Software Foundation; either version 2 of the License, or
 * (at your option) any later version.
 *
 * Natron is distributed in the hope that it will be useful,
 * but WITHOUT ANY WARRANTY; without even the implied warranty of
 * MERCHANTABILITY or FITNESS FOR A PARTICULAR PURPOSE.  See the
 * GNU General Public License for more details.
 *
 * You should have received a copy of the GNU General Public License
 * along with Natron.  If not, see <http://www.gnu.org/licenses/gpl-2.0.html>
 * ***** END LICENSE BLOCK ***** */

// ***** BEGIN PYTHON BLOCK *****
// from <https://docs.python.org/3/c-api/intro.html#include-files>:
// "Since Python may define some pre-processor definitions which affect the standard headers on some systems, you must include Python.h before any standard headers are included."
#include <Python.h>
// ***** END PYTHON BLOCK *****

#include "EffectInstance.h"
#include "EffectInstancePrivate.h"

#include <map>
#include <sstream>
#include <algorithm> // min, max
#include <fstream>
#include <bitset>
#include <cassert>
#include <stdexcept>

#if !defined(SBK_RUN) && !defined(Q_MOC_RUN)
GCC_DIAG_UNUSED_LOCAL_TYPEDEFS_OFF
// /usr/local/include/boost/bind/arg.hpp:37:9: warning: unused typedef 'boost_static_assert_typedef_37' [-Wunused-local-typedef]
#include <boost/bind.hpp>
#include <boost/algorithm/string/predicate.hpp>
#include <boost/scoped_ptr.hpp>
GCC_DIAG_UNUSED_LOCAL_TYPEDEFS_ON
#endif

#include <QtCore/QReadWriteLock>
#include <QtCore/QCoreApplication>
#include <QtConcurrentMap> // QtCore on Qt4, QtConcurrent on Qt5
#include <QtConcurrentRun> // QtCore on Qt4, QtConcurrent on Qt5

#include <SequenceParsing.h>

#include "Global/MemoryInfo.h"
#include "Global/QtCompat.h"

#include "Engine/AbortableRenderInfo.h"
#include "Engine/AppInstance.h"
#include "Engine/AppManager.h"
#include "Engine/BlockingBackgroundRender.h"
#include "Engine/DiskCacheNode.h"
#include "Engine/EffectOpenGLContextData.h"
#include "Engine/Image.h"
#include "Engine/ImageParams.h"
#include "Engine/KnobFile.h"
#include "Engine/KnobTypes.h"
#include "Engine/Log.h"
#include "Engine/Node.h"
#include "Engine/OfxEffectInstance.h"
#include "Engine/OfxEffectInstance.h"
#include "Engine/OfxOverlayInteract.h"
#include "Engine/OfxImageEffectInstance.h"
#include "Engine/GPUContextPool.h"
#include "Engine/OSGLContext.h"
#include "Engine/OutputSchedulerThread.h"
#include "Engine/PluginMemory.h"
#include "Engine/Project.h"
#include "Engine/RenderStats.h"
#include "Engine/RotoContext.h"
#include "Engine/RotoDrawableItem.h"
#include "Engine/ReadNode.h"
#include "Engine/Settings.h"
#include "Engine/Timer.h"
#include "Engine/Transform.h"
#include "Engine/UndoCommand.h"
#include "Engine/ViewIdx.h"
#include "Engine/ViewerInstance.h"

//#define NATRON_ALWAYS_ALLOCATE_FULL_IMAGE_BOUNDS


NATRON_NAMESPACE_ENTER;


class KnobFile;

void
EffectInstance::addThreadLocalInputImageTempPointer(int inputNb,
                                                    const ImagePtr & img)
{
    _imp->addInputImageTempPointer(inputNb, img);
}

EffectInstance::EffectInstance(const NodePtr& node)
    : NamedKnobHolder( node ? node->getApp() : AppInstancePtr() )
    , _node(node)
    , _imp( new Implementation(this) )
{
    if (node) {
        if ( !node->isRenderScaleSupportEnabledForPlugin() ) {
            setSupportsRenderScaleMaybe(eSupportsNo);
        }
    }
}

EffectInstance::EffectInstance(const EffectInstance& other)
    : NamedKnobHolder(other)
    , _node( other.getNode() )
    , _imp( new Implementation(*other._imp) )
{
    _imp->_publicInterface = this;
}

EffectInstance::~EffectInstance()
{
}

void
EffectInstance::lock(const ImagePtr & entry)
{
    NodePtr n = _node.lock();

    n->lock(entry);
}

bool
EffectInstance::tryLock(const ImagePtr & entry)
{
    NodePtr n = _node.lock();

    return n->tryLock(entry);
}

void
EffectInstance::unlock(const ImagePtr & entry)
{
    NodePtr n = _node.lock();

    n->unlock(entry);
}

void
EffectInstance::clearPluginMemoryChunks()
{
    // This will remove the mem from the pluginMemoryChunks list
    QMutexLocker l(&_imp->pluginMemoryChunksMutex);
    for (PluginMemoryWPtrList::iterator it = _imp->pluginMemoryChunks.begin(); it != _imp->pluginMemoryChunks.end(); ++it) {
        PluginMemoryPtr mem = it->lock();
        if (!mem) {
            continue;
        }
        mem->setUnregisterOnDestructor(false);
    }
    _imp->pluginMemoryChunks.clear();
}

#ifdef DEBUG
void
EffectInstance::setCanSetValue(bool can)
{
    _imp->tlsData->getOrCreateTLSData()->canSetValue.push_back(can);
}

void
EffectInstance::invalidateCanSetValueFlag()
{
    EffectDataTLSPtr tls = _imp->tlsData->getTLSData();

    assert(tls);
    assert( !tls->canSetValue.empty() );
    tls->canSetValue.pop_back();
}

bool
EffectInstance::isDuringActionThatCanSetValue() const
{
    EffectDataTLSPtr tls = _imp->tlsData->getTLSData();

    if (!tls) {
        return true;
    }
    if ( tls->canSetValue.empty() ) {
        return true;
    }

    return tls->canSetValue.back();
}

#endif //DEBUG

void
EffectInstance::setNodeRequestThreadLocal(const NodeFrameRequestPtr & nodeRequest)
{
    EffectDataTLSPtr tls = _imp->tlsData->getTLSData();

    if (!tls) {
        assert(false);

        return;
    }
    std::list<ParallelRenderArgsPtr >& argsList = tls->frameArgs;
    if ( argsList.empty() ) {
        return;
    }
    argsList.back()->request = nodeRequest;
}

void
EffectInstance::setParallelRenderArgsTLS(const SetParallelRenderTLSArgsPtr& inArgs)
{
    EffectDataTLSPtr tls = _imp->tlsData->getOrCreateTLSData();
    std::list<ParallelRenderArgsPtr >& argsList = tls->frameArgs;
    ParallelRenderArgsPtr args(new ParallelRenderArgs);

    args->time = inArgs->time;
    args->timeline = inArgs->timeline;
    args->view = inArgs->view;
    args->isRenderResponseToUserInteraction = inArgs->isRenderUserInteraction;
    args->isSequentialRender = inArgs->isSequential;
    args->request = inArgs->nodeRequest;
    args->frameViewHash = inArgs->frameViewHash;
    assert(inArgs->abortInfo);
    args->abortInfo = inArgs->abortInfo;
    args->treeRoot = inArgs->treeRoot;
    args->visitsCount = inArgs->visitsCount;
    args->textureIndex = inArgs->textureIndex;
    args->isAnalysis = inArgs->isAnalysis;
    args->isDuringPaintStrokeCreation = inArgs->isDuringPaintStrokeCreation;
    args->currentThreadSafety = inArgs->currentThreadSafety;
    args->currentOpenglSupport = inArgs->currentOpenGLSupport;
    args->doNansHandling = inArgs->isAnalysis ? false : inArgs->doNanHandling;
    args->draftMode = inArgs->draftMode;
    args->tilesSupported = getNode()->getCurrentSupportTiles();
    args->stats = inArgs->stats;
    args->openGLContext = inArgs->glContext;
    args->cpuOpenGLContext = inArgs->cpuGlContext;
    argsList.push_back(args);
}


void
EffectInstance::setDuringPaintStrokeCreationThreadLocal(bool duringPaintStroke)
{
    EffectDataTLSPtr tls = _imp->tlsData->getOrCreateTLSData();

    tls->frameArgs.back()->isDuringPaintStrokeCreation = duringPaintStroke;
}

void
EffectInstance::setParallelRenderArgsTLS(const ParallelRenderArgsPtr & args)
{
    EffectDataTLSPtr tls = _imp->tlsData->getOrCreateTLSData();

    assert( args->abortInfo.lock() );
    tls->frameArgs.push_back(args);
}

void
EffectInstance::invalidateParallelRenderArgsTLS()
{
    EffectDataTLSPtr tls = _imp->tlsData->getTLSData();

    if (!tls) {
        return;
    }

    assert( !tls->frameArgs.empty() );
    if (!tls->frameArgs.empty()) {
        tls->frameArgs.pop_back();
    }
}

ParallelRenderArgsPtr
EffectInstance::getParallelRenderArgsTLS() const
{
    EffectDataTLSPtr tls = _imp->tlsData->getTLSData();

    if ( !tls || tls->frameArgs.empty() ) {
        return ParallelRenderArgsPtr();
    }

    return tls->frameArgs.back();
}

void
EffectInstance::appendToHash(double time, ViewIdx view, Hash64* hash)
{
    NodePtr node = getNode();

    // Append the plug-in ID in case for there is a coincidence of all parameter values (and ordering!) between 2 plug-ins
    Hash64::appendQString(QString::fromUtf8(node->getPluginID().c_str()), hash);


    // If the node is frame varying, append the time to its hash.
    // Do so as well if it is view varying
    if (isFrameVaryingOrAnimated()) {
        hash->append(time);
    }

    if (isViewInvariant() == eViewInvarianceAllViewsVariant) {
        hash->append((int)view);
    }

    // Also append the project knobs to the hash. Their hash will only change when the project properties have been invalidated
    U64 projectHash = getApp()->getProject()->computeHash(time, view);
    hash->append(projectHash);

    // Append all knobs hash
    KnobHolder::appendToHash(time, view, hash);

    // Also append the disabled state of the node. This is useful because the knob disabled itself is not enough: if the node is not disabled
    // but inside a disabled group, it is considered disabled but yet has the same hash than when not disabled.
    hash->append(node->isNodeDisabled());

}

void
EffectInstance::invalidateHashNotRecursive(bool invalidateParent)
{
    HashableObject::invalidateHashCache(invalidateParent);

    // If any knob has an expression, we must clear its results and clear its hash cache
    // because the result of the expression might depend on the state of the node
    const KnobsVec & knobs = getKnobs();
    for (KnobsVec::const_iterator it = knobs.begin(); it != knobs.end(); ++it) {
        for (int i = 0; i < (*it)->getDimension(); ++i) {
            std::string expr = (*it)->getExpression(i);
            if (!expr.empty()) {
                (*it)->clearExpressionsResults(i);
                (*it)->invalidateHashCache(false);
            }
        }
    }
}

void
EffectInstance::invalidateHashRecursive(const EffectInstancePtr& effect, bool invalidateParent, std::list<EffectInstancePtr>& markedNodes)
{
    if (std::find(markedNodes.begin(), markedNodes.end(), effect) != markedNodes.end()) {
        return;
    }

    markedNodes.push_back(effect);

    effect->invalidateHashNotRecursive(invalidateParent);

    NodesList outputs;
    effect->getNode()->getOutputsWithGroupRedirection(outputs);
    for (NodesList::const_iterator it = outputs.begin(); it != outputs.end(); ++it) {
        invalidateHashRecursive((*it)->getEffectInstance(), invalidateParent, markedNodes);
    }

}

void
EffectInstance::invalidateHashCache(bool invalidateParent)
{
    std::list<EffectInstancePtr> markedNodes;
    invalidateHashRecursive(shared_from_this(), invalidateParent, markedNodes);
}

bool
EffectInstance::getRenderHash(double time, ViewIdx view, U64* retHash) const
{
    U64 hash;
    EffectDataTLSPtr tls = _imp->tlsData->getTLSData();
    if (tls && !tls->frameArgs.empty()) {
        const ParallelRenderArgsPtr &args = tls->frameArgs.back();
        assert(args);
        bool gotIt = args->getFrameViewHash(time, view, &hash);
        if (gotIt) {
            *retHash = hash;
            return true;
        }
    }

    // Did not find a valid hash, check if it is cached...
    bool gotIt = findCachedHash(time, view, &hash);
    if (gotIt) {
        *retHash = hash;
        return true;
    }
    *retHash = 0;
    return false;
}

bool
EffectInstance::Implementation::aborted(bool isRenderResponseToUserInteraction,
                                        const AbortableRenderInfoPtr& abortInfo,
                                        const EffectInstancePtr& treeRoot)
{
    if (!isRenderResponseToUserInteraction) {
        // Rendering is playback or render on disk

        // If we have abort info, e just peek the atomic int inside the abort info, this is very fast
        if ( abortInfo && abortInfo->isAborted() ) {
            return true;
        }

        // Fallback on the flag set on the node that requested the render in OutputSchedulerThread
        if (treeRoot) {
            OutputEffectInstancePtr effect = toOutputEffectInstance(treeRoot);
            assert(effect);
            if (effect) {
                return effect->isSequentialRenderBeingAborted();
            }
        }

        // We have no other means to know if abort was called
        return false;
    } else {
        // This is a render issued to refresh the image on the Viewer

        if ( !abortInfo || !abortInfo->canAbort() ) {
            // We do not have any abortInfo set or this render is not abortable. This should be avoided as much as possible!
            return false;
        }

        // This is very fast, we just peek the atomic int inside the abort info
        if ( (int)abortInfo->isAborted() ) {
            return true;
        }

        // If this node can start sequential renders (e.g: start playback like on the viewer or render on disk) and it is already doing a sequential render, abort
        // this render
        OutputEffectInstancePtr isRenderEffect = toOutputEffectInstance(treeRoot);
        if (isRenderEffect) {
            if ( isRenderEffect->isDoingSequentialRender() ) {
                return true;
            }
        }

        // The render was not aborted
        return false;
    }
}

bool
EffectInstance::aborted() const
{
    QThread* thisThread = QThread::currentThread();

    /* If this thread is an AbortableThread, this function will be extremely fast*/
    AbortableThread* isAbortableThread = dynamic_cast<AbortableThread*>(thisThread);

    /**
       The solution here is to store per-render info on the thread that we retrieve.
       These info contain an atomic integer determining whether this particular render was aborted or not.
       If this thread does not have abort info yet on it, we retrieve them from the thread local storage of this node
       and set it.
       Threads that start a render generally already have the AbortableThread::setAbortInfo function called on them, but
       threads spawned from the thread pool may not.
     **/
    bool isRenderUserInteraction;
    AbortableRenderInfoPtr abortInfo;
    EffectInstancePtr treeRoot;


    if ( !isAbortableThread || !isAbortableThread->getAbortInfo(&isRenderUserInteraction, &abortInfo, &treeRoot) ) {
        // If this thread is not abortable or we did not set the abort info for this render yet, retrieve them from the TLS of this node.
        EffectDataTLSPtr tls = _imp->tlsData->getTLSData();
        if (!tls) {
            return false;
        }
        if ( tls->frameArgs.empty() ) {
            return false;
        }
        const ParallelRenderArgsPtr & args = tls->frameArgs.back();
        isRenderUserInteraction = args->isRenderResponseToUserInteraction;
        abortInfo = args->abortInfo.lock();
        if (args->treeRoot) {
            treeRoot = args->treeRoot->getEffectInstance();
        }

        if (isAbortableThread) {
            isAbortableThread->setAbortInfo(isRenderUserInteraction, abortInfo, treeRoot);
        }
    }

    // The internal function that given a AbortableRenderInfoPtr determines if a render was aborted or not
    return Implementation::aborted(isRenderUserInteraction,
                                   abortInfo,
                                   treeRoot);
} // EffectInstance::aborted

bool
EffectInstance::shouldCacheOutput(bool isFrameVaryingOrAnimated,
                                  double time,
                                  ViewIdx view,
                                  int visitsCount) const
{
    NodePtr n = _node.lock();

    return n->shouldCacheOutput(isFrameVaryingOrAnimated, time, view, visitsCount);
}

const std::string &
EffectInstance::getScriptName() const
{
    return getNode()->getScriptName();
}

std::string
EffectInstance::getScriptName_mt_safe() const
{
    return getNode()->getScriptName_mt_safe();
}

int
EffectInstance::getRenderViewsCount() const
{
    return getApp()->getProject()->getProjectViewsCount();
}

bool
EffectInstance::hasOutputConnected() const
{
    return getNode()->hasOutputConnected();
}

EffectInstancePtr
EffectInstance::getInput(int n) const
{
    NodePtr inputNode = getNode()->getInput(n);

    if (inputNode) {
        return inputNode->getEffectInstance();
    }

    return EffectInstancePtr();
}

std::string
EffectInstance::getInputLabel(int inputNb) const
{
    std::string out;

    out.append( 1, (char)(inputNb + 65) );

    return out;
}

std::string
EffectInstance::getInputHint(int /*inputNb*/) const
{
    return std::string();
}


void
EffectInstance::getThreadLocalInputImages(InputImagesMap* images) const
{
    EffectDataTLSPtr tls = _imp->tlsData->getTLSData();

    if (!tls) {
        return;
    }
    *images = tls->currentRenderArgs.inputImages;
}

bool
EffectInstance::getThreadLocalRegionsOfInterests(RoIMap & roiMap) const
{
    EffectDataTLSPtr tls = _imp->tlsData->getTLSData();

    if (!tls) {
        return false;
    }
    roiMap = tls->currentRenderArgs.regionOfInterestResults;

    return true;
}

OSGLContextPtr
EffectInstance::getThreadLocalOpenGLContext() const
{
    EffectDataTLSPtr tls = _imp->tlsData->getTLSData();

    if ( !tls || tls->frameArgs.empty() ) {
        return OSGLContextPtr();
    }

    return tls->frameArgs.back()->openGLContext.lock();
}

ImagePtr
EffectInstance::getImage(int inputNb,
                         const double time,
                         const RenderScale & scale,
                         const ViewIdx view,
                         const RectD *optionalBoundsParam, //!< optional region in canonical coordinates
                         const ImageComponents* layer,
                         const bool mapToClipPrefs,
                         const bool dontUpscale,
                         const StorageModeEnum returnStorage,
                         const ImageBitDepthEnum* /*textureDepth*/, // < ignore requested texture depth because internally we use 32bit fp textures, so we offer the highest possible quality anyway.
                         RectI* roiPixel,
                         boost::shared_ptr<Transform::Matrix3x3>* transform)
{
    if (time != time) {
        // time is NaN
        return ImagePtr();
    }

    unsigned int mipMapLevel = Image::getLevelFromScale(scale.x);


    ///The input we want the image from
    EffectInstancePtr inputEffect;

    // Check for transform redirections
    InputMatrixMapPtr transformRedirections;

    EffectDataTLSPtr tls = _imp->tlsData->getTLSData();

    // Use transform redirections from TLS to find input effect if possible
    // For a similar code see resolveInputEffectForFrameNeeded
    if (tls && tls->currentRenderArgs.validArgs) {
        transformRedirections = tls->currentRenderArgs.transformRedirections;
        if (transformRedirections) {
            InputMatrixMap::const_iterator foundRedirection = transformRedirections->find(inputNb);
            if ( ( foundRedirection != transformRedirections->end() ) && foundRedirection->second.newInputEffect ) {
                inputEffect = foundRedirection->second.newInputEffect->getInput(foundRedirection->second.newInputNbToFetchFrom);
                if (transform) {
                    *transform = foundRedirection->second.cat;
                }
            }
        }
    }

    // Get regular input
    if (!inputEffect) {
        inputEffect = getInput(inputNb);
    }

    // Is this input a mask or not
    bool isMask = isInputMask(inputNb);

    // If the input is a mask, this is the channel index in the layer of the mask channel
    int channelForMask = -1;

    // This is the actual layer that we are fetching in input
    ImageComponents maskComps;
    if ( !isMaskEnabled(inputNb) ) {
        return ImagePtr();
    }

    // If this is a mask, fetch the image from the effect indicated by the mask channel
    NodePtr maskInput;
    if (isMask) {
        channelForMask = getMaskChannel(inputNb, &maskComps, &maskInput);
    }
    if ( maskInput && (channelForMask != -1) ) {
        inputEffect = maskInput->getEffectInstance();
    }

    // Invalid mask
    if ( isMask && ( (channelForMask == -1) || (maskComps.getNumComponents() == 0) ) ) {
        return ImagePtr();
    }


    if (!inputEffect) {
        // Disconnected input
        return ImagePtr();
    }

    // If optionalBounds have been set, use this for the RoI instead of the data int the TLS
    RectD optionalBounds;
    if (optionalBoundsParam) {
        optionalBounds = *optionalBoundsParam;
    }


    AbortableRenderInfoPtr renderInfo;


    /*
     If getImage() was called during the knobChanged action, this is an analysis effect trying to pull images.
     We did not apply any TLS to the node tree, so do it now.
     */
    boost::shared_ptr<ParallelRenderArgsSetter> tlsSetter;
    if ( !tls || ( !tls->currentRenderArgs.validArgs || tls->frameArgs.empty() ) ) {

        // We set the thread storage render args so that if the instance changed action
        // tries to call getImage it can render with good parameters.

        // Keep it out of scope otherwise it will get destroyed as nobody holds a shared ref to it except here
        renderInfo = AbortableRenderInfo::create(false, 0);
        const bool isRenderUserInteraction = true;
        const bool isSequentialRender = false;
        AbortableThread* isAbortable = dynamic_cast<AbortableThread*>( QThread::currentThread() );
        if (isAbortable) {
            isAbortable->setAbortInfo( isRenderUserInteraction, renderInfo, inputEffect );
        }


        ParallelRenderArgsSetter::CtorArgsPtr tlsArgs(new ParallelRenderArgsSetter::CtorArgs);
        tlsArgs->time = time;
        tlsArgs->view = view;
        tlsArgs->isRenderUserInteraction = isRenderUserInteraction;
        tlsArgs->isSequential = isSequentialRender;
        tlsArgs->abortInfo = renderInfo;
        tlsArgs->treeRoot = inputEffect->getNode();
        tlsArgs->textureIndex = 0;
        tlsArgs->timeline = getApp()->getTimeLine();
        tlsArgs->activeRotoPaintNode = NodePtr();
        tlsArgs->activeRotoDrawableItem = RotoDrawableItemPtr();
        tlsArgs->isDoingRotoNeatRender = false;
        tlsArgs->isAnalysis = true;
        tlsArgs->draftMode = false;
        tlsArgs->stats = RenderStatsPtr();
        try {
            tlsSetter.reset( new ParallelRenderArgsSetter(tlsArgs) );
        } catch (...) {
            // The tree cannot render
            return ImagePtr();
        }

        RectD canonicalRoi;
        if (optionalBoundsParam) {
            canonicalRoi = *optionalBoundsParam;
        } else {
            // Go for RoD
            U64 inputHash;
            bool gotHash = inputEffect->getRenderHash(time, view, &inputHash);
            assert(gotHash);
            if (!gotHash) {
                return ImagePtr();
            }
            RectD rod;
            StatusEnum stat = inputEffect->getRegionOfDefinition_public(inputHash, time, scale, view, &rod);
            if ( (stat == eStatusFailed) || rod.isNull() ) {
                return ImagePtr();
            }
            canonicalRoi = rod;
        }

        if (tlsSetter->computeRequestPass(mipMapLevel, canonicalRoi) != eStatusOK) {
            return ImagePtr();
        }

        // Refresh tls variable
        tls = _imp->tlsData->getTLSData();

    }

    /*
     * These are the data fields stored in the TLS from the on-going render action or instance changed action
     */
    RoIMap inputsRoI;
    bool isIdentity = false;
    EffectInstancePtr identityInput;
    bool duringPaintStroke;
    // Never by-pass the cache here because we already computed the image in renderRoI and by-passing the cache again can lead to
    // re-computing of the same image many many times
    bool byPassCache = false;
    RectD roi;
    bool roiWasInRequestPass = false;
    bool isAnalysisPass = false;
    RectD thisRod;
    double thisEffectRenderTime = time;

    U64 frameViewHash = 0;
    ///Try to find in the input images thread local storage if we already pre-computed the image
    EffectInstance::InputImagesMap inputImagesThreadLocal;
    OSGLContextPtr gpuGlContext, cpuGlContext;


    assert(tls && (tls->currentRenderArgs.validArgs || !tls->frameArgs.empty()));


    if (inputEffect) {
        //When analysing we do not compute a request pass so we do not enter this condition
        ParallelRenderArgsPtr inputFrameArgs = inputEffect->getParallelRenderArgsTLS();
        if (inputFrameArgs) {
            bool gotHash = inputFrameArgs->getFrameViewHash(time, view, &frameViewHash);
            if (!gotHash) {
                assert(false);
                return ImagePtr();
            }
        }
        const FrameViewRequest* request = 0;
        if (inputFrameArgs && inputFrameArgs->request) {
            request = inputFrameArgs->request->getFrameViewRequest(time, view);
        }
        if (request) {
            roiWasInRequestPass = true;
            roi = request->finalData.finalRoi;
        }
    }

    if ( !tls->frameArgs.empty() ) {
        const ParallelRenderArgsPtr& frameRenderArgs = tls->frameArgs.back();
        duringPaintStroke = frameRenderArgs->isDuringPaintStrokeCreation;
        isAnalysisPass = frameRenderArgs->isAnalysis;
        gpuGlContext = frameRenderArgs->openGLContext.lock();
        cpuGlContext = frameRenderArgs->cpuOpenGLContext.lock();
        renderInfo = frameRenderArgs->abortInfo.lock();
    } else {
        //This is a bug, when entering here, frameArgs TLS should always have been set, except for unknown threads.
        duringPaintStroke = false;
    }
    if (tls->currentRenderArgs.validArgs) {
        //This will only be valid for render pass, not analysis
        const RenderArgs& renderArgs = tls->currentRenderArgs;
        if (!roiWasInRequestPass) {
            inputsRoI = renderArgs.regionOfInterestResults;
        }
        thisEffectRenderTime = renderArgs.time;
        isIdentity = renderArgs.isIdentity;
        identityInput = renderArgs.identityInput;
        inputImagesThreadLocal = renderArgs.inputImages;
        thisRod = renderArgs.rod;
    }


    if ( ((!gpuGlContext && !cpuGlContext) || !renderInfo) && returnStorage == eStorageModeGLTex ) {
        qDebug() << "[BUG]: " << getScriptName_mt_safe().c_str() << "is doing an OpenGL render but no context is bound to the current render.";

        return ImagePtr();
    }



    RectD inputRoD;
    bool inputRoDSet = false;
    if (optionalBoundsParam) {
        //Set the RoI from the parameters given to clipGetImage
        roi = optionalBounds;
    } else if (!roiWasInRequestPass) {
        //We did not have a request pass, use if possible the result of getRegionsOfInterest found in the TLS
        //If not, fallback on input RoD
        RoIMap::iterator found = inputsRoI.find(inputEffect);
        if ( found != inputsRoI.end() ) {
            ///RoI is in canonical coordinates since the results of getRegionsOfInterest is in canonical coords.
            roi = found->second;
        } else {
            ///Oops, we didn't find the roi in the thread-storage... use  the RoD instead...
            if (inputEffect && !isAnalysisPass) {
                qDebug() << QThread::currentThread() << getScriptName_mt_safe().c_str() << "[Bug] RoI not found in TLS...falling back on RoD when calling getImage() on" <<
                inputEffect->getScriptName_mt_safe().c_str();
            }


            //We are either in analysis or in an unknown thread
            //do not set identity flags, request for RoI the full RoD of the input
            if (inputEffect) {
                StatusEnum stat = inputEffect->getRegionOfDefinition_public(frameViewHash, time, scale, view, &inputRoD);

                if (stat != eStatusFailed) {
                    inputRoDSet = true;
                }
            }

            roi = inputRoD;

        }
    }

    if ( roi.isNull() ) {
        return ImagePtr();
    }


    if (isIdentity) {
        assert(identityInput.get() != this);
        ///If the effect is an identity but it didn't ask for the effect's image of which it is identity
        ///return a null image (only when non analysis)
        if ( (identityInput != inputEffect) && !isAnalysisPass ) {
            return ImagePtr();
        }
    }


    ///Does this node supports images at a scale different than 1
    bool renderFullScaleThenDownscale = (!supportsRenderScale() && mipMapLevel != 0 && returnStorage == eStorageModeRAM);

    ///Do we want to render the graph upstream at scale 1 or at the requested render scale ? (user setting)
    bool renderScaleOneUpstreamIfRenderScaleSupportDisabled = false;
    unsigned int renderMappedMipMapLevel = mipMapLevel;
    if (renderFullScaleThenDownscale) {
        renderScaleOneUpstreamIfRenderScaleSupportDisabled = getNode()->useScaleOneImagesWhenRenderScaleSupportIsDisabled();
        if (renderScaleOneUpstreamIfRenderScaleSupportDisabled) {
            renderMappedMipMapLevel = 0;
        }
    }

    ///Both the result of getRegionsOfInterest and optionalBounds are in canonical coordinates, we have to convert in both cases
    ///Convert to pixel coordinates
    const double par = getAspectRatio(inputNb);
    ImageBitDepthEnum depth = getBitDepth(inputNb);
    ImageComponents components;
    ImageComponents clipPrefComps = getComponents(inputNb);

    if (layer) {
        components = *layer;
    } else {
        components = clipPrefComps;
    }


    RectI pixelRoI;
    roi.toPixelEnclosing(renderScaleOneUpstreamIfRenderScaleSupportDisabled ? 0 : mipMapLevel, par, &pixelRoI);

    ImagePtr inputImg;


    std::list<ImageComponents> requestedComps;
    requestedComps.push_back(isMask ? maskComps : components);
    std::map<ImageComponents, ImagePtr> inputImages;
    RenderRoIRetCode retCode = inputEffect->renderRoI(RenderRoIArgs(time,
                                                                    scale,
                                                                    renderMappedMipMapLevel,
                                                                    view,
                                                                    byPassCache,
                                                                    pixelRoI,
                                                                    RectD(),
                                                                    requestedComps,
                                                                    depth,
                                                                    true,
                                                                    shared_from_this(),
                                                                    returnStorage,
                                                                    thisEffectRenderTime,
                                                                    inputImagesThreadLocal), &inputImages);

    if ( inputImages.empty() || (retCode != eRenderRoIRetCodeOk) ) {
        return ImagePtr();
    }
    assert(inputImages.size() == 1);

    inputImg = inputImages.begin()->second;

    if ( !pixelRoI.intersects( inputImg->getBounds() ) ) {
        //The RoI requested does not intersect with the bounds of the input image, return a NULL image.
#ifdef DEBUG
        qDebug() << getNode()->getScriptName_mt_safe().c_str() << ": The RoI requested to" << inputEffect->getScriptName_mt_safe().c_str() << "does not intersect with the bounds of the input image";
#endif

        return ImagePtr();
    }

    /*
     * From now on this is the generic part. We first call renderRoI and then convert to the appropriate scale/components if needed.
     * Note that since the image has been pre-rendered before by the recursive nature of the algorithm, the call to renderRoI will be
     * instantaneous thanks to the image cache.
     */


    if (roiPixel) {
        *roiPixel = pixelRoI;
    }
    unsigned int inputImgMipMapLevel = inputImg->getMipMapLevel();

    ///If the plug-in doesn't support the render scale, but the image is downscaled, up-scale it.
    ///Note that we do NOT cache it because it is really low def!
    ///For OpenGL textures, we do not do it because GL_TEXTURE_2D uses normalized texture coordinates anyway, so any OpenGL plug-in should support render scale.
    if (!dontUpscale  && renderFullScaleThenDownscale && (inputImgMipMapLevel != 0) && returnStorage == eStorageModeRAM) {
        assert(inputImgMipMapLevel != 0);
        ///Resize the image according to the requested scale
        ImageBitDepthEnum bitdepth = inputImg->getBitDepth();
        RectI bounds;
        inputImg->getRoD().toPixelEnclosing(0, par, &bounds);
        ImagePtr rescaledImg( new Image( inputImg->getComponents(), inputImg->getRoD(),
                                         bounds, 0, par, bitdepth, inputImg->getPremultiplication(), inputImg->getFieldingOrder() ) );
        inputImg->upscaleMipMap( inputImg->getBounds(), inputImgMipMapLevel, 0, rescaledImg.get() );
        if (roiPixel) {
            RectD canonicalPixelRoI;

            if (!inputRoDSet) {
                StatusEnum st = inputEffect->getRegionOfDefinition(time, scale, view, &inputRoD);
                Q_UNUSED(st);
            }

            pixelRoI.toCanonical(inputImgMipMapLevel, par, inputRoD, &canonicalPixelRoI);
            canonicalPixelRoI.toPixelEnclosing(0, par, roiPixel);
            pixelRoI = *roiPixel;
        }

        inputImg = rescaledImg;
    }


    //Remap if needed
    ImagePremultiplicationEnum outputPremult;
    if ( components.isColorPlane() ) {
        outputPremult = inputEffect->getPremult();
    } else {
        outputPremult = eImagePremultiplicationOpaque;
    }


    if (mapToClipPrefs) {
        const bool useAlpha0ForRGBToRGBAConversion = false;
        inputImg = convertPlanesFormatsIfNeeded(getApp(), inputImg, pixelRoI, clipPrefComps, depth, useAlpha0ForRGBToRGBAConversion, outputPremult, channelForMask);
    }

#ifdef DEBUG
    ///Check that the rendered image contains what we requested.
    if ( !mapToClipPrefs && ( ( !isMask && (inputImg->getComponents() != components) ) || ( isMask && (inputImg->getComponents() != maskComps) ) ) ) {
        ImageComponents cc;
        if (isMask) {
            cc = maskComps;
        } else {
            cc = components;
        }
        qDebug() << "WARNING:" << getNode()->getScriptName_mt_safe().c_str() << "requested" << cc.getComponentsGlobalName().c_str() << "but" << inputEffect->getScriptName_mt_safe().c_str() << "returned an image with"
                 << inputImg->getComponents().getComponentsGlobalName().c_str();
        qDebug() << inputEffect->getScriptName_mt_safe().c_str() << "output clip preference is" << inputEffect->getComponents(-1).getComponentsGlobalName().c_str();
    }

#endif

    if ( inputImagesThreadLocal.empty() ) {
        ///If the effect is analysis (e.g: Tracker) there's no input images in the tread local storage, hence add it
        tls->currentRenderArgs.inputImages[inputNb].push_back(inputImg);
    }

    return inputImg;
} // getImage

void
<<<<<<< HEAD
EffectInstance::calcDefaultRegionOfDefinition(double /*time*/,
                                              const RenderScale & /*scale*/,
=======
EffectInstance::calcDefaultRegionOfDefinition(U64 /*hash*/,
                                              double /*time*/,
                                              const RenderScale & scale,
>>>>>>> c1baa047
                                              ViewIdx /*view*/,
                                              RectD *rod)
{

    unsigned int mipMapLevel = Image::getLevelFromScale(scale.x);
    RectI format = getOutputFormat();
    double par = getAspectRatio(-1);
    format.toCanonical_noClipping(mipMapLevel, par, rod);
}

StatusEnum
EffectInstance::getRegionOfDefinition(double time,
                                      const RenderScale & scale,
                                      ViewIdx view,
                                      RectD* rod) //!< rod is in canonical coordinates
{
    bool firstInput = true;
    RenderScale renderMappedScale = scale;

    assert( !( (supportsRenderScaleMaybe() == eSupportsNo) && !(scale.x == 1. && scale.y == 1.) ) );

    for (int i = 0; i < getMaxInputCount(); ++i) {
        if ( isInputMask(i) ) {
            continue;
        }
        EffectInstancePtr input = getInput(i);
        if (input) {
            RectD inputRod;
            U64 inputHash;
            bool gotHash = input->getRenderHash(time, view, &inputHash);
            (void)gotHash;
            StatusEnum st = input->getRegionOfDefinition_public(inputHash, time, renderMappedScale, view, &inputRod);
            assert(inputRod.x2 >= inputRod.x1 && inputRod.y2 >= inputRod.y1);
            if (st == eStatusFailed) {
                return st;
            }

            if (firstInput) {
                *rod = inputRod;
                firstInput = false;
            } else {
                rod->merge(inputRod);
            }
            assert(rod->x1 <= rod->x2 && rod->y1 <= rod->y2);
        }
    }

    // if rod was not set, return default, else return OK
    return firstInput ? eStatusReplyDefault : eStatusOK;
}

void
EffectInstance::ifInfiniteApplyHeuristic(double time,
                                         const RenderScale & scale,
                                         ViewIdx view,
                                         RectD* rod) //!< input/output
{
    /*If the rod is infinite clip it to the format*/


    assert(rod);
    if ( rod->isNull() ) {
        // if the RoD is empty, set it to a "standard" empty RoD (0,0,0,0)
        rod->clear();
    }
    assert(rod->x1 <= rod->x2 && rod->y1 <= rod->y2);
    bool x1Infinite = rod->x1 <= kOfxFlagInfiniteMin;
    bool y1Infinite = rod->y1 <= kOfxFlagInfiniteMin;
    bool x2Infinite = rod->x2 >= kOfxFlagInfiniteMax;
    bool y2Infinite = rod->y2 >= kOfxFlagInfiniteMax;

    ///Get the union of the inputs.
    RectD inputsUnion;

    ///Do the following only if one coordinate is infinite otherwise we wont need the RoD of the input
    if (x1Infinite || y1Infinite || x2Infinite || y2Infinite) {
        // initialize with the effect's default RoD, because inputs may not be connected to other effects (e.g. Roto)
        calcDefaultRegionOfDefinition(time, scale, view, &inputsUnion);
        bool firstInput = true;
        for (int i = 0; i < getMaxInputCount(); ++i) {
            EffectInstancePtr input = getInput(i);
            if (input) {
                RectD inputRod;
                RenderScale inputScale = scale;
                if (input->supportsRenderScaleMaybe() == eSupportsNo) {
                    inputScale.x = inputScale.y = 1.;
                }
                U64 inputHash;
                bool gotHash = input->getRenderHash(time, view, &inputHash);
                (void)gotHash;
                StatusEnum st = input->getRegionOfDefinition_public(inputHash, time, inputScale, view, &inputRod);
                if (st != eStatusFailed) {
                    if (firstInput) {
                        inputsUnion = inputRod;
                        firstInput = false;
                    } else {
                        inputsUnion.merge(inputRod);
                    }
                }
            }
        }
    }
    ///If infinite : clip to inputsUnion if not null, otherwise to project default


    RectD canonicalFormat;

    if (x1Infinite || y1Infinite || x2Infinite || y2Infinite) {
        RectI format = getOutputFormat();
        assert(!format.isNull());
        double par = getAspectRatio(-1);
        unsigned int mipMapLevel = Image::getLevelFromScale(scale.x);
        format.toCanonical_noClipping(mipMapLevel, par, &canonicalFormat);
    }

    // BE CAREFUL:
    // std::numeric_limits<int>::infinity() does not exist (check std::numeric_limits<int>::has_infinity)
    if (x1Infinite) {
        if ( !inputsUnion.isNull() ) {
            rod->x1 = std::min(inputsUnion.x1, canonicalFormat.x1);
        } else {
<<<<<<< HEAD
            rod->x1 = projectDefault.x1;
=======
            rod->x1 = canonicalFormat.x1;
            isProjectFormat = true;
>>>>>>> c1baa047
        }
        rod->x2 = std::max(rod->x1, rod->x2);
    }
    if (y1Infinite) {
        if ( !inputsUnion.isNull() ) {
            rod->y1 = std::min(inputsUnion.y1, canonicalFormat.y1);
        } else {
<<<<<<< HEAD
            rod->y1 = projectDefault.y1;
=======
            rod->y1 = canonicalFormat.y1;
            isProjectFormat = true;
>>>>>>> c1baa047
        }
        rod->y2 = std::max(rod->y1, rod->y2);
    }
    if (x2Infinite) {
        if ( !inputsUnion.isNull() ) {
            rod->x2 = std::max(inputsUnion.x2, canonicalFormat.x2);
        } else {
<<<<<<< HEAD
            rod->x2 = projectDefault.x2;
=======
            rod->x2 = canonicalFormat.x2;
            isProjectFormat = true;
>>>>>>> c1baa047
        }
        rod->x1 = std::min(rod->x1, rod->x2);
    }
    if (y2Infinite) {
        if ( !inputsUnion.isNull() ) {
            rod->y2 = std::max(inputsUnion.y2, canonicalFormat.y2);
        } else {
<<<<<<< HEAD
            rod->y2 = projectDefault.y2;
=======
            rod->y2 = canonicalFormat.y2;
            isProjectFormat = true;
>>>>>>> c1baa047
        }
        rod->y1 = std::min(rod->y1, rod->y2);
    }

    assert(rod->x1 <= rod->x2 && rod->y1 <= rod->y2);

} // ifInfiniteApplyHeuristic

void
EffectInstance::getRegionsOfInterest(double time,
                                     const RenderScale & scale,
                                     const RectD & /*outputRoD*/, //!< the RoD of the effect, in canonical coordinates
                                     const RectD & renderWindow, //!< the region to be rendered in the output image, in Canonical Coordinates
                                     ViewIdx view,
                                     RoIMap* ret)
{
    bool tilesSupported = supportsTiles();

    for (int i = 0; i < getMaxInputCount(); ++i) {
        EffectInstancePtr input = getInput(i);
        if (input) {
            if (tilesSupported) {
                ret->insert( std::make_pair(input, renderWindow) );
            } else {
                //Tiles not supported: get the RoD as RoI
                RectD rod;
                RenderScale inpScale(input->supportsRenderScale() ? scale.x : 1.);
                input->getParallelRenderArgsTLS();
                U64 inputHash;
                bool gotHash = input->getRenderHash(time, view, &inputHash);
                (void)gotHash;
                StatusEnum stat = input->getRegionOfDefinition_public(inputHash, time, inpScale, view, &rod);
                if (stat == eStatusFailed) {
                    return;
                }
                ret->insert( std::make_pair(input, rod) );
            }
        }
    }
}

FramesNeededMap
EffectInstance::getFramesNeeded(double time,
                                ViewIdx view)
{
    FramesNeededMap ret;
    RangeD defaultRange;

    defaultRange.min = defaultRange.max = time;
    std::vector<RangeD> ranges;
    ranges.push_back(defaultRange);
    FrameRangesMap defViewRange;
    defViewRange.insert( std::make_pair(view, ranges) );
    for (int i = 0; i < getMaxInputCount(); ++i) {

        EffectInstancePtr input = getInput(i);
        if (input) {
            ret.insert( std::make_pair(i, defViewRange) );
        }

    }

    return ret;
}

void
EffectInstance::getFrameRange(double *first,
                              double *last)
{
    // default is infinite if there are no non optional input clips
    *first = INT_MIN;
    *last = INT_MAX;
    for (int i = 0; i < getMaxInputCount(); ++i) {
        EffectInstancePtr input = getInput(i);
        if (input) {
            double inpFirst, inpLast;
            input->getFrameRange(&inpFirst, &inpLast);
            if (i == 0) {
                *first = inpFirst;
                *last = inpLast;
            } else {
                if (inpFirst < *first) {
                    *first = inpFirst;
                }
                if (inpLast > *last) {
                    *last = inpLast;
                }
            }
        }
    }
}

EffectInstance::NotifyRenderingStarted_RAII::NotifyRenderingStarted_RAII(Node* node)
    : _node(node)
    , _didGroupEmit(false)
{
    _didEmit = node->notifyRenderingStarted();

    // If the node is in a group, notify also the group
    NodeCollectionPtr group = node->getGroup();
    if (group) {
        NodeGroupPtr isGroupNode = toNodeGroup(group);
        if (isGroupNode) {
            _didGroupEmit = isGroupNode->getNode()->notifyRenderingStarted();
        }
    }
}

EffectInstance::NotifyRenderingStarted_RAII::~NotifyRenderingStarted_RAII()
{
    if (_didEmit) {
        _node->notifyRenderingEnded();
    }
    if (_didGroupEmit) {
        NodeCollectionPtr group = _node->getGroup();
        if (group) {
            NodeGroupPtr isGroupNode = toNodeGroup(group);
            if (isGroupNode) {
                isGroupNode->getNode()->notifyRenderingEnded();
            }
        }
    }
}

EffectInstance::NotifyInputNRenderingStarted_RAII::NotifyInputNRenderingStarted_RAII(Node* node,
                                                                                     int inputNumber)
    : _node(node)
    , _inputNumber(inputNumber)
{
    _didEmit = node->notifyInputNIsRendering(inputNumber);
}

EffectInstance::NotifyInputNRenderingStarted_RAII::~NotifyInputNRenderingStarted_RAII()
{
    if (_didEmit) {
        _node->notifyInputNIsFinishedRendering(_inputNumber);
    }
}

static void
getOrCreateFromCacheInternal(const ImageKey & key,
                             const ImageParamsPtr & params,
                             const OSGLContextPtr& glContext,
                             bool useCache,
                             ImagePtr* image)
{
    if (!useCache) {
        image->reset( new Image(key, params) );
    } else {
        if (params->getStorageInfo().mode == eStorageModeRAM || params->getStorageInfo().mode == eStorageModeGLTex) {
            appPTR->getImageOrCreate(key, params, 0, image);
        } else if (params->getStorageInfo().mode == eStorageModeDisk) {
            appPTR->getImageOrCreate_diskCache(key, params, image);
        }

        if (!*image) {
            std::stringstream ss;
            ss << "Failed to allocate an image of ";
            const CacheEntryStorageInfo& info = params->getStorageInfo();
            std::size_t size = info.dataTypeSize * info.numComponents * info.bounds.area();
            ss << printAsRAM(size).toStdString();
            Dialogs::errorDialog( QCoreApplication::translate("EffectInstance", "Out of memory").toStdString(), ss.str() );

            return;
        }

        /*
         * Note that at this point the image is already exposed to other threads and another one might already have allocated it.
         * This function does nothing if it has been reallocated already.
         */
        (*image)->allocateMemory();


        /*
         * Another thread might have allocated the same image in the cache but with another RoI, make sure
         * it is big enough for us, or resize it to our needs.
         */


        (*image)->ensureBounds( glContext, params->getBounds() );
    }
}

ImagePtr
EffectInstance::convertOpenGLTextureToCachedRAMImage(const ImagePtr& image, bool enableCaching)
{
    assert(image->getStorageMode() == eStorageModeGLTex);

    ImageParamsPtr params( new ImageParams( *image->getParams() ) );
    CacheEntryStorageInfo& info = params->getStorageInfo();
    info.mode = eStorageModeRAM;

    OSGLContextPtr context = getThreadLocalOpenGLContext();
    assert(context);
    if (!context) {
        throw std::runtime_error("No OpenGL context attached");
    }

    ImagePtr ramImage;
    getOrCreateFromCacheInternal(image->getKey(), params, context, enableCaching, &ramImage);
    if (!ramImage) {
        return ramImage;
    }



    ramImage->pasteFrom(*image, image->getBounds(), false, context);
    ramImage->markForRendered(image->getBounds());

    return ramImage;
}


template <typename GL>
static ImagePtr
convertRAMImageToOpenGLTextureForGL(const ImagePtr& image,
                                    const RectI& roi,
                                    const OSGLContextPtr& glContext)
{
    assert(image->getStorageMode() != eStorageModeGLTex);
    RectI srcBounds = image->getBounds();

    ImageParamsPtr params( new ImageParams( *image->getParams() ) );
    CacheEntryStorageInfo& info = params->getStorageInfo();
    info.bounds = roi;
    info.mode = eStorageModeGLTex;
    info.textureTarget = GL_TEXTURE_2D;
    info.isGPUTexture = GL::isGPU();


    GLuint pboID = glContext->getOrCreatePBOId();
    assert(pboID != 0);
    GL::glEnable(GL_TEXTURE_2D);
    // bind PBO to update texture source
    GL::glBindBufferARB(GL_PIXEL_UNPACK_BUFFER_ARB, pboID);

    std::size_t pixelSize = 4 * info.dataTypeSize;
    std::size_t dstRowBytes = roi.width() * pixelSize;
    std::size_t dataSize = dstRowBytes * roi.height();

    // Note that glMapBufferARB() causes sync issue.
    // If GPU is working with this buffer, glMapBufferARB() will wait(stall)
    // until GPU to finish its job. To avoid waiting (idle), you can call
    // first glBufferDataARB() with NULL pointer before glMapBufferARB().
    // If you do that, the previous data in PBO will be discarded and
    // glMapBufferARB() returns a new allocated pointer immediately
    // even if GPU is still working with the previous data.
    GL::glBufferDataARB(GL_PIXEL_UNPACK_BUFFER_ARB, dataSize, 0, GL_DYNAMIC_DRAW_ARB);

    bool useTmpImage = image->getComponentsCount() != 4;
    ImagePtr tmpImg;
    std::size_t srcRowBytes;
    if (useTmpImage) {
        tmpImg.reset( new Image( ImageComponents::getRGBAComponents(), image->getRoD(), roi, 0, image->getPixelAspectRatio(), eImageBitDepthFloat, image->getPremultiplication(), image->getFieldingOrder(), false, eStorageModeRAM) );
        tmpImg->setKey(image->getKey());
        if (tmpImg->getComponents() == image->getComponents()) {
            tmpImg->pasteFrom(*image, roi);
        } else {
            image->convertToFormat(roi, eViewerColorSpaceLinear, eViewerColorSpaceLinear, -1, false, false, tmpImg.get());
        }
        srcRowBytes = tmpImg->getRowElements() * sizeof(float);
    } else {
        srcRowBytes = image->getRowElements() * sizeof(float);
    }

    // Intersect the Roi with the src image

    RectI realRoI;
    roi.intersect(image->getBounds(), &realRoI);

    Image::ReadAccess racc( tmpImg ? tmpImg.get() : image.get() );
    const unsigned char* srcRoIPixels = racc.pixelAt(realRoI.x1, realRoI.y1);
    assert(srcRoIPixels);



    unsigned char* gpuData = (unsigned char*)GL::glMapBufferARB(GL_PIXEL_UNPACK_BUFFER_ARB, GL_WRITE_ONLY_ARB);
    if (gpuData) {
        // Copy the RoI
        std::size_t roiRowBytes = realRoI.width() * pixelSize;
        // update data directly on the mapped buffer

        unsigned char* dstData = gpuData;
        const unsigned char* srcRoIData = srcRoIPixels;
        for (int y = realRoI.y1; y < realRoI.y2; ++y) {
            memcpy(dstData, srcRoIData, roiRowBytes);
            srcRoIData += srcRowBytes;
            dstData += dstRowBytes;
        }

        // Null the 4 potential rectangles between the realRoI and RoI
        RectI aRect,bRect,cRect,dRect;
        Image::getABCDRectangles(realRoI, roi, aRect, bRect, cRect, dRect);


        if (!aRect.isNull()) {
            unsigned char* pix = Image::getPixelAddress_internal(aRect.x1, aRect.y1, gpuData, (int)pixelSize, roi);
            assert(pix);
            std::size_t memsize = aRect.area() * pixelSize;
            std::memset(pix, 0, memsize);
        }

        if (!cRect.isNull()) {
            unsigned char* pix = Image::getPixelAddress_internal(cRect.x1, cRect.y1, gpuData, (int)pixelSize, roi);
            assert(pix);
            std::size_t memsize = cRect.area() * pixelSize;
            std::memset(pix, 0, memsize);
        }
        if ( !bRect.isNull() ) {
            unsigned char* pix = Image::getPixelAddress_internal(bRect.x1, bRect.y1, gpuData, (int)pixelSize, roi);
            assert(pix);
            int mw = roi.width();
            std::size_t rowsize = mw * pixelSize;
            int bw = bRect.width();
            std::size_t rectRowSize = bw * pixelSize;
            for (int y = bRect.y1; y < bRect.y2; ++y, pix += rowsize) {
                std::memset(pix, 0, rectRowSize);
            }
        }

        if ( !dRect.isNull() ) {
            unsigned char* pix = Image::getPixelAddress_internal(dRect.x1, dRect.y1, gpuData, (int)pixelSize, roi);
            assert(pix);
            int mw = roi.width();
            std::size_t rowsize = mw * pixelSize;
            int dw = dRect.width();
            std::size_t rectRowSize = dw * pixelSize;
            for (int y = dRect.y1; y < dRect.y2; ++y, pix += rowsize) {
                std::memset(pix, 0, rectRowSize);
            }
        }

        GLboolean result = GL::glUnmapBufferARB(GL_PIXEL_UNPACK_BUFFER_ARB); // release the mapped buffer
        assert(result == GL_TRUE);
        Q_UNUSED(result);
    }
    glCheckError(GL);

    // The creation of the image will use glTexImage2D and will get filled with the PBO
    ImagePtr gpuImage;
    getOrCreateFromCacheInternal(image->getKey(), params, glContext, false /*useCache*/, &gpuImage);

    // it is good idea to release PBOs with ID 0 after use.
    // Once bound with 0, all pixel operations are back to normal ways.
    GL::glBindBufferARB(GL_PIXEL_UNPACK_BUFFER_ARB, 0);
    //glBindTexture(GL_TEXTURE_2D, 0); // useless, we didn't bind anything
    glCheckError(GL);
    
    
    return gpuImage;

}   // convertRAMImageToOpenGLTextureForGL


ImagePtr
EffectInstance::convertRAMImageRoIToOpenGLTexture(const ImagePtr& image, const RectI& roi, const OSGLContextPtr& glContext)
{
    if (glContext->isGPUContext()) {
        return convertRAMImageToOpenGLTextureForGL<GL_GPU>(image, roi, glContext);
    } else {
        return convertRAMImageToOpenGLTextureForGL<GL_CPU>(image, roi, glContext);
    }
}

ImagePtr
EffectInstance::convertRAMImageToOpenGLTexture(const ImagePtr& image, const OSGLContextPtr& glContext)
{
    if (glContext->isGPUContext()) {
        return convertRAMImageToOpenGLTextureForGL<GL_GPU>(image, image->getBounds(), glContext);
    } else {
        return convertRAMImageToOpenGLTextureForGL<GL_CPU>(image, image->getBounds(), glContext);
    }
}

ImagePtr
EffectInstance::convertRAMImageToOpenGLTexture(const ImagePtr& image)
{
    OSGLContextPtr context = getThreadLocalOpenGLContext();
    assert(context);
    if (!context) {
        throw std::runtime_error("No OpenGL context attached");
    }
    return convertRAMImageToOpenGLTexture(image, context);
}

static ImagePtr ensureImageScale(unsigned int mipMapLevel,
                                 const ImagePtr& image,
                                 const ImageKey & key,
                                 const RectI* boundsParam,
                                 const RectD* rodParam,
                                 const OSGLContextAttacherPtr& glContextAttacher)
{
    if (image->getMipMapLevel() == mipMapLevel) {
        return image;
    }

    ImagePtr imageToConvert = image;

    ImageParamsPtr oldParams = imageToConvert->getParams();

    if (imageToConvert->getMipMapLevel() < mipMapLevel) {

        //This is the bounds of the upscaled image
        RectI imgToConvertBounds = imageToConvert->getBounds();

        //The rodParam might be different of oldParams->getRoD() simply because the RoD is dependent on the mipmap level
        const RectD & rod = rodParam ? *rodParam : oldParams->getRoD();

        RectI downscaledBounds;
        rod.toPixelEnclosing(mipMapLevel, imageToConvert->getPixelAspectRatio(), &downscaledBounds);

        if (boundsParam) {
            downscaledBounds.merge(*boundsParam);
        }
        ImageParamsPtr imageParams = Image::makeParams(rod,
                                                       downscaledBounds,
                                                       oldParams->getPixelAspectRatio(),
                                                       mipMapLevel,
                                                       oldParams->getComponents(),
                                                       oldParams->getBitDepth(),
                                                       oldParams->getPremultiplication(),
                                                       oldParams->getFieldingOrder(),
                                                       eStorageModeRAM);



        imageParams->setMipMapLevel(mipMapLevel);


        ImagePtr img;
        getOrCreateFromCacheInternal(key, imageParams, glContextAttacher ? glContextAttacher->getContext() : OSGLContextPtr(), imageToConvert->usesBitMap(), &img);
        if (!img) {
            return img;
        }


        /*
         Since the RoDs of the 2 mipmaplevels are different, their bounds do not match exactly as po2
         To determine which portion we downscale, we downscale the initial image bounds to the mipmap level
         of the downscale image, clip it against the bounds of the downscale image, re-upscale it to the
         original mipmap level and ensure that it lies into the original image bounds
         */
        int downscaleLevels = img->getMipMapLevel() - imageToConvert->getMipMapLevel();
        RectI dstRoi = imgToConvertBounds.downscalePowerOfTwoSmallestEnclosing(downscaleLevels);
        dstRoi.intersect(downscaledBounds, &dstRoi);
        dstRoi = dstRoi.upscalePowerOfTwo(downscaleLevels);
        dstRoi.intersect(imgToConvertBounds, &dstRoi);

        if (imgToConvertBounds.area() > 1) {
            imageToConvert->downscaleMipMap( rod,
                                            dstRoi,
                                            imageToConvert->getMipMapLevel(), img->getMipMapLevel(),
                                            imageToConvert->usesBitMap(),
                                            img.get() );
        } else {
            img->pasteFrom(*imageToConvert, imgToConvertBounds);
        }

        imageToConvert = img;
    } else {

        //This is the bounds of the downscaled image
        RectI upscaledImgBounds;
        //The rodParam might be different of oldParams->getRoD() simply because the RoD is dependent on the mipmap level
        const RectD & rod = rodParam ? *rodParam : oldParams->getRoD();
        rod.toPixelEnclosing(mipMapLevel, imageToConvert->getPixelAspectRatio(), &upscaledImgBounds);

        ImageParamsPtr imageParams = Image::makeParams(rod,
                                                       upscaledImgBounds,
                                                       oldParams->getPixelAspectRatio(),
                                                       mipMapLevel,
                                                       oldParams->getComponents(),
                                                       oldParams->getBitDepth(),
                                                       oldParams->getPremultiplication(),
                                                       oldParams->getFieldingOrder(),
                                                       eStorageModeRAM);



        imageParams->setMipMapLevel(mipMapLevel);


        ImagePtr img;
        getOrCreateFromCacheInternal(key, imageParams, glContextAttacher ? glContextAttacher->getContext() : OSGLContextPtr(), imageToConvert->usesBitMap(), &img);
        if (!img) {
            return img;
        }

        imageToConvert->upscaleMipMap( imageToConvert->getBounds(), imageToConvert->getMipMapLevel(), mipMapLevel, img.get() );
        imageToConvert = img;
    }
    return imageToConvert;
}

void
EffectInstance::getImageFromCacheAndConvertIfNeeded(bool /*useCache*/,
                                                    bool isDuringPaintStroke,
                                                    StorageModeEnum storage,
                                                    StorageModeEnum returnStorage,
                                                    const ImageKey & key,
                                                    unsigned int mipMapLevel,
                                                    const RectI* boundsParam,
                                                    const RectD* rodParam,
                                                    const RectI& roi,
                                                    ImageBitDepthEnum bitdepth,
                                                    const ImageComponents & components,
                                                    const EffectInstance::InputImagesMap & inputImages,
                                                    const RenderStatsPtr & stats,
                                                    const OSGLContextAttacherPtr& glContextAttacher,
                                                    ImagePtr* image)
{
    ImageList cachedImages;
    bool isCached = false;

    ///Find first something in the input images list
    if ( !inputImages.empty() ) {
        for (InputImagesMap::const_iterator it = inputImages.begin(); it != inputImages.end(); ++it) {
            for (ImageList::const_iterator it2 = it->second.begin(); it2 != it->second.end(); ++it2) {
                if ( !it2->get() ) {
                    continue;
                }
                const ImageKey & imgKey = (*it2)->getKey();
                if (imgKey == key) {
                    cachedImages.push_back(*it2);
                    isCached = true;
                }
            }
        }
    }

    if (!isCached && isDuringPaintStroke) {

        ImagePtr strokeImage = getNode()->getPaintBuffer();
        if (strokeImage && strokeImage->getStorageMode() == storage) {
            if (strokeImage->getMipMapLevel() != mipMapLevel) {
                // conver the image to RAM if needed and convert scale and convert back to GPU if needed
                if (strokeImage->getStorageMode() == eStorageModeGLTex) {
                    assert(glContextAttacher);
                    glContextAttacher->attach();
                    strokeImage = convertOpenGLTextureToCachedRAMImage(strokeImage, false);
                }
                strokeImage = ensureImageScale(mipMapLevel, strokeImage, key, boundsParam, rodParam, glContextAttacher);
                if (storage == eStorageModeGLTex) {
                    strokeImage = convertRAMImageToOpenGLTexture(strokeImage, glContextAttacher ? glContextAttacher->getContext() : OSGLContextPtr());
                }
            }
            getNode()->setPaintBuffer(strokeImage);
            *image = strokeImage;
            return;
        }
    }

    if (!isCached) {
        // For textures, we lookup for a RAM image, if found we convert it to a texture
        if ( (storage == eStorageModeRAM) || (storage == eStorageModeGLTex) ) {
            isCached = appPTR->getImage(key, &cachedImages);
        } else if (storage == eStorageModeDisk) {
            isCached = appPTR->getImage_diskCache(key, &cachedImages);
        }
    }

    if (stats && stats->isInDepthProfilingEnabled() && !isCached) {
        stats->addCacheInfosForNode(getNode(), true, false);
    }

    if (isCached) {
        ///A ptr to a higher resolution of the image or an image with different comps/bitdepth
        ImagePtr imageToConvert;

        for (ImageList::iterator it = cachedImages.begin(); it != cachedImages.end(); ++it) {
            unsigned int imgMMlevel = (*it)->getMipMapLevel();
            const ImageComponents & imgComps = (*it)->getComponents();
            ImageBitDepthEnum imgDepth = (*it)->getBitDepth();

<<<<<<< HEAD
=======
            if ( (*it)->getParams()->isRodProjectFormat() ) {
                ////If the image was cached with a RoD dependent on the project format, but the project format changed,
                ////just discard this entry
                Format projectFormat;
                getApp()->getProject()->getProjectDefaultFormat(&projectFormat);
                RectD canonicalProject = projectFormat.toCanonicalFormat();
                if ( canonicalProject != (*it)->getRoD() ) {
                    appPTR->removeFromNodeCache(*it);
                    continue;
                }
            }

            ///Throw away images that are not even what the node want to render
            /*if ( ( imgComps.isColorPlane() && nodePrefComps.isColorPlane() && (imgComps != nodePrefComps) ) || (imgDepth != nodePrefDepth) ) {
                appPTR->removeFromNodeCache(*it);
                continue;
            }*/

>>>>>>> c1baa047
            bool convertible = imgComps.isConvertibleTo(components);
            if ( (imgMMlevel == mipMapLevel) && convertible &&
                 ( getSizeOfForBitDepth(imgDepth) >= getSizeOfForBitDepth(bitdepth) ) /* && imgComps == components && imgDepth == bitdepth*/ ) {
                ///We found  a matching image

                *image = *it;
                break;
            } else {
                if ( !convertible || ( getSizeOfForBitDepth(imgDepth) < getSizeOfForBitDepth(bitdepth) ) ) {
                    // not enough components or bit-depth is not as deep, don't use the image
                    continue;
                }

                if (imgMMlevel > mipMapLevel) {
                    if (!isPaintingOverItselfEnabled()) {
                        // mipmap level is higher, use it only if plug-in is painting over itself and absolutely requires the data
                        continue;
                    }
                    if (imageToConvert) {
                        ///We found an image which scale is closer to the requested mipmap level we want, use it instead
                        if ( imgMMlevel < imageToConvert->getMipMapLevel() ) {
                            imageToConvert = *it;
                        }
                    } else {
                        imageToConvert = *it;
                    }
                } else if (imgMMlevel < mipMapLevel) {
                    if (imageToConvert) {
                        // We found an image which scale is closer to the requested mipmap level we want, use it instead
                        if ( imgMMlevel > imageToConvert->getMipMapLevel() ) {
                            imageToConvert = *it;
                        }
                    } else {
                        imageToConvert = *it;
                    }
                } else {
                    imageToConvert = *it;
                }

            }
        } //end for

        if (imageToConvert && !*image) {
            ///Ensure the image is allocated
            (imageToConvert)->allocateMemory();


            if (imageToConvert->getMipMapLevel() != mipMapLevel) {
                imageToConvert = ensureImageScale(mipMapLevel, imageToConvert, key, boundsParam, rodParam, glContextAttacher);
                if (!imageToConvert) {
                    return;
                }
            }

            if (storage == eStorageModeGLTex) {

                // When using the GPU, we dont want to retrieve partially rendered image because rendering the portion
                // needed then reading it back to put it in the CPU image would take much more effort than just computing
                // the GPU image.
                std::list<RectI> restToRender;
                imageToConvert->getRestToRender(roi, restToRender);
                if ( restToRender.empty() ) {
                    if (returnStorage == eStorageModeGLTex) {
                        assert(glContextAttacher);
                        glContextAttacher->attach();
                        *image = convertRAMImageToOpenGLTexture(imageToConvert, glContextAttacher ? glContextAttacher->getContext() : OSGLContextPtr());
                    } else {
                        assert(returnStorage == eStorageModeRAM && (imageToConvert->getStorageMode() == eStorageModeRAM || imageToConvert->getStorageMode() == eStorageModeDisk));
                        // If renderRoI must return a RAM image, don't convert it back again!
                        *image = imageToConvert;
                    }
                }
            } else {
                *image = imageToConvert;
            }
            //assert(imageToConvert->getBounds().contains(bounds));
            if ( stats && stats->isInDepthProfilingEnabled() ) {
                stats->addCacheInfosForNode(getNode(), false, true);
            }
        } else if (*image) { //  else if (imageToConvert && !*image)
            ///Ensure the image is allocated
            if ( (*image)->getStorageMode() != eStorageModeGLTex ) {
                (*image)->allocateMemory();

                if (storage == eStorageModeGLTex) {

                    // When using the GPU, we dont want to retrieve partially rendered image because rendering the portion
                    // needed then reading it back to put it in the CPU image would take much more effort than just computing
                    // the GPU image.
                    std::list<RectI> restToRender;
                    (*image)->getRestToRender(roi, restToRender);
                    if ( restToRender.empty() ) {
                        // If renderRoI must return a RAM image, don't convert it back again!
                        if (returnStorage == eStorageModeGLTex) {
                            assert(glContextAttacher);
                            glContextAttacher->attach();
                            *image = convertRAMImageToOpenGLTexture(*image, glContextAttacher ? glContextAttacher->getContext() : OSGLContextPtr());
                        }
                    } else {
                        image->reset();
                        return;
                    }
                }
            }

            if ( stats && stats->isInDepthProfilingEnabled() ) {
                stats->addCacheInfosForNode(getNode(), false, false);
            }
        } else {
            if ( stats && stats->isInDepthProfilingEnabled() ) {
                stats->addCacheInfosForNode(getNode(), true, false);
            }
        }
    } // isCached
} // EffectInstance::getImageFromCacheAndConvertIfNeeded

void
EffectInstance::tryConcatenateTransforms(double time,
                                         ViewIdx view,
                                         const RenderScale & scale,
                                         InputMatrixMap* inputTransforms)
{
    bool canTransform = getNode()->getCurrentCanTransform();

    //An effect might not be able to concatenate transforms but can still apply a transform (e.g CornerPinMasked)
    std::list<int> inputHoldingTransforms;
    bool canApplyTransform = getInputsHoldingTransform(&inputHoldingTransforms);

    assert(inputHoldingTransforms.empty() || canApplyTransform);

    Transform::Matrix3x3 thisNodeTransform;
    EffectInstancePtr inputToTransform;
    bool getTransformSucceeded = false;

    if (canTransform) {
        /*
         * If getting the transform does not succeed, then this effect is treated as any other ones.
         */
        StatusEnum stat = getTransform_public(time, scale, view, &inputToTransform, &thisNodeTransform);
        if (stat == eStatusOK) {
            getTransformSucceeded = true;
        }
    }


    if ( (canTransform && getTransformSucceeded) || ( !canTransform && canApplyTransform && !inputHoldingTransforms.empty() ) ) {
        for (std::list<int>::iterator it = inputHoldingTransforms.begin(); it != inputHoldingTransforms.end(); ++it) {
            EffectInstancePtr input = getInput(*it);
            if (!input) {
                continue;
            }
            std::list<Transform::Matrix3x3> matricesByOrder; // from downstream to upstream
            InputMatrix im;
            im.newInputEffect = input;
            im.newInputNbToFetchFrom = *it;


            // recursion upstream
            bool inputCanTransform = false;
            bool inputIsDisabled  =  input->getNode()->isNodeDisabled();

            if (!inputIsDisabled) {
                inputCanTransform = input->getNode()->getCurrentCanTransform();
            }


            while ( input && (inputCanTransform || inputIsDisabled) ) {
                //input is either disabled, or identity or can concatenate a transform too
                if (inputIsDisabled) {
                    int prefInput;
                    EffectInstancePtr nearestNonDisabled = input->getNearestNonDisabled();
                    prefInput = input->getNode()->getPreferredInput();
                    if (prefInput == -1) {
                        break;
                    }

                    if (nearestNonDisabled) {
                        im.newInputNbToFetchFrom = prefInput;
                        im.newInputEffect = input;
                        input = nearestNonDisabled;
                    } else {
                        input.reset();
                    }
                } else if (inputCanTransform) {
                    Transform::Matrix3x3 m;
                    inputToTransform.reset();
                    StatusEnum stat = input->getTransform_public(time, scale, view, &inputToTransform, &m);
                    if (stat == eStatusOK) {
                        matricesByOrder.push_back(m);
                        if (inputToTransform) {
                            im.newInputNbToFetchFrom = input->getInputNumber(inputToTransform);
                            im.newInputEffect = input;
                            input = inputToTransform;
                        }
                    } else {
                        break;
                    }
                } else {
                    assert(false);
                }

                if (input) {
                    inputIsDisabled = input->getNode()->isNodeDisabled();
                    if (!inputIsDisabled) {
                        inputCanTransform = input->getNode()->getCurrentCanTransform();
                    }
                }
            }

            if ( input && !matricesByOrder.empty() ) {
                assert(im.newInputEffect);

                ///Now actually concatenate matrices together
                im.cat.reset(new Transform::Matrix3x3);
                std::list<Transform::Matrix3x3>::iterator it2 = matricesByOrder.begin();
                *im.cat = *it2;
                ++it2;
                while ( it2 != matricesByOrder.end() ) {
                    *im.cat = Transform::matMul(*im.cat, *it2);
                    ++it2;
                }

                inputTransforms->insert( std::make_pair(*it, im) );
            }
        } //  for (std::list<int>::iterator it = inputHoldingTransforms.begin(); it != inputHoldingTransforms.end(); ++it)
    } // if ((canTransform && getTransformSucceeded) || (canApplyTransform && !inputHoldingTransforms.empty()))
} // EffectInstance::tryConcatenateTransforms

bool
EffectInstance::allocateImagePlane(const ImageKey & key,
                                   const RectD & rod,
                                   const RectI & downscaleImageBounds,
                                   const RectI & fullScaleImageBounds,
                                   const ImageComponents & components,
                                   ImageBitDepthEnum depth,
                                   ImagePremultiplicationEnum premult,
                                   ImageFieldingOrderEnum fielding,
                                   double par,
                                   unsigned int mipmapLevel,
                                   bool renderFullScaleThenDownscale,
                                   const OSGLContextPtr& glContext,
                                   StorageModeEnum storage,
                                   bool createInCache,
                                   ImagePtr* fullScaleImage,
                                   ImagePtr* downscaleImage)
{
    //If we're rendering full scale and with input images at full scale, don't cache the downscale image since it is cheap to
    //recreate, instead cache the full-scale image
    if (renderFullScaleThenDownscale) {
        downscaleImage->reset( new Image(components, rod, downscaleImageBounds, mipmapLevel, par, depth, premult, fielding, true) );
        ImageParamsPtr upscaledImageParams = Image::makeParams(rod,
                                                               fullScaleImageBounds,
                                                               par,
                                                               0,
                                                               components,
                                                               depth,
                                                               premult,
                                                               fielding,
                                                               storage,
                                                               GL_TEXTURE_2D);
        //The upscaled image will be rendered with input images at full def, it is then the best possibly rendered image so cache it!

        fullScaleImage->reset();
        getOrCreateFromCacheInternal(key, upscaledImageParams, glContext, createInCache, fullScaleImage);

        if (!*fullScaleImage) {
            return false;
        }
    } else {
        ///Cache the image with the requested components instead of the remapped ones
        ImageParamsPtr cachedImgParams = Image::makeParams(rod,
                                                           downscaleImageBounds,
                                                           par,
                                                           mipmapLevel,
                                                           components,
                                                           depth,
                                                           premult,
                                                           fielding,
                                                           storage,
                                                           GL_TEXTURE_2D);

        //Take the lock after getting the image from the cache or while allocating it
        ///to make sure a thread will not attempt to write to the image while its being allocated.
        ///When calling allocateMemory() on the image, the cache already has the lock since it added it
        ///so taking this lock now ensures the image will be allocated completetly

        getOrCreateFromCacheInternal(key, cachedImgParams, glContext, createInCache, downscaleImage);
        if (!*downscaleImage) {
            return false;
        }
        *fullScaleImage = *downscaleImage;
    }

    return true;
} // EffectInstance::allocateImagePlane

void
EffectInstance::transformInputRois(const EffectInstancePtr& self,
                                   const InputMatrixMapPtr & inputTransforms,
                                   double par,
                                   const RenderScale & scale,
                                   RoIMap* inputsRoi,
                                   const ReRoutesMapPtr& reroutesMap)
{
    if (!inputTransforms) {
        return;
    }
    //Transform the RoIs by the inverse of the transform matrix (which is in pixel coordinates)
    for (InputMatrixMap::const_iterator it = inputTransforms->begin(); it != inputTransforms->end(); ++it) {
        RectD transformedRenderWindow;
        EffectInstancePtr effectInTransformInput = self->getInput(it->first);
        assert(effectInTransformInput);


        RoIMap::iterator foundRoI = inputsRoi->find(effectInTransformInput);
        if ( foundRoI == inputsRoi->end() ) {
            //There might be no RoI because it was null
            continue;
        }

        // invert it
        Transform::Matrix3x3 invertTransform;
        double det = Transform::matDeterminant(*it->second.cat);
        if (det != 0.) {
            invertTransform = Transform::matInverse(*it->second.cat, det);
        }

        Transform::Matrix3x3 canonicalToPixel = Transform::matCanonicalToPixel(par, scale.x,
                                                                               scale.y, false);
        Transform::Matrix3x3 pixelToCanonical = Transform::matPixelToCanonical(par,  scale.x,
                                                                               scale.y, false);

        invertTransform = Transform::matMul(Transform::matMul(pixelToCanonical, invertTransform), canonicalToPixel);
        Transform::transformRegionFromRoD(foundRoI->second, invertTransform, transformedRenderWindow);

        //Replace the original RoI by the transformed RoI
        inputsRoi->erase(foundRoI);
        inputsRoi->insert( std::make_pair(it->second.newInputEffect->getInput(it->second.newInputNbToFetchFrom), transformedRenderWindow) );
        reroutesMap->insert( std::make_pair(it->first, it->second.newInputEffect) );
    }
}

EffectInstance::RenderRoIRetCode
EffectInstance::renderInputImagesForRoI(const FrameViewRequest* request,
                                        bool useTransforms,
                                        StorageModeEnum renderStorageMode,
                                        double time,
                                        ViewIdx view,
                                        const RectD & rod,
                                        const RectD & canonicalRenderWindow,
                                        const InputMatrixMapPtr& inputTransforms,
                                        unsigned int mipMapLevel,
                                        const RenderScale & renderMappedScale,
                                        bool useScaleOneInputImages,
                                        bool byPassCache,
                                        const FramesNeededMap & framesNeeded,
                                        const EffectInstance::ComponentsNeededMap & neededComps,
                                        EffectInstance::InputImagesMap *inputImages,
                                        RoIMap* inputsRoi)
{
    if (!request) {
        getRegionsOfInterest_public(time, renderMappedScale, rod, canonicalRenderWindow, view, inputsRoi);
    }
#ifdef DEBUG
    if ( !inputsRoi->empty() && framesNeeded.empty() && !isReader() && !isRotoPaintNode() ) {
        qDebug() << getNode()->getScriptName_mt_safe().c_str() << ": getRegionsOfInterestAction returned 1 or multiple input RoI(s) but returned "
                 << "an empty list with getFramesNeededAction";
    }
#endif


    return treeRecurseFunctor(true,
                              getNode(),
                              framesNeeded,
                              *inputsRoi,
                              inputTransforms,
                              useTransforms,
                              renderStorageMode,
                              mipMapLevel,
                              time,
                              view,
                              NodePtr(),
                              0,
                              0,
                              inputImages,
                              &neededComps,
                              useScaleOneInputImages,
                              byPassCache);
}

EffectInstance::RenderingFunctorRetEnum
EffectInstance::Implementation::tiledRenderingFunctor(EffectInstance::Implementation::TiledRenderingFunctorArgs & args,
                                                      const RectToRender & specificData,
                                                      QThread* callingThread)
{
    ///Make the thread-storage live as long as the render action is called if we're in a newly launched thread in eRenderSafetyFullySafeFrame mode
    QThread* curThread = QThread::currentThread();

    if (callingThread != curThread) {
        ///We are in the case of host frame threading, see kOfxImageEffectPluginPropHostFrameThreading
        ///We know that in the renderAction, TLS will be needed, so we do a deep copy of the TLS from the caller thread
        ///to this thread
        appPTR->getAppTLS()->copyTLS(callingThread, curThread);
    }


    EffectInstance::RenderingFunctorRetEnum ret = tiledRenderingFunctor(specificData,
                                                                        args.glContext,
                                                                        args.renderFullScaleThenDownscale,
                                                                        args.isSequentialRender,
                                                                        args.isRenderResponseToUserInteraction,
                                                                        args.firstFrame,
                                                                        args.lastFrame,
                                                                        args.preferredInput,
                                                                        args.mipMapLevel,
                                                                        args.renderMappedMipMapLevel,
                                                                        args.rod,
                                                                        args.time,
                                                                        args.view,
                                                                        args.par,
                                                                        args.byPassCache,
                                                                        args.outputClipPrefDepth,
                                                                        args.outputClipPrefsComps,
                                                                        args.compsNeeded,
                                                                        args.processChannels,
                                                                        args.planes);

    //Exit of the host frame threading thread
    appPTR->getAppTLS()->cleanupTLSForThread();

    return ret;
}

static void tryShrinkRenderWindow(const EffectInstance::EffectDataTLSPtr &tls,
                                  const EffectInstance::RectToRender & rectToRender,
                                  const EffectInstance::PlaneToRender & firstPlaneToRender,
                                  bool renderFullScaleThenDownscale,
                                  unsigned int renderMappedMipMapLevel,
                                  unsigned int mipMapLevel,
                                  double par,
                                  const RectD& rod,
                                  RectI &renderMappedRectToRender,
                                  RectI &downscaledRectToRender,
                                  bool *isBeingRenderedElseWhere,
                                  bool *bitmapMarkedForRendering)
{

    renderMappedRectToRender = rectToRender.rect;
    downscaledRectToRender = renderMappedRectToRender;


    {
        RectD canonicalRectToRender;
        renderMappedRectToRender.toCanonical(renderMappedMipMapLevel, par, rod, &canonicalRectToRender);
        if (renderFullScaleThenDownscale) {
            assert(mipMapLevel > 0 && renderMappedMipMapLevel != mipMapLevel);
            canonicalRectToRender.toPixelEnclosing(mipMapLevel, par, &downscaledRectToRender);
        }
    }

    // at this point, it may be unnecessary to call render because it was done a long time ago => check the bitmap here!
# ifndef NDEBUG

    RectI renderBounds = firstPlaneToRender.renderMappedImage->getBounds();
    assert(renderBounds.x1 <= renderMappedRectToRender.x1 && renderMappedRectToRender.x2 <= renderBounds.x2 &&
           renderBounds.y1 <= renderMappedRectToRender.y1 && renderMappedRectToRender.y2 <= renderBounds.y2);

# endif

    *isBeingRenderedElseWhere = false;
    ///At this point if we're in eRenderSafetyFullySafeFrame mode, we are a thread that might have been launched way after
    ///the time renderRectToRender was computed. We recompute it to update the portion to render.
    ///Note that if it is bigger than the initial rectangle, we don't render the bigger rectangle since we cannot
    ///now make the preliminaries call to handle that region (getRoI etc...) so just stick with the old rect to render

    // check the bitmap!
    *bitmapMarkedForRendering = false;
    const ParallelRenderArgsPtr& frameArgs = tls->frameArgs.back();
    if (frameArgs->tilesSupported) {
        if (renderFullScaleThenDownscale) {

            RectI initialRenderRect = renderMappedRectToRender;

#if NATRON_ENABLE_TRIMAP
            if ( frameArgs->isCurrentFrameRenderNotAbortable() ) {
                *bitmapMarkedForRendering = true;
                renderMappedRectToRender = firstPlaneToRender.renderMappedImage->getMinimalRectAndMarkForRendering_trimap(renderMappedRectToRender, isBeingRenderedElseWhere);
            } else {
                renderMappedRectToRender = firstPlaneToRender.renderMappedImage->getMinimalRect(renderMappedRectToRender);
            }
#else
            renderMappedRectToRender = renderMappedImage->getMinimalRect(renderMappedRectToRender);
#endif

            ///If the new rect after getMinimalRect is bigger (maybe because another thread as grown the image)
            ///we stick to what was requested
            if ( !initialRenderRect.contains(renderMappedRectToRender) ) {
                renderMappedRectToRender = initialRenderRect;
            }

            RectD canonicalReducedRectToRender;
            renderMappedRectToRender.toCanonical(renderMappedMipMapLevel, par, rod, &canonicalReducedRectToRender);
            canonicalReducedRectToRender.toPixelEnclosing(mipMapLevel, par, &downscaledRectToRender);


            assert( renderMappedRectToRender.isNull() ||
                   (renderBounds.x1 <= renderMappedRectToRender.x1 && renderMappedRectToRender.x2 <= renderBounds.x2 && renderBounds.y1 <= renderMappedRectToRender.y1 && renderMappedRectToRender.y2 <= renderBounds.y2) );
        } else {
            //The downscaled image is cached, read bitmap from it
#if NATRON_ENABLE_TRIMAP
            RectI rectToRenderMinimal;
            if ( frameArgs->isCurrentFrameRenderNotAbortable() ) {
                *bitmapMarkedForRendering = true;
                rectToRenderMinimal = firstPlaneToRender.downscaleImage->getMinimalRectAndMarkForRendering_trimap(renderMappedRectToRender, isBeingRenderedElseWhere);
            } else {
                rectToRenderMinimal = firstPlaneToRender.downscaleImage->getMinimalRect(renderMappedRectToRender);
            }
#else
            const RectI rectToRenderMinimal = downscaledImage->getMinimalRect(renderMappedRectToRender);
#endif

            assert( renderMappedRectToRender.isNull() ||
                   (renderBounds.x1 <= rectToRenderMinimal.x1 && rectToRenderMinimal.x2 <= renderBounds.x2 && renderBounds.y1 <= rectToRenderMinimal.y1 && rectToRenderMinimal.y2 <= renderBounds.y2) );


            ///If the new rect after getMinimalRect is bigger (maybe because another thread as grown the image)
            ///we stick to what was requested
            if ( !renderMappedRectToRender.contains(rectToRenderMinimal) ) {
                renderMappedRectToRender = rectToRenderMinimal;
            }
            downscaledRectToRender = renderMappedRectToRender;
        }
    } // tilesSupported

#ifndef NDEBUG
    {
        RenderScale scale( Image::getScaleFromMipMapLevel(mipMapLevel) );
        // check the dimensions of all input and output images
        const RectD & dstRodCanonical = firstPlaneToRender.renderMappedImage->getRoD();
        RectI dstBounds;
        dstRodCanonical.toPixelEnclosing(firstPlaneToRender.renderMappedImage->getMipMapLevel(), par, &dstBounds); // compute dstRod at level 0
        RectI dstRealBounds = firstPlaneToRender.renderMappedImage->getBounds();
        if (!frameArgs->tilesSupported && !frameArgs->isDuringPaintStrokeCreation) {
            assert(dstRealBounds.x1 == dstBounds.x1);
            assert(dstRealBounds.x2 == dstBounds.x2);
            assert(dstRealBounds.y1 == dstBounds.y1);
            assert(dstRealBounds.y2 == dstBounds.y2);
        }

        if (renderFullScaleThenDownscale) {
            assert(firstPlaneToRender.renderMappedImage->getMipMapLevel() == 0);
            assert(renderMappedMipMapLevel == 0);
        }
    }
#     endif // DEBUG
}

EffectInstance::RenderingFunctorRetEnum
EffectInstance::Implementation::tiledRenderingFunctor(const RectToRender & rectToRender,
                                                      const OSGLContextPtr& glContext,
                                                      const bool renderFullScaleThenDownscale,
                                                      const bool isSequentialRender,
                                                      const bool isRenderResponseToUserInteraction,
                                                      const int firstFrame,
                                                      const int lastFrame,
                                                      const int preferredInput,
                                                      const unsigned int mipMapLevel,
                                                      const unsigned int renderMappedMipMapLevel,
                                                      const RectD & rod,
                                                      const double time,
                                                      const ViewIdx view,
                                                      const double par,
                                                      const bool byPassCache,
                                                      const ImageBitDepthEnum outputClipPrefDepth,
                                                      const ImageComponents & outputClipPrefsComps,
                                                      const ComponentsNeededMapPtr & compsNeeded,
                                                      const std::bitset<4>& processChannels,
                                                      const ImagePlanesToRenderPtr & planes) // when MT, planes is a copy so there's is no data race
{
    ///There cannot be the same thread running 2 concurrent instances of renderRoI on the same effect.
#ifdef DEBUG
    {
        EffectDataTLSPtr tls = tlsData->getTLSData();
        assert(!tls || !tls->currentRenderArgs.validArgs);
    }
#endif
    EffectDataTLSPtr tls = tlsData->getOrCreateTLSData();

    assert( !rectToRender.rect.isNull() );

    // renderMappedRectToRender is in the mapped mipmap level, i.e the expected mipmap level of the render action of the plug-in
    // downscaledRectToRender is in the mipMapLevel
    RectI renderMappedRectToRender, downscaledRectToRender;
    const EffectInstance::PlaneToRender & firstPlaneToRender = planes->planes.begin()->second;
    bool isBeingRenderedElseWhere,bitmapMarkedForRendering;
    tryShrinkRenderWindow(tls, rectToRender, firstPlaneToRender, renderFullScaleThenDownscale, renderMappedMipMapLevel, mipMapLevel, par, rod, renderMappedRectToRender, downscaledRectToRender, &isBeingRenderedElseWhere, &bitmapMarkedForRendering);

    // It might have been already rendered now
    if ( renderMappedRectToRender.isNull() ) {
        return isBeingRenderedElseWhere ? eRenderingFunctorRetTakeImageLock : eRenderingFunctorRetOK;
    }


    ///This RAII struct controls the lifetime of the validArgs Flag in tls->currentRenderArgs
    Implementation::ScopedRenderArgs scopedArgs(tls,
                                                rod,
                                                renderMappedRectToRender,
                                                time,
                                                view,
                                                rectToRender.isIdentity,
                                                rectToRender.identityTime,
                                                rectToRender.identityInput,
                                                compsNeeded,
                                                rectToRender.imgs,
                                                rectToRender.inputRois,
                                                firstFrame,
                                                lastFrame);


    TimeLapsePtr timeRecorder;
    RenderActionArgs actionArgs;
    boost::scoped_ptr<OSGLContextAttacher> glContextAttacher;
    setupRenderArgs(tls, glContext, mipMapLevel, isSequentialRender, isRenderResponseToUserInteraction, byPassCache, *planes, renderMappedRectToRender, processChannels, actionArgs, &glContextAttacher, &timeRecorder);

    // If this tile is identity, copy input image instead
    if (tls->currentRenderArgs.isIdentity) {
        return renderHandlerIdentity(tls, glContext, renderFullScaleThenDownscale, renderMappedRectToRender, downscaledRectToRender, outputClipPrefDepth, actionArgs.time, actionArgs.view, mipMapLevel, timeRecorder, *planes);
    }

    // Call render
    std::map<ImageComponents, EffectInstance::PlaneToRender> outputPlanes;
    tls->currentRenderArgs.outputPlanes = planes->planes;
    bool multiPlanar = _publicInterface->isMultiPlanar();
    {
        RenderingFunctorRetEnum internalRet = renderHandlerInternal(tls, glContext, actionArgs, *planes, multiPlanar, bitmapMarkedForRendering, outputClipPrefsComps, outputClipPrefDepth, outputPlanes, &glContextAttacher);
        if (internalRet != eRenderingFunctorRetOK) {
            return internalRet;
        }
    }

    // Apply post-processing
    renderHandlerPostProcess(tls, rectToRender, preferredInput, glContext, actionArgs, *planes, downscaledRectToRender, timeRecorder, renderFullScaleThenDownscale, mipMapLevel, outputPlanes, processChannels);

    if (isBeingRenderedElseWhere) {
        return eRenderingFunctorRetTakeImageLock;
    } else {
        return eRenderingFunctorRetOK;
    }

} // EffectInstance::tiledRenderingFunctor


EffectInstance::RenderingFunctorRetEnum
EffectInstance::Implementation::renderHandlerIdentity(const EffectInstance::EffectDataTLSPtr& tls,
                                                      const OSGLContextPtr& glContext,
                                                      const bool renderFullScaleThenDownscale,
                                                      const RectI & renderMappedRectToRender,
                                                      const RectI & downscaledRectToRender,
                                                      const ImageBitDepthEnum outputClipPrefDepth,
                                                      const double time,
                                                      const ViewIdx view,
                                                      const unsigned int mipMapLevel,
                                                      const TimeLapsePtr& timeRecorder,
                                                      EffectInstance::ImagePlanesToRender & planes)
{
    std::list<ImageComponents> comps;
    const ParallelRenderArgsPtr& frameArgs = tls->frameArgs.back();
    for (std::map<ImageComponents, EffectInstance::PlaneToRender>::iterator it = planes.planes.begin(); it != planes.planes.end(); ++it) {
        //If color plane, request the preferred comp of the identity input
        if ( tls->currentRenderArgs.identityInput && it->second.renderMappedImage->getComponents().isColorPlane() ) {
            ImageComponents prefInputComps = tls->currentRenderArgs.identityInput->getComponents(-1);
            comps.push_back(prefInputComps);
        } else {
            comps.push_back( it->second.renderMappedImage->getComponents() );
        }
    }
    assert( !comps.empty() );
    std::map<ImageComponents, ImagePtr> identityPlanes;
    boost::scoped_ptr<EffectInstance::RenderRoIArgs> renderArgs( new EffectInstance::RenderRoIArgs(tls->currentRenderArgs.identityTime,
                                                                                                   Image::getScaleFromMipMapLevel(mipMapLevel),
                                                                                                   mipMapLevel,
                                                                                                   view,
                                                                                                   false,
                                                                                                   downscaledRectToRender,
                                                                                                   RectD(),
                                                                                                   comps,
                                                                                                   outputClipPrefDepth,
                                                                                                   false,
                                                                                                   _publicInterface->shared_from_this(),
                                                                                                   planes.useOpenGL ? eStorageModeGLTex : eStorageModeRAM,
                                                                                                   time) );
    if (!tls->currentRenderArgs.identityInput) {
        for (std::map<ImageComponents, EffectInstance::PlaneToRender>::iterator it = planes.planes.begin(); it != planes.planes.end(); ++it) {
            it->second.renderMappedImage->fillZero(renderMappedRectToRender, glContext);
            it->second.renderMappedImage->markForRendered(renderMappedRectToRender);

            if ( frameArgs->stats && frameArgs->stats->isInDepthProfilingEnabled() ) {
                frameArgs->stats->addRenderInfosForNode( _publicInterface->getNode(),  NodePtr(), it->first.getComponentsGlobalName(), renderMappedRectToRender, timeRecorder->getTimeSinceCreation() );
            }
        }

        return eRenderingFunctorRetOK;
    } else {
        EffectInstance::RenderRoIRetCode renderOk;
        renderOk = tls->currentRenderArgs.identityInput->renderRoI(*renderArgs, &identityPlanes);
        if (renderOk == eRenderRoIRetCodeAborted) {
            return eRenderingFunctorRetAborted;
        } else if (renderOk == eRenderRoIRetCodeFailed) {
            return eRenderingFunctorRetFailed;
        } else if ( identityPlanes.empty() ) {
            for (std::map<ImageComponents, EffectInstance::PlaneToRender>::iterator it = planes.planes.begin(); it != planes.planes.end(); ++it) {
                it->second.renderMappedImage->fillZero(renderMappedRectToRender, glContext);
                it->second.renderMappedImage->markForRendered(renderMappedRectToRender);

                if ( frameArgs->stats && frameArgs->stats->isInDepthProfilingEnabled() ) {
                    frameArgs->stats->addRenderInfosForNode( _publicInterface->getNode(),  tls->currentRenderArgs.identityInput->getNode(), it->first.getComponentsGlobalName(), renderMappedRectToRender, timeRecorder->getTimeSinceCreation() );
                }
            }

            return eRenderingFunctorRetOK;
        } else {
            assert( identityPlanes.size() == planes.planes.size() );

            std::map<ImageComponents, ImagePtr>::iterator idIt = identityPlanes.begin();
            for (std::map<ImageComponents, EffectInstance::PlaneToRender>::iterator it = planes.planes.begin(); it != planes.planes.end(); ++it, ++idIt) {
                if ( renderFullScaleThenDownscale && ( idIt->second->getMipMapLevel() > it->second.fullscaleImage->getMipMapLevel() ) ) {
                    // We cannot be rendering using OpenGL in this case
                    assert(!planes.useOpenGL);


                    if ( !idIt->second->getBounds().contains(renderMappedRectToRender) ) {
                        ///Fill the RoI with 0's as the identity input image might have bounds contained into the RoI
                        it->second.fullscaleImage->fillZero(renderMappedRectToRender, glContext);
                    }

                    ///Convert format first if needed
                    ImagePtr sourceImage;
                    if ( ( it->second.fullscaleImage->getComponents() != idIt->second->getComponents() ) || ( it->second.fullscaleImage->getBitDepth() != idIt->second->getBitDepth() ) ) {
                        sourceImage.reset( new Image(it->second.fullscaleImage->getComponents(),
                                                     idIt->second->getRoD(),
                                                     idIt->second->getBounds(),
                                                     idIt->second->getMipMapLevel(),
                                                     idIt->second->getPixelAspectRatio(),
                                                     it->second.fullscaleImage->getBitDepth(),
                                                     idIt->second->getPremultiplication(),
                                                     idIt->second->getFieldingOrder(),
                                                     false) );

                        ViewerColorSpaceEnum colorspace = _publicInterface->getApp()->getDefaultColorSpaceForBitDepth( idIt->second->getBitDepth() );
                        ViewerColorSpaceEnum dstColorspace = _publicInterface->getApp()->getDefaultColorSpaceForBitDepth( it->second.fullscaleImage->getBitDepth() );
                        idIt->second->convertToFormat( idIt->second->getBounds(), colorspace, dstColorspace, 3, false, false, sourceImage.get() );
                    } else {
                        sourceImage = idIt->second;
                    }

                    ///then upscale
                    const RectD & rod = sourceImage->getRoD();
                    RectI bounds;
                    rod.toPixelEnclosing(it->second.renderMappedImage->getMipMapLevel(), it->second.renderMappedImage->getPixelAspectRatio(), &bounds);
                    ImagePtr inputPlane( new Image(it->first,
                                                   rod,
                                                   bounds,
                                                   it->second.renderMappedImage->getMipMapLevel(),
                                                   it->second.renderMappedImage->getPixelAspectRatio(),
                                                   it->second.renderMappedImage->getBitDepth(),
                                                   it->second.renderMappedImage->getPremultiplication(),
                                                   it->second.renderMappedImage->getFieldingOrder(),
                                                   false) );
                    sourceImage->upscaleMipMap( sourceImage->getBounds(), sourceImage->getMipMapLevel(), inputPlane->getMipMapLevel(), inputPlane.get() );
                    it->second.fullscaleImage->pasteFrom(*inputPlane, renderMappedRectToRender, false);
                    it->second.fullscaleImage->markForRendered(renderMappedRectToRender);
                } else {
                    if ( !idIt->second->getBounds().contains(downscaledRectToRender) ) {
                        ///Fill the RoI with 0's as the identity input image might have bounds contained into the RoI
                        it->second.downscaleImage->fillZero(downscaledRectToRender, glContext);
                    }

                    ///Convert format if needed or copy
                    if ( ( it->second.downscaleImage->getComponents() != idIt->second->getComponents() ) || ( it->second.downscaleImage->getBitDepth() != idIt->second->getBitDepth() ) ) {
                        ViewerColorSpaceEnum colorspace = _publicInterface->getApp()->getDefaultColorSpaceForBitDepth( idIt->second->getBitDepth() );
                        ViewerColorSpaceEnum dstColorspace = _publicInterface->getApp()->getDefaultColorSpaceForBitDepth( it->second.fullscaleImage->getBitDepth() );
                        RectI convertWindow;
                        if (idIt->second->getBounds().intersect(downscaledRectToRender, &convertWindow)) {
                            idIt->second->convertToFormat( convertWindow, colorspace, dstColorspace, 3, false, false, it->second.downscaleImage.get() );
                        }
                    } else {
                        it->second.downscaleImage->pasteFrom(*(idIt->second), downscaledRectToRender, false, glContext);
                    }
                    it->second.downscaleImage->markForRendered(downscaledRectToRender);
                }

                if ( frameArgs->stats && frameArgs->stats->isInDepthProfilingEnabled() ) {
                    frameArgs->stats->addRenderInfosForNode( _publicInterface->getNode(),  tls->currentRenderArgs.identityInput->getNode(), it->first.getComponentsGlobalName(), renderMappedRectToRender, timeRecorder->getTimeSinceCreation() );
                }
            }

            return eRenderingFunctorRetOK;
        } // if (renderOk == eRenderRoIRetCodeAborted) {
    }  //  if (!identityInput) {
} // renderHandlerIdentity

template <typename GL>
static void setupGLForRender(const ImagePtr& image,
                             const OSGLContextPtr& glContext,
                             const AbortableRenderInfoPtr& abortInfo,
                             double time,
                             const RectI& roi,
                             bool callGLFinish,
                             boost::scoped_ptr<OSGLContextAttacher>* glContextAttacher)
{
#ifndef DEBUG
    Q_UNUSED(time);
#endif
    RectI imageBounds = image->getBounds();

    RectI viewportBounds;
    if (GL::isGPU()) {
        viewportBounds = imageBounds;
        int textureTarget = image->getGLTextureTarget();
        GL::glEnable(textureTarget);
        assert(image->getStorageMode() == eStorageModeGLTex);

        GL::glActiveTexture(GL_TEXTURE0);
        GL::glBindTexture( textureTarget, image->getGLTextureID() );
        assert(GL::glIsTexture(image->getGLTextureID()));
        assert(GL::glGetError() == GL_NO_ERROR);
        glCheckError(GL);
        GL::glFramebufferTexture2D(GL_FRAMEBUFFER, GL_COLOR_ATTACHMENT0, textureTarget, image->getGLTextureID(), 0 /*LoD*/);
        glCheckError(GL);
        assert(GL::glCheckFramebufferStatus(GL_FRAMEBUFFER) == GL_FRAMEBUFFER_COMPLETE);
        glCheckFramebufferError(GL);
    } else {
        viewportBounds = roi;
        assert(image->getStorageMode() == eStorageModeDisk || image->getStorageMode() == eStorageModeRAM);
        Image::WriteAccess outputWriteAccess(image.get());
        unsigned char* data = outputWriteAccess.pixelAt(roi.x1, roi.y1);
        assert(data);

        // With OSMesa we render directly to the context framebuffer
        glContextAttacher->reset(new OSGLContextAttacher(glContext, abortInfo
#ifdef DEBUG
                                                         , time
#endif
                                                         , roi.width()
                                                         , roi.height()
                                                         , imageBounds.width()
                                                        , data));
        (*glContextAttacher)->attach();
    }

    // setup the output viewport
    Image::setupGLViewport<GL>(viewportBounds, roi);

    // Enable scissor to make the plug-in not render outside of the viewport...
    GL::glEnable(GL_SCISSOR_TEST);
    GL::glScissor( roi.x1 - viewportBounds.x1, roi.y1 - viewportBounds.y1, roi.width(), roi.height() );

    if (callGLFinish) {
        // Ensure that previous asynchronous operations are done (e.g: glTexImage2D) some plug-ins seem to require it (Hitfilm Ignite plugin-s)
        GL::glFinish();
    }

}

template <typename GL>
static void finishGLRender()
{
    GL::glDisable(GL_SCISSOR_TEST);
    GL::glActiveTexture(GL_TEXTURE0);
    GL::glBindFramebuffer(GL_FRAMEBUFFER, 0);
    if (!GL::isGPU()) {
        GL::glFlush(); // waits until commands are submitted but does not wait for the commands to finish executing
        GL::glFinish(); // waits for all previously submitted commands to complete executing
    }
    glCheckError(GL);
}

EffectInstance::RenderingFunctorRetEnum
EffectInstance::Implementation::renderHandlerInternal(const EffectDataTLSPtr& tls,
                                                      const OSGLContextPtr& glContext,
                                                      EffectInstance::RenderActionArgs &actionArgs,
                                                      const ImagePlanesToRender & planes,
                                                      bool multiPlanar,
                                                      bool bitmapMarkedForRendering,
                                                      const ImageComponents & outputClipPrefsComps,
                                                      const ImageBitDepthEnum outputClipPrefDepth,
                                                      std::map<ImageComponents, EffectInstance::PlaneToRender>& outputPlanes,
                                                      boost::scoped_ptr<OSGLContextAttacher>* glContextAttacher)
{
    const ParallelRenderArgsPtr& frameArgs = tls->frameArgs.back();
    std::list<std::pair<ImageComponents, ImagePtr> > tmpPlanes;
    for (std::map<ImageComponents, EffectInstance::PlaneToRender>::iterator it = tls->currentRenderArgs.outputPlanes.begin(); it != tls->currentRenderArgs.outputPlanes.end(); ++it) {
        /*
         * When using the cache, allocate a local temporary buffer onto which the plug-in will render, and then safely
         * copy this buffer to the shared (among threads) image.
         * This is also needed if the plug-in does not support the number of components of the renderMappedImage
         */
        ImageComponents prefComp;
        if (multiPlanar) {
            prefComp = _publicInterface->getNode()->findClosestSupportedComponents( -1, it->second.renderMappedImage->getComponents() );
        } else {
            prefComp = outputClipPrefsComps;
        }

        // OpenGL render never use the cache and bitmaps, all images are local to a render.
        if ( ( it->second.renderMappedImage->usesBitMap() || ( prefComp != it->second.renderMappedImage->getComponents() ) ||
              ( outputClipPrefDepth != it->second.renderMappedImage->getBitDepth() ) ) && !_publicInterface->isPaintingOverItselfEnabled() && !planes.useOpenGL ) {
            it->second.tmpImage.reset( new Image(prefComp,
                                                 it->second.renderMappedImage->getRoD(),
                                                 actionArgs.roi,
                                                 it->second.renderMappedImage->getMipMapLevel(),
                                                 it->second.renderMappedImage->getPixelAspectRatio(),
                                                 outputClipPrefDepth,
                                                 it->second.renderMappedImage->getPremultiplication(),
                                                 it->second.renderMappedImage->getFieldingOrder(),
                                                 false) ); //< no bitmap
        } else {
            it->second.tmpImage = it->second.renderMappedImage;
        }
        tmpPlanes.push_back( std::make_pair(it->second.renderMappedImage->getComponents(), it->second.tmpImage) );
    }

#if NATRON_ENABLE_TRIMAP
    if ( !bitmapMarkedForRendering && frameArgs->isCurrentFrameRenderNotAbortable() ) {
        for (std::map<ImageComponents, EffectInstance::PlaneToRender>::iterator it = tls->currentRenderArgs.outputPlanes.begin(); it != tls->currentRenderArgs.outputPlanes.end(); ++it) {
            it->second.renderMappedImage->markForRendering(actionArgs.roi);
        }
    }
#endif

    std::list< std::list<std::pair<ImageComponents, ImagePtr> > > planesLists;
    if (!multiPlanar) {
        for (std::list<std::pair<ImageComponents, ImagePtr> >::iterator it = tmpPlanes.begin(); it != tmpPlanes.end(); ++it) {
            std::list<std::pair<ImageComponents, ImagePtr> > tmp;
            tmp.push_back(*it);
            planesLists.push_back(tmp);
        }
    } else {
        planesLists.push_back(tmpPlanes);
    }


    bool renderAborted = false;
    for (std::list<std::list<std::pair<ImageComponents, ImagePtr> > >::iterator it = planesLists.begin(); it != planesLists.end(); ++it) {
        if (!multiPlanar) {
            assert( !it->empty() );
            tls->currentRenderArgs.outputPlaneBeingRendered = it->front().first;
        }
        actionArgs.outputPlanes = *it;
        const ImagePtr& mainImagePlane = actionArgs.outputPlanes.front().second;
        if (planes.useOpenGL) {
            actionArgs.glContextData = planes.glContextData;

            // Effects that render multiple planes at once are NOT supported by the OpenGL render suite
            // We only bind to the framebuffer color attachment 0 the "main" output image plane
            assert(actionArgs.outputPlanes.size() == 1);
            if (glContext->isGPUContext()) {
                setupGLForRender<GL_GPU>(mainImagePlane, glContext, frameArgs->abortInfo.lock(), actionArgs.time, actionArgs.roi, _publicInterface->getNode()->isGLFinishRequiredBeforeRender(), glContextAttacher);
            } else {
                setupGLForRender<GL_CPU>(mainImagePlane, glContext, frameArgs->abortInfo.lock(), actionArgs.time, actionArgs.roi, _publicInterface->getNode()->isGLFinishRequiredBeforeRender(), glContextAttacher);
            }
        }

        StatusEnum st = _publicInterface->render_public(actionArgs);

        if (planes.useOpenGL) {
            if (glContext->isGPUContext()) {
                GL_GPU::glBindTexture(mainImagePlane->getGLTextureTarget(), 0);
                finishGLRender<GL_GPU>();
            } else {
                finishGLRender<GL_CPU>();
            }
        }

        renderAborted = _publicInterface->aborted();

        /*
         * Since new planes can have been allocated on the fly by allocateImagePlaneAndSetInThreadLocalStorage(), refresh
         * the planes map from the thread local storage once the render action is finished
         */
        if ( it == planesLists.begin() ) {
            outputPlanes = tls->currentRenderArgs.outputPlanes;
            assert( !outputPlanes.empty() );
        }

        if ( (st != eStatusOK) || renderAborted ) {
#if NATRON_ENABLE_TRIMAP
            if ( frameArgs->isCurrentFrameRenderNotAbortable() ) {
                /*
                 At this point, another thread might have already gotten this image from the cache and could end-up
                 using it while it has still pixels marked to PIXEL_UNAVAILABLE, hence clear the bitmap
                 */
                for (std::map<ImageComponents, EffectInstance::PlaneToRender>::const_iterator it = outputPlanes.begin(); it != outputPlanes.end(); ++it) {
                    it->second.renderMappedImage->clearBitmap(actionArgs.roi);
                }
            }
#endif
            switch (st) {
                case eStatusFailed:

                    return eRenderingFunctorRetFailed;
                case eStatusOutOfMemory:

                    return eRenderingFunctorRetOutOfGPUMemory;
                case eStatusOK:
                default:

                    return eRenderingFunctorRetAborted;
            }
        } // if (st != eStatusOK || renderAborted) {
    } // for (std::list<std::list<std::pair<ImageComponents,ImagePtr> > >::iterator it = planesLists.begin(); it != planesLists.end(); ++it)
    
    assert(!renderAborted);
    return eRenderingFunctorRetOK;
} // EffectInstance::Implementation::renderHandlerInternal


void
EffectInstance::Implementation::renderHandlerPostProcess(const EffectDataTLSPtr& tls,
                                                         const RectToRender & rectToRender,
                                                         int preferredInput,
                                                         const OSGLContextPtr& glContext,
                                                         const EffectInstance::RenderActionArgs &actionArgs,
                                                         const ImagePlanesToRender & planes,
                                                         const RectI& downscaledRectToRender,
                                                         const TimeLapsePtr& timeRecorder,
                                                         bool renderFullScaleThenDownscale,
                                                         unsigned int mipMapLevel,
                                                         const std::map<ImageComponents, EffectInstance::PlaneToRender>& outputPlanes,
                                                         const std::bitset<4>& processChannels)
{

    const ParallelRenderArgsPtr& frameArgs = tls->frameArgs.back();

    ImagePtr originalInputImage, maskImage;
    ImagePremultiplicationEnum originalImagePremultiplication;
    EffectInstance::InputImagesMap::const_iterator foundPrefInput = rectToRender.imgs.find(preferredInput);
    EffectInstance::InputImagesMap::const_iterator foundMaskInput = rectToRender.imgs.end();

    bool hostMasking = _publicInterface->isHostMaskingEnabled();
    if ( hostMasking ) {
        foundMaskInput = rectToRender.imgs.find(_publicInterface->getMaxInputCount() - 1);
    }
    if ( ( foundPrefInput != rectToRender.imgs.end() ) && !foundPrefInput->second.empty() ) {
        originalInputImage = foundPrefInput->second.front();
    }
    std::map<int, ImagePremultiplicationEnum>::const_iterator foundPrefPremult = planes.inputPremult.find(preferredInput);
    if ( ( foundPrefPremult != planes.inputPremult.end() ) && originalInputImage ) {
        originalImagePremultiplication = foundPrefPremult->second;
    } else {
        originalImagePremultiplication = eImagePremultiplicationOpaque;
    }


    if ( ( foundMaskInput != rectToRender.imgs.end() ) && !foundMaskInput->second.empty() ) {
        maskImage = foundMaskInput->second.front();
    }

    bool unPremultIfNeeded = planes.outputPremult == eImagePremultiplicationPremultiplied;
    bool useMaskMix = hostMasking || _publicInterface->isHostMixingEnabled();
    double mix = useMaskMix ? _publicInterface->getNode()->getHostMixingValue(actionArgs.time, actionArgs.view) : 1.;
    bool doMask = useMaskMix ? _publicInterface->getNode()->isMaskEnabled(_publicInterface->getMaxInputCount() - 1) : false;

    //Check for NaNs, copy to output image and mark for rendered
    for (std::map<ImageComponents, EffectInstance::PlaneToRender>::const_iterator it = outputPlanes.begin(); it != outputPlanes.end(); ++it) {
        bool unPremultRequired = unPremultIfNeeded && it->second.tmpImage->getComponentsCount() == 4 && it->second.renderMappedImage->getComponentsCount() == 3;

        if ( frameArgs->doNansHandling && it->second.tmpImage->checkForNaNs(actionArgs.roi) ) {
            QString warning = QString::fromUtf8( _publicInterface->getNode()->getScriptName_mt_safe().c_str() );
            warning.append( QString::fromUtf8(": ") );
            warning.append( tr("rendered rectangle (") );
            warning.append( QString::number(actionArgs.roi.x1) );
            warning.append( QChar::fromLatin1(',') );
            warning.append( QString::number(actionArgs.roi.y1) );
            warning.append( QString::fromUtf8(")-(") );
            warning.append( QString::number(actionArgs.roi.x2) );
            warning.append( QChar::fromLatin1(',') );
            warning.append( QString::number(actionArgs.roi.y2) );
            warning.append( QString::fromUtf8(") ") );
            warning.append( tr("contains NaN values. They have been converted to 1.") );
            _publicInterface->setPersistentMessage( eMessageTypeWarning, warning.toStdString() );
        }
        if (it->second.isAllocatedOnTheFly) {
            ///Plane allocated on the fly only have a temp image if using the cache and it is defined over the render window only
            if (it->second.tmpImage != it->second.renderMappedImage) {
                // We cannot be rendering using OpenGL in this case
                assert(!planes.useOpenGL);

                assert(it->second.tmpImage->getBounds() == actionArgs.roi);

                if ( ( it->second.renderMappedImage->getComponents() != it->second.tmpImage->getComponents() ) ||
                    ( it->second.renderMappedImage->getBitDepth() != it->second.tmpImage->getBitDepth() ) ) {
                    it->second.tmpImage->convertToFormat( it->second.tmpImage->getBounds(),
                                                         _publicInterface->getApp()->getDefaultColorSpaceForBitDepth( it->second.tmpImage->getBitDepth() ),
                                                         _publicInterface->getApp()->getDefaultColorSpaceForBitDepth( it->second.renderMappedImage->getBitDepth() ),
                                                         -1, false, unPremultRequired, it->second.renderMappedImage.get() );
                } else {
                    it->second.renderMappedImage->pasteFrom(*(it->second.tmpImage), it->second.tmpImage->getBounds(), false);
                }
            }
            it->second.renderMappedImage->markForRendered(actionArgs.roi);
        } else {
            if (renderFullScaleThenDownscale) {
                // We cannot be rendering using OpenGL in this case
                assert(!planes.useOpenGL);

                ///copy the rectangle rendered in the full scale image to the downscaled output
                assert(mipMapLevel != 0);

                assert(it->second.fullscaleImage != it->second.downscaleImage && it->second.renderMappedImage == it->second.fullscaleImage);

                ImagePtr mappedOriginalInputImage = originalInputImage;

                if ( originalInputImage && (originalInputImage->getMipMapLevel() != 0) ) {
                    bool mustCopyUnprocessedChannels = it->second.tmpImage->canCallCopyUnProcessedChannels(processChannels);
                    if (mustCopyUnprocessedChannels || useMaskMix) {
                        ///there is some processing to be done by copyUnProcessedChannels or applyMaskMix
                        ///but originalInputImage is not in the correct mipMapLevel, upscale it
                        assert(originalInputImage->getMipMapLevel() > it->second.tmpImage->getMipMapLevel() &&
                               originalInputImage->getMipMapLevel() == mipMapLevel);
                        ImagePtr tmp( new Image(it->second.tmpImage->getComponents(),
                                                it->second.tmpImage->getRoD(),
                                                actionArgs.roi,
                                                0,
                                                it->second.tmpImage->getPixelAspectRatio(),
                                                it->second.tmpImage->getBitDepth(),
                                                it->second.tmpImage->getPremultiplication(),
                                                it->second.tmpImage->getFieldingOrder(),
                                                false) );
                        originalInputImage->upscaleMipMap( downscaledRectToRender, originalInputImage->getMipMapLevel(), 0, tmp.get() );
                        mappedOriginalInputImage = tmp;
                    }
                }

                if (mappedOriginalInputImage) {
                    it->second.tmpImage->copyUnProcessedChannels(actionArgs.roi, planes.outputPremult, originalImagePremultiplication, processChannels, mappedOriginalInputImage, true);
                    if (useMaskMix) {
                        it->second.tmpImage->applyMaskMix(actionArgs.roi, maskImage.get(), mappedOriginalInputImage.get(), doMask, false, mix);
                    }
                }
                if ( ( it->second.fullscaleImage->getComponents() != it->second.tmpImage->getComponents() ) ||
                    ( it->second.fullscaleImage->getBitDepth() != it->second.tmpImage->getBitDepth() ) ) {
                    /*
                     * BitDepth/Components conversion required as well as downscaling, do conversion to a tmp buffer
                     */
                    ImagePtr tmp( new Image(it->second.fullscaleImage->getComponents(),
                                            it->second.tmpImage->getRoD(),
                                            actionArgs.roi,
                                            mipMapLevel,
                                            it->second.tmpImage->getPixelAspectRatio(),
                                            it->second.fullscaleImage->getBitDepth(),
                                            it->second.fullscaleImage->getPremultiplication(),
                                            it->second.fullscaleImage->getFieldingOrder(),
                                            false) );

                    it->second.tmpImage->convertToFormat( actionArgs.roi,
                                                         _publicInterface->getApp()->getDefaultColorSpaceForBitDepth( it->second.tmpImage->getBitDepth() ),
                                                         _publicInterface->getApp()->getDefaultColorSpaceForBitDepth( it->second.fullscaleImage->getBitDepth() ),
                                                         -1, false, unPremultRequired, tmp.get() );
                    tmp->downscaleMipMap( it->second.tmpImage->getRoD(),
                                         actionArgs.roi, 0, mipMapLevel, false, it->second.downscaleImage.get() );
                    it->second.fullscaleImage->pasteFrom(*tmp, actionArgs.roi, false);
                } else {
                    /*
                     *  Downscaling required only
                     */
                    it->second.tmpImage->downscaleMipMap( it->second.tmpImage->getRoD(),
                                                         actionArgs.roi, 0, mipMapLevel, false, it->second.downscaleImage.get() );
                    it->second.fullscaleImage->pasteFrom(*(it->second.tmpImage), actionArgs.roi, false);
                }


                it->second.fullscaleImage->markForRendered(actionArgs.roi);
            } else { // if (renderFullScaleThenDownscale) {
                ///Copy the rectangle rendered in the downscaled image
                if (it->second.tmpImage != it->second.downscaleImage) {
                    // We cannot be rendering using OpenGL in this case
                    assert(!planes.useOpenGL);

                    if ( ( it->second.downscaleImage->getComponents() != it->second.tmpImage->getComponents() ) ||
                        ( it->second.downscaleImage->getBitDepth() != it->second.tmpImage->getBitDepth() ) ) {
                        /*
                         * BitDepth/Components conversion required
                         */


                        it->second.tmpImage->convertToFormat( it->second.tmpImage->getBounds(),
                                                             _publicInterface->getApp()->getDefaultColorSpaceForBitDepth( it->second.tmpImage->getBitDepth() ),
                                                             _publicInterface->getApp()->getDefaultColorSpaceForBitDepth( it->second.downscaleImage->getBitDepth() ),
                                                             -1, false, unPremultRequired, it->second.downscaleImage.get() );
                    } else {
                        /*
                         * No conversion required, copy to output
                         */

                        it->second.downscaleImage->pasteFrom(*(it->second.tmpImage), it->second.downscaleImage->getBounds(), false);
                    }
                }

                it->second.downscaleImage->copyUnProcessedChannels(actionArgs.roi, planes.outputPremult, originalImagePremultiplication, processChannels, originalInputImage, true, glContext);
                if (useMaskMix) {
                    it->second.downscaleImage->applyMaskMix(actionArgs.roi, maskImage.get(), originalInputImage.get(), doMask, false, mix, glContext);
                }
                it->second.downscaleImage->markForRendered(downscaledRectToRender);
            } // if (renderFullScaleThenDownscale) {
        } // if (it->second.isAllocatedOnTheFly) {

        if ( frameArgs->stats && frameArgs->stats->isInDepthProfilingEnabled() ) {
            frameArgs->stats->addRenderInfosForNode( _publicInterface->getNode(),  NodePtr(), it->first.getComponentsGlobalName(), actionArgs.roi, timeRecorder->getTimeSinceCreation() );
        }
    } // for (std::map<ImageComponents,PlaneToRender>::const_iterator it = outputPlanes.begin(); it != outputPlanes.end(); ++it) {

} // EffectInstance::Implementation::renderHandlerPostProcess


void
EffectInstance::Implementation::setupRenderArgs(const EffectDataTLSPtr& tls,
                                                const OSGLContextPtr& glContext,
                                                unsigned int mipMapLevel,
                                                bool isSequentialRender,
                                                bool isRenderResponseToUserInteraction,
                                                bool byPassCache,
                                                const ImagePlanesToRender & planes,
                                                const RectI & renderMappedRectToRender,
                                                const std::bitset<4>& processChannels,
                                                EffectInstance::RenderActionArgs &actionArgs,
                                                boost::scoped_ptr<OSGLContextAttacher>* glContextAttacher,
                                                TimeLapsePtr *timeRecorder)
{
    const ParallelRenderArgsPtr& frameArgs = tls->frameArgs.back();

    if (frameArgs->stats) {
        timeRecorder->reset( new TimeLapse() );
    }

    const EffectInstance::PlaneToRender & firstPlane = planes.planes.begin()->second;
    const double time = tls->currentRenderArgs.time;
    const ViewIdx view = tls->currentRenderArgs.view;

    // at this point, it may be unnecessary to call render because it was done a long time ago => check the bitmap here!
# ifndef NDEBUG
    {
        RectI renderBounds = firstPlane.renderMappedImage->getBounds();
        assert(renderBounds.x1 <= renderMappedRectToRender.x1 && renderMappedRectToRender.x2 <= renderBounds.x2 &&
               renderBounds.y1 <= renderMappedRectToRender.y1 && renderMappedRectToRender.y2 <= renderBounds.y2);
    }
# endif

    std::list<std::pair<ImageComponents, ImagePtr> > tmpPlanes;

    actionArgs.byPassCache = byPassCache;
    actionArgs.processChannels = processChannels;
    actionArgs.mappedScale.x = actionArgs.mappedScale.y = Image::getScaleFromMipMapLevel( firstPlane.renderMappedImage->getMipMapLevel() );
    assert( !( (_publicInterface->supportsRenderScaleMaybe() == eSupportsNo) && !(actionArgs.mappedScale.x == 1. && actionArgs.mappedScale.y == 1.) ) );
    actionArgs.originalScale.x = Image::getScaleFromMipMapLevel(mipMapLevel);
    actionArgs.originalScale.y = actionArgs.originalScale.x;
    actionArgs.draftMode = frameArgs->draftMode;
    actionArgs.useOpenGL = planes.useOpenGL;
    actionArgs.roi = renderMappedRectToRender;
    actionArgs.time = time;
    actionArgs.view = view;
    actionArgs.isSequentialRender = isSequentialRender;
    actionArgs.isRenderResponseToUserInteraction = isRenderResponseToUserInteraction;
    actionArgs.inputImages = tls->currentRenderArgs.inputImages;
    actionArgs.glContext = glContext;

    // Setup the context when rendering using OpenGL
    if (planes.useOpenGL) {
        // Setup the viewport and the framebuffer
        AbortableRenderInfoPtr abortInfo = frameArgs->abortInfo.lock();
        assert(abortInfo);
        assert(glContext);

        // Ensure the context is current
        if (glContext->isGPUContext()) {
            glContextAttacher->reset( new OSGLContextAttacher(glContext, abortInfo
#ifdef DEBUG
                                                             , actionArgs.time
#endif
                                                             ) );
            (*glContextAttacher)->attach();


            GLuint fboID = glContext->getOrCreateFBOId();
            GL_GPU::glBindFramebuffer(GL_FRAMEBUFFER, fboID);
            glCheckError(GL_GPU);
        }
    }

}


ImagePtr
EffectInstance::allocateImagePlaneAndSetInThreadLocalStorage(const ImageComponents & plane)
{
    /*
     * The idea here is that we may have asked the plug-in to render say motion.forward, but it can only render both fotward
     * and backward at a time.
     * So it needs to allocate motion.backward and store it in the cache for efficiency.
     * Note that when calling this, the plug-in is already in the render action, hence in case of Host frame threading,
     * this function will be called as many times as there were thread used by the host frame threading.
     * For all other planes, there was a local temporary image, shared among all threads for the calls to render.
     * Since we may be in a thread of the host frame threading, only allocate a temporary image of the size of the rectangle
     * to render and mark that we're a plane allocated on the fly so that the tiledRenderingFunctor can know this is a plane
     * to handle specifically.
     */
    EffectDataTLSPtr tls = _imp->tlsData->getTLSData();

    if (!tls || !tls->currentRenderArgs.validArgs) {
        return ImagePtr();
    }

    assert( !tls->currentRenderArgs.outputPlanes.empty() );
    assert(!tls->frameArgs.empty());

    const ParallelRenderArgsPtr& frameArgs = tls->frameArgs.back();

    const EffectInstance::PlaneToRender & firstPlane = tls->currentRenderArgs.outputPlanes.begin()->second;
    bool useCache = firstPlane.fullscaleImage->usesBitMap() || firstPlane.downscaleImage->usesBitMap();
    if ( boost::starts_with(getNode()->getPluginID(), "uk.co.thefoundry.furnace") ) {
        //Furnace plug-ins are bugged and do not render properly both planes, just wipe the image.
        useCache = false;
    }
    const ImagePtr & img = firstPlane.fullscaleImage->usesBitMap() ? firstPlane.fullscaleImage : firstPlane.downscaleImage;
    ImageParamsPtr params = img->getParams();
    EffectInstance::PlaneToRender p;
    bool ok = allocateImagePlane(img->getKey(),
                                 tls->currentRenderArgs.rod,
                                 tls->currentRenderArgs.renderWindowPixel,
                                 tls->currentRenderArgs.renderWindowPixel,
                                 plane,
                                 img->getBitDepth(),
                                 img->getPremultiplication(),
                                 img->getFieldingOrder(),
                                 img->getPixelAspectRatio(),
                                 img->getMipMapLevel(),
                                 false,
                                 frameArgs->openGLContext.lock(),
                                 img->getParams()->getStorageInfo().mode,
                                 useCache,
                                 &p.fullscaleImage,
                                 &p.downscaleImage);
    if (!ok) {
        return ImagePtr();
    } else {
        p.renderMappedImage = p.downscaleImage;
        p.isAllocatedOnTheFly = true;

        /*
         * Allocate a temporary image for rendering only if using cache
         */
        if (useCache) {
            p.tmpImage.reset( new Image(p.renderMappedImage->getComponents(),
                                        p.renderMappedImage->getRoD(),
                                        tls->currentRenderArgs.renderWindowPixel,
                                        p.renderMappedImage->getMipMapLevel(),
                                        p.renderMappedImage->getPixelAspectRatio(),
                                        p.renderMappedImage->getBitDepth(),
                                        p.renderMappedImage->getPremultiplication(),
                                        p.renderMappedImage->getFieldingOrder(),
                                        false /*useBitmap*/,
                                        img->getParams()->getStorageInfo().mode) );
        } else {
            p.tmpImage = p.renderMappedImage;
        }
        tls->currentRenderArgs.outputPlanes.insert( std::make_pair(plane, p) );

        return p.downscaleImage;
    }
} // allocateImagePlaneAndSetInThreadLocalStorage



void
EffectInstance::onSignificantEvaluateAboutToBeCalled(const KnobIPtr& knob, ValueChangedReasonEnum /*reason*/, int /*dimension*/, double /*time*/, ViewSpec /*view*/)
{
    //We changed, abort any ongoing current render to refresh them with a newer version
    abortAnyEvaluation();

    NodePtr node = getNode();
    if ( !node->isNodeCreated() ) {
        return;
    }

    bool isMT = QThread::currentThread() == qApp->thread();

    if ( isMT && ( !knob || knob->getEvaluateOnChange() ) ) {
        getApp()->triggerAutoSave();
    }


    if (isMT) {
        node->refreshIdentityState();
        if (knob) {
            knob->invalidateHashCache();
        } else {
            invalidateHashCache();
        }
    }
}

void
EffectInstance::evaluate(bool isSignificant,
                         bool refreshMetadatas)
{
    NodePtr node = getNode();

    if ( refreshMetadatas && node && node->isNodeCreated() ) {
        refreshMetaDatas_public(true);
    }

    double time = getCurrentTime();

    // Get the connected viewers downstream and re-render or redraw them.
    std::list<ViewerInstancePtr> viewers;
    node->hasViewersConnected(&viewers);
    for (std::list<ViewerInstancePtr>::iterator it = viewers.begin();
         it != viewers.end();
         ++it) {
        if (isSignificant) {
            (*it)->renderCurrentFrame(true);
        } else {
            (*it)->redrawViewer();
        }
    }

    // If significant, also refresh previews downstream 
    if (isSignificant) {
        node->refreshPreviewsRecursivelyDownstream(time);
    }
} // evaluate

bool
EffectInstance::message(MessageTypeEnum type,
                        const std::string & content) const
{
    return getNode()->message(type, content);
}

void
EffectInstance::setPersistentMessage(MessageTypeEnum type,
                                     const std::string & content)
{
    getNode()->setPersistentMessage(type, content);
}

bool
EffectInstance::hasPersistentMessage()
{
    return getNode()->hasPersistentMessage();
}

void
EffectInstance::clearPersistentMessage(bool recurse)
{
    NodePtr node = getNode();

    if (node) {
        node->clearPersistentMessage(recurse);
    }
}

int
EffectInstance::getInputNumber(const EffectInstancePtr& inputEffect) const
{
    for (int i = 0; i < getMaxInputCount(); ++i) {
        if (getInput(i) == inputEffect) {
            return i;
        }
    }

    return -1;
}

/**
 * @brief Does this effect supports rendering at a different scale than 1 ?
 * There is no OFX property for this purpose. The only solution found for OFX is that if a isIdentity
 * with renderscale != 1 fails, the host retries with renderscale = 1 (and upscaled images).
 * If the renderScale support was not set, this throws an exception.
 **/
bool
EffectInstance::supportsRenderScale() const
{
    if (_imp->supportsRenderScale == eSupportsMaybe) {
        qDebug() << "EffectInstance::supportsRenderScale should be set before calling supportsRenderScale(), or use supportsRenderScaleMaybe() instead";
        throw std::runtime_error("supportsRenderScale not set");
    }

    return _imp->supportsRenderScale == eSupportsYes;
}

EffectInstance::SupportsEnum
EffectInstance::supportsRenderScaleMaybe() const
{
    QMutexLocker l(&_imp->supportsRenderScaleMutex);

    return _imp->supportsRenderScale;
}

/// should be set during effect initialization, but may also be set by the first getRegionOfDefinition that succeeds
void
EffectInstance::setSupportsRenderScaleMaybe(EffectInstance::SupportsEnum s) const
{
    {
        QMutexLocker l(&_imp->supportsRenderScaleMutex);

        _imp->supportsRenderScale = s;
    }
    NodePtr node = getNode();

    if (node) {
        node->onSetSupportRenderScaleMaybeSet( (int)s );
    }
}

void
EffectInstance::refreshRenderScaleSupport()
{

    // Try to set renderscale support at plugin creation.
    // This is not always possible (e.g. if a param has a wrong value).
    if (supportsRenderScaleMaybe() != eSupportsMaybe) {
        return;
    }

    RenderScale scaleOne;
    scaleOne.x = 1.;
    scaleOne.y = 1.;

    double first = INT_MIN, last = INT_MAX;
    getFrameRange(&first, &last);
    if ( (first == INT_MIN) || (last == INT_MAX) ) {
        first = last = getApp()->getTimeLine()->currentFrame();
    }

    double time = first;
    RectD rod;
    StatusEnum stat = getRegionOfDefinition_public(0, time, scaleOne, ViewIdx(0), &rod);

    if (stat == eStatusOK || stat == eStatusReplyDefault) {
        RenderScale scale;
        scale.x = 0.5;
        scale.y = 0.5;
        stat = getRegionOfDefinition_public(0, time, scale, ViewIdx(0), &rod);
        if (stat == eStatusOK || stat == eStatusReplyDefault) {
            setSupportsRenderScaleMaybe(eSupportsYes);
        } else {
            setSupportsRenderScaleMaybe(eSupportsNo);
        }
    }



}

void
EffectInstance::setOutputFilesForWriter(const std::string & pattern)
{
    if ( !isWriter() ) {
        return;
    }

    const KnobsVec & knobs = getKnobs();
    for (U32 i = 0; i < knobs.size(); ++i) {
        KnobFilePtr fk = toKnobFile(knobs[i]);
        if ( fk && fk->getName() == kOfxImageEffectFileParamName ) {
            fk->setValue(pattern);
            break;
        }

    }
}

PluginMemoryPtr
EffectInstance::newMemoryInstance(size_t nBytes)
{
    PluginMemoryPtr ret( new PluginMemory( shared_from_this() ) ); //< hack to get "this" as a shared ptr

    addPluginMemoryPointer(ret);
    bool wasntLocked = ret->alloc(nBytes);

    assert(wasntLocked);
    Q_UNUSED(wasntLocked);

    return ret;
}

void
EffectInstance::addPluginMemoryPointer(const PluginMemoryPtr& mem)
{
    QMutexLocker l(&_imp->pluginMemoryChunksMutex);

    _imp->pluginMemoryChunks.push_back(mem);
}

void
EffectInstance::removePluginMemoryPointer(const PluginMemory* mem)
{
    std::list<PluginMemoryPtr> safeCopy;

    {
        QMutexLocker l(&_imp->pluginMemoryChunksMutex);
        // make a copy of the list so that elements don't get deleted while the mutex is held

        for (PluginMemoryWPtrList::iterator it = _imp->pluginMemoryChunks.begin(); it != _imp->pluginMemoryChunks.end(); ++it) {
            PluginMemoryPtr p = it->lock();
            if (!p) {
                continue;
            }
            safeCopy.push_back(p);
            if (p.get() == mem) {
                _imp->pluginMemoryChunks.erase(it);

                return;
            }
        }
    }
}

void
EffectInstance::registerPluginMemory(size_t nBytes)
{
    getNode()->registerPluginMemory(nBytes);
}

void
EffectInstance::unregisterPluginMemory(size_t nBytes)
{
    getNode()->unregisterPluginMemory(nBytes);
}

void
EffectInstance::onAllKnobsSlaved(bool isSlave,
                                 const KnobHolderPtr& master)
{
    getNode()->onAllKnobsSlaved(isSlave, master);
}

void
EffectInstance::onKnobSlaved(const KnobIPtr& slave,
                             const KnobIPtr& master,
                             int dimension,
                             bool isSlave)
{
    getNode()->onKnobSlaved(slave, master, dimension, isSlave);
}

void
EffectInstance::setCurrentViewportForOverlays_public(OverlaySupport* viewport)
{
    assert( QThread::currentThread() == qApp->thread() );
    getNode()->setCurrentViewportForHostOverlays(viewport);
    _imp->overlaysViewport = viewport;
    setCurrentViewportForOverlays(viewport);
}

OverlaySupport*
EffectInstance::getCurrentViewportForOverlays() const
{
    assert( QThread::currentThread() == qApp->thread() );

    return _imp->overlaysViewport;
}

void
EffectInstance::setDoingInteractAction(bool doing)
{
    _imp->setDuringInteractAction(doing);
}

void
EffectInstance::drawOverlay_public(double time,
                                   const RenderScale & renderScale,
                                   ViewIdx view)
{
    ///cannot be run in another thread
    assert( QThread::currentThread() == qApp->thread() );
    if ( !hasOverlay() && !getNode()->hasHostOverlay() ) {
        return;
    }

    RECURSIVE_ACTION();

    RenderScale actualScale;
    if ( !canHandleRenderScaleForOverlays() ) {
        actualScale.x = actualScale.y = 1.;
    } else {
        actualScale = renderScale;
    }

    _imp->setDuringInteractAction(true);
    bool drawHostOverlay = shouldDrawHostOverlay();
    drawOverlay(time, actualScale, view);
    if (drawHostOverlay) {
        getNode()->drawHostOverlay(time, actualScale, view);
    }
    _imp->setDuringInteractAction(false);
}

bool
EffectInstance::onOverlayPenDown_public(double time,
                                        const RenderScale & renderScale,
                                        ViewIdx view,
                                        const QPointF & viewportPos,
                                        const QPointF & pos,
                                        double pressure,
                                        double timestamp,
                                        PenType pen)
{
    ///cannot be run in another thread
    assert( QThread::currentThread() == qApp->thread() );
    if ( !hasOverlay()  && !getNode()->hasHostOverlay() ) {
        return false;
    }

    RenderScale actualScale;
    if ( !canHandleRenderScaleForOverlays() ) {
        actualScale.x = actualScale.y = 1.;
    } else {
        actualScale = renderScale;
    }

    bool ret;
    {
        NON_RECURSIVE_ACTION();
        _imp->setDuringInteractAction(true);
        bool drawHostOverlay = shouldDrawHostOverlay();
        if (!shouldPreferPluginOverlayOverHostOverlay()) {
            ret = drawHostOverlay ? getNode()->onOverlayPenDownDefault(time, actualScale, view, viewportPos, pos, pressure) : false;
            if (!ret) {
                ret |= onOverlayPenDown(time, actualScale, view, viewportPos, pos, pressure, timestamp, pen);
            }
        } else {
            ret = onOverlayPenDown(time, actualScale, view, viewportPos, pos, pressure, timestamp, pen);
            if (!ret && drawHostOverlay) {
                ret |= getNode()->onOverlayPenDownDefault(time, actualScale, view, viewportPos, pos, pressure);
            }
        }

        _imp->setDuringInteractAction(false);
    }
    checkIfRenderNeeded();

    return ret;
}

bool
EffectInstance::onOverlayPenDoubleClicked_public(double time,
                                                 const RenderScale & renderScale,
                                                 ViewIdx view,
                                                 const QPointF & viewportPos,
                                                 const QPointF & pos)
{
    ///cannot be run in another thread
    assert( QThread::currentThread() == qApp->thread() );
    if ( !hasOverlay()  && !getNode()->hasHostOverlay() ) {
        return false;
    }

    RenderScale actualScale;
    if ( !canHandleRenderScaleForOverlays() ) {
        actualScale.x = actualScale.y = 1.;
    } else {
        actualScale = renderScale;
    }

    bool ret;
    {
        NON_RECURSIVE_ACTION();
        _imp->setDuringInteractAction(true);
        bool drawHostOverlay = shouldDrawHostOverlay();
        if (!shouldPreferPluginOverlayOverHostOverlay()) {
            ret = drawHostOverlay ? getNode()->onOverlayPenDoubleClickedDefault(time, actualScale, view, viewportPos, pos) : false;
            if (!ret) {
                ret |= onOverlayPenDoubleClicked(time, actualScale, view, viewportPos, pos);
            }
        } else {
            ret = onOverlayPenDoubleClicked(time, actualScale, view, viewportPos, pos);
            if (!ret && drawHostOverlay) {
                ret |= getNode()->onOverlayPenDoubleClickedDefault(time, actualScale, view, viewportPos, pos);
            }
        }

        _imp->setDuringInteractAction(false);
    }
    checkIfRenderNeeded();

    return ret;
}

bool
EffectInstance::onOverlayPenMotion_public(double time,
                                          const RenderScale & renderScale,
                                          ViewIdx view,
                                          const QPointF & viewportPos,
                                          const QPointF & pos,
                                          double pressure,
                                          double timestamp)
{
    ///cannot be run in another thread
    assert( QThread::currentThread() == qApp->thread() );
    if ( !hasOverlay()  && !getNode()->hasHostOverlay() ) {
        return false;
    }

    RenderScale actualScale;
    if ( !canHandleRenderScaleForOverlays() ) {
        actualScale.x = actualScale.y = 1.;
    } else {
        actualScale = renderScale;
    }


    NON_RECURSIVE_ACTION();
    _imp->setDuringInteractAction(true);
    bool ret;
    bool drawHostOverlay = shouldDrawHostOverlay();
    if (!shouldPreferPluginOverlayOverHostOverlay()) {
        ret = drawHostOverlay ? getNode()->onOverlayPenMotionDefault(time, actualScale, view, viewportPos, pos, pressure) : false;
        if (!ret) {
            ret |= onOverlayPenMotion(time, actualScale, view, viewportPos, pos, pressure, timestamp);
        }
    } else {
        ret = onOverlayPenMotion(time, actualScale, view, viewportPos, pos, pressure, timestamp);
        if (!ret && drawHostOverlay) {
            ret |= getNode()->onOverlayPenMotionDefault(time, actualScale, view, viewportPos, pos, pressure);
        }
    }

    _imp->setDuringInteractAction(false);
    //Don't chek if render is needed on pen motion, wait for the pen up

    //checkIfRenderNeeded();
    return ret;
}

bool
EffectInstance::onOverlayPenUp_public(double time,
                                      const RenderScale & renderScale,
                                      ViewIdx view,
                                      const QPointF & viewportPos,
                                      const QPointF & pos,
                                      double pressure,
                                      double timestamp)
{
    ///cannot be run in another thread
    assert( QThread::currentThread() == qApp->thread() );
    if ( !hasOverlay()  && !getNode()->hasHostOverlay() ) {
        return false;
    }

    RenderScale actualScale;
    if ( !canHandleRenderScaleForOverlays() ) {
        actualScale.x = actualScale.y = 1.;
    } else {
        actualScale = renderScale;
    }

    bool ret;
    {
        NON_RECURSIVE_ACTION();
        _imp->setDuringInteractAction(true);
        bool drawHostOverlay = shouldDrawHostOverlay();
        if (!shouldPreferPluginOverlayOverHostOverlay()) {
            ret = drawHostOverlay ? getNode()->onOverlayPenUpDefault(time, actualScale, view, viewportPos, pos, pressure) : false;
            if (!ret) {
                ret |= onOverlayPenUp(time, actualScale, view, viewportPos, pos, pressure, timestamp);
            }
        } else {
            ret = onOverlayPenUp(time, actualScale, view, viewportPos, pos, pressure, timestamp);
            if (!ret && drawHostOverlay) {
                ret |= getNode()->onOverlayPenUpDefault(time, actualScale, view, viewportPos, pos, pressure);
            }
        }

        _imp->setDuringInteractAction(false);
    }
    checkIfRenderNeeded();

    return ret;
}

bool
EffectInstance::onOverlayKeyDown_public(double time,
                                        const RenderScale & renderScale,
                                        ViewIdx view,
                                        Key key,
                                        KeyboardModifiers modifiers)
{
    ///cannot be run in another thread
    assert( QThread::currentThread() == qApp->thread() );
    if ( !hasOverlay()  && !getNode()->hasHostOverlay() ) {
        return false;
    }

    RenderScale actualScale;
    if ( !canHandleRenderScaleForOverlays() ) {
        actualScale.x = actualScale.y = 1.;
    } else {
        actualScale = renderScale;
    }


    bool ret;
    {
        NON_RECURSIVE_ACTION();
        _imp->setDuringInteractAction(true);
        ret = onOverlayKeyDown(time, actualScale, view, key, modifiers);
        if (!ret && shouldDrawHostOverlay()) {
            ret |= getNode()->onOverlayKeyDownDefault(time, actualScale, view, key, modifiers);
        }
        _imp->setDuringInteractAction(false);
    }
    checkIfRenderNeeded();

    return ret;
}

bool
EffectInstance::onOverlayKeyUp_public(double time,
                                      const RenderScale & renderScale,
                                      ViewIdx view,
                                      Key key,
                                      KeyboardModifiers modifiers)
{
    ///cannot be run in another thread
    assert( QThread::currentThread() == qApp->thread() );
    if ( !hasOverlay()  && !getNode()->hasHostOverlay() ) {
        return false;
    }

    RenderScale actualScale;
    if ( !canHandleRenderScaleForOverlays() ) {
        actualScale.x = actualScale.y = 1.;
    } else {
        actualScale = renderScale;
    }

    bool ret;
    {
        NON_RECURSIVE_ACTION();

        _imp->setDuringInteractAction(true);
        ret = onOverlayKeyUp(time, actualScale, view, key, modifiers);
        if (!ret && shouldDrawHostOverlay()) {
            ret |= getNode()->onOverlayKeyUpDefault(time, actualScale, view, key, modifiers);
        }
        _imp->setDuringInteractAction(false);
    }
    checkIfRenderNeeded();

    return ret;
}

bool
EffectInstance::onOverlayKeyRepeat_public(double time,
                                          const RenderScale & renderScale,
                                          ViewIdx view,
                                          Key key,
                                          KeyboardModifiers modifiers)
{
    ///cannot be run in another thread
    assert( QThread::currentThread() == qApp->thread() );
    if ( !hasOverlay()  && !getNode()->hasHostOverlay() ) {
        return false;
    }

    RenderScale actualScale;
    if ( !canHandleRenderScaleForOverlays() ) {
        actualScale.x = actualScale.y = 1.;
    } else {
        actualScale = renderScale;
    }

    bool ret;
    {
        NON_RECURSIVE_ACTION();
        _imp->setDuringInteractAction(true);
        ret = onOverlayKeyRepeat(time, actualScale, view, key, modifiers);
        if (!ret && shouldDrawHostOverlay()) {
            ret |= getNode()->onOverlayKeyRepeatDefault(time, actualScale, view, key, modifiers);
        }
        _imp->setDuringInteractAction(false);
    }
    checkIfRenderNeeded();

    return ret;
}

bool
EffectInstance::onOverlayFocusGained_public(double time,
                                            const RenderScale & renderScale,
                                            ViewIdx view)
{
    ///cannot be run in another thread
    assert( QThread::currentThread() == qApp->thread() );
    if ( !hasOverlay() && !getNode()->hasHostOverlay() ) {
        return false;
    }

    RenderScale actualScale;
    if ( !canHandleRenderScaleForOverlays() ) {
        actualScale.x = actualScale.y = 1.;
    } else {
        actualScale = renderScale;
    }

    bool ret;
    {
        NON_RECURSIVE_ACTION();
        _imp->setDuringInteractAction(true);
        ret = onOverlayFocusGained(time, actualScale, view);
        if (shouldDrawHostOverlay()) {
            ret |= getNode()->onOverlayFocusGainedDefault(time, actualScale, view);
        }

        _imp->setDuringInteractAction(false);
    }
    checkIfRenderNeeded();

    return ret;
}

bool
EffectInstance::onOverlayFocusLost_public(double time,
                                          const RenderScale & renderScale,
                                          ViewIdx view)
{
    ///cannot be run in another thread
    assert( QThread::currentThread() == qApp->thread() );
    if ( !hasOverlay() && !getNode()->hasHostOverlay() ) {
        return false;
    }

    RenderScale actualScale;
    if ( !canHandleRenderScaleForOverlays() ) {
        actualScale.x = actualScale.y = 1.;
    } else {
        actualScale = renderScale;
    }


    bool ret;
    {
        NON_RECURSIVE_ACTION();
        _imp->setDuringInteractAction(true);
        ret = onOverlayFocusLost(time, actualScale, view);
        if (shouldDrawHostOverlay()) {
            ret |= getNode()->onOverlayFocusLostDefault(time, actualScale, view);
        }

        _imp->setDuringInteractAction(false);
    }
    checkIfRenderNeeded();

    return ret;
}

void
EffectInstance::setInteractColourPicker_public(const OfxRGBAColourD& color, bool setColor, bool hasColor)
{
    const KnobsVec& knobs = getKnobs();
    for (KnobsVec::const_iterator it2 = knobs.begin(); it2 != knobs.end(); ++it2) {
        const KnobIPtr& k = *it2;
        if (!k) {
            continue;
        }
        OfxParamOverlayInteractPtr interact = k->getCustomInteract();
        if (!interact) {
            continue;
        }

        if (!interact->isColorPickerRequired()) {
            continue;
        }
        if (!hasColor) {
            interact->setHasColorPicker(false);
        } else {
            if (setColor) {
                interact->setLastColorPickerColor(color);
            }
            interact->setHasColorPicker(true);
        }

        k->redraw();
    }

    setInteractColourPicker(color, setColor, hasColor);

}

bool
EffectInstance::isDoingInteractAction() const
{
    QReadLocker l(&_imp->duringInteractActionMutex);

    return _imp->duringInteractAction;
}

StatusEnum
EffectInstance::render_public(const RenderActionArgs & args)
{
    NON_RECURSIVE_ACTION();
    REPORT_CURRENT_THREAD_ACTION( "kOfxImageEffectActionRender", getNode() );
    try {
        return render(args);
    } catch (...) {
        // Any exception thrown here will fail render
        return eStatusFailed;
    }
}

StatusEnum
EffectInstance::getTransform_public(double time,
                                    const RenderScale & renderScale,
                                    ViewIdx view,
                                    EffectInstancePtr* inputToTransform,
                                    Transform::Matrix3x3* transform)
{
    RECURSIVE_ACTION();
    //assert( getNode()->getCurrentCanTransform() ); // called in every case for overlays

    return getTransform(time, renderScale, view, inputToTransform, transform);
}

bool
EffectInstance::isIdentity_public(bool useIdentityCache, // only set to true when calling for the whole image (not for a subrect)
                                  U64 hash,
                                  double time,
                                  const RenderScale & scale,
                                  const RectI & renderWindow,
                                  ViewIdx view,
                                  double* inputTime,
                                  ViewIdx* inputView,
                                  int* inputNb)
{
    assert( !( (supportsRenderScaleMaybe() == eSupportsNo) && !(scale.x == 1. && scale.y == 1.) ) );

    if (useIdentityCache && hash != 0) {
        double timeF = 0.;
        bool foundInCache = _imp->actionsCache->getIdentityResult(hash, time, view, inputNb, inputView, &timeF);
        if (foundInCache) {
            *inputTime = timeF;

            return *inputNb >= 0 || *inputNb == -2;
        }
    }


    ///EDIT: We now allow isIdentity to be called recursively.
    RECURSIVE_ACTION();


    bool ret = false;
    RotoDrawableItemPtr rotoItem = getNode()->getAttachedRotoItem();
    if ( ( rotoItem && !rotoItem->isActivated(time) ) || getNode()->isNodeDisabled() || !getNode()->hasAtLeastOneChannelToProcess() ) {
        ret = true;
        *inputNb = getNode()->getPreferredInput();
        *inputTime = time;
        *inputView = view;
    } else if ( appPTR->isBackground() && (dynamic_cast<DiskCacheNode*>(this) != NULL) ) {
        ret = true;
        *inputNb = 0;
        *inputTime = time;
        *inputView = view;
    } else {
        /// Don't call isIdentity if plugin is sequential only.
        if (getSequentialPreference() != eSequentialPreferenceOnlySequential) {
            try {
                *inputView = view;
                ret = isIdentity(time, scale, renderWindow, view, inputTime, inputView, inputNb);
            } catch (...) {
                throw;
            }
        }
    }
    if (!ret) {
        *inputNb = -1;
        *inputTime = time;
        *inputView = view;
    }

    if (useIdentityCache && hash != 0) {
        _imp->actionsCache->setIdentityResult(hash, time, view, *inputNb, *inputView, *inputTime);
    }

    return ret;
} // EffectInstance::isIdentity_public

void
EffectInstance::onInputChanged(int /*inputNo*/)
{
}

StatusEnum
EffectInstance::getRegionOfDefinitionFromCache(U64 hash,
                                               double time,
                                               const RenderScale & scale,
                                               ViewIdx view,
                                               RectD* rod)
{
    unsigned int mipMapLevel = Image::getLevelFromScale(scale.x);
    bool foundInCache = _imp->actionsCache->getRoDResult(hash, time, view, mipMapLevel, rod);

    if (foundInCache) {
        if ( rod->isNull() ) {
            return eStatusFailed;
        }

        return eStatusOK;
    }

    return eStatusFailed;
}

StatusEnum
EffectInstance::getRegionOfDefinition_public(U64 hash,
                                             double time,
                                             const RenderScale & scale,
                                             ViewIdx view,
                                             RectD* rod)
{
    if ( !isEffectCreated() ) {
        return eStatusFailed;
    }

    unsigned int mipMapLevel = Image::getLevelFromScale(scale.x);
    bool foundInCache = false;
    if (hash != 0) {
        foundInCache = _imp->actionsCache->getRoDResult(hash, time, view, mipMapLevel, rod);
    }
    if (foundInCache) {
        if ( rod->isNull() ) {
            return eStatusFailed;
        }

        return eStatusOK;
    } else {
        ///If this is running on a render thread, attempt to find the RoD in the thread local storage.

        if ( QThread::currentThread() != qApp->thread() ) {
            EffectDataTLSPtr tls = _imp->tlsData->getTLSData();
            if (tls && tls->currentRenderArgs.validArgs) {
                *rod = tls->currentRenderArgs.rod;
                return eStatusOK;
            }
        }

        if ( getNode()->isNodeDisabled() ) {
            NodePtr preferredInput = getNode()->getPreferredInputNode();
            if (!preferredInput) {
                return eStatusFailed;
            }
            U64 inputHash;
            bool gotHash = preferredInput->getEffectInstance()->getRenderHash(time, view, &inputHash);
            (void)gotHash;
            return preferredInput->getEffectInstance()->getRegionOfDefinition_public(inputHash, time, scale, view, rod);
        }

        StatusEnum ret;
        RenderScale scaleOne(1.);
        {
            RECURSIVE_ACTION();


            ret = getRegionOfDefinition(time, supportsRenderScaleMaybe() == eSupportsNo ? scaleOne : scale, view, rod);

            if ( (ret != eStatusOK) && (ret != eStatusReplyDefault) ) {
                // rod is not valid
                //if (!isDuringStrokeCreation) {
                _imp->actionsCache->invalidateAll(hash);
                _imp->actionsCache->setRoDResult( hash, time, view, mipMapLevel, RectD() );

                // }
                return ret;
            }

            if ( rod->isNull() && hash != 0) {
                // RoD is empty, which means output is black and transparent
                _imp->actionsCache->setRoDResult( hash, time, view, mipMapLevel, RectD() );

                return ret;
            }

            assert( (ret == eStatusOK || ret == eStatusReplyDefault) && (rod->x1 <= rod->x2 && rod->y1 <= rod->y2) );
        }
        ifInfiniteApplyHeuristic(time, scale, view, rod);

        assert(rod->x1 <= rod->x2 && rod->y1 <= rod->y2);

        if (hash != 0) {
            _imp->actionsCache->setRoDResult(hash, time, view,  mipMapLevel, *rod);
        }

        return ret;
    }
} // EffectInstance::getRegionOfDefinition_public

void
EffectInstance::getRegionsOfInterest_public(double time,
                                            const RenderScale & scale,
                                            const RectD & outputRoD, //!< effect RoD in canonical coordinates
                                            const RectD & renderWindow, //!< the region to be rendered in the output image, in Canonical Coordinates
                                            ViewIdx view,
                                            RoIMap* ret)
{
    NON_RECURSIVE_ACTION();
    assert(outputRoD.x2 >= outputRoD.x1 && outputRoD.y2 >= outputRoD.y1);
    assert(renderWindow.x2 >= renderWindow.x1 && renderWindow.y2 >= renderWindow.y1);

    getRegionsOfInterest(time, scale, outputRoD, renderWindow, view, ret);
}

void
EffectInstance::cacheFramesNeeded(double time, ViewIdx view, U64 hash, const FramesNeededMap& framesNeeded)
{

    _imp->actionsCache->setFramesNeededResult(hash, time, view, 0, framesNeeded);
}

void
EffectInstance::cacheIsIdentity(double time, ViewIdx view, U64 hash, int identityInput, double identityTime, ViewIdx identityView)
{
    _imp->actionsCache->setIdentityResult(hash, time, view, identityInput, identityView, identityTime);
}

FramesNeededMap
EffectInstance::getFramesNeeded_public(double time, ViewIdx view, U64* retHash)
{

    // For the viewer add frames needed depending on the input being rendered (this is a special case
    // For the viewer we cannot compute a hash and cache it because it varies from the branch we choose to render
    ViewerInstance* isViewer = dynamic_cast<ViewerInstance*>(this);
    if (isViewer) {
        int viewerIndex = getViewerIndexThreadLocal();
        assert(viewerIndex == 0 || viewerIndex == 1);
        *retHash = 0;
        FramesNeededMap ret;
        FrameRangesMap& rangeMap = ret[viewerIndex];
        RangeD range = {time, time};
        rangeMap[view].push_back(range);
        return ret;
    }

    // Compute the frame/view hash if needed
    FramesNeededMap framesNeeded;

    boost::scoped_ptr<Hash64> hashObj;
    U64 hashValue;

    bool isHashCached = getRenderHash(time, view, &hashValue);
    if (!isHashCached) {
        // No hash in cache, compute it
        hashObj.reset(new Hash64);
        computeHash_noCache(time, view, hashObj.get());
    } else {

        // We have a cached hash, get frames needed for this hash
        bool foundInCache = _imp->actionsCache->getFramesNeededResult(hashValue, time, view, 0, &framesNeeded);
        if (foundInCache) {
            *retHash = hashValue;
            return framesNeeded;
        }
    }


    // Follow the frames needed to compute the hash
    {
        NON_RECURSIVE_ACTION();
        try {
            framesNeeded = getFramesNeeded(time, view);
        } catch (std::exception &e) {
            if ( !hasPersistentMessage() ) { // plugin may already have set a message
                setPersistentMessage( eMessageTypeError, e.what() );
            }
            return framesNeeded;
        }
    }


    if (!isHashCached) {

        // We need to append the hash of the inputs to the hash. To do so, recurse on inputs and call getFramesNeeded on them
        for (FramesNeededMap::const_iterator it = framesNeeded.begin(); it != framesNeeded.end(); ++it) {

            // No need to use transform redirections to compute the hash
            EffectInstancePtr inputEffect = resolveInputEffectForFrameNeeded(it->first, this, InputMatrixMapPtr());
            if (!inputEffect) {
                continue;
            }

            // For all views requested in input
            for (FrameRangesMap::const_iterator viewIt = it->second.begin(); viewIt != it->second.end(); ++viewIt) {

                // For all ranges in this view
                for (U32 range = 0; range < viewIt->second.size(); ++range) {

                    // For all frames in the range
                    for (double f = viewIt->second[range].min; f <= viewIt->second[range].max; f += 1.) {
                        U64 inputHash;
                        FramesNeededMap inputFramesNeeded = inputEffect->getFramesNeeded_public(f, viewIt->first, &inputHash);
                        (void)inputFramesNeeded;

                        // Append the input hash
                        hashObj->append(inputHash);
                    }
                }

            }
        }

    } // !isHashCached

    // Cache the hash if needed
    if (!isHashCached) {
        hashObj->computeHash();
        hashValue = hashObj->value();
        addHashToCache(time, view, hashValue);
    }

    // Cache the result of the actino
    _imp->actionsCache->setFramesNeededResult(hashValue, time, view, 0, framesNeeded);

    *retHash = hashValue;
    return framesNeeded;
}

void
EffectInstance::getFrameRange_public(U64 hash,
                                     double *first,
                                     double *last)
{
    double fFirst = 0., fLast = 0.;
    bool foundInCache = false;

    if (hash != 0) {
        foundInCache = _imp->actionsCache->getTimeDomainResult(hash, &fFirst, &fLast);
    }
    if (foundInCache) {
        *first = std::floor(fFirst + 0.5);
        *last = std::floor(fLast + 0.5);
    } else {
        ///If this is running on a render thread, attempt to find the info in the thread local storage.
        if ( QThread::currentThread() != qApp->thread() ) {
            EffectDataTLSPtr tls = _imp->tlsData->getTLSData();
            if (tls && tls->currentRenderArgs.validArgs) {
                *first = tls->currentRenderArgs.firstFrame;
                *last = tls->currentRenderArgs.lastFrame;

                return;
            }
        }

        NON_RECURSIVE_ACTION();
        getFrameRange(first, last);
        if (hash != 0) {
            _imp->actionsCache->setTimeDomainResult(hash, *first, *last);
        }
    }
}

StatusEnum
EffectInstance::beginSequenceRender_public(double first,
                                           double last,
                                           double step,
                                           bool interactive,
                                           const RenderScale & scale,
                                           bool isSequentialRender,
                                           bool isRenderResponseToUserInteraction,
                                           bool draftMode,
                                           ViewIdx view,
                                           bool isOpenGLRender,
                                           const EffectOpenGLContextDataPtr& glContextData)
{
    NON_RECURSIVE_ACTION();
    REPORT_CURRENT_THREAD_ACTION( "kOfxImageEffectActionBeginSequenceRender", getNode() );
    EffectDataTLSPtr tls = _imp->tlsData->getOrCreateTLSData();
    assert(tls);
    ++tls->beginEndRenderCount;

    return beginSequenceRender(first, last, step, interactive, scale,
                               isSequentialRender, isRenderResponseToUserInteraction, draftMode, view, isOpenGLRender, glContextData);
}

StatusEnum
EffectInstance::endSequenceRender_public(double first,
                                         double last,
                                         double step,
                                         bool interactive,
                                         const RenderScale & scale,
                                         bool isSequentialRender,
                                         bool isRenderResponseToUserInteraction,
                                         bool draftMode,
                                         ViewIdx view,
                                         bool isOpenGLRender,
                                         const EffectOpenGLContextDataPtr& glContextData)
{
    NON_RECURSIVE_ACTION();
    REPORT_CURRENT_THREAD_ACTION( "kOfxImageEffectActionEndSequenceRender", getNode() );
    EffectDataTLSPtr tls = _imp->tlsData->getOrCreateTLSData();
    assert(tls);
    --tls->beginEndRenderCount;
    assert(tls->beginEndRenderCount >= 0);

    return endSequenceRender(first, last, step, interactive, scale, isSequentialRender, isRenderResponseToUserInteraction, draftMode, view, isOpenGLRender, glContextData);
}

EffectInstancePtr
EffectInstance::getOrCreateRenderInstance()
{
    QMutexLocker k(&_imp->renderClonesMutex);
    if (!_imp->isDoingInstanceSafeRender) {
        // The main instance is not rendering, use it
        _imp->isDoingInstanceSafeRender = true;
        return shared_from_this();
    }
    // Ok get a clone
    if (!_imp->renderClonesPool.empty()) {
        EffectInstancePtr ret =  _imp->renderClonesPool.front();
        _imp->renderClonesPool.pop_front();
        ret->_imp->isDoingInstanceSafeRender = true;
        return ret;
    }

    EffectInstancePtr clone = createRenderClone();
    if (!clone) {
        // We have no way but to use this node since the effect does not support render clones
        _imp->isDoingInstanceSafeRender = true;
        return shared_from_this();
    }
    clone->_imp->isDoingInstanceSafeRender = true;
    return clone;
}

void
EffectInstance::clearRenderInstances()
{
    QMutexLocker k(&_imp->renderClonesMutex);
    _imp->renderClonesPool.clear();
}

void
EffectInstance::releaseRenderInstance(const EffectInstancePtr& instance)
{
    if (!instance) {
        return;
    }
    QMutexLocker k(&_imp->renderClonesMutex);
    instance->_imp->isDoingInstanceSafeRender = false;
    if (instance.get() == this) {
        return;
    }

    // Make this instance available again
    _imp->renderClonesPool.push_back(instance);
}

/**
 * @brief This function calls the impementation specific attachOpenGLContext()
 **/
StatusEnum
EffectInstance::attachOpenGLContext_public(const OSGLContextPtr& glContext,
                                           EffectOpenGLContextDataPtr* data)
{
    NON_RECURSIVE_ACTION();
    bool concurrentGLRender = supportsConcurrentOpenGLRenders();
    boost::scoped_ptr<QMutexLocker> locker;
    if (concurrentGLRender) {
        locker.reset( new QMutexLocker(&_imp->attachedContextsMutex) );
    } else {
        _imp->attachedContextsMutex.lock();
    }

    std::map<OSGLContextWPtr, EffectOpenGLContextDataPtr>::iterator found = _imp->attachedContexts.find(glContext);
    if ( found != _imp->attachedContexts.end() ) {
        // The context is already attached
        *data = found->second;

        return eStatusOK;
    }


    StatusEnum ret = attachOpenGLContext(glContext, data);

    if ( (ret == eStatusOK) || (ret == eStatusReplyDefault) ) {
        if (!concurrentGLRender) {
            (*data)->setHasTakenLock(true);
        }
        _imp->attachedContexts.insert( std::make_pair(glContext, *data) );
    } else {
        _imp->attachedContextsMutex.unlock();
    }

    // Take the lock until dettach is called for plug-ins that do not support concurrent GL renders
    return ret;
}

void
EffectInstance::dettachAllOpenGLContexts()
{
    QMutexLocker locker(&_imp->attachedContextsMutex);

    for (std::map<OSGLContextWPtr, EffectOpenGLContextDataPtr>::iterator it = _imp->attachedContexts.begin(); it != _imp->attachedContexts.end(); ++it) {
        OSGLContextPtr context = it->first.lock();
        if (!context) {
            continue;
        }
        context->setContextCurrentNoRender();
        if (it->second.use_count() == 1) {
            // If no render is using it, dettach the context
            dettachOpenGLContext(context, it->second);
        }
    }
    if ( !_imp->attachedContexts.empty() ) {
        OSGLContext::unsetCurrentContextNoRenderInternal(true, 0);
    }
    _imp->attachedContexts.clear();
}

/**
 * @brief This function calls the impementation specific dettachOpenGLContext()
 **/
StatusEnum
EffectInstance::dettachOpenGLContext_public(const OSGLContextPtr& glContext, const EffectOpenGLContextDataPtr& data)
{
    NON_RECURSIVE_ACTION();
    bool concurrentGLRender = supportsConcurrentOpenGLRenders();
    boost::scoped_ptr<QMutexLocker> locker;
    if (concurrentGLRender) {
        locker.reset( new QMutexLocker(&_imp->attachedContextsMutex) );
    }


    bool mustUnlock = data->getHasTakenLock();
    std::map<OSGLContextWPtr, EffectOpenGLContextDataPtr>::iterator found = _imp->attachedContexts.find(glContext);
    if ( found != _imp->attachedContexts.end() ) {
        _imp->attachedContexts.erase(found);
    }

    StatusEnum ret = dettachOpenGLContext(glContext, data);
    if (mustUnlock) {
        _imp->attachedContextsMutex.unlock();
    }

    return ret;
}

bool
EffectInstance::isSupportedComponent(int inputNb,
                                     const ImageComponents & comp) const
{
    return getNode()->isSupportedComponent(inputNb, comp);
}

ImageBitDepthEnum
EffectInstance::getBestSupportedBitDepth() const
{
    return getNode()->getBestSupportedBitDepth();
}

bool
EffectInstance::isSupportedBitDepth(ImageBitDepthEnum depth) const
{
    return getNode()->isSupportedBitDepth(depth);
}

ImageComponents
EffectInstance::findClosestSupportedComponents(int inputNb,
                                               const ImageComponents & comp) const
{
    return getNode()->findClosestSupportedComponents(inputNb, comp);
}

void
EffectInstance::clearActionsCache()
{
    _imp->actionsCache->clearAll();
}

void
EffectInstance::setComponentsAvailableDirty(bool dirty)
{
    QMutexLocker k(&_imp->componentsAvailableMutex);

    _imp->componentsAvailableDirty = dirty;
}

void
EffectInstance::getComponentsAvailableRecursive(bool useLayerChoice,
                                                bool useThisNodeComponentsNeeded,
                                                double time,
                                                ViewIdx view,
                                                ComponentsAvailableMap* comps,
                                                std::list<EffectInstancePtr>* markedNodes)
{
    if ( std::find(markedNodes->begin(), markedNodes->end(), shared_from_this()) != markedNodes->end() ) {
        return;
    }

    if (useLayerChoice && useThisNodeComponentsNeeded) {
        QMutexLocker k(&_imp->componentsAvailableMutex);
        if (!_imp->componentsAvailableDirty) {
            comps->insert( _imp->outputComponentsAvailable.begin(), _imp->outputComponentsAvailable.end() );

            return;
        }
    }


    NodePtr node  = getNode();
    if (!node) {
        return;
    }
    EffectInstance::ComponentsNeededMap neededComps;
    SequenceTime ptTime;
    int ptView;
    NodePtr ptInput;
    bool processAll;
    std::bitset<4> processChannels;
    getComponentsNeededAndProduced_public(useLayerChoice, useThisNodeComponentsNeeded, time, view, &neededComps, &processAll, &ptTime, &ptView, &processChannels, &ptInput);


    ///If the plug-in is not pass-through, only consider the components processed by the plug-in in output,
    ///so we do not need to recurse.
    PassThroughEnum passThrough = isPassThroughForNonRenderedPlanes();
    if ( (passThrough == ePassThroughPassThroughNonRenderedPlanes) ||
         ( passThrough == ePassThroughRenderAllRequestedPlanes) ) {
        if (!isMultiPlanar() || !ptInput) {
            ptInput = node->getInput( node->getPreferredInput() );
        }

        if (ptInput) {
            ptInput->getEffectInstance()->getComponentsAvailableRecursive(useLayerChoice, true, time, view, comps, markedNodes);
        }
    }
    if (processAll) {
        //The node makes available everything available upstream
        for (ComponentsAvailableMap::iterator it = comps->begin(); it != comps->end(); ++it) {
            if ( it->second.lock() ) {
                it->second = node;
            }
        }
    }


    EffectInstance::ComponentsNeededMap::iterator foundOutput = neededComps.find(-1);
    if ( foundOutput != neededComps.end() ) {
        ///Foreach component produced by the node at the given (view, time),  try
        ///to add it to the components available. Since we already handled upstream nodes, it is probably
        ///already in there, in which case we mark that this node is producing the component instead
        for (std::vector<ImageComponents>::iterator it = foundOutput->second.begin();
             it != foundOutput->second.end(); ++it) {
            ComponentsAvailableMap::iterator alreadyExisting = comps->end();

            if ( it->isColorPlane() ) {
                ComponentsAvailableMap::iterator colorMatch = comps->end();

                for (ComponentsAvailableMap::iterator it2 = comps->begin(); it2 != comps->end(); ++it2) {
                    if (it2->first == *it) {
                        alreadyExisting = it2;
                        break;
                    } else if ( it2->first.isColorPlane() ) {
                        colorMatch = it2;
                    }
                }

                if ( ( alreadyExisting == comps->end() ) && ( colorMatch != comps->end() ) ) {
                    comps->erase(colorMatch);
                }
            } else {
                for (ComponentsAvailableMap::iterator it2 = comps->begin(); it2 != comps->end(); ++it2) {
                    if (it2->first == *it) {
                        alreadyExisting = it2;
                        break;
                    }
                }
            }


            if ( alreadyExisting == comps->end() ) {
                comps->insert( std::make_pair(*it, node) );
            } else {
                //If the component already exists from upstream in the tree, mark that we produce it instead
                alreadyExisting->second = node;
            }
        }
    }

    ///If the user has selected "All", do not add created components as they will not be available
    if (!processAll) {
        std::list<ImageComponents> userComps;
        node->getUserCreatedComponents(&userComps);

        ///Add to the user comps the project components
        std::vector<ImageComponents> projectLayers = getApp()->getProject()->getProjectDefaultLayers();
        userComps.insert( userComps.end(), projectLayers.begin(), projectLayers.end() );

        ///Foreach user component, add it as an available component, but use this node only if it is also
        ///in the "needed components" list
        for (std::list<ImageComponents>::iterator it = userComps.begin(); it != userComps.end(); ++it) {
            ///If this is a user comp and used by the node it will be in the needed output components
            bool found = false;
            if ( foundOutput != neededComps.end() ) {
                for (std::vector<ImageComponents>::iterator it2 = foundOutput->second.begin();
                     it2 != foundOutput->second.end(); ++it2) {
                    if (*it2 == *it) {
                        found = true;
                        break;
                    }
                }
            }


            ComponentsAvailableMap::iterator alreadyExisting = comps->end();

            if ( it->isColorPlane() ) {
                ComponentsAvailableMap::iterator colorMatch = comps->end();

                for (ComponentsAvailableMap::iterator it2 = comps->begin(); it2 != comps->end(); ++it2) {
                    if (it2->first == *it) {
                        alreadyExisting = it2;
                        break;
                    } else if ( it2->first.isColorPlane() ) {
                        colorMatch = it2;
                    }
                }

                if ( ( alreadyExisting == comps->end() ) && ( colorMatch != comps->end() ) ) {
                    comps->erase(colorMatch);
                }
            } else {
                alreadyExisting = comps->find(*it);
            }

            ///If the component already exists from above in the tree, do not add it
            if ( alreadyExisting == comps->end() ) {
                comps->insert( std::make_pair( *it, (found) ? node : NodePtr() ) );
            } else {
                ///The user component may very well have been created on a node upstream
                ///Set the component as available only if the node uses it actively,i.e if
                ///it was found in the needed output components
                if (found) {
                    alreadyExisting->second = node;
                }
            }
        }
    }

    markedNodes->push_back( shared_from_this() );


    if (useLayerChoice && useThisNodeComponentsNeeded) {
        QMutexLocker k(&_imp->componentsAvailableMutex);
        _imp->componentsAvailableDirty = false;
        _imp->outputComponentsAvailable = *comps;
    }
} // EffectInstance::getComponentsAvailableRecursive

void
EffectInstance::getComponentsAvailable(bool useLayerChoice,
                                       bool useThisNodeComponentsNeeded,
                                       double time,
                                       ComponentsAvailableMap* comps,
                                       std::list<EffectInstancePtr>* markedNodes)
{
    getComponentsAvailableRecursive(useLayerChoice, useThisNodeComponentsNeeded, time, ViewIdx(0), comps, markedNodes);
}

void
EffectInstance::getComponentsAvailable(bool useLayerChoice,
                                       bool useThisNodeComponentsNeeded,
                                       double time,
                                       ComponentsAvailableMap* comps)
{
    //int nViews = getApp()->getProject()->getProjectViewsCount();

    ///Union components over all views
    //for (int view = 0; view < nViews; ++view) {
    ///Edit: Just call for 1 view, it should not matter as this should be view agnostic.
    std::list<EffectInstancePtr> marks;

    getComponentsAvailableRecursive(useLayerChoice, useThisNodeComponentsNeeded, time, ViewIdx(0), comps, &marks);

    //}
}

void
EffectInstance::getComponentsNeededAndProduced(double time,
                                               ViewIdx view,
                                               EffectInstance::ComponentsNeededMap* comps,
                                               SequenceTime* passThroughTime,
                                               int* passThroughView,
                                               NodePtr* passThroughInput)
{
    *passThroughTime = time;
    *passThroughView = view;

    ImageComponents outputComp = getComponents(-1);
    std::vector<ImageComponents> outputCompVec;
    outputCompVec.push_back(outputComp);

    comps->insert( std::make_pair(-1, outputCompVec) );

    NodePtr firstConnectedOptional;
    for (int i = 0; i < getMaxInputCount(); ++i) {
        NodePtr node = getNode()->getInput(i);
        if (!node) {
            continue;
        }

        ImageComponents comp = getComponents(i);
        std::vector<ImageComponents> compVect;
        compVect.push_back(comp);

        comps->insert( std::make_pair(i, compVect) );

        if ( !isInputOptional(i) ) {
            *passThroughInput = node;
        } else {
            firstConnectedOptional = node;
        }
    }
    if (!*passThroughInput) {
        *passThroughInput = firstConnectedOptional;
    }
}

void
EffectInstance::getComponentsNeededAndProduced_public(bool useLayerChoice,
                                                      bool useThisNodeComponentsNeeded,
                                                      double time,
                                                      ViewIdx view,
                                                      EffectInstance::ComponentsNeededMap* comps,
                                                      bool* processAllRequested,
                                                      SequenceTime* passThroughTime,
                                                      int* passThroughView,
                                                      std::bitset<4> *processChannels,
                                                      NodePtr* passThroughInput)

{
    RECURSIVE_ACTION();

    if ( isMultiPlanar() ) {
        for (int i = 0; i < 4; ++i) {
            (*processChannels)[i] = getNode()->getProcessChannel(i);
        }
        if (useThisNodeComponentsNeeded) {
            getComponentsNeededAndProduced(time, view, comps, passThroughTime, passThroughView, passThroughInput);
        }
        *processAllRequested = false;

        return;
    }


    *passThroughTime = time;
    *passThroughView = view;
    int idx = getNode()->getPreferredInput();
    *passThroughInput = getNode()->getInput(idx);
    *processAllRequested = false;
    if (!useThisNodeComponentsNeeded) {
        return;
    }

    ///Get the output needed components
    {
        ImageComponents layer;
        std::vector<ImageComponents> compVec;
        bool ok = false;
        if (useLayerChoice) {
            ok = getNode()->getSelectedLayer(-1, processChannels, processAllRequested, &layer);
        }

        std::vector<ImageComponents> clipPrefsAllComps;
        ImageComponents clipPrefsComps = getComponents(-1);
        {
            if ( clipPrefsComps.isPairedComponents() ) {
                ImageComponents first, second;
                clipPrefsComps.getPlanesPair(&first, &second);
                clipPrefsAllComps.push_back(first);
                clipPrefsAllComps.push_back(second);
            } else {
                clipPrefsAllComps.push_back(clipPrefsComps);
            }
        }

        if ( ok && (layer.getNumComponents() != 0) && !layer.isColorPlane() ) {
            compVec.push_back(layer);

            if ( !clipPrefsComps.isColorPlane() ) {
                compVec.insert( compVec.end(), clipPrefsAllComps.begin(), clipPrefsAllComps.end() );
            }
        } else {
            compVec.insert( compVec.end(), clipPrefsAllComps.begin(), clipPrefsAllComps.end() );
        }

        comps->insert( std::make_pair(-1, compVec) );
    }

    ///For each input get their needed components
    int maxInput = getMaxInputCount();
    for (int i = 0; i < maxInput; ++i) {
        EffectInstancePtr input = getInput(i);
        if (input) {
            std::vector<ImageComponents> compVec;
            std::bitset<4> inputProcChannels;
            ImageComponents layer;
            bool isAll;
            bool ok = getNode()->getSelectedLayer(i, &inputProcChannels, &isAll, &layer);
            ImageComponents maskComp;
            NodePtr maskInput;
            int channelMask = getNode()->getMaskChannel(i, &maskComp, &maskInput);
            std::vector<ImageComponents> clipPrefsAllComps;
            {
                ImageComponents clipPrefsComps = getComponents(i);
                if ( clipPrefsComps.isPairedComponents() ) {
                    ImageComponents first, second;
                    clipPrefsComps.getPlanesPair(&first, &second);
                    clipPrefsAllComps.push_back(first);
                    clipPrefsAllComps.push_back(second);
                } else {
                    clipPrefsAllComps.push_back(clipPrefsComps);
                }
            }

            if ( (channelMask != -1) && (maskComp.getNumComponents() > 0) ) {
                std::vector<ImageComponents> compVec;
                compVec.push_back(maskComp);
                comps->insert( std::make_pair(i, compVec) );
            } else if (ok && !isAll) {
                if ( !layer.isColorPlane() ) {
                    compVec.push_back(layer);
                } else {
                    //Use regular clip preferences
                    compVec.insert( compVec.end(), clipPrefsAllComps.begin(), clipPrefsAllComps.end() );
                }
            } else {
                //Use regular clip preferences
                compVec.insert( compVec.end(), clipPrefsAllComps.begin(), clipPrefsAllComps.end() );
            }
            comps->insert( std::make_pair(i, compVec) );
        }
    }
} // EffectInstance::getComponentsNeededAndProduced_public

bool
EffectInstance::getCreateChannelSelectorKnob() const
{
    return ( !isMultiPlanar() && !isReader() && !isWriter() &&
             !boost::starts_with(getNode()->getPluginID(), "uk.co.thefoundry.furnace") );
}

int
EffectInstance::getMaskChannel(int inputNb,
                               ImageComponents* comps,
                               NodePtr* maskInput) const
{
    return getNode()->getMaskChannel(inputNb, comps, maskInput);
}

bool
EffectInstance::isMaskEnabled(int inputNb) const
{
    return getNode()->isMaskEnabled(inputNb);
}

RenderSafetyEnum
EffectInstance::getCurrentRenderThreadSafety() const
{
    return (RenderSafetyEnum)getNode()->getPlugin()->getProperty<int>(kNatronPluginPropRenderSafety);
}

PluginOpenGLRenderSupport
EffectInstance::getCurrentOpenGLSupport() const
{
    return (PluginOpenGLRenderSupport)getNode()->getPlugin()->getProperty<int>(kNatronPluginPropOpenGLSupport);
}

bool
EffectInstance::onKnobValueChanged(const KnobIPtr& /*k*/,
                                   ValueChangedReasonEnum /*reason*/,
                                   double /*time*/,
                                   ViewSpec /*view*/,
                                   bool /*originatedFromMainThread*/)
{
    return false;
}

void
EffectInstance::setViewerIndexThreadLocal(int viewerIndex)
{
    EffectDataTLSPtr tls = _imp->tlsData->getOrCreateTLSData();
    if (!tls) {
        return;
    }
    tls->viewerTextureIndex = viewerIndex;
}

int
EffectInstance::getViewerIndexThreadLocal() const
{
    EffectDataTLSPtr tls = _imp->tlsData->getTLSData();
    if (!tls) {
        // Should not happen. setViewerIndexThreadLocal should have been called earlier
        assert(false);
        return 0;
    }
    return tls->viewerTextureIndex;
}

bool
EffectInstance::getThreadLocalRenderedPlanes(std::map<ImageComponents, EffectInstance::PlaneToRender> *outputPlanes,
                                             ImageComponents* planeBeingRendered,
                                             RectI* renderWindow) const
{
    EffectDataTLSPtr tls = _imp->tlsData->getTLSData();

    if (tls && tls->currentRenderArgs.validArgs) {
        assert( !tls->currentRenderArgs.outputPlanes.empty() );
        *planeBeingRendered = tls->currentRenderArgs.outputPlaneBeingRendered;
        *outputPlanes = tls->currentRenderArgs.outputPlanes;
        *renderWindow = tls->currentRenderArgs.renderWindowPixel;

        return true;
    }

    return false;
}

bool
EffectInstance::getThreadLocalNeededComponents(ComponentsNeededMapPtr* neededComps) const
{
    EffectDataTLSPtr tls = _imp->tlsData->getTLSData();

    if (tls && tls->currentRenderArgs.validArgs) {
        assert( !tls->currentRenderArgs.outputPlanes.empty() );
        *neededComps = tls->currentRenderArgs.compsNeeded;

        return true;
    }

    return false;
}

void
EffectInstance::updateThreadLocalRenderTime(double time)
{
    if ( QThread::currentThread() != qApp->thread() ) {
        EffectDataTLSPtr tls = _imp->tlsData->getTLSData();
        if (tls && tls->currentRenderArgs.validArgs) {
            tls->currentRenderArgs.time = time;
        }
    }
}

bool
EffectInstance::isDuringPaintStrokeCreationThreadLocal() const
{
    EffectDataTLSPtr tls = _imp->tlsData->getTLSData();

    if ( tls && !tls->frameArgs.empty() ) {
        return tls->frameArgs.back()->isDuringPaintStrokeCreation;
    }

    return getNode()->isDuringPaintStrokeCreation();
}


RenderScale
EffectInstance::getOverlayInteractRenderScale() const
{
    RenderScale renderScale(1.);

    if (isDoingInteractAction() && _imp->overlaysViewport) {
        unsigned int mmLevel = _imp->overlaysViewport->getCurrentRenderScale();
        renderScale.x = renderScale.y = 1 << mmLevel;
    }

    return renderScale;
}

void
EffectInstance::pushUndoCommand(UndoCommand* command)
{
    UndoCommandPtr ptr(command);

    getNode()->pushUndoCommand(ptr);
}

void
EffectInstance::pushUndoCommand(const UndoCommandPtr& command)
{
    getNode()->pushUndoCommand(command);
}

bool
EffectInstance::setCurrentCursor(CursorEnum defaultCursor)
{
    if ( !isDoingInteractAction() ) {
        return false;
    }
    getNode()->setCurrentCursor(defaultCursor);

    return true;
}

bool
EffectInstance::setCurrentCursor(const QString& customCursorFilePath)
{
    if ( !isDoingInteractAction() ) {
        return false;
    }

    return getNode()->setCurrentCursor(customCursorFilePath);
}


bool
EffectInstance::onKnobValueChanged_public(const KnobIPtr& k,
                                          ValueChangedReasonEnum reason,
                                          double time,
                                          ViewSpec view,
                                          bool originatedFromMainThread)
{
    NodePtr node = getNode();
    if (!node->isNodeCreated()) {
#pragma message WARN("monitor this")
        return false;
    }

    ///If the param changed is a button and the node is disabled don't do anything which might
    ///trigger an analysis
    if ( (reason == eValueChangedReasonUserEdited) && toKnobButton(k) && node->isNodeDisabled() ) {
        return false;
    }

    if ( (reason != eValueChangedReasonTimeChanged) && ( isReader() || isWriter() ) && (k->getName() == kOfxImageEffectFileParamName) ) {
        node->onFileNameParameterChanged(k);
    }

    bool ret = false;

    // assert(!(view.isAll() || view.isCurrent())); // not yet implemented
    const ViewIdx viewIdx( ( view.isAll() || view.isCurrent() ) ? 0 : view );
    bool wasFormatKnobCaught = node->handleFormatKnob(k);
    KnobHelperPtr kh = boost::dynamic_pointer_cast<KnobHelper>(k);
    assert(kh);
    if (kh && kh->isDeclaredByPlugin() && !wasFormatKnobCaught) {
        {
            RECURSIVE_ACTION();
            REPORT_CURRENT_THREAD_ACTION( "kOfxActionInstanceChanged", getNode() );
            // Map to a plug-in known reason
            if (reason == eValueChangedReasonNatronGuiEdited) {
                reason = eValueChangedReasonUserEdited;
            } 
            ret |= knobChanged(k, reason, view, time, originatedFromMainThread);
        }
    }

    if ( kh && ( QThread::currentThread() == qApp->thread() ) &&
         originatedFromMainThread && ( reason != eValueChangedReasonTimeChanged) ) {
        ///Run the following only in the main-thread
        if ( hasOverlay() && node->shouldDrawOverlay() && !node->hasHostOverlayForParam(k) ) {
            // Some plugins (e.g. by digital film tools) forget to set kOfxInteractPropSlaveToParam.
            // Most hosts trigger a redraw if the plugin has an active overlay.
            incrementRedrawNeededCounter();

            if ( !isDequeueingValuesSet() && (getRecursionLevel() == 0) && checkIfOverlayRedrawNeeded() ) {
                redrawOverlayInteract();
            }
        }
        if (isOverlaySlaveParam(kh)) {
            kh->redraw();
        }
    }

    ret |= node->onEffectKnobValueChanged(k, reason);

    //Don't call the python callback if the reason is time changed
    if (reason == eValueChangedReasonTimeChanged) {
        return false;
    }

    ///If there's a knobChanged Python callback, run it
    {
        bool userEdited = reason == eValueChangedReasonNatronGuiEdited ||
        reason == eValueChangedReasonUserEdited;
        getNode()->runChangedParamCallback(k, userEdited);
    }

    ///Refresh the dynamic properties that can be changed during the instanceChanged action
    node->refreshDynamicProperties();

    ///Clear input images pointers that were stored in getImage() for the main-thread.
    ///This is safe to do so because if this is called while in render() it won't clear the input images
    ///pointers for the render thread. This is helpful for analysis effects which call getImage() on the main-thread
    ///and whose render() function is never called.
    _imp->clearInputImagePointers();

    // If there are any render clones, kill them as the plug-in might have changed internally
    clearRenderInstances();

    return ret;
} // onKnobValueChanged_public

void
EffectInstance::clearLastRenderedImage()
{
    invalidateHashNotRecursive(true);
}

/**
 * @brief Returns a pointer to the first non disabled upstream node.
 * When cycling through the tree, we prefer non optional inputs and we span inputs
 * from last to first.
 **/
EffectInstancePtr
EffectInstance::getNearestNonDisabled() const
{
    NodePtr node = getNode();

    if ( !node->isNodeDisabled() ) {
        return node->getEffectInstance();
    } else {
        ///Test all inputs recursively, going from last to first, preferring non optional inputs.
        std::list<EffectInstancePtr> nonOptionalInputs;
        std::list<EffectInstancePtr> optionalInputs;
        bool useInputA = appPTR->getCurrentSettings()->isMergeAutoConnectingToAInput();

        ///Find an input named A
        std::string inputNameToFind, otherName;
        if (useInputA) {
            inputNameToFind = "A";
            otherName = "B";
        } else {
            inputNameToFind = "B";
            otherName = "A";
        }
        int foundOther = -1;
        int maxinputs = getMaxInputCount();
        for (int i = 0; i < maxinputs; ++i) {
            std::string inputLabel = getInputLabel(i);
            if (inputLabel == inputNameToFind) {
                EffectInstancePtr inp = getInput(i);
                if (inp) {
                    nonOptionalInputs.push_front(inp);
                    break;
                }
            } else if (inputLabel == otherName) {
                foundOther = i;
            }
        }

        if ( (foundOther != -1) && nonOptionalInputs.empty() ) {
            EffectInstancePtr inp = getInput(foundOther);
            if (inp) {
                nonOptionalInputs.push_front(inp);
            }
        }

        ///If we found A or B so far, cycle through them
        for (std::list<EffectInstancePtr> ::iterator it = nonOptionalInputs.begin(); it != nonOptionalInputs.end(); ++it) {
            EffectInstancePtr inputRet = (*it)->getNearestNonDisabled();
            if (inputRet) {
                return inputRet;
            }
        }


        ///We cycle in reverse by default. It should be a setting of the application.
        ///In this case it will return input B instead of input A of a merge for example.
        for (int i = 0; i < maxinputs; ++i) {
            EffectInstancePtr inp = getInput(i);
            bool optional = isInputOptional(i);
            if (inp) {
                if (optional) {
                    optionalInputs.push_back(inp);
                } else {
                    nonOptionalInputs.push_back(inp);
                }
            }
        }

        ///Cycle through all non optional inputs first
        for (std::list<EffectInstancePtr> ::iterator it = nonOptionalInputs.begin(); it != nonOptionalInputs.end(); ++it) {
            EffectInstancePtr inputRet = (*it)->getNearestNonDisabled();
            if (inputRet) {
                return inputRet;
            }
        }

        ///Cycle through optional inputs...
        for (std::list<EffectInstancePtr> ::iterator it = optionalInputs.begin(); it != optionalInputs.end(); ++it) {
            EffectInstancePtr inputRet = (*it)->getNearestNonDisabled();
            if (inputRet) {
                return inputRet;
            }
        }

        ///We didn't find anything upstream, return
        return node->getEffectInstance();
    }
} // EffectInstance::getNearestNonDisabled

EffectInstancePtr
EffectInstance::getNearestNonDisabledPrevious(int* inputNb)
{
    assert( getNode()->isNodeDisabled() );

    ///Test all inputs recursively, going from last to first, preferring non optional inputs.
    std::list<EffectInstancePtr> nonOptionalInputs;
    std::list<EffectInstancePtr> optionalInputs;
    int localPreferredInput = -1;
    bool useInputA = appPTR->getCurrentSettings()->isMergeAutoConnectingToAInput();
    ///Find an input named A
    std::string inputNameToFind, otherName;
    if (useInputA) {
        inputNameToFind = "A";
        otherName = "B";
    } else {
        inputNameToFind = "B";
        otherName = "A";
    }
    int foundOther = -1;
    int maxinputs = getMaxInputCount();
    for (int i = 0; i < maxinputs; ++i) {
        std::string inputLabel = getInputLabel(i);
        if (inputLabel == inputNameToFind) {
            EffectInstancePtr inp = getInput(i);
            if (inp) {
                nonOptionalInputs.push_front(inp);
                localPreferredInput = i;
                break;
            }
        } else if (inputLabel == otherName) {
            foundOther = i;
        }
    }

    if ( (foundOther != -1) && nonOptionalInputs.empty() ) {
        EffectInstancePtr inp = getInput(foundOther);
        if (inp) {
            nonOptionalInputs.push_front(inp);
            localPreferredInput = foundOther;
        }
    }

    ///If we found A or B so far, cycle through them
    for (std::list<EffectInstancePtr> ::iterator it = nonOptionalInputs.begin(); it != nonOptionalInputs.end(); ++it) {
        if ( (*it)->getNode()->isNodeDisabled() ) {
            EffectInstancePtr inputRet = (*it)->getNearestNonDisabledPrevious(inputNb);
            if (inputRet) {
                return inputRet;
            }
        }
    }


    ///We cycle in reverse by default. It should be a setting of the application.
    ///In this case it will return input B instead of input A of a merge for example.
    for (int i = 0; i < maxinputs; ++i) {
        EffectInstancePtr inp = getInput(i);
        bool optional = isInputOptional(i);
        if (inp) {
            if (optional) {
                if (localPreferredInput == -1) {
                    localPreferredInput = i;
                }
                optionalInputs.push_back(inp);
            } else {
                if (localPreferredInput == -1) {
                    localPreferredInput = i;
                }
                nonOptionalInputs.push_back(inp);
            }
        }
    }


    ///Cycle through all non optional inputs first
    for (std::list<EffectInstancePtr> ::iterator it = nonOptionalInputs.begin(); it != nonOptionalInputs.end(); ++it) {
        if ( (*it)->getNode()->isNodeDisabled() ) {
            EffectInstancePtr inputRet = (*it)->getNearestNonDisabledPrevious(inputNb);
            if (inputRet) {
                return inputRet;
            }
        }
    }

    ///Cycle through optional inputs...
    for (std::list<EffectInstancePtr> ::iterator it = optionalInputs.begin(); it != optionalInputs.end(); ++it) {
        if ( (*it)->getNode()->isNodeDisabled() ) {
            EffectInstancePtr inputRet = (*it)->getNearestNonDisabledPrevious(inputNb);
            if (inputRet) {
                return inputRet;
            }
        }
    }

    *inputNb = localPreferredInput;

    return shared_from_this();
} // EffectInstance::getNearestNonDisabledPrevious

EffectInstancePtr
EffectInstance::getNearestNonIdentity(double time)
{
    U64 hash;
    bool gotHash = getRenderHash(time, ViewIdx(0), &hash);
    (void)gotHash;
    RenderScale scale(1.);
    Format frmt;

    getApp()->getProject()->getProjectDefaultFormat(&frmt);

    double inputTimeIdentity;
    int inputNbIdentity;
    ViewIdx inputView;
    if ( !isIdentity_public(true, hash, time, scale, frmt, ViewIdx(0), &inputTimeIdentity, &inputView, &inputNbIdentity) ) {
        return shared_from_this();
    } else {
        if (inputNbIdentity < 0) {
            return shared_from_this();
        }
        EffectInstancePtr effect = getInput(inputNbIdentity);

        return effect ? effect->getNearestNonIdentity(time) : shared_from_this();
    }
}

bool
EffectInstance::canSetValue() const
{
    return !getNode()->isNodeRendering() || appPTR->isBackground();
}

void
EffectInstance::abortAnyEvaluation(bool keepOldestRender)
{
    /*
       Get recursively downstream all Output nodes and abort any render on them
       If an output node such as a viewer was doing playback, enable it to restart
       automatically playback when the abort finished
     */
    NodePtr node = getNode();

    assert(node);
    std::list<OutputEffectInstancePtr> outputNodes;
    NodeGroup* isGroup = dynamic_cast<NodeGroup*>(this);
    if (isGroup) {
        NodesList inputOutputs;
        isGroup->getInputsOutputs(&inputOutputs, false);
        for (NodesList::iterator it = inputOutputs.begin(); it != inputOutputs.end(); ++it) {
            (*it)->hasOutputNodesConnected(&outputNodes);
        }
    } else {
        RotoDrawableItemPtr attachedStroke = getNode()->getAttachedRotoItem();
        if (attachedStroke) {
            ///For nodes internal to the rotopaint tree, check outputs of the rotopaint node instead
            RotoContextPtr context = attachedStroke->getContext();
            assert(context);
            if (context) {
                NodePtr rotonode = context->getNode();
                if (rotonode) {
                    rotonode->hasOutputNodesConnected(&outputNodes);
                }
            }
        } else {
            node->hasOutputNodesConnected(&outputNodes);
        }
    }
    for (std::list<OutputEffectInstancePtr>::const_iterator it = outputNodes.begin(); it != outputNodes.end(); ++it) {
        //Abort and allow playback to restart but do not block, when this function returns any ongoing render may very
        //well not be finished
        if (keepOldestRender) {
            (*it)->getRenderEngine()->abortRenderingAutoRestart();
        } else {
            (*it)->getRenderEngine()->abortRenderingNoRestart(keepOldestRender);
        }
    }
}

static double
getCurrentTimeInternal(const EffectInstance::RenderArgs& args, const std::list<ParallelRenderArgsPtr >& frameArgs, const AppInstancePtr& app)
{
    if (!app) {
        return 0.;
    }

    if (args.validArgs) {
        return args.time;
    }

    if ( !frameArgs.empty() ) {
        return frameArgs.back()->time;
    }

    return app->getTimeLine()->currentFrame();
}


double
EffectInstance::getCurrentTime() const
{
    EffectDataTLSPtr tls = _imp->tlsData->getTLSData();
    AppInstancePtr app = getApp();
    if (!app) {
        return 0.;
    }
    if (!tls) {
        return app->getTimeLine()->currentFrame();
    }
    return getCurrentTimeInternal(tls->currentRenderArgs, tls->frameArgs, app);
}

static ViewIdx
getCurrentViewInternal(const EffectInstance::RenderArgs& args, const std::list<ParallelRenderArgsPtr >& frameArgs)
{
    if (args.validArgs) {
        return args.view;
    }
    if ( !frameArgs.empty() ) {
        return frameArgs.back()->view;
    }
    return ViewIdx(0);
}

ViewIdx
EffectInstance::getCurrentView() const
{
    EffectDataTLSPtr tls = _imp->tlsData->getTLSData();
    
    if (!tls) {
        return ViewIdx(0);
    }
    return getCurrentViewInternal(tls->currentRenderArgs, tls->frameArgs);
}

void
EffectInstance::getCurrentTimeView(double* time, ViewIdx* view) const
{
    EffectDataTLSPtr tls = _imp->tlsData->getTLSData();
    AppInstancePtr app = getApp();
    if (!tls) {
        *view = ViewIdx(0);
        *time = app ? app->getTimeLine()->currentFrame() : 0.;
        return;
    }
    *time = getCurrentTimeInternal(tls->currentRenderArgs, tls->frameArgs, app);
    *view = getCurrentViewInternal(tls->currentRenderArgs, tls->frameArgs);
}

SequenceTime
EffectInstance::getFrameRenderArgsCurrentTime() const
{
    EffectDataTLSPtr tls = _imp->tlsData->getTLSData();

    if ( !tls || tls->frameArgs.empty() ) {
        return getApp()->getTimeLine()->currentFrame();
    }

    return tls->frameArgs.back()->time;
}

ViewIdx
EffectInstance::getFrameRenderArgsCurrentView() const
{
    EffectDataTLSPtr tls = _imp->tlsData->getTLSData();

    if ( !tls || tls->frameArgs.empty() ) {
        return ViewIdx(0);
    }

    return tls->frameArgs.back()->view;
}

#ifdef DEBUG
void
EffectInstance::checkCanSetValueAndWarn() const
{
    if ( !checkCanSetValue() ) {
        qDebug() << getScriptName_mt_safe().c_str() << ": setValue()/setValueAtTime() was called during an action that is not allowed to call this function.";
    }
}

#endif


bool
EffectInstance::isPaintingOverItselfEnabled() const
{
    return isDuringPaintStrokeCreationThreadLocal();
}

StatusEnum
EffectInstance::getPreferredMetaDatas_public(NodeMetadata& metadata)
{
    StatusEnum stat = getDefaultMetadata(metadata);

    if (stat == eStatusFailed) {
        return stat;
    }

    return getPreferredMetaDatas(metadata);
}

static ImageComponents
getUnmappedComponentsForInput(const EffectInstancePtr& self,
                              int inputNb,
                              const std::vector<EffectInstancePtr>& inputs,
                              const ImageComponents& firstNonOptionalConnectedInputComps)
{
    ImageComponents rawComps;

    if (inputs[inputNb]) {
        rawComps = inputs[inputNb]->getComponents(-1);
    } else {
        ///The node is not connected but optional, return the closest supported components
        ///of the first connected non optional input.
        rawComps = firstNonOptionalConnectedInputComps;
    }
    if (rawComps) {
        if (!rawComps) {
            //None comps
            return rawComps;
        } else {
            rawComps = self->findClosestSupportedComponents(inputNb, rawComps); //turn that into a comp the plugin expects on that clip
        }
    }
    if (!rawComps) {
        rawComps = ImageComponents::getRGBAComponents(); // default to RGBA
    }

    return rawComps;
}

StatusEnum
EffectInstance::getDefaultMetadata(NodeMetadata &metadata)
{
    NodePtr node = getNode();

    if (!node) {
        return eStatusFailed;
    }

    const bool multiBitDepth = supportsMultipleClipDepths();
    int nInputs = getMaxInputCount();
    metadata.clearAndResize(nInputs);

    // OK find the deepest chromatic component on our input clips and the one with the
    // most components
    bool hasSetCompsAndDepth = false;
    ImageBitDepthEnum deepestBitDepth = eImageBitDepthNone;
    ImageComponents mostComponents;

    //Default to the project frame rate
    double frameRate = getApp()->getProjectFrameRate();
    std::vector<EffectInstancePtr> inputs(nInputs);

    // Find the components of the first non optional connected input
    // They will be used for disconnected input
    ImageComponents firstNonOptionalConnectedInputComps;
    for (std::size_t i = 0; i < inputs.size(); ++i) {
        inputs[i] = getInput(i);
        if ( !firstNonOptionalConnectedInputComps && inputs[i] && !isInputOptional(i) ) {
            firstNonOptionalConnectedInputComps = inputs[i]->getComponents(-1);
        }
    }

    double inputPar = 1.;
    bool inputParSet = false;
    ImagePremultiplicationEnum premult = eImagePremultiplicationOpaque;
    bool premultSet = false;
    for (int i = 0; i < nInputs; ++i) {
        const EffectInstancePtr& input = inputs[i];
        if (input) {
            frameRate = std::max( frameRate, input->getFrameRate() );
        }


        if (input) {
            if (!inputParSet) {
                inputPar = input->getAspectRatio(-1);
                inputParSet = true;
            }
        }

        ImageComponents rawComp = getUnmappedComponentsForInput(shared_from_this(), i, inputs, firstNonOptionalConnectedInputComps);
        ImageBitDepthEnum rawDepth = input ? input->getBitDepth(-1) : eImageBitDepthFloat;
        ImagePremultiplicationEnum rawPreMult = input ? input->getPremult() : eImagePremultiplicationPremultiplied;

        if ( rawComp.isColorPlane() ) {
            // Note: first chromatic input gives the default output premult too, even if not connected
            // (else the output of generators may be opaque even if the host default is premultiplied)
            if ( ( rawComp == ImageComponents::getRGBAComponents() ) && (input || !premultSet) ) {
                if (rawPreMult == eImagePremultiplicationPremultiplied) {
                    premult = eImagePremultiplicationPremultiplied;
                    premultSet = true;
                } else if ( (rawPreMult == eImagePremultiplicationUnPremultiplied) && ( !premultSet || (premult != eImagePremultiplicationPremultiplied) ) ) {
                    premult = eImagePremultiplicationUnPremultiplied;
                    premultSet = true;
                }
            }

            if (input) {
                //Update deepest bitdepth and most components only if the infos are relevant, i.e: only if the clip is connected
                hasSetCompsAndDepth = true;
                if ( getSizeOfForBitDepth(deepestBitDepth) < getSizeOfForBitDepth(rawDepth) ) {
                    deepestBitDepth = rawDepth;
                }

                if ( rawComp.getNumComponents() > mostComponents.getNumComponents() ) {
                    mostComponents = rawComp;
                }
            }
        }
    } // for each input


    if (!hasSetCompsAndDepth) {
        mostComponents = ImageComponents::getRGBAComponents();
        deepestBitDepth = eImageBitDepthFloat;
    }

    // set some stuff up
    metadata.setOutputFrameRate(frameRate);
    metadata.setOutputFielding(eImageFieldingOrderNone);
    metadata.setIsFrameVarying( node->hasAnimatedKnob() );
    metadata.setIsContinuous(false);

    // now find the best depth that the plugin supports
    deepestBitDepth = node->getClosestSupportedBitDepth(deepestBitDepth);

    bool multipleClipsPAR = supportsMultipleClipPARs();


    Format projectFormat;
    getApp()->getProject()->getProjectDefaultFormat(&projectFormat);
    double projectPAR = projectFormat.getPixelAspectRatio();

    bool outputFormatSet = false;
    RectI outputFormat = projectFormat;


    // now add the input gubbins to the per inputs metadatas
    for (int i = -1; i < (int)inputs.size(); ++i) {
        EffectInstancePtr effect;
        if (i >= 0) {
            effect = inputs[i];
        } else {
            effect = shared_from_this();
        }

        double par;
        if (!multipleClipsPAR) {
            par = inputParSet ? inputPar : projectPAR;
        } else {
            if (inputParSet) {
                par = inputPar;
            } else {
                par = effect ? effect->getAspectRatio(-1) : projectPAR;
            }
        }
        metadata.setPixelAspectRatio(i, par);

        if ( (i == -1) || isInputOptional(i) ) {
            // "Optional input clips can always have their component types remapped"
            // http://openfx.sourceforge.net/Documentation/1.3/ofxProgrammingReference.html#id482755
            ImageBitDepthEnum depth = deepestBitDepth;
            ImageComponents remappedComps;
            if ( !mostComponents.isColorPlane() ) {
                // hmm custom component type, don't touch it and pass it through
                metadata.setImageComponents(i, mostComponents);
            } else {
                remappedComps = mostComponents;
                remappedComps = findClosestSupportedComponents(i, remappedComps);
                metadata.setImageComponents(i, remappedComps);
                if ( (i == -1) && !premultSet &&
                     ( ( remappedComps == ImageComponents::getRGBAComponents() ) || ( remappedComps == ImageComponents::getAlphaComponents() ) ) ) {
                    premult = eImagePremultiplicationPremultiplied;
                    premultSet = true;
                }
            }

            metadata.setBitDepth(i, depth);
        } else {
<<<<<<< HEAD
            ImageComponents rawComps = getUnmappedComponentsForInput(shared_from_this(), i, inputs, firstNonOptionalConnectedInputComps);
=======

            if (!outputFormatSet && effect) {
                // Get the format from the first non optional input
                outputFormat = effect->getOutputFormat();
                outputFormatSet = true;
            }

            ImageComponents rawComps = getUnmappedComponentsForInput(this, i, inputs, firstNonOptionalConnectedInputComps);
>>>>>>> c1baa047
            ImageBitDepthEnum rawDepth = effect ? effect->getBitDepth(-1) : eImageBitDepthFloat;

            if ( rawComps.isColorPlane() ) {
                ImageBitDepthEnum depth = multiBitDepth ? node->getClosestSupportedBitDepth(rawDepth) : deepestBitDepth;
                metadata.setBitDepth(i, depth);
            } else {
                metadata.setBitDepth(i, rawDepth);
            }
            metadata.setImageComponents(i, rawComps);
        }
    }
    // default to a reasonable value if there is no input
    if (!premultSet || !inputParSet) {
        premult = eImagePremultiplicationOpaque;
    }
    // set output premultiplication
    metadata.setOutputPremult(premult);

    metadata.setOutputFormat(outputFormat);

    return eStatusOK;
} // EffectInstance::getDefaultMetadata

RectI
EffectInstance::getOutputFormat() const
{
    QMutexLocker k(&_imp->metadatasMutex);
    return _imp->metadatas.getOutputFormat();
}

ImageComponents
EffectInstance::getComponents(int inputNb) const
{
    QMutexLocker k(&_imp->metadatasMutex);

    return _imp->metadatas.getImageComponents(inputNb);
}

ImageBitDepthEnum
EffectInstance::getBitDepth(int inputNb) const
{
    QMutexLocker k(&_imp->metadatasMutex);

    return _imp->metadatas.getBitDepth(inputNb);
}

double
EffectInstance::getFrameRate() const
{
    QMutexLocker k(&_imp->metadatasMutex);

    return _imp->metadatas.getOutputFrameRate();
}

double
EffectInstance::getAspectRatio(int inputNb) const
{
    QMutexLocker k(&_imp->metadatasMutex);

    return _imp->metadatas.getPixelAspectRatio(inputNb);
}

ImagePremultiplicationEnum
EffectInstance::getPremult() const
{
    QMutexLocker k(&_imp->metadatasMutex);

    return _imp->metadatas.getOutputPremult();
}

bool
EffectInstance::isFrameVarying() const
{
    QMutexLocker k(&_imp->metadatasMutex);

    return _imp->metadatas.getIsFrameVarying();
}

bool
EffectInstance::isFrameVaryingOrAnimated() const
{
    NodePtr node = getNode();
    RotoContextPtr roto = node->getRotoContext();
    return isFrameVarying() || getHasAnimation() || (roto && roto->isAnimated());
}

bool
EffectInstance::canRenderContinuously() const
{
    QMutexLocker k(&_imp->metadatasMutex);

    return _imp->metadatas.getIsContinuous();
}

/**
 * @brief Returns the field ordering of images produced by this plug-in
 **/
ImageFieldingOrderEnum
EffectInstance::getFieldingOrder() const
{
    QMutexLocker k(&_imp->metadatasMutex);

    return _imp->metadatas.getOutputFielding();
}

bool
EffectInstance::refreshMetaDatas_recursive(std::list<Node*> & markedNodes)
{
    NodePtr node = getNode();
    std::list<Node*>::iterator found = std::find( markedNodes.begin(), markedNodes.end(), node.get() );

    if ( found != markedNodes.end() ) {
        return false;
    }

    if (_imp->runningClipPreferences) {
        return false;
    }

    ClipPreferencesRunning_RAII runningflag_( shared_from_this() );
    bool ret = refreshMetaDatas_public(false);
    node->refreshIdentityState();

    if ( !node->duringInputChangedAction() ) {
        ///The channels selector refreshing is already taken care of in the inputChanged action
        node->refreshChannelSelectors();
    }

    node->checkForPremultWarningAndCheckboxes();
    node->refreshLayersSelectorsVisibility();

    markedNodes.push_back( node.get() );

    NodesList outputs;
    node->getOutputsWithGroupRedirection(outputs);
    for (NodesList::const_iterator it = outputs.begin(); it != outputs.end(); ++it) {
        (*it)->getEffectInstance()->refreshMetaDatas_recursive(markedNodes);
    }

    return ret;
}

static void
setComponentsDirty_recursive(const Node* node,
                             std::list<const Node*> & markedNodes)
{
    std::list<const Node*>::iterator found = std::find( markedNodes.begin(), markedNodes.end(), node );

    if ( found != markedNodes.end() ) {
        return;
    }

    markedNodes.push_back(node);

    node->getEffectInstance()->setComponentsAvailableDirty(true);


    NodesList outputs;
    node->getOutputsWithGroupRedirection(outputs);
    for (NodesList::const_iterator it = outputs.begin(); it != outputs.end(); ++it) {
        setComponentsDirty_recursive(it->get(), markedNodes);
    }
}

void
EffectInstance::setDefaultMetadata()
{
    NodeMetadata metadata;
    StatusEnum stat = getDefaultMetadata(metadata);

    if (stat == eStatusFailed) {
        return;
    }
    {
        QMutexLocker k(&_imp->metadatasMutex);
        _imp->metadatas = metadata;
    }
    onMetaDatasRefreshed(metadata);
}

bool
EffectInstance::setMetaDatasInternal(const NodeMetadata& metadata)
{
    bool ret;
    {
        QMutexLocker k(&_imp->metadatasMutex);
        ret = metadata != _imp->metadatas;
        if (ret) {
            _imp->metadatas = metadata;
        }
    }
    return ret;
}

bool
EffectInstance::refreshMetaDatas_internal()
{
    NodeMetadata metadata;

    getPreferredMetaDatas_public(metadata);
    _imp->checkMetadata(metadata);

    bool ret = setMetaDatasInternal(metadata);
    onMetaDatasRefreshed(metadata);
  
    return ret;
}

bool
EffectInstance::refreshMetaDatas_public(bool recurse)
{
    assert( QThread::currentThread() == qApp->thread() );

    if (recurse) {
        {
            std::list<const Node*> markedNodes;
            setComponentsDirty_recursive(_node.lock().get(), markedNodes);
        }
        {
            std::list<Node*> markedNodes;

            return refreshMetaDatas_recursive(markedNodes);
        }
    } else {
        return refreshMetaDatas_internal();
    }
}

/**
 * @brief The purpose of this function is to check that the meta data returned by the plug-ins are valid and to
 * check for warnings
 **/
void
EffectInstance::Implementation::checkMetadata(NodeMetadata &md)
{
    NodePtr node = _publicInterface->getNode();

    if (!node) {
        return;
    }
    //Make sure it is valid
    int nInputs = node->getMaxInputCount();

    for (int i = -1; i < nInputs; ++i) {
        md.setBitDepth( i, node->getClosestSupportedBitDepth( md.getBitDepth(i) ) );
        ImageComponents comps = md.getImageComponents(i);
        bool isAlpha = false;
        bool isRGB = false;
        if (i == -1) {
            if ( comps == ImageComponents::getRGBComponents() ) {
                isRGB = true;
            } else if ( comps == ImageComponents::getAlphaComponents() ) {
                isAlpha = true;
            }
        }
        if ( comps.isColorPlane() ) {
            comps = node->findClosestSupportedComponents(i, comps);
        }
        md.setImageComponents(i, comps);
        if (i == -1) {
            //Force opaque for RGB and premult for alpha
            if (isRGB) {
                md.setOutputPremult(eImagePremultiplicationOpaque);
            } else if (isAlpha) {
                md.setOutputPremult(eImagePremultiplicationUnPremultiplied);
            }
        }
    }


    ///Set a warning on the node if the bitdepth conversion from one of the input clip to the output clip is lossy
    QString bitDepthWarning = tr("This nodes converts higher bit depths images from its inputs to work. As "
                                 "a result of this process, the quality of the images is degraded. The following conversions are done:");
    bitDepthWarning.append( QChar::fromLatin1('\n') );
    bool setBitDepthWarning = false;
    const bool supportsMultipleClipDepths = _publicInterface->supportsMultipleClipDepths();
    const bool supportsMultipleClipPARs = _publicInterface->supportsMultipleClipPARs();
    const bool supportsMultipleClipFPSs = _publicInterface->supportsMultipleClipFPSs();
    std::vector<EffectInstancePtr> inputs(nInputs);
    for (int i = 0; i < nInputs; ++i) {
        inputs[i] = _publicInterface->getInput(i);
    }


    ImageBitDepthEnum outputDepth = md.getBitDepth(-1);
    double outputPAR = md.getPixelAspectRatio(-1);
    double inputPar = 1.;
    bool inputParSet = false;
    bool mustWarnPar = false;
    bool outputFrameRateSet = false;
    double outputFrameRate = md.getOutputFrameRate();
    bool mustWarnFPS = false;

    for (int i = 0; i < nInputs; ++i) {
        //Check that the bitdepths are all the same if the plug-in doesn't support multiple depths
        if ( !supportsMultipleClipDepths && (md.getBitDepth(i) != outputDepth) ) {
            md.setBitDepth(i, outputDepth);
        }

        if (!inputs[i]) {
            continue;
        }

        const double pixelAspect = md.getPixelAspectRatio(i);
        const double fps = inputs[i]->getFrameRate();

        if (!supportsMultipleClipPARs) {
            if (!inputParSet) {
                inputPar = pixelAspect;
                inputParSet = true;
            } else if (inputPar != pixelAspect) {
                // We have several inputs with different aspect ratio, which should be forbidden by the host.
                mustWarnPar = true;
            }
        }

        if (!supportsMultipleClipFPSs) {
            if (!outputFrameRateSet) {
                outputFrameRate = fps;
                outputFrameRateSet = true;
            } else if (std::abs(outputFrameRate - fps) > 0.01) {
                // We have several inputs with different frame rates
                mustWarnFPS = true;
            }
        }


        ImageBitDepthEnum inputOutputDepth = inputs[i]->getBitDepth(-1);

        //If the bit-depth conversion will be lossy, warn the user
        if ( Image::isBitDepthConversionLossy( inputOutputDepth, md.getBitDepth(i) ) ) {
            bitDepthWarning.append( QString::fromUtf8( inputs[i]->getNode()->getLabel_mt_safe().c_str() ) );
            bitDepthWarning.append( QString::fromUtf8(" (") + QString::fromUtf8( Image::getDepthString(inputOutputDepth).c_str() ) + QChar::fromLatin1(')') );
            bitDepthWarning.append( QString::fromUtf8(" ----> ") );
            bitDepthWarning.append( QString::fromUtf8( node->getLabel_mt_safe().c_str() ) );
            bitDepthWarning.append( QString::fromUtf8(" (") + QString::fromUtf8( Image::getDepthString( md.getBitDepth(i) ).c_str() ) + QChar::fromLatin1(')') );
            bitDepthWarning.append( QChar::fromLatin1('\n') );
            setBitDepthWarning = true;
        }


        if ( !supportsMultipleClipPARs && (pixelAspect != outputPAR) ) {
            qDebug() << node->getScriptName_mt_safe().c_str() << ": The input " << inputs[i]->getNode()->getScriptName_mt_safe().c_str()
                     << ") has a pixel aspect ratio (" << md.getPixelAspectRatio(i)
                     << ") different than the output clip (" << outputPAR << ") but it doesn't support multiple clips PAR. "
                     << "This should have been handled earlier before connecting the nodes, @see Node::canConnectInput.";
        }
    }

    std::map<Node::StreamWarningEnum, QString> warnings;
    if (setBitDepthWarning) {
        warnings[Node::eStreamWarningBitdepth] = bitDepthWarning;
    } else {
        warnings[Node::eStreamWarningBitdepth] = QString();
    }

    if (mustWarnFPS) {
        QString fpsWarning = tr("Several input with different frame rates "
                                "is not handled correctly by this node. To remove this warning make sure all inputs have "
                                "the same frame-rate, either by adjusting project settings or the upstream Read node.");
        warnings[Node::eStreamWarningFrameRate] = fpsWarning;
    } else {
        warnings[Node::eStreamWarningFrameRate] = QString();
    }

    if (mustWarnPar) {
        QString parWarnings = tr("Several input with different pixel aspect ratio is not "
                                 "handled correctly by this node and may yield unwanted results. Please adjust the "
                                 "pixel aspect ratios of the inputs so that they match by using a Reformat node.");
        warnings[Node::eStreamWarningPixelAspectRatio] = parWarnings;
    } else {
        warnings[Node::eStreamWarningPixelAspectRatio] = QString();
    }


    node->setStreamWarnings(warnings);
} //refreshMetaDataProxy

void
EffectInstance::refreshExtraStateAfterTimeChanged(bool isPlayback,
                                                  double time)
{
    KnobHolder::refreshExtraStateAfterTimeChanged(isPlayback, time);

    getNode()->refreshIdentityState();
}

void
EffectInstance::assertActionIsNotRecursive() const
{
# ifdef DEBUG
    ///Only check recursions which are on a render threads, because we do authorize recursions in getRegionOfDefinition and such
    if ( QThread::currentThread() != qApp->thread() ) {
        int recursionLvl = getRecursionLevel();
        if ( getApp() && getApp()->isShowingDialog() ) {
            return;
        }
        if (recursionLvl != 0) {
            qDebug() << "A non-recursive action has been called recursively.";
        }
    }
# endif // DEBUG
}

void
EffectInstance::incrementRecursionLevel()
{
    EffectDataTLSPtr tls = _imp->tlsData->getOrCreateTLSData();

    assert(tls);
    ++tls->actionRecursionLevel;
}

void
EffectInstance::decrementRecursionLevel()
{
    EffectDataTLSPtr tls = _imp->tlsData->getTLSData();

    assert(tls);
    --tls->actionRecursionLevel;
}

int
EffectInstance::getRecursionLevel() const
{
    EffectDataTLSPtr tls = _imp->tlsData->getTLSData();

    if (!tls) {
        return 0;
    }

    return tls->actionRecursionLevel;
}

void
EffectInstance::setClipPreferencesRunning(bool running)
{
    assert( QThread::currentThread() == qApp->thread() );
    _imp->runningClipPreferences = running;
}

NATRON_NAMESPACE_EXIT;

NATRON_NAMESPACE_USING;
#include "moc_EffectInstance.cpp"
<|MERGE_RESOLUTION|>--- conflicted
+++ resolved
@@ -1028,14 +1028,8 @@
 } // getImage
 
 void
-<<<<<<< HEAD
 EffectInstance::calcDefaultRegionOfDefinition(double /*time*/,
-                                              const RenderScale & /*scale*/,
-=======
-EffectInstance::calcDefaultRegionOfDefinition(U64 /*hash*/,
-                                              double /*time*/,
                                               const RenderScale & scale,
->>>>>>> c1baa047
                                               ViewIdx /*view*/,
                                               RectD *rod)
 {
@@ -1157,12 +1151,7 @@
         if ( !inputsUnion.isNull() ) {
             rod->x1 = std::min(inputsUnion.x1, canonicalFormat.x1);
         } else {
-<<<<<<< HEAD
-            rod->x1 = projectDefault.x1;
-=======
             rod->x1 = canonicalFormat.x1;
-            isProjectFormat = true;
->>>>>>> c1baa047
         }
         rod->x2 = std::max(rod->x1, rod->x2);
     }
@@ -1170,12 +1159,7 @@
         if ( !inputsUnion.isNull() ) {
             rod->y1 = std::min(inputsUnion.y1, canonicalFormat.y1);
         } else {
-<<<<<<< HEAD
-            rod->y1 = projectDefault.y1;
-=======
             rod->y1 = canonicalFormat.y1;
-            isProjectFormat = true;
->>>>>>> c1baa047
         }
         rod->y2 = std::max(rod->y1, rod->y2);
     }
@@ -1183,12 +1167,7 @@
         if ( !inputsUnion.isNull() ) {
             rod->x2 = std::max(inputsUnion.x2, canonicalFormat.x2);
         } else {
-<<<<<<< HEAD
-            rod->x2 = projectDefault.x2;
-=======
             rod->x2 = canonicalFormat.x2;
-            isProjectFormat = true;
->>>>>>> c1baa047
         }
         rod->x1 = std::min(rod->x1, rod->x2);
     }
@@ -1196,12 +1175,7 @@
         if ( !inputsUnion.isNull() ) {
             rod->y2 = std::max(inputsUnion.y2, canonicalFormat.y2);
         } else {
-<<<<<<< HEAD
-            rod->y2 = projectDefault.y2;
-=======
             rod->y2 = canonicalFormat.y2;
-            isProjectFormat = true;
->>>>>>> c1baa047
         }
         rod->y1 = std::min(rod->y1, rod->y2);
     }
@@ -1776,27 +1750,6 @@
             const ImageComponents & imgComps = (*it)->getComponents();
             ImageBitDepthEnum imgDepth = (*it)->getBitDepth();
 
-<<<<<<< HEAD
-=======
-            if ( (*it)->getParams()->isRodProjectFormat() ) {
-                ////If the image was cached with a RoD dependent on the project format, but the project format changed,
-                ////just discard this entry
-                Format projectFormat;
-                getApp()->getProject()->getProjectDefaultFormat(&projectFormat);
-                RectD canonicalProject = projectFormat.toCanonicalFormat();
-                if ( canonicalProject != (*it)->getRoD() ) {
-                    appPTR->removeFromNodeCache(*it);
-                    continue;
-                }
-            }
-
-            ///Throw away images that are not even what the node want to render
-            /*if ( ( imgComps.isColorPlane() && nodePrefComps.isColorPlane() && (imgComps != nodePrefComps) ) || (imgDepth != nodePrefDepth) ) {
-                appPTR->removeFromNodeCache(*it);
-                continue;
-            }*/
-
->>>>>>> c1baa047
             bool convertible = imgComps.isConvertibleTo(components);
             if ( (imgMMlevel == mipMapLevel) && convertible &&
                  ( getSizeOfForBitDepth(imgDepth) >= getSizeOfForBitDepth(bitdepth) ) /* && imgComps == components && imgDepth == bitdepth*/ ) {
@@ -5683,9 +5636,7 @@
 
             metadata.setBitDepth(i, depth);
         } else {
-<<<<<<< HEAD
-            ImageComponents rawComps = getUnmappedComponentsForInput(shared_from_this(), i, inputs, firstNonOptionalConnectedInputComps);
-=======
+
 
             if (!outputFormatSet && effect) {
                 // Get the format from the first non optional input
@@ -5693,8 +5644,7 @@
                 outputFormatSet = true;
             }
 
-            ImageComponents rawComps = getUnmappedComponentsForInput(this, i, inputs, firstNonOptionalConnectedInputComps);
->>>>>>> c1baa047
+            ImageComponents rawComps = getUnmappedComponentsForInput(shared_from_this(), i, inputs, firstNonOptionalConnectedInputComps);
             ImageBitDepthEnum rawDepth = effect ? effect->getBitDepth(-1) : eImageBitDepthFloat;
 
             if ( rawComps.isColorPlane() ) {
