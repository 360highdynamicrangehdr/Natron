/* ***** BEGIN LICENSE BLOCK *****
 * This file is part of Natron <http://www.natron.fr/>,
 * Copyright (C) 2013-2017 INRIA and Alexandre Gauthier-Foichat
 *
 * Natron is free software: you can redistribute it and/or modify
 * it under the terms of the GNU General Public License as published by
 * the Free Software Foundation; either version 2 of the License, or
 * (at your option) any later version.
 *
 * Natron is distributed in the hope that it will be useful,
 * but WITHOUT ANY WARRANTY; without even the implied warranty of
 * MERCHANTABILITY or FITNESS FOR A PARTICULAR PURPOSE.  See the
 * GNU General Public License for more details.
 *
 * You should have received a copy of the GNU General Public License
 * along with Natron.  If not, see <http://www.gnu.org/licenses/gpl-2.0.html>
 * ***** END LICENSE BLOCK ***** */

// ***** BEGIN PYTHON BLOCK *****
// from <https://docs.python.org/3/c-api/intro.html#include-files>:
// "Since Python may define some pre-processor definitions which affect the standard headers on some systems, you must include Python.h before any standard headers are included."
#include <Python.h>
// ***** END PYTHON BLOCK *****

#include "EffectInstance.h"
#include "EffectInstancePrivate.h"

#include <map>
#include <sstream>
#include <algorithm> // min, max
#include <fstream>
#include <cassert>
#include <stdexcept>
#include <sstream> // stringstream

#include <boost/scoped_ptr.hpp>

#include <QtCore/QThreadPool>
#include <QtCore/QReadWriteLock>
#include <QtCore/QCoreApplication>
#include <QtConcurrentMap> // QtCore on Qt4, QtConcurrent on Qt5
#include <QtConcurrentRun> // QtCore on Qt4, QtConcurrent on Qt5

#if !defined(SBK_RUN) && !defined(Q_MOC_RUN)
GCC_DIAG_UNUSED_LOCAL_TYPEDEFS_OFF
// /usr/local/include/boost/bind/arg.hpp:37:9: warning: unused typedef 'boost_static_assert_typedef_37' [-Wunused-local-typedef]
#include <boost/bind.hpp>
GCC_DIAG_UNUSED_LOCAL_TYPEDEFS_ON
#endif

#include "Global/QtCompat.h"

#include "Engine/AppInstance.h"
#include "Engine/AppManager.h"
#include "Engine/BlockingBackgroundRender.h"
#include "Engine/DiskCacheNode.h"
#include "Engine/Cache.h"
#include "Engine/Image.h"
#include "Engine/ImageParams.h"
#include "Engine/KnobFile.h"
#include "Engine/KnobTypes.h"
#include "Engine/Log.h"
#include "Engine/Node.h"
#include "Engine/OfxEffectInstance.h"
#include "Engine/OfxEffectInstance.h"
#include "Engine/OfxImageEffectInstance.h"
#include "Engine/OutputSchedulerThread.h"
#include "Engine/OSGLContext.h"
#include "Engine/GPUContextPool.h"
#include "Engine/PluginMemory.h"
#include "Engine/Project.h"
#include "Engine/RenderStats.h"
#include "Engine/RotoContext.h"
#include "Engine/RotoDrawableItem.h"
#include "Engine/Settings.h"
#include "Engine/Timer.h"
#include "Engine/Transform.h"
#include "Engine/ThreadPool.h"
#include "Engine/ViewIdx.h"
#include "Engine/ViewerInstance.h"

//#define NATRON_ALWAYS_ALLOCATE_FULL_IMAGE_BOUNDS


NATRON_NAMESPACE_ENTER;

/*
 * @brief Split all rects to render in smaller rects and check if each one of them is identity.
 * For identity rectangles, we just call renderRoI again on the identity input in the tiledRenderingFunctor.
 * For non-identity rectangles, compute the bounding box of them and render it
 */
static void
optimizeRectsToRender(EffectInstance* self,
                      const RectI & inputsRoDIntersection,
                      const std::list<RectI> & rectsToRender,
                      const double time,
                      const ViewIdx view,
                      const RenderScale & renderMappedScale,
                      std::list<EffectInstance::RectToRender>* finalRectsToRender)
{
    for (std::list<RectI>::const_iterator it = rectsToRender.begin(); it != rectsToRender.end(); ++it) {
        std::vector<RectI> splits = it->splitIntoSmallerRects(0);
        EffectInstance::RectToRender nonIdentityRect;
        nonIdentityRect.isIdentity = false;
        nonIdentityRect.identityTime = 0;
        nonIdentityRect.rect.x1 = INT_MAX;
        nonIdentityRect.rect.x2 = INT_MIN;
        nonIdentityRect.rect.y1 = INT_MAX;
        nonIdentityRect.rect.y2 = INT_MIN;

        bool nonIdentityRectSet = false;
        for (std::size_t i = 0; i < splits.size(); ++i) {
            double identityInputTime = 0.;
            int identityInputNb = -1;
            bool identity = false;
            ViewIdx inputIdentityView(view);
            if ( !splits[i].intersects(inputsRoDIntersection) ) {
                identity = self->isIdentity_public(false, 0, time, renderMappedScale, splits[i], view, &identityInputTime, &inputIdentityView, &identityInputNb);
            } else {
                identity = false;
            }

            if (identity) {
                EffectInstance::RectToRender r;
                r.isIdentity = true;

                // Walk along the identity branch until we find the non identity input, or NULL in we case we will
                // just render black and transparent
                EffectInstPtr identityInput = self->getInput(identityInputNb);
                if (identityInput) {
                    for (;; ) {
                        identity = identityInput->isIdentity_public(false, 0, time, renderMappedScale, splits[i], view, &identityInputTime, &inputIdentityView,  &identityInputNb);
                        if ( !identity || (identityInputNb == -2) ) {
                            break;
                        }
                        EffectInstPtr subIdentityInput = identityInput->getInput(identityInputNb);
                        if (subIdentityInput == identityInput) {
                            break;
                        }

                        identityInput = subIdentityInput;
                        if (!subIdentityInput) {
                            break;
                        }
                    }
                }
                r.identityInput = identityInput;
                r.identityTime = identityInputTime;
                r.identityView = inputIdentityView;
                r.rect = splits[i];
                finalRectsToRender->push_back(r);
            } else {
                nonIdentityRectSet = true;
                nonIdentityRect.rect.x1 = std::min(splits[i].x1, nonIdentityRect.rect.x1);
                nonIdentityRect.rect.x2 = std::max(splits[i].x2, nonIdentityRect.rect.x2);
                nonIdentityRect.rect.y1 = std::min(splits[i].y1, nonIdentityRect.rect.y1);
                nonIdentityRect.rect.y2 = std::max(splits[i].y2, nonIdentityRect.rect.y2);
            }
        }
        if (nonIdentityRectSet) {
            finalRectsToRender->push_back(nonIdentityRect);
        }
    }
} // optimizeRectsToRender

ImagePtr
EffectInstance::convertPlanesFormatsIfNeeded(const AppInstPtr& app,
                                             const ImagePtr& inputImage,
                                             const RectI& roi,
                                             const ImagePlaneDesc& targetComponents,
                                             ImageBitDepthEnum targetDepth,
                                             bool useAlpha0ForRGBToRGBAConversion,
                                             ImagePremultiplicationEnum outputPremult,
                                             int channelForAlpha)
{
    // Do not do any conversion for OpenGL textures, OpenGL is managing it for us.
    if (inputImage->getStorageMode() == eStorageModeGLTex) {
        return inputImage;
    }
    bool imageConversionNeeded = ( /*!targetIsMultiPlanar &&*/ targetComponents.getNumComponents() != inputImage->getComponents().getNumComponents() ) || targetDepth != inputImage->getBitDepth();

    if (!imageConversionNeeded) {
        return inputImage;
    } else {
        /**
         * Lock the downscaled image so it cannot be resized while creating the temp image and calling convertToFormat.
         **/
        Image::ReadAccess acc = inputImage->getReadRights();
        RectI bounds = inputImage->getBounds();
        ImagePtr tmp( new Image(targetComponents,
                                inputImage->getRoD(),
                                bounds,
                                inputImage->getMipMapLevel(),
                                inputImage->getPixelAspectRatio(),
                                targetDepth,
                                inputImage->getPremultiplication(),
                                inputImage->getFieldingOrder(),
                                false) );
        tmp->setKey(inputImage->getKey());
        RectI clippedRoi;
        roi.intersect(bounds, &clippedRoi);

        bool unPremultIfNeeded = outputPremult == eImagePremultiplicationPremultiplied && inputImage->getComponentsCount() == 4 && tmp->getComponentsCount() == 3;

        if (useAlpha0ForRGBToRGBAConversion) {
            inputImage->convertToFormatAlpha0( clippedRoi,
                                               app->getDefaultColorSpaceForBitDepth( inputImage->getBitDepth() ),
                                               app->getDefaultColorSpaceForBitDepth(targetDepth),
                                               channelForAlpha, false, unPremultIfNeeded, tmp.get() );
        } else {
            inputImage->convertToFormat( clippedRoi,
                                         app->getDefaultColorSpaceForBitDepth( inputImage->getBitDepth() ),
                                         app->getDefaultColorSpaceForBitDepth(targetDepth),
                                         channelForAlpha, false, unPremultIfNeeded, tmp.get() );
        }

        return tmp;
    }
}

#if NATRON_ENABLE_TRIMAP
class ImageBitMapMarker_RAII
{

    std::map<ImagePlaneDesc, EffectInstance::PlaneToRender> _image;
    RectI _roi;
    EffectInstance* _effect;
    std::list<RectI> _rectsToRender;
    bool _isBeingRenderedElseWhere;
    bool _isValid;
    bool _renderFullScale;

public:

    ImageBitMapMarker_RAII(const std::map<ImagePlaneDesc, EffectInstance::PlaneToRender>& image,
                           bool renderFullScale,
                           const RectI& roi,
                           EffectInstance* effect)
    : _image(image)
    , _roi(roi)
    , _effect(effect)
    , _rectsToRender()
    , _isBeingRenderedElseWhere(false)
    , _isValid(true)
    , _renderFullScale(renderFullScale)
    {
<<<<<<< HEAD
        _roi.debug();
        for (std::map<ImagePlaneDesc,EffectInstance::PlaneToRender>::const_iterator it = _image.begin(); it != _image.end(); ++it) {
=======
        for (std::map<ImageComponents,EffectInstance::PlaneToRender>::const_iterator it = _image.begin(); it != _image.end(); ++it) {
>>>>>>> 89ec1880
            ImagePtr cacheImage;
            if (!renderFullScale) {
                cacheImage = it->second.downscaleImage;
            } else {
                cacheImage = it->second.fullscaleImage;
            }
            if (cacheImage && cacheImage->usesBitMap()) {
                _effect->_imp->markImageAsBeingRendered(cacheImage, roi, &_rectsToRender, &_isBeingRenderedElseWhere);
            }
        }

    }

    const std::list<RectI>& getRectsToRender() const
    {
        return _rectsToRender;
    }

    void invalidate()
    {
        _isValid = false;
    }

    void waitForPendingRegions()
    {
        if (!_isBeingRenderedElseWhere || !_isValid) {
            return;
        }
        for (std::map<ImagePlaneDesc,EffectInstance::PlaneToRender>::const_iterator it = _image.begin(); it != _image.end(); ++it) {
            ImagePtr cacheImage;
            if (!_renderFullScale) {
                cacheImage = it->second.downscaleImage;
            } else {
                cacheImage = it->second.fullscaleImage;
            }
            if (cacheImage && cacheImage->usesBitMap()) {
                if (!_effect->_imp->waitForImageBeingRenderedElsewhere(_roi, cacheImage)) {
                    _isValid = false;
                }
            }
        }
    }

    ~ImageBitMapMarker_RAII()
    {
<<<<<<< HEAD
        _roi.debug();
        for (std::map<ImagePlaneDesc,EffectInstance::PlaneToRender>::const_iterator it = _image.begin(); it != _image.end(); ++it) {
=======
        for (std::map<ImageComponents,EffectInstance::PlaneToRender>::const_iterator it = _image.begin(); it != _image.end(); ++it) {
>>>>>>> 89ec1880
            ImagePtr cacheImage;
            if (!_renderFullScale) {
                cacheImage = it->second.downscaleImage;
            } else {
                cacheImage = it->second.fullscaleImage;
            }
            if (cacheImage && cacheImage->usesBitMap()) {
                _effect->_imp->unmarkImageAsBeingRendered(cacheImage, _rectsToRender, !_isValid);
            }
        }
 
    }
};
#endif // #if NATRON_ENABLE_TRIMAP

EffectInstance::RenderRoIRetCode
EffectInstance::renderRoI(const RenderRoIArgs & args,
                          std::map<ImagePlaneDesc, ImagePtr>* outputPlanes)
{
    //Do nothing if no components were requested
    if ( args.components.empty() ) {
        qDebug() << getScriptName_mt_safe().c_str() << "renderRoi: Early bail-out components requested empty";

        return eRenderRoIRetCodeOk;
    }
    if ( args.roi.isNull() ) {
        qDebug() << getScriptName_mt_safe().c_str() << "renderRoi: Early bail-out ROI requested empty ";

        return eRenderRoIRetCodeOk;
    }

    // Make sure this call is not made recursively from getImage on a render clone on which we are already calling renderRoI.
    // If so, forward the call to the main instance
    if (_imp->mainInstance) {
        return _imp->mainInstance->renderRoI(args, outputPlanes);
    }

    //Create the TLS data for this node if it did not exist yet
    EffectDataTLSPtr tls = _imp->tlsData->getOrCreateTLSData();
    assert(tls);
    OSGLContextPtr glContext;
    AbortableRenderInfoPtr abortInfo;
    boost::shared_ptr<ParallelRenderArgs>  frameArgs;
    if ( tls->frameArgs.empty() ) {
        qDebug() << QThread::currentThread() << "[BUG]:" << getScriptName_mt_safe().c_str() <<  "Thread-storage for the render of the frame was not set.";

        frameArgs.reset(new ParallelRenderArgs);
        {
            NodesWList outputs;
            getNode()->getOutputs_mt_safe(outputs);
            frameArgs->visitsCount = (int)outputs.size();
        }
        frameArgs->time = args.time;
        frameArgs->nodeHash = getHash();
        frameArgs->view = args.view;
        frameArgs->isSequentialRender = false;
        frameArgs->isRenderResponseToUserInteraction = true;
        tls->frameArgs.push_back(frameArgs);
    } else {
        //The hash must not have changed if we did a pre-pass.
        frameArgs = tls->frameArgs.back();
        glContext = frameArgs->openGLContext.lock();
        abortInfo = frameArgs->abortInfo.lock();
        if (!abortInfo) {
            // If we don't have info to identify the render, we cannot manage the OpenGL context properly, so don't try to render with OpenGL.
            glContext.reset();
        }
        assert(!frameArgs->request || frameArgs->nodeHash == frameArgs->request->nodeHash);
    }

    ///For writer we never want to cache otherwise the next time we want to render it will skip writing the image on disk!
    bool byPassCache = args.byPassCache;

    ///Use the hash at this time, and then copy it to the clips in the thread local storage to use the same value
    ///through all the rendering of this frame.
    U64 nodeHash = frameArgs->nodeHash;
    const double par = getAspectRatio(-1);
    const ImageFieldingOrderEnum fieldingOrder = getFieldingOrder();
    const ImagePremultiplicationEnum thisEffectOutputPremult = getPremult();
    const unsigned int mipMapLevel = args.mipMapLevel;
    SupportsEnum supportsRS = supportsRenderScaleMaybe();
    ///This flag is relevant only when the mipMapLevel is different than 0. We use it to determine
    ///wether the plug-in should render in the full scale image, and then we downscale afterwards or
    ///if the plug-in can just use the downscaled image to render.
    bool renderFullScaleThenDownscale = (supportsRS == eSupportsNo && mipMapLevel != 0);
    unsigned int renderMappedMipMapLevel;
    if (renderFullScaleThenDownscale) {
        renderMappedMipMapLevel = 0;
    } else {
        renderMappedMipMapLevel = args.mipMapLevel;
    }
    RenderScale renderMappedScale( Image::getScaleFromMipMapLevel(renderMappedMipMapLevel) );
    assert( !( (supportsRS == eSupportsNo) && !(renderMappedScale.x == 1. && renderMappedScale.y == 1.) ) );


    const FrameViewRequest* requestPassData = 0;
    if (frameArgs->request) {
        requestPassData = frameArgs->request->getFrameViewRequest(args.time, args.view);
    }

    ////////////////////////////////////////////////////////////////////////////////////////////////////////////////////////
    ////////////////////////////// Get the RoD ///////////////////////////////////////////////////////////////
    RectD rod; //!< rod is in canonical coordinates
    bool isProjectFormat = false;
    {
        ///if the rod is already passed as parameter, just use it and don't call getRegionOfDefinition
        if ( !args.preComputedRoD.isNull() ) {
            rod = args.preComputedRoD;
        } else {
            ///Check if the pre-pass already has the RoD
            if (requestPassData) {
                rod = requestPassData->globalData.rod;
                isProjectFormat = requestPassData->globalData.isProjectFormat;
            } else {
                assert( !( (supportsRS == eSupportsNo) && !(renderMappedScale.x == 1. && renderMappedScale.y == 1.) ) );
                StatusEnum stat = getRegionOfDefinition_public(nodeHash, args.time, renderMappedScale, args.view, &rod, &isProjectFormat);

                ///The rod might be NULL for a roto that has no beziers and no input
                if (stat == eStatusFailed) {
                    ///if getRoD fails, this might be because the RoD is null after all (e.g: an empty Roto node), we don't want the render to fail
                    return eRenderRoIRetCodeOk;
                } else if ( rod.isNull() ) {
                    //Nothing to render
                    return eRenderRoIRetCodeOk;
                }
                if ( (supportsRS == eSupportsMaybe) && (renderMappedMipMapLevel != 0) ) {
                    // supportsRenderScaleMaybe may have changed, update it
                    supportsRS = supportsRenderScaleMaybe();
                    renderFullScaleThenDownscale = (supportsRS == eSupportsNo && mipMapLevel != 0);
                    if (renderFullScaleThenDownscale) {
                        renderMappedScale.x = renderMappedScale.y = 1.;
                        renderMappedMipMapLevel = 0;
                    }
                }
            }
        }
    }
    ////////////////////////////////////////////////////////////////////////////////////////////////////////////////////////
    ////////////////////////////// End get RoD ///////////////////////////////////////////////////////////////
    RectI roi;
    {
        if (renderFullScaleThenDownscale) {
            //We cache 'image', hence the RoI should be expressed in its coordinates
            //renderRoIInternal should check the bitmap of 'image' and not downscaledImage!
            RectD canonicalRoI;
            args.roi.toCanonical(args.mipMapLevel, par, rod, &canonicalRoI);
            canonicalRoI.toPixelEnclosing(0, par, &roi);
        } else {
            roi = args.roi;
        }
    }

    ///Determine needed planes
    boost::shared_ptr<ComponentsNeededMap> neededComps(new ComponentsNeededMap);
    ComponentsNeededMap::iterator foundOutputNeededComps;
    std::bitset<4> processChannels;
    std::list<ImagePlaneDesc> passThroughPlanes;
    int ptInputNb;
    double ptTime;
    int ptView;
    {
        bool processAllComponentsRequested;

        {

            getComponentsNeededAndProduced_public(nodeHash, args.time, args.view, neededComps.get(), &passThroughPlanes, &processAllComponentsRequested, &ptTime, &ptView, &processChannels, &ptInputNb);


            foundOutputNeededComps = neededComps->find(-1);
            if ( foundOutputNeededComps == neededComps->end() ) {
                return eRenderRoIRetCodeOk;
            }
        }
        if (processAllComponentsRequested) {
            std::list<ImagePlaneDesc> compVec;
            for (std::list<ImagePlaneDesc>::const_iterator it = args.components.begin(); it != args.components.end(); ++it) {
                bool found = false;
                //Change all needed comps in output to the requested components
                for (std::list<ImagePlaneDesc>::const_iterator it2 = foundOutputNeededComps->second.begin(); it2 != foundOutputNeededComps->second.end(); ++it2) {
                    if ( ( it2->isColorPlane() && it->isColorPlane() ) ) {
                        compVec.push_back(*it2);
                        found = true;
                        break;
                    }
                }
                if (!found) {
                    compVec.push_back(*it);
                }
            }
            for (ComponentsNeededMap::iterator it = neededComps->begin(); it != neededComps->end(); ++it) {
                it->second = compVec;
            }
        }
    }
    const std::list<ImagePlaneDesc> & outputComponents = foundOutputNeededComps->second;

    ////////////////////////////////////////////////////////////////////////////////////////////////////////////////////////
    ////////////////////////////// Handle pass-through for planes //////////////////////////////////////////////////////////
    std::list<ImagePlaneDesc> requestedComponents;
    {
        {

            EffectInstPtr passThroughInput = getInput(ptInputNb);
            /*
             * For all requested planes, check which components can be produced in output by this node.
             * If the components are from the color plane, if another set of components of the color plane is present
             * we try to render with those instead.
             */
            for (std::list<ImagePlaneDesc>::const_iterator it = args.components.begin(); it != args.components.end(); ++it) {
                // We may not request paired layers
                assert(it->getNumComponents() > 0);


                std::list<ImagePlaneDesc>::const_iterator foundInOutputComps = ImagePlaneDesc::findEquivalentLayer(*it, outputComponents.begin(), outputComponents.end());
                if (foundInOutputComps != outputComponents.end()) {
                    requestedComponents.push_back(*foundInOutputComps);
                } else {
                    std::list<ImagePlaneDesc>::iterator foundEquivalent = ImagePlaneDesc::findEquivalentLayer(*it, passThroughPlanes.begin(), passThroughPlanes.end());


                    // If  the requested component is not present, then it will just return black and transparent to the plug-in.
                    if (foundEquivalent != passThroughPlanes.end()) {
                        boost::scoped_ptr<RenderRoIArgs> inArgs ( new RenderRoIArgs(args) );
                        inArgs->preComputedRoD.clear();
                        inArgs->components.clear();
                        inArgs->components.push_back(*foundEquivalent);
                        inArgs->time = ptTime;
                        inArgs->view = ViewIdx(ptView);

                        if (!passThroughInput) {
                            return eRenderRoIRetCodeFailed;
                        }

                        std::map<ImagePlaneDesc, ImagePtr> inputPlanes;
                        RenderRoIRetCode inputRetCode = passThroughInput->renderRoI(*inArgs, &inputPlanes);
                        assert( inputPlanes.size() == 1 || inputPlanes.empty() );
                        if ( (inputRetCode == eRenderRoIRetCodeAborted) || (inputRetCode == eRenderRoIRetCodeFailed) || inputPlanes.empty() ) {
                            return inputRetCode;
                        }
                        outputPlanes->insert( std::make_pair(*it, inputPlanes.begin()->second) );
                    }
                }
            }
        }

        ///There might be only planes to render that were fetched from upstream
        if ( requestedComponents.empty() ) {
            return eRenderRoIRetCodeOk;
        }
    }

    ////////////////////////////////////////////////////////////////////////////////////////////////////////////////////////
    ////////////////////////////// End pass-through for planes //////////////////////////////////////////////////////////

    ////////////////////////////////////////////////////////////////////////////////////////////////////////////////////////
    ////////////////////////////// Check if effect is identity ///////////////////////////////////////////////////////////////
    {
        double inputTimeIdentity = 0.;
        int inputNbIdentity;
        ViewIdx inputIdentityView(args.view);
        assert( !( (supportsRS == eSupportsNo) && !(renderMappedScale.x == 1. && renderMappedScale.y == 1.) ) );
        bool identity;
        RectI pixelRod;
        rod.toPixelEnclosing(args.mipMapLevel, par, &pixelRod);
        ViewInvarianceLevel viewInvariance = isViewInvariant();

        if ( (args.view != 0) && (viewInvariance == eViewInvarianceAllViewsInvariant) ) {
            identity = true;
            inputNbIdentity = -2;
            inputTimeIdentity = args.time;
        } else {
            try {
                if (requestPassData) {
                    inputTimeIdentity = requestPassData->globalData.inputIdentityTime;
                    inputNbIdentity = requestPassData->globalData.identityInputNb;
                    identity = requestPassData->globalData.isIdentity;
                    inputIdentityView = requestPassData->globalData.identityView;
                } else {
                    identity = isIdentity_public(true, nodeHash, args.time, renderMappedScale, pixelRod, args.view, &inputTimeIdentity, &inputIdentityView, &inputNbIdentity);
                }
            } catch (...) {
                return eRenderRoIRetCodeFailed;
            }
        }

        if ( (supportsRS == eSupportsMaybe) && (mipMapLevel != 0) ) {
            // supportsRenderScaleMaybe may have changed, update it
            renderFullScaleThenDownscale = true;
            renderMappedScale.x = renderMappedScale.y = 1.;
            renderMappedMipMapLevel = 0;
        }

        if (identity) {
            ///The effect is an identity but it has no inputs
            if (inputNbIdentity == -1) {
                return eRenderRoIRetCodeOk;
            } else if (inputNbIdentity == -2) {
                // there was at least one crash if you set the first frame to a negative value
                assert(inputTimeIdentity != args.time || viewInvariance == eViewInvarianceAllViewsInvariant);

                // be safe in release mode otherwise we hit an infinite recursion
                if ( (inputTimeIdentity != args.time) || (viewInvariance == eViewInvarianceAllViewsInvariant) ) {
                    ///This special value of -2 indicates that the plugin is identity of itself at another time
                    boost::scoped_ptr<RenderRoIArgs> argCpy ( new RenderRoIArgs(args) );
                    argCpy->time = inputTimeIdentity;

                    if (viewInvariance == eViewInvarianceAllViewsInvariant) {
                        argCpy->view = ViewIdx(0);
                    } else {
                        argCpy->view = inputIdentityView;
                    }

                    argCpy->preComputedRoD.clear(); //< clear as the RoD of the identity input might not be the same (reproducible with Blur)

                    return renderRoI(*argCpy, outputPlanes);
                }
            }

            double firstFrame, lastFrame;
            getFrameRange_public(nodeHash, &firstFrame, &lastFrame);

            RectD canonicalRoI;
            ///WRONG! We can't clip against the RoD of *this* effect. We should clip against the RoD of the input effect, but this is done
            ///later on for us already.
            //args.roi.toCanonical(args.mipMapLevel, rod, &canonicalRoI);
            args.roi.toCanonical_noClipping(args.mipMapLevel, par,  &canonicalRoI);

            EffectInstPtr inputEffectIdentity = getInput(inputNbIdentity);
            if (inputEffectIdentity) {
                if ( frameArgs->stats && frameArgs->stats->isInDepthProfilingEnabled() ) {
                    frameArgs->stats->setNodeIdentity( getNode(), inputEffectIdentity->getNode() );
                }


                boost::scoped_ptr<RenderRoIArgs> inputArgs ( new RenderRoIArgs(args) );
                inputArgs->time = inputTimeIdentity;
                inputArgs->view = inputIdentityView;

                // Make sure we do not hold the RoD for this effect
                inputArgs->preComputedRoD.clear();


                /*
                   When the effect is identity, we can make 2 different requests upstream:
                   A) If they do not exist upstream, then this will result in a black image
                   B) If instead we request what this node (the identity node) has set to the corresponding layer
                   selector for the identity input, we may end-up with something different.

                   So we have to use option B), but for some cases it requires behaviour A), e.g:
                   1 - A Dot node does not have any channel selector and is expected to be a pass-through for layers.
                   2 - A node's Output Layer choice set on All is expected to act as a Dot (because it is identity).
                   This second case is already covered above in the code when choice is All, so we only have to worry
                   about case 1
                 */

                bool fetchUserSelectedComponentsUpstream = getNode()->getChannelSelectorKnob(inputNbIdentity).get() != 0;

                if (fetchUserSelectedComponentsUpstream) {
                    /// This corresponds to choice B)
                    EffectInstance::ComponentsNeededMap::const_iterator foundCompsNeeded = neededComps->find(inputNbIdentity);
                    if ( foundCompsNeeded != neededComps->end() ) {
                        inputArgs->components.clear();
                        for (std::list<ImagePlaneDesc>::const_iterator it = foundCompsNeeded->second.begin(); it != foundCompsNeeded->second.end(); ++it) {
                            if (it->getNumComponents() != 0) {
                                inputArgs->components.push_back(*it);
                            }
                        }
                    }
                } else {
                    /// This corresponds to choice A)
                    inputArgs->components = requestedComponents;
                }


                std::map<ImagePlaneDesc, ImagePtr> identityPlanes;
                RenderRoIRetCode ret =  inputEffectIdentity->renderRoI(*inputArgs, &identityPlanes);
                if (ret == eRenderRoIRetCodeOk) {
                    outputPlanes->insert( identityPlanes.begin(), identityPlanes.end() );

                    if (fetchUserSelectedComponentsUpstream) {
                        // We fetched potentially different components, so convert them to the format requested
                        std::map<ImagePlaneDesc, ImagePtr> convertedPlanes;
                        AppInstPtr app = getApp();
                        bool useAlpha0ForRGBToRGBAConversion = args.caller ? args.caller->getNode()->usesAlpha0ToConvertFromRGBToRGBA() : false;
                        std::list<ImagePlaneDesc>::const_iterator compIt = args.components.begin();

                        for (std::map<ImagePlaneDesc, ImagePtr>::iterator it = outputPlanes->begin(); it != outputPlanes->end(); ++it, ++compIt) {
                            ImagePremultiplicationEnum premult;
                            const ImagePlaneDesc & outComp = outputComponents.front();
                            if ( outComp.isColorPlane() ) {
                                premult = thisEffectOutputPremult;
                            } else {
                                premult = eImagePremultiplicationOpaque;
                            }

                            ImagePtr tmp = convertPlanesFormatsIfNeeded(app, it->second, args.roi, *compIt, inputArgs->bitdepth, useAlpha0ForRGBToRGBAConversion, premult, -1);
                            assert(tmp);
                            convertedPlanes[it->first] = tmp;
                        }
                        *outputPlanes = convertedPlanes;
                    }
                } else {
                    return ret;
                }
            } else {
                assert( outputPlanes->empty() );
            }

            return eRenderRoIRetCodeOk;
        } // if (identity)

        ////////////////////////////////////////////////////////////////////////////////////////////////////////////////////////
        ////////////////////////////// End identity check ///////////////////////////////////////////////////////////////


        // At this point, if only the pass through planes are view variant and the rendered view is different than 0,
        // just call renderRoI again for the components left to render on the view 0.
        if ( (args.view != 0) && (viewInvariance == eViewInvarianceOnlyPassThroughPlanesVariant) ) {
            boost::scoped_ptr<RenderRoIArgs> argCpy( new RenderRoIArgs(args) );
            argCpy->view = ViewIdx(0);
            argCpy->preComputedRoD.clear();

            return renderRoI(*argCpy, outputPlanes);
        }
    }

    ////////////////////////////////////////////////////////////////////////////////////////////////////////////////////////
    ////////////////////////////// Transform concatenations ///////////////////////////////////////////////////////////////
    ///Try to concatenate transform effects
    bool useTransforms;

    if (requestPassData) {
        tls->currentRenderArgs.transformRedirections.reset(new InputMatrixMap);
        tls->currentRenderArgs.transformRedirections = requestPassData->globalData.transforms;
        useTransforms = !tls->currentRenderArgs.transformRedirections->empty();
    } else {
        useTransforms = appPTR->getCurrentSettings()->isTransformConcatenationEnabled();
        if (useTransforms) {
            tls->currentRenderArgs.transformRedirections.reset(new InputMatrixMap);
            tryConcatenateTransforms( args.time, args.view, args.scale, tls->currentRenderArgs.transformRedirections.get() );
        }
    }

    ////////////////////////////////////////////////////////////////////////////////////////////////////////////////////////
    /////////////////////////////////End transform concatenations//////////////////////////////////////////////////////////


    ////////////////////////////////////////////////////////////////////////////////////////////////////////////////////////
    ////////////////////////////// Compute RoI depending on render scale ///////////////////////////////////////////////////


    RectI downscaledImageBoundsNc;
    RectI upscaledImageBoundsNc;
    {
        rod.toPixelEnclosing(args.mipMapLevel, par, &downscaledImageBoundsNc);
        rod.toPixelEnclosing(0, par, &upscaledImageBoundsNc);


        ///Make sure the RoI falls within the image bounds
        ///Intersection will be in pixel coordinates
        if (frameArgs->tilesSupported) {
            if (renderFullScaleThenDownscale) {
                if ( !roi.intersect(upscaledImageBoundsNc, &roi) ) {
                    return eRenderRoIRetCodeOk;
                }
                assert(roi.x1 >= upscaledImageBoundsNc.x1 && roi.y1 >= upscaledImageBoundsNc.y1 &&
                       roi.x2 <= upscaledImageBoundsNc.x2 && roi.y2 <= upscaledImageBoundsNc.y2);
            } else {
                if ( !roi.intersect(downscaledImageBoundsNc, &roi) ) {
                    return eRenderRoIRetCodeOk;
                }
                assert(roi.x1 >= downscaledImageBoundsNc.x1 && roi.y1 >= downscaledImageBoundsNc.y1 &&
                       roi.x2 <= downscaledImageBoundsNc.x2 && roi.y2 <= downscaledImageBoundsNc.y2);
            }
#ifndef NATRON_ALWAYS_ALLOCATE_FULL_IMAGE_BOUNDS
            ///just allocate the roi
            upscaledImageBoundsNc.intersect(roi, &upscaledImageBoundsNc);
            downscaledImageBoundsNc.intersect(args.roi, &downscaledImageBoundsNc);
#endif
        }
    }

    /*
     * Keep in memory what the user as requested, and change the roi to the full bounds if the effect doesn't support tiles
     */
    const RectI originalRoI = roi;
    if (!frameArgs->tilesSupported) {
        roi = renderFullScaleThenDownscale ? upscaledImageBoundsNc : downscaledImageBoundsNc;
    }

    const RectI & downscaledImageBounds = downscaledImageBoundsNc;
    const RectI & upscaledImageBounds = upscaledImageBoundsNc;
    RectD canonicalRoI;
    {
        if (renderFullScaleThenDownscale) {
            roi.toCanonical(0, par, rod, &canonicalRoI);
        } else {
            roi.toCanonical(args.mipMapLevel, par, rod, &canonicalRoI);
        }
    }
    ////////////////////////////////////////////////////////////////////////////////////////////////////////////////////////
    ////////////////////////////// End Compute RoI /////////////////////////////////////////////////////////////////////////
    const PluginOpenGLRenderSupport openGLSupport = frameArgs->currentOpenglSupport;
    StorageModeEnum storage = eStorageModeRAM;
    boost::shared_ptr<OSGLContextAttacher> glContextLocker;

    if ( dynamic_cast<DiskCacheNode*>(this) ) {
        storage = eStorageModeDisk;
    } else if ( glContext && ( (openGLSupport == ePluginOpenGLRenderSupportNeeded) ||
                             ( ( openGLSupport == ePluginOpenGLRenderSupportYes) && args.allowGPURendering) ) ) {
        // Enable GPU render if the plug-in cannot render another way or if all conditions are met

        if (openGLSupport == ePluginOpenGLRenderSupportNeeded && !getNode()->getPlugin()->isOpenGLEnabled()) {
            QString message = tr("OpenGL render is required for  %1 but was disabled in the Preferences for this plug-in, please enable it and restart %2").arg(QString::fromUtf8(getNode()->getLabel().c_str())).arg(QString::fromUtf8(NATRON_APPLICATION_NAME));
            setPersistentMessage(eMessageTypeError, message.toStdString());
            return eRenderRoIRetCodeFailed;
        }

        /*
           We only render using OpenGL if this effect is the preferred input of the calling node (to avoid recursions in the graph
           since we do not use the cache for textures)
         */
        // Make the OpenGL context current to this thread
        glContextLocker.reset( new OSGLContextAttacher(glContext, abortInfo
#ifdef DEBUG
                                                       , frameArgs->time
#endif
                                                       ) );
        storage = eStorageModeGLTex;

        // If the plug-in knows how to render on CPU, check if we actually should not render on CPU instead.
        if (openGLSupport == ePluginOpenGLRenderSupportYes) {
            // User want to force caching of this node but we cannot cache OpenGL renders, so fallback on CPU.
            if ( getNode()->isForceCachingEnabled() ) {
                storage = eStorageModeRAM;
                glContextLocker.reset();
            }

            // If a node has multiple outputs, do not render it on OpenGL since we do not use the cache. We could end-up with this render being executed multiple times.
            // Also, if the render time is different from the caller render time, don't render using OpenGL otherwise we could computed this render multiple times.

            if (storage == eStorageModeGLTex) {
                if ( (frameArgs->visitsCount > 1) ||
                     ( args.time != args.callerRenderTime) ) {
                    storage = eStorageModeRAM;
                    glContextLocker.reset();
                }
            }

            // Ensure that the texture will be at least smaller than the maximum OpenGL texture size
            if (storage == eStorageModeGLTex) {
                int maxTextureSize = appPTR->getGPUContextPool()->getCurrentOpenGLRendererMaxTextureSize();
                if ( (roi.width() >= maxTextureSize) ||
                     ( roi.height() >= maxTextureSize) ) {
                    // Fallback on CPU rendering since the image is larger than the maximum allowed OpenGL texture size
                    storage = eStorageModeRAM;
                    glContextLocker.reset();
                }
            }
        }
        if (storage == eStorageModeGLTex) {
            // OpenGL renders always support render scale...
            if (renderFullScaleThenDownscale) {
                renderFullScaleThenDownscale = false;
                renderMappedMipMapLevel = args.mipMapLevel;
                renderMappedScale.x = renderMappedScale.y = Image::getScaleFromMipMapLevel(renderMappedMipMapLevel);
                if (frameArgs->tilesSupported) {
                    roi = args.roi;
                    if ( !roi.intersect(downscaledImageBoundsNc, &roi) ) {
                        return eRenderRoIRetCodeOk;
                    }
                } else {
                    roi = downscaledImageBoundsNc;
                }
            }
        }
    }


    const bool draftModeSupported = getNode()->isDraftModeUsed();
    const bool isFrameVaryingOrAnimated = isFrameVaryingOrAnimated_Recursive();
    bool createInCache;
    // Do not use the cache for OpenGL rendering
    if (storage == eStorageModeGLTex) {
        createInCache = false;
    } else {
        // in Analysis, the node upstream of te analysis node should always cache
        createInCache = (frameArgs->isAnalysis && frameArgs->treeRoot->getEffectInstance().get() == args.caller) ? true : shouldCacheOutput(isFrameVaryingOrAnimated, args.time, args.view, frameArgs->visitsCount);
    }
    ///Do we want to render the graph upstream at scale 1 or at the requested render scale ? (user setting)
    bool renderScaleOneUpstreamIfRenderScaleSupportDisabled = getNode()->useScaleOneImagesWhenRenderScaleSupportIsDisabled();
    ///For multi-resolution we want input images with exactly the same size as the output image
    if ( !renderScaleOneUpstreamIfRenderScaleSupportDisabled && !supportsMultiResolution() ) {
        renderScaleOneUpstreamIfRenderScaleSupportDisabled = true;
    }

    boost::scoped_ptr<ImageKey> key( new ImageKey(getNode().get(),
                                                  nodeHash,
                                                  isFrameVaryingOrAnimated,
                                                  args.time,
                                                  args.view,
                                                  1.,
                                                  draftModeSupported && frameArgs->draftMode,
                                                  renderMappedMipMapLevel == 0 && !renderScaleOneUpstreamIfRenderScaleSupportDisabled) );
    boost::scoped_ptr<ImageKey> nonDraftKey( new ImageKey(getNode().get(),
                                                          nodeHash,
                                                          isFrameVaryingOrAnimated,
                                                          args.time,
                                                          args.view,
                                                          1.,
                                                          false,
                                                          renderMappedMipMapLevel == 0 && !renderScaleOneUpstreamIfRenderScaleSupportDisabled) );


    /*
     * Get the bitdepth and output components that the plug-in expects to render. The cached image does not necesserarily has the bitdepth
     * that the plug-in expects.
     */
    ImageBitDepthEnum outputDepth = getBitDepth(-1);
    ImagePlaneDesc outputClipPrefComps, outputClipPrefCompsPaired;
    getMetadataComponents(-1, &outputClipPrefComps, &outputClipPrefCompsPaired);
    boost::shared_ptr<ImagePlanesToRender> planesToRender(new ImagePlanesToRender);
    planesToRender->useOpenGL = storage == eStorageModeGLTex;
    boost::shared_ptr<FramesNeededMap> framesNeeded(new FramesNeededMap);
    ////////////////////////////////////////////////////////////////////////////////////////////////////////////////////////
    ////////////////////////////// Look-up the cache ///////////////////////////////////////////////////////////////

    {
        //If one plane is missing from cache, we will have to render it all. For all other planes, either they have nothing
        //left to render, otherwise we render them for all the roi again.
        bool missingPlane = false;

        for (std::list<ImagePlaneDesc>::iterator it = requestedComponents.begin(); it != requestedComponents.end(); ++it) {
            EffectInstance::PlaneToRender plane;

            /*
             * If the plane is the color plane, we might have to convert between components, hence we always
             * try to find in the cache the "preferred" components of this node for the color plane.
             * For all other planes, just consider this set of components, we do not allow conversion.
             */
            const ImagePlaneDesc* components = 0;
            if ( !it->isColorPlane() ) {
                components = &(*it);
            } else {
                for (std::list<ImagePlaneDesc>::const_iterator it2 = outputComponents.begin(); it2 != outputComponents.end(); ++it2) {
                    if ( it2->isColorPlane() ) {
                        components = &(*it2);
                        break;
                    }
                }
            }
            assert(components);
            if (!components) {
                continue;
            }
            //For writers, we always want to call the render action when doing a sequential render, but we still want to use the cache for nodes upstream
            bool doCacheLookup = !isWriter() || !frameArgs->isSequentialRender;
            if (doCacheLookup) {
                int nLookups = draftModeSupported && frameArgs->draftMode ? 2 : 1;

                for (int n = 0; n < nLookups; ++n) {
                    getImageFromCacheAndConvertIfNeeded(createInCache, storage, args.returnStorage, n == 0 ? *nonDraftKey : *key, renderMappedMipMapLevel,
                                                        renderFullScaleThenDownscale ? &upscaledImageBounds : &downscaledImageBounds,
                                                        &rod, roi,
                                                        args.bitdepth, *it,
                                                        args.inputImagesList,
                                                        frameArgs->stats,
                                                        glContextLocker,
                                                        &plane.fullscaleImage);
                    if (plane.fullscaleImage) {
                        break;
                    }
                }
            }

            if (byPassCache) {
                if (plane.fullscaleImage) {
                    appPTR->removeFromNodeCache( key->getHash() );
                    plane.fullscaleImage.reset();
                }
            }
            if (plane.fullscaleImage) {
                if (missingPlane) {
                    std::list<RectI> restToRender;
                    plane.fullscaleImage->getRestToRender(roi, restToRender);
                    if ( !restToRender.empty() ) {
                        appPTR->removeFromNodeCache(plane.fullscaleImage);
                        plane.fullscaleImage.reset();
                    } else {
                        outputPlanes->insert( std::make_pair(*it, plane.fullscaleImage) );
                        continue;
                    }
                }
            } else {
                if (!missingPlane) {
                    missingPlane = true;
                    //Ensure that previous planes are either already rendered or otherwise render them  again
                    std::map<ImagePlaneDesc, EffectInstance::PlaneToRender> newPlanes;
                    for (std::map<ImagePlaneDesc, EffectInstance::PlaneToRender>::iterator it2 = planesToRender->planes.begin();
                         it2 != planesToRender->planes.end(); ++it2) {
                        if (it2->second.fullscaleImage) {
                            std::list<RectI> restToRender;
                            it2->second.fullscaleImage->getRestToRender(roi, restToRender);
                            if ( !restToRender.empty() ) {
                                appPTR->removeFromNodeCache(it2->second.fullscaleImage);
                                it2->second.fullscaleImage.reset();
                                it2->second.downscaleImage.reset();
                                newPlanes.insert(*it2);
                            } else {
                                outputPlanes->insert( std::make_pair(it2->first, it2->second.fullscaleImage) );
                            }
                        } else {
                            newPlanes.insert(*it2);
                        }
                    }
                    planesToRender->planes = newPlanes;
                }
            }

            plane.downscaleImage = plane.fullscaleImage;
            plane.isAllocatedOnTheFly = false;
            planesToRender->planes.insert( std::make_pair(*it, plane) );
        }
    }

    assert( !planesToRender->planes.empty() );

    ////////////////////////////////////////////////////////////////////////////////////////////////////////////////////////
    /////////////////////////////////End cache lookup//////////////////////////////////////////////////////////

    /// Release the context from this thread as it may have been used  when calling getImageFromCacheAndConvertIfNeeded
    /// This will enable all threads to be concurrent again to render input images
    if (glContextLocker) {
        glContextLocker->dettach();
    }

    if ( framesNeeded->empty() ) {
        if (requestPassData) {
            *framesNeeded = requestPassData->globalData.frameViewsNeeded;
        } else {
            *framesNeeded = getFramesNeeded_public(nodeHash, args.time, args.view, renderMappedMipMapLevel);
        }
    }


    ///In the event where we had the image from the cache, but it wasn't completly rendered over the RoI but the cache was almost full,
    ///we don't hold a pointer to it, allowing the cache to free it.
    ///Hence after rendering all the input images, we redo a cache look-up to check whether the image is still here
    ImagePtr isPlaneCached;

    if ( !planesToRender->planes.empty() ) {
        isPlaneCached = planesToRender->planes.begin()->second.fullscaleImage;
    }

    if ( !isPlaneCached && args.roi.isNull() ) {
        ///Empty RoI and nothing in the cache with matching args, return empty planes.
        return eRenderRoIRetCodeFailed;
    }

    ////////////////////////////////////////////////////////////////////////////////////////////////////////////////////////
    ////////////////////////////// Determine rectangles left to render /////////////////////////////////////////////////////

    std::list<RectI> rectsLeftToRender;
    bool isDuringPaintStroke = isDuringPaintStrokeCreationThreadLocal();
    bool fillGrownBoundsWithZeroes = false;

    //While painting, clear only the needed portion of the bitmap
    RectI lastStrokePixelRoD;
    if ( isDuringPaintStroke && args.inputImagesList.empty() ) {
        RectD lastStrokeRoD;
        NodePtr node = getNode();
        if ( !node->isLastPaintStrokeBitmapCleared() ) {
            lastStrokeRoD = getApp()->getLastPaintStrokeBbox();
            node->clearLastPaintStrokeRoD();
            // qDebug() << getScriptName_mt_safe().c_str() << "last stroke RoD: " << lastStrokeRoD.x1 << lastStrokeRoD.y1 << lastStrokeRoD.x2 << lastStrokeRoD.y2;
            lastStrokeRoD.toPixelEnclosing(mipMapLevel, par, &lastStrokePixelRoD);
        }
    }

#if NATRON_ENABLE_TRIMAP
    boost::scoped_ptr<ImageBitMapMarker_RAII> guard;
#endif

    if (!isPlaneCached) {
        if (frameArgs->tilesSupported) {
            rectsLeftToRender.push_back(roi);
        } else {
            rectsLeftToRender.push_back(renderFullScaleThenDownscale ? upscaledImageBounds : downscaledImageBounds);
        }
    } else {
        if ( isDuringPaintStroke && !lastStrokePixelRoD.isNull() ) {
            fillGrownBoundsWithZeroes = true;
            //Clear the bitmap of the cached image in the portion of the last stroke to only recompute what's needed
            for (std::map<ImagePlaneDesc, EffectInstance::PlaneToRender>::iterator it2 = planesToRender->planes.begin();
                 it2 != planesToRender->planes.end(); ++it2) {
                it2->second.fullscaleImage->clearBitmap(lastStrokePixelRoD);

                /*
                 * This is useful to optimize the bitmap checking
                 * when we are sure multiple threads are not using the image and we have a very small RoI to render.
                 * For now it's only used for the rotopaint while painting.
                 */
                it2->second.fullscaleImage->setBitmapDirtyZone(lastStrokePixelRoD);
            }
        }

        ///We check what is left to render.
#if NATRON_ENABLE_TRIMAP
        guard.reset(new ImageBitMapMarker_RAII(planesToRender->planes, renderFullScaleThenDownscale, roi, this));
        rectsLeftToRender = guard->getRectsToRender();
#else // !NATRON_ENABLE_TRIMAP
        isPlaneCached->getRestToRender(roi, rectsLeftToRender);
#endif // NATRON_ENABLE_TRIMAP



        if ( isDuringPaintStroke && !rectsLeftToRender.empty() && !lastStrokePixelRoD.isNull() ) {
            rectsLeftToRender.clear();
            RectI intersection;
            if ( downscaledImageBounds.intersect(lastStrokePixelRoD, &intersection) ) {
                rectsLeftToRender.push_back(intersection);
            }
        }

        // If doing opengl renders, we don't allow retrieving partial images from the cache
        if ( !rectsLeftToRender.empty() && (planesToRender->useOpenGL) ) {
            ///The node cache is almost full and we need to render  something in the image, if we hold a pointer to this image here
            ///we might recursively end-up in this same situation at each level of the render tree, ending with all images of each level
            ///being held in memory.
            ///Our strategy here is to clear the pointer, hence allowing the cache to remove the image, and ask the inputs to render the full RoI
            ///instead of the rest to render. This way, even if the image is cleared from the cache we already have rendered the full RoI anyway.
            rectsLeftToRender.clear();
            rectsLeftToRender.push_back(roi);
            for (std::map<ImagePlaneDesc, EffectInstance::PlaneToRender>::iterator it2 = planesToRender->planes.begin(); it2 != planesToRender->planes.end(); ++it2) {
                //Keep track of the original cached image for the re-lookup afterward, if the pointer doesn't match the first look-up, don't consider
                //the image because the region to render might have changed and we might have to re-trigger a render on inputs again.

                ///Make sure to never dereference originalCachedImage! We only compare it (that's why it s a void*)
                it2->second.originalCachedImage = it2->second.fullscaleImage.get();
                it2->second.fullscaleImage.reset();
                it2->second.downscaleImage.reset();
            }
            isPlaneCached.reset();
        }


        ///If the effect doesn't support tiles and it has something left to render, just render the bounds again
        ///Note that it should NEVER happen because if it doesn't support tiles in the first place, it would
        ///have rendered the rod already.
        if (!frameArgs->tilesSupported && !rectsLeftToRender.empty() && isPlaneCached) {
            ///if the effect doesn't support tiles, just render the whole rod again even though
            rectsLeftToRender.clear();
            rectsLeftToRender.push_back(renderFullScaleThenDownscale ? upscaledImageBounds : downscaledImageBounds);
        }
    } // isPlaneCached

    /*
     * If the effect has multiple inputs (such as masks) try to call isIdentity if the RoDs do not intersect the RoI
     */
    bool tryIdentityOptim = false;
    RectI inputsRoDIntersectionPixel;
    if (frameArgs->tilesSupported && !rectsLeftToRender.empty() && isDuringPaintStroke) {
        RectD inputsIntersection;
        bool inputsIntersectionSet = false;
        bool hasDifferentRods = false;
        int maxInput = getMaxInputCount();
        bool hasMask = false;
        boost::shared_ptr<RotoDrawableItem> attachedStroke = getNode()->getAttachedRotoItem();
        for (int i = 0; i < maxInput; ++i) {
            bool isMask = isInputMask(i) || isInputRotoBrush(i);
            RectD inputRod;
            if (attachedStroke && isMask) {
                getNode()->getPaintStrokeRoD(args.time, &inputRod);
                hasMask = true;
            } else {
                EffectInstPtr input = getInput(i);
                if (!input) {
                    continue;
                }
                bool isProjectFormat;
                boost::shared_ptr<ParallelRenderArgs> inputFrameArgs = input->getParallelRenderArgsTLS();
                U64 inputHash = (inputFrameArgs) ? inputFrameArgs->nodeHash : input->getHash();
                StatusEnum stat = input->getRegionOfDefinition_public(inputHash, args.time, args.scale, args.view, &inputRod, &isProjectFormat);
                if ( (stat != eStatusOK) && !inputRod.isNull() ) {
                    break;
                }
                if (isMask) {
                    hasMask = true;
                }
            }
            if (!inputsIntersectionSet) {
                inputsIntersection = inputRod;
                inputsIntersectionSet = true;
            } else {
                if (!hasDifferentRods) {
                    if (inputRod != inputsIntersection) {
                        hasDifferentRods = true;
                    }
                }
                inputsIntersection.intersect(inputRod, &inputsIntersection);
            }
        }

        /*
           If the effect has 1 or more inputs and:
           - An input is a mask OR
           - Several inputs have different region of definition
           Try to split the rectangles to render in smaller rectangles, we have great chances that these smaller rectangles
           are identity over one of the input effect, thus avoiding pixels to render.
         */
        if ( inputsIntersectionSet && (hasMask || hasDifferentRods) ) {
            inputsIntersection.toPixelEnclosing(mipMapLevel, par, &inputsRoDIntersectionPixel);
            tryIdentityOptim = true;
        }
    }

    RenderSafetyEnum safety = frameArgs->currentThreadSafety;
    if (safety == eRenderSafetyFullySafeFrame) {
        int nbThreads = appPTR->getCurrentSettings()->getNumberOfThreads();
        // If the plug-in is eRenderSafetyFullySafeFrame that means it wants the host to perform SMP aka slice up the RoI into chunks
        // but if the effect doesn't support tiles it won't work.
        // Also check that the number of threads indicating by the settings are appropriate for this render mode.
        if ( !frameArgs->tilesSupported || (nbThreads == -1) || (nbThreads == 1) ||
            ( (nbThreads == 0) && (appPTR->getHardwareIdealThreadCount() == 1) ) ||
            ( QThreadPool::globalInstance()->activeThreadCount() >= QThreadPool::globalInstance()->maxThreadCount() )) {
            safety = eRenderSafetyFullySafe;
        }
    }


    if (tryIdentityOptim) {
        optimizeRectsToRender(this, inputsRoDIntersectionPixel, rectsLeftToRender, args.time, args.view, renderMappedScale, &planesToRender->rectsToRender);
    } else {
        // If plug-in wants host frame threading and there is only 1 rect to render, split it
        if (safety == eRenderSafetyFullySafeFrame && rectsLeftToRender.size() == 1 && frameArgs->tilesSupported) {
            QThreadPool* tp = QThreadPool::globalInstance();
            int nThreads = (tp->maxThreadCount() - tp->activeThreadCount());

            std::vector<RectI> splits;
            if (nThreads > 1) {
                splits = rectsLeftToRender.front().splitIntoSmallerRects(nThreads);
            } else {
                splits.push_back(rectsLeftToRender.front());
            }
            for (std::vector<RectI>::iterator it = splits.begin(); it != splits.end(); ++it) {
                RectToRender r;
                r.rect = *it;
                r.isIdentity = false;
                planesToRender->rectsToRender.push_back(r);
            }
        }
        for (std::list<RectI>::iterator it = rectsLeftToRender.begin(); it != rectsLeftToRender.end(); ++it) {
            RectToRender r;
            r.rect = *it;
            r.isIdentity = false;
            planesToRender->rectsToRender.push_back(r);
        }
    }

    bool hasSomethingToRender = !planesToRender->rectsToRender.empty();

    ////////////////////////////////////////////////////////////////////////////////////////////////////////////////////////
    ////////////////////////////// End Determine rectangles left to render /////////////////////////////////////////////////


    ////////////////////////////////////////////////////////////////////////////////////////////////////////////////////////
    ////////////////////////////// Pre-render input images ////////////////////////////////////////////////////////////////

    ///Pre-render input images before allocating the image if we need to render
    {
        if ( !outputComponents.empty() && outputComponents.front().isColorPlane() ) {
            planesToRender->outputPremult = thisEffectOutputPremult;
        } else {
            planesToRender->outputPremult = eImagePremultiplicationOpaque;
        }
    }
    for (std::list<RectToRender>::iterator it = planesToRender->rectsToRender.begin(); it != planesToRender->rectsToRender.end(); ++it) {
        if (it->isIdentity) {
            continue;
        }
        RenderRoIRetCode inputCode;
        {
            RectD canonicalRoI;
            if (renderFullScaleThenDownscale) {
                it->rect.toCanonical(0, par, rod, &canonicalRoI);
            } else {
                it->rect.toCanonical(args.mipMapLevel, par, rod, &canonicalRoI);
            }

            inputCode = renderInputImagesForRoI(requestPassData,
                                                useTransforms,
                                                storage,
                                                args.time,
                                                args.view,
                                                rod,
                                                canonicalRoI,
                                                tls->currentRenderArgs.transformRedirections,
                                                args.mipMapLevel,
                                                renderMappedScale,
                                                renderScaleOneUpstreamIfRenderScaleSupportDisabled,
                                                byPassCache,
                                                *framesNeeded,
                                                *neededComps,
                                                &it->imgs,
                                                &it->inputRois);
        }
        if ( planesToRender->inputPremult.empty() ) {
            for (InputImagesMap::iterator it2 = it->imgs.begin(); it2 != it->imgs.end(); ++it2) {
                EffectInstPtr input = getInput(it2->first);
                if (input) {
                    ImagePremultiplicationEnum inputPremult = input->getPremult();
                    if ( !it2->second.empty() ) {
                        const ImagePlaneDesc & comps = it2->second.front()->getComponents();
                        if ( !comps.isColorPlane() ) {
                            inputPremult = eImagePremultiplicationOpaque;
                        }
                    }

                    planesToRender->inputPremult[it2->first] = inputPremult;
                }
            }
        }

        //Render was aborted
        if (inputCode != eRenderRoIRetCodeOk) {
#if NATRON_ENABLE_TRIMAP
            if (guard) {
                guard->invalidate();
            }
#endif
            return inputCode;
        }
    }

    ////////////////////////////////////////////////////////////////////////////////////////////////////////////////////////
    ////////////////////////////// End Pre-render input images ////////////////////////////////////////////////////////////


    ////////////////////////////////////////////////////////////////////////////////////////////////////////////////////////
    ////////////////////////////// Allocate planes in the cache ////////////////////////////////////////////////////////////

    ///For all planes, if needed allocate the associated image
    if (hasSomethingToRender) {

        if (glContextLocker) {
            glContextLocker->attach();
        }
        for (std::map<ImagePlaneDesc, EffectInstance::PlaneToRender>::iterator it = planesToRender->planes.begin();
             it != planesToRender->planes.end(); ++it) {
            const ImagePlaneDesc *components = 0;

            if ( !it->first.isColorPlane() ) {
                //This plane is not color, there can only be a single set of components
                components = &(it->first);
            } else {
                //Find color plane from clip preferences
                for (std::list<ImagePlaneDesc>::const_iterator it = outputComponents.begin(); it != outputComponents.end(); ++it) {
                    if ( it->isColorPlane() ) {
                        components = &(*it);
                        break;
                    }
                }
            }
            assert(components);
            if (!components) {
                continue;
            }

            if (!it->second.fullscaleImage) {
                ///The image is not cached
                allocateImagePlane(*key,
                                   rod,
                                   downscaledImageBounds,
                                   upscaledImageBounds,
                                   isProjectFormat,
                                   *components,
                                   args.bitdepth,
                                   planesToRender->outputPremult,
                                   fieldingOrder,
                                   par,
                                   args.mipMapLevel,
                                   renderFullScaleThenDownscale,
                                   storage,
                                   createInCache,
                                   &it->second.fullscaleImage,
                                   &it->second.downscaleImage);
            } else {
                /*
                 * There might be a situation  where the RoD of the cached image
                 * is not the same as this RoD even though the hash is the same.
                 * This seems to happen with the Roto node. This hack just updates the
                 * image's RoD to prevent an assert from triggering in the call to ensureBounds() below.
                 */
                RectD oldRod = it->second.fullscaleImage->getRoD();
                if (oldRod != rod) {
                    oldRod.merge(rod);
                    it->second.fullscaleImage->setRoD(oldRod);
                }


                /*
                 * Another thread might have allocated the same image in the cache but with another RoI, make sure
                 * it is big enough for us, or resize it to our needs.
                 */
                bool hasResized;

                if (args.calledFromGetImage) {
                    /*
                     * When called from EffectInstance::getImage() we must prevent from taking any write lock because
                     * this image probably already has a lock for read on it. To overcome the write lock, we resize in a
                     * separate image and then we swap the images in the cache directly, without taking the image write lock.
                     */

                    hasResized = it->second.fullscaleImage->copyAndResizeIfNeeded(renderFullScaleThenDownscale ? upscaledImageBounds : downscaledImageBounds, fillGrownBoundsWithZeroes, fillGrownBoundsWithZeroes, &it->second.cacheSwapImage);
                    if (hasResized) {
                        ///Work on the swapImg and then swap in the cache
                        ImagePtr swapImg = it->second.cacheSwapImage;
                        it->second.cacheSwapImage = it->second.fullscaleImage;
                        it->second.fullscaleImage = swapImg;
                        if (!renderFullScaleThenDownscale) {
                            it->second.downscaleImage = it->second.fullscaleImage;
                        }
                    }
                } else {
                    hasResized = it->second.fullscaleImage->ensureBounds(renderFullScaleThenDownscale ? upscaledImageBounds : downscaledImageBounds,
                                                                         fillGrownBoundsWithZeroes, fillGrownBoundsWithZeroes);
                }


                /*
                 * Note that the image has been resized and the bitmap explicitly set to 1 in the newly allocated portions (for rotopaint purpose).
                 * We must reset it back to 0 in the last stroke tick RoD.
                 */
                if (hasResized && fillGrownBoundsWithZeroes) {
                    it->second.fullscaleImage->clearBitmap(lastStrokePixelRoD);
                }

                if ( renderFullScaleThenDownscale && (it->second.fullscaleImage->getMipMapLevel() == 0) ) {
                    RectI bounds;
                    rod.toPixelEnclosing(args.mipMapLevel, par, &bounds);
                    it->second.downscaleImage.reset( new Image(*components,
                                                               rod,
                                                               downscaledImageBounds,
                                                               args.mipMapLevel,
                                                               it->second.fullscaleImage->getPixelAspectRatio(),
                                                               outputDepth,
                                                               planesToRender->outputPremult,
                                                               fieldingOrder,
                                                               true) );

                    it->second.fullscaleImage->downscaleMipMap( rod, it->second.fullscaleImage->getBounds(), 0, args.mipMapLevel, true, it->second.downscaleImage.get() );
                }
            }

            ///The image and downscaled image are pointing to the same image in 2 cases:
            ///1) Proxy mode is turned off
            ///2) Proxy mode is turned on but plug-in supports render scale
            ///Subsequently the image and downscaled image are different only if the plug-in
            ///does not support the render scale and the proxy mode is turned on.
            assert( (it->second.fullscaleImage == it->second.downscaleImage && !renderFullScaleThenDownscale) ||
                    ( ( it->second.fullscaleImage != it->second.downscaleImage || it->second.fullscaleImage->getMipMapLevel() == it->second.downscaleImage->getMipMapLevel() ) && renderFullScaleThenDownscale ) );
        } // for each plane

#if NATRON_ENABLE_TRIMAP
        if (!guard) {
            guard.reset(new ImageBitMapMarker_RAII(planesToRender->planes, renderFullScaleThenDownscale, roi, this));
        }
#endif // NATRON_ENABLE_TRIMAP
    } // hasSomethingToRender
      ////////////////////////////////////////////////////////////////////////////////////////////////////////////////////////
      ////////////////////////////// End allocation of planes ///////////////////////////////////////////////////////////////


    //There should always be at least 1 plane to render (The color plane)
    assert( !planesToRender->planes.empty() );

    ///If we reach here, it can be either because the planes are cached or not, either way
    ///the planes are NOT a total identity, and they may have some content left to render.
    EffectInstance::RenderRoIStatusEnum renderRetCode = hasSomethingToRender ? eRenderRoIStatusImageRendered : eRenderRoIStatusImageAlreadyRendered;
    bool renderAborted;

    renderAborted = aborted();
#if NATRON_ENABLE_TRIMAP
    if (renderAborted) {
        assert(guard);
        guard->invalidate();
    }
#endif // NATRON_ENABLE_TRIMAP
    if (!renderAborted && hasSomethingToRender) {

        // eRenderSafetyInstanceSafe means that there is at most one render per instance
        // NOTE: the per-instance lock should probably be shared between
        // all clones of the same instance, because an InstanceSafe plugin may assume it is the sole owner of the output image,
        // and read-write on it.
        // It is probably safer to assume that several clones may write to the same output image only in the eRenderSafetyFullySafe case.

        // eRenderSafetyFullySafe means that there is only one render per FRAME : the lock is by image and handled in Node.cpp
        ///locks belongs to an instance)


        boost::scoped_ptr<QMutexLocker> locker;


        EffectInstPtr renderInstance;
        /**
         * Figure out If this node should use a render clone rather than execute renderRoIInternal on the main (this) instance.
         * Reasons to use a render clone is be because a plug-in is eRenderSafetyInstanceSafe or does not support
         * concurrent GL renders.
         **/
        bool useRenderClone = safety == eRenderSafetyInstanceSafe || (safety != eRenderSafetyUnsafe && storage == eStorageModeGLTex && !supportsConcurrentOpenGLRenders());
        if (useRenderClone) {
            renderInstance = getOrCreateRenderInstance();
        } else {
            renderInstance = shared_from_this();
        }
        assert(renderInstance);

        if (safety == eRenderSafetyInstanceSafe) {
            locker.reset( new QMutexLocker( &getNode()->getRenderInstancesSharedMutex() ) );
        } else if (safety == eRenderSafetyUnsafe) {
            const Plugin* p = getNode()->getPlugin();
            assert(p);
            locker.reset( new QMutexLocker( p->getPluginLock() ) );
        } else {
            // no need to lock
            Q_UNUSED(locker);
        }


        ///For eRenderSafetyFullySafe, don't take any lock, the image already has a lock on itself so we're sure it can't be written to by 2 different threads.

        if ( frameArgs->stats && frameArgs->stats->isInDepthProfilingEnabled() ) {
            frameArgs->stats->setGlobalRenderInfosForNode(getNode(), rod, planesToRender->outputPremult, processChannels, frameArgs->tilesSupported, !renderFullScaleThenDownscale, renderMappedMipMapLevel);
        }

# ifdef DEBUG


        /*{
         const std::list<RectToRender>& rectsToRender = planesToRender->rectsToRender;
         qDebug() <<'('<<QThread::currentThread()<<")--> "<< getNode()->getScriptName_mt_safe().c_str() << ": render view: " << args.view << ", time: " << args.time << " No. tiles: " << rectsToRender.size() << " rectangles";
         for (std::list<RectToRender>::const_iterator it = rectsToRender.begin(); it != rectsToRender.end(); ++it) {
         qDebug() << "rect: " << "x1= " <<  it->rect.x1 << " , y1= " << it->rect.y1 << " , x2= " << it->rect.x2 << " , y2= " << it->rect.y2 << "(identity:" << it->isIdentity << ")";
         }
         for (std::map<ImageComponents, PlaneToRender> ::iterator it = planesToRender->planes.begin(); it != planesToRender->planes.end(); ++it) {
         qDebug() << "plane: " <<  it->second.downscaleImage.get() << it->first.getLayerName().c_str();
         }
         qDebug() << "Cached:" << (isPlaneCached.get() != 0) << "Rendered elsewhere:" << planesToRender->isBeingRenderedElsewhere;

         }*/
# endif


        bool attachGLOK = true;
        if (storage == eStorageModeGLTex) {
            assert(glContext);
            Natron::StatusEnum stat = renderInstance->attachOpenGLContext_public(glContext, &planesToRender->glContextData);
            if (stat == eStatusOutOfMemory) {
                renderRetCode = eRenderRoIStatusRenderOutOfGPUMemory;
                attachGLOK = false;
            } else if (stat == eStatusFailed) {
                renderRetCode = eRenderRoIStatusRenderFailed;
                attachGLOK = false;
            }
        }
        if (attachGLOK) {
            renderRetCode = renderRoIInternal(renderInstance.get(),
                                              args.time,
                                              frameArgs,
                                              safety,
                                              args.mipMapLevel,
                                              args.view,
                                              rod,
                                              par,
                                              planesToRender,
                                              frameArgs->isSequentialRender,
                                              frameArgs->isRenderResponseToUserInteraction,
                                              nodeHash,
                                              renderFullScaleThenDownscale,
                                              byPassCache,
                                              outputDepth,
                                              outputClipPrefComps,
                                              neededComps,
                                              processChannels);
            if (storage == eStorageModeGLTex) {
                // If the plug-in doesn't support concurrent OpenGL renders, release the lock that was taken in the call to attachOpenGLContext_public() above.
                // For safe plug-ins, we call dettachOpenGLContext_public when the effect is destroyed in Node::deactivate() with the function EffectInstance::dettachAllOpenGLContexts().
                // If we were the last render to use this context, clear the data now
                if ( planesToRender->glContextData->getHasTakenLock() || !supportsConcurrentOpenGLRenders() || planesToRender->glContextData.use_count() == 1) {
                    renderInstance->dettachOpenGLContext_public(glContext, planesToRender->glContextData);
                }
            }
        }
        if (useRenderClone) {
            releaseRenderInstance(renderInstance);
        }


        renderAborted = aborted();

    } // if (!hasSomethingToRender) {

#if NATRON_ENABLE_TRIMAP
    assert(guard);
    if (renderAborted && renderRetCode != EffectInstance::eRenderRoIStatusImageRendered  && renderRetCode != EffectInstance::eRenderRoIStatusImageAlreadyRendered) {
        guard->invalidate();
    } else {
        guard->waitForPendingRegions();
    }
#endif // NATRON_ENABLE_TRIMAP

#if NATRON_ENABLE_TRIMAP
    guard.reset();
#endif

    if ( renderAborted && (renderRetCode != eRenderRoIStatusImageAlreadyRendered) ) {
        ///Return a NULL image

        if (isDuringPaintStroke) {
            //We know the image will never be used ever again
            getNode()->removeAllImagesFromCache(false);
        }

        return eRenderRoIRetCodeAborted;
    } else if (renderRetCode == eRenderRoIStatusRenderFailed) {
        ///Throwing this exception will ensure the render stops.
        ///This is slightly clumsy since we already have a render rect code indicating it, we should
        ///use the ret code instead.
        throw std::runtime_error("Rendering Failed");
    } else if (renderRetCode == eRenderRoIStatusRenderOutOfGPUMemory) {
        /// Recall renderRoI on this node, but don't use GPU this time if possible
        if (openGLSupport != ePluginOpenGLRenderSupportYes) {
            // The plug-in can only use GPU or doesn't support GPU
            throw std::runtime_error("Rendering Failed");
        }
        boost::scoped_ptr<RenderRoIArgs> newArgs( new RenderRoIArgs(args) );
        newArgs->allowGPURendering = false;

        return renderRoI(*newArgs, outputPlanes);
    }


#if DEBUG
    if (hasSomethingToRender && (renderRetCode != eRenderRoIStatusRenderFailed) && !renderAborted) {
        // Kindly check that everything we asked for is rendered!

        for (std::map<ImagePlaneDesc, EffectInstance::PlaneToRender>::iterator it = planesToRender->planes.begin(); it != planesToRender->planes.end(); ++it) {
            if (!frameArgs->tilesSupported) {
                //assert that bounds are consistent with the RoD if tiles are not supported
                const RectD & srcRodCanonical = renderFullScaleThenDownscale ? it->second.fullscaleImage->getRoD() : it->second.downscaleImage->getRoD();
                RectI srcBounds;
                srcRodCanonical.toPixelEnclosing(renderFullScaleThenDownscale ? it->second.fullscaleImage->getMipMapLevel() : it->second.downscaleImage->getMipMapLevel(), par, &srcBounds);
                RectI srcRealBounds = renderFullScaleThenDownscale ? it->second.fullscaleImage->getBounds() : it->second.downscaleImage->getBounds();
                assert(srcRealBounds.x1 == srcBounds.x1);
                assert(srcRealBounds.x2 == srcBounds.x2);
                assert(srcRealBounds.y1 == srcBounds.y1);
                assert(srcRealBounds.y2 == srcBounds.y2);
            }

            std::list<RectI> restToRender;
            if (renderFullScaleThenDownscale) {
                it->second.fullscaleImage->getRestToRender(roi, restToRender);
            } else {
                it->second.downscaleImage->getRestToRender(roi, restToRender);
            }
            /*
               We cannot assert that the bitmap is empty because another thread might have started rendering the same image again but
               needed a different portion of the image. The trimap system does not work for abortable renders
             */

            //if ( frameArgs->isCurrentFrameRenderNotAbortable() ) {
                if ( !restToRender.empty() ) {
                    it->second.downscaleImage->printUnrenderedPixels(roi);
                }
                /*
                   If crashing on this assert this is likely due to a bug of the Trimap system.
                   Most likely another thread started rendering the portion that is in restToRender but did not fill the bitmap with 1
                   yet. Do not remove this assert, there should never be 2 threads running concurrently renderHandler for the same roi
                   on the same image.
                 */
                assert( restToRender.empty() );
            //}
        }
    }
#endif

    ////////////////////////////////////////////////////////////////////////////////////////////////////////////////////////
    ////////////////// Make sure all planes rendered have the requested  format ///////////////////////////

    bool useAlpha0ForRGBToRGBAConversion = args.caller ? args.caller->getNode()->usesAlpha0ToConvertFromRGBToRGBA() : false;

    // If the caller is not multiplanar, for the color plane we remap it to the components metadata obtained from the metadata pass, otherwise we stick to returning
    //bool callerIsMultiplanar = args.caller ? args.caller->isMultiPlanar() : false;

    //bool multiplanar = isMultiPlanar();
    for (std::map<ImagePlaneDesc, EffectInstance::PlaneToRender>::iterator it = planesToRender->planes.begin(); it != planesToRender->planes.end(); ++it) {
        //If we have worked on a local swaped image, swap it in the cache
        if (it->second.cacheSwapImage) {
            const CacheAPI* cache = it->second.cacheSwapImage->getCacheAPI();
            const Cache<Image>* imgCache = dynamic_cast<const Cache<Image>*>(cache);
            if (imgCache) {
                Cache<Image>* ccImgCache = const_cast<Cache<Image>*>(imgCache);
                assert(ccImgCache);
                ccImgCache->swapOrInsert(it->second.cacheSwapImage, it->second.fullscaleImage);
            }
        }

        //We have to return the downscale image, so make sure it has been computed
        if ( (renderRetCode != eRenderRoIStatusRenderFailed) &&
             renderFullScaleThenDownscale &&
             ( it->second.fullscaleImage->getMipMapLevel() != mipMapLevel && it->second.fullscaleImage->getStorageMode() != eStorageModeGLTex) &&
             !hasSomethingToRender ) {
            assert(it->second.fullscaleImage->getMipMapLevel() == 0);
            if (it->second.downscaleImage == it->second.fullscaleImage) {
                it->second.downscaleImage.reset( new Image(it->second.fullscaleImage->getComponents(),
                                                           it->second.fullscaleImage->getRoD(),
                                                           downscaledImageBounds,
                                                           args.mipMapLevel,
                                                           it->second.fullscaleImage->getPixelAspectRatio(),
                                                           it->second.fullscaleImage->getBitDepth(),
                                                           it->second.fullscaleImage->getPremultiplication(),
                                                           it->second.fullscaleImage->getFieldingOrder(),
                                                           false) );
                it->second.downscaleImage->setKey(it->second.fullscaleImage->getKey());
            }

            it->second.fullscaleImage->downscaleMipMap( it->second.fullscaleImage->getRoD(), originalRoI, 0, args.mipMapLevel, false, it->second.downscaleImage.get() );
        }

        const ImagePlaneDesc* comp = 0;
        if ( !it->first.isColorPlane() ) {
            comp = &it->first;
        } else {
            // If we were requested the color plane, we rendered what the node's metadata is for the color plane. Map it to what was requested
            for (std::list<ImagePlaneDesc>::const_iterator it2 = args.components.begin(); it2 != args.components.end(); ++it2) {
                if ( it2->isColorPlane() ) {
                    comp = &(*it2);
                    break;
                }
            }
        }
        assert(comp);
        ///The image might need to be converted to fit the original requested format
        if (comp) {
            it->second.downscaleImage = convertPlanesFormatsIfNeeded(getApp(), it->second.downscaleImage, originalRoI, *comp, args.bitdepth, useAlpha0ForRGBToRGBAConversion, planesToRender->outputPremult, -1);
            assert(it->second.downscaleImage->getComponents() == *comp && it->second.downscaleImage->getBitDepth() == args.bitdepth);

            StorageModeEnum imageStorage = it->second.downscaleImage->getStorageMode();
            if ( args.returnStorage == eStorageModeGLTex && (imageStorage != eStorageModeGLTex) ) {
                if (!glContextLocker) {
                    // Make the OpenGL context current to this thread since we may use it for convertRAMImageToOpenGLTexture
                    glContextLocker.reset( new OSGLContextAttacher(glContext, abortInfo
#ifdef DEBUG
                                                                   , frameArgs->time
#endif
                                                                   ) );
                }
                glContextLocker->attach();
                it->second.downscaleImage = convertRAMImageToOpenGLTexture(it->second.downscaleImage);
            } else if ( args.returnStorage != eStorageModeGLTex && (imageStorage == eStorageModeGLTex) ) {
                assert(args.returnStorage == eStorageModeRAM);
                assert(glContextLocker);
                if (glContextLocker) {
                    glContextLocker->attach();
                }
                it->second.downscaleImage = convertOpenGLTextureToCachedRAMImage(it->second.downscaleImage);
            }

            outputPlanes->insert( std::make_pair(*comp, it->second.downscaleImage) );
        }

#ifdef DEBUG
        RectI renderedImageBounds;
        rod.toPixelEnclosing(args.mipMapLevel, par, &renderedImageBounds);
        RectI expectedContainedRoI;
        args.roi.intersect(renderedImageBounds, &expectedContainedRoI);
        if ( !it->second.downscaleImage->getBounds().contains(expectedContainedRoI) ) {
            qDebug() << "[WARNING]:" << getScriptName_mt_safe().c_str() << "rendered an image with an RoI that fell outside its bounds.";
        }
#endif
    }


    ////////////////////////////////////////////////////////////////////////////////////////////////////////////////////////
    ////////////////// End requested format convertion ////////////////////////////////////////////////////////////////////


    ///// Termination
#ifdef DEBUG
    if ( outputPlanes->size() != args.components.size() ) {
        qDebug() << "Requested:";
        for (std::list<ImagePlaneDesc>::const_iterator it = args.components.begin(); it != args.components.end(); ++it) {
            qDebug() << it->getPlaneID().c_str();
        }
        qDebug() << "But rendered:";
        for (std::map<ImagePlaneDesc, ImagePtr>::iterator it = outputPlanes->begin(); it != outputPlanes->end(); ++it) {
            if (it->second) {
                qDebug() << it->first.getPlaneID().c_str();
            }
        }
    }
#endif

    assert( !outputPlanes->empty() );

    return eRenderRoIRetCodeOk;
} // renderRoI

EffectInstance::RenderRoIStatusEnum
EffectInstance::renderRoIInternal(EffectInstance* self,
                                  double time,
                                  const boost::shared_ptr<ParallelRenderArgs> & frameArgs,
                                  RenderSafetyEnum safety,
                                  unsigned int mipMapLevel,
                                  ViewIdx view,
                                  const RectD & rod, //!< effect rod in canonical coords
                                  const double par,
                                  const boost::shared_ptr<ImagePlanesToRender> & planesToRender,
                                  bool isSequentialRender,
                                  bool isRenderMadeInResponseToUserInteraction,
                                  U64 nodeHash,
                                  bool renderFullScaleThenDownscale,
                                  bool byPassCache,
                                  ImageBitDepthEnum outputClipPrefDepth,
                                  const ImagePlaneDesc& outputClipPrefsComps,
                                  const boost::shared_ptr<ComponentsNeededMap> & compsNeeded,
                                  const std::bitset<4> processChannels)
{
    EffectInstance::RenderRoIStatusEnum retCode;

    assert( !planesToRender->planes.empty() );

    ///Add the window to the project's available formats if the effect is a reader
    ///This is the only reliable place where I could put these lines...which don't seem to feel right here.
    ///Plus setOrAddProjectFormat will actually set the project format the first time we read an image in the project
    ///hence ask for a new render... which can be expensive!
    ///Any solution how to work around this ?
    ///Edit: do not do this if in the main-thread (=noRenderThread = -1) otherwise we will change the parallel render args TLS
    ///which will lead to asserts down the stream
    if ( self->isReader() && ( QThread::currentThread() != qApp->thread() ) ) {
        Format frmt;
        RectI formatRect = self->getOutputFormat();
        frmt.set(formatRect);
        frmt.setPixelAspectRatio(par);
        self->getApp()->getProject()->setOrAddProjectFormat(frmt);
    }

    unsigned int renderMappedMipMapLevel = 0;

    for (std::map<ImagePlaneDesc, EffectInstance::PlaneToRender>::iterator it = planesToRender->planes.begin(); it != planesToRender->planes.end(); ++it) {
        it->second.renderMappedImage = renderFullScaleThenDownscale ? it->second.fullscaleImage : it->second.downscaleImage;
        if ( it == planesToRender->planes.begin() ) {
            renderMappedMipMapLevel = it->second.renderMappedImage->getMipMapLevel();
        }
    }

    RenderScale renderMappedScale( Image::getScaleFromMipMapLevel(renderMappedMipMapLevel) );
    RenderingFunctorRetEnum renderStatus = eRenderingFunctorRetOK;
    if ( planesToRender->rectsToRender.empty() ) {
        retCode = EffectInstance::eRenderRoIStatusImageAlreadyRendered;
    } else {
        retCode = EffectInstance::eRenderRoIStatusImageRendered;
    }


    ///Notify the gui we're rendering
    boost::shared_ptr<NotifyRenderingStarted_RAII> renderingNotifier;
    if ( !planesToRender->rectsToRender.empty() ) {
        renderingNotifier.reset( new NotifyRenderingStarted_RAII( self->getNode().get() ) );
    }



    boost::shared_ptr<std::map<NodePtr, boost::shared_ptr<ParallelRenderArgs> > > tlsCopy;
    if (safety == eRenderSafetyFullySafeFrame) {
        tlsCopy.reset(new std::map<NodePtr, boost::shared_ptr<ParallelRenderArgs> >);
        /*
         * Since we're about to start new threads potentially, copy all the thread local storage on all nodes (any node may be involved in
         * expressions, and we need to retrieve the exact local time of render).
         */
        self->getApp()->getProject()->getParallelRenderArgs(*tlsCopy);
    }

    double firstFrame, lastFrame;
    self->getFrameRange_public(nodeHash, &firstFrame, &lastFrame);


    ///We only need to call begin if we've not already called it.
    bool callBegin = false;

    /// call beginsequenceRender here if the render is sequential
    SequentialPreferenceEnum pref = self->getNode()->getCurrentSequentialRenderSupport();
    if ( !self->isWriter() || (pref == eSequentialPreferenceNotSequential) ) {
        callBegin = true;
    }


    if (callBegin) {
        assert( !( (self->supportsRenderScaleMaybe() == eSupportsNo) && !(renderMappedScale.x == 1. && renderMappedScale.y == 1.) ) );
        if (self->beginSequenceRender_public(time, time, 1, !appPTR->isBackground(), renderMappedScale, isSequentialRender,
                                       isRenderMadeInResponseToUserInteraction, frameArgs->draftMode, view, planesToRender->useOpenGL, planesToRender->glContextData) == eStatusFailed) {
            renderStatus = eRenderingFunctorRetFailed;
        }
    }


    /*
     * All channels will be taken from this input if some channels are marked to be not processed
     */
    int preferredInput = self->getNode()->getPreferredInput();
    if ( (preferredInput != -1) && self->isInputMask(preferredInput) ) {
        preferredInput = -1;
    }


    if (renderStatus != eRenderingFunctorRetFailed) {
        if ( (safety == eRenderSafetyFullySafeFrame) && (planesToRender->rectsToRender.size() > 1) && !planesToRender->useOpenGL ) {
            QThread* currentThread = QThread::currentThread();
            boost::scoped_ptr<Implementation::TiledRenderingFunctorArgs> tiledArgs(new Implementation::TiledRenderingFunctorArgs);
            tiledArgs->renderFullScaleThenDownscale = renderFullScaleThenDownscale;
            tiledArgs->isRenderResponseToUserInteraction = isRenderMadeInResponseToUserInteraction;
            tiledArgs->firstFrame = firstFrame;
            tiledArgs->lastFrame = lastFrame;
            tiledArgs->preferredInput = preferredInput;
            tiledArgs->mipMapLevel = mipMapLevel;
            tiledArgs->renderMappedMipMapLevel = renderMappedMipMapLevel;
            tiledArgs->rod = rod;
            tiledArgs->time = time;
            tiledArgs->view = view;
            tiledArgs->par = par;
            tiledArgs->byPassCache = byPassCache;
            tiledArgs->outputClipPrefDepth = outputClipPrefDepth;
            tiledArgs->outputClipPrefsComps = outputClipPrefsComps;
            tiledArgs->processChannels = processChannels;
            tiledArgs->planes = planesToRender;
            tiledArgs->compsNeeded = compsNeeded;


#ifdef NATRON_HOSTFRAMETHREADING_SEQUENTIAL
            std::vector<EffectInstance::RenderingFunctorRetEnum> ret( tiledData.size() );
            int i = 0;
            for (std::list<RectToRender>::const_iterator it = planesToRender->rectsToRender.begin(); it != planesToRender->rectsToRender.end(); ++it, ++i) {
                ret[i] = self->_imp->tiledRenderingFunctor(tiledArgs,
                                               *it,
                                               currentThread);
            }
            std::vector<EffectInstance::RenderingFunctorRetEnum>::const_iterator it2;

#else


            QFuture<RenderingFunctorRetEnum> ret = QtConcurrent::mapped( planesToRender->rectsToRender,
                                                                         boost::bind(&EffectInstance::Implementation::tiledRenderingFunctor,
                                                                                     self->_imp.get(),
                                                                                     *tiledArgs,
                                                                                     _1,
                                                                                     currentThread) );
            ret.waitForFinished();
            QFuture<EffectInstance::RenderingFunctorRetEnum>::const_iterator it2;

#endif
            for (it2 = ret.begin(); it2 != ret.end(); ++it2) {
                if ( (*it2) == EffectInstance::eRenderingFunctorRetFailed ) {
                    renderStatus = eRenderingFunctorRetFailed;
                    break;
                } if ( (*it2) == EffectInstance::eRenderingFunctorRetAborted ) {
                    renderStatus = eRenderingFunctorRetFailed;
                    break;
                } else if ( (*it2) == EffectInstance::eRenderingFunctorRetOutOfGPUMemory ) {
                    renderStatus = eRenderingFunctorRetOutOfGPUMemory;
                    break;
                }
            }
        } else {
            for (std::list<RectToRender>::const_iterator it = planesToRender->rectsToRender.begin(); it != planesToRender->rectsToRender.end(); ++it) {
                RenderingFunctorRetEnum functorRet = self->_imp->tiledRenderingFunctor(*it,  renderFullScaleThenDownscale, isSequentialRender, isRenderMadeInResponseToUserInteraction, firstFrame, lastFrame, preferredInput, mipMapLevel, renderMappedMipMapLevel, rod, time, view, par, byPassCache, outputClipPrefDepth, outputClipPrefsComps, compsNeeded, processChannels, planesToRender);

                if ( (functorRet == eRenderingFunctorRetFailed) || (functorRet == eRenderingFunctorRetAborted) || (functorRet == eRenderingFunctorRetOutOfGPUMemory) ) {
                    renderStatus = functorRet;
                    break;
                }

            } // for (std::list<RectI>::const_iterator it = rectsToRender.begin(); it != rectsToRender.end(); ++it) {
        }
    } // if (renderStatus != eRenderingFunctorRetFailed) {

    ///never call endsequence render here if the render is sequential
    if (callBegin) {
        assert( !( (self->supportsRenderScaleMaybe() == eSupportsNo) && !(renderMappedScale.x == 1. && renderMappedScale.y == 1.) ) );
        if (self->endSequenceRender_public(time, time, time, false, renderMappedScale,
                                     isSequentialRender,
                                     isRenderMadeInResponseToUserInteraction,
                                     frameArgs->draftMode,
                                     view, planesToRender->useOpenGL, planesToRender->glContextData) == eStatusFailed) {
            renderStatus = eRenderingFunctorRetFailed;
        }
    }

    if (renderStatus != eRenderingFunctorRetOK) {
        if (renderStatus == eRenderingFunctorRetOutOfGPUMemory) {
            retCode = eRenderRoIStatusRenderOutOfGPUMemory;
        } else {
            retCode = eRenderRoIStatusRenderFailed;
        }
    }

    return retCode;
} // renderRoIInternal

NATRON_NAMESPACE_EXIT;<|MERGE_RESOLUTION|>--- conflicted
+++ resolved
@@ -244,12 +244,7 @@
     , _isValid(true)
     , _renderFullScale(renderFullScale)
     {
-<<<<<<< HEAD
-        _roi.debug();
         for (std::map<ImagePlaneDesc,EffectInstance::PlaneToRender>::const_iterator it = _image.begin(); it != _image.end(); ++it) {
-=======
-        for (std::map<ImageComponents,EffectInstance::PlaneToRender>::const_iterator it = _image.begin(); it != _image.end(); ++it) {
->>>>>>> 89ec1880
             ImagePtr cacheImage;
             if (!renderFullScale) {
                 cacheImage = it->second.downscaleImage;
@@ -295,12 +290,7 @@
 
     ~ImageBitMapMarker_RAII()
     {
-<<<<<<< HEAD
-        _roi.debug();
         for (std::map<ImagePlaneDesc,EffectInstance::PlaneToRender>::const_iterator it = _image.begin(); it != _image.end(); ++it) {
-=======
-        for (std::map<ImageComponents,EffectInstance::PlaneToRender>::const_iterator it = _image.begin(); it != _image.end(); ++it) {
->>>>>>> 89ec1880
             ImagePtr cacheImage;
             if (!_renderFullScale) {
                 cacheImage = it->second.downscaleImage;
