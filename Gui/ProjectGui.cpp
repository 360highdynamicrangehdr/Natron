--- conflicted
+++ resolved
@@ -263,45 +263,10 @@
     archive >> boost::serialization::make_nvp("ProjectGui",obj);
 
     const std::map<std::string, ViewerData > & viewersProjections = obj.getViewersProjections();
-    
-
-<<<<<<< HEAD
-=======
-    ///now restore the backdrops
-    const std::list<NodeBackDropSerialization> & backdrops = obj.getBackdrops();
-    for (std::list<NodeBackDropSerialization>::const_iterator it = backdrops.begin(); it != backdrops.end(); ++it) {
-        NodeBackDrop* bd = _gui->createBackDrop(true,*it);
-
-        if ( it->isSelected() ) {
-            _gui->getNodeGraph()->selectBackDrop(bd, true);
-        }
-    }
-
-    ///now restore backdrops slave/master links
-    std::list<NodeBackDrop*> newBDs = _gui->getNodeGraph()->getBackDrops();
-    for (std::list<NodeBackDrop*>::iterator it = newBDs.begin(); it != newBDs.end(); ++it) {
-        ///find its serialization
-        for (std::list<NodeBackDropSerialization>::const_iterator it2 = backdrops.begin(); it2 != backdrops.end(); ++it2) {
-            if ( it2->getName() == (*it)->getName_mt_safe() ) {
-                std::string masterName = it2->getMasterBackdropName();
-                if ( !masterName.empty() ) {
-                    ///search the master backdrop by name
-                    for (std::list<NodeBackDrop*>::iterator it3 = newBDs.begin(); it3 != newBDs.end(); ++it3) {
-                        if ( (*it3)->getName_mt_safe() == masterName ) {
-                            (*it)->slaveTo(*it3);
-                            break;
-                        }
-                    }
-                }
-                break;
-            }
-        }
-    }
 
     int leftBound,rightBound;
-    _project->getFrameRange(&leftBound, &rightBound);
-
->>>>>>> 6a40adc1
+    _project.lock()->getFrameRange(&leftBound, &rightBound);
+
     ///default color for nodes
     float defR,defG,defB;
     boost::shared_ptr<Settings> settings = appPTR->getCurrentSettings();
