//  Natron
//
/* This Source Code Form is subject to the terms of the Mozilla Public
 * License, v. 2.0. If a copy of the MPL was not distributed with this
 * file, You can obtain one at http://mozilla.org/MPL/2.0/. */
/*
*Created by Alexandre GAUTHIER-FOICHAT on 6/1/2012.
*contact: immarespond at gmail dot com
*
*/

#include "Image.h"

#include <QDebug>

#include "Engine/AppManager.h"
#include "Engine/ImageParams.h"

using namespace Natron;



ImageKey::ImageKey()
: KeyHelper<U64>()
, _nodeHashKey(0)
, _time(0)
, _mipMapLevel(0)
, _view(0)
, _pixelAspect(1)
{}


ImageKey::ImageKey(U64 nodeHashKey,
         SequenceTime time,
         unsigned int mipMapLevel,
         int view,
         double pixelAspect)
: KeyHelper<U64>()
, _nodeHashKey(nodeHashKey)
, _time(time)
, _view(view)
, _pixelAspect(pixelAspect)
{ _mipMapLevel = mipMapLevel; }

void ImageKey::fillHash(Hash64* hash) const {
    hash->append(_nodeHashKey);
    hash->append(_mipMapLevel);
    hash->append(_time);
    hash->append(_view);
    hash->append(_pixelAspect);
}



bool ImageKey::operator==(const ImageKey& other) const {
    return _nodeHashKey == other._nodeHashKey &&
    _mipMapLevel == other._mipMapLevel &&
    _time == other._time &&
    _view == other._view &&
    _pixelAspect == other._pixelAspect;
    
}




RectI Natron::Bitmap::minimalNonMarkedBbox(const RectI& roi) const
{
    /*if we rendered everything we just append
     a NULL box to indicate we rendered it all.*/
//    if(!memchr(_map.get(),0,_rod.area())){
//        ret.push_back(RectI());
//        return ret;
//    }
    
    RectI bbox = roi;
    //find bottom
    for (int i = bbox.bottom(); i < bbox.top();++i) {
        char* buf = &_map[(i-_rod.bottom())*_rod.width()];
        if(!memchr(buf, 0, _rod.width())){
            bbox.set_bottom(bbox.bottom()+1);
        } else {
            break;
        }
    }

    //find top (will do zero iteration if the bbox is already empty)
    for (int i = bbox.top()-1; i >= bbox.bottom();--i) {
        char* buf = &_map[(i-_rod.bottom())*_rod.width()];
        if (!memchr(buf, 0, _rod.width())) {
            bbox.set_top(bbox.top()-1);
        } else {
            break;
        }
    }

    // avoid making bbox.width() iterations for nothing
    if (bbox.isNull()) {
        return bbox;
    }

    //find left
    for (int j = bbox.left(); j < bbox.right(); ++j) {
        bool shouldStop = false;
        for (int i = bbox.bottom(); i < bbox.top(); ++i) {
            if (!_map[(i-_rod.bottom())*_rod.width() + (j-_rod.left())]) {
                shouldStop = true;
                break;
            }
        }
        if (!shouldStop) {
            bbox.set_left(bbox.left()+1);
        } else {
            break;
        }
    }

    //find right
    for (int j = bbox.right()-1; j >= bbox.left(); --j) {
        bool shouldStop = false;
        for (int i = bbox.bottom(); i < bbox.top(); ++i) {
            if (!_map[(i-_rod.bottom())*_rod.width() + (j-_rod.left())]) {
                shouldStop = true;
                break;
            }
        }
        if (!shouldStop) {
            bbox.set_right(bbox.right()-1);
        } else {
            break;
        }
    }
    return bbox;
}

std::list<RectI> Natron::Bitmap::minimalNonMarkedRects(const RectI& roi) const
{
    std::list<RectI> ret;

    RectI bboxM = minimalNonMarkedBbox(roi);
//#define NATRON_BITMAP_DISABLE_OPTIMIZATION
#ifdef NATRON_BITMAP_DISABLE_OPTIMIZATION
    if (!bboxM.isNull()) { // empty boxes should not be pushed
        ret.push_back(bboxM);
    }
#else
    if (bboxM.isNull()) {
        return ret; // return an empty rectangle list
    }

    // optimization by Fred, Jan 31, 2014
    //
    // Now that we have the smallest enclosing bounding box,
    // let's try to find rectangles for the bottom, the top,
    // the left and the right part.
    // This happens quite often, for example when zooming out
    // (in this case the area to compute is formed of A, B, C and D,
    // and X is already rendered), or when panning (in this case the area
    // is just two rectangles, e.g. A and C, and the rectangles B, D and
    // X are already rendered).
    // The rectangles A, B, C and D from the following drawing are just
    // zeroes, and X contains zeroes and ones.
    //
    // BBBBBBBBBBBBBB
    // BBBBBBBBBBBBBB
    // CXXXXXXXXXXDDD
    // CXXXXXXXXXXDDD
    // CXXXXXXXXXXDDD
    // CXXXXXXXXXXDDD
    // AAAAAAAAAAAAAA

    // First, find if there's an "A" rectangle, and push it to the result
    //find bottom
    RectI bboxX = bboxM;
    RectI bboxA = bboxX;
    bboxA.set_top(bboxX.bottom());
    for (int i = bboxX.bottom(); i < bboxX.top();++i) {
        char* buf = &_map[(i-_rod.bottom())*_rod.width()];
        if (!memchr(buf, 1, _rod.width())) {
            bboxX.set_bottom(bboxX.bottom()+1);
            bboxA.set_top(bboxX.bottom());
        } else {
            break;
        }
    }
    if (!bboxA.isNull()) { // empty boxes should not be pushed
        ret.push_back(bboxA);
    }

    // Now, find the "B" rectangle
    //find top
    RectI bboxB = bboxX;
    bboxB.set_bottom(bboxX.top());
    for (int i = bboxX.top()-1; i >= bboxX.bottom();--i) {
        char* buf = &_map[(i-_rod.bottom())*_rod.width()];
        if (!memchr(buf, 1, _rod.width())) {
            bboxX.set_top(bboxX.top()-1);
            bboxB.set_bottom(bboxX.top());
        } else {
            break;
        }
    }
    if (!bboxB.isNull()) { // empty boxes should not be pushed
        ret.push_back(bboxB);
    }

    //find left
    RectI bboxC = bboxX;
    bboxC.set_right(bboxX.left());
    for (int j = bboxX.left(); j < bboxX.right(); ++j) {
        bool shouldStop = false;
        for (int i = bboxX.bottom(); i < bboxX.top(); ++i) {
            if (_map[(i-_rod.bottom())*_rod.width()+(j-_rod.left())]) {
                shouldStop = true;
                break;
            }
        }
        if (!shouldStop) {
            bboxX.set_left(bboxX.left()+1);
            bboxC.set_right(bboxX.left());
        } else {
            break;
        }
    }
    if (!bboxC.isNull()) { // empty boxes should not be pushed
        ret.push_back(bboxC);
    }

    //find right
    RectI bboxD = bboxX;
    bboxD.set_left(bboxX.right());
    for (int j = bboxX.right()-1; j >= bboxX.left(); --j) {
        bool shouldStop = false;
        for (int i = bboxX.bottom(); i < bboxX.top(); ++i) {
            if (_map[(i-_rod.bottom())*_rod.width()+(j-_rod.left())]) {
                shouldStop = true;
                break;
            }
        }
        if (!shouldStop) {
            bboxX.set_right(bboxX.right()-1);
            bboxD.set_left(bboxX.right());
        } else {
            break;
        }
    }
    if (!bboxD.isNull()) { // empty boxes should not be pushed
        ret.push_back(bboxD);
    }

    assert(bboxA.bottom() == bboxM.bottom());
    assert(bboxA.left() == bboxM.left());
    assert(bboxA.right() == bboxM.right());
    assert(bboxA.top() == bboxX.bottom());

    assert(bboxB.top() == bboxM.top());
    assert(bboxB.left() == bboxM.left());
    assert(bboxB.right() == bboxM.right());
    assert(bboxB.bottom() == bboxX.top());

    assert(bboxC.top() == bboxX.top());
    assert(bboxC.left() == bboxM.left());
    assert(bboxC.right() == bboxX.left());
    assert(bboxC.bottom() == bboxX.bottom());

    assert(bboxD.top() == bboxX.top());
    assert(bboxD.left() == bboxX.right());
    assert(bboxD.right() == bboxM.right());
    assert(bboxD.bottom() == bboxX.bottom());

    // get the bounding box of what's left (the X rectangle in the drawing above)
    bboxX = minimalNonMarkedBbox(bboxX);
    if (!bboxX.isNull()) { // empty boxes should not be pushed
        ret.push_back(bboxX);
    }

#endif // NATRON_BITMAP_DISABLE_OPTIMIZATION
    qDebug() << "render " << ret.size() << " rectangles";
    for (std::list<RectI>::const_iterator it = ret.begin(); it != ret.end(); ++it) {
        qDebug() << "rect: " << "x1= "<<  it->x1 << " , x2= "<< it->x2 << " , y1= " << it->y1 << " , y2= " << it->y2;
    }
    return ret;
}

const RectI& Image::getPixelRoD() const
{
    return _pixelRod;
}

const RectI& Image::getRoD() const
{
    return _rod;
}

void Natron::Bitmap::markForRendered(const RectI& roi){
    for (int i = roi.bottom(); i < roi.top();++i) {
        char* buf = &_map[(i-_rod.bottom())*_rod.width() + (roi.left() - _rod.left())];
        memset(buf, 1, roi.width());
    }
}

const char* Natron::Bitmap::getBitmapAt(int x,int y) const
{
    if (x >= _rod.left() && x < _rod.right() && y >= _rod.bottom() && y < _rod.top()) {
        return _map + (y - _rod.bottom()) * _rod.width() + (x - _rod.left());
    } else {
        return NULL;
    }
}

char* Natron::Bitmap::getBitmapAt(int x,int y)
{
    if (x >= _rod.left() && x < _rod.right() && y >= _rod.bottom() && y < _rod.top()) {
        return _map + (y - _rod.bottom()) * _rod.width() + (x - _rod.left());
    } else {
        return NULL;
    }
}

Image::Image(const ImageKey& key,const boost::shared_ptr<const NonKeyParams>&  params,bool restore,const std::string& path):
CacheEntryHelper<float,ImageKey>(key,params,restore,path)
{
    const ImageParams* p = dynamic_cast<const ImageParams*>(params.get());
    _components = p->getComponents();
    _bitmap.initialize(p->getPixelRoD());
    _rod = p->getRoD();
    _pixelRod = p->getPixelRoD();
}

/*This constructor can be used to allocate a local Image. The deallocation should
 then be handled by the user. Note that no view number is passed in parameter
 as it is not needed.*/
Image::Image(ImageComponents components,const RectI& regionOfDefinition,unsigned int mipMapLevel)
: CacheEntryHelper<float,ImageKey>(makeKey(0,0,mipMapLevel,0),
                                   boost::shared_ptr<const NonKeyParams>(new ImageParams(0,
                                                                                         regionOfDefinition,
                                                                                         regionOfDefinition.downscalePowerOfTwoSmallestEnclosing(mipMapLevel),
                                                                                         false ,
                                                                                         components,
                                                                                         -1,
                                                                                         0,
                                                                                         std::map<int,std::vector<RangeD> >())),
                                   false,"")
{
    // NOTE: before removing the following assert, please explain why an empty image may happen
    assert(!regionOfDefinition.isNull());
    
    const ImageParams* p = dynamic_cast<const ImageParams*>(_params.get());
    _components = components;
    _bitmap.initialize(p->getPixelRoD());
    _rod = regionOfDefinition;
    _pixelRod = p->getPixelRoD();
}

ImageKey Image::makeKey(U64 nodeHashKey,
                        SequenceTime time,
                        unsigned int mipMapLevel,
                        int view){
    return ImageKey(nodeHashKey,time,mipMapLevel,view);
}

boost::shared_ptr<ImageParams> Image::makeParams(int cost,const RectI& rod,unsigned int mipMapLevel,
                                                 bool isRoDProjectFormat,ImageComponents components,
                                                 int inputNbIdentity,int inputTimeIdentity,
                                                 const std::map<int, std::vector<RangeD> >& framesNeeded) {
    return boost::shared_ptr<ImageParams>(new ImageParams(cost,rod,rod.downscalePowerOfTwoSmallestEnclosing(mipMapLevel)
                                                          ,isRoDProjectFormat,components,inputNbIdentity,inputTimeIdentity,framesNeeded));
}


void Natron::Image::copy(const Natron::Image& other,const RectI& roi,bool copyBitmap)
{
    // NOTE: before removing the following asserts, please explain why an empty image may happen
    const RectI& srcRoD = getPixelRoD();
    const RectI& dstRoD = other.getPixelRoD();
    
    assert(!srcRoD.isNull());
    assert(!dstRoD.isNull());
    RectI intersection;
    bool doInteresect = srcRoD.intersect(dstRoD, &intersection);
    if (!doInteresect) {
        return;
    }
    
    if (!roi.intersect(intersection, &intersection)) {
        return;
    }
    
    assert(getComponents() == other.getComponents());
    int components = getElementsCountForComponents(getComponents());
    
    for (int y = intersection.y1; y < intersection.y2; ++y) {
        const float* src = other.pixelAt(dstRoD.x1, y);
        float* dst = pixelAt(intersection.x1, y);
        memcpy(dst, src, intersection.width() * sizeof(float) * components);
        
        if (copyBitmap) {
            const char* srcBm = other.getBitmapAt(dstRoD.x1, y);
            char* dstBm = getBitmapAt(intersection.x1, y);
            memcpy(dstBm, srcBm, intersection.width());
        }
        
    }
}

void Natron::Image::fill(const RectI& rect,float r,float g,float b,float a) {
    ImageComponents comps = getComponents();
    for (int i = rect.bottom(); i < rect.top();++i) {
        float* dst = pixelAt(rect.left(),i);
        for (int j = 0; j < rect.width();++j) {
            switch (comps) {
                case ImageComponentAlpha:
                    dst[j * 4] = a;
                    break;
                case ImageComponentRGB:
                    dst[j * 4] = r;
                    dst[j * 4 + 1] = g;
                    dst[j * 4 + 2] = b;
                    break;
                case ImageComponentRGBA:
                    dst[j * 4] = r;
                    dst[j * 4 + 1] = g;
                    dst[j * 4 + 2] = b;
                    dst[j * 4 + 3] = a;
                    break;
                case ImageComponentNone:
                default:
                    break;
            }
        }
    }
}

float* Image::pixelAt(int x,int y){
    int compsCount = getElementsCountForComponents(getComponents());
    if (x >= _pixelRod.left() && x < _pixelRod.right() && y >= _pixelRod.bottom() && y < _pixelRod.top()) {
        return this->_data.writable() + (y-_pixelRod.bottom()) * compsCount * _pixelRod.width() + (x-_pixelRod.left()) * compsCount;
    } else {
        return NULL;
    }
}

const float* Image::pixelAt(int x,int y) const {
    int compsCount = getElementsCountForComponents(getComponents());
    if (x >= _pixelRod.left() && x < _pixelRod.right() && y >= _pixelRod.bottom() && y < _pixelRod.top()) {
        return this->_data.readable() + (y-_pixelRod.bottom()) * compsCount * _pixelRod.width() + (x-_pixelRod.left()) * compsCount;
    } else {
        return NULL;
    }
}

void Image::halveRoI(const RectI& roi,Natron::Image* output) const
{
    ///handle case where there is only 1 column/row
    int width = roi.width();
    int height = roi.height();
    ///The source rectangle, intersected to this image region of definition in pixels
    RectI srcRoD = roi;
    srcRoD.intersect(getPixelRoD(), &srcRoD);
    const RectI& dstRoD = output->getPixelRoD();

    if (width == 1 || height == 1) {
        assert( !(width == 1 && height == 1) ); /// can't be 1x1
        halve1DImage(roi,output);
        return;
    }

    // the srcRoD of the output should be enclosed in half the roi.
    // It does not have to be exactly half of the input.
    assert(dstRoD.x1*2 >= roi.x1 &&
           dstRoD.x2*2 <= roi.x2 &&
           dstRoD.y1*2 >= roi.y1 &&
           dstRoD.y2*2 <= roi.y2 &&
           dstRoD.width()*2 <= width &&
           dstRoD.height()*2 <= height);
    assert(getComponents() == output->getComponents());
    
    int components = getElementsCountForComponents(getComponents());
<<<<<<< HEAD

    RectI srcRoi = roi.roundPowerOfTwoLargestEnclosed(1);
    RectI dstRoi = srcRoi.downscalePowerOfTwo(1);
    assert(srcRoi.x1 >= srcRoD.x1);
    assert(srcRoi.x2 <= srcRoD.x2);
    assert(srcRoi.y1 >= srcRoD.y1);
    assert(srcRoi.y2 <= srcRoD.y2);
    assert(srcRoi.x1 >= dstRoD.x1*2);
    assert(srcRoi.x2 <= dstRoD.x2*2);
    assert(srcRoi.y1 >= dstRoD.y1*2);
    assert(srcRoi.y2 <= dstRoD.y2*2);
    assert(srcRoi.x1 == dstRoi.x1*2);
    assert(srcRoi.x2 == dstRoi.x2*2);
    assert(srcRoi.y1 == dstRoi.y1*2);
    assert(srcRoi.y2 == dstRoi.y2*2);
    assert(srcRoi.width() == dstRoi.width()*2);
    assert(srcRoi.height() == dstRoi.height()*2);

    int srcWidth = srcRoi.width();
    int srcHeight = srcRoi.height();
    int dstWidth = dstRoi.width();
    int dstHeight = dstRoi.height();
    const float* src = pixelAt(srcRoi.x1, srcRoi.y1);
    float* dst = output->pixelAt(dstRoi.x1, dstRoi.y1);
    
    int srcRowSize = srcRoD.width() * components;
    int dstRowSize = dstRoD.width() * components;

    for (int y = 0; y < dstHeight;
         ++y,
         src += srcRowSize+srcRowSize - (dstWidth*2*components),
         dst += dstRowSize - (dstWidth*components)) {
        for (int x = 0; x < dstWidth;
             ++x,
             src += components+components - components,
             dst += components - components) {
            assert(dstRoD.x1 <= dstRoi.x1+x && dstRoi.x1+x < dstRoD.x2);
            assert(dstRoD.y1 <= dstRoi.y1+y && dstRoi.y1+y < dstRoD.y2);
            assert(dst == output->pixelAt(dstRoi.x1+x, dstRoi.y1+y));
            assert(srcRoD.x1 <= srcRoi.x1+2*x && srcRoi.x1+2*x < srcRoD.x2);
            assert(srcRoD.y1 <= srcRoi.y1+2*y && srcRoi.y1+2*y < srcRoD.y2);
            assert(src == pixelAt(srcRoi.x1+2*x, srcRoi.y1+2*y));
            for (int k = 0; k < components; ++k, ++dst, ++src) {
                *dst = (*src +
=======
    
    const float* src = pixelAt(roi.x1, roi.y1);
    float* dst = output->pixelAt(outputPixelRoD.x1, outputPixelRoD.y1);
    
    int rowSize = pixelRoD.width() * components;
    
    int padding = rowSize - (width * components);
    
    for (int y = 0; y < outputPixelRoD.height(); ++y) {
        for (int x = 0; x < outputPixelRoD.width(); ++x) {
            for (int k = 0; k < components; ++k) {
                *dst++ =  (*src +
>>>>>>> 1d1d26c3
                        *(src + components) +
                        *(src + srcRowSize) +
                        *(src + srcRowSize  + components)) / 4;
            }
        }
    }
}

void Image::halve1DImage(const RectI& roi,Natron::Image* output) const
{
    int width = roi.width();
    int height = roi.height();
    
    int halfWidth = width / 2;
    int halfHeight = height / 2;
    
    assert(width == 1 || height == 1); /// must be 1D
    assert(output->getComponents() == getComponents());
    assert(output->getPixelRoD().x1*2 == roi.x1 &&
           output->getPixelRoD().x2*2 == roi.x2 &&
           output->getPixelRoD().y1*2 == roi.y1 &&
           output->getPixelRoD().y2*2 == roi.y2);

    int components = getElementsCountForComponents(getComponents());
    
    
    if (height == 1) { //1 row
        assert(width != 1);	/// widthxheight can't be 1x1
        
        const float* src = pixelAt(roi.x1, roi.y1);
        float* dst = output->pixelAt(output->getRoD().x1, output->getRoD().y1);
        
        for (int x = 0; x < halfWidth; ++x) {
            for (int k = 0; k < components; ++k) {
                *dst++ = (*src + *(src + components)) / 2.;
                ++src;
            }
            src += components;
        }
        
    } else if (width == 1) {
        
        int rowSize = getPixelRoD().width() * components;
        
        const float* src = pixelAt(roi.x1, roi.y1);
        float* dst = output->pixelAt(output->getRoD().x1, output->getRoD().y1);
        
        for (int y = 0; y < halfHeight; ++y) {
            for (int k = 0; k < components;++k) {
                *dst++ = (*src + (*src + rowSize)) / 2.;
                ++src;
            }
            src += rowSize;
        }
    }
}

void Image::downscale_mipmap(const RectI& roi,Natron::Image* output,unsigned int level) const
{
    ///You should not call this function with a level equal to 0.
    assert(level > 0);
    
    ///This is the portion we computed in buildMipMapLevel
    RectI dstRoI = roi.downscalePowerOfTwoSmallestEnclosing(level);
    
    ///Even if the roi is this image's RoD, the
    ///resulting mipmap of that roi should fit into output.
    Natron::Image* tmpImg = new Natron::Image(getComponents(),dstRoI,0);
    
    buildMipMapLevel(tmpImg, roi, level);
  
    ///Now copy the result of tmpImg into the output image
    output->copy(*tmpImg, dstRoI,false);
        
    ///clean-up
    delete tmpImg;
}

void Image::upscale_mipmap(const RectI& roi,Natron::Image* output,unsigned int level) const
{
    ///You should not call this function with a level equal to 0.
    assert(level > 0);

    ///The source rectangle, intersected to this image region of definition in pixels
    RectI srcRod = roi;
    srcRod.intersect(getPixelRoD(), &srcRod);

    RectI dstRod = roi.upscalePowerOfTwo(level);
    unsigned int scale = 1 << level;

    const float *src = pixelAt(srcRod.x1, srcRod.y1);
    float* dst = output->pixelAt(dstRod.x1, dstRod.y1);

    assert(output->getComponents() == getComponents());
    int components = getElementsCountForComponents(getComponents());

    int srcRowSize = getPixelRoD().width() * components;
    int dstRowSize = output->getPixelRoD().width() * components;


    for (int y = 0; y < srcRod.height(); ++y) {
        const float *srcLineStart = src + y*srcRowSize;
        float *dstLineStart = dst + y*scale*dstRowSize;
        for (int x = 0; x < srcRod.height(); ++x) {
            const float *srcPix = srcLineStart + x*components;
            float *dstPix = dstLineStart + x*scale*components;
            for (unsigned int j = 0; j < scale; ++j) {
                float *dstSubPixLineStart = dstPix + j*dstRowSize;
                for (unsigned int i = 0; i < scale; ++i) {
                    float *dstSubPix = dstSubPixLineStart + i*components;
                    for (int c = 0; c < components; ++c) {
                        dstSubPix[c] = srcPix[c];
                    }
                }
            }
        }
    }
}

//Image::scale should never be used: there should only be a method to *up*scale by a power of two, and the downscaling is done by
//buildMipMapLevel
void Image::scale_box_generic(const RectI& roi,Natron::Image* output) const
{
    ///The destination rectangle
    const RectI& dstRod = output->getPixelRoD();
    
    ///The source rectangle, intersected to this image region of definition in pixels
    RectI srcRod = roi;
    srcRod.intersect(getPixelRoD(), &srcRod);

    ///If the roi is exactly twice the destination rect, just halve that portion into output.
    if (srcRod.x1 == 2 * dstRod.x1 &&
        srcRod.x2 == 2 * dstRod.x2 &&
        srcRod.y1 == 2 * dstRod.y1 &&
        srcRod.y2 == 2 * dstRod.y2) {
        halveRoI(srcRod,output);
        return;
    }
    
    RenderScale scale;
    scale.x = (double) srcRod.width() / dstRod.width();
    scale.y = (double) srcRod.height() / dstRod.height();
    
    int convx_int = std::floor(scale.x);
    int convy_int = std::floor(scale.y);
    double convx_float = scale.x - convx_int;
    double convy_float = scale.y - convy_int;
    double area = scale.x * scale.y;
    
    int lowy_int = 0;
    double lowy_float = 0.;
    int highy_int = convy_int;
    double highy_float = convy_float;
    
    const float *src = pixelAt(srcRod.x1, srcRod.y1);
    float* dst = output->pixelAt(dstRod.x1, dstRod.y1);
    
    assert(output->getComponents() == getComponents());
    int components = getElementsCountForComponents(getComponents());
    
    int rowSize = getPixelRoD().width() * components;
    
    float totals[4];
    
    for (int y = 0; y < dstRod.height(); ++y) {
        
        /* Clamp here to be sure we don't read beyond input buffer. */
        if (highy_int >= srcRod.height())
            highy_int = srcRod.height() - 1;
        
        int lowx_int = 0;
        double lowx_float = 0.;
        int highx_int = convx_int;
        double highx_float = convx_float;
        
        for (int x = 0; x < dstRod.width(); ++x) {
            if (highx_int >= srcRod.width()) {
                highx_int = srcRod.width() - 1;
            }
            
            /*
             ** Ok, now apply box filter to box that goes from (lowx, lowy)
             ** to (highx, highy) on input data into this pixel on output
             ** data.
             */
            totals[0] = totals[1] = totals[2] = totals[3] = 0.0;
            
            /// calculate the value for pixels in the 1st row
            int xindex = lowx_int * components;
            if ((highy_int > lowy_int) && (highx_int > lowx_int)) {
                double y_percent = 1. - lowy_float;
                double percent = y_percent * (1. - lowx_float);
                const float* temp = src + xindex + lowy_int * rowSize;
                const float* temp_index ;
                int k;
                for (k = 0,temp_index = temp; k < components; ++k,++temp_index) {
                     totals[k] += *temp_index * percent;
                }
                const float* left = temp;
                for(int l = lowx_int + 1; l < highx_int; ++l) {
                    temp += components;
                    for (k = 0, temp_index = temp; k < components; ++k, ++temp_index) {
                        totals[k] += *temp_index * y_percent;
                    };
                }
                
                temp += components;
                const float* right = temp;
                percent = y_percent * highx_float;
                
                for (k = 0, temp_index = temp; k < components; ++k, ++temp_index) {
                    totals[k] += *temp_index * percent;
                }
                
                /// calculate the value for pixels in the last row
                y_percent = highy_float;
                percent = y_percent * (1. - lowx_float);
                temp = src + xindex + highy_int * rowSize;
                for (k = 0, temp_index = temp; k < components; ++k, ++temp_index) {
                    totals[k] += *temp_index * percent;
                }
                for(int l = lowx_int + 1; l < highx_int; ++l) {
                    temp += components;
                    for (k = 0, temp_index = temp; k < components; ++k, ++temp_index) {
                        totals[k] += *temp_index * y_percent;
                    }
                }
                temp += components;
                percent = y_percent * highx_float;
                for (k = 0, temp_index = temp; k < components; ++k, ++temp_index) {
                    totals[k] += *temp_index * percent;
                }
                
                /* calculate the value for pixels in the 1st and last column */
                for(int m = lowy_int + 1; m < highy_int; ++m) {
                    left += rowSize;
                    right += rowSize;
                    for (k = 0; k < components;++k, ++left, ++right) {
                        totals[k] += *left * (1 - lowx_float) + *right * highx_float;
                    }
                }
            } else if (highy_int > lowy_int) {
                double x_percent = highx_float - lowx_float;
                double percent = (1. - lowy_float) * x_percent;
                const float* temp = src + xindex + lowy_int * rowSize;
                const float* temp_index;
                int k;
                for (k = 0, temp_index = temp; k < components;++k, ++temp_index) {
                    totals[k] += *temp_index * percent;
                }
                for(int m = lowy_int + 1; m < highy_int; ++m) {
                    temp += rowSize;
                    for (k = 0, temp_index = temp; k < components;++k, ++temp_index) {
                        totals[k] += *temp_index * x_percent;
                    }
                }
                percent = x_percent * highy_float;
                temp += rowSize;
                for (k = 0, temp_index = temp; k < components;++k, ++temp_index) {
                    totals[k] += *temp_index * percent;
                }
            } else if (highx_int > lowx_int) {
                double y_percent = highy_float - lowy_float;
                double percent = (1. - lowx_float) * y_percent;
                int k;
                const float* temp = src + xindex + lowy_int * rowSize;
                const float* temp_index;
                
                for (k = 0, temp_index = temp; k < components;++k, ++temp_index) {
                    totals[k] += *temp_index * percent;
                }
                for (int l = lowx_int + 1; l < highx_int; ++l) {
                    temp += components;
                    for (k = 0, temp_index = temp; k < components;++k, ++temp_index) {
                        totals[k] += *temp_index * y_percent;
                    }
                }
                temp += components;
                percent = y_percent * highx_float;
                for (k = 0, temp_index = temp; k < components;++k, ++temp_index) {
                    totals[k] += *temp_index * percent;
                }
            } else {
                double percent = (highy_float - lowy_float) * (highx_float - lowx_float);
                const float* temp = src + xindex + lowy_int * rowSize;
                int k;
                const float* temp_index;
                
                for (k = 0, temp_index = temp; k < components; ++k, ++temp_index) {
                    totals[k] += *temp_index * percent;
                }
            }
            
            /// this is for the pixels in the body
            const float* temp0 = src + lowx_int + components + (lowy_int + 1) * rowSize;
            const float* temp;
            
            for (int m = lowy_int + 1; m < highy_int; ++m) {
                temp = temp0;
                for(int l = lowx_int + 1; l < highx_int; ++l) {
                    int k;
                    const float *temp_index;
                    
                    for (k = 0, temp_index = temp; k < components;++k, ++temp_index) {
                        totals[k] += *temp_index;
                    }
                    temp += components;
                }
                temp0 += rowSize;
            }
            
            int outindex = (x + (y * dstRod.width())) * components;
            for (int k = 0; k < components; ++k) {
                dst[outindex + k] = totals[k] / area;
            }
            lowx_int = highx_int;
            lowx_float = highx_float;
            highx_int += convx_int;
            highx_float += convx_float;
            if (highx_float > 1) {
                highx_float -= 1.0;
                ++highx_int;
            }
        }
        lowy_int = highy_int;
        lowy_float = highy_float;
        highy_int += convy_int;
        highy_float += convy_float;
        if (highy_float > 1) {
            highy_float -= 1.0;
            ++highy_int;
        }
    }
}

static RectI nextRectLevel(const RectI& r) {
    RectI ret = r;
    ret.x1 /= 2;
    ret.y1 /= 2;
    ret.x2 /= 2;
    ret.y2 /= 2;
    return ret;
}

void Image::buildMipMapLevel(Natron::Image* output,const RectI& roi,unsigned int level) const
{
    ///The output image data window
    const RectI& dstRoD = output->getPixelRoD();

    RectI roi_rounded = roi.roundPowerOfTwoLargestEnclosed(level);
    
    ///The last mip map level we will make with closestPo2
    RectI lastLevelRoI = roi_rounded.downscalePowerOfTwo(level);
    
    ///The output image must contain the last level roi
    assert(dstRoD.contains(lastLevelRoI));
    
    assert(output->getComponents() == getComponents());

    if (level == 0) {
        ///Just copy the roi and return
        output->copy(*this, roi);
        return;
    }

    const Natron::Image* srcImg = this;
    Natron::Image* dstImg = NULL;
    bool mustFreeSrc = false;
    
    ///Build all the mipmap levels until we reach the one we are interested in
    for (unsigned int i = 0; i < level; ++i) {
        
        ///Halve the closestPo2 rect
        RectI halvedRoI = nextRectLevel(roi_rounded);
        
        ///Allocate an image with half the size of the source image
        dstImg = new Natron::Image(getComponents(),halvedRoI,0);
        
        ///Half the source image into dstImg.
        ///We pass the closestPo2 roi which might not be the entire size of the source image
        ///If the source image'sroi was originally a po2.
        srcImg->halveRoI(roi_rounded, dstImg);
        
        ///Clean-up, we should use shared_ptrs for safety
        if (mustFreeSrc) {
            delete srcImg;
        }
        
        ///Switch for next pass
        roi_rounded = halvedRoI;
        srcImg = dstImg;
        mustFreeSrc = true;
    }
    
    assert(srcImg->getPixelRoD() == lastLevelRoI);
    
    ///Finally copy the last mipmap level into output.
    output->copy(*srcImg,srcImg->getPixelRoD());
    
    ///Clean-up, we should use shared_ptrs for safety
    if (mustFreeSrc) {
        delete srcImg;
    }
}


double
Image::getScaleFromMipMapLevel(unsigned int level)
{
    return 1./(1<<level);
}

#ifndef M_LN2
#define M_LN2       0.693147180559945309417232121458176568  /* loge(2)        */
#endif
unsigned int
Image::getLevelFromScale(double s)
{
    assert(0. < s && s <= 1.);
    int retval = -std::floor(std::log(s)/M_LN2 + 0.5);
    assert(retval >= 0);
    return retval;
}

void Image::clearBitmap()
{
    _bitmap.clear();
}<|MERGE_RESOLUTION|>--- conflicted
+++ resolved
@@ -476,7 +476,6 @@
     assert(getComponents() == output->getComponents());
     
     int components = getElementsCountForComponents(getComponents());
-<<<<<<< HEAD
 
     RectI srcRoi = roi.roundPowerOfTwoLargestEnclosed(1);
     RectI dstRoi = srcRoi.downscalePowerOfTwo(1);
@@ -495,8 +494,8 @@
     assert(srcRoi.width() == dstRoi.width()*2);
     assert(srcRoi.height() == dstRoi.height()*2);
 
-    int srcWidth = srcRoi.width();
-    int srcHeight = srcRoi.height();
+    //int srcWidth = srcRoi.width();
+    //int srcHeight = srcRoi.height();
     int dstWidth = dstRoi.width();
     int dstHeight = dstRoi.height();
     const float* src = pixelAt(srcRoi.x1, srcRoi.y1);
@@ -521,20 +520,6 @@
             assert(src == pixelAt(srcRoi.x1+2*x, srcRoi.y1+2*y));
             for (int k = 0; k < components; ++k, ++dst, ++src) {
                 *dst = (*src +
-=======
-    
-    const float* src = pixelAt(roi.x1, roi.y1);
-    float* dst = output->pixelAt(outputPixelRoD.x1, outputPixelRoD.y1);
-    
-    int rowSize = pixelRoD.width() * components;
-    
-    int padding = rowSize - (width * components);
-    
-    for (int y = 0; y < outputPixelRoD.height(); ++y) {
-        for (int x = 0; x < outputPixelRoD.width(); ++x) {
-            for (int k = 0; k < components; ++k) {
-                *dst++ =  (*src +
->>>>>>> 1d1d26c3
                         *(src + components) +
                         *(src + srcRowSize) +
                         *(src + srcRowSize  + components)) / 4;
