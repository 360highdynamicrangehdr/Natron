/* ***** BEGIN LICENSE BLOCK *****
 * This file is part of Natron <http://www.natron.fr/>,
 * Copyright (C) 2013-2017 INRIA and Alexandre Gauthier-Foichat
 *
 * Natron is free software: you can redistribute it and/or modify
 * it under the terms of the GNU General Public License as published by
 * the Free Software Foundation; either version 2 of the License, or
 * (at your option) any later version.
 *
 * Natron is distributed in the hope that it will be useful,
 * but WITHOUT ANY WARRANTY; without even the implied warranty of
 * MERCHANTABILITY or FITNESS FOR A PARTICULAR PURPOSE.  See the
 * GNU General Public License for more details.
 *
 * You should have received a copy of the GNU General Public License
 * along with Natron.  If not, see <http://www.gnu.org/licenses/gpl-2.0.html>
 * ***** END LICENSE BLOCK ***** */

#ifndef ROTOSHAPERENDERCAIRO_H
#define ROTOSHAPERENDERCAIRO_H

// ***** BEGIN PYTHON BLOCK *****
// from <https://docs.python.org/3/c-api/intro.html#include-files>:
// "Since Python may define some pre-processor definitions which affect the standard headers on some systems, you must include Python.h before any standard headers are included."
#include <Python.h>
// ***** END PYTHON BLOCK *****

#include "Global/Macros.h"

#include <list>

#ifdef ROTO_SHAPE_RENDER_ENABLE_CAIRO

#include "Global/GlobalDefines.h"

#include "Engine/Color.h"
#include "Engine/RotoBezierTriangulation.h"

#include "Engine/EngineFwd.h"

NATRON_NAMESPACE_ENTER;

class RotoShapeRenderCairo
{
public:
    
    RotoShapeRenderCairo()
    {

    }

    static QString getCairoVersion();

    /**
     * @brief Small RAII class that properly destroys the cairo image upon destruction
     **/
    class CairoImageWrapper
    {
    public:

        CairoImageWrapper()
        : cairoImg(0)
        , ctx(0)
        {
        }

        CairoImageWrapper(cairo_surface_t* img,
                          cairo_t* context)
        : cairoImg(img)
        , ctx(context)
        {
        }

        ~CairoImageWrapper();
        
        cairo_surface_t* cairoImg;
        cairo_t* ctx;
    };

    /**
     * @brief Low level: render a dot with feather given parameters onto the cairo image
     **/
    static void renderDot_cairo(cairo_t* cr,
                                std::vector<cairo_pattern_t*>* dotPatterns,
                                const Point &center,
                                double internalDotRadiusX,
                                double internalDotRadiusY,
                                double externalDotRadiusX,
                                double externalDotRadiusY,
                                double pressure,
                                bool doBuildUp,
                                const std::vector<std::pair<double, double> >& opacityStops,
                                double opacity);

    /**
     * @brief High level: Allocates a cairo image and calls renderDot_cairo
     **/
    static bool allocateAndRenderSingleDotStroke_cairo(double brushSizePixelX, double brushSizePixelY, double brushHardness, double alpha, CairoImageWrapper& wrapper);
    
    /**
     * @brief Low-level: used to apply a pattern and destroy it
     **/
    static void applyAndDestroyMask(cairo_t* cr, cairo_pattern_t* mesh);

    /**
     * @brief High level: split a closed bezier represented by a list of control points into coons patchs
     **/
    static void bezulate(TimeValue time, const BezierCPs& cps, std::list<BezierCPs>* patches);

    /**
     * @brief Low level: renders the given stroke item into the cairo image
     **/
    static void renderStroke_cairo(cairo_t* cr,
                                   std::vector<cairo_pattern_t*>& dotPatterns,
                                   const std::list<std::list<std::pair<Point, double> > >& strokes,
                                   const double distToNextIn,
                                   const Point& lastCenterPointIn,
                                   const RotoDrawableItemPtr& stroke,
                                   bool doBuildup,
                                   double opacity,
                                   TimeValue time,
                                   ViewIdx view,
                                   const RenderScale& scale,
                                   double* distToNextOut,
                                   Point* lastCenterPoint);

    /**
     * @brief Low level: renders the given bezier with motion blur onto the given cairo image
     **/
    static void renderBezier_cairo(cairo_t* cr, const BezierPtr& bezier, double opacity, TimeValue time, ViewIdx view, const RenderScale& scale);

    /**
     * @brief Low level: renders the given bezier feather onto the given mesh pattern. This uses the old algorithm which does not use triangulation.
     **/
<<<<<<< HEAD
    static void renderFeather_old_cairo(const BezierPtr& bezier, TimeValue time, ViewIdx view, const RenderScale& scale, double shapeColor[3], double opacity, double featherDist_pixelsX, double featherDist_pixelsY, double fallOff, cairo_pattern_t * mesh);
=======
    static void renderFeather_old_cairo(const BezierPtr& bezier, double time, ViewIdx view, unsigned int mipmapLevel, const ColorRgbaD& shapeColor, double opacity, double featherDist, double fallOff, cairo_pattern_t * mesh);
>>>>>>> 6bc91b65

    /**
    * @brief Low level: renders the given internal bezier shape onto the given mesh pattern. This uses the old algorithm which does not use triangulation.
    **/
<<<<<<< HEAD
    static void renderInternalShape_old_cairo(TimeValue time, const RenderScale& scale, double shapeColor[3], double opacity, const Transform::Matrix3x3 & transform, cairo_t * cr, cairo_pattern_t * mesh, const BezierCPs &cps);
=======
    static void renderInternalShape_old_cairo(double time, unsigned int mipmapLevel, const ColorRgbaD& shapeColor, double opacity, const Transform::Matrix3x3 & transform, cairo_t * cr, cairo_pattern_t * mesh, const BezierCPs &cps);
>>>>>>> 6bc91b65

    /**
     * @brief Low level: renders the given bezier feather onto the given mesh pattern. This uses the new algorithm which does use triangulation.
     **/
    static void renderFeather_cairo(const RotoBezierTriangulation::PolygonData& inArgs, const ColorRgbaD& shapeColor,  double fallOff, cairo_pattern_t * mesh);

    /**
     * @brief Low level: renders the given internal bezier shape onto the given mesh pattern. This uses the new algorithm which does use triangulation.
     **/
    static void renderInternalShape_cairo(const RotoBezierTriangulation::PolygonData& inArgs,
                                          const ColorRgbaD& shapeColor,
                                          cairo_pattern_t * mesh);


    /**
     * @brief High level: renders the given roto item into the supplied image.
     **/
    static void renderMaskInternal_cairo(const RotoDrawableItemPtr& rotoItem,
                                         const RectI & roi,
                                         const ImageComponents& components,
                                         const TimeValue time,
                                         ViewIdx view,
                                         const RangeD& shutterRange,
                                         int nDivisions,
                                         const RenderScale& scale,
                                         const bool isDuringPainting,
                                         const double distToNextIn,
                                         const Point& lastCenterPointIn,
                                         const ImagePtr &dstImage,
                                         double* distToNextOut,
                                         Point* lastCenterPointOut);


    static bool renderSmear_cairo(TimeValue time,
                                  ViewIdx view,
                                  const RenderScale& scale,
                                  const RotoStrokeItemPtr& rotoItem,
                                  const RectI& roi,
                                  const ImagePtr& dstImage,
                                  const double distToNextIn,
                                  const Point& lastCenterPointIn,
                                  double* distToNextOut,
                                  Point* lastCenterPointOut);

    static void purgeCaches_cairo_internal(std::vector<cairo_pattern_t*>& cache);

    static void purgeCaches_cairo(const RotoDrawableItemPtr& rotoItem);
    
};


NATRON_NAMESPACE_EXIT;

#endif //ROTO_SHAPE_RENDER_ENABLE_CAIRO

#endif // ROTOSHAPERENDERCAIRO_H<|MERGE_RESOLUTION|>--- conflicted
+++ resolved
@@ -132,20 +132,14 @@
     /**
      * @brief Low level: renders the given bezier feather onto the given mesh pattern. This uses the old algorithm which does not use triangulation.
      **/
-<<<<<<< HEAD
-    static void renderFeather_old_cairo(const BezierPtr& bezier, TimeValue time, ViewIdx view, const RenderScale& scale, double shapeColor[3], double opacity, double featherDist_pixelsX, double featherDist_pixelsY, double fallOff, cairo_pattern_t * mesh);
-=======
-    static void renderFeather_old_cairo(const BezierPtr& bezier, double time, ViewIdx view, unsigned int mipmapLevel, const ColorRgbaD& shapeColor, double opacity, double featherDist, double fallOff, cairo_pattern_t * mesh);
->>>>>>> 6bc91b65
+    static void renderFeather_old_cairo(const BezierPtr& bezier, TimeValue time, ViewIdx view, const RenderScale& scale, const ColorRgbaD& shapeColor, double opacity, double featherDist_pixelsX, double featherDist_pixelsY, double fallOff, cairo_pattern_t * mesh);
+
 
     /**
     * @brief Low level: renders the given internal bezier shape onto the given mesh pattern. This uses the old algorithm which does not use triangulation.
     **/
-<<<<<<< HEAD
-    static void renderInternalShape_old_cairo(TimeValue time, const RenderScale& scale, double shapeColor[3], double opacity, const Transform::Matrix3x3 & transform, cairo_t * cr, cairo_pattern_t * mesh, const BezierCPs &cps);
-=======
-    static void renderInternalShape_old_cairo(double time, unsigned int mipmapLevel, const ColorRgbaD& shapeColor, double opacity, const Transform::Matrix3x3 & transform, cairo_t * cr, cairo_pattern_t * mesh, const BezierCPs &cps);
->>>>>>> 6bc91b65
+    static void renderInternalShape_old_cairo(TimeValue time, const RenderScale& scale, const ColorRgbaD& shapeColor, double opacity, const Transform::Matrix3x3 & transform, cairo_t * cr, cairo_pattern_t * mesh, const BezierCPs &cps);
+
 
     /**
      * @brief Low level: renders the given bezier feather onto the given mesh pattern. This uses the new algorithm which does use triangulation.
