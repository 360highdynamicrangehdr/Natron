--- conflicted
+++ resolved
@@ -50,6 +50,8 @@
     Q_DECLARE_TR_FUNCTIONS(KnobWidgetDnD)
 
     friend boost::shared_ptr<KnobWidgetDnD> boost::make_shared<KnobWidgetDnD>(const boost::shared_ptr<Natron::KnobGui> &, int &, QWidget *&);
+    friend boost::shared_ptr<KnobWidgetDnD> boost::make_shared<Natron::KnobWidgetDnD>(const boost::shared_ptr<Natron::KnobGui> &, Natron::DimSpec &, Natron::ViewSetSpec &, QWidget *&);
+    
     // used by boost::make_shared
     KnobWidgetDnD(const KnobGuiPtr& knob,
                   DimSpec dimension,
@@ -64,11 +66,7 @@
                                                    ViewSetSpec view,
                                                    QWidget* widget)
     {
-<<<<<<< HEAD
-        return boost::shared_ptr<KnobWidgetDnD>(new KnobWidgetDnD(knob, dimension, view, widget));
-=======
-        return boost::make_shared<KnobWidgetDnD>(knob, dimension, widget);
->>>>>>> dc0a9357
+        return boost::make_shared<KnobWidgetDnD>(knob, dimension, view, widget);
     }
     
 
