/* ***** BEGIN LICENSE BLOCK *****
 * This file is part of Natron <http://www.natron.fr/>,
 * Copyright (C) 2013-2017 INRIA and Alexandre Gauthier-Foichat
 *
 * Natron is free software: you can redistribute it and/or modify
 * it under the terms of the GNU General Public License as published by
 * the Free Software Foundation; either version 2 of the License, or
 * (at your option) any later version.
 *
 * Natron is distributed in the hope that it will be useful,
 * but WITHOUT ANY WARRANTY; without even the implied warranty of
 * MERCHANTABILITY or FITNESS FOR A PARTICULAR PURPOSE.  See the
 * GNU General Public License for more details.
 *
 * You should have received a copy of the GNU General Public License
 * along with Natron.  If not, see <http://www.gnu.org/licenses/gpl-2.0.html>
 * ***** END LICENSE BLOCK ***** */

// ***** BEGIN PYTHON BLOCK *****
// from <https://docs.python.org/3/c-api/intro.html#include-files>:
// "Since Python may define some pre-processor definitions which affect the standard headers on some systems, you must include Python.h before any standard headers are included."
#include <Python.h>
// ***** END PYTHON BLOCK *****

#include "EffectInstance.h"
#include "EffectInstancePrivate.h"

#include <map>
#include <sstream> // stringstream
#include <algorithm> // min, max
#include <fstream>
#include <bitset>
#include <cassert>
#include <stdexcept>
#include <sstream> // stringstream

#if !defined(SBK_RUN) && !defined(Q_MOC_RUN)
GCC_DIAG_UNUSED_LOCAL_TYPEDEFS_OFF
// /usr/local/include/boost/bind/arg.hpp:37:9: warning: unused typedef 'boost_static_assert_typedef_37' [-Wunused-local-typedef]
#include <boost/bind.hpp>
#include <boost/algorithm/string/predicate.hpp>
#include <boost/scoped_ptr.hpp>
GCC_DIAG_UNUSED_LOCAL_TYPEDEFS_ON
#endif

#include <QtCore/QReadWriteLock>
#include <QtCore/QCoreApplication>
#include <QtConcurrentMap> // QtCore on Qt4, QtConcurrent on Qt5
#include <QtConcurrentRun> // QtCore on Qt4, QtConcurrent on Qt5

#include "Global/QtCompat.h"

#include "Engine/AppInstance.h"
#include "Engine/AppManager.h"
#include "Engine/EffectOpenGLContextData.h"
#include "Engine/Cache.h"
#include "Engine/EffectInstanceActionResults.h"
#include "Engine/EffectInstanceTLSData.h"
#include "Engine/Image.h"
#include "Engine/Hash64.h"
#include "Engine/KnobFile.h"
#include "Engine/KnobTypes.h"
#include "Engine/Log.h"
#include "Engine/MemoryInfo.h" // printAsRAM
#include "Engine/Node.h"
#include "Engine/OfxEffectInstance.h"
#include "Engine/OfxOverlayInteract.h"
#include "Engine/OfxImageEffectInstance.h"
#include "Engine/GPUContextPool.h"
#include "Engine/OSGLContext.h"
#include "Engine/GroupInput.h"
#include "Engine/OutputSchedulerThread.h"
#include "Engine/PluginMemory.h"
#include "Engine/Project.h"
#include "Engine/RenderStats.h"
#include "Engine/RotoDrawableItem.h"
#include "Engine/RotoStrokeItem.h"
#include "Engine/ReadNode.h"
#include "Engine/Settings.h"
#include "Engine/Timer.h"
#include "Engine/TreeRender.h"
#include "Engine/Transform.h"
#include "Engine/UndoCommand.h"
#include "Engine/ViewIdx.h"
#include "Engine/ViewerInstance.h"


NATRON_NAMESPACE_ENTER;


EffectInstance::EffectInstance(const NodePtr& node)
    : NamedKnobHolder( node ? node->getApp() : AppInstancePtr() )
    , _node(node)
    , _imp( new Implementation(this) )
{
  
}

EffectInstance::EffectInstance(const EffectInstancePtr& other, const FrameViewRenderKey& key)
    : NamedKnobHolder(other, key)
    , _node( other->getNode() )
    , _imp( new Implementation(this, *other->_imp) )
{
}

EffectInstance::~EffectInstance()
{
}

bool
EffectInstance::isDraftRenderSupported() const {
    return false;
}

KnobHolderPtr
EffectInstance::createRenderCopy(const FrameViewRenderKey& key) const
{
    EffectRenderCloneBuilder createFunc = (EffectRenderCloneBuilder)getNode()->getPlugin()->getPropertyUnsafe<void*>(kNatronPluginPropCreateRenderCloneFunc);
    assert(createFunc);
    if (!createFunc) {
        throw std::invalid_argument("EffectInstance::createRenderCopy: No kNatronPluginPropCreateRenderCloneFunc property set on plug-in!");
    }

    // A node group is never cloned since its not part of the render tree
    if (dynamic_cast<const NodeGroup*>(this)) {
        return boost::const_pointer_cast<EffectInstance>(shared_from_this());
    }
    EffectInstancePtr clone = createFunc(boost::const_pointer_cast<EffectInstance>(shared_from_this()), key);


    // Make a copy of the main instance input locally so the state of the graph does not change throughout the render
    int nInputs = getMaxInputCount();
<<<<<<< HEAD


    clone->_imp->renderData->mainInstanceInputs.resize(nInputs);
    clone->_imp->renderData->renderInputs.resize(nInputs);

    FrameViewPair p = {key.time, key.view};
    for (int i = 0; i < nInputs; ++i) {
       
        EffectInstancePtr mainInstanceInput = getInputMainInstance(i);
        clone->_imp->renderData->mainInstanceInputs[i] = mainInstanceInput;
        if (mainInstanceInput) {
            EffectInstancePtr inputClone = toEffectInstance(mainInstanceInput->createRenderClone(key));
            clone->_imp->renderData->renderInputs[i][p] = inputClone;

=======

  
    clone->_imp->renderData->mainInstanceInputs.resize(nInputs);
    clone->_imp->renderData->renderInputs.resize(nInputs);

    FrameViewPair p = {key.time, key.view};
    for (int i = 0; i < nInputs; ++i) {
       
        EffectInstancePtr mainInstanceInput = getInputMainInstance(i);
        clone->_imp->renderData->mainInstanceInputs[i] = mainInstanceInput;
        if (mainInstanceInput) {
            EffectInstancePtr inputClone = toEffectInstance(mainInstanceInput->createRenderClone(key));
            clone->_imp->renderData->renderInputs[i][p] = inputClone;
>>>>>>> 9adda032
        }
    }

    return clone;
}

RenderEngine*
EffectInstance::createRenderEngine()
{
    return new RenderEngine(getNode());
}


void
EffectInstance::appendToHash(const ComputeHashArgs& args, Hash64* hash)
{
    NodePtr node = getNode();

    // Append the plug-in ID in case for there is a coincidence of all parameter values (and ordering!) between 2 plug-ins
    Hash64::appendQString(QString::fromUtf8(node->getPluginID().c_str()), hash);

    // Also append the project knobs to the hash. Their hash will only change when the project properties have been invalidated
    U64 projectHash = getApp()->getProject()->computeHash(args);
    hash->append(projectHash);

    // Append all knobs hash
    KnobHolder::appendToHash(args, hash);

    GetFramesNeededResultsPtr framesNeededResults;


    // Append input hash for each frames needed.
    if (args.hashType != HashableObject::eComputeHashTypeTimeViewVariant) {
        // We don't need to be frame varying for the hash, just append the hash of the inputs at the current time
        int nInputs = getMaxInputCount();
        for (int i = 0; i < nInputs; ++i) {
            EffectInstancePtr input = getInputRenderEffectAtAnyTimeView(i);
            if (!input) {
                hash->append(0);
            } else {
                U64 inputHash = input->computeHash(args);
                hash->append(inputHash);
            }
        }
    } else {
        // We must add the input hash at the frames needed because a node may depend on a value at a different frame

        if (isFrameVarying()) {
            hash->append((double)roundImageTimeToEpsilon(args.time));
        }
        if (isViewInvariant() == eViewInvarianceAllViewsVariant) {
            hash->append((int)args.view);
        }

        ActionRetCodeEnum stat = getFramesNeeded_public(args.time, args.view, &framesNeededResults);

        FramesNeededMap framesNeeded;
        if (!isFailureRetCode(stat)) {
            framesNeededResults->getFramesNeeded(&framesNeeded);
        }
        for (FramesNeededMap::const_iterator it = framesNeeded.begin(); it != framesNeeded.end(); ++it) {

            // For all views requested in input
            for (FrameRangesMap::const_iterator viewIt = it->second.begin(); viewIt != it->second.end(); ++viewIt) {

                // For all ranges in this view
                for (U32 range = 0; range < viewIt->second.size(); ++range) {

                    // For all frames in the range
                    for (double f = viewIt->second[range].min; f <= viewIt->second[range].max; f += 1.) {

                        ComputeHashArgs inputArgs = args;
                        inputArgs.time = TimeValue(f);
                        inputArgs.view = viewIt->first;

                        EffectInstancePtr inputEffect = getInputRenderEffect(it->first, inputArgs.time, inputArgs.view);
                        if (!inputEffect) {
                            continue;
                        }

                        U64 inputHash = inputEffect->computeHash(inputArgs);
                        
                        // Append the input hash
                        hash->append(inputHash);
                    }
                }
                
            }
        }
    } // args.hashType != HashableObject::eComputeHashTypeTimeViewVariant

    // Also append the disabled state of the node. This is useful because the knob disabled itself is not enough: if the node is not disabled
    // but inside a disabled group, it is considered disabled but yet has the same hash than when not disabled.
    bool disabled = isNodeDisabledForFrame(args.time, args.view);
    hash->append(disabled);

    hash->computeHash();
<<<<<<< HEAD

    U64 hashValue = hash->value();

    // If we used getFramesNeeded, cache it now if possible
    if (framesNeededResults) {
        GetFramesNeededKeyPtr cacheKey;
        cacheKey.reset(new GetFramesNeededKey(hashValue, getNode()->getPluginID()));


=======

    U64 hashValue = hash->value();

    // If we used getFramesNeeded, cache it now if possible
    if (framesNeededResults) {
        GetFramesNeededKeyPtr cacheKey;
        cacheKey.reset(new GetFramesNeededKey(hashValue, getNode()->getPluginID()));


>>>>>>> 9adda032
        CacheEntryLockerBasePtr cacheAccess = appPTR->getGeneralPurposeCache()->get(framesNeededResults);
        
        CacheEntryLockerBase::CacheEntryStatusEnum cacheStatus = cacheAccess->getStatus();
        if (cacheStatus == CacheEntryLockerBase::eCacheEntryStatusMustCompute) {
            cacheAccess->insertInCache();
        }
    }


} // appendToHash

bool
EffectInstance::invalidateHashCacheRecursive(const bool recurse, std::set<HashableObject*>* invalidatedObjects)
{
    // Clear hash on this node
#if 0
    if (!HashableObject::invalidateHashCacheInternal(invalidatedObjects)) {
        return false;
    }
#endif
    HashableObject::invalidateHashCacheInternal(invalidatedObjects);

    // For a group, also invalidate the hash of all its nodes
    NodeGroup* isGroup = dynamic_cast<NodeGroup*>(this);
    if (isGroup) {
        NodesList groupNodes = isGroup->getNodes();
        for (NodesList::const_iterator it = groupNodes.begin(); it!=groupNodes.end(); ++it) {
            EffectInstancePtr subNodeEffect = (*it)->getEffectInstance();
            if (!subNodeEffect) {
                continue;
            }
            // Do not recurse on outputs, since we iterate on all nodes in the group
            subNodeEffect->invalidateHashCacheRecursive(false /*recurse*/, invalidatedObjects);
        }
    }

    if (recurse) {
        NodesList outputs;
        getNode()->getOutputsWithGroupRedirection(outputs);
        for (NodesList::const_iterator it = outputs.begin(); it != outputs.end(); ++it) {
            const NodePtr& outputNode = *it;
            if (!outputNode) {
                continue;
            }
            outputNode->getEffectInstance()->invalidateHashCacheRecursive(recurse, invalidatedObjects);
        }
    }
    return true;
} // invalidateHashCacheImplementation

bool
EffectInstance::invalidateHashCacheInternal(std::set<HashableObject*>* invalidatedObjects)
{
    return invalidateHashCacheRecursive(true /*recurse*/, invalidatedObjects);
}

void
EffectInstance::refreshMetadaWarnings(const NodeMetadata &metadata)
{
    assert(QThread::currentThread() == qApp->thread());

    int nInputs = getMaxInputCount();

    QString bitDepthWarning = tr("This nodes converts higher bit depths images from its inputs to a lower bitdepth image. As "
                                 "a result of this process, the quality of the images is degraded. The following conversions are done:\n");
    bool setBitDepthWarning = false;
    const bool multipleClipDepths = supportsMultipleClipDepths();
    const bool multipleClipPARs = supportsMultipleClipPARs();
    const bool multipleClipFPSs = supportsMultipleClipFPSs();
    std::vector<EffectInstancePtr> inputs(nInputs);
    for (int i = 0; i < nInputs; ++i) {
        inputs[i] = getInputMainInstance(i);
    }


    ImageBitDepthEnum outputDepth = metadata.getBitDepth(-1);
    double outputPAR = metadata.getPixelAspectRatio(-1);
    bool outputFrameRateSet = false;
    double outputFrameRate = metadata.getOutputFrameRate();
    bool mustWarnFPS = false;
    bool mustWarnPAR = false;

    int nbConnectedInputs = 0;
    for (int i = 0; i < nInputs; ++i) {
        //Check that the bitdepths are all the same if the plug-in doesn't support multiple depths
        if ( !multipleClipDepths && (metadata.getBitDepth(i) != outputDepth) ) {
        }

        const double pixelAspect = metadata.getPixelAspectRatio(i);

        if (!multipleClipPARs) {
            if (pixelAspect != outputPAR) {
                mustWarnPAR = true;
            }
        }

        if (!inputs[i]) {
            continue;
        }

        ++nbConnectedInputs;
<<<<<<< HEAD

        const double fps = inputs[i]->getFrameRate();

=======

        const double fps = inputs[i]->getFrameRate();

>>>>>>> 9adda032


        if (!multipleClipFPSs) {
            if (!outputFrameRateSet) {
                outputFrameRate = fps;
                outputFrameRateSet = true;
            } else if (std::abs(outputFrameRate - fps) > 0.01) {
                // We have several inputs with different frame rates
                mustWarnFPS = true;
            }
        }


        ImageBitDepthEnum inputOutputDepth = inputs[i]->getBitDepth(-1);

        //If the bit-depth conversion will be lossy, warn the user
        if ( Image::isBitDepthConversionLossy( inputOutputDepth, metadata.getBitDepth(i) ) ) {
            bitDepthWarning.append( QString::fromUtf8( inputs[i]->getNode()->getLabel_mt_safe().c_str() ) );
            bitDepthWarning.append( QString::fromUtf8(" (") + QString::fromUtf8( Image::getDepthString(inputOutputDepth).c_str() ) + QChar::fromLatin1(')') );
            bitDepthWarning.append( QString::fromUtf8(" ----> ") );
            bitDepthWarning.append( QString::fromUtf8( getNode()->getLabel_mt_safe().c_str() ) );
            bitDepthWarning.append( QString::fromUtf8(" (") + QString::fromUtf8( Image::getDepthString( metadata.getBitDepth(i) ).c_str() ) + QChar::fromLatin1(')') );
            bitDepthWarning.append( QChar::fromLatin1('\n') );
            setBitDepthWarning = true;
        }


        if ( !multipleClipPARs && (pixelAspect != outputPAR) ) {
            qDebug() << getScriptName_mt_safe().c_str() << ": The input " << inputs[i]->getScriptName_mt_safe().c_str()
            << ") has a pixel aspect ratio (" << metadata.getPixelAspectRatio(i)
            << ") different than the output clip (" << outputPAR << ") but it doesn't support multiple clips PAR. "
            << "This should have been handled earlier before connecting the nodes, @see Node::canConnectInput.";
        }
    }

    std::map<Node::StreamWarningEnum, QString> warnings;
    if (setBitDepthWarning) {
        warnings[Node::eStreamWarningBitdepth] = bitDepthWarning;
    } else {
        warnings[Node::eStreamWarningBitdepth] = QString();
    }

    if (mustWarnFPS && nbConnectedInputs > 1) {
        QString fpsWarning = tr("One or multiple inputs have a frame rate different of the output. "
                                "It is not handled correctly by this node. To remove this warning make sure all inputs have "
                                "the same frame-rate, either by adjusting project settings or the upstream Read node.");
        warnings[Node::eStreamWarningFrameRate] = fpsWarning;
    } else {
        warnings[Node::eStreamWarningFrameRate] = QString();
    }

    if (mustWarnPAR && nbConnectedInputs > 1) {
        QString parWarnings = tr("One or multiple input have a pixel aspect ratio different of the output. It is not "
                                 "handled correctly by this node and may yield unwanted results. Please adjust the "
                                 "pixel aspect ratios of the inputs so that they match by using a Reformat node.");
        warnings[Node::eStreamWarningPixelAspectRatio] = parWarnings;
    } else {
        warnings[Node::eStreamWarningPixelAspectRatio] = QString();
    }
    
    
    getNode()->setStreamWarnings(warnings);
} // refreshMetadaWarnings


bool
EffectInstance::shouldCacheOutput(bool isFrameVaryingOrAnimated,
                                  int visitsCount) const
{
    if (visitsCount > 1) {
        // The node is referenced multiple times by getFramesNeeded of downstream nodes, cache it
        return true;
    }

    NodePtr node = getNode();

    std::list<NodeWPtr> outputs;
    node->getOutputs_mt_safe(outputs);
    std::size_t nOutputNodes = outputs.size();

    if (nOutputNodes == 0) {
        // outputs == 0, never cache, unless explicitly set or rotopaint internal node
        RotoDrawableItemPtr attachedStroke = getAttachedRotoItem();

        return isForceCachingEnabled() || appPTR->isAggressiveCachingEnabled() ||
        ( attachedStroke && attachedStroke->getModel()->getNode()->isSettingsPanelVisible() );

    } else if (nOutputNodes > 1) {
        return true;
    }

    NodePtr output = outputs.front().lock();

    if (!isFrameVaryingOrAnimated) {
        // This image never changes, cache it once.
        return true;
    }
    if ( output->isSettingsPanelVisible() ) {
        // Output node has panel opened, meaning the user is likely to be heavily editing
        // that output node, hence requesting this node a lot. Cache it.
        return true;
    }
    if ( getCurrentTemporalImageAccess() ) {
        // Very heavy to compute since many frames are fetched upstream. Cache it.
        return true;
    }
   
    if ( isForceCachingEnabled() ) {
        // Users wants it cached
        return true;
    }

    NodeGroupPtr parentIsGroup = toNodeGroup( node->getGroup() );
    if ( parentIsGroup && parentIsGroup->isForceCachingEnabled() && (parentIsGroup->getOutputNodeInput() == node) ) {
        // If the parent node is a group and it has its force caching enabled, cache the output of the Group Output's node input.
        return true;
    }

    if ( appPTR->isAggressiveCachingEnabled() ) {
        ///Users wants all nodes cached
        return true;
    }

    if ( node->isPreviewEnabled() && !appPTR->isBackground() ) {
        // The node has a preview, meaning the image will be computed several times between previews & actual renders. Cache it.
        return true;
    }

    if ( isDuringPaintStrokeCreation() ) {
        // When painting we must always cache
        return true;
    }

    RotoDrawableItemPtr attachedStroke = getAttachedRotoItem();
    if ( attachedStroke && attachedStroke->getModel()->getNode()->isSettingsPanelVisible() ) {
        // Internal RotoPaint tree and the Roto node has its settings panel opened, cache it.
        return true;
    }

    return false;
} // shouldCacheOutput

const std::string &
EffectInstance::getScriptName() const
{
    return getNode()->getScriptName();
}

std::string
EffectInstance::getScriptName_mt_safe() const
{
    return getNode()->getScriptName_mt_safe();
}

int
EffectInstance::getRenderViewsCount() const
{
    return getApp()->getProject()->getProjectViewsCount();
}

bool
EffectInstance::hasOutputConnected() const
{
    return getNode()->hasOutputConnected();
}

EffectInstancePtr
EffectInstance::getInputMainInstance(int n) const
{
    if (_imp->renderData) {
        if (n < 0 || n >= (int)_imp->renderData->mainInstanceInputs.size()) {
            return EffectInstancePtr();
        }
        return _imp->renderData->mainInstanceInputs[n].lock();
    } else {
        NodePtr inputNode = getNode()->getInput(n);
        if (inputNode) {
            return inputNode->getEffectInstance();
        }
<<<<<<< HEAD

        return EffectInstancePtr();
    }
}

=======

        return EffectInstancePtr();
    }
}

>>>>>>> 9adda032
EffectInstancePtr
EffectInstance::getInputRenderEffect(int n, TimeValue time, ViewIdx view) const
{
    if (!isRenderClone()) {
        return getInputMainInstance(n);
<<<<<<< HEAD
    }
    if (n < 0 || n >= (int)_imp->renderData->renderInputs.size()) {
        return EffectInstancePtr();
    }
    FrameViewPair p = {time, view};
    const FrameViewEffectMap& effectsMap = _imp->renderData->renderInputs[n];
    FrameViewEffectMap::const_iterator found = effectsMap.find(p);
    if (found == effectsMap.end()) {
        return _imp->renderData->mainInstanceInputs[n].lock();
    }
=======
    }
    if (n < 0 || n >= (int)_imp->renderData->renderInputs.size()) {
        return EffectInstancePtr();
    }
    FrameViewPair p = {time, view};
    const FrameViewEffectMap& effectsMap = _imp->renderData->renderInputs[n];
    FrameViewEffectMap::const_iterator found = effectsMap.find(p);
    if (found == effectsMap.end()) {
        return _imp->renderData->mainInstanceInputs[n].lock();
    }
>>>>>>> 9adda032
    return found->second.lock();
}

EffectInstancePtr
EffectInstance::getInputRenderEffectAtAnyTimeView(int n) const
{
    if (!isRenderClone()) {
        return getInputMainInstance(n);
    }
    if (n < 0 || n >= (int)_imp->renderData->renderInputs.size()) {
        return EffectInstancePtr();
    }
    if (_imp->renderData->renderInputs[n].empty()) {
        EffectInstancePtr mainInstanceInput = _imp->renderData->mainInstanceInputs[n].lock();
        return mainInstanceInput;
    } else {
        return _imp->renderData->renderInputs[n].begin()->second.lock();
    }
}


std::string
EffectInstance::getInputLabel(int inputNb) const
{
    std::string out;

    out.append( 1, (char)(inputNb + 65) );

    return out;
}

void
EffectInstance::onInputLabelChanged(int inputNb, const std::string& label)
{
    std::map<int, MaskSelector>::iterator foundMask = _imp->defKnobs->maskSelectors.find(inputNb);
    if (foundMask != _imp->defKnobs->maskSelectors.end()) {
        foundMask->second.channel.lock()->setLabel(label);
    }

    std::map<int, ChannelSelector>::iterator foundChannel = _imp->defKnobs->channelsSelectors.find(inputNb);
    if (foundChannel != _imp->defKnobs->channelsSelectors.end()) {
        foundChannel->second.layer.lock()->setLabel(label + std::string(" Layer"));
    }
}

std::string
EffectInstance::getInputHint(int /*inputNb*/) const
{
    return std::string();
}



bool
EffectInstance::resolveRoIForGetImage(const GetImageInArgs& inArgs,
                                      unsigned int mipMapLevel,
                                      const RenderScale& proxyScale,
                                      RectD* roiCanonical,
                                      RectD* roiExpand)
{


    // Use the provided image bounds if any
    if (inArgs.optionalBounds) {
        *roiCanonical = * inArgs.optionalBounds;
        return true;
    }

    
    // Get the RoI on the input:
    // We must call getRegionOfInterest on the time and view and the current render window of the current action of this effect.
    RenderScale currentScale = EffectInstance::getCombinedScale(mipMapLevel, proxyScale);


    // If we are during a render action, retrieve the current renderWindow
    RectD thisEffectRenderWindowCanonical;
    if (inArgs.currentRenderWindow) {
        double par = getAspectRatio(-1);
        RectD rod;
        {
            GetRegionOfDefinitionResultsPtr results;
            ActionRetCodeEnum stat = getRegionOfDefinition_public(getCurrentRenderTime(), currentScale, getCurrentRenderView(), &results);
            if (isFailureRetCode(stat)) {
                return false;
            }
            rod = results->getRoD();
        }
        inArgs.currentRenderWindow->toCanonical(currentScale, par, rod, &thisEffectRenderWindowCanonical);
    }

    // If we still did not figure out the current render window so far, that means we are probably not on a render thread anyway so just
    // return false and let getImagePlane ask for the RoD in input.
    if (thisEffectRenderWindowCanonical.isNull()) {
        return false;
    }

    // Get the roi for the current render window

    RoIMap inputRoisMap;
    ActionRetCodeEnum stat = getRegionsOfInterest_public(getCurrentRenderTime(), currentScale, thisEffectRenderWindowCanonical, getCurrentRenderView(), &inputRoisMap);
    if (isFailureRetCode(stat)) {
        return false;
    }

    bool supportsMultiRes = getCurrentSupportMultiRes();
    if (!supportsMultiRes) {
        bool roiSet = false;
        for (RoIMap::const_iterator it = inputRoisMap.begin(); it != inputRoisMap.end(); ++it) {
            if (!roiSet) {
                *roiExpand = it->second;
                roiSet = true;
            } else {
                roiExpand->merge(it->second);
            }
        }
    }

    RoIMap::iterator foundInputEffectRoI = inputRoisMap.find(inArgs.inputNb);
    if (foundInputEffectRoI != inputRoisMap.end()) {
        *roiCanonical = foundInputEffectRoI->second;
        if (supportsMultiRes) {
            *roiExpand = *roiCanonical;
        }
        return true;
    }

    return false;
} // resolveRoIForGetImage

EffectInstance::GetImageInArgs::GetImageInArgs()
: inputNb(0)
, inputTime(0)
, inputView(0)
, currentActionProxyScale(0)
, currentActionMipMapLevel(0)
, inputProxyScale(0)
, inputMipMapLevel(0)
, optionalBounds(0)
, plane(0)
, renderBackend(0)
, currentRenderWindow(0)
, draftMode(0)
, playback(0)
, byPassCache(false)
{

}

EffectInstance::GetImageInArgs::GetImageInArgs(const unsigned int* currentMipMapLevel, const RenderScale* currentProxyScale, const RectI* currentRenderWindow, const RenderBackendTypeEnum* backend)
: inputNb(0)
, inputTime(0)
, inputView(0)
, currentActionProxyScale(currentProxyScale)
, currentActionMipMapLevel(currentMipMapLevel)
, inputProxyScale(0)
, inputMipMapLevel(0)
, optionalBounds(0)
, plane(0)
, renderBackend(backend)
, currentRenderWindow(currentRenderWindow)
, draftMode(0)
, playback(0)
, byPassCache(false)
{

}


bool
EffectInstance::getImagePlane(const GetImageInArgs& inArgs, GetImageOutArgs* outArgs)
{

    // Extract arguments and make default values if needed
    TreeRenderPtr currentRender = getCurrentRender();

    TimeValue inputTime = inArgs.inputTime ? *inArgs.inputTime : getCurrentRenderTime();

    if (inputTime != inputTime) {
        // time is NaN
#ifdef DEBUG
        qDebug() << QThread::currentThread() << getScriptName_mt_safe().c_str() << "getImage on input" << inArgs.inputNb << "failing because time is NaN";
#endif
        return false;
    }

    unsigned int currentMipMapLevel = inArgs.currentActionMipMapLevel ? *inArgs.currentActionMipMapLevel : 0;

    RenderScale currentProxyScale = inArgs.currentActionProxyScale ? *inArgs.currentActionProxyScale : RenderScale(1.);

    ViewIdx inputView = inArgs.inputView ? *inArgs.inputView : getCurrentRenderView();

    bool isDraftMode;
    if (!currentRender) {
        isDraftMode = false;
    } else {
        isDraftMode = inArgs.draftMode ? *inArgs.draftMode : currentRender->isDraftRender();
    }

    bool isPlayback;
    if (!currentRender) {
        isPlayback = false;
    } else {
        isPlayback = inArgs.playback ? *inArgs.playback : currentRender->isPlayback();
    }

    unsigned int inputMipMapLevel = inArgs.inputMipMapLevel ? *inArgs.inputMipMapLevel : currentMipMapLevel;
    RenderScale inputProxyScale = inArgs.inputProxyScale ? *inArgs.inputProxyScale : currentProxyScale;

    // Get the input effect pointer
    EffectInstancePtr inputEffect = getInputRenderEffect(inArgs.inputNb, inputTime, inputView);
    if (!inputEffect) {
        // Disconnected input
        return false;
    }

    // Get the requested RoI for the input, if we can recover it, otherwise TreeRender will render the RoD.
    // roiCanonical is the RoI returned by the getRegionsOfInterest action
    // roiExpand is the union of the RoI on all inputs in case this effect does not support multi-resolution
    RectD roiCanonical, roiExpand;
    RectD inputRoD;
    {
        // If we did not resolve the RoI, ask for the RoD
        GetRegionOfDefinitionResultsPtr results;
        RenderScale combinedScale = EffectInstance::getCombinedScale(inputMipMapLevel, inputProxyScale);
        ActionRetCodeEnum stat = inputEffect->getRegionOfDefinition_public(inputTime, combinedScale, inputView, &results);
        if (isFailureRetCode(stat)) {
            return stat;
        }
        assert(results);
        inputRoD = results->getRoD();
    }

    RenderScale inputCombinedScale = EffectInstance::getCombinedScale(inputMipMapLevel, inputProxyScale);

    double inputPar = getAspectRatio(inArgs.inputNb);
   /* RectI pixelRod;
    inputRoD.toPixelEnclosing(inputCombinedScale, inputPar, &pixelRod);
    qDebug() << QThread::currentThread() << "inputRod: " << pixelRod.x1 << pixelRod.y1 << pixelRod.x2 << pixelRod.y2 << "scale: " << inputCombinedScale.x << inputCombinedScale.y;*/

    if (!resolveRoIForGetImage(inArgs, currentMipMapLevel, currentProxyScale, &roiCanonical, &roiExpand)) {
        roiCanonical = roiExpand = inputRoD;
    } else {
        roiExpand.intersect(inputRoD, &roiExpand);
        if (!roiCanonical.intersect(inputRoD, &roiCanonical)) {
            return false;
        }
    }

    // Empty RoI
    if (roiCanonical.isNull()) {
        return false;
    }

    // Launch a render to recover the image.
    // It should be very fast if the image was already rendered.
    FrameViewRequestPtr outputRequest;
    {
        ActionRetCodeEnum status;
        if (currentRender) {
            status = currentRender->launchRenderWithArgs(inputEffect, inputTime, inputView, inputProxyScale, inputMipMapLevel, inArgs.plane, &roiCanonical, &outputRequest);
        } else {
            // We are not during a render, create one.
            TreeRender::CtorArgsPtr rargs(new TreeRender::CtorArgs());
            rargs->time = inputTime;
            rargs->view = inputView;
            rargs->treeRootEffect = inputEffect;
            rargs->canonicalRoI = &roiCanonical;
            rargs->proxyScale = inputProxyScale;
            rargs->mipMapLevel = inputMipMapLevel;
            rargs->plane = inArgs.plane;
            rargs->draftMode = isDraftMode;
            rargs->playback = isPlayback;
            rargs->byPassCache = false;
            TreeRenderPtr renderObject = TreeRender::create(rargs);
            if (!currentRender) {
                currentRender = renderObject;
            }
            status = renderObject->launchRender(&outputRequest);
        }
        if (isFailureRetCode(status)) {
            return false;
        }
    }


    // Copy in output the distortion stack
    outArgs->distortionStack = outputRequest->getDistorsionStack();

    // Get the RoI in pixel coordinates of the effect we rendered

    RectI roiPixels;
    RectI roiExpandPixels;
    roiExpand.toPixelEnclosing(inputCombinedScale, inputPar, &roiExpandPixels);
    roiCanonical.toPixelEnclosing(inputCombinedScale, inputPar, &roiPixels);
    assert(roiExpandPixels.contains(roiPixels));



    // Map the output image to the plug-in preferred format
    ImageBufferLayoutEnum thisEffectSupportedImageLayout = getPreferredBufferLayout();

    const bool supportsMultiPlane = isMultiPlanar();

    // The output image unmapped
    outArgs->image = outputRequest->getRequestedScaleImagePlane();

    if (!outArgs->image || !outArgs->image->isBufferAllocated()) {
        return false;
    }

    bool mustConvertImage = false;
    StorageModeEnum storage = outArgs->image->getStorageMode();
    StorageModeEnum preferredStorage;
    if (inArgs.renderBackend) {
        switch (*inArgs.renderBackend) {
            case eRenderBackendTypeOpenGL: {
                preferredStorage = eStorageModeGLTex;
                if (storage != eStorageModeGLTex) {
                    mustConvertImage = true;
                }
            }   break;
            case eRenderBackendTypeCPU:
            case eRenderBackendTypeOSMesa:
                preferredStorage = eStorageModeRAM;
                if (storage == eStorageModeGLTex) {
                    mustConvertImage = true;
                }
                break;
        }
    }

    ImageBufferLayoutEnum imageLayout = outArgs->image->getBufferFormat();
    if (imageLayout != thisEffectSupportedImageLayout) {
        mustConvertImage = true;
    }

    if (roiExpand != roiCanonical) {
        mustConvertImage = true;
    }

    ImagePlaneDesc preferredLayer = outArgs->image->getLayer();

    // If this node does not support multi-plane or the image is the color plane,
    // map it to this node preferred color plane
    if (!supportsMultiPlane || outArgs->image->getLayer().isColorPlane()) {
        ImagePlaneDesc plane, pairedPlane;
        getMetadataComponents(inArgs.inputNb, &plane, &pairedPlane);
        if (outArgs->image->getLayer() != plane) {
            mustConvertImage = true;
            preferredLayer = plane;
        }
    }
    ImageBitDepthEnum thisBitDepth = getBitDepth(inArgs.inputNb);
    // Map bit-depth
    if (thisBitDepth != outArgs->image->getBitDepth()) {
        mustConvertImage = true;
    }


    if (roiExpandPixels != roiPixels) {
        outArgs->roiPixel = roiExpandPixels;
    } else {
        outArgs->roiPixel = roiPixels;
    }

    outArgs->roiPixel.intersect(outArgs->image->getBounds(), &outArgs->roiPixel);

    ImagePtr convertedImage = outArgs->image;
    if (mustConvertImage) {

        Image::InitStorageArgs initArgs;
        {

            initArgs.bounds = outArgs->roiPixel;
            initArgs.proxyScale = outArgs->image->getProxyScale();
            initArgs.mipMapLevel = outArgs->image->getMipMapLevel();
            initArgs.plane = preferredLayer;
            initArgs.bitdepth = thisBitDepth;
            initArgs.bufferFormat = thisEffectSupportedImageLayout;
            initArgs.storage = preferredStorage;
            initArgs.renderClone = inputEffect;
            initArgs.glContext = currentRender->getGPUOpenGLContext();

        }

        convertedImage = Image::create(initArgs);
        if (!convertedImage) {
            return false;
        }

        int channelForMask = - 1;
        ImagePlaneDesc maskComps;
        {
            std::list<ImagePlaneDesc> upstreamAvailableLayers;
            ActionRetCodeEnum stat = getAvailableLayers(inputTime, inputView, inArgs.inputNb, &upstreamAvailableLayers);
            if (isFailureRetCode(stat)) {
                return false;
            }
            channelForMask = getMaskChannel(inArgs.inputNb, upstreamAvailableLayers, &maskComps);
        }
        
        
        Image::CopyPixelsArgs copyArgs;
        {
            copyArgs.roi = initArgs.bounds;
            copyArgs.conversionChannel = channelForMask;
            copyArgs.srcColorspace = getApp()->getDefaultColorSpaceForBitDepth(outArgs->image->getBitDepth());
            copyArgs.dstColorspace = getApp()->getDefaultColorSpaceForBitDepth(thisBitDepth);


            copyArgs.alphaHandling = outArgs->image->getComponentsCount() == 1 || outArgs->image->getComponentsCount() == 4 ? Image::eAlphaChannelHandlingFillFromChannel : Image::eAlphaChannelHandlingCreateFill0;


            // If converting from single component image to multiple component image, use the single channel, otherwise if creating alpha use 1 to fill
            if (channelForMask != -1) {
                copyArgs.monoConversion = Image::eMonoToPackedConversionCopyToChannelAndFillOthers;
            } else {
                copyArgs.monoConversion = Image::eMonoToPackedConversionCopyToAll;
            }
        }
        ActionRetCodeEnum stat = convertedImage->copyPixels(*outArgs->image, copyArgs);
        if (isFailureRetCode(stat)) {
            return false;   
        }
        outArgs->image = convertedImage;
    } // mustConvertImage

    // If the effect does not support multi-resolution image, add black borders so that all images have the same size in input.
    if (roiExpandPixels != roiPixels) {
        ActionRetCodeEnum stat = outArgs->image->fillOutSideWithBlack(roiPixels);
        if (isFailureRetCode(stat)) {
            return false;
        }
    }

  //  qDebug() << QThread::currentThread() << "input roi: " << outArgs->roiPixel.x1 << outArgs->roiPixel.y1 << outArgs->roiPixel.x2 << outArgs->roiPixel.y2;

    return true;
} // getImagePlane


bool
EffectInstance::isRenderAborted() const
{
    TreeRenderPtr render = getCurrentRender();
    if (!render) {
        return false;
    }
    return render->isRenderAborted();

}

EffectInstanceTLSDataPtr
EffectInstance::getTLSObject() const
{
    return EffectInstanceTLSDataPtr();
}

EffectInstanceTLSDataPtr
EffectInstance::getTLSObjectForThread(QThread* /*thread*/) const
{
    return EffectInstanceTLSDataPtr();
}

EffectInstanceTLSDataPtr
EffectInstance::getOrCreateTLSObject() const
{
    return EffectInstanceTLSDataPtr();
}

bool
EffectInstance::isAllProducedPlanesAtOncePreferred() const
{
    return false;
}

bool
EffectInstance::isMultiPlanar() const
{
    return false;
}

EffectInstance::PassThroughEnum
EffectInstance::isPassThroughForNonRenderedPlanes() const
{
    return ePassThroughPassThroughNonRenderedPlanes;
}

bool
EffectInstance::isViewAware() const
{
    return false;
}

EffectInstance::ViewInvarianceLevel
EffectInstance::isViewInvariant() const
{
    return eViewInvarianceAllViewsVariant;
}

EffectInstance::NotifyRenderingStarted_RAII::NotifyRenderingStarted_RAII(Node* node)
    : _node(node)
    , _didGroupEmit(false)
{
    _didEmit = node->notifyRenderingStarted();

    // If the node is in a group, notify also the group
    NodeCollectionPtr group = node->getGroup();
    if (group) {
        NodeGroupPtr isGroupNode = toNodeGroup(group);
        if (isGroupNode) {
            _didGroupEmit = isGroupNode->getNode()->notifyRenderingStarted();
        }
    }
}

EffectInstance::NotifyRenderingStarted_RAII::~NotifyRenderingStarted_RAII()
{
    if (_didEmit) {
        _node->notifyRenderingEnded();
    }
    if (_didGroupEmit) {
        NodeCollectionPtr group = _node->getGroup();
        if (group) {
            NodeGroupPtr isGroupNode = toNodeGroup(group);
            if (isGroupNode) {
                isGroupNode->getNode()->notifyRenderingEnded();
            }
        }
    }
}

EffectInstance::NotifyInputNRenderingStarted_RAII::NotifyInputNRenderingStarted_RAII(Node* node,
                                                                                     int inputNumber)
    : _node(node)
    , _inputNumber(inputNumber)
{
    _didEmit = node->notifyInputNIsRendering(inputNumber);
}

EffectInstance::NotifyInputNRenderingStarted_RAII::~NotifyInputNRenderingStarted_RAII()
{
    if (_didEmit) {
        _node->notifyInputNIsFinishedRendering(_inputNumber);
    }
}


void
EffectInstance::evaluate(bool isSignificant,
                         bool refreshMetadata)
{
<<<<<<< HEAD

    NodePtr node = getNode();

    if ( refreshMetadata && node && node->isNodeCreated() ) {
        
        // Force a re-compute of the meta-data if needed
        onMetadataChanged_recursive_public();
    }

    if (isSignificant) {
        getApp()->triggerAutoSave();
    }

    node->refreshIdentityState();


    // Get the connected viewers downstream and re-render or redraw them.
    if (isSignificant) {
        getApp()->renderAllViewers();
    } else {
        getApp()->redrawAllViewers();
    }

    // If significant, also refresh previews downstream
    if (isSignificant) {
        node->refreshPreviewsRecursivelyDownstream();
=======

    NodePtr node = getNode();

    if ( refreshMetadata && node && node->isNodeCreated() ) {
        
        // Force a re-compute of the meta-data if needed
        onMetadataChanged_recursive_public();
    }

    if (isSignificant) {
        getApp()->triggerAutoSave();
>>>>>>> 9adda032
    }
} // evaluate

<<<<<<< HEAD
bool
EffectInstance::message(MessageTypeEnum type,
                        const std::string & content) const
{
    TreeRenderPtr render = getCurrentRender();
    if (render && render->isRenderAborted()) {
        return false;
    }

    NodePtr node = getNode();
    assert(node);
    return node ? node->message(type, content) : false;
}

int
EffectInstance::getInputNumber(const EffectInstancePtr& inputEffect) const
{
    for (int i = 0; i < getMaxInputCount(); ++i) {
        if (getInputMainInstance(i) == inputEffect) {
            return i;
        }
    }

    return -1;
}


void
EffectInstance::setOutputFilesForWriter(const std::string & pattern)
{
    if ( !isWriter() ) {
        return;
    }

    const KnobsVec & knobs = getKnobs();
    for (U32 i = 0; i < knobs.size(); ++i) {
        KnobFilePtr fk = toKnobFile(knobs[i]);
        if ( fk && fk->getName() == kOfxImageEffectFileParamName ) {
            fk->setValue(pattern);
            break;
        }

    }
}


PluginMemoryPtr
EffectInstance::createMemoryChunk(size_t nBytes)
{
    PluginMemoryPtr mem = createPluginMemory();
    PluginMemAllocateMemoryArgs args(nBytes);
    mem->allocateMemory(args);
    QMutexLocker k(&_imp->pluginMemoryChunksMutex);
    _imp->pluginMemoryChunks.push_back(mem);
    return mem;
}

PluginMemoryPtr
EffectInstance::createPluginMemory()
{
    PluginMemoryPtr ret( new PluginMemory() );
    return ret;
}

void
EffectInstance::releasePluginMemory(const PluginMemory* mem)
{
    QMutexLocker k(&_imp->pluginMemoryChunksMutex);
    for (std::list<PluginMemoryPtr>::iterator it = _imp->pluginMemoryChunks.begin(); it != _imp->pluginMemoryChunks.end(); ++it) {
        if (it->get() == mem) {
            _imp->pluginMemoryChunks.erase(it);
            return;
        }
    }
}

void
EffectInstance::registerOverlay(const OverlayInteractBasePtr& overlay, const std::map<std::string,std::string>& knobs)
{

    overlay->setEffect(shared_from_this());
    overlay->fetchKnobs_public(knobs);

    assert(QThread::currentThread() == qApp->thread());
    std::list<OverlayInteractBasePtr>::iterator found = std::find(_imp->common->interacts.begin(), _imp->common->interacts.end(), overlay);
    if (found == _imp->common->interacts.end()) {

        _imp->common->interacts.push_back(overlay);
        overlay->redraw();
    }
}

void
EffectInstance::removeOverlay(const OverlayInteractBasePtr& overlay)
{
    assert(QThread::currentThread() == qApp->thread());
    std::list<OverlayInteractBasePtr>::iterator found = std::find(_imp->common->interacts.begin(), _imp->common->interacts.end(), overlay);
    if (found != _imp->common->interacts.end()) {
        _imp->common->interacts.erase(found);
    }
}

void
EffectInstance::clearOverlays()
{
    _imp->common->interacts.clear();
}

void
EffectInstance::getOverlays(std::list<OverlayInteractBasePtr> *overlays) const
{
    assert(QThread::currentThread() == qApp->thread());
    *overlays = _imp->common->interacts;
}

bool
EffectInstance::hasOverlayInteract() const
{
    assert(QThread::currentThread() == qApp->thread());
    return _imp->common->interacts.size() > 0;
}

void
EffectInstance::setInteractColourPicker_public(const ColorRgba<double>& color, bool setColor, bool hasColor)
{

    const KnobsVec& knobs = getKnobs();
    for (KnobsVec::const_iterator it2 = knobs.begin(); it2 != knobs.end(); ++it2) {
        const KnobIPtr& k = *it2;
        if (!k) {
            continue;
        }
        OverlayInteractBasePtr interact = k->getCustomInteract();
        if (!interact) {
            continue;

        }
        interact->setInteractColourPicker(color, setColor, hasColor);
    }
    for (std::list<OverlayInteractBasePtr>::iterator it = _imp->common->interacts.begin(); it != _imp->common->interacts.end(); ++it) {
        (*it)->setInteractColourPicker(color, setColor, hasColor);

    }


}

bool
EffectInstance::isDoingInteractAction() const
{
    return getNode()->isDoingInteractAction();
}

=======
    node->refreshIdentityState();


    // Get the connected viewers downstream and re-render or redraw them.
    if (isSignificant) {
        getApp()->renderAllViewers();
    } else {
        getApp()->redrawAllViewers();
    }

    // If significant, also refresh previews downstream
    if (isSignificant) {
        node->refreshPreviewsRecursivelyDownstream();
    }
} // evaluate

bool
EffectInstance::message(MessageTypeEnum type,
                        const std::string & content) const
{
    TreeRenderPtr render = getCurrentRender();
    if (render && render->isRenderAborted()) {
        return false;
    }

    NodePtr node = getNode();
    assert(node);
    return node ? node->message(type, content) : false;
}

int
EffectInstance::getInputNumber(const EffectInstancePtr& inputEffect) const
{
    for (int i = 0; i < getMaxInputCount(); ++i) {
        if (getInputMainInstance(i) == inputEffect) {
            return i;
        }
    }

    return -1;
}


void
EffectInstance::setOutputFilesForWriter(const std::string & pattern)
{
    if ( !isWriter() ) {
        return;
    }

    const KnobsVec & knobs = getKnobs();
    for (U32 i = 0; i < knobs.size(); ++i) {
        KnobFilePtr fk = toKnobFile(knobs[i]);
        if ( fk && fk->getName() == kOfxImageEffectFileParamName ) {
            fk->setValue(pattern);
            break;
        }

    }
}


PluginMemoryPtr
EffectInstance::createMemoryChunk(size_t nBytes)
{
    PluginMemoryPtr mem = createPluginMemory();
    PluginMemAllocateMemoryArgs args(nBytes);
    mem->allocateMemory(args);
    QMutexLocker k(&_imp->pluginMemoryChunksMutex);
    _imp->pluginMemoryChunks.push_back(mem);
    return mem;
}

PluginMemoryPtr
EffectInstance::createPluginMemory()
{
    PluginMemoryPtr ret( new PluginMemory() );
    return ret;
}

void
EffectInstance::releasePluginMemory(const PluginMemory* mem)
{
    QMutexLocker k(&_imp->pluginMemoryChunksMutex);
    for (std::list<PluginMemoryPtr>::iterator it = _imp->pluginMemoryChunks.begin(); it != _imp->pluginMemoryChunks.end(); ++it) {
        if (it->get() == mem) {
            _imp->pluginMemoryChunks.erase(it);
            return;
        }
    }
}

void
EffectInstance::registerOverlay(const OverlayInteractBasePtr& overlay, const std::map<std::string,std::string>& knobs)
{

    overlay->setEffect(shared_from_this());
    overlay->fetchKnobs_public(knobs);

    assert(QThread::currentThread() == qApp->thread());
    std::list<OverlayInteractBasePtr>::iterator found = std::find(_imp->common->interacts.begin(), _imp->common->interacts.end(), overlay);
    if (found == _imp->common->interacts.end()) {

        _imp->common->interacts.push_back(overlay);
        overlay->redraw();
    }
}

void
EffectInstance::removeOverlay(const OverlayInteractBasePtr& overlay)
{
    assert(QThread::currentThread() == qApp->thread());
    std::list<OverlayInteractBasePtr>::iterator found = std::find(_imp->common->interacts.begin(), _imp->common->interacts.end(), overlay);
    if (found != _imp->common->interacts.end()) {
        _imp->common->interacts.erase(found);
    }
}

void
EffectInstance::clearOverlays()
{
    _imp->common->interacts.clear();
}

void
EffectInstance::getOverlays(std::list<OverlayInteractBasePtr> *overlays) const
{
    assert(QThread::currentThread() == qApp->thread());
    *overlays = _imp->common->interacts;
}

bool
EffectInstance::hasOverlayInteract() const
{
    assert(QThread::currentThread() == qApp->thread());
    return _imp->common->interacts.size() > 0;
}

void
EffectInstance::setInteractColourPicker_public(const ColorRgba<double>& color, bool setColor, bool hasColor)
{

    const KnobsVec& knobs = getKnobs();
    for (KnobsVec::const_iterator it2 = knobs.begin(); it2 != knobs.end(); ++it2) {
        const KnobIPtr& k = *it2;
        if (!k) {
            continue;
        }
        OverlayInteractBasePtr interact = k->getCustomInteract();
        if (!interact) {
            continue;
        }
        interact->setInteractColourPicker(color, setColor, hasColor);
    }
    for (std::list<OverlayInteractBasePtr>::iterator it = _imp->common->interacts.begin(); it != _imp->common->interacts.end(); ++it) {
        (*it)->setInteractColourPicker(color, setColor, hasColor);
    }


}

bool
EffectInstance::isDoingInteractAction() const
{
    return getNode()->isDoingInteractAction();
}

>>>>>>> 9adda032
bool
EffectInstance::getCreateChannelSelectorKnob() const
{
    return ( !isMultiPlanar() && !isReader() && !isWriter() &&
             !boost::starts_with(getNode()->getPluginID(), "uk.co.thefoundry.furnace") );
}


bool
EffectInstance::onKnobValueChanged(const KnobIPtr& /*k*/,
                                   ValueChangedReasonEnum /*reason*/,
                                   TimeValue /*time*/,
                                   ViewSetSpec /*view*/)
{
    return false;
}

void
EffectInstance::pushUndoCommand(UndoCommand* command)
{
    UndoCommandPtr ptr(command);

    getNode()->pushUndoCommand(ptr);
}

void
EffectInstance::pushUndoCommand(const UndoCommandPtr& command)
{
    getNode()->pushUndoCommand(command);
}

bool
EffectInstance::setCurrentCursor(CursorEnum defaultCursor)
{
    if ( !isDoingInteractAction() ) {
        return false;
    }
    getNode()->setCurrentCursor(defaultCursor);

    return true;
}

bool
EffectInstance::setCurrentCursor(const QString& customCursorFilePath)
{
    if ( !isDoingInteractAction() ) {
        return false;
    }

    return getNode()->setCurrentCursor(customCursorFilePath);
}


void
EffectInstance::clearLastRenderedImage()
{
    std::map<ImagePlaneDesc,ImagePtr> accumBuffer;
    {
        QMutexLocker k(&_imp->common->accumBufferMutex);
        accumBuffer = _imp->common->accumBuffer;
        _imp->common->accumBuffer.clear();
    }
    accumBuffer.clear();
}

void
EffectInstance::setAccumBuffer(const ImagePlaneDesc& plane, const ImagePtr& accumBuffer)
{
    ImagePtr curAccumBuffer;
    {
        QMutexLocker k(&_imp->common->accumBufferMutex);
        std::map<ImagePlaneDesc,ImagePtr>::iterator found = _imp->common->accumBuffer.find(plane);
        if (found != _imp->common->accumBuffer.end()) {
            curAccumBuffer = found->second;
            _imp->common->accumBuffer.erase(found);
        }
        _imp->common->accumBuffer.insert(std::make_pair(plane, accumBuffer));
    }
    // Ensure it is not destroyed while under the mutex, this could lead to a deadlock if the OpenGL context
    // switches during the texture destruction.
    curAccumBuffer.reset();
}

ImagePtr
EffectInstance::getAccumBuffer(const ImagePlaneDesc& plane) const
{
    {
        QMutexLocker k(&_imp->common->accumBufferMutex);
        std::map<ImagePlaneDesc,ImagePtr>::const_iterator found = _imp->common->accumBuffer.find(plane);
        if (found != _imp->common->accumBuffer.end()) {
            return found->second;
        }

    }
    return ImagePtr();
}

bool
EffectInstance::isAccumulationEnabled() const
{
    return isDuringPaintStrokeCreation();
}

bool
EffectInstance::getAccumulationUpdateRoI(RectD* updateArea) const
{
    TreeRenderPtr render = getCurrentRender();
    if (!render) {
        return false;
    }

    RotoDrawableItemPtr activeItem = render->getCurrentlyDrawingItem();
    if (!activeItem) {
        return false;
    }

    FrameViewRenderKey renderKey;
    renderKey.render = render;
    renderKey.time = getCurrentRenderTime();
    renderKey.view = getCurrentRenderView();
    RotoStrokeItemPtr attachedStroke = toRotoStrokeItem(activeItem->createRenderClone(renderKey));
    if (!attachedStroke) {
        return false;
    }
    *updateArea = attachedStroke->getLastStrokeMovementBbox();
    return true;
}

static bool hasActiveStrokeItemNodeDrawingUpstream(const EffectInstancePtr& effect,
                                            const RotoDrawableItemPtr& activeItem,
                                            std::set<EffectInstancePtr>* markedEffects)
{
    if (markedEffects->find(effect) != markedEffects->end()) {
        return false;
    }
<<<<<<< HEAD

    markedEffects->insert(effect);

    RotoStrokeItemPtr attachedStroke = toRotoStrokeItem(effect->getAttachedRotoItem());
    if (attachedStroke) {
        bool isDrawing = attachedStroke->isCurrentlyDrawing();

        // Only one single item can be drawn at once
        assert(!isDrawing || attachedStroke->getMainInstance() == activeItem);

        if (isDrawing) {
            return true;
        }
    }

    int nInputs = effect->getMaxInputCount();
    for (int i = 0; i < nInputs; ++i) {
        EffectInstancePtr inputEffect = effect->getInputRenderEffectAtAnyTimeView(i);
        if (!inputEffect) {
            continue;
        }
        bool inputIsDrawing = hasActiveStrokeItemNodeDrawingUpstream(inputEffect, activeItem, markedEffects);
        if (inputIsDrawing) {
            return true;
        }
=======

    markedEffects->insert(effect);

    RotoStrokeItemPtr attachedStroke = toRotoStrokeItem(effect->getAttachedRotoItem());
    if (attachedStroke) {
        bool isDrawing = attachedStroke->isCurrentlyDrawing();

        // Only one single item can be drawn at once
        assert(!isDrawing || attachedStroke->getMainInstance() == activeItem);

        if (isDrawing) {
            return true;
        }
    }

    int nInputs = effect->getMaxInputCount();
    for (int i = 0; i < nInputs; ++i) {
        EffectInstancePtr inputEffect = effect->getInputRenderEffectAtAnyTimeView(i);
        if (!inputEffect) {
            continue;
        }
        bool inputIsDrawing = hasActiveStrokeItemNodeDrawingUpstream(inputEffect, activeItem, markedEffects);
        if (inputIsDrawing) {
            return true;
        }
    }


    return false;
} // hasActiveStrokeItemNodeDrawingUpstream

bool
EffectInstance::isDuringPaintStrokeCreation() const
{
    TreeRenderPtr render = getCurrentRender();
    if (!render) {
        // Not during a render
        return false;
    }

    RotoDrawableItemPtr activeItem = render->getCurrentlyDrawingItem();
    if (!activeItem) {
        return false;
    }

    // Now if this node has the item attached to itself (i.e: it is a node of the internal roto paint graph for this item)
    // or it is below the node attached to this item then we can check if it is currently drawing
    std::set<EffectInstancePtr> markedEffects;
    return hasActiveStrokeItemNodeDrawingUpstream(boost::const_pointer_cast<EffectInstance>(shared_from_this()), activeItem, &markedEffects);
}

void
EffectInstance::refreshExtraStateAfterTimeChanged(bool isPlayback,
                                                  TimeValue /*time*/)
{
    if (!isPlayback) {
        getNode()->refreshIdentityState();
>>>>>>> 9adda032
    }
}


<<<<<<< HEAD
    return false;
} // hasActiveStrokeItemNodeDrawingUpstream

bool
EffectInstance::isDuringPaintStrokeCreation() const
{
    TreeRenderPtr render = getCurrentRender();
    if (!render) {
        // Not during a render
        return false;
=======
RectI
EffectInstance::getOutputFormat()
{
    GetTimeInvariantMetadataResultsPtr results;
    ActionRetCodeEnum stat = getTimeInvariantMetadata_public(&results);
    if (isFailureRetCode(stat)) {
        return RectI();
    } else {
        const NodeMetadataPtr& metadata = results->getMetadataResults();
        return metadata->getOutputFormat();
    }
}


bool
EffectInstance::isFrameVarying()
{
    GetTimeInvariantMetadataResultsPtr results;
    ActionRetCodeEnum stat = getTimeInvariantMetadata_public(&results);
    if (isFailureRetCode(stat)) {
        return true;
    } else {
        const NodeMetadataPtr& metadata = results->getMetadataResults();
        return metadata->getIsFrameVarying();
>>>>>>> 9adda032
    }
}

<<<<<<< HEAD
    RotoDrawableItemPtr activeItem = render->getCurrentlyDrawingItem();
    if (!activeItem) {
        return false;
    }

    // Now if this node has the item attached to itself (i.e: it is a node of the internal roto paint graph for this item)
    // or it is below the node attached to this item then we can check if it is currently drawing
    std::set<EffectInstancePtr> markedEffects;
    return hasActiveStrokeItemNodeDrawingUpstream(boost::const_pointer_cast<EffectInstance>(shared_from_this()), activeItem, &markedEffects);
}

void
EffectInstance::refreshExtraStateAfterTimeChanged(bool isPlayback,
                                                  TimeValue /*time*/)
{
    if (!isPlayback) {
        getNode()->refreshIdentityState();
    }
}


RectI
EffectInstance::getOutputFormat()
=======

double
EffectInstance::getFrameRate()
{
    GetTimeInvariantMetadataResultsPtr results;
    ActionRetCodeEnum stat = getTimeInvariantMetadata_public(&results);
    if (isFailureRetCode(stat)) {
        return 24.;
    } else {
        const NodeMetadataPtr& metadata = results->getMetadataResults();
        return metadata->getOutputFrameRate();
    }

}


ImagePremultiplicationEnum
EffectInstance::getPremult()
{
    GetTimeInvariantMetadataResultsPtr results;
    ActionRetCodeEnum stat = getTimeInvariantMetadata_public(&results);
    if (isFailureRetCode(stat)) {
        return eImagePremultiplicationPremultiplied;
    } else {
        const NodeMetadataPtr& metadata = results->getMetadataResults();
        return metadata->getOutputPremult();
    }
}

bool
EffectInstance::canRenderContinuously()
{
    GetTimeInvariantMetadataResultsPtr results;
    ActionRetCodeEnum stat = getTimeInvariantMetadata_public(&results);
    if (isFailureRetCode(stat)) {
        return true;
    } else {
        const NodeMetadataPtr& metadata = results->getMetadataResults();
        return metadata->getIsContinuous();
    }
}

ImageFieldingOrderEnum
EffectInstance::getFieldingOrder()
{
    GetTimeInvariantMetadataResultsPtr results;
    ActionRetCodeEnum stat = getTimeInvariantMetadata_public(&results);
    if (isFailureRetCode(stat)) {
        return eImageFieldingOrderNone;
    } else {
        const NodeMetadataPtr& metadata = results->getMetadataResults();
        return metadata->getOutputFielding();
    }
}


double
EffectInstance::getAspectRatio(int inputNb)
{
    GetTimeInvariantMetadataResultsPtr results;
    ActionRetCodeEnum stat = getTimeInvariantMetadata_public(&results);
    if (isFailureRetCode(stat)) {
        return 1.;
    } else {
        const NodeMetadataPtr& metadata = results->getMetadataResults();
        return metadata->getPixelAspectRatio(inputNb);
    }
}

void
EffectInstance::getMetadataComponents(int inputNb, ImagePlaneDesc* plane, ImagePlaneDesc* pairedPlane)
>>>>>>> 9adda032
{
    GetTimeInvariantMetadataResultsPtr results;
    ActionRetCodeEnum stat = getTimeInvariantMetadata_public(&results);
    if (isFailureRetCode(stat)) {
<<<<<<< HEAD
        return RectI();
    } else {
        const NodeMetadataPtr& metadata = results->getMetadataResults();
        return metadata->getOutputFormat();
=======
        *plane = ImagePlaneDesc::getNoneComponents();
    } else {
        const NodeMetadataPtr& metadata = results->getMetadataResults();
        std::string componentsType = metadata->getComponentsType(inputNb);
        if (componentsType == kNatronColorPlaneID) {
            int nComps = metadata->getColorPlaneNComps(inputNb);
            *plane = ImagePlaneDesc::mapNCompsToColorPlane(nComps);
        } else if (componentsType == kNatronDisparityComponentsLabel) {
            *plane = ImagePlaneDesc::getDisparityLeftComponents();
            *pairedPlane = ImagePlaneDesc::getDisparityRightComponents();
        } else if (componentsType == kNatronMotionComponentsLabel) {
            *plane = ImagePlaneDesc::getBackwardMotionComponents();
            *pairedPlane = ImagePlaneDesc::getForwardMotionComponents();
        } else {
            *plane = ImagePlaneDesc::getNoneComponents();
        }

    }
}

ImageBitDepthEnum
EffectInstance::getBitDepth(int inputNb)
{
    GetTimeInvariantMetadataResultsPtr results;
    ActionRetCodeEnum stat = getTimeInvariantMetadata_public(&results);
    if (isFailureRetCode(stat)) {
        return eImageBitDepthFloat;
    } else {
        const NodeMetadataPtr& metadata = results->getMetadataResults();
        return metadata->getBitDepth(inputNb);
>>>>>>> 9adda032
    }
}


bool
<<<<<<< HEAD
EffectInstance::isFrameVarying()
{
    GetTimeInvariantMetadataResultsPtr results;
    ActionRetCodeEnum stat = getTimeInvariantMetadata_public(&results);
    if (isFailureRetCode(stat)) {
        return true;
    } else {
        const NodeMetadataPtr& metadata = results->getMetadataResults();
        return metadata->getIsFrameVarying();
    }
}


double
EffectInstance::getFrameRate()
{
    GetTimeInvariantMetadataResultsPtr results;
    ActionRetCodeEnum stat = getTimeInvariantMetadata_public(&results);
    if (isFailureRetCode(stat)) {
        return 24.;
    } else {
        const NodeMetadataPtr& metadata = results->getMetadataResults();
        return metadata->getOutputFrameRate();
    }

}


ImagePremultiplicationEnum
EffectInstance::getPremult()
{
    GetTimeInvariantMetadataResultsPtr results;
    ActionRetCodeEnum stat = getTimeInvariantMetadata_public(&results);
    if (isFailureRetCode(stat)) {
        return eImagePremultiplicationPremultiplied;
    } else {
        const NodeMetadataPtr& metadata = results->getMetadataResults();
        return metadata->getOutputPremult();
    }
}

bool
EffectInstance::canRenderContinuously()
{
    GetTimeInvariantMetadataResultsPtr results;
    ActionRetCodeEnum stat = getTimeInvariantMetadata_public(&results);
    if (isFailureRetCode(stat)) {
        return true;
    } else {
        const NodeMetadataPtr& metadata = results->getMetadataResults();
        return metadata->getIsContinuous();
    }
}

ImageFieldingOrderEnum
EffectInstance::getFieldingOrder()
{
    GetTimeInvariantMetadataResultsPtr results;
    ActionRetCodeEnum stat = getTimeInvariantMetadata_public(&results);
    if (isFailureRetCode(stat)) {
        return eImageFieldingOrderNone;
    } else {
        const NodeMetadataPtr& metadata = results->getMetadataResults();
        return metadata->getOutputFielding();
    }
}


double
EffectInstance::getAspectRatio(int inputNb)
{
    GetTimeInvariantMetadataResultsPtr results;
    ActionRetCodeEnum stat = getTimeInvariantMetadata_public(&results);
    if (isFailureRetCode(stat)) {
        return 1.;
    } else {
        const NodeMetadataPtr& metadata = results->getMetadataResults();
        return metadata->getPixelAspectRatio(inputNb);
    }
}

void
EffectInstance::getMetadataComponents(int inputNb, ImagePlaneDesc* plane, ImagePlaneDesc* pairedPlane)
{
    GetTimeInvariantMetadataResultsPtr results;
    ActionRetCodeEnum stat = getTimeInvariantMetadata_public(&results);
    if (isFailureRetCode(stat)) {
        *plane = ImagePlaneDesc::getNoneComponents();
    } else {
        const NodeMetadataPtr& metadata = results->getMetadataResults();
        std::string componentsType = metadata->getComponentsType(inputNb);
        if (componentsType == kNatronColorPlaneID) {
            int nComps = metadata->getColorPlaneNComps(inputNb);
            *plane = ImagePlaneDesc::mapNCompsToColorPlane(nComps);
        } else if (componentsType == kNatronDisparityComponentsLabel) {
            *plane = ImagePlaneDesc::getDisparityLeftComponents();
            *pairedPlane = ImagePlaneDesc::getDisparityRightComponents();
        } else if (componentsType == kNatronMotionComponentsLabel) {
            *plane = ImagePlaneDesc::getBackwardMotionComponents();
            *pairedPlane = ImagePlaneDesc::getForwardMotionComponents();
        } else {
            *plane = ImagePlaneDesc::getNoneComponents();
=======
EffectInstance::ifInfiniteclipRectToProjectDefault(RectD* rod) const
{

    /*If the rod is infinite clip it to the project's default*/
    Format projectDefault;
    getApp()->getProject()->getProjectDefaultFormat(&projectDefault);
    // BE CAREFUL:
    // std::numeric_limits<int>::infinity() does not exist (check std::numeric_limits<int>::has_infinity)
    // an int can not be equal to (or compared to) std::numeric_limits<double>::infinity()
    bool isRodProjectFormat = false;
    if (rod->left() <= kOfxFlagInfiniteMin) {
        rod->set_left( projectDefault.left() );
        isRodProjectFormat = true;
    }
    if (rod->bottom() <= kOfxFlagInfiniteMin) {
        rod->set_bottom( projectDefault.bottom() );
        isRodProjectFormat = true;
    }
    if (rod->right() >= kOfxFlagInfiniteMax) {
        rod->set_right( projectDefault.right() );
        isRodProjectFormat = true;
    }
    if (rod->top() >= kOfxFlagInfiniteMax) {
        rod->set_top( projectDefault.top() );
        isRodProjectFormat = true;
    }

    return isRodProjectFormat;
}

void
EffectInstance::checkForPremultWarningAndCheckboxes()
{
    if ( isOutput() || isGenerator() || isReader() ) {
        return;
    }
    KnobBoolPtr chans[4];
    KnobStringPtr premultWarn = _imp->defKnobs->premultWarning.lock();
    if (!premultWarn) {
        return;
    }
    NodePtr prefInput = getNode()->getPreferredInputNode();

    if ( !prefInput ) {
        //No input, do not warn
        premultWarn->setSecret(true);

        return;
    }
    for (int i = 0; i < 4; ++i) {
        chans[i] = _imp->defKnobs->enabledChan[i].lock();

        //No checkboxes
        if (!chans[i]) {
            premultWarn->setSecret(true);

            return;
        }

        //not RGBA
        if ( chans[i]->getIsSecret() ) {
            return;
        }
    }

    ImagePremultiplicationEnum premult = getPremult();

    //not premult
    if (premult != eImagePremultiplicationPremultiplied) {
        premultWarn->setSecret(true);

        return;
    }

    bool checked[4];
    checked[3] = chans[3]->getValue();

    //alpha unchecked
    if (!checked[3]) {
        premultWarn->setSecret(true);

        return;
    }
    for (int i = 0; i < 3; ++i) {
        checked[i] = chans[i]->getValue();
        if (!checked[i]) {
            premultWarn->setSecret(false);

            return;
>>>>>>> 9adda032
        }

    }

<<<<<<< HEAD
ImageBitDepthEnum
EffectInstance::getBitDepth(int inputNb)
{
    GetTimeInvariantMetadataResultsPtr results;
    ActionRetCodeEnum stat = getTimeInvariantMetadata_public(&results);
    if (isFailureRetCode(stat)) {
        return eImageBitDepthFloat;
    } else {
        const NodeMetadataPtr& metadata = results->getMetadataResults();
        return metadata->getBitDepth(inputNb);
    }
}


bool
EffectInstance::ifInfiniteclipRectToProjectDefault(RectD* rod) const
{

    /*If the rod is infinite clip it to the project's default*/
    Format projectDefault;
    getApp()->getProject()->getProjectDefaultFormat(&projectDefault);
    // BE CAREFUL:
    // std::numeric_limits<int>::infinity() does not exist (check std::numeric_limits<int>::has_infinity)
    // an int can not be equal to (or compared to) std::numeric_limits<double>::infinity()
    bool isRodProjectFormat = false;
    if (rod->left() <= kOfxFlagInfiniteMin) {
        rod->set_left( projectDefault.left() );
        isRodProjectFormat = true;
    }
    if (rod->bottom() <= kOfxFlagInfiniteMin) {
        rod->set_bottom( projectDefault.bottom() );
        isRodProjectFormat = true;
    }
    if (rod->right() >= kOfxFlagInfiniteMax) {
        rod->set_right( projectDefault.right() );
        isRodProjectFormat = true;
    }
    if (rod->top() >= kOfxFlagInfiniteMax) {
        rod->set_top( projectDefault.top() );
        isRodProjectFormat = true;
    }

    return isRodProjectFormat;
}

void
EffectInstance::checkForPremultWarningAndCheckboxes()
{
    if ( isOutput() || isGenerator() || isReader() ) {
        return;
    }
    KnobBoolPtr chans[4];
    KnobStringPtr premultWarn = _imp->defKnobs->premultWarning.lock();
    if (!premultWarn) {
        return;
    }
    NodePtr prefInput = getNode()->getPreferredInputNode();

    if ( !prefInput ) {
        //No input, do not warn
        premultWarn->setSecret(true);

        return;
    }
    for (int i = 0; i < 4; ++i) {
        chans[i] = _imp->defKnobs->enabledChan[i].lock();

        //No checkboxes
        if (!chans[i]) {
            premultWarn->setSecret(true);

            return;
        }

        //not RGBA
        if ( chans[i]->getIsSecret() ) {
            return;
        }
    }

    ImagePremultiplicationEnum premult = getPremult();

    //not premult
    if (premult != eImagePremultiplicationPremultiplied) {
        premultWarn->setSecret(true);

        return;
    }

    bool checked[4];
    checked[3] = chans[3]->getValue();

    //alpha unchecked
    if (!checked[3]) {
        premultWarn->setSecret(true);

        return;
    }
    for (int i = 0; i < 3; ++i) {
        checked[i] = chans[i]->getValue();
        if (!checked[i]) {
            premultWarn->setSecret(false);

            return;
        }
    }

    //RGB checked
    premultWarn->setSecret(true);
} // checkForPremultWarningAndCheckboxes


std::string
EffectInstance::makeInfoForInput(int inputNumber)
{
    if ( (inputNumber < -1) || ( inputNumber >= getMaxInputCount() ) ) {
        return "";
    }
    EffectInstancePtr input;
    if (inputNumber != -1) {
        input = getInputMainInstance(inputNumber);
    } else {
        input = boost::const_pointer_cast<EffectInstance>(shared_from_this());
    }

    if (!input) {
        return "";
    }


    TimeValue time(getApp()->getTimeLine()->currentFrame());
    std::stringstream ss;
    { // input name
        QString inputName;
        if (inputNumber != -1) {
            inputName = QString::fromUtf8( getInputLabel(inputNumber).c_str() );
        } else {
            inputName = tr("Output");
        }
        ss << "<b><font color=\"orange\">" << tr("%1:").arg(inputName).toStdString() << "</font></b><br />";
    }
    { // image format
        ss << "<b>" << tr("Image planes:").toStdString() << "</b> <font color=#c8c8c8>";

        std::list<ImagePlaneDesc> availableLayers;
        getAvailableLayers(time, ViewIdx(0), inputNumber,  &availableLayers);

        std::list<ImagePlaneDesc>::iterator next = availableLayers.begin();
        if ( next != availableLayers.end() ) {
            ++next;
        }
        for (std::list<ImagePlaneDesc>::iterator it = availableLayers.begin(); it != availableLayers.end(); ++it) {

            ss << " "  << it->getPlaneLabel();
            if ( next != availableLayers.end() ) {
                ss << ", ";
                ++next;
            }
        }
        ss << "</font><br />";
    }
    {
        ImageBitDepthEnum depth = getBitDepth(inputNumber);
        QString depthStr = tr("unknown");
        switch (depth) {
            case eImageBitDepthByte:
                depthStr = tr("8u");
                break;
            case eImageBitDepthShort:
                depthStr = tr("16u");
                break;
            case eImageBitDepthFloat:
                depthStr = tr("32fp");
                break;
            case eImageBitDepthHalf:
                depthStr = tr("16fp");
            case eImageBitDepthNone:
                break;
        }
        ss << "<b>" << tr("BitDepth:").toStdString() << "</b> <font color=#c8c8c8>" << depthStr.toStdString() << "</font><br />";
    }
    { // premult
        ImagePremultiplicationEnum premult = input->getPremult();
        QString premultStr = tr("unknown");
        switch (premult) {
            case eImagePremultiplicationOpaque:
                premultStr = tr("opaque");
                break;
            case eImagePremultiplicationPremultiplied:
                premultStr = tr("premultiplied");
                break;
            case eImagePremultiplicationUnPremultiplied:
                premultStr = tr("unpremultiplied");
                break;
        }
        ss << "<b>" << tr("Alpha premultiplication:").toStdString() << "</b> <font color=#c8c8c8>" << premultStr.toStdString() << "</font><br />";
    }
    { // par
        double par = input->getAspectRatio(-1);
        ss << "<b>" << tr("Pixel aspect ratio:").toStdString() << "</b> <font color=#c8c8c8>" << par << "</font><br />";
    }
    { // fps
        double fps = input->getFrameRate();
        ss << "<b>" << tr("Frame rate:").toStdString() << "</b> <font color=#c8c8c8>" << tr("%1fps").arg(fps).toStdString() << "</font><br />";
    }
    {
        RangeD range = {1., 1.};
        {
            GetFrameRangeResultsPtr results;
            ActionRetCodeEnum stat = input->getFrameRange_public(&results);
            if (!isFailureRetCode(stat)) {
                results->getFrameRangeResults(&range);
            }
        }
        ss << "<b>" << tr("Frame range:").toStdString() << "</b> <font color=#c8c8c8>" << range.min << " - " << range.max << "</font><br />";
    }

    {
        GetRegionOfDefinitionResultsPtr results;
        ActionRetCodeEnum stat = input->getRegionOfDefinition_public(time, RenderScale(1.), ViewIdx(0), &results);
        if (!isFailureRetCode(stat)) {
            RectD rod = results->getRoD();
            ss << "<b>" << tr("Region of Definition (at t=%1):").arg(time).toStdString() << "</b> <font color=#c8c8c8>";
            ss << tr("left = %1 bottom = %2 right = %3 top = %4").arg(rod.x1).arg(rod.y1).arg(rod.x2).arg(rod.y2).toStdString() << "</font><br />";
        }
    }


    return ss.str();
} // makeInfoForInput

void
EffectInstance::refreshInfos()
{
    std::stringstream ssinfo;
    int maxinputs = getMaxInputCount();
    for (int i = 0; i < maxinputs; ++i) {
        std::string inputInfo = makeInfoForInput(i);
        if ( !inputInfo.empty() ) {
            ssinfo << inputInfo << "<br />";
        }
    }
    std::string outputInfo = makeInfoForInput(-1);
    ssinfo << outputInfo << "<br />";
    ssinfo << "<b>" << tr("Supports tiles:").toStdString() << "</b> <font color=#c8c8c8>";
    ssinfo << ( getCurrentSupportTiles() ? tr("Yes") : tr("No") ).toStdString() << "</font><br />";
    {
        ssinfo << "<b>" << tr("Supports multiresolution:").toStdString() << "</b> <font color=#c8c8c8>";
        ssinfo << ( getCurrentSupportMultiRes() ? tr("Yes") : tr("No") ).toStdString() << "</font><br />";
        ssinfo << "<b>" << tr("Supports renderscale:").toStdString() << "</b> <font color=#c8c8c8>";
        if (!getCurrentSupportRenderScale()) {
            ssinfo << tr("No").toStdString();
        } else {
            ssinfo << tr("Yes").toStdString();
        }
        ssinfo << "</font><br />";
        ssinfo << "<b>" << tr("Supports multiple clip PARs:").toStdString() << "</b> <font color=#c8c8c8>";
        ssinfo << ( supportsMultipleClipPARs() ? tr("Yes") : tr("No") ).toStdString() << "</font><br />";
        ssinfo << "<b>" << tr("Supports multiple clip depths:").toStdString() << "</b> <font color=#c8c8c8>";
        ssinfo << ( supportsMultipleClipDepths() ? tr("Yes") : tr("No") ).toStdString() << "</font><br />";
    }
    ssinfo << "<b>" << tr("Render thread safety:").toStdString() << "</b> <font color=#c8c8c8>";
    switch ( getCurrentRenderThreadSafety() ) {
        case eRenderSafetyUnsafe:
            ssinfo << tr("Unsafe").toStdString();
            break;

        case eRenderSafetyInstanceSafe:
            ssinfo << tr("Safe").toStdString();
            break;

        case eRenderSafetyFullySafe:
            ssinfo << tr("Fully safe").toStdString();
            break;

        case eRenderSafetyFullySafeFrame:
            ssinfo << tr("Fully safe frame").toStdString();
            break;
    }
    ssinfo << "</font><br />";
    ssinfo << "<b>" << tr("OpenGL Rendering Support:").toStdString() << "</b>: <font color=#c8c8c8>";
    PluginOpenGLRenderSupport glSupport = getCurrentOpenGLRenderSupport();
    switch (glSupport) {
        case ePluginOpenGLRenderSupportNone:
            ssinfo << tr("No").toStdString();
            break;
        case ePluginOpenGLRenderSupportNeeded:
            ssinfo << tr("Yes but CPU rendering is not supported").toStdString();
            break;
        case ePluginOpenGLRenderSupportYes:
            ssinfo << tr("Yes").toStdString();
            break;
        default:
            break;
    }
    ssinfo << "</font>";
    _imp->defKnobs->nodeInfos.lock()->setValue( ssinfo.str() );
} // refreshInfos


void
EffectInstance::setRenderThreadSafety(RenderSafetyEnum safety)
{
    {
        QMutexLocker k(&_imp->common->pluginsPropMutex);

        _imp->common->pluginSafety = safety;
        _imp->common->pluginSafetyLocked = true;
    }
    refreshDynamicProperties();
}

RenderSafetyEnum
EffectInstance::getCurrentRenderThreadSafety() const
{
    if (_imp->renderData) {
        return _imp->renderData->props.currentThreadSafety;
    }
    if ( !getNode()->isMultiThreadingSupportEnabledForPlugin() ) {
        return eRenderSafetyUnsafe;
    }
    QMutexLocker k(&_imp->common->pluginsPropMutex);
=======
    //RGB checked
    premultWarn->setSecret(true);
} // checkForPremultWarningAndCheckboxes


std::string
EffectInstance::makeInfoForInput(int inputNumber)
{
    if ( (inputNumber < -1) || ( inputNumber >= getMaxInputCount() ) ) {
        return "";
    }
    EffectInstancePtr input;
    if (inputNumber != -1) {
        input = getInputMainInstance(inputNumber);
    } else {
        input = boost::const_pointer_cast<EffectInstance>(shared_from_this());
    }

    if (!input) {
        return "";
    }


    TimeValue time(getApp()->getTimeLine()->currentFrame());
    std::stringstream ss;
    { // input name
        QString inputName;
        if (inputNumber != -1) {
            inputName = QString::fromUtf8( getInputLabel(inputNumber).c_str() );
        } else {
            inputName = tr("Output");
        }
        ss << "<b><font color=\"orange\">" << tr("%1:").arg(inputName).toStdString() << "</font></b><br />";
    }
    { // image format
        ss << "<b>" << tr("Image planes:").toStdString() << "</b> <font color=#c8c8c8>";

        std::list<ImagePlaneDesc> availableLayers;
        getAvailableLayers(time, ViewIdx(0), inputNumber,  &availableLayers);

        std::list<ImagePlaneDesc>::iterator next = availableLayers.begin();
        if ( next != availableLayers.end() ) {
            ++next;
        }
        for (std::list<ImagePlaneDesc>::iterator it = availableLayers.begin(); it != availableLayers.end(); ++it) {

            ss << " "  << it->getPlaneLabel();
            if ( next != availableLayers.end() ) {
                ss << ", ";
                ++next;
            }
        }
        ss << "</font><br />";
    }
    {
        ImageBitDepthEnum depth = getBitDepth(inputNumber);
        QString depthStr = tr("unknown");
        switch (depth) {
            case eImageBitDepthByte:
                depthStr = tr("8u");
                break;
            case eImageBitDepthShort:
                depthStr = tr("16u");
                break;
            case eImageBitDepthFloat:
                depthStr = tr("32fp");
                break;
            case eImageBitDepthHalf:
                depthStr = tr("16fp");
            case eImageBitDepthNone:
                break;
        }
        ss << "<b>" << tr("BitDepth:").toStdString() << "</b> <font color=#c8c8c8>" << depthStr.toStdString() << "</font><br />";
    }
    { // premult
        ImagePremultiplicationEnum premult = input->getPremult();
        QString premultStr = tr("unknown");
        switch (premult) {
            case eImagePremultiplicationOpaque:
                premultStr = tr("opaque");
                break;
            case eImagePremultiplicationPremultiplied:
                premultStr = tr("premultiplied");
                break;
            case eImagePremultiplicationUnPremultiplied:
                premultStr = tr("unpremultiplied");
                break;
        }
        ss << "<b>" << tr("Alpha premultiplication:").toStdString() << "</b> <font color=#c8c8c8>" << premultStr.toStdString() << "</font><br />";
    }
    {
        RectI format = input->getOutputFormat();
        if ( !format.isNull() ) {
            ss << "<b>" << tr("Format (pixels):").arg(time).toStdString() << "</b> <font color=#c8c8c8>";
            ss << tr("left = %1 bottom = %2 right = %3 top = %4").arg(format.x1).arg(format.y1).arg(format.x2).arg(format.y2).toStdString() << "</font><br />";
        }
    }
    { // par
        double par = input->getAspectRatio(-1);
        ss << "<b>" << tr("Pixel aspect ratio:").toStdString() << "</b> <font color=#c8c8c8>" << par << "</font><br />";
    }
    { // fps
        double fps = input->getFrameRate();
        ss << "<b>" << tr("Frame rate:").toStdString() << "</b> <font color=#c8c8c8>" << tr("%1fps").arg(fps).toStdString() << "</font><br />";
    }
    {
        RangeD range = {1., 1.};
        {
            GetFrameRangeResultsPtr results;
            ActionRetCodeEnum stat = input->getFrameRange_public(&results);
            if (!isFailureRetCode(stat)) {
                results->getFrameRangeResults(&range);
            }
        }
        ss << "<b>" << tr("Frame range:").toStdString() << "</b> <font color=#c8c8c8>" << range.min << " - " << range.max << "</font><br />";
    }

    {
        GetRegionOfDefinitionResultsPtr results;
        ActionRetCodeEnum stat = input->getRegionOfDefinition_public(time, RenderScale(1.), ViewIdx(0), &results);
        if (!isFailureRetCode(stat)) {
            RectD rod = results->getRoD();
            ss << "<b>" << tr("Region of Definition (at t=%1):").arg(time).toStdString() << "</b> <font color=#c8c8c8>";
            ss << tr("left = %1 bottom = %2 right = %3 top = %4").arg(rod.x1).arg(rod.y1).arg(rod.x2).arg(rod.y2).toStdString() << "</font><br />";
        }
    }


    return ss.str();
} // makeInfoForInput

void
EffectInstance::refreshInfos()
{
    std::stringstream ssinfo;
    int maxinputs = getMaxInputCount();
    for (int i = 0; i < maxinputs; ++i) {
        std::string inputInfo = makeInfoForInput(i);
        if ( !inputInfo.empty() ) {
            ssinfo << inputInfo << "<br />";
        }
    }
    std::string outputInfo = makeInfoForInput(-1);
    ssinfo << outputInfo << "<br />";
    ssinfo << "<b>" << tr("Supports tiles:").toStdString() << "</b> <font color=#c8c8c8>";
    ssinfo << ( getCurrentSupportTiles() ? tr("Yes") : tr("No") ).toStdString() << "</font><br />";
    {
        ssinfo << "<b>" << tr("Supports multiresolution:").toStdString() << "</b> <font color=#c8c8c8>";
        ssinfo << ( getCurrentSupportMultiRes() ? tr("Yes") : tr("No") ).toStdString() << "</font><br />";
        ssinfo << "<b>" << tr("Supports renderscale:").toStdString() << "</b> <font color=#c8c8c8>";
        if (!getCurrentSupportRenderScale()) {
            ssinfo << tr("No").toStdString();
        } else {
            ssinfo << tr("Yes").toStdString();
        }
        ssinfo << "</font><br />";
        ssinfo << "<b>" << tr("Supports multiple clip PARs:").toStdString() << "</b> <font color=#c8c8c8>";
        ssinfo << ( supportsMultipleClipPARs() ? tr("Yes") : tr("No") ).toStdString() << "</font><br />";
        ssinfo << "<b>" << tr("Supports multiple clip depths:").toStdString() << "</b> <font color=#c8c8c8>";
        ssinfo << ( supportsMultipleClipDepths() ? tr("Yes") : tr("No") ).toStdString() << "</font><br />";
    }
    ssinfo << "<b>" << tr("Render thread safety:").toStdString() << "</b> <font color=#c8c8c8>";
    switch ( getCurrentRenderThreadSafety() ) {
        case eRenderSafetyUnsafe:
            ssinfo << tr("Unsafe").toStdString();
            break;

        case eRenderSafetyInstanceSafe:
            ssinfo << tr("Safe").toStdString();
            break;

        case eRenderSafetyFullySafe:
            ssinfo << tr("Fully safe").toStdString();
            break;

        case eRenderSafetyFullySafeFrame:
            ssinfo << tr("Fully safe frame").toStdString();
            break;
    }
    ssinfo << "</font><br />";
    ssinfo << "<b>" << tr("OpenGL Rendering Support:").toStdString() << "</b>: <font color=#c8c8c8>";
    PluginOpenGLRenderSupport glSupport = getCurrentOpenGLRenderSupport();
    switch (glSupport) {
        case ePluginOpenGLRenderSupportNone:
            ssinfo << tr("No").toStdString();
            break;
        case ePluginOpenGLRenderSupportNeeded:
            ssinfo << tr("Yes but CPU rendering is not supported").toStdString();
            break;
        case ePluginOpenGLRenderSupportYes:
            ssinfo << tr("Yes").toStdString();
            break;
        default:
            break;
    }
    ssinfo << "</font>";
    _imp->defKnobs->nodeInfos.lock()->setValue( ssinfo.str() );
} // refreshInfos


void
EffectInstance::setRenderThreadSafety(RenderSafetyEnum safety)
{
    {
        QMutexLocker k(&_imp->common->pluginsPropMutex);

        _imp->common->pluginSafety = safety;
        _imp->common->pluginSafetyLocked = true;
    }
    refreshDynamicProperties();
}

RenderSafetyEnum
EffectInstance::getCurrentRenderThreadSafety() const
{
    if (_imp->renderData) {
        return _imp->renderData->props.currentThreadSafety;
    }
    if ( !getNode()->isMultiThreadingSupportEnabledForPlugin() ) {
        return eRenderSafetyUnsafe;
    }
    QMutexLocker k(&_imp->common->pluginsPropMutex);

    return _imp->common->props.currentThreadSafety;
}

void
EffectInstance::revertToPluginThreadSafety()
{
    {
        QMutexLocker k(&_imp->common->pluginsPropMutex);
        if (!_imp->common->pluginSafetyLocked) {
            return;
        }
        _imp->common->pluginSafetyLocked = false;
    }
    refreshDynamicProperties();
}
>>>>>>> 9adda032

    return _imp->common->props.currentThreadSafety;
}

<<<<<<< HEAD
void
EffectInstance::revertToPluginThreadSafety()
{
    {
        QMutexLocker k(&_imp->common->pluginsPropMutex);
        if (!_imp->common->pluginSafetyLocked) {
            return;
        }
        _imp->common->pluginSafetyLocked = false;
    }
    refreshDynamicProperties();
}


=======
>>>>>>> 9adda032
RenderSafetyEnum
EffectInstance::getPluginRenderThreadSafety() const
{
    return (RenderSafetyEnum)getNode()->getPlugin()->getPropertyUnsafe<int>(kNatronPluginPropRenderSafety);
}

void
EffectInstance::setCurrentOpenGLRenderSupport(PluginOpenGLRenderSupport support)
{
    QMutexLocker k(&_imp->common->pluginsPropMutex);

    _imp->common->props.currentSupportOpenGLRender = support;
}

PluginOpenGLRenderSupport
EffectInstance::getCurrentOpenGLRenderSupport()
{

    PluginPtr plugin = getNode()->getPlugin();
    if (plugin) {
        PluginOpenGLRenderSupport pluginProp = (PluginOpenGLRenderSupport)plugin->getPropertyUnsafe<int>(kNatronPluginPropOpenGLSupport);
        if (pluginProp != ePluginOpenGLRenderSupportYes) {
            return pluginProp;
        }
    }

    if (!getApp()->getProject()->isGPURenderingEnabledInProject()) {
        return ePluginOpenGLRenderSupportNone;
    }

    // Ok still turned on, check the value of the opengl support knob in the Node page
    KnobChoicePtr openglSupportKnob = getOrCreateOpenGLEnabledKnob();
    if (openglSupportKnob) {
        int index = openglSupportKnob->getValue();
        if (index == 1) {
            return ePluginOpenGLRenderSupportNone;
        } else if (index == 2 && getApp()->isBackground()) {
            return ePluginOpenGLRenderSupportNone;
        }
    }

    // Descriptor returned that it supported OpenGL, let's see if it turned off/on in the instance the OpenGL rendering
    QMutexLocker k(&_imp->common->pluginsPropMutex);

    return _imp->common->props.currentSupportOpenGLRender;
}

void
EffectInstance::setCurrentSequentialRenderSupport(SequentialPreferenceEnum support)
{
    QMutexLocker k(&_imp->common->pluginsPropMutex);

    _imp->common->props.currentSupportSequentialRender = support;
}

SequentialPreferenceEnum
EffectInstance::getCurrentSequentialRenderSupport() const
{
    if (_imp->renderData) {
        return _imp->renderData->props.currentSupportSequentialRender;
    }

    QMutexLocker k(&_imp->common->pluginsPropMutex);

    return _imp->common->props.currentSupportSequentialRender;
}

bool
EffectInstance::getCurrentTemporalImageAccess() const
{
    if (_imp->renderData) {
        return _imp->renderData->props.currentTemporalImagesAccess;
    }
    QMutexLocker k(&_imp->common->pluginsPropMutex);

    return _imp->common->props.currentTemporalImagesAccess;
}

void
EffectInstance::setCurrentTemporalImageAccess(bool enabled)
{
    QMutexLocker k(&_imp->common->pluginsPropMutex);
    _imp->common->props.currentTemporalImagesAccess = enabled;

}

void
EffectInstance::setCurrentSupportTiles(bool support)
{
    QMutexLocker k(&_imp->common->pluginsPropMutex);

    _imp->common->props.currentSupportTiles = support;
}

bool
EffectInstance::getCurrentSupportTiles() const
{
    if (_imp->renderData) {
        return _imp->renderData->props.currentSupportTiles;
    }
    QMutexLocker k(&_imp->common->pluginsPropMutex);

    return _imp->common->props.currentSupportTiles;
}

void
EffectInstance::setCurrentSupportMultiRes(bool support)
{
    QMutexLocker k(&_imp->common->pluginsPropMutex);

    _imp->common->props.currentSupportMultires = support;
}

bool
EffectInstance::getCurrentSupportMultiRes() const
{
    if (_imp->renderData) {
        return _imp->renderData->props.currentSupportMultires;
    }
    QMutexLocker k(&_imp->common->pluginsPropMutex);

    return _imp->common->props.currentSupportMultires;
}

void
EffectInstance::setCurrentSupportRenderScale(bool support)
{
    QMutexLocker k(&_imp->common->pluginsPropMutex);

    _imp->common->props.currentSupportsRenderScale = support;
}

bool
EffectInstance::getCurrentSupportRenderScale() const
{
    if (_imp->renderData) {
        return _imp->renderData->props.currentSupportsRenderScale;
    }
    QMutexLocker k(&_imp->common->pluginsPropMutex);

    return _imp->common->props.currentSupportsRenderScale;
}

void
EffectInstance::setCurrentCanDistort(bool support)
{
    QMutexLocker k(&_imp->common->pluginsPropMutex);

    _imp->common->props.currentCanDistort = support;
}

bool
EffectInstance::getCurrentCanDistort() const
{
    if (_imp->renderData) {
        return _imp->renderData->props.currentCanDistort;
    }
    QMutexLocker k(&_imp->common->pluginsPropMutex);

    return _imp->common->props.currentCanDistort;
}

void
EffectInstance::setCurrentCanTransform(bool support)
{

    QMutexLocker k(&_imp->common->pluginsPropMutex);

    _imp->common->props.currentDeprecatedTransformSupport = support;
}

bool
EffectInstance::getCurrentCanTransform() const
{
    if (_imp->renderData) {
        return _imp->renderData->props.currentDeprecatedTransformSupport;
    }
    QMutexLocker k(&_imp->common->pluginsPropMutex);
    
    return _imp->common->props.currentDeprecatedTransformSupport;
}

PluginOpenGLRenderSupport
EffectInstance::getOpenGLSupport() const
{
    return (PluginOpenGLRenderSupport)getNode()->getPlugin()->getPropertyUnsafe<int>(kNatronPluginPropOpenGLSupport);
}

void
EffectInstance::refreshDynamicProperties()
{
    PluginOpenGLRenderSupport pluginGLSupport = ePluginOpenGLRenderSupportNone;
    PluginPtr plugin = getNode()->getPlugin();
    if (plugin) {
        pluginGLSupport = (PluginOpenGLRenderSupport)plugin->getPropertyUnsafe<int>(kNatronPluginPropOpenGLSupport);
        if (plugin->isOpenGLEnabled() && pluginGLSupport == ePluginOpenGLRenderSupportYes) {
            // Ok the plug-in supports OpenGL, figure out now if can be turned on/off by the instance
            pluginGLSupport = getOpenGLSupport();
        }
    }


    setCurrentOpenGLRenderSupport(pluginGLSupport);
    bool tilesSupported = supportsTiles();
    bool renderScaleSupported = supportsRenderScale();
    if ((isReader() || isWriter()) && getNode()->getIOContainer()) {
        // If this is an encoder or decoder, we do not support render-scale.
        renderScaleSupported = false;
    }

    bool temporal = doesTemporalClipAccess();
    bool multiResSupported = supportsMultiResolution();
    bool canDistort = getCanDistort();
    bool currentDeprecatedTransformSupport = getCanTransform();

    bool safetyLocked;
    {
        QMutexLocker k(&_imp->common->pluginsPropMutex);
        safetyLocked = _imp->common->pluginSafetyLocked;
    }

    {
        QMutexLocker k(&_imp->common->pluginsPropMutex);
        if (!safetyLocked) {
            _imp->common->pluginSafety = getPluginRenderThreadSafety();
        }

        if (!tilesSupported && _imp->common->pluginSafety == eRenderSafetyFullySafeFrame) {
            // an effect which does not support tiles cannot support host frame threading
            _imp->common->props.currentThreadSafety = eRenderSafetyFullySafe;
        } else {
            _imp->common->props.currentThreadSafety = _imp->common->pluginSafety;
        }
    }


    setCurrentTemporalImageAccess(temporal);
    setCurrentSupportMultiRes(multiResSupported);
    setCurrentSupportTiles(tilesSupported);
    setCurrentSupportRenderScale(renderScaleSupported);
    setCurrentSequentialRenderSupport( getSequentialPreference() );
    setCurrentCanDistort(canDistort);
    setCurrentCanTransform(currentDeprecatedTransformSupport);
} // refreshDynamicProperties

bool
EffectInstance::isFullAnimationToHashEnabled() const
{
    return getCurrentTemporalImageAccess();
}

void
EffectInstance::attachRotoItem(const RotoDrawableItemPtr& stroke)
{
    assert( QThread::currentThread() == qApp->thread() );
    _imp->common->paintStroke = stroke;
    setProcessChannelsValues(true, true, true, true);
}

RotoDrawableItemPtr
EffectInstance::getOriginalAttachedItem() const
{
    return _imp->common->paintStroke.lock();
}

RotoDrawableItemPtr
EffectInstance::getAttachedRotoItem() const
{

    RotoDrawableItemPtr thisItem = _imp->common->paintStroke.lock();
    if (!thisItem) {
        return thisItem;
    }
    assert(!thisItem->isRenderClone());
    // On a render thread, use the local thread copy
    TreeRenderPtr currentRender = getCurrentRender();
    TimeValue currentTime = getCurrentRenderTime();
    ViewIdx currentView = getCurrentRenderView();
    if (currentRender && thisItem->isRenderCloneNeeded()) {
        FrameViewRenderKey k = {currentTime, currentView, currentRender};
        return boost::dynamic_pointer_cast<RotoDrawableItem>(toRotoItem(thisItem->createRenderClone(k)));
    }
    return thisItem;
}



KnobBoolPtr
EffectInstance::getPreviewEnabledKnob() const
{
    return _imp->defKnobs->previewEnabledKnob.lock();
}

void
EffectInstance::setProcessChannelsValues(bool doR,
                               bool doG,
                               bool doB,
                               bool doA)
{
    KnobBoolPtr eR = getProcessChannelKnob(0);

    if (eR) {
        eR->setValue(doR);
    }
    KnobBoolPtr eG = getProcessChannelKnob(1);
    if (eG) {
        eG->setValue(doG);
    }
    KnobBoolPtr eB = getProcessChannelKnob(2);
    if (eB) {
        eB->setValue(doB);
    }
    KnobBoolPtr eA = getProcessChannelKnob(3);
    if (eA) {
        eA->setValue(doA);
    }
}

std::string
EffectInstance::getKnobChangedCallback() const
{
    KnobStringPtr s = _imp->defKnobs->knobChangedCallback.lock();

    return s ? s->getValue() : std::string();
}

std::string
EffectInstance::getInputChangedCallback() const
{
    KnobStringPtr s = _imp->defKnobs->inputChangedCallback.lock();

    return s ? s->getValue() : std::string();
}


std::string
EffectInstance::getBeforeRenderCallback() const
{
    KnobStringPtr s = _imp->defKnobs->beforeRender.lock();

    return s ? s->getValue() : std::string();
}

std::string
EffectInstance::getBeforeFrameRenderCallback() const
{
    KnobStringPtr s = _imp->defKnobs->beforeFrameRender.lock();

    return s ? s->getValue() : std::string();
}

std::string
EffectInstance::getAfterRenderCallback() const
{
    KnobStringPtr s = _imp->defKnobs->afterRender.lock();

    return s ? s->getValue() : std::string();
}

std::string
EffectInstance::getAfterFrameRenderCallback() const
{
    KnobStringPtr s = _imp->defKnobs->afterFrameRender.lock();

    return s ? s->getValue() : std::string();
}

std::string
EffectInstance::getAfterNodeCreatedCallback() const
{
    KnobStringPtr s = _imp->defKnobs->nodeCreatedCallback.lock();

    return s ? s->getValue() : std::string();
}

std::string
EffectInstance::getBeforeNodeRemovalCallback() const
{
    KnobStringPtr s = _imp->defKnobs->nodeRemovalCallback.lock();

    return s ? s->getValue() : std::string();
}

std::string
EffectInstance::getAfterSelectionChangedCallback() const
{
    KnobStringPtr s = _imp->defKnobs->tableSelectionChangedCallback.lock();

    return s ? s->getValue() : std::string();
}

NATRON_NAMESPACE_EXIT;

NATRON_NAMESPACE_USING;
#include "moc_EffectInstance.cpp"
<|MERGE_RESOLUTION|>--- conflicted
+++ resolved
@@ -130,7 +130,6 @@
 
     // Make a copy of the main instance input locally so the state of the graph does not change throughout the render
     int nInputs = getMaxInputCount();
-<<<<<<< HEAD
 
 
     clone->_imp->renderData->mainInstanceInputs.resize(nInputs);
@@ -145,21 +144,6 @@
             EffectInstancePtr inputClone = toEffectInstance(mainInstanceInput->createRenderClone(key));
             clone->_imp->renderData->renderInputs[i][p] = inputClone;
 
-=======
-
-  
-    clone->_imp->renderData->mainInstanceInputs.resize(nInputs);
-    clone->_imp->renderData->renderInputs.resize(nInputs);
-
-    FrameViewPair p = {key.time, key.view};
-    for (int i = 0; i < nInputs; ++i) {
-       
-        EffectInstancePtr mainInstanceInput = getInputMainInstance(i);
-        clone->_imp->renderData->mainInstanceInputs[i] = mainInstanceInput;
-        if (mainInstanceInput) {
-            EffectInstancePtr inputClone = toEffectInstance(mainInstanceInput->createRenderClone(key));
-            clone->_imp->renderData->renderInputs[i][p] = inputClone;
->>>>>>> 9adda032
         }
     }
 
@@ -257,7 +241,6 @@
     hash->append(disabled);
 
     hash->computeHash();
-<<<<<<< HEAD
 
     U64 hashValue = hash->value();
 
@@ -267,17 +250,6 @@
         cacheKey.reset(new GetFramesNeededKey(hashValue, getNode()->getPluginID()));
 
 
-=======
-
-    U64 hashValue = hash->value();
-
-    // If we used getFramesNeeded, cache it now if possible
-    if (framesNeededResults) {
-        GetFramesNeededKeyPtr cacheKey;
-        cacheKey.reset(new GetFramesNeededKey(hashValue, getNode()->getPluginID()));
-
-
->>>>>>> 9adda032
         CacheEntryLockerBasePtr cacheAccess = appPTR->getGeneralPurposeCache()->get(framesNeededResults);
         
         CacheEntryLockerBase::CacheEntryStatusEnum cacheStatus = cacheAccess->getStatus();
@@ -379,15 +351,9 @@
         }
 
         ++nbConnectedInputs;
-<<<<<<< HEAD
 
         const double fps = inputs[i]->getFrameRate();
 
-=======
-
-        const double fps = inputs[i]->getFrameRate();
-
->>>>>>> 9adda032
 
 
         if (!multipleClipFPSs) {
@@ -567,25 +533,16 @@
         if (inputNode) {
             return inputNode->getEffectInstance();
         }
-<<<<<<< HEAD
 
         return EffectInstancePtr();
     }
 }
 
-=======
-
-        return EffectInstancePtr();
-    }
-}
-
->>>>>>> 9adda032
 EffectInstancePtr
 EffectInstance::getInputRenderEffect(int n, TimeValue time, ViewIdx view) const
 {
     if (!isRenderClone()) {
         return getInputMainInstance(n);
-<<<<<<< HEAD
     }
     if (n < 0 || n >= (int)_imp->renderData->renderInputs.size()) {
         return EffectInstancePtr();
@@ -596,18 +553,6 @@
     if (found == effectsMap.end()) {
         return _imp->renderData->mainInstanceInputs[n].lock();
     }
-=======
-    }
-    if (n < 0 || n >= (int)_imp->renderData->renderInputs.size()) {
-        return EffectInstancePtr();
-    }
-    FrameViewPair p = {time, view};
-    const FrameViewEffectMap& effectsMap = _imp->renderData->renderInputs[n];
-    FrameViewEffectMap::const_iterator found = effectsMap.find(p);
-    if (found == effectsMap.end()) {
-        return _imp->renderData->mainInstanceInputs[n].lock();
-    }
->>>>>>> 9adda032
     return found->second.lock();
 }
 
@@ -1160,7 +1105,6 @@
 EffectInstance::evaluate(bool isSignificant,
                          bool refreshMetadata)
 {
-<<<<<<< HEAD
 
     NodePtr node = getNode();
 
@@ -1187,23 +1131,9 @@
     // If significant, also refresh previews downstream
     if (isSignificant) {
         node->refreshPreviewsRecursivelyDownstream();
-=======
-
-    NodePtr node = getNode();
-
-    if ( refreshMetadata && node && node->isNodeCreated() ) {
-        
-        // Force a re-compute of the meta-data if needed
-        onMetadataChanged_recursive_public();
-    }
-
-    if (isSignificant) {
-        getApp()->triggerAutoSave();
->>>>>>> 9adda032
     }
 } // evaluate
 
-<<<<<<< HEAD
 bool
 EffectInstance::message(MessageTypeEnum type,
                         const std::string & content) const
@@ -1357,175 +1287,6 @@
     return getNode()->isDoingInteractAction();
 }
 
-=======
-    node->refreshIdentityState();
-
-
-    // Get the connected viewers downstream and re-render or redraw them.
-    if (isSignificant) {
-        getApp()->renderAllViewers();
-    } else {
-        getApp()->redrawAllViewers();
-    }
-
-    // If significant, also refresh previews downstream
-    if (isSignificant) {
-        node->refreshPreviewsRecursivelyDownstream();
-    }
-} // evaluate
-
-bool
-EffectInstance::message(MessageTypeEnum type,
-                        const std::string & content) const
-{
-    TreeRenderPtr render = getCurrentRender();
-    if (render && render->isRenderAborted()) {
-        return false;
-    }
-
-    NodePtr node = getNode();
-    assert(node);
-    return node ? node->message(type, content) : false;
-}
-
-int
-EffectInstance::getInputNumber(const EffectInstancePtr& inputEffect) const
-{
-    for (int i = 0; i < getMaxInputCount(); ++i) {
-        if (getInputMainInstance(i) == inputEffect) {
-            return i;
-        }
-    }
-
-    return -1;
-}
-
-
-void
-EffectInstance::setOutputFilesForWriter(const std::string & pattern)
-{
-    if ( !isWriter() ) {
-        return;
-    }
-
-    const KnobsVec & knobs = getKnobs();
-    for (U32 i = 0; i < knobs.size(); ++i) {
-        KnobFilePtr fk = toKnobFile(knobs[i]);
-        if ( fk && fk->getName() == kOfxImageEffectFileParamName ) {
-            fk->setValue(pattern);
-            break;
-        }
-
-    }
-}
-
-
-PluginMemoryPtr
-EffectInstance::createMemoryChunk(size_t nBytes)
-{
-    PluginMemoryPtr mem = createPluginMemory();
-    PluginMemAllocateMemoryArgs args(nBytes);
-    mem->allocateMemory(args);
-    QMutexLocker k(&_imp->pluginMemoryChunksMutex);
-    _imp->pluginMemoryChunks.push_back(mem);
-    return mem;
-}
-
-PluginMemoryPtr
-EffectInstance::createPluginMemory()
-{
-    PluginMemoryPtr ret( new PluginMemory() );
-    return ret;
-}
-
-void
-EffectInstance::releasePluginMemory(const PluginMemory* mem)
-{
-    QMutexLocker k(&_imp->pluginMemoryChunksMutex);
-    for (std::list<PluginMemoryPtr>::iterator it = _imp->pluginMemoryChunks.begin(); it != _imp->pluginMemoryChunks.end(); ++it) {
-        if (it->get() == mem) {
-            _imp->pluginMemoryChunks.erase(it);
-            return;
-        }
-    }
-}
-
-void
-EffectInstance::registerOverlay(const OverlayInteractBasePtr& overlay, const std::map<std::string,std::string>& knobs)
-{
-
-    overlay->setEffect(shared_from_this());
-    overlay->fetchKnobs_public(knobs);
-
-    assert(QThread::currentThread() == qApp->thread());
-    std::list<OverlayInteractBasePtr>::iterator found = std::find(_imp->common->interacts.begin(), _imp->common->interacts.end(), overlay);
-    if (found == _imp->common->interacts.end()) {
-
-        _imp->common->interacts.push_back(overlay);
-        overlay->redraw();
-    }
-}
-
-void
-EffectInstance::removeOverlay(const OverlayInteractBasePtr& overlay)
-{
-    assert(QThread::currentThread() == qApp->thread());
-    std::list<OverlayInteractBasePtr>::iterator found = std::find(_imp->common->interacts.begin(), _imp->common->interacts.end(), overlay);
-    if (found != _imp->common->interacts.end()) {
-        _imp->common->interacts.erase(found);
-    }
-}
-
-void
-EffectInstance::clearOverlays()
-{
-    _imp->common->interacts.clear();
-}
-
-void
-EffectInstance::getOverlays(std::list<OverlayInteractBasePtr> *overlays) const
-{
-    assert(QThread::currentThread() == qApp->thread());
-    *overlays = _imp->common->interacts;
-}
-
-bool
-EffectInstance::hasOverlayInteract() const
-{
-    assert(QThread::currentThread() == qApp->thread());
-    return _imp->common->interacts.size() > 0;
-}
-
-void
-EffectInstance::setInteractColourPicker_public(const ColorRgba<double>& color, bool setColor, bool hasColor)
-{
-
-    const KnobsVec& knobs = getKnobs();
-    for (KnobsVec::const_iterator it2 = knobs.begin(); it2 != knobs.end(); ++it2) {
-        const KnobIPtr& k = *it2;
-        if (!k) {
-            continue;
-        }
-        OverlayInteractBasePtr interact = k->getCustomInteract();
-        if (!interact) {
-            continue;
-        }
-        interact->setInteractColourPicker(color, setColor, hasColor);
-    }
-    for (std::list<OverlayInteractBasePtr>::iterator it = _imp->common->interacts.begin(); it != _imp->common->interacts.end(); ++it) {
-        (*it)->setInteractColourPicker(color, setColor, hasColor);
-    }
-
-
-}
-
-bool
-EffectInstance::isDoingInteractAction() const
-{
-    return getNode()->isDoingInteractAction();
-}
-
->>>>>>> 9adda032
 bool
 EffectInstance::getCreateChannelSelectorKnob() const
 {
@@ -1661,7 +1422,6 @@
     if (markedEffects->find(effect) != markedEffects->end()) {
         return false;
     }
-<<<<<<< HEAD
 
     markedEffects->insert(effect);
 
@@ -1687,32 +1447,6 @@
         if (inputIsDrawing) {
             return true;
         }
-=======
-
-    markedEffects->insert(effect);
-
-    RotoStrokeItemPtr attachedStroke = toRotoStrokeItem(effect->getAttachedRotoItem());
-    if (attachedStroke) {
-        bool isDrawing = attachedStroke->isCurrentlyDrawing();
-
-        // Only one single item can be drawn at once
-        assert(!isDrawing || attachedStroke->getMainInstance() == activeItem);
-
-        if (isDrawing) {
-            return true;
-        }
-    }
-
-    int nInputs = effect->getMaxInputCount();
-    for (int i = 0; i < nInputs; ++i) {
-        EffectInstancePtr inputEffect = effect->getInputRenderEffectAtAnyTimeView(i);
-        if (!inputEffect) {
-            continue;
-        }
-        bool inputIsDrawing = hasActiveStrokeItemNodeDrawingUpstream(inputEffect, activeItem, markedEffects);
-        if (inputIsDrawing) {
-            return true;
-        }
     }
 
 
@@ -1745,23 +1479,10 @@
 {
     if (!isPlayback) {
         getNode()->refreshIdentityState();
->>>>>>> 9adda032
-    }
-}
-
-
-<<<<<<< HEAD
-    return false;
-} // hasActiveStrokeItemNodeDrawingUpstream
-
-bool
-EffectInstance::isDuringPaintStrokeCreation() const
-{
-    TreeRenderPtr render = getCurrentRender();
-    if (!render) {
-        // Not during a render
-        return false;
-=======
+    }
+}
+
+
 RectI
 EffectInstance::getOutputFormat()
 {
@@ -1777,163 +1498,6 @@
 
 
 bool
-EffectInstance::isFrameVarying()
-{
-    GetTimeInvariantMetadataResultsPtr results;
-    ActionRetCodeEnum stat = getTimeInvariantMetadata_public(&results);
-    if (isFailureRetCode(stat)) {
-        return true;
-    } else {
-        const NodeMetadataPtr& metadata = results->getMetadataResults();
-        return metadata->getIsFrameVarying();
->>>>>>> 9adda032
-    }
-}
-
-<<<<<<< HEAD
-    RotoDrawableItemPtr activeItem = render->getCurrentlyDrawingItem();
-    if (!activeItem) {
-        return false;
-    }
-
-    // Now if this node has the item attached to itself (i.e: it is a node of the internal roto paint graph for this item)
-    // or it is below the node attached to this item then we can check if it is currently drawing
-    std::set<EffectInstancePtr> markedEffects;
-    return hasActiveStrokeItemNodeDrawingUpstream(boost::const_pointer_cast<EffectInstance>(shared_from_this()), activeItem, &markedEffects);
-}
-
-void
-EffectInstance::refreshExtraStateAfterTimeChanged(bool isPlayback,
-                                                  TimeValue /*time*/)
-{
-    if (!isPlayback) {
-        getNode()->refreshIdentityState();
-    }
-}
-
-
-RectI
-EffectInstance::getOutputFormat()
-=======
-
-double
-EffectInstance::getFrameRate()
-{
-    GetTimeInvariantMetadataResultsPtr results;
-    ActionRetCodeEnum stat = getTimeInvariantMetadata_public(&results);
-    if (isFailureRetCode(stat)) {
-        return 24.;
-    } else {
-        const NodeMetadataPtr& metadata = results->getMetadataResults();
-        return metadata->getOutputFrameRate();
-    }
-
-}
-
-
-ImagePremultiplicationEnum
-EffectInstance::getPremult()
-{
-    GetTimeInvariantMetadataResultsPtr results;
-    ActionRetCodeEnum stat = getTimeInvariantMetadata_public(&results);
-    if (isFailureRetCode(stat)) {
-        return eImagePremultiplicationPremultiplied;
-    } else {
-        const NodeMetadataPtr& metadata = results->getMetadataResults();
-        return metadata->getOutputPremult();
-    }
-}
-
-bool
-EffectInstance::canRenderContinuously()
-{
-    GetTimeInvariantMetadataResultsPtr results;
-    ActionRetCodeEnum stat = getTimeInvariantMetadata_public(&results);
-    if (isFailureRetCode(stat)) {
-        return true;
-    } else {
-        const NodeMetadataPtr& metadata = results->getMetadataResults();
-        return metadata->getIsContinuous();
-    }
-}
-
-ImageFieldingOrderEnum
-EffectInstance::getFieldingOrder()
-{
-    GetTimeInvariantMetadataResultsPtr results;
-    ActionRetCodeEnum stat = getTimeInvariantMetadata_public(&results);
-    if (isFailureRetCode(stat)) {
-        return eImageFieldingOrderNone;
-    } else {
-        const NodeMetadataPtr& metadata = results->getMetadataResults();
-        return metadata->getOutputFielding();
-    }
-}
-
-
-double
-EffectInstance::getAspectRatio(int inputNb)
-{
-    GetTimeInvariantMetadataResultsPtr results;
-    ActionRetCodeEnum stat = getTimeInvariantMetadata_public(&results);
-    if (isFailureRetCode(stat)) {
-        return 1.;
-    } else {
-        const NodeMetadataPtr& metadata = results->getMetadataResults();
-        return metadata->getPixelAspectRatio(inputNb);
-    }
-}
-
-void
-EffectInstance::getMetadataComponents(int inputNb, ImagePlaneDesc* plane, ImagePlaneDesc* pairedPlane)
->>>>>>> 9adda032
-{
-    GetTimeInvariantMetadataResultsPtr results;
-    ActionRetCodeEnum stat = getTimeInvariantMetadata_public(&results);
-    if (isFailureRetCode(stat)) {
-<<<<<<< HEAD
-        return RectI();
-    } else {
-        const NodeMetadataPtr& metadata = results->getMetadataResults();
-        return metadata->getOutputFormat();
-=======
-        *plane = ImagePlaneDesc::getNoneComponents();
-    } else {
-        const NodeMetadataPtr& metadata = results->getMetadataResults();
-        std::string componentsType = metadata->getComponentsType(inputNb);
-        if (componentsType == kNatronColorPlaneID) {
-            int nComps = metadata->getColorPlaneNComps(inputNb);
-            *plane = ImagePlaneDesc::mapNCompsToColorPlane(nComps);
-        } else if (componentsType == kNatronDisparityComponentsLabel) {
-            *plane = ImagePlaneDesc::getDisparityLeftComponents();
-            *pairedPlane = ImagePlaneDesc::getDisparityRightComponents();
-        } else if (componentsType == kNatronMotionComponentsLabel) {
-            *plane = ImagePlaneDesc::getBackwardMotionComponents();
-            *pairedPlane = ImagePlaneDesc::getForwardMotionComponents();
-        } else {
-            *plane = ImagePlaneDesc::getNoneComponents();
-        }
-
-    }
-}
-
-ImageBitDepthEnum
-EffectInstance::getBitDepth(int inputNb)
-{
-    GetTimeInvariantMetadataResultsPtr results;
-    ActionRetCodeEnum stat = getTimeInvariantMetadata_public(&results);
-    if (isFailureRetCode(stat)) {
-        return eImageBitDepthFloat;
-    } else {
-        const NodeMetadataPtr& metadata = results->getMetadataResults();
-        return metadata->getBitDepth(inputNb);
->>>>>>> 9adda032
-    }
-}
-
-
-bool
-<<<<<<< HEAD
 EffectInstance::isFrameVarying()
 {
     GetTimeInvariantMetadataResultsPtr results;
@@ -2036,102 +1600,11 @@
             *pairedPlane = ImagePlaneDesc::getForwardMotionComponents();
         } else {
             *plane = ImagePlaneDesc::getNoneComponents();
-=======
-EffectInstance::ifInfiniteclipRectToProjectDefault(RectD* rod) const
-{
-
-    /*If the rod is infinite clip it to the project's default*/
-    Format projectDefault;
-    getApp()->getProject()->getProjectDefaultFormat(&projectDefault);
-    // BE CAREFUL:
-    // std::numeric_limits<int>::infinity() does not exist (check std::numeric_limits<int>::has_infinity)
-    // an int can not be equal to (or compared to) std::numeric_limits<double>::infinity()
-    bool isRodProjectFormat = false;
-    if (rod->left() <= kOfxFlagInfiniteMin) {
-        rod->set_left( projectDefault.left() );
-        isRodProjectFormat = true;
-    }
-    if (rod->bottom() <= kOfxFlagInfiniteMin) {
-        rod->set_bottom( projectDefault.bottom() );
-        isRodProjectFormat = true;
-    }
-    if (rod->right() >= kOfxFlagInfiniteMax) {
-        rod->set_right( projectDefault.right() );
-        isRodProjectFormat = true;
-    }
-    if (rod->top() >= kOfxFlagInfiniteMax) {
-        rod->set_top( projectDefault.top() );
-        isRodProjectFormat = true;
-    }
-
-    return isRodProjectFormat;
-}
-
-void
-EffectInstance::checkForPremultWarningAndCheckboxes()
-{
-    if ( isOutput() || isGenerator() || isReader() ) {
-        return;
-    }
-    KnobBoolPtr chans[4];
-    KnobStringPtr premultWarn = _imp->defKnobs->premultWarning.lock();
-    if (!premultWarn) {
-        return;
-    }
-    NodePtr prefInput = getNode()->getPreferredInputNode();
-
-    if ( !prefInput ) {
-        //No input, do not warn
-        premultWarn->setSecret(true);
-
-        return;
-    }
-    for (int i = 0; i < 4; ++i) {
-        chans[i] = _imp->defKnobs->enabledChan[i].lock();
-
-        //No checkboxes
-        if (!chans[i]) {
-            premultWarn->setSecret(true);
-
-            return;
-        }
-
-        //not RGBA
-        if ( chans[i]->getIsSecret() ) {
-            return;
-        }
-    }
-
-    ImagePremultiplicationEnum premult = getPremult();
-
-    //not premult
-    if (premult != eImagePremultiplicationPremultiplied) {
-        premultWarn->setSecret(true);
-
-        return;
-    }
-
-    bool checked[4];
-    checked[3] = chans[3]->getValue();
-
-    //alpha unchecked
-    if (!checked[3]) {
-        premultWarn->setSecret(true);
-
-        return;
-    }
-    for (int i = 0; i < 3; ++i) {
-        checked[i] = chans[i]->getValue();
-        if (!checked[i]) {
-            premultWarn->setSecret(false);
-
-            return;
->>>>>>> 9adda032
-        }
-
-    }
-
-<<<<<<< HEAD
+        }
+
+    }
+}
+
 ImageBitDepthEnum
 EffectInstance::getBitDepth(int inputNb)
 {
@@ -2329,6 +1802,13 @@
         }
         ss << "<b>" << tr("Alpha premultiplication:").toStdString() << "</b> <font color=#c8c8c8>" << premultStr.toStdString() << "</font><br />";
     }
+    {
+        RectI format = input->getOutputFormat();
+        if ( !format.isNull() ) {
+            ss << "<b>" << tr("Format (pixels):").arg(time).toStdString() << "</b> <font color=#c8c8c8>";
+            ss << tr("left = %1 bottom = %2 right = %3 top = %4").arg(format.x1).arg(format.y1).arg(format.x2).arg(format.y2).toStdString() << "</font><br />";
+        }
+    }
     { // par
         double par = input->getAspectRatio(-1);
         ss << "<b>" << tr("Pixel aspect ratio:").toStdString() << "</b> <font color=#c8c8c8>" << par << "</font><br />";
@@ -2454,229 +1934,6 @@
         return eRenderSafetyUnsafe;
     }
     QMutexLocker k(&_imp->common->pluginsPropMutex);
-=======
-    //RGB checked
-    premultWarn->setSecret(true);
-} // checkForPremultWarningAndCheckboxes
-
-
-std::string
-EffectInstance::makeInfoForInput(int inputNumber)
-{
-    if ( (inputNumber < -1) || ( inputNumber >= getMaxInputCount() ) ) {
-        return "";
-    }
-    EffectInstancePtr input;
-    if (inputNumber != -1) {
-        input = getInputMainInstance(inputNumber);
-    } else {
-        input = boost::const_pointer_cast<EffectInstance>(shared_from_this());
-    }
-
-    if (!input) {
-        return "";
-    }
-
-
-    TimeValue time(getApp()->getTimeLine()->currentFrame());
-    std::stringstream ss;
-    { // input name
-        QString inputName;
-        if (inputNumber != -1) {
-            inputName = QString::fromUtf8( getInputLabel(inputNumber).c_str() );
-        } else {
-            inputName = tr("Output");
-        }
-        ss << "<b><font color=\"orange\">" << tr("%1:").arg(inputName).toStdString() << "</font></b><br />";
-    }
-    { // image format
-        ss << "<b>" << tr("Image planes:").toStdString() << "</b> <font color=#c8c8c8>";
-
-        std::list<ImagePlaneDesc> availableLayers;
-        getAvailableLayers(time, ViewIdx(0), inputNumber,  &availableLayers);
-
-        std::list<ImagePlaneDesc>::iterator next = availableLayers.begin();
-        if ( next != availableLayers.end() ) {
-            ++next;
-        }
-        for (std::list<ImagePlaneDesc>::iterator it = availableLayers.begin(); it != availableLayers.end(); ++it) {
-
-            ss << " "  << it->getPlaneLabel();
-            if ( next != availableLayers.end() ) {
-                ss << ", ";
-                ++next;
-            }
-        }
-        ss << "</font><br />";
-    }
-    {
-        ImageBitDepthEnum depth = getBitDepth(inputNumber);
-        QString depthStr = tr("unknown");
-        switch (depth) {
-            case eImageBitDepthByte:
-                depthStr = tr("8u");
-                break;
-            case eImageBitDepthShort:
-                depthStr = tr("16u");
-                break;
-            case eImageBitDepthFloat:
-                depthStr = tr("32fp");
-                break;
-            case eImageBitDepthHalf:
-                depthStr = tr("16fp");
-            case eImageBitDepthNone:
-                break;
-        }
-        ss << "<b>" << tr("BitDepth:").toStdString() << "</b> <font color=#c8c8c8>" << depthStr.toStdString() << "</font><br />";
-    }
-    { // premult
-        ImagePremultiplicationEnum premult = input->getPremult();
-        QString premultStr = tr("unknown");
-        switch (premult) {
-            case eImagePremultiplicationOpaque:
-                premultStr = tr("opaque");
-                break;
-            case eImagePremultiplicationPremultiplied:
-                premultStr = tr("premultiplied");
-                break;
-            case eImagePremultiplicationUnPremultiplied:
-                premultStr = tr("unpremultiplied");
-                break;
-        }
-        ss << "<b>" << tr("Alpha premultiplication:").toStdString() << "</b> <font color=#c8c8c8>" << premultStr.toStdString() << "</font><br />";
-    }
-    {
-        RectI format = input->getOutputFormat();
-        if ( !format.isNull() ) {
-            ss << "<b>" << tr("Format (pixels):").arg(time).toStdString() << "</b> <font color=#c8c8c8>";
-            ss << tr("left = %1 bottom = %2 right = %3 top = %4").arg(format.x1).arg(format.y1).arg(format.x2).arg(format.y2).toStdString() << "</font><br />";
-        }
-    }
-    { // par
-        double par = input->getAspectRatio(-1);
-        ss << "<b>" << tr("Pixel aspect ratio:").toStdString() << "</b> <font color=#c8c8c8>" << par << "</font><br />";
-    }
-    { // fps
-        double fps = input->getFrameRate();
-        ss << "<b>" << tr("Frame rate:").toStdString() << "</b> <font color=#c8c8c8>" << tr("%1fps").arg(fps).toStdString() << "</font><br />";
-    }
-    {
-        RangeD range = {1., 1.};
-        {
-            GetFrameRangeResultsPtr results;
-            ActionRetCodeEnum stat = input->getFrameRange_public(&results);
-            if (!isFailureRetCode(stat)) {
-                results->getFrameRangeResults(&range);
-            }
-        }
-        ss << "<b>" << tr("Frame range:").toStdString() << "</b> <font color=#c8c8c8>" << range.min << " - " << range.max << "</font><br />";
-    }
-
-    {
-        GetRegionOfDefinitionResultsPtr results;
-        ActionRetCodeEnum stat = input->getRegionOfDefinition_public(time, RenderScale(1.), ViewIdx(0), &results);
-        if (!isFailureRetCode(stat)) {
-            RectD rod = results->getRoD();
-            ss << "<b>" << tr("Region of Definition (at t=%1):").arg(time).toStdString() << "</b> <font color=#c8c8c8>";
-            ss << tr("left = %1 bottom = %2 right = %3 top = %4").arg(rod.x1).arg(rod.y1).arg(rod.x2).arg(rod.y2).toStdString() << "</font><br />";
-        }
-    }
-
-
-    return ss.str();
-} // makeInfoForInput
-
-void
-EffectInstance::refreshInfos()
-{
-    std::stringstream ssinfo;
-    int maxinputs = getMaxInputCount();
-    for (int i = 0; i < maxinputs; ++i) {
-        std::string inputInfo = makeInfoForInput(i);
-        if ( !inputInfo.empty() ) {
-            ssinfo << inputInfo << "<br />";
-        }
-    }
-    std::string outputInfo = makeInfoForInput(-1);
-    ssinfo << outputInfo << "<br />";
-    ssinfo << "<b>" << tr("Supports tiles:").toStdString() << "</b> <font color=#c8c8c8>";
-    ssinfo << ( getCurrentSupportTiles() ? tr("Yes") : tr("No") ).toStdString() << "</font><br />";
-    {
-        ssinfo << "<b>" << tr("Supports multiresolution:").toStdString() << "</b> <font color=#c8c8c8>";
-        ssinfo << ( getCurrentSupportMultiRes() ? tr("Yes") : tr("No") ).toStdString() << "</font><br />";
-        ssinfo << "<b>" << tr("Supports renderscale:").toStdString() << "</b> <font color=#c8c8c8>";
-        if (!getCurrentSupportRenderScale()) {
-            ssinfo << tr("No").toStdString();
-        } else {
-            ssinfo << tr("Yes").toStdString();
-        }
-        ssinfo << "</font><br />";
-        ssinfo << "<b>" << tr("Supports multiple clip PARs:").toStdString() << "</b> <font color=#c8c8c8>";
-        ssinfo << ( supportsMultipleClipPARs() ? tr("Yes") : tr("No") ).toStdString() << "</font><br />";
-        ssinfo << "<b>" << tr("Supports multiple clip depths:").toStdString() << "</b> <font color=#c8c8c8>";
-        ssinfo << ( supportsMultipleClipDepths() ? tr("Yes") : tr("No") ).toStdString() << "</font><br />";
-    }
-    ssinfo << "<b>" << tr("Render thread safety:").toStdString() << "</b> <font color=#c8c8c8>";
-    switch ( getCurrentRenderThreadSafety() ) {
-        case eRenderSafetyUnsafe:
-            ssinfo << tr("Unsafe").toStdString();
-            break;
-
-        case eRenderSafetyInstanceSafe:
-            ssinfo << tr("Safe").toStdString();
-            break;
-
-        case eRenderSafetyFullySafe:
-            ssinfo << tr("Fully safe").toStdString();
-            break;
-
-        case eRenderSafetyFullySafeFrame:
-            ssinfo << tr("Fully safe frame").toStdString();
-            break;
-    }
-    ssinfo << "</font><br />";
-    ssinfo << "<b>" << tr("OpenGL Rendering Support:").toStdString() << "</b>: <font color=#c8c8c8>";
-    PluginOpenGLRenderSupport glSupport = getCurrentOpenGLRenderSupport();
-    switch (glSupport) {
-        case ePluginOpenGLRenderSupportNone:
-            ssinfo << tr("No").toStdString();
-            break;
-        case ePluginOpenGLRenderSupportNeeded:
-            ssinfo << tr("Yes but CPU rendering is not supported").toStdString();
-            break;
-        case ePluginOpenGLRenderSupportYes:
-            ssinfo << tr("Yes").toStdString();
-            break;
-        default:
-            break;
-    }
-    ssinfo << "</font>";
-    _imp->defKnobs->nodeInfos.lock()->setValue( ssinfo.str() );
-} // refreshInfos
-
-
-void
-EffectInstance::setRenderThreadSafety(RenderSafetyEnum safety)
-{
-    {
-        QMutexLocker k(&_imp->common->pluginsPropMutex);
-
-        _imp->common->pluginSafety = safety;
-        _imp->common->pluginSafetyLocked = true;
-    }
-    refreshDynamicProperties();
-}
-
-RenderSafetyEnum
-EffectInstance::getCurrentRenderThreadSafety() const
-{
-    if (_imp->renderData) {
-        return _imp->renderData->props.currentThreadSafety;
-    }
-    if ( !getNode()->isMultiThreadingSupportEnabledForPlugin() ) {
-        return eRenderSafetyUnsafe;
-    }
-    QMutexLocker k(&_imp->common->pluginsPropMutex);
 
     return _imp->common->props.currentThreadSafety;
 }
@@ -2693,28 +1950,8 @@
     }
     refreshDynamicProperties();
 }
->>>>>>> 9adda032
-
-    return _imp->common->props.currentThreadSafety;
-}
-
-<<<<<<< HEAD
-void
-EffectInstance::revertToPluginThreadSafety()
-{
-    {
-        QMutexLocker k(&_imp->common->pluginsPropMutex);
-        if (!_imp->common->pluginSafetyLocked) {
-            return;
-        }
-        _imp->common->pluginSafetyLocked = false;
-    }
-    refreshDynamicProperties();
-}
-
-
-=======
->>>>>>> 9adda032
+
+
 RenderSafetyEnum
 EffectInstance::getPluginRenderThreadSafety() const
 {
