--- conflicted
+++ resolved
@@ -67,7 +67,7 @@
 , renderKnobs()
 , pluginMemoryChunks()
 {
-    
+
 }
 
 EffectInstance::Implementation::~Implementation()
@@ -303,36 +303,23 @@
 
     // If using OpenGL, bind the frame buffer
     if (args.backendType == eRenderBackendTypeOpenGL) {
-        
+
         assert(args.glContext);
 
         GLuint fboID = args.glContext->getOrCreateFBOId();
         GL_GPU::BindFramebuffer(GL_FRAMEBUFFER, fboID);
         glCheckError(GL_GPU);
     }
-<<<<<<< HEAD
-=======
-    try {
-        NATRON_PYTHON_NAMESPACE::getFunctionArguments(callback, &error, &args);
-    } catch (const std::exception& e) {
-        _publicInterface->getApp()->appendToScriptEditor( tr("Failed to get signature of onParamChanged callback: %1").arg( QString::fromUtf8( e.what() ) ).toStdString() );
->>>>>>> bc51e5e5
-
-
-<<<<<<< HEAD
+
+
     // If this tile is identity, copy input image instead
     ActionRetCodeEnum stat;
     /*qDebug() << QThread::currentThread() << (U64)render.get() <<  _publicInterface << _publicInterface->getScriptName_mt_safe().c_str() << "render" << (double)_publicInterface->getCurrentRenderTime() << args.cachedPlanes.begin()->first.getPlaneLabel().c_str() << rectToRender.rect.x1 << rectToRender.rect.y1 << rectToRender.rect.x2 << rectToRender.rect.y2 << "(identity ? " << (rectToRender.identityInputNumber !=-1)<< ")" ;*/
-=======
-    if ( !error.empty() ) {
-        _publicInterface->getApp()->appendToScriptEditor( tr("Failed to get signature of onParamChanged callback: %1").arg( QString::fromUtf8( error.c_str() ) ).toStdString() );
->>>>>>> bc51e5e5
 
     if (_publicInterface->isAccumulationEnabled()) {
         render->setOrUnionActiveStrokeUpdateArea(rectToRender.rect);
     }
 
-<<<<<<< HEAD
     if (rectToRender.identityInputNumber != -1) {
         stat = renderHandlerIdentity(rectToRender, args);
     } else {
@@ -341,13 +328,6 @@
             return stat;
         }
         _publicInterface->getNode()->clearPersistentMessage(kNatronPersistentErrorGenericRenderMessage);
-=======
-    std::string signatureError;
-    signatureError.append( tr("The param changed callback supports the following signature(s):").toStdString() );
-    signatureError.append("\n- callback(thisParam, thisNode, thisGroup, app, userEdited)");
-    if (args.size() != 5) {
-        _publicInterface->getApp()->appendToScriptEditor( tr("Wrong signature of onParamChanged callback: %1").arg( QString::fromUtf8( signatureError.c_str() ) ).toStdString() );
->>>>>>> bc51e5e5
 
         // Apply post-processing
         stat = renderHandlerPostProcess(rectToRender, args);
@@ -356,11 +336,6 @@
         }
     }
 
-<<<<<<< HEAD
-=======
-    if ( ( (args[0] != "thisParam") || (args[1] != "thisNode") || (args[2] != "thisGroup") || (args[3] != "app") || (args[4] != "userEdited") ) ) {
-        _publicInterface->getApp()->appendToScriptEditor( tr("Wrong signature of onParamChanged callback: %1").arg( QString::fromUtf8( signatureError.c_str() ) ).toStdString() );
->>>>>>> bc51e5e5
 
     if (timeRecorder) {
         stats->addRenderInfosForNode(_publicInterface->getNode(), timeRecorder->getTimeSinceCreation());
@@ -812,11 +787,10 @@
             }
         }
 
-        
+
     } // for each plane to render
     return eActionStatusOK;
 } // renderHandlerPostProcess
 
 
-NATRON_NAMESPACE_EXIT
-
+NATRON_NAMESPACE_EXIT