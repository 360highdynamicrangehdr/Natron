--- conflicted
+++ resolved
@@ -236,15 +236,21 @@
                                             int channelForAlpha)
 {
     
-    
+    /*
+     * If channelForAlpha is -1 the user wants to convert using the default 
+     * If channelForAlpha >= 0 then the user wants a specific channel to convert from. This is used mainly when converting
+     * to Alpha images (masks) to know which channel to use for the mask.
+     */
     if (channelForAlpha != -1) {
         switch (srcNComps) {
             case 3:
+                //invalid value passed by the called
                 if (channelForAlpha > 2) {
                     channelForAlpha = -1;
                 }
                 break;
             case 2:
+                //invalid value passed by the called
                 if (channelForAlpha > 1) {
                     channelForAlpha = -1;
                 }
@@ -259,6 +265,7 @@
             case 3:
             case 1:
             default:
+                //no alpha anyway
                 break;
         }
         
@@ -266,14 +273,6 @@
 
     
     int maxColorComps = std::min(dstNComps, 3);
-    
-#pragma message WARN("TODO: remove template and function parameter channelForAlpha")
-    // what is the (costly) template parameter channelForAlpha for? shouldn' it be computed from srcNComps???
-    // In this case, it can be discarded from the template and function parameters
-    assert((channelForAlpha == 0 && srcNComps == 1) ||
-           (channelForAlpha == -1 && srcNComps == 2) ||
-           (channelForAlpha == -1 && srcNComps == 3) ||
-           (channelForAlpha == 3 && srcNComps == 4));
 
     ///special case comp == alpha && channelForAlpha = -1 clear out the mask
     if ( dstNComps == 1 && (channelForAlpha == -1) ) {
@@ -327,21 +326,20 @@
                     
                     switch (srcNComps) {
                         case 4:
-                            assert(channelForAlpha == 3);
+                            //channel for alpha must be valid
+                            assert(channelForAlpha > -1 && channelForAlpha <= 3);
                             pix = convertPixelDepth<SRCPIX, DSTPIX>(srcPixels[channelForAlpha]);
                             break;
                         case 3:
-                            // RGB is opaque but the channelForAlpha can be 0-2
-                            assert(channelForAlpha == -1);
+                            // RGB is opaque, so no alpha, unless channelForAlpha is 0-2
                             pix = convertPixelDepth<SRCPIX, DSTPIX>(channelForAlpha == -1 ? 0. : srcPixels[channelForAlpha]);
                             break;
                         case 2:
-                            // XY is opaque but the channelForAlpha can be 0-1
-                            assert(channelForAlpha == -1);
+                            // XY is opaque unless channelForAlpha is  0-1
                             pix = convertPixelDepth<SRCPIX, DSTPIX>(channelForAlpha == -1 ? 0. : srcPixels[channelForAlpha]);
                             break;
                         case 1:
-                            assert(channelForAlpha == 0);
+                            // just copy alpha disregarding channelForAlpha
                             pix  = convertPixelDepth<SRCPIX, DSTPIX>(*srcPixels);
                             break;
                     }
@@ -492,59 +490,15 @@
                                bool copyBitmap,
                                bool requiresUnpremult)
 {
-<<<<<<< HEAD
     if (requiresUnpremult) {
         convertToFormatInternalForUnpremult<SRCPIX, DSTPIX, srcMaxValue, dstMaxValue, srcNComps, dstNComps, true>(renderWindow, srcImg, dstImg,srcColorSpace, dstColorSpace,useAlpha0,copyBitmap,channelForAlpha);
-=======
-    
-
-    assert(!renderWindow.isNull() && renderWindow.width() > 0 && renderWindow.height() > 0);
-
-    // isn't channelForAlpha linked to
-    if (channelForAlpha != -1) {
-        switch (srcNComps) {
-            case 3:
-                if (channelForAlpha > 2) {
-                    channelForAlpha = -1;
-                }
-                break;
-            case 2:
-                if (channelForAlpha > 1) {
-                    channelForAlpha = -1;
-                }
-            default:
-                break;
-        }
->>>>>>> c71ed6da
+
     } else {
         convertToFormatInternalForUnpremult<SRCPIX, DSTPIX, srcMaxValue, dstMaxValue, srcNComps, dstNComps, false>(renderWindow, srcImg, dstImg,srcColorSpace, dstColorSpace,useAlpha0,copyBitmap,channelForAlpha);
 
     }
-<<<<<<< HEAD
-}
-=======
-
-    // channelForAlpha seems to be related to srcNComps and requiresUnpremult.
-    // why not compute it directly in
-    if (channelForAlpha == -1) {
-        assert(srcNComps == 2 || srcNComps == 3); // if this assert does not break, channelForAlpha may actually be useless
-        convertToFormatInternalForAlpha<SRCPIX, DSTPIX, srcMaxValue, dstMaxValue, srcNComps, dstNComps, -1>(renderWindow, srcImg, dstImg,srcColorSpace, dstColorSpace,useAlpha0,copyBitmap,requiresUnpremult);
-    } else if (channelForAlpha == 0) {
-        assert(srcNComps == 1); // if this assert does not break, channelForAlpha may actually be useless
-        convertToFormatInternalForAlpha<SRCPIX, DSTPIX, srcMaxValue, dstMaxValue, srcNComps, dstNComps, 0>(renderWindow, srcImg, dstImg,srcColorSpace, dstColorSpace,useAlpha0,copyBitmap,requiresUnpremult);
-    } else if (channelForAlpha == 1) {
-        assert(false); // is it possible?
-        convertToFormatInternalForAlpha<SRCPIX, DSTPIX, srcMaxValue, dstMaxValue, srcNComps, dstNComps, 1>(renderWindow, srcImg, dstImg,srcColorSpace, dstColorSpace,useAlpha0,copyBitmap,requiresUnpremult);
-    } else if (channelForAlpha == 2) {
-        assert(false); // is it possible?
-        convertToFormatInternalForAlpha<SRCPIX, DSTPIX, srcMaxValue, dstMaxValue, srcNComps, dstNComps, 2>(renderWindow, srcImg, dstImg,srcColorSpace, dstColorSpace,useAlpha0,copyBitmap,requiresUnpremult);
-    } else if (channelForAlpha == 3) {
-        assert(srcNComps == 4); // if this assert does not break, channelForAlpha may actually be useless
-        convertToFormatInternalForAlpha<SRCPIX, DSTPIX, srcMaxValue, dstMaxValue, srcNComps, dstNComps, 3>(renderWindow, srcImg, dstImg,srcColorSpace, dstColorSpace,useAlpha0,copyBitmap,requiresUnpremult);
-    } else {
-        assert(false);
-    }
->>>>>>> c71ed6da
+}
+
 
 
 
