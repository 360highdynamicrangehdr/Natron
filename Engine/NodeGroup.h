/* ***** BEGIN LICENSE BLOCK *****
 * This file is part of Natron <http://www.natron.fr/>,
 * Copyright (C) 2016 INRIA and Alexandre Gauthier-Foichat
 *
 * Natron is free software: you can redistribute it and/or modify
 * it under the terms of the GNU General Public License as published by
 * the Free Software Foundation; either version 2 of the License, or
 * (at your option) any later version.
 *
 * Natron is distributed in the hope that it will be useful,
 * but WITHOUT ANY WARRANTY; without even the implied warranty of
 * MERCHANTABILITY or FITNESS FOR A PARTICULAR PURPOSE.  See the
 * GNU General Public License for more details.
 *
 * You should have received a copy of the GNU General Public License
 * along with Natron.  If not, see <http://www.gnu.org/licenses/gpl-2.0.html>
 * ***** END LICENSE BLOCK ***** */

#ifndef NODEGROUP_H
#define NODEGROUP_H

// ***** BEGIN PYTHON BLOCK *****
// from <https://docs.python.org/3/c-api/intro.html#include-files>:
// "Since Python may define some pre-processor definitions which affect the standard headers on some systems, you must include Python.h before any standard headers are included."
#include <Python.h>
// ***** END PYTHON BLOCK *****

#include "Global/Macros.h"

#include <list>
#include <set>

#if !defined(Q_MOC_RUN) && !defined(SBK_RUN)
#include <boost/scoped_ptr.hpp>
#include <boost/shared_ptr.hpp>
#endif

CLANG_DIAG_OFF(deprecated)
CLANG_DIAG_OFF(uninitialized)
#include <QtCore/QCoreApplication>
CLANG_DIAG_ON(deprecated)
CLANG_DIAG_ON(uninitialized)

#include "Engine/OutputEffectInstance.h"
#include "Engine/ViewIdx.h"
#include "Engine/EngineFwd.h"


#define kNatronGroupInputIsMaskParamName "isMask"
#define kNatronGroupInputIsOptionalParamName "optional"

NATRON_NAMESPACE_ENTER;


struct NodeCollectionPrivate;

class NodeCollection
{
    Q_DECLARE_TR_FUNCTIONS(NodeCollection)

public:
    NodeCollection(const AppInstancePtr& app);

    virtual ~NodeCollection();

    void setNodeGraphPointer(NodeGraphI* graph);

    void discardNodeGraphPointer();

    NodeGraphI* getNodeGraph() const;
    AppInstancePtr getApplication() const;

    /**
     * @brief Returns a copy of the nodes within the collection. MT-safe.
     **/
    NodesList getNodes() const;

    /**
     * @brief Same as getNodes() except that this function recurse in sub-groups.
     **/
    void getNodes_recursive(NodesList& nodes, bool onlyActive) const;

    /**
     * @brief Adds a node to the collection. MT-safe.
     **/
    void addNode(const NodePtr& node);

    /**
     * @brief Removes a node from the collection. MT-safe.
     **/
    void removeNode(const NodePtr& node);

    /**
     * @brief Get the last node added with the given id
     **/
    NodePtr getLastNode(const std::string& pluginID) const;

    /**
     * @brief Removes all nodes within the collection. MT-safe.
     **/
    void clearNodes(bool emitSignal);


    /**
     * @brief Set the name of the node to be a unique node name within the collection. MT-safe.
     **/
    void initNodeName(const std::string& pluginLabel, std::string* nodeName);

    /**
     * @brief Given the baseName, set in nodeName a possible script-name for the node.
     * @param appendDigit If a node with the same script-name exists, try to add digits at the end until no match is found
     * @param errorIfExists If a node with the same script-name exists, error
     * This function throws a runtime exception with the error message in case of error.
     **/
    void checkNodeName(const NodeConstPtr& node, const std::string& baseName, bool appendDigit, bool errorIfExists, std::string* nodeName);

    /**
     * @brief Returns true if there is one or more nodes in the collection.
     **/
    bool hasNodes() const;

    /**
     * @brief Returns true if a node is currently rendering in this collection. This is recursive and will look
     * into all sub collections too
     **/
    bool hasNodeRendering() const;

    /**
     * @brief Connects the node 'input' to the node 'output' on the input number 'inputNumber'
     * of the node 'output'. If 'force' is true, then it will disconnect any previous connection
     * existing on 'inputNumber' and connect the previous input as input of the new 'input' node.
     **/
    static bool connectNodes(int inputNumber, const NodePtr& input, const NodePtr& output, bool force = false);

    /**
     * @brief Same as above where inputName is the name of the node input.
     **/
    bool connectNodes(int inputNumber, const std::string & inputName, const NodePtr& output);

    /**
     * @brief Disconnects the node 'input' and 'output' if any connection between them is existing.
     * If autoReconnect is true, after disconnecting 'input' and 'output', if the 'input' had only
     * 1 input, and it was connected, it will connect output to the input of  'input'.
     **/
    static bool disconnectNodes(const NodePtr& input, const NodePtr& output, bool autoReconnect = false);


    /**
     * @brief Attempts to connect automatically selected and created together, depending on their role (output / filter / input).
     **/
    bool autoConnectNodes(const NodePtr& selected, const NodePtr& created);

    /**
     * @brief Returns true if a node has the give name n in the group. This is not called recursively on subgroups.
     **/
    bool checkIfNodeNameExists(const std::string & n, const NodeConstPtr& caller) const;

    /**
     * @brief Returns true if a node has the give label n in the group. This is not called recursively on subgroups.
     **/
    bool checkIfNodeLabelExists(const std::string & n, const NodeConstPtr& caller) const;

    /**
     * @brief Returns a pointer to a node whose name is the same as the name given in parameter.
     * If no such node could be found, NULL is returned.
     **/
    NodePtr getNodeByName(const std::string & name) const;

    /**
     * @brief Given a fully specified name, e.g: Group1.Group2.Blur1.1, this function extracts the first node name (starting from the left)
     * and put it in the variable 'name'. In this example, name = Group1
     * The 'remainder' contains the rest of the string, without the separating '.', i.e in this example: Group2.Blur1.1
     **/
    static void getNodeNameAndRemainder_LeftToRight(const std::string& fullySpecifiedName, std::string& name, std::string& remainder);

    /**
     * @brief Same as getNodeNameAndRemainder_LeftToRight excepts that this function scans the fullySpecifiedName from right to left,
     * hence in the example above, name = Blur1.1 and remainder = Group1.Group2
     **/
    static void getNodeNameAndRemainder_RightToLeft(const std::string& fullySpecifiedName, std::string& name, std::string& remainder);

    /**
     * @brief Same as getNodeByName() but recursive on each sub groups. As a node in a subgroup can have the same name
     * of a node in another group, the node name is "specified", e.g: <g>group1</g><g>group1</g>Blur1 to uniquely identify it.
     * @see Node::getFullySpecifiedName
     **/
    NodePtr getNodeByFullySpecifiedName(const std::string& fullySpecifiedName) const;

    /**
     * @brief Refresh recursively all previews and all viewers of each node and each sub-group
     **/
    void refreshViewersAndPreviews();
    void refreshPreviews();
    void forceRefreshPreviews();

    void quitAnyProcessingForAllNodes_non_blocking();
    void quitAnyProcessingForAllNodes_blocking();

    /**
     * @brief For all active nodes, find all file-paths that uses the given projectPathName and if the location was valid,
     * change the file-path to be relative to the newProjectPath.
     **/
    void fixRelativeFilePaths(const std::string& projectPathName, const std::string& newProjectPath, bool blockEval);


    /**
     * @brief For all active nodes, if it has a file-path parameter using the oldName of a variable, it will turn it into the
     * newName.
     **/
    void fixPathName(const std::string& oldName, const std::string& newName);

    /**
     * @brief Get a list of all active nodes
     **/
    void getActiveNodes(NodesList* nodes) const;

    void getActiveNodesExpandGroups(NodesList* nodes) const;

    /**
     * @brief Get all viewers in the group and sub groups
     **/
    void getViewers(std::list<ViewerInstancePtr>* viewers) const;

    /**
     * @brief Get all Writers in the group and sub groups
     **/
    void getWriters(std::list<OutputEffectInstancePtr>* writers) const;

    /**
     * @brief Controls whether the user can ever edit this graph from the UI. 
     **/
    void setSubGraphEditable(bool editable);
    bool isSubGraphEditable() const;

    /**
     * @brief Controls whether the sub-graph is assumed to be edited by the user
     **/
    void setSubGraphEditedByUser(bool edited);
    bool isSubGraphEditedByUser() const;

public:


    /**
     * @brief Computes the union of the frame range of all readers in the group and subgroups.
     **/
    void recomputeFrameRangeForAllReaders(int* firstFrame, int* lastFrame);


    void getParallelRenderArgs(std::map<NodePtr, ParallelRenderArgsPtr >& argsMap) const;


    void forceComputeInputDependentDataOnAllTrees();

    /**
     * @brief Callback called when a node of the collection is being deactivated
     **/
    virtual void notifyNodeDeactivated(const NodePtr& /*node*/) {}

    /**
     * @brief Callback called when a node of the collection is being activated
     **/
    virtual void notifyNodeActivated(const NodePtr& /*node*/) {}

    /**
     * @brief Callback called when an input of the group changed
     **/
    virtual void notifyInputOptionalStateChanged(const NodePtr& /*node*/) {}

    /**
     * @brief Callback called when an input of the group changed
     **/
    virtual void notifyInputMaskStateChanged(const NodePtr& /*node*/) {}


    /**
     * @brief Callback called when a node of the collection is being activated
     **/
    virtual void notifyNodeNameChanged(const NodePtr& /*node*/) {}


protected:


    virtual void onGraphEditableChanged(bool /*changed*/) {}

private:
    void quitAnyProcessingInternal(bool blocking);
    void recomputeFrameRangeForAllReadersInternal(int* firstFrame,
                                                  int* lastFrame,
                                                  bool setFrameRange);
    void exportGroupInternal(int indentLevel,
                             const NodePtr& upperLevelGroupNode,
                             const QString& upperLevelGroupName,
                             QTextStream& ts);

private:
    boost::scoped_ptr<NodeCollectionPrivate> _imp;
};


struct NodeGroupPrivate;
class NodeGroup
    : public OutputEffectInstance
    , public NodeCollection
{
GCC_DIAG_SUGGEST_OVERRIDE_OFF
    Q_OBJECT
GCC_DIAG_SUGGEST_OVERRIDE_ON

protected: // derives from EffectInstance, parent of TrackerNode and WriteNode
    // constructors should be privatized in any class that derives from boost::enable_shared_from_this<>
    NodeGroup(const NodePtr &node);

public:
    static EffectInstancePtr create(const NodePtr& node) WARN_UNUSED_RETURN
    {
        return EffectInstancePtr( new NodeGroup(node) );
    }

    static PluginPtr createPlugin();

    virtual ~NodeGroup();


    virtual bool isOutput() const OVERRIDE WARN_UNUSED_RETURN
    {
        return false;
    }

    virtual bool supportsMultipleClipDepths() const OVERRIDE FINAL WARN_UNUSED_RETURN
    {
        return true;
    }

    virtual bool supportsMultipleClipFPSs() const OVERRIDE FINAL WARN_UNUSED_RETURN
    {
        return true;
    }

    virtual bool supportsMultipleClipPARs() const OVERRIDE FINAL WARN_UNUSED_RETURN
    {
        return true;
    }


    virtual int getMaxInputCount() const OVERRIDE FINAL WARN_UNUSED_RETURN;
    virtual bool isInputOptional(int inputNb) const OVERRIDE FINAL WARN_UNUSED_RETURN;
    virtual bool isInputMask(int inputNb) const OVERRIDE FINAL WARN_UNUSED_RETURN;
    virtual std::string getInputLabel(int inputNb) const OVERRIDE FINAL WARN_UNUSED_RETURN;
    virtual double getCurrentTime() const OVERRIDE WARN_UNUSED_RETURN;
    virtual ViewIdx getCurrentView() const OVERRIDE WARN_UNUSED_RETURN;
    virtual void addAcceptedComponents(int inputNb, std::list<ImageComponents>* comps) OVERRIDE FINAL;
    virtual void addSupportedBitDepth(std::list<ImageBitDepthEnum>* depths) const OVERRIDE FINAL;
    virtual void notifyNodeDeactivated(const NodePtr& node) OVERRIDE FINAL;
    virtual void notifyNodeActivated(const NodePtr& node) OVERRIDE FINAL;
    virtual void notifyInputOptionalStateChanged(const NodePtr& node) OVERRIDE FINAL;
    virtual void notifyInputMaskStateChanged(const NodePtr& node) OVERRIDE FINAL;
    virtual void notifyNodeNameChanged(const NodePtr& node) OVERRIDE FINAL;
    virtual bool getCreateChannelSelectorKnob() const OVERRIDE WARN_UNUSED_RETURN { return false; }

    virtual bool isHostChannelSelectorSupported(bool* defaultR, bool* defaultG, bool* defaultB, bool* defaultA) const OVERRIDE WARN_UNUSED_RETURN;
    virtual void purgeCaches() OVERRIDE FINAL;
    virtual void clearLastRenderedImage() OVERRIDE ;

    virtual void invalidateHashCache(bool invalidateParent = true) OVERRIDE ;

    NodePtr getOutputNode(bool useGuiConnexions) const;

    NodePtr getOutputNodeInput(bool useGuiConnexions) const;

    NodePtr getRealInputForInput(bool useGuiConnexions, const NodePtr& input) const;

    void getInputs(std::vector<NodePtr>* inputs, bool useGuiConnexions) const;

    void getInputsOutputs(NodesList* nodes, bool useGuiConnexions) const;

    void dequeueConnexions();

    bool getIsDeactivatingGroup() const;
    void setIsDeactivatingGroup(bool b);

    bool getIsActivatingGroup() const;
    void setIsActivatingGroup(bool b);

    /**
     * @brief For sub-classes override to choose whether to create a node graph that will be visible by the user or not.
     * If returning false, the nodegraph will NEVER be created.
     **/
    virtual bool isSubGraphUserVisible() const
    {
        return true;
    }

    /**
     * @brief Callback called when the node gui has been created
     **/
    virtual void onEffectCreated(bool mayCreateFileDialog, const CreateNodeArgs& args) OVERRIDE;

    /**
     * @brief Callback called after the internal group has been restored completely. 
     * Base implementation doesn't do anything
     **/
    virtual void onGroupLoaded() {}

    /**
     * @brief Called when the Group is created or when the node is reset to default to re-initialize the node to its default state.
     **/
    virtual void setupInitialSubGraphState(const SERIALIZATION_NAMESPACE::NodeSerialization* serialization );

Q_SIGNALS:

    void graphEditableChanged(bool);

private:

    // A group render function should never get called
    virtual StatusEnum render(const RenderActionArgs& /*args*/) OVERRIDE FINAL WARN_UNUSED_RETURN
    {
        return eStatusOK;
    }

    virtual void onGraphEditableChanged(bool changed) OVERRIDE FINAL
    {
        Q_EMIT graphEditableChanged(changed);
    }

<<<<<<< HEAD
    virtual void initializeKnobs() OVERRIDE;
    virtual bool knobChanged(const KnobIPtr& k, ValueChangedReasonEnum reason,
                             ViewSpec /*view*/,
                             double /*time*/,
                             bool /*originatedFromMainThread*/) OVERRIDE;
=======
>>>>>>> 624306f4
    boost::scoped_ptr<NodeGroupPrivate> _imp;
};

inline NodeGroupPtr
toNodeGroup(const EffectInstancePtr& effect)
{
    return boost::dynamic_pointer_cast<NodeGroup>(effect);
}

inline NodeGroupPtr
toNodeGroup(const NodeCollectionPtr& group)
{
    return boost::dynamic_pointer_cast<NodeGroup>(group);
}

NATRON_NAMESPACE_EXIT;

#endif // NODEGROUP_H<|MERGE_RESOLUTION|>--- conflicted
+++ resolved
@@ -425,14 +425,6 @@
         Q_EMIT graphEditableChanged(changed);
     }
 
-<<<<<<< HEAD
-    virtual void initializeKnobs() OVERRIDE;
-    virtual bool knobChanged(const KnobIPtr& k, ValueChangedReasonEnum reason,
-                             ViewSpec /*view*/,
-                             double /*time*/,
-                             bool /*originatedFromMainThread*/) OVERRIDE;
-=======
->>>>>>> 624306f4
     boost::scoped_ptr<NodeGroupPrivate> _imp;
 };
 
