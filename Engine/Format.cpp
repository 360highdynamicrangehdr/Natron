<<<<<<< HEAD
//  Powiter
//
/* This Source Code Form is subject to the terms of the Mozilla Public
 * License, v. 2.0. If a copy of the MPL was not distributed with this
 * file, You can obtain one at http://mozilla.org/MPL/2.0/. */
/*
*Created by Alexandre GAUTHIER-FOICHAT on 6/1/2012. 
*contact: immarespond at gmail dot com
*
*/

 

 




#include "Engine/Format.h"
using namespace std;


Format::Format(int x, int y, int r, int t, const std::string& name, double pa):Box2D(x,y,r,t),_pixel_aspect(pa),_name(name){}

Format::Format():Box2D(),_pixel_aspect(0),_name(""){
    
}

std::string Format::name() const {return _name;}

double Format::pixel_aspect() const {return _pixel_aspect;}

void Format::pixel_aspect( double p)  {_pixel_aspect=p;}

=======
//  Powiter
//
/* This Source Code Form is subject to the terms of the Mozilla Public
 * License, v. 2.0. If a copy of the MPL was not distributed with this
 * file, You can obtain one at http://mozilla.org/MPL/2.0/. */
/*
*Created by Alexandre GAUTHIER-FOICHAT on 6/1/2012. 
*contact: immarespond at gmail dot com
*
*/

 

 




#include "Engine/Format.h"
using namespace std;


Format::Format(int x, int y, int r, int t, const std::string& name, double pa)
: Box2D(x,y,r,t)
, _pixel_aspect(pa)
, _name(name)
{
}

Format::Format()
: Box2D()
, _pixel_aspect(0)
, _name("")
{
}

std::string Format::name() const {return _name;}

double Format::pixel_aspect() const {return _pixel_aspect;}

void Format::pixel_aspect( float p)  {_pixel_aspect=p;}
>>>>>>> aa7e2198
<|MERGE_RESOLUTION|>--- conflicted
+++ resolved
@@ -1,39 +1,3 @@
-<<<<<<< HEAD
-//  Powiter
-//
-/* This Source Code Form is subject to the terms of the Mozilla Public
- * License, v. 2.0. If a copy of the MPL was not distributed with this
- * file, You can obtain one at http://mozilla.org/MPL/2.0/. */
-/*
-*Created by Alexandre GAUTHIER-FOICHAT on 6/1/2012. 
-*contact: immarespond at gmail dot com
-*
-*/
-
- 
-
- 
-
-
-
-
-#include "Engine/Format.h"
-using namespace std;
-
-
-Format::Format(int x, int y, int r, int t, const std::string& name, double pa):Box2D(x,y,r,t),_pixel_aspect(pa),_name(name){}
-
-Format::Format():Box2D(),_pixel_aspect(0),_name(""){
-    
-}
-
-std::string Format::name() const {return _name;}
-
-double Format::pixel_aspect() const {return _pixel_aspect;}
-
-void Format::pixel_aspect( double p)  {_pixel_aspect=p;}
-
-=======
 //  Powiter
 //
 /* This Source Code Form is subject to the terms of the Mozilla Public
@@ -74,5 +38,4 @@
 
 double Format::pixel_aspect() const {return _pixel_aspect;}
 
-void Format::pixel_aspect( float p)  {_pixel_aspect=p;}
->>>>>>> aa7e2198
+void Format::pixel_aspect( double p)  {_pixel_aspect=p;}
