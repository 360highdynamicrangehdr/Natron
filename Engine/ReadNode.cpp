/* ***** BEGIN LICENSE BLOCK *****
 * This file is part of Natron <http://www.natron.fr/>,
 * Copyright (C) 2013-2018 INRIA and Alexandre Gauthier-Foichat
 *
 * Natron is free software: you can redistribute it and/or modify
 * it under the terms of the GNU General Public License as published by
 * the Free Software Foundation; either version 2 of the License, or
 * (at your option) any later version.
 *
 * Natron is distributed in the hope that it will be useful,
 * but WITHOUT ANY WARRANTY; without even the implied warranty of
 * MERCHANTABILITY or FITNESS FOR A PARTICULAR PURPOSE.  See the
 * GNU General Public License for more details.
 *
 * You should have received a copy of the GNU General Public License
 * along with Natron.  If not, see <http://www.gnu.org/licenses/gpl-2.0.html>
 * ***** END LICENSE BLOCK ***** */

// ***** BEGIN PYTHON BLOCK *****
// from <https://docs.python.org/3/c-api/intro.html#include-files>:
// "Since Python may define some pre-processor definitions which affect the standard headers on some systems, you must include Python.h before any standard headers are included."
#include <Python.h>
// ***** END PYTHON BLOCK *****

#include "ReadNode.h"

#include <sstream> // stringstream

#include "Global/QtCompat.h"

#if !defined(SBK_RUN) && !defined(Q_MOC_RUN)
GCC_DIAG_UNUSED_LOCAL_TYPEDEFS_OFF
#include <boost/algorithm/string/predicate.hpp> // iequals
GCC_DIAG_UNUSED_LOCAL_TYPEDEFS_ON
#endif


CLANG_DIAG_OFF(deprecated)
CLANG_DIAG_OFF(uninitialized)
#include <QtCore/QCoreApplication>
#include <QtCore/QProcess>
#include <QtCore/QThread>
CLANG_DIAG_ON(deprecated)
CLANG_DIAG_ON(uninitialized)

#include "Engine/AppInstance.h"
#include "Engine/AppManager.h"
#include "Engine/Node.h"
#include "Engine/CreateNodeArgs.h"
#include "Engine/KnobTypes.h"
#include "Engine/KnobFile.h"
#include "Engine/Project.h"
#include "Engine/Plugin.h"
#include "Engine/Settings.h"

#include "Serialization/NodeSerialization.h"
#include "Serialization/KnobSerialization.h"



NATRON_NAMESPACE_ENTER


//The plug-in that is instanciated whenever this node is created and doesn't point to any valid or known extension
#define READ_NODE_DEFAULT_READER PLUGINID_OFX_READOIIO
#define kPluginSelectorParamEntryDefault "Default"

#define kNatronPersistentErrorDecoderMissing "NatronPersistentErrorDecoderMissing"

//Generic Reader
#define kParamFilename kOfxImageEffectFileParamName
#define kParamProxy kOfxImageEffectProxyParamName
#define kParamProxyThreshold "proxyThreshold"
#define kParamOriginalProxyScale "originalProxyScale"
#define kParamCustomProxyScale "customProxyScale"
#define kParamOnMissingFrame "onMissingFrame"
#define kParamFrameMode "frameMode"
#define kParamTimeOffset "timeOffset"
#define kParamStartingTime "startingTime"
#define kParamOriginalFrameRange kReaderParamNameOriginalFrameRange
#define kParamFirstFrame "firstFrame"
#define kParamLastFrame "lastFrame"
#define kParamBefore "before"
#define kParamAfter "after"
#define kParamTimeDomainUserEdited "timeDomainUserEdited"
#define kParamFilePremult "filePremult"
#define kParamOutputPremult "outputPremult"
#define kParamOutputComponents "outputComponents"
#define kParamInputSpaceLabel "File Colorspace"
#define kParamFrameRate "frameRate"
#define kParamCustomFps "customFps"
#define kParamInputSpaceSet "ocioInputSpaceSet"
#define kParamExistingInstance "ParamExistingInstance"

//Generic OCIO
#define kOCIOParamConfigFile "ocioConfigFile"
#define kOCIOParamInputSpace "ocioInputSpace"
#define kOCIOParamOutputSpace "ocioOutputSpace"
#define kOCIOParamInputSpaceChoice "ocioInputSpaceIndex"
#define kOCIOParamOutputSpaceChoice "ocioOutputSpaceIndex"
#define kOCIOHelpButton "ocioHelp"
#define kOCIOHelpLooksButton "ocioHelpLooks"
#define kOCIOHelpDisplaysButton "ocioHelpDisplays"
#define kOCIOParamContext "Context"


PluginPtr
ReadNode::createPlugin()
{
    std::vector<std::string> grouping;
    grouping.push_back(PLUGIN_GROUP_IMAGE);
    PluginPtr ret = Plugin::create(ReadNode::create, ReadNode::createRenderClone, PLUGINID_NATRON_READ, "Read", 1, 0, grouping);

    QString desc = tr("Node used to read images or videos from disk. The image/video is identified by its filename and "
                      "its extension. Given the extension, the Reader selected from the Preferences to decode that specific format will be used.");
    ret->setProperty<std::string>(kNatronPluginPropDescription, desc.toStdString());
    EffectDescriptionPtr effectDesc = ret->getEffectDescriptor();
    effectDesc->setProperty<RenderSafetyEnum>(kEffectPropRenderThreadSafety, eRenderSafetyFullySafe);
    effectDesc->setProperty<bool>(kEffectPropSupportsTiles, true);
    effectDesc->setProperty<bool>(kEffectPropSupportsRenderScale, false);
    ret->setProperty<int>(kNatronPluginPropShortcut, (int)Key_R);
    ret->setProperty<std::string>(kNatronPluginPropIconFilePath,  "Images/readImage.png");
    ret->setProperty<ImageBitDepthEnum>(kNatronPluginPropOutputSupportedBitDepths, eImageBitDepthFloat, 0);
    ret->setProperty<ImageBitDepthEnum>(kNatronPluginPropOutputSupportedBitDepths, eImageBitDepthByte, 1);
    ret->setProperty<ImageBitDepthEnum>(kNatronPluginPropOutputSupportedBitDepths, eImageBitDepthShort, 2);
    ret->setProperty<std::bitset<4> >(kNatronPluginPropOutputSupportedComponents, std::bitset<4>(std::string("1111")));
    return ret;
}


/*
   These are names of knobs that are defined in GenericReader and that should stay on the interface
   no matter what the internal Reader is.
 */
struct GenericKnob
{
    // The script-name of the knob.
    const char* scriptName;

    // Whether the value should be saved when changing filename.
    bool mustKeepValue;
};

static GenericKnob genericReaderKnobNames[] =
{
    {kParamFilename, false},
    {kParamProxy, false},
    {kParamProxyThreshold, false},
    {kParamOriginalProxyScale, false},
    {kParamCustomProxyScale, false},
    {kParamOnMissingFrame, true},
    {kParamFrameMode, true},
    {kParamTimeOffset, false},
    {kParamStartingTime, false},
    {kParamOriginalFrameRange, false},
    {kParamFirstFrame, false},
    {kParamLastFrame, false},
    {kParamBefore, true},
    {kParamAfter, true},
    {kParamTimeDomainUserEdited, false},
    {kParamFilePremult, true}, // keep: don't change useful params behind the user's back
    {kParamOutputPremult, true}, // keep: don't change useful params behind the user's back
    {kParamOutputComponents, true}, // keep: don't change useful params behind the user's back
    {kParamInputSpaceLabel, false},
    {kParamFrameRate, true}, // keep: don't change useful params behind the user's back
    {kParamCustomFps, true}, // if custom fps was checked, don't uncheck it
    {kParamInputSpaceSet, true},
    {kParamExistingInstance, true}, // don't automatically set parameters when changing the filename, see GenericReaderPlugin::inputFileChanged()

    {kOCIOParamConfigFile, true},
    {kNatronReadNodeOCIOParamInputSpace, false},
    {kOCIOParamInputSpace, false}, // input colorspace must not be kept (depends on file format)
    {kOCIOParamOutputSpace, true}, // output colorspace must be kept
    {kOCIOParamInputSpaceChoice, false},
    {kOCIOParamOutputSpaceChoice, true},
    {kOCIOHelpButton, false},
    {kOCIOHelpLooksButton, false},
    {kOCIOHelpDisplaysButton, false},
    {kOCIOParamContext, false},
    {0, false}
};
static bool
isGenericKnob(const std::string& knobName,
              bool *mustSerialize)
{
    int i = 0;

    while (genericReaderKnobNames[i].scriptName) {
        if (genericReaderKnobNames[i].scriptName == knobName) {
            *mustSerialize = genericReaderKnobNames[i].mustKeepValue;

            return true;
        }
        ++i;
    }

    return false;
}

bool
ReadNode::isBundledReader(const std::string& pluginID)
{
    return ( boost::iequals(pluginID, PLUGINID_OFX_READOIIO) ||
            boost::iequals(pluginID, PLUGINID_OFX_READFFMPEG) ||
            boost::iequals(pluginID, PLUGINID_OFX_READPFM) ||
            boost::iequals(pluginID, PLUGINID_OFX_READPSD) ||
            boost::iequals(pluginID, PLUGINID_OFX_READKRITA) ||
            boost::iequals(pluginID, PLUGINID_OFX_READSVG) ||
            boost::iequals(pluginID, PLUGINID_OFX_READMISC) ||
            boost::iequals(pluginID, PLUGINID_OFX_READORA) ||
            boost::iequals(pluginID, PLUGINID_OFX_READCDR) ||
            boost::iequals(pluginID, PLUGINID_OFX_READPNG) ||
            boost::iequals(pluginID, PLUGINID_OFX_READPDF) );
}

struct ReadNodePrivate
{
    Q_DECLARE_TR_FUNCTIONS(ReadNode)

public:
    ReadNode* _publicInterface; // can not be a smart ptr
    QMutex embeddedPluginMutex;
    NodePtr embeddedPlugin;
    SERIALIZATION_NAMESPACE::KnobSerializationList genericKnobsSerialization;
    KnobFileWPtr inputFileKnob;


    //Thiese are knobs owned by the ReadNode and not the Reader
    KnobChoiceWPtr pluginSelectorKnob;
    KnobSeparatorWPtr separatorKnob;
    KnobButtonWPtr fileInfosKnob;
    std::list<KnobIWPtr > readNodeKnobs;

    NodePtr inputNode, outputNode;

    //MT only
    int creatingReadNode;

    // Plugin-ID of the last read node created.
    // If this is different, we do not load serialized knobs
    std::string lastPluginIDCreated;


    bool wasCreatedAsHiddenNode;


    ReadNodePrivate(ReadNode* publicInterface)
    : _publicInterface(publicInterface)
    , embeddedPluginMutex()
    , embeddedPlugin()
    , genericKnobsSerialization()
    , inputFileKnob()
    , pluginSelectorKnob()
    , separatorKnob()
    , fileInfosKnob()
    , readNodeKnobs()
    , inputNode()
    , outputNode()
    , creatingReadNode(0)
    , lastPluginIDCreated()
    , wasCreatedAsHiddenNode(false)
    {
    }

    void placeReadNodeKnobsInPage();

    void createReadNode(bool throwErrors,
                        const std::string& filename,
                        const SERIALIZATION_NAMESPACE::NodeSerialization* serialization );

    void destroyReadNode();

    void cloneGenericKnobs();

    void refreshPluginSelectorKnob();

    void refreshFileInfoVisibility(const std::string& pluginID);

    void createDefaultReadNode();

    //bool checkDecoderCreated(TimeValue time, ViewIdx view);

    static QString getFFProbeBinaryPath()
    {
        QString appPath = QCoreApplication::applicationDirPath();

        appPath += QLatin1Char('/');
        appPath += QString::fromUtf8("ffprobe");
#ifdef __NATRON_WIN32__
        appPath += QString::fromUtf8(".exe");
#endif

        return appPath;
    }
};


class SetCreatingReaderRAIIFlag
{
    ReadNodePrivate* _p;

public:

    SetCreatingReaderRAIIFlag(ReadNodePrivate* p)
        : _p(p)
    {
        ++p->creatingReadNode;
    }

    ~SetCreatingReaderRAIIFlag()
    {
        --_p->creatingReadNode;
    }
};


ReadNode::ReadNode(const NodePtr& n)
    : NodeGroup(n)
    , _imp( new ReadNodePrivate(this) )
{

}

ReadNode::~ReadNode()
{
}

NodePtr
ReadNode::getEmbeddedReader() const
{
    QMutexLocker k(&_imp->embeddedPluginMutex);
    return _imp->embeddedPlugin;
}

void
ReadNode::setEmbeddedReader(const NodePtr& node)
{
    QMutexLocker k(&_imp->embeddedPluginMutex);
    _imp->embeddedPlugin = node;
}

void
ReadNodePrivate::placeReadNodeKnobsInPage()
{
    KnobPagePtr controlsPage = toKnobPage(_publicInterface->getKnobByName("Controls"));
    if (!controlsPage) {
        return;
    }
    for (std::list<KnobIWPtr >::iterator it = readNodeKnobs.begin(); it != readNodeKnobs.end(); ++it) {
        KnobIPtr knob = it->lock();
        knob->setParentKnob( KnobIPtr() );
        controlsPage->removeKnob(knob);
    }

    KnobsVec children = controlsPage->getChildren();

    int index = -1;
    for (std::size_t i = 0; i < children.size(); ++i) {
        if (children[i]->getName() == kParamCustomFps) {
            index = i;
            break;
        }
    }
    {
        ++index;
        for (std::list<KnobIWPtr >::iterator it = readNodeKnobs.begin(); it != readNodeKnobs.end(); ++it) {
            KnobIPtr knob = it->lock();
            controlsPage->insertKnob(index, knob);
            ++index;
        }
    }

    children = controlsPage->getChildren();
    // Find the separatorKnob in the page and if the next parameter is also a separator, hide it
    int foundSep = -1;
    for (std::size_t i = 0; i < children.size(); ++i) {
        if (children[i]== separatorKnob.lock()) {
            foundSep = i;
            break;
        }
    }
    if (foundSep != -1) {
        ++foundSep;
        if (foundSep < (int)children.size()) {
            bool isSecret = children[foundSep]->getIsSecret();
            while (isSecret && foundSep < (int)children.size()) {
                ++foundSep;
                isSecret = children[foundSep]->getIsSecret();
            }
            if (foundSep < (int)children.size()) {
                separatorKnob.lock()->setSecret( bool( toKnobSeparator(children[foundSep]) ) );
            } else {
                separatorKnob.lock()->setSecret(true);
            }
            
        } else {
            separatorKnob.lock()->setSecret(true);
        }
    }
}

void
ReadNodePrivate::cloneGenericKnobs()
{
    const KnobsVec& knobs = _publicInterface->getKnobs();

    for (SERIALIZATION_NAMESPACE::KnobSerializationList::iterator it = genericKnobsSerialization.begin(); it != genericKnobsSerialization.end(); ++it) {
        for (KnobsVec::const_iterator it2 = knobs.begin(); it2 != knobs.end(); ++it2) {
            if ( (*it2)->getName() == (*it)->getName() ) {
                (*it2)->fromSerialization(**it);
                break;
            }
        }
    }
}

void
ReadNodePrivate::destroyReadNode()
{
    assert( QThread::currentThread() == qApp->thread() );
    if (!embeddedPlugin) {
        return;
    }

    // Disconnect the node so it doesn't get used by something else on another thread
    // between the knobs destruction and the node destruction
    outputNode->swapInput(NodePtr(), 0);
    embeddedPlugin->swapInput(NodePtr(), 0);
    {
        KnobsVec knobs = _publicInterface->getKnobs();

        genericKnobsSerialization.clear();

        try {

            for (KnobsVec::iterator it = knobs.begin(); it != knobs.end(); ++it) {

                // The internal node still holds a shared ptr to the knob.
                // Since we want to keep some knobs around, ensure they do not get deleted in the desctructor of the embedded node
                if (!embeddedPlugin->getEffectInstance()->removeKnobFromList(*it)) {
                    continue;
                }


                if ( (*it)->getKnobDeclarationType() != KnobI::eKnobDeclarationTypePlugin ) {
                    continue;
                }

                //If it is a knob of this ReadNode, do not destroy it
                bool isReadNodeKnob = false;
                for (std::list<KnobIWPtr >::iterator it2 = readNodeKnobs.begin(); it2 != readNodeKnobs.end(); ++it2) {
                    if (it2->lock() == *it) {
                        isReadNodeKnob = true;
                        break;
                    }
                }
                if (isReadNodeKnob) {
                    continue;
                }


                //Keep pages around they will be re-used
                KnobPagePtr isPage = toKnobPage(*it);
                if (isPage) {
                    continue;
                }

                //This is a knob of the Reader plug-in

                //Serialize generic knobs and keep them around until we create a new Reader plug-in
                bool mustSerializeKnob;
                bool isGeneric = isGenericKnob( (*it)->getName(), &mustSerializeKnob );

<<<<<<< HEAD
                if (!isGeneric || mustSerializeKnob) {
=======
    try {
        std::stringstream ss(serializationString);
        boost::archive::xml_iarchive iArchive(ss);
        int n ;
        iArchive >> boost::serialization::make_nvp("numItems", n);
        for (int i = 0; i < n; ++i) {
            boost::shared_ptr<KnobSerialization> s = boost::make_shared<KnobSerialization>();
            iArchive >> boost::serialization::make_nvp("item", *s);
            genericKnobsSerialization.push_back(s);
>>>>>>> 19b10b79

                    if (!isGeneric && !(*it)->getIsSecret()) {
                        // Don't save the secret state otherwise some knobs could be invisible when cloning the serialization even if we change format
                        (*it)->setSecret(false);
                    }

                    SERIALIZATION_NAMESPACE::KnobSerializationPtr s( new SERIALIZATION_NAMESPACE::KnobSerialization );
                    (*it)->toSerialization(s.get());
                    genericKnobsSerialization.push_back(s);
                }
                if (!isGeneric) {
                    try {
                        _publicInterface->deleteKnob(*it, false);
                    } catch (...) {
                        
                    }
                }
            }
        } catch (...) {
            assert(false);
        }

        QMutexLocker k(&embeddedPluginMutex);
        embeddedPlugin->destroyNode();
        embeddedPlugin.reset();
    }
    //This will remove the GUI of non generic parameters
    _publicInterface->recreateKnobs(true);

} // ReadNodePrivate::destroyReadNode

void
ReadNodePrivate::createDefaultReadNode()
{
    CreateNodeArgsPtr args(CreateNodeArgs::create(READ_NODE_DEFAULT_READER, toNodeGroup(_publicInterface->EffectInstance::shared_from_this())));

    args->setProperty(kCreateNodeArgsPropNoNodeGUI, true);
    args->setProperty(kCreateNodeArgsPropSilent, true);
    args->setProperty(kCreateNodeArgsPropVolatile, true);
    args->setProperty<std::string>(kCreateNodeArgsPropNodeInitialName, "defaultReadNodeReader");
    args->setProperty<NodePtr>(kCreateNodeArgsPropMetaNodeContainer, _publicInterface->getNode());
    args->setProperty<bool>(kCreateNodeArgsPropAllowNonUserCreatablePlugins, true);

    // This will avoid throwing errors when creating the reader
    args->addParamDefaultValue<bool>(kParamExistingInstance, true);


    NodePtr node  = _publicInterface->getApp()->createNode(args);

    if (!node) {
        QString error = tr("The IO.ofx.bundle OpenFX plug-in is required to use this node, make sure it is installed.");
        throw std::runtime_error( error.toStdString() );
    }

    {
        QMutexLocker k(&embeddedPluginMutex);
        embeddedPlugin = node;
    }

    separatorKnob.lock()->setSecret(true);
}


static std::string
getFileNameFromSerialization(const SERIALIZATION_NAMESPACE::KnobSerializationList& serializations)
{
    std::string filePattern;

    for (SERIALIZATION_NAMESPACE::KnobSerializationList::const_iterator it = serializations.begin(); it != serializations.end(); ++it) {
        if ( (*it)->getName() == kOfxImageEffectFileParamName && (*it)->_dataType == SERIALIZATION_NAMESPACE::eSerializationValueVariantTypeString) {
            SERIALIZATION_NAMESPACE::ValueSerialization& value = (*it)->_values.begin()->second[0];
            filePattern = value._value.isString;
            break;
        }
    }

    return filePattern;
}

void
ReadNodePrivate::createReadNode(bool throwErrors,
                                const std::string& filename,
                                const SERIALIZATION_NAMESPACE::NodeSerialization* serialization)
{
    if (creatingReadNode) {
        return;
    }

    SetCreatingReaderRAIIFlag creatingNode__(this);
    QString qpattern = QString::fromUtf8( filename.c_str() );
    std::string ext = QtCompat::removeFileExtension(qpattern).toLower().toStdString();
    std::string readerPluginID;
    readerPluginID = pluginSelectorKnob.lock()->getCurrentEntry().id;


    if ( readerPluginID.empty() || readerPluginID ==  kPluginSelectorParamEntryDefault) {
        //Use default
        readerPluginID = appPTR->getReaderPluginIDForFileType(ext);
    }

    // If the plug-in is the same, do not create a new decoder.
    if (embeddedPlugin && embeddedPlugin->getPluginID() == readerPluginID) {
        KnobFilePtr fileKnob = inputFileKnob.lock();
        assert(fileKnob);
        if (fileKnob) {
            // Make sure instance changed action is called on the decoder and not caught in our knobChanged handler.
            embeddedPlugin->getEffectInstance()->onKnobValueChanged_public(fileKnob, eValueChangedReasonUserEdited, _publicInterface->getCurrentRenderTime(), ViewSetSpec(0));

        }

        return;
    }
    //Destroy any previous reader
    //This will store the serialization of the generic knobs
    destroyReadNode();

    bool defaultFallback = false;

    if (readerPluginID.empty()) {
        if (throwErrors) {
            QString message = tr("Could not find a decoder to read %1 file format")
            .arg( QString::fromUtf8( ext.c_str() ) );
            throw std::runtime_error( message.toStdString() );
        }
        defaultFallback = true;

    }

    if ( !defaultFallback && !ReadNode::isBundledReader(readerPluginID) ) {
        if (throwErrors) {
            QString message = tr("%1 is not a bundled reader, please create it from the Image->Readers menu or with the tab menu in the Nodegraph")
                              .arg( QString::fromUtf8( readerPluginID.c_str() ) );
            throw std::runtime_error( message.toStdString() );
        }
        defaultFallback = true;
    }


    NodePtr node;
    //Find the appropriate reader
    if (readerPluginID.empty() && !serialization) {
        //Couldn't find any reader
        if ( !ext.empty() ) {
            QString message = tr("No plugin capable of decoding %1 was found.")
                              .arg( QString::fromUtf8( ext.c_str() ) );
            //Dialogs::errorDialog(tr("Read").toStdString(), message.toStdString(), false);
            if (throwErrors) {
                throw std::runtime_error( message.toStdString() );
            }
        }
        defaultFallback = true;
    } else {
        if ( readerPluginID.empty() ) {
            readerPluginID = READ_NODE_DEFAULT_READER;
        }

        CreateNodeArgsPtr args(CreateNodeArgs::create(readerPluginID, toNodeGroup(_publicInterface->EffectInstance::shared_from_this()) ));
        args->setProperty(kCreateNodeArgsPropNoNodeGUI, true);
        args->setProperty(kCreateNodeArgsPropVolatile, true);
        args->setProperty<std::string>(kCreateNodeArgsPropNodeInitialName, "internalDecoderNode");
        args->setProperty<NodePtr>(kCreateNodeArgsPropMetaNodeContainer, _publicInterface->getNode());

        SERIALIZATION_NAMESPACE::NodeSerializationPtr s(new SERIALIZATION_NAMESPACE::NodeSerialization);
        if (serialization) {
            *s = *serialization;
            args->setProperty<SERIALIZATION_NAMESPACE::NodeSerializationPtr >(kCreateNodeArgsPropNodeSerialization, s);
        }

        args->setProperty<bool>(kCreateNodeArgsPropAllowNonUserCreatablePlugins, true);

        if (serialization || wasCreatedAsHiddenNode) {
            args->setProperty<bool>(kCreateNodeArgsPropSilent, true);
            args->setProperty<bool>(kCreateNodeArgsPropAllowNonUserCreatablePlugins, true); // also load deprecated plugins
        }


        node = _publicInterface->getApp()->createNode(args);

        // Duplicate all knobs

        // Set the filename value
        if (node) {
            KnobFilePtr fileKnob = boost::dynamic_pointer_cast<KnobFile>(node->getKnobByName(kOfxImageEffectFileParamName));
            if (fileKnob) {
                fileKnob->setValue(filename);
            }
        }
        {
            QMutexLocker k(&embeddedPluginMutex);
            embeddedPlugin = node;
        }
        placeReadNodeKnobsInPage();

    }


    if (!node) {
        defaultFallback = true;
    }

    // Refreh sub-graph connections
    if (outputNode) {
        if (node) {
            outputNode->swapInput(node, 0);
            node->swapInput(inputNode, 0);
        } else {
            outputNode->swapInput(inputNode, 0);
        }
    }
    
    if (defaultFallback) {
        createDefaultReadNode();
    }

    //We need to explcitly refresh the Python knobs since we attached the embedded node knobs into this node.
    _publicInterface->getNode()->declarePythonKnobs();


    // Clone the old values of the generic knobs if we created the same decoder than before
    if (lastPluginIDCreated == readerPluginID) {
        cloneGenericKnobs();
    }
    lastPluginIDCreated = readerPluginID;

    //This will refresh the GUI with this Reader specific parameters
    _publicInterface->recreateKnobs(true);

    _publicInterface->getNode()->s_mustRefreshPluginInfo();

    KnobIPtr knob = node ? node->getKnobByName(kOfxImageEffectFileParamName) : _publicInterface->getKnobByName(kOfxImageEffectFileParamName);
    if (knob) {
        inputFileKnob = toKnobFile(knob);
    }
} // ReadNodePrivate::createReadNode

void
ReadNodePrivate::refreshFileInfoVisibility(const std::string& pluginID)
{
    KnobButtonPtr fileInfos = fileInfosKnob.lock();
    KnobIPtr hasMetadataKnob = _publicInterface->getKnobByName("showMetadata");
    bool hasFfprobe = false;
    if (!hasMetadataKnob) {
        QString ffprobePath = getFFProbeBinaryPath();
        hasFfprobe = QFile::exists(ffprobePath);
    } else {
        hasMetadataKnob->setSecret(true);
    }


    if ( hasMetadataKnob || ( ReadNode::isVideoReader(pluginID) && hasFfprobe ) ) {
        fileInfos->setSecret(false);
    } else {
        fileInfos->setSecret(true);
    }
}

void
ReadNodePrivate::refreshPluginSelectorKnob()
{
    KnobFilePtr fileKnob = inputFileKnob.lock();

    assert(fileKnob);
    std::string filePattern = fileKnob->getRawFileName();
    std::vector<ChoiceOption> entries;

    entries.push_back(ChoiceOption(kPluginSelectorParamEntryDefault, "", ReadNode::tr("Use the default plug-in chosen from the Preferences to read this file format.").toStdString()));

    QString qpattern = QString::fromUtf8( filePattern.c_str() );
    std::string ext = QtCompat::removeFileExtension(qpattern).toLower().toStdString();
    std::string pluginID;
    if ( !ext.empty() ) {
        pluginID = appPTR->getReaderPluginIDForFileType(ext);
        IOPluginSetForFormat readersForFormat;
        appPTR->getReadersForFormat(ext, &readersForFormat);

        // Reverse it so that we sort them by decreasing score order
        for (IOPluginSetForFormat::reverse_iterator it = readersForFormat.rbegin(); it != readersForFormat.rend(); ++it) {
            PluginPtr plugin;
            try {
                plugin = appPTR->getPluginBinary(QString::fromUtf8( it->pluginID.c_str() ), -1, -1, false);
            } catch (...) {
                
            }

            QString tooltip = tr("Use %1 version %2.%3 to read this file format.").arg(QString::fromUtf8(plugin->getPluginLabel().c_str())).arg( plugin->getPropertyUnsafe<unsigned int>(kNatronPluginPropVersion, 0)).arg(plugin->getPropertyUnsafe<unsigned int>(kNatronPluginPropVersion, 1));
            entries.push_back( ChoiceOption(plugin->getPluginID(), "", tooltip.toStdString()));

        }
    }

    KnobChoicePtr pluginChoice = pluginSelectorKnob.lock();

    pluginChoice->populateChoices(entries);
    pluginChoice->blockValueChanges();
    pluginChoice->resetToDefaultValue(DimSpec::all(), ViewSetSpec::all());
    pluginChoice->unblockValueChanges();
    if (entries.size() <= 2) {
        pluginChoice->setSecret(true);
    } else {
        pluginChoice->setSecret(false);
    }

    refreshFileInfoVisibility(pluginID);

} // ReadNodePrivate::refreshPluginSelectorKnob

bool
ReadNode::isReader() const
{
    return true;
}

// static
bool
ReadNode::isVideoReader(const std::string& pluginID)
{
    return (pluginID == PLUGINID_OFX_READFFMPEG);
}

bool
ReadNode::isVideoReader() const
{
    NodePtr p = getEmbeddedReader();

    return p ? isVideoReader( p->getPluginID() ) : false;
}

bool
ReadNode::isGenerator() const
{
    return true;
}


void
ReadNode::initializeKnobs()
{
    KnobPagePtr controlpage = createKnob<KnobPage>("Controls");
    controlpage->setLabel(tr("Controls"));
    {
        KnobButtonPtr param = createKnob<KnobButton>("fileInfo");
        param->setLabel(tr("File Info..."));
        param->setHintToolTip( tr("Press to display informations about the file") );
        controlpage->addKnob(param);
        _imp->fileInfosKnob = param;
        _imp->readNodeKnobs.push_back(param);
    }

    {
        KnobChoicePtr param = createKnob<KnobChoice>(kNatronReadNodeParamDecodingPluginChoice);
        param->setAnimationEnabled(false);
        param->setLabel(tr("Decoder"));
        param->setHintToolTip( tr("Select the internal decoder plug-in used for this file format. By default this uses "
                                           "the plug-in selected for this file extension in the Preferences of Natron") );
        param->setEvaluateOnChange(false);
        _imp->pluginSelectorKnob = param;
        controlpage->addKnob(param);
        _imp->readNodeKnobs.push_back(param);

    }
    {
        KnobSeparatorPtr param = createKnob<KnobSeparator>("decoderOptionsSeparator");
        param->setLabel(tr("Decoder Options"));
        param->setHintToolTip( tr("Below can be found parameters that are specific to the Reader plug-in.") );
        controlpage->addKnob(param);
        _imp->separatorKnob = param;
        _imp->readNodeKnobs.push_back(param);
    }
}

void
ReadNode::setupInitialSubGraphState()
{
    NodeGroupPtr thisShared = toNodeGroup(EffectInstance::shared_from_this());
    NodePtr inputNode, outputNode;
    {
        CreateNodeArgsPtr args(CreateNodeArgs::create(PLUGINID_NATRON_OUTPUT, thisShared));
        args->setProperty(kCreateNodeArgsPropNoNodeGUI, true);
        args->setProperty(kCreateNodeArgsPropVolatile, true);
        args->setProperty<bool>(kCreateNodeArgsPropAllowNonUserCreatablePlugins, true);
        outputNode = getApp()->createNode(args);
        assert(outputNode);
        if (!outputNode) {
            throw std::runtime_error( tr("NodeGroup cannot create node %1").arg( QLatin1String(PLUGINID_NATRON_OUTPUT) ).toStdString() );
        }
        _imp->outputNode = outputNode;
    }
    {
        CreateNodeArgsPtr args(CreateNodeArgs::create(PLUGINID_NATRON_INPUT, thisShared));
        args->setProperty(kCreateNodeArgsPropNoNodeGUI, true);
        args->setProperty(kCreateNodeArgsPropVolatile, true);
        args->setProperty<std::string>(kCreateNodeArgsPropNodeInitialName, "Source");
        args->setProperty<bool>(kCreateNodeArgsPropAllowNonUserCreatablePlugins, true);
        inputNode = getApp()->createNode(args);
        assert(inputNode);
        if (!inputNode) {
            throw std::runtime_error( tr("NodeGroup cannot create node %1").arg( QLatin1String(PLUGINID_NATRON_INPUT) ).toStdString() );
        }
        _imp->inputNode = inputNode;
    }
    if (_imp->embeddedPlugin) {
        outputNode->swapInput(_imp->embeddedPlugin, 0);
        _imp->embeddedPlugin->swapInput(inputNode, 0);
    } else {
        outputNode->connectInput(inputNode, 0);
    }

} // setupInitialSubGraphState

void
ReadNode::onEffectCreated(const CreateNodeArgs& args)
{
    //If we already loaded the Reader, do not do anything
    NodePtr p = getEmbeddedReader();
    if (p) {
        // Ensure the plug-in ID knob has the same value as the created reader:
        // The reader might have been created in onKnobsAboutToBeLoaded() however the knobs
        // get loaded afterwards and the plug-in ID could not reflect the underlying plugin
        KnobChoicePtr pluginIDKnob = _imp->pluginSelectorKnob.lock();
        if (pluginIDKnob) {
            pluginIDKnob->setActiveEntry(ChoiceOption(p->getPluginID()), ViewIdx(0), eValueChangedReasonPluginEdited);
        }
        return;
    }

    _imp->wasCreatedAsHiddenNode = args.getPropertyUnsafe<bool>(kCreateNodeArgsPropNoNodeGUI);


    SERIALIZATION_NAMESPACE::NodeSerializationPtr serialization = args.getPropertyUnsafe<SERIALIZATION_NAMESPACE::NodeSerializationPtr>(kCreateNodeArgsPropNodeSerialization);
    if (serialization) {
        return;
    }

    bool throwErrors = false;
    std::string pattern;

    std::vector<std::string> defaultParamValues = args.getPropertyNUnsafe<std::string>(kCreateNodeArgsPropNodeInitialParamValues);
    std::vector<std::string>::iterator foundFileName  = std::find(defaultParamValues.begin(), defaultParamValues.end(), std::string(kOfxImageEffectFileParamName));
    if (foundFileName != defaultParamValues.end()) {
        std::string propName(kCreateNodeArgsPropParamValue);
        propName += "_";
        propName += kOfxImageEffectFileParamName;
        pattern = args.getPropertyUnsafe<std::string>(propName);
    }


    _imp->createReadNode( throwErrors, pattern, serialization.get() );
    _imp->refreshPluginSelectorKnob();
}

void
ReadNode::onKnobsAboutToBeLoaded(const SERIALIZATION_NAMESPACE::NodeSerialization& serialization)
{
    NodePtr node = getNode();

    //Load the pluginID to create first.
    node->loadKnob( _imp->pluginSelectorKnob.lock(), serialization._knobsValues );


    std::string filename = getFileNameFromSerialization( serialization._knobsValues );
    //Create the Reader with the serialization
    _imp->createReadNode(false, filename, &serialization);
    _imp->refreshPluginSelectorKnob();
}

bool
ReadNode::knobChanged(const KnobIPtr& k,
                      ValueChangedReasonEnum reason,
                      ViewSetSpec view,
                      TimeValue time)
{
    bool ret =  true;

    if ( ( k == _imp->inputFileKnob.lock() ) && (reason != eValueChangedReasonTimeChanged) ) {


        if (_imp->creatingReadNode) {
            NodePtr p = getEmbeddedReader();
            if (p) {
                p->getEffectInstance()->knobChanged(k, reason, view, time);
            }

            return false;
        }
        try {
            _imp->refreshPluginSelectorKnob();
        } catch (const std::exception& /*e*/) {
            assert(false);
        }

        KnobFilePtr fileKnob = _imp->inputFileKnob.lock();
        assert(fileKnob);
        std::string filename = fileKnob->getRawFileName();
        try {
            _imp->createReadNode( false, filename, 0 );
            getNode()->clearPersistentMessage(kNatronPersistentErrorDecoderMissing);
        } catch (const std::exception& e) {
            getNode()->setPersistentMessage( eMessageTypeError, kNatronPersistentErrorDecoderMissing, e.what() );
        }

    } else if ( k == _imp->pluginSelectorKnob.lock() && reason != eValueChangedReasonPluginEdited ) {
        ChoiceOption entry = _imp->pluginSelectorKnob.lock()->getCurrentEntry();


        if (entry.id == "Default") {
            entry.id.clear();
        }


        KnobFilePtr fileKnob = _imp->inputFileKnob.lock();
        assert(fileKnob);
        std::string filename = fileKnob->getRawFileName();

        try {
            _imp->createReadNode( false, filename, 0 );
            getNode()->clearPersistentMessage(kNatronPersistentErrorDecoderMissing);
        } catch (const std::exception& e) {
            getNode()->setPersistentMessage( eMessageTypeError, kNatronPersistentErrorDecoderMissing, e.what() );
        }

        // Make sure instance changed action is called on the decoder and not caught in our knobChanged handler.
        if (_imp->embeddedPlugin) {
            _imp->embeddedPlugin->getEffectInstance()->onKnobValueChanged_public(fileKnob, eValueChangedReasonUserEdited, getTimelineCurrentTime(), ViewSetSpec(0));
        }



        _imp->refreshFileInfoVisibility(entry.id);
    } else if ( k == _imp->fileInfosKnob.lock() ) {

        NodePtr p = getEmbeddedReader();
        if (!p) {
            return false;
        }


        KnobIPtr hasMetadataKnob = p->getKnobByName("showMetadata");
        if (hasMetadataKnob) {
            KnobButtonPtr showMetasKnob = toKnobButton(hasMetadataKnob);
            if (showMetasKnob) {
                showMetasKnob->trigger();
            }
        } else {
            if ( isVideoReader( p->getPluginID() ) ) {
                QString ffprobePath = ReadNodePrivate::getFFProbeBinaryPath();
                if( !QFile::exists(ffprobePath) ) {
                    throw std::runtime_error( tr("Error: ffprobe binary not available").toStdString() );
                }
                QProcess proc;
                QStringList ffprobeArgs;
                ffprobeArgs << QString::fromUtf8("-show_streams");
                KnobFilePtr fileKnob = _imp->inputFileKnob.lock();
                assert(fileKnob);
                std::string filename = fileKnob->getValue();
                getApp()->getProject()->canonicalizePath(filename); // substitute project variables
                ffprobeArgs << QString::fromUtf8( filename.c_str() );
                proc.start(ffprobePath, ffprobeArgs);
                proc.waitForFinished();

                QString procStdError = QString::fromUtf8( proc.readAllStandardError() );
                QString procStdOutput = QString::fromUtf8( proc.readAllStandardOutput() );
                Dialogs::informationDialog( getNode()->getLabel(), procStdError.toStdString() + procStdOutput.toStdString() );
            }
        }
    } else {
        ret = false;
    }

    NodePtr p = getEmbeddedReader();
    if (!ret && p) {
        ret |= p->getEffectInstance()->knobChanged(k, reason, view, time);
    }

    return ret;
} // ReadNode::knobChanged

void
ReadNode::refreshDynamicProperties()
{
    NodePtr p = getEmbeddedReader();
    if (p) {
        p->getEffectInstance()->refreshDynamicProperties();
    }
}

ActionRetCodeEnum
ReadNode::getFrameRange(double *first, double *last)
{
    NodePtr p = getEmbeddedReader();
    if (!p) {
        return EffectInstance::getFrameRange(first, last);
    } else {
        return p->getEffectInstance()->getFrameRange(first, last);
    }
}

NATRON_NAMESPACE_EXIT

NATRON_NAMESPACE_USING
#include "moc_ReadNode.cpp"<|MERGE_RESOLUTION|>--- conflicted
+++ resolved
@@ -471,26 +471,14 @@
                 bool mustSerializeKnob;
                 bool isGeneric = isGenericKnob( (*it)->getName(), &mustSerializeKnob );
 
-<<<<<<< HEAD
                 if (!isGeneric || mustSerializeKnob) {
-=======
-    try {
-        std::stringstream ss(serializationString);
-        boost::archive::xml_iarchive iArchive(ss);
-        int n ;
-        iArchive >> boost::serialization::make_nvp("numItems", n);
-        for (int i = 0; i < n; ++i) {
-            boost::shared_ptr<KnobSerialization> s = boost::make_shared<KnobSerialization>();
-            iArchive >> boost::serialization::make_nvp("item", *s);
-            genericKnobsSerialization.push_back(s);
->>>>>>> 19b10b79
 
                     if (!isGeneric && !(*it)->getIsSecret()) {
                         // Don't save the secret state otherwise some knobs could be invisible when cloning the serialization even if we change format
                         (*it)->setSecret(false);
                     }
 
-                    SERIALIZATION_NAMESPACE::KnobSerializationPtr s( new SERIALIZATION_NAMESPACE::KnobSerialization );
+                    SERIALIZATION_NAMESPACE::KnobSerializationPtr s = boost::make_shared<SERIALIZATION_NAMESPACE::KnobSerialization>();
                     (*it)->toSerialization(s.get());
                     genericKnobsSerialization.push_back(s);
                 }
