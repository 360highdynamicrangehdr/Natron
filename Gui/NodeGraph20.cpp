--- conflicted
+++ resolved
@@ -426,11 +426,7 @@
             _imp->cursorSet = false;
             unsetCursor();
         }
-<<<<<<< HEAD
-       break;
-=======
-        break;
->>>>>>> 2fe7f0a7
+        break;
     }
     case eEventStateDraggingNode: {
         mustUpdate = true;
@@ -440,11 +436,7 @@
         moveSelectedNodesBy(shiftdown, controlDown, lastMousePosScene, newPos, sceneR, true);
         _imp->cursorSet = true;
         setCursor( QCursor(Qt::ClosedHandCursor) );
-<<<<<<< HEAD
-       break;
-=======
-        break;
->>>>>>> 2fe7f0a7
+        break;
     }
     case eEventStateMovingArea: {
         mustUpdateNavigator = true;
@@ -452,12 +444,6 @@
         mustUpdate = true;
         _imp->cursorSet = true;
         setCursor( QCursor(Qt::SizeAllCursor) );
-<<<<<<< HEAD
-        mustUpdate = true;
-        _imp->cursorSet = true;
-        setCursor( QCursor(Qt::SizeAllCursor) );
-=======
->>>>>>> 2fe7f0a7
         break;
     }
     case eEventStateResizingBackdrop: {
@@ -468,11 +454,7 @@
         int h = newPos.y() - p.y();
         checkAndStartAutoScrollTimer(newPos);
         mustUpdate = true;
-<<<<<<< HEAD
         pushUndoCommand( new ResizeBackdropCommand(_imp->_backdropResized.lock(), w, h) );
-=======
-        pushUndoCommand( new ResizeBackdropCommand(_imp->_backdropResized, w, h) );
->>>>>>> 2fe7f0a7
         _imp->cursorSet = true;
         setCursor( QCursor(Qt::SizeFDiagCursor) );
         break;
@@ -521,19 +503,13 @@
     default: {
         mustUpdate = false;
         if (groupEdited) {
-<<<<<<< HEAD
+            // Set cursor
             // The cursor should clearly indicate when will happen if mouse is pressed
             NodeGuiPtr nearbyNode;
-=======
-            // Set cursor
-            // The cursor should clearly indicate when will happen if mouse is pressed
-            NodeGui* nearbyNode = NULL;
->>>>>>> 2fe7f0a7
             Edge* nearbyEdge = NULL;
             NearbyItemEnum nearbyItemCode = hasItemNearbyMouse(e->pos(), &nearbyNode, &nearbyEdge);
 
             switch (nearbyItemCode) {
-<<<<<<< HEAD
             case eNearbyItemNode:
             case eNearbyItemBackdropFrame:
             case eNearbyItemEdgeBendPoint: {
@@ -561,36 +537,6 @@
             }
             }
         }
-=======
-                case eNearbyItemNode:
-                case eNearbyItemBackdropFrame:
-                case eNearbyItemEdgeBendPoint: {
-                    _imp->cursorSet = true;
-                    setCursor( QCursor(Qt::OpenHandCursor) );
-                    break;
-                }
-                case eNearbyItemBackdropResizeHandle: {
-                    _imp->cursorSet = true;
-                    setCursor( QCursor(Qt::SizeFDiagCursor) );
-                    break;
-                }
-                case eNearbyItemNone: {
-                    _imp->cursorSet = true;
-                    setCursor( QCursor(Qt::CrossCursor) );
-                    break;
-                }
-                case eNearbyItemNodeEdge:
-                default: {
-                    if (_imp->cursorSet) {
-                        _imp->cursorSet = false;
-                        unsetCursor();
-                    }
-                    break;
-                }
-            }
-        }
-
->>>>>>> 2fe7f0a7
         break;
     }
     } // switch
