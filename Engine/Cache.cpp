--- conflicted
+++ resolved
@@ -68,7 +68,9 @@
 
 #include <boost/lexical_cast.hpp> // to convert uuid to string
 #include <boost/uuid/uuid_io.hpp>
+GCC_DIAG_PEDANTIC_OFF
 #include <boost/uuid/uuid_generators.hpp>
+GCC_DIAG_PEDANTIC_ON
 GCC_DIAG_UNUSED_LOCAL_TYPEDEFS_ON
 GCC_DIAG_ON(unused-parameter)
 
@@ -92,6 +94,9 @@
 #include "Engine/ThreadPool.h"
 
 
+NATRON_NAMESPACE_ENTER
+
+
 // The number of buckets. This must be a power of 16 since the buckets will be identified by a digit of a hash
 // which is an hexadecimal number.
 #define NATRON_CACHE_BUCKETS_N_DIGITS 2
@@ -125,14 +130,9 @@
 //#define CACHE_TRACE_FILE_MAPPING
 //#define CACHE_TRACE_TILES_ALLOCATION
 
-namespace bip = boost::interprocess;
+namespace bip = ::boost::interprocess;
 
 #define kNatronIPCPropertyHash "NatronIPCPropertyHash"
-
-
-<<<<<<< HEAD
-NATRON_NAMESPACE_ENTER;
-
 
 
 // Cache integrity when NATRON_CACHE_INTERPROCESS_ROBUST is defined:
@@ -4652,11 +4652,5 @@
 template class Cache<true>;
 template class Cache<false>;
 
-NATRON_NAMESPACE_EXIT;
-=======
-NATRON_NAMESPACE_ENTER
-NATRON_NAMESPACE_EXIT
-
-NATRON_NAMESPACE_USING
-#include "moc_Cache.cpp"
->>>>>>> fe3f94e2
+
+NATRON_NAMESPACE_EXIT