--- conflicted
+++ resolved
@@ -126,47 +126,17 @@
     boost::scoped_ptr<ProcessInputChannel> _backgroundIPC; //< object used to communicate with the main app
 
     //if this app is background, see the ProcessInputChannel def
-<<<<<<< HEAD
-    bool _loaded; //< true when the first instance is completly loaded.
+    bool _loaded; //< true when the first instance is completely loaded.
 
     std::string binaryPath;
 
-=======
-    bool _loaded; //< true when the first instance is completely loaded.
-    QString _binaryPath; //< the path to the application's binary
-    U64 _nodesGlobalMemoryUse; //< how much memory all the nodes are using (besides the cache)
->>>>>>> 09c81512
     mutable QMutex errorLogMutex;
 
     std::list<LogEntry> errorLog;
 
     std::string currentOCIOConfigPath; //< the currentOCIO config path
-<<<<<<< HEAD
-
-    int hardwareThreadCount,physicalThreadCount; 
-=======
-    int idealThreadCount; // return value of QThread::idealThreadCount() cached here
-    int nThreadsToRender; // the value held by the corresponding Knob in the Settings, stored here for faster access (3 RW lock vs 1 mutex here)
-    int nThreadsPerEffect;  // the value held by the corresponding Knob in the Settings, stored here for faster access (3 RW lock vs 1 mutex here)
-    bool useThreadPool; // whether the multi-thread suite should use the global thread pool (of QtConcurrent) or not
-    mutable QMutex nThreadsMutex; // protects nThreadsToRender & nThreadsPerEffect & useThreadPool
-
-    //The idea here is to keep track of the number of threads launched by Natron (except the ones of the global thread pool of QtConcurrent)
-    //So that we can properly have an estimation of how much the cores of the CPU are used.
-    //This method has advantages and drawbacks:
-    // Advantages:
-    // - This is quick and fast
-    // - This very well describes the render activity of Natron
-    //
-    // Disadvantages:
-    // - This only takes into account the current Natron process and disregard completely CPU activity.
-    // - We might count a thread that is actually waiting in a mutex as a running thread
-    // Another method could be to analyse all cores running, but this is way more expensive and would impair performances.
-    QAtomicInt runningThreadsCount;
-
-    //To by-pass a bug introduced in RC2 / RC3 with the serialization of bezier curves
-    bool lastProjectLoadedCreatedDuringRC2Or3;
->>>>>>> 09c81512
+
+    int hardwareThreadCount,physicalThreadCount;
 
     ///Python needs wide strings as from Python 3.x onwards everything is unicode based
 #if PY_MAJOR_VERSION >= 3
@@ -279,4 +249,4 @@
 
 NATRON_NAMESPACE_EXIT
 
-#endif // Engine_AppManagerPrivate_h
+#endif // Engine_AppManagerPrivate_h