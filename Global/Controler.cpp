<<<<<<< HEAD
//  Powiter
/* This Source Code Form is subject to the terms of the Mozilla Public
 * License, v. 2.0. If a copy of the MPL was not distributed with this
 * file, You can obtain one at http://mozilla.org/MPL/2.0/. */
/*
 *Created by Alexandre GAUTHIER-FOICHAT on 6/1/2012.
 *contact: immarespond at gmail dot com
 *
 */








#include <QLabel>
#include <QMessageBox>
#include <QtCore/QDir>
#include "Gui/ViewerGL.h"
#include "Global/Controler.h"
#include "Gui/Gui.h"
#include "Engine/Model.h"
#include "Gui/ViewerTab.h"
#include "Gui/NodeGui.h"
#include "Engine/VideoEngine.h"
#include "Gui/TabWidget.h"
#include "Gui/NodeGraph.h"
#include "Engine/Settings.h"
#include "Gui/SequenceFileDialog.h"
#include "Engine/ViewerNode.h"


using namespace Powiter;
using namespace std;
Controler::Controler():_model(0),_gui(0){
    
}

void Controler::initControler(Model *model,QLabel* loadingScreen,QString projectName){
    this->_model=model;
    _gui=new Gui();
    
    _gui->createGui();
    
    addBuiltinPluginToolButtons();
    for (U32 i = 0; i < _toolButtons.size(); ++i) {
        assert(_toolButtons[i]);
        string name = _toolButtons[i]->_pluginName;
        if (_toolButtons[i]->_groups.size() >= 1) {
            name.append("  [");
            name.append(_toolButtons[i]->_groups[0]);
            name.append("]");
        }
        _gui->addPluginToolButton(name,
                                  _toolButtons[i]->_groups,
                                  _toolButtons[i]->_pluginName,
                                  _toolButtons[i]->_pluginIconPath,
                                  _toolButtons[i]->_groupIconPath);
        delete _toolButtons[i];
    }
    _toolButtons.clear();
    
    loadingScreen->hide();
    
    
    
#ifdef __POWITER_OSX__
	_gui->show();
    
#else
	_gui->showMaximized();
#endif
    
    delete loadingScreen;
    
    /*Check if auto-save dir already exists*/
    QDir dir(QDir::tempPath()+QDir::separator()+"Powiter");
    if(!dir.exists()){
        QDir::temp().mkdir("Powiter");
    }
    
    if(!findAutoSave()){
        if(projectName.isEmpty()){
            QString text("Powiter - ");
            text.append(_currentProject._projectName);
            _gui->setWindowTitle(text);
            createNode("Viewer");
        }else{
            QString name = SequenceFileDialog::removePath(projectName);
            QString path = projectName.left(projectName.indexOf(name));
            loadProject(path,name);
        }
    }
    
}

Controler::~Controler(){
    removeAutoSaves();
    delete _model;
}

void Controler::addBuiltinPluginToolButtons(){
    vector<string> grouping;
    grouping.push_back("io");
    _gui->addPluginToolButton("Reader", grouping, "Reader", "", IMAGES_PATH"ioGroupingIcon.png");
    _gui->addPluginToolButton("Viewer", grouping, "Viewer", "", IMAGES_PATH"ioGroupingIcon.png");
    _gui->addPluginToolButton("Writer", grouping, "Writer", "", IMAGES_PATH"ioGroupingIcon.png");
}

const QStringList& Controler::getNodeNameList(){
    return _model->getNodeNameList();
}


Node* Controler::createNode(QString name){
    
    Node* node = 0;
    if(_model->createNode(node,name.toStdString())){
        _gui->createNodeGUI(node);
    }else{
        cout << "(Controler::createNode): Couldn't create Node " << name.toStdString() << endl;
        return NULL;
    }
    return node;
}

ViewerNode* Controler::getCurrentViewer(){
    Controler* ctrl = Controler::instance();
    return ctrl->getModel()->getVideoEngine()->getCurrentDAG().outputAsViewer();
}

Writer* Controler::getCurrentWriter(){
    Controler* ctrl = Controler::instance();
    return ctrl->getModel()->getVideoEngine()->getCurrentDAG().outputAsWriter();
}
void Controler::stackPluginToolButtons(const std::vector<std::string>& groups,
                                       const std::string& pluginName,
                                       const std::string& pluginIconPath,
                                       const std::string& groupIconPath){
    _toolButtons.push_back(new PluginToolButton(groups,pluginName,pluginIconPath,groupIconPath));
}
const std::vector<NodeGui*>& Controler::getAllActiveNodes() const{
    assert(_gui->_nodeGraphTab->_nodeGraphArea);
    return _gui->_nodeGraphTab->_nodeGraphArea->getAllActiveNodes();
}
void Controler::loadProject(const QString& path,const QString& name){
    _model->loadProject(path+name);
    QDateTime time = QDateTime::currentDateTime();
    _currentProject._hasProjectBeenSavedByUser = true;
    _currentProject._projectName = name;
    _currentProject._projectPath = path;
    _currentProject._age = time;
    _currentProject._lastAutoSave = time;
    QString text("Powiter - ");
    text.append(_currentProject._projectName);
    _gui->setWindowTitle(text);
}
void Controler::saveProject(const QString& path,const QString& name,bool autoSave){
    QDateTime time = QDateTime::currentDateTime();
    if(!autoSave) {
        
        if((_currentProject._age != _currentProject._lastAutoSave) ||
           !QFile::exists(path+name)){
            
            _model->saveProject(path,name);
            _currentProject._hasProjectBeenSavedByUser = true;
            _currentProject._projectName = name;
            _currentProject._projectPath = path;
            _currentProject._age = time;
            _currentProject._lastAutoSave = time;
            QString text("Powiter - ");
            text.append(_currentProject._projectName);
            _gui->setWindowTitle(text);
        }
    }else{
        if(!_gui->isGraphWorthless()){
            
            removeAutoSaves();
            _model->saveProject(path,name+"."+time.toString("dd.MM.yyyy.hh:mm:ss:zzz"),true);
            _currentProject._projectName = name;
            _currentProject._projectPath = path;
            _currentProject._lastAutoSave = time;
        }
    }
}

void Controler::autoSave(){
    saveProject(_currentProject._projectPath, _currentProject._projectName, true);
}
void Controler::triggerAutoSaveOnNextEngineRun(){
    _model->getVideoEngine()->triggerAutoSaveOnNextRun();
    QString text("Powiter - ");
    text.append(_currentProject._projectName);
    text.append(" (*)");
    _gui->setWindowTitle(text);
}
void Controler::removeAutoSaves() const{
    /*removing all previous autosave files*/
    QDir savesDir(autoSavesDir());
    QStringList entries = savesDir.entryList();
    for(int i = 0; i < entries.size();++i) {
        const QString& entry = entries.at(i);
        int suffixPos = entry.indexOf(".rs.");
        if (suffixPos != -1) {
            QFile::remove(savesDir.path()+QDir::separator()+entry);
        }
    }
}

void Controler::clearInternalNodes(){
    _model->clearNodes();
}
void Controler::clearNodeGuis(){
    _gui->_nodeGraphTab->_nodeGraphArea->clear();
}
bool Controler::isSaveUpToDate() const{
    return _currentProject._age == _currentProject._lastAutoSave;
}
void Controler::resetCurrentProject(){
    _currentProject._hasProjectBeenSavedByUser = false;
    _currentProject._projectName = "Untitled.rs";
    _currentProject._projectPath = "";
    QString text("Powiter - ");
    text.append(_currentProject._projectName);
    _gui->setWindowTitle(text);
}
bool Controler::findAutoSave(){
    QDir savesDir(autoSavesDir());
    QStringList entries = savesDir.entryList();
    for(int i = 0; i < entries.size();++i) {
        const QString& entry = entries.at(i);
        int suffixPos = entry.indexOf(".rs.");
        if (suffixPos != -1) {
            QFile autoSave(savesDir.path()+QDir::separator()+entry);
            autoSave.open(QIODevice::ReadOnly);
            QTextStream inStream(&autoSave);
            QString firstLine = inStream.readLine();
            QString path;
            if(!firstLine.isEmpty()){
                int j = 0;
                while(j < firstLine.size() &&  (firstLine.at(j) != QChar('\n'))){
                    path.append(firstLine.at(j));
                    ++j;
                }
            }
            autoSave.close();
            QString filename = entry.left(suffixPos+3);
            QString filenameWithPath = path + QDir::separator() + filename;
            bool exists = QFile::exists(filenameWithPath);
            QString text;
            _model->loadProject(savesDir.path()+ QDir::separator() + entry,true);
            if(exists){
                text = "A recent auto-save of " + filename + " was found. You can preview it now.\n"
                "Would you like to restore it entirely? Clicking No will remove this auto-save.";
            }else{
                text = "An auto-save was restored successfully. It didn't belong to any project\n"
                "You can preview it now.\n"
                "Would you like to restore it ? Clicking No will remove this auto-save forever.";
            }
            QMessageBox::StandardButton ret = QMessageBox::question(_gui, "Auto-save", text,
                                                                    QMessageBox::Yes | QMessageBox::No,QMessageBox::Yes);
            if(ret == QMessageBox::No || ret == QMessageBox::Escape){
                removeAutoSaves();
                currentViewer->getUiContext()->viewer->disconnectViewer();
                clearNodeGuis();
                clearInternalNodes();
                resetCurrentProject();
                return false;
            }else{
                removeAutoSaves();
                if(exists){
                    QDateTime now = QDateTime::currentDateTime();
                    _currentProject._projectName = filename;
                    _currentProject._projectPath = path;
                    _currentProject._lastAutoSave = now;
                    _currentProject._hasProjectBeenSavedByUser = true;
                    _currentProject._age = now.addSecs(1);
                }
                return true;
            }
        }
    }
    removeAutoSaves();
    return false;
}
const QString Controler::autoSavesDir() {return QString(QDir::tempPath() + QDir::separator() + "Powiter" + QDir::separator());}

void Controler::deselectAllNodes() const{
    _gui->_nodeGraphTab->_nodeGraphArea->deselect();
}

void Controler::showErrorDialog(const QString& title,const QString& message) const{
    _gui->errorDialog(title, message);
=======
//  Powiter
/* This Source Code Form is subject to the terms of the Mozilla Public
 * License, v. 2.0. If a copy of the MPL was not distributed with this
 * file, You can obtain one at http://mozilla.org/MPL/2.0/. */
/*
 *Created by Alexandre GAUTHIER-FOICHAT on 6/1/2012.
 *contact: immarespond at gmail dot com
 *
 */








#include <QLabel>
#include <QMessageBox>
#include <QtCore/QDir>
#include "Gui/ViewerGL.h"
#include "Global/Controler.h"
#include "Gui/Gui.h"
#include "Engine/Model.h"
#include "Gui/ViewerTab.h"
#include "Gui/NodeGui.h"
#include "Engine/VideoEngine.h"
#include "Gui/TabWidget.h"
#include "Gui/NodeGraph.h"
#include "Engine/Settings.h"
#include "Gui/SequenceFileDialog.h"
#include "Engine/ViewerNode.h"


using namespace Powiter;
using namespace std;
Controler::Controler():_model(0),_gui(0){
    
}

void Controler::initControler(Model *model,QLabel* loadingScreen,QString projectName){
    this->_model=model;
    _gui=new Gui();
    
    _gui->createGui();
    
    addBuiltinPluginToolButtons();
    for (U32 i = 0; i < _toolButtons.size(); ++i) {
        assert(_toolButtons[i]);
        string name = _toolButtons[i]->_pluginName;
        if (_toolButtons[i]->_groups.size() >= 1) {
            name.append("  [");
            name.append(_toolButtons[i]->_groups[0]);
            name.append("]");
        }
        _gui->addPluginToolButton(name,
                                  _toolButtons[i]->_groups,
                                  _toolButtons[i]->_pluginName,
                                  _toolButtons[i]->_pluginIconPath,
                                  _toolButtons[i]->_groupIconPath);
        delete _toolButtons[i];
    }
    _toolButtons.clear();
    
    loadingScreen->hide();
    
    
    
#ifdef __POWITER_OSX__
	_gui->show();
    
#else
	_gui->showMaximized();
#endif
    
    delete loadingScreen;
    
    /*Check if auto-save dir already exists*/
    QDir dir(QDir::tempPath()+QDir::separator()+"Powiter");
    if(!dir.exists()){
        QDir::temp().mkdir("Powiter");
    }
    
    if(!findAutoSave()){
        if(projectName.isEmpty()){
            createNode("Viewer");
        }else{
            QString name = SequenceFileDialog::removePath(projectName);
            QString path = projectName.left(projectName.indexOf(name));
            loadProject(path,name);
        }
    }
    
}

Controler::~Controler(){
    removeAutoSaves();
    delete _model;
}

void Controler::addBuiltinPluginToolButtons(){
    vector<string> grouping;
    grouping.push_back("io");
    _gui->addPluginToolButton("Reader", grouping, "Reader", "", IMAGES_PATH"ioGroupingIcon.png");
    _gui->addPluginToolButton("Viewer", grouping, "Viewer", "", IMAGES_PATH"ioGroupingIcon.png");
    _gui->addPluginToolButton("Writer", grouping, "Writer", "", IMAGES_PATH"ioGroupingIcon.png");
}

const QStringList& Controler::getNodeNameList(){
    return _model->getNodeNameList();
}


Node* Controler::createNode(QString name){
    
    Node* node = 0;
    if(_model->createNode(node,name.toStdString())){
        _gui->createNodeGUI(node);
    }else{
        cout << "(Controler::createNode): Couldn't create Node " << name.toStdString() << endl;
        return NULL;
    }
    return node;
}

ViewerNode* Controler::getCurrentViewer(){
    Controler* ctrl = Controler::instance();
    return ctrl->getModel()->getVideoEngine()->getCurrentDAG().outputAsViewer();
}

Writer* Controler::getCurrentWriter(){
    Controler* ctrl = Controler::instance();
    return ctrl->getModel()->getVideoEngine()->getCurrentDAG().outputAsWriter();
}
void Controler::stackPluginToolButtons(const std::vector<std::string>& groups,
                                       const std::string& pluginName,
                                       const std::string& pluginIconPath,
                                       const std::string& groupIconPath){
    _toolButtons.push_back(new PluginToolButton(groups,pluginName,pluginIconPath,groupIconPath));
}
const std::vector<NodeGui*>& Controler::getAllActiveNodes() const{
    assert(_gui->_nodeGraphTab->_nodeGraphArea);
    return _gui->_nodeGraphTab->_nodeGraphArea->getAllActiveNodes();
}
void Controler::loadProject(const QString& path,const QString& name){
    _model->loadProject(path+name);
    QDateTime time = QDateTime::currentDateTime();
    _currentProject._hasProjectBeenSavedByUser = true;
    _currentProject._projectName = name;
    _currentProject._projectPath = path;
    _currentProject._age = time;
    _currentProject._lastAutoSave = time;
}
void Controler::saveProject(const QString& path,const QString& name,bool autoSave){
    QDateTime time = QDateTime::currentDateTime();
    if(!autoSave) {
        
        if((_currentProject._age != _currentProject._lastAutoSave) ||
           !QFile::exists(path+name)){
            
            _model->saveProject(path,name);
            _currentProject._hasProjectBeenSavedByUser = true;
            _currentProject._projectName = name;
            _currentProject._projectPath = path;
            _currentProject._age = time;
            _currentProject._lastAutoSave = time;
        }
    }else{
        if(!_gui->isGraphWorthless()){
            
            removeAutoSaves();
            _model->saveProject(path,name+"."+time.toString("dd.MM.yyyy.hh:mm:ss:zzz"),true);
            _currentProject._projectName = name;
            _currentProject._projectPath = path;
            _currentProject._lastAutoSave = time;
        }
    }
}

void Controler::autoSave(){
    saveProject(_currentProject._projectPath, _currentProject._projectName, true);
}
void Controler::triggerAutoSaveOnNextEngineRun(){
    _model->getVideoEngine()->triggerAutoSaveOnNextRun();
}
void Controler::removeAutoSaves() const{
    /*removing all previous autosave files*/
    QDir savesDir(autoSavesDir());
    QStringList entries = savesDir.entryList();
    for(int i = 0; i < entries.size();++i) {
        const QString& entry = entries.at(i);
        int suffixPos = entry.indexOf(".rs.");
        if (suffixPos != -1) {
            QFile::remove(savesDir.path()+QDir::separator()+entry);
        }
    }
}

void Controler::clearInternalNodes(){
    _model->clearNodes();
}
void Controler::clearNodeGuis(){
    _gui->_nodeGraphTab->_nodeGraphArea->clear();
}
bool Controler::isSaveUpToDate() const{
    return _currentProject._age == _currentProject._lastAutoSave;
}

bool Controler::findAutoSave(){
    QDir savesDir(autoSavesDir());
    QStringList entries = savesDir.entryList();
    for(int i = 0; i < entries.size();++i) {
        const QString& entry = entries.at(i);
        int suffixPos = entry.indexOf(".rs.");
        if (suffixPos != -1) {
            QFile autoSave(savesDir.path()+QDir::separator()+entry);
            autoSave.open(QIODevice::ReadOnly);
            QTextStream inStream(&autoSave);
            QString firstLine = inStream.readLine();
            QString path;
            if(!firstLine.isEmpty()){
                int j = 0;
                while(j < firstLine.size() &&  (firstLine.at(j) != QChar('\n'))){
                    path.append(firstLine.at(j));
                    ++j;
                }
            }
            autoSave.close();
            QString filename = entry.left(suffixPos+3);
            QString filenameWithPath = path + QDir::separator() + filename;
            bool exists = QFile::exists(filenameWithPath);
            QString text;
            _model->loadProject(savesDir.path()+ QDir::separator() + entry,true);
            if(exists){
                text = "A recent auto-save of " + filename + " was found. You can preview it now.\n"
                "Would you like to restore it entirely? Clicking No will remove this auto-save.";
            }else{
                text = "An auto-save was restored successfully. It didn't belong to any project\n"
                "You can preview it now.\n"
                "Would you like to restore it ? Clicking No will remove this auto-save forever.";
            }
            QMessageBox::StandardButton ret = QMessageBox::question(_gui, "Auto-save", text,
                                                                    QMessageBox::Yes | QMessageBox::No,QMessageBox::Yes);
            if(ret == QMessageBox::No || ret == QMessageBox::Escape){
                removeAutoSaves();
                currentViewer->getUiContext()->viewer->disconnectViewer();
                clearNodeGuis();
                clearInternalNodes();
                resetCurrentProject();
                return false;
            }else{
                removeAutoSaves();
                if(exists){
                    QDateTime now = QDateTime::currentDateTime();
                    _currentProject._projectName = filename;
                    _currentProject._projectPath = path;
                    _currentProject._lastAutoSave = now;
                    _currentProject._hasProjectBeenSavedByUser = true;
                    _currentProject._age = now.addSecs(1);
                }
                return true;
            }
        }
    }
    removeAutoSaves();
    return false;
}
const QString Controler::autoSavesDir() {return QString(QDir::tempPath() + QDir::separator() + "Powiter" + QDir::separator());}

void Controler::deselectAllNodes() const{
    _gui->_nodeGraphTab->_nodeGraphArea->deselect();
}

void Controler::showErrorDialog(const QString& title,const QString& message) const{
    _gui->errorDialog(title, message);
>>>>>>> 436d8a29
}<|MERGE_RESOLUTION|>--- conflicted
+++ resolved
@@ -1,4 +1,3 @@
-<<<<<<< HEAD
 //  Powiter
 /* This Source Code Form is subject to the terms of the Mozilla Public
  * License, v. 2.0. If a copy of the MPL was not distributed with this
@@ -294,281 +293,5 @@
 
 void Controler::showErrorDialog(const QString& title,const QString& message) const{
     _gui->errorDialog(title, message);
-=======
-//  Powiter
-/* This Source Code Form is subject to the terms of the Mozilla Public
- * License, v. 2.0. If a copy of the MPL was not distributed with this
- * file, You can obtain one at http://mozilla.org/MPL/2.0/. */
-/*
- *Created by Alexandre GAUTHIER-FOICHAT on 6/1/2012.
- *contact: immarespond at gmail dot com
- *
- */
-
-
-
-
-
-
-
-
-#include <QLabel>
-#include <QMessageBox>
-#include <QtCore/QDir>
-#include "Gui/ViewerGL.h"
-#include "Global/Controler.h"
-#include "Gui/Gui.h"
-#include "Engine/Model.h"
-#include "Gui/ViewerTab.h"
-#include "Gui/NodeGui.h"
-#include "Engine/VideoEngine.h"
-#include "Gui/TabWidget.h"
-#include "Gui/NodeGraph.h"
-#include "Engine/Settings.h"
-#include "Gui/SequenceFileDialog.h"
-#include "Engine/ViewerNode.h"
-
-
-using namespace Powiter;
-using namespace std;
-Controler::Controler():_model(0),_gui(0){
-    
-}
-
-void Controler::initControler(Model *model,QLabel* loadingScreen,QString projectName){
-    this->_model=model;
-    _gui=new Gui();
-    
-    _gui->createGui();
-    
-    addBuiltinPluginToolButtons();
-    for (U32 i = 0; i < _toolButtons.size(); ++i) {
-        assert(_toolButtons[i]);
-        string name = _toolButtons[i]->_pluginName;
-        if (_toolButtons[i]->_groups.size() >= 1) {
-            name.append("  [");
-            name.append(_toolButtons[i]->_groups[0]);
-            name.append("]");
-        }
-        _gui->addPluginToolButton(name,
-                                  _toolButtons[i]->_groups,
-                                  _toolButtons[i]->_pluginName,
-                                  _toolButtons[i]->_pluginIconPath,
-                                  _toolButtons[i]->_groupIconPath);
-        delete _toolButtons[i];
-    }
-    _toolButtons.clear();
-    
-    loadingScreen->hide();
-    
-    
-    
-#ifdef __POWITER_OSX__
-	_gui->show();
-    
-#else
-	_gui->showMaximized();
-#endif
-    
-    delete loadingScreen;
-    
-    /*Check if auto-save dir already exists*/
-    QDir dir(QDir::tempPath()+QDir::separator()+"Powiter");
-    if(!dir.exists()){
-        QDir::temp().mkdir("Powiter");
-    }
-    
-    if(!findAutoSave()){
-        if(projectName.isEmpty()){
-            createNode("Viewer");
-        }else{
-            QString name = SequenceFileDialog::removePath(projectName);
-            QString path = projectName.left(projectName.indexOf(name));
-            loadProject(path,name);
-        }
-    }
-    
-}
-
-Controler::~Controler(){
-    removeAutoSaves();
-    delete _model;
-}
-
-void Controler::addBuiltinPluginToolButtons(){
-    vector<string> grouping;
-    grouping.push_back("io");
-    _gui->addPluginToolButton("Reader", grouping, "Reader", "", IMAGES_PATH"ioGroupingIcon.png");
-    _gui->addPluginToolButton("Viewer", grouping, "Viewer", "", IMAGES_PATH"ioGroupingIcon.png");
-    _gui->addPluginToolButton("Writer", grouping, "Writer", "", IMAGES_PATH"ioGroupingIcon.png");
-}
-
-const QStringList& Controler::getNodeNameList(){
-    return _model->getNodeNameList();
-}
-
-
-Node* Controler::createNode(QString name){
-    
-    Node* node = 0;
-    if(_model->createNode(node,name.toStdString())){
-        _gui->createNodeGUI(node);
-    }else{
-        cout << "(Controler::createNode): Couldn't create Node " << name.toStdString() << endl;
-        return NULL;
-    }
-    return node;
-}
-
-ViewerNode* Controler::getCurrentViewer(){
-    Controler* ctrl = Controler::instance();
-    return ctrl->getModel()->getVideoEngine()->getCurrentDAG().outputAsViewer();
-}
-
-Writer* Controler::getCurrentWriter(){
-    Controler* ctrl = Controler::instance();
-    return ctrl->getModel()->getVideoEngine()->getCurrentDAG().outputAsWriter();
-}
-void Controler::stackPluginToolButtons(const std::vector<std::string>& groups,
-                                       const std::string& pluginName,
-                                       const std::string& pluginIconPath,
-                                       const std::string& groupIconPath){
-    _toolButtons.push_back(new PluginToolButton(groups,pluginName,pluginIconPath,groupIconPath));
-}
-const std::vector<NodeGui*>& Controler::getAllActiveNodes() const{
-    assert(_gui->_nodeGraphTab->_nodeGraphArea);
-    return _gui->_nodeGraphTab->_nodeGraphArea->getAllActiveNodes();
-}
-void Controler::loadProject(const QString& path,const QString& name){
-    _model->loadProject(path+name);
-    QDateTime time = QDateTime::currentDateTime();
-    _currentProject._hasProjectBeenSavedByUser = true;
-    _currentProject._projectName = name;
-    _currentProject._projectPath = path;
-    _currentProject._age = time;
-    _currentProject._lastAutoSave = time;
-}
-void Controler::saveProject(const QString& path,const QString& name,bool autoSave){
-    QDateTime time = QDateTime::currentDateTime();
-    if(!autoSave) {
-        
-        if((_currentProject._age != _currentProject._lastAutoSave) ||
-           !QFile::exists(path+name)){
-            
-            _model->saveProject(path,name);
-            _currentProject._hasProjectBeenSavedByUser = true;
-            _currentProject._projectName = name;
-            _currentProject._projectPath = path;
-            _currentProject._age = time;
-            _currentProject._lastAutoSave = time;
-        }
-    }else{
-        if(!_gui->isGraphWorthless()){
-            
-            removeAutoSaves();
-            _model->saveProject(path,name+"."+time.toString("dd.MM.yyyy.hh:mm:ss:zzz"),true);
-            _currentProject._projectName = name;
-            _currentProject._projectPath = path;
-            _currentProject._lastAutoSave = time;
-        }
-    }
-}
-
-void Controler::autoSave(){
-    saveProject(_currentProject._projectPath, _currentProject._projectName, true);
-}
-void Controler::triggerAutoSaveOnNextEngineRun(){
-    _model->getVideoEngine()->triggerAutoSaveOnNextRun();
-}
-void Controler::removeAutoSaves() const{
-    /*removing all previous autosave files*/
-    QDir savesDir(autoSavesDir());
-    QStringList entries = savesDir.entryList();
-    for(int i = 0; i < entries.size();++i) {
-        const QString& entry = entries.at(i);
-        int suffixPos = entry.indexOf(".rs.");
-        if (suffixPos != -1) {
-            QFile::remove(savesDir.path()+QDir::separator()+entry);
-        }
-    }
-}
-
-void Controler::clearInternalNodes(){
-    _model->clearNodes();
-}
-void Controler::clearNodeGuis(){
-    _gui->_nodeGraphTab->_nodeGraphArea->clear();
-}
-bool Controler::isSaveUpToDate() const{
-    return _currentProject._age == _currentProject._lastAutoSave;
-}
-
-bool Controler::findAutoSave(){
-    QDir savesDir(autoSavesDir());
-    QStringList entries = savesDir.entryList();
-    for(int i = 0; i < entries.size();++i) {
-        const QString& entry = entries.at(i);
-        int suffixPos = entry.indexOf(".rs.");
-        if (suffixPos != -1) {
-            QFile autoSave(savesDir.path()+QDir::separator()+entry);
-            autoSave.open(QIODevice::ReadOnly);
-            QTextStream inStream(&autoSave);
-            QString firstLine = inStream.readLine();
-            QString path;
-            if(!firstLine.isEmpty()){
-                int j = 0;
-                while(j < firstLine.size() &&  (firstLine.at(j) != QChar('\n'))){
-                    path.append(firstLine.at(j));
-                    ++j;
-                }
-            }
-            autoSave.close();
-            QString filename = entry.left(suffixPos+3);
-            QString filenameWithPath = path + QDir::separator() + filename;
-            bool exists = QFile::exists(filenameWithPath);
-            QString text;
-            _model->loadProject(savesDir.path()+ QDir::separator() + entry,true);
-            if(exists){
-                text = "A recent auto-save of " + filename + " was found. You can preview it now.\n"
-                "Would you like to restore it entirely? Clicking No will remove this auto-save.";
-            }else{
-                text = "An auto-save was restored successfully. It didn't belong to any project\n"
-                "You can preview it now.\n"
-                "Would you like to restore it ? Clicking No will remove this auto-save forever.";
-            }
-            QMessageBox::StandardButton ret = QMessageBox::question(_gui, "Auto-save", text,
-                                                                    QMessageBox::Yes | QMessageBox::No,QMessageBox::Yes);
-            if(ret == QMessageBox::No || ret == QMessageBox::Escape){
-                removeAutoSaves();
-                currentViewer->getUiContext()->viewer->disconnectViewer();
-                clearNodeGuis();
-                clearInternalNodes();
-                resetCurrentProject();
-                return false;
-            }else{
-                removeAutoSaves();
-                if(exists){
-                    QDateTime now = QDateTime::currentDateTime();
-                    _currentProject._projectName = filename;
-                    _currentProject._projectPath = path;
-                    _currentProject._lastAutoSave = now;
-                    _currentProject._hasProjectBeenSavedByUser = true;
-                    _currentProject._age = now.addSecs(1);
-                }
-                return true;
-            }
-        }
-    }
-    removeAutoSaves();
-    return false;
-}
-const QString Controler::autoSavesDir() {return QString(QDir::tempPath() + QDir::separator() + "Powiter" + QDir::separator());}
-
-void Controler::deselectAllNodes() const{
-    _gui->_nodeGraphTab->_nodeGraphArea->deselect();
-}
-
-void Controler::showErrorDialog(const QString& title,const QString& message) const{
-    _gui->errorDialog(title, message);
->>>>>>> 436d8a29
+
 }