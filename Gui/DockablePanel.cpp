--- conflicted
+++ resolved
@@ -533,18 +533,12 @@
 
     // Refresh the curve editor with potential new animated knobs
     if (isNodePanel) {
-<<<<<<< HEAD
-        NodeGuiPtr node = isNodePanel->getNode();
-
-        getGui()->getCurveEditor()->removeNode( node );
-        getGui()->getCurveEditor()->addNode(node);
-=======
+
         Gui* gui = getGui();
         if (gui) {
             NodeGuiPtr node = isNodePanel->getNode();
-            gui->getCurveEditor()->removeNode( node.get() );
-            gui->getCurveEditor()->addNode(node);
->>>>>>> 36440522
+            getGui()->getCurveEditor()->removeNode( node );
+            getGui()->getCurveEditor()->addNode(node);
 
             gui->removeNodeGuiFromDopeSheetEditor(node);
             gui->addNodeGuiToDopeSheetEditor(node);
@@ -965,13 +959,10 @@
     if (nodePanel) {
         NodeGuiPtr nodeGui = nodePanel->getNode();
         NodePtr internalNode = nodeGui->getNode();
-<<<<<<< HEAD
-=======
-
->>>>>>> 36440522
+
         Gui* gui = getGui();
         if (internalNode && gui) {
-            GuiAppInstPtr app = gui->getApp();
+            GuiAppInstancePtr app = gui->getApp();
             if (app) {
                 boost::shared_ptr<TimeLine> timeline = app->getTimeLine();
                 if (timeline) {
@@ -980,7 +971,6 @@
             }
         }
 
-        boost::shared_ptr<MultiInstancePanel> panel = getMultiInstancePanel();
 
         if (!c) {
             gui->addNodeGuiToCurveEditor(nodeGui);
@@ -1087,21 +1077,18 @@
         _imp->_floatingWidget->deleteLater();
         _imp->_floatingWidget = 0;
     }
-<<<<<<< HEAD
-    getGui()->buildTabFocusOrderPropertiesBin();
-}
-
-FloatingWidget*
-DockablePanel::floatPanel()
-{
-    FloatingWidget* window = new FloatingWidget(_imp->_gui, _imp->_gui);
-    floatPanelInWindow(window);
-=======
     Gui* gui = getGui();
     if (gui) {
         gui->buildTabFocusOrderPropertiesBin();
     }
->>>>>>> 36440522
+
+}
+
+FloatingWidget*
+DockablePanel::floatPanel()
+{
+    FloatingWidget* window = new FloatingWidget(_imp->_gui, _imp->_gui);
+    floatPanelInWindow(window);
     return _imp->_floatingWidget;
 }
 
@@ -1237,22 +1224,12 @@
         QPixmap p = QPixmap::fromImage(img);
         _imp->_overlayButton->setIcon( QIcon(p) );
 
-<<<<<<< HEAD
         node->onNodeUIOverlayColorChanged(color.redF(), color.greenF(), color.blueF());
-
-        getGui()->getApp()->redrawAllViewers();
-=======
         Gui* gui = getGui();
         if (gui) {
-            NodesList overlayNodes;
-
-            gui->getNodesEntitledForOverlays(overlayNodes);
-            NodesList::iterator found = std::find(overlayNodes.begin(), overlayNodes.end(), node);
-            if ( found != overlayNodes.end() ) {
-                gui->getApp()->redrawAllViewers();
-            }
-        }
->>>>>>> 36440522
+            gui->getApp()->redrawAllViewers();
+        }
+
     }
 
 }
@@ -1316,22 +1293,10 @@
             _imp->_overlayButton->setIcon( QIcon(pixOverlay) );
         }
     }
-<<<<<<< HEAD
-=======
     Gui* gui = getGui();
     if (gui) {
-        NodesList overlayNodes;
-
-        gui->getNodesEntitledForOverlays(overlayNodes);
-        NodesList::iterator found = std::find(overlayNodes.begin(), overlayNodes.end(), node);
-        if ( found != overlayNodes.end() ) {
-            gui->getApp()->redrawAllViewers();
-        }
-    }
-}
->>>>>>> 36440522
-
-    getGui()->getApp()->redrawAllViewers();
+        gui->getApp()->redrawAllViewers();
+    }
 
 }
 
@@ -1359,21 +1324,10 @@
     appPTR->getIcon(NATRON_PIXMAP_OVERLAY, NATRON_MEDIUM_BUTTON_ICON_SIZE, &pixOverlay);
     _imp->_overlayButton->setIcon( QIcon(pixOverlay) );
 
-<<<<<<< HEAD
-    getGui()->getApp()->redrawAllViewers();
-
-=======
     Gui* gui = getGui();
     if (gui) {
-        NodesList overlayNodes;
-
-        gui->getNodesEntitledForOverlays(overlayNodes);
-        NodesList::iterator found = std::find(overlayNodes.begin(), overlayNodes.end(), node);
-        if ( found != overlayNodes.end() ) {
-            gui->getApp()->redrawAllViewers();
-        }
-    }
->>>>>>> 36440522
+        gui->getApp()->redrawAllViewers();
+    }
 }
 
 void
@@ -1494,13 +1448,8 @@
         KnobIPtr knob = it->first.lock();
         if ( knob->isAnimationEnabled() ) {
             for (int i = 0; i < knob->getDimension(); ++i) {
-<<<<<<< HEAD
                 std::list<CurveGuiPtr > curves = getGui()->getCurveEditor()->findCurve(it->second, i);
                 for (std::list<CurveGuiPtr >::iterator it2 = curves.begin(); it2 != curves.end(); ++it2) {
-=======
-                std::list<boost::shared_ptr<CurveGui> > curves = gui->getCurveEditor()->findCurve(it->second, i);
-                for (std::list<boost::shared_ptr<CurveGui> >::iterator it2 = curves.begin(); it2 != curves.end(); ++it2) {
->>>>>>> 36440522
                     AddKeysCommand::KeyToAdd k;
                     KeyFrame kf;
                     kf.setTime(time);
@@ -1542,26 +1491,20 @@
 void
 DockablePanel::removeAnimationOnAllParameters()
 {
-<<<<<<< HEAD
-    std::map< CurveGuiPtr, std::vector<KeyFrame > > keysToRemove;
-=======
     Gui* gui = getGui();
     if (!gui) {
         return;
     }
-    std::map< boost::shared_ptr<CurveGui>, std::vector<KeyFrame > > keysToRemove;
->>>>>>> 36440522
+    std::map< CurveGuiPtr, std::vector<KeyFrame > > keysToRemove;
+
     const KnobsGuiMapping& knobsMap = getKnobsMapping();
 
     for (KnobsGuiMapping::const_iterator it = knobsMap.begin(); it != knobsMap.end(); ++it) {
         KnobIPtr knob = it->first.lock();
         if ( knob->isAnimationEnabled() ) {
             for (int i = 0; i < knob->getDimension(); ++i) {
-<<<<<<< HEAD
                 std::list<CurveGuiPtr > curves = getGui()->getCurveEditor()->findCurve(it->second, i);
-=======
-                std::list<boost::shared_ptr<CurveGui> > curves = gui->getCurveEditor()->findCurve(it->second, i);
->>>>>>> 36440522
+
 
                 for (std::list<CurveGuiPtr >::iterator it2 = curves.begin(); it2 != curves.end(); ++it2) {
                     KeyFrameSet keys = (*it2)->getInternalCurve()->getKeyFrames_mt_safe();
