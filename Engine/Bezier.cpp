/* ***** BEGIN LICENSE BLOCK *****
 * This file is part of Natron <http://www.natron.fr/>,
 * Copyright (C) 2013-2017 INRIA and Alexandre Gauthier-Foichat
 *
 * Natron is free software: you can redistribute it and/or modify
 * it under the terms of the GNU General Public License as published by
 * the Free Software Foundation; either version 2 of the License, or
 * (at your option) any later version.
 *
 * Natron is distributed in the hope that it will be useful,
 * but WITHOUT ANY WARRANTY; without even the implied warranty of
 * MERCHANTABILITY or FITNESS FOR A PARTICULAR PURPOSE.  See the
 * GNU General Public License for more details.
 *
 * You should have received a copy of the GNU General Public License
 * along with Natron.  If not, see <http://www.gnu.org/licenses/gpl-2.0.html>
 * ***** END LICENSE BLOCK ***** */

// ***** BEGIN PYTHON BLOCK *****
// from <https://docs.python.org/3/c-api/intro.html#include-files>:
// "Since Python may define some pre-processor definitions which affect the standard headers on some systems, you must include Python.h before any standard headers are included."
#include <Python.h>
// ***** END PYTHON BLOCK *****

#include "Bezier.h"

#include <algorithm> // min, max
#include <sstream>
#include <locale>
#include <limits>
#include <cmath>
#include <cassert>
#include <stdexcept>

#include <QtCore/QThread>
#include <QCoreApplication>
#include <QtCore/QLineF>
#include <QtCore/QDebug>

GCC_DIAG_UNUSED_LOCAL_TYPEDEFS_OFF
// /usr/local/include/boost/bind/arg.hpp:37:9: warning: unused typedef 'boost_static_assert_typedef_37' [-Wunused-local-typedef]
#include <boost/bind.hpp>
#include <boost/shared_ptr.hpp>
#include <boost/math/special_functions/fpclassify.hpp>
#include <boost/algorithm/string/predicate.hpp>
GCC_DIAG_UNUSED_LOCAL_TYPEDEFS_ON

#include "Engine/AppInstance.h"
#include "Engine/BezierCP.h"
#include "Engine/FeatherPoint.h"
#include "Engine/Interpolation.h"
#include "Engine/TimeLine.h"
#include "Engine/Image.h"
#include "Engine/Hash64.h"
#include "Engine/Settings.h"
#include "Engine/KnobTypes.h"
#include "Engine/Node.h"
#include "Engine/Format.h"
#include "Engine/RotoLayer.h"
#include "Engine/RotoPaint.h"
#include "Engine/RotoPaintPrivate.h"
#include "Engine/RenderStats.h"
#include "Engine/Transform.h"
#include "Engine/Project.h"
#include "Engine/CoonsRegularization.h"
#include "Engine/ViewIdx.h"
#include "Engine/ViewerInstance.h"

#include "Serialization/BezierCPSerialization.h"
#include "Serialization/BezierSerialization.h"

#define kMergeOFXParamOperation "operation"
#define kBlurCImgParamSize "size"
#define kTimeOffsetParamOffset "timeOffset"
#define kFrameHoldParamFirstFrame "firstFrame"

#define kTransformParamTranslate "translate"
#define kTransformParamRotate "rotate"
#define kTransformParamScale "scale"
#define kTransformParamUniform "uniform"
#define kTransformParamSkewX "skewX"
#define kTransformParamSkewY "skewY"
#define kTransformParamSkewOrder "skewOrder"
#define kTransformParamCenter "center"
#define kTransformParamFilter "filter"
#define kTransformParamResetCenter "resetCenter"
#define kTransformParamBlackOutside "black_outside"


#ifndef M_PI
#define M_PI        3.14159265358979323846264338327950288   /* pi             */
#endif


NATRON_NAMESPACE_ENTER

struct BezierShape
{
    BezierCPs points; //< the control points of the curve
    BezierCPs featherPoints; //< the feather points, the number of feather points must equal the number of cp.

    bool finished; //< when finished is true, the last point of the list is connected to the first point of the list.

    BezierShape()
    : points()
    , featherPoints()
    , finished(false)
    {

    }
};

typedef std::map<ViewIdx, BezierShape> PerViewBezierShapeMap;

struct BezierPrivate
{
    mutable QMutex itemMutex; //< protects points & featherPoits
    PerViewBezierShapeMap viewShapes;

    bool isOpenBezier; // when true the bezier will be rendered even if not closed

    std::string baseName;

    KnobDoubleWPtr feather; //< number of pixels to add to the feather distance (from the feather point), between -100 and 100
    KnobDoubleWPtr featherFallOff; //< the rate of fall-off for the feather, between 0 and 1,  0.5 meaning the
    //alpha value is half the original value when at half distance from the feather distance
    KnobChoiceWPtr fallOffRampType;
    KnobBoolWPtr fillShapeKnob;

    // When it is a render clone, we cache the result of getBoundingBox()
    boost::scoped_ptr<std::map<TimeValue,RectD> > renderCloneBBoxCache;

    BezierPrivate(const std::string& baseName, bool isOpenBezier)
    : itemMutex()
    , viewShapes()
    , isOpenBezier(isOpenBezier)
    , baseName(baseName)
    , renderCloneBBoxCache()
    {
        viewShapes.insert(std::make_pair(ViewIdx(0), BezierShape()));
    }

    BezierPrivate(const BezierPrivate& other)
    : itemMutex()
    , viewShapes()
    , renderCloneBBoxCache()
    {
        isOpenBezier = other.isOpenBezier;
        baseName = other.baseName;
    }
    
    const BezierShape* getViewShape(ViewIdx view) const
    {
        assert(!itemMutex.tryLock());
        PerViewBezierShapeMap::const_iterator found = viewShapes.find(view);
        if (found == viewShapes.end()) {
            return 0;
        }
        return &found->second;
    }

    BezierShape* getViewShape(ViewIdx view)
    {
        assert(!itemMutex.tryLock());
        PerViewBezierShapeMap::iterator found = viewShapes.find(view);
        if (found == viewShapes.end()) {
            return 0;
        }
        return &found->second;
    }

    BezierCPs::const_iterator atIndex(int index, const BezierShape& shape) const;
    
    BezierCPs::iterator atIndex(int index, BezierShape& shape);
    
    BezierCPs::const_iterator findControlPointNearby(double x,
                                                     double y,
                                                     double acceptance,
                                                     TimeValue time,
                                                     const BezierShape& shape,
                                                     const Transform::Matrix3x3& transform,
                                                     int* index) const;
    
    BezierCPs::const_iterator findFeatherPointNearby(double x,
                                                     double y,
                                                     double acceptance,
                                                     TimeValue time,
                                                     const BezierShape& shape,
                                                     const Transform::Matrix3x3& transform,
                                                     int* index) const;
};


Bezier::Bezier(const KnobItemsTablePtr& model,
               const std::string& baseName,
               bool isOpenBezier)
: RotoDrawableItem(model)
, _imp( new BezierPrivate(baseName, isOpenBezier) )
{
}

Bezier::Bezier(const BezierPtr& other, const FrameViewRenderKey& key)
: RotoDrawableItem(other, key)
, _imp( new BezierPrivate(*other->_imp) )
{

}

bool
Bezier::isOpenBezier() const
{
    return _imp->isOpenBezier;
}

bool
Bezier::isFillEnabled() const
{
    if (_imp->isOpenBezier) {
        return false;
    }
    KnobBoolPtr knob = _imp->fillShapeKnob.lock();
    if (!knob) {
        return true;
    }

    return knob->getValue();
}


Bezier::~Bezier()
{
 
}

KnobHolderPtr
Bezier::createRenderCopy(const FrameViewRenderKey& render) const
{
    BezierPtr mainInstance = toBezier(getMainInstance());
    if (!mainInstance) {
        mainInstance = toBezier(boost::const_pointer_cast<KnobHolder>(shared_from_this()));
    }
    BezierPtr ret(new Bezier(mainInstance, render));
    return ret;
}

RotoStrokeType
Bezier::getBrushType() const
{
    return eRotoStrokeTypeSolid;
}

bool
Bezier::isAutoKeyingEnabled() const
{
    EffectInstancePtr effect = getHolderEffect();
    if (!effect) {
        return false;
    }
    KnobButtonPtr knob = toKnobButton(effect->getKnobByName(kRotoUIParamAutoKeyingEnabled));
    if (!knob) {
        return false;
    }
    return knob->getValue();
}

bool
Bezier::isFeatherLinkEnabled() const
{
    EffectInstancePtr effect = getHolderEffect();
    if (!effect) {
        return false;
    }
    KnobButtonPtr knob = toKnobButton(effect->getKnobByName(kRotoUIParamFeatherLinkEnabled));
    if (!knob) {
        return false;
    }
    return knob->getValue();
}

bool
Bezier::isRippleEditEnabled() const
{
    EffectInstancePtr effect = getHolderEffect();
    if (!effect) {
        return false;
    }
    KnobButtonPtr knob = toKnobButton(effect->getKnobByName(kRotoUIParamRippleEdit));
    if (!knob) {
        return false;
    }
    return knob->getValue();

}


BezierCPs::const_iterator
BezierPrivate::atIndex(int index, const BezierShape& shape) const
{
    // PRIVATE - should not lock
    
    if ( ( index >= (int)shape.points.size() ) || (index < 0) ) {
        throw std::out_of_range("RotoSpline::atIndex: non-existent control point");
    }
    
    BezierCPs::const_iterator it = shape.points.begin();
    std::advance(it, index);
    
    return it;
}

BezierCPs::iterator
BezierPrivate::atIndex(int index, BezierShape& shape)
{
    // PRIVATE - should not lock
    
    if ( ( index >= (int)shape.points.size() ) || (index < 0) ) {
        throw std::out_of_range("RotoSpline::atIndex: non-existent control point");
    }
    
    BezierCPs::iterator it = shape.points.begin();
    std::advance(it, index);
    
    return it;
}


BezierCPs::const_iterator
BezierPrivate::findControlPointNearby(double x,
                                      double y,
                                      double acceptance,
                                      TimeValue time,
                                      const BezierShape& shape,
                                      const Transform::Matrix3x3& transform,
                                      int* index) const
{
    // PRIVATE - should not lock
    int i = 0;
    
    for (BezierCPs::const_iterator it = shape.points.begin(); it != shape.points.end(); ++it, ++i) {
        Transform::Point3D p;
        p.z = 1;
        (*it)->getPositionAtTime(time, &p.x, &p.y);
        p = Transform::matApply(transform, p);
        if ( ( p.x >= (x - acceptance) ) && ( p.x <= (x + acceptance) ) && ( p.y >= (y - acceptance) ) && ( p.y <= (y + acceptance) ) ) {
            *index = i;
            
            return it;
        }
    }
    
    return shape.points.end();
}

BezierCPs::const_iterator
BezierPrivate::findFeatherPointNearby(double x,
                                      double y,
                                      double acceptance,
                                      TimeValue time,
                                      const BezierShape& shape,
                                      const Transform::Matrix3x3& transform,
                                      int* index) const
{
    // PRIVATE - should not lock
    int i = 0;
    
    for (BezierCPs::const_iterator it = shape.featherPoints.begin(); it != shape.featherPoints.end(); ++it, ++i) {
        Transform::Point3D p;
        p.z = 1;
        (*it)->getPositionAtTime(time, &p.x, &p.y);
        p = Transform::matApply(transform, p);
        if ( ( p.x >= (x - acceptance) ) && ( p.x <= (x + acceptance) ) && ( p.y >= (y - acceptance) ) && ( p.y <= (y + acceptance) ) ) {
            *index = i;
            
            return it;
        }
    }
    
    return shape.featherPoints.end();
}



static inline double
lerp(double a,
     double b,
     double t)
{
    return a + (b - a) * t;
}

static inline void
lerpPoint(const Point & a,
          const Point & b,
          double t,
          Point *dest)
{
    dest->x = lerp(a.x, b.x, t);
    dest->y = lerp(a.y, b.y, t);
}

// compute value using the de Casteljau recursive formula
double
Bezier::bezierEval(double p0,
                   double p1,
                   double p2,
                   double p3,
                   double t)
{
    double p0p1, p1p2, p2p3, p0p1_p1p2, p1p2_p2p3;

    p0p1 = lerp(p0, p1, t);
    p1p2 = lerp(p1, p2, t);
    p2p3 = lerp(p2, p3, t);
    p0p1_p1p2 = lerp(p0p1, p1p2, t);
    p1p2_p2p3 = lerp(p1p2, p2p3, t);

    return lerp(p0p1_p1p2, p1p2_p2p3, t);
}

// compute point using the de Casteljau recursive formula
void
Bezier::bezierFullPoint(const Point & p0,
                        const Point & p1,
                        const Point & p2,
                        const Point & p3,
                        double t,
                        Point *p0p1,
                        Point *p1p2,
                        Point *p2p3,
                        Point *p0p1_p1p2,
                        Point *p1p2_p2p3,
                        Point *dest)
{
    lerpPoint(p0, p1, t, p0p1);
    lerpPoint(p1, p2, t, p1p2);
    lerpPoint(p2, p3, t, p2p3);
    lerpPoint(*p0p1, *p1p2, t, p0p1_p1p2);
    lerpPoint(*p1p2, *p2p3, t, p1p2_p2p3);
    lerpPoint(*p0p1_p1p2, *p1p2_p2p3, t, dest);
}

void
Bezier::bezierPoint(const Point & p0,
                    const Point & p1,
                    const Point & p2,
                    const Point & p3,
                    double t,
                    Point *dest)
{
    Point p0p1, p1p2, p2p3, p0p1_p1p2, p1p2_p2p3;

    bezierFullPoint(p0, p1, p2, p3, t, &p0p1, &p1p2, &p2p3, &p0p1_p1p2, &p1p2_p2p3, dest);
}

#if 0 //UNUSED CODE
// compute polynomial coefficients so that
// P(t) = A*t^3 + B*t^2 + C*t + D
static inline void
bezierPolyCoeffs(double p0,
                 double p1,
                 double p2,
                 double p3,
                 double *a,
                 double *b,
                 double *c,
                 double *d)
{
    /*
     These coefficients are obtained from the Bezier formula above (bezierEval).
     Maple code:
     p0p1 := p0 + (p1-p0)*t:
     p1p2 := p1 + (p2-p1)*t:
     p2p3 := p2 + (p3-p2)*t:
     p0p1p1p2 := p0p1 +(p1p2-p0p1)*t:
     p1p2p2p3 := p1p2 +(p2p3-p1p2)*t:
     p := p0p1p1p2 + (p1p2p2p3-p0p1p1p2)*t:
     collect(p,t);
     */
    // d = P0
    *d = p0;
    // c = 3*P1-3*P0
    *c = 3 * p1 - 3 * p0;
    // b = 3*P2-6*P1+3*P0
    *b = 3 * p2 - 6 * p1 + 3 * p0;
    // a = P3-3*P2+3*P1-P0
    *a = p3 - 3 * p2 + 3 * p1 - p0;
}

#endif

// compute polynomial coefficients so that
// P'(t) = A*t^2 + B*t + C
static inline void
bezierPolyDerivativeCoeffs(double p0,
                           double p1,
                           double p2,
                           double p3,
                           double *a,
                           double *b,
                           double *c)
{
    /*
     These coefficients are obtained from the Bezier formula above (bezierEval).
     Maple code:
     p0p1 := p0 + (p1-p0)*t:
     p1p2 := p1 + (p2-p1)*t:
     p2p3 := p2 + (p3-p2)*t:
     p0p1p1p2 := p0p1 +(p1p2-p0p1)*t:
     p1p2p2p3 := p1p2 +(p2p3-p1p2)*t:
     p := p0p1p1p2 + (p1p2p2p3-p0p1p1p2)*t:
     collect(p,t);
     diff(collect(p, t), t);
     */
    // c = 3*P1-3*P0
    *c = 3 * p1 - 3 * p0;
    // b = 2*(3*P2-6*P1+3*P0)
    *b = 2 * (3 * p2 - 6 * p1 + 3 * p0);
    // a = 3*(P3-3*P2+3*P1-P0)
    *a = 3 * (p3 - 3 * p2 + 3 * p1 - p0);
}

static inline void
updateRange(double x,
            double *xmin,
            double *xmax)
{
    if (x < *xmin) {
        *xmin = x;
    }
    if (x > *xmax) {
        *xmax = x;
    }
}

// compute the bounds of the Bezier for t \in [0,1]
// algorithm:
// - compute extrema of the cubic, i.e. values of t for
// which the derivative of the x coordinate of the
// Bezier is 0. If they are in [0,1] then they take part in
// range computation (there can be up to two extrema). the
// Bbox is the Bbox of these points and the
// extremal points (P0,P3)
static inline void
bezierBounds(double p0,
             double p1,
             double p2,
             double p3,
             double *xmin,
             double *xmax)
{
    // initialize with the range of the endpoints
    *xmin = std::min(p0, p3);
    *xmax = std::max(p0, p3);
    double a, b, c;
    bezierPolyDerivativeCoeffs(p0, p1, p2, p3, &a, &b, &c);
    if (a == 0) {
        //aX^2 + bX + c well then then this is a simple line
        //x= -c / b
        double t = -c / b;
        if ( (0 < t) && (t < 1) ) {
            updateRange(Bezier::bezierEval(p0, p1, p2, p3, t), xmin, xmax);
        }

        return;
    }
    double disc = b * b - 4 * a * c;
    if (disc < 0) {
        // no real solution
    } else if (disc == 0) {
        double t = -b / (2 * a);
        if ( (0 < t) && (t < 1) ) {
            updateRange(Bezier::bezierEval(p0, p1, p2, p3, t), xmin, xmax);
        }
    } else {
        double t;
        t = ( -b - std::sqrt(disc) ) / (2 * a);
        if ( (0 < t) && (t < 1) ) {
            updateRange(Bezier::bezierEval(p0, p1, p2, p3, t), xmin, xmax);
        }
        t = ( -b + std::sqrt(disc) ) / (2 * a);
        if ( (0 < t) && (t < 1) ) {
            updateRange(Bezier::bezierEval(p0, p1, p2, p3, t), xmin, xmax);
        }
    }
}


// compute a bounding box for the bezier segment
// algorithm:
// - compute extrema of the cubic, i.e. values of t for
// which the derivative of the x or y coordinate of the
// Bezier is 0. If they are in [0,1] then they take part in
// bbox computation (there can be up to four extrema, 2 for
// x and 2 for y). the Bbox is the Bbox of these points and the
// extremal points (P0,P3)
RectD
Bezier::getBezierSegmentControlPolygonBbox(const Point & p0,
                                           const Point & p1,
                                           const Point & p2,
                                           const Point & p3)
{
    RectD ret;
    bezierBounds(p0.x, p1.x, p2.x, p3.x, &ret.x1, &ret.x2);
    bezierBounds(p0.y, p1.y, p2.y, p3.y, &ret.y1, &ret.y2);
    return ret;
} // getBezierSegmentControlPolygonBbox

struct BezierPoint
{
    Point p, left, right;
};

static void getBezierPoints(const std::list<BezierCPPtr > & points, TimeValue time, const Transform::Matrix3x3& transform, std::list<BezierPoint> &evaluatedPoints)
{
    assert(!points.empty());
    BezierCPs::const_iterator it = points.begin();
    BezierCPs::const_iterator next = it;
    ++next;
    BezierCPs::const_iterator prev = points.end();
    --prev;
    for (; it != points.end(); ++it, ++prev, ++next) {
        if (prev == points.end()) {
            prev = points.begin();
        }
        if ( next == points.end() ) {
            next = points.begin();
        }

        BezierPoint pt;

        {
            Transform::Point3D p, r, l;
            p.z = r.z = l.z = 1.;
            (*it)->getPositionAtTime(time, &p.x, &p.y);
            (*it)->getRightBezierPointAtTime(time, &r.x, &r.y);
            (*it)->getLeftBezierPointAtTime(time, &l.x, &l.y);
            p = Transform::matApply(transform, p);
            l = Transform::matApply(transform, l);
            r = Transform::matApply(transform, r);

            pt.p.x = p.x / p.z;
            pt.left.x = l.x / p.z;
            pt.right.x = r.x / p.z;

            pt.p.y = p.y / p.z;
            pt.left.y = l.y / l.z;
            pt.right.y = r.y / r.z;

        }


        evaluatedPoints.push_back(pt);


    } // for each control point
} // getBezierExpandedPoints

RectD
Bezier::getBezierSegmentListBbox(const std::list<BezierCPPtr > & points,
                                 double featherDistance,
                                 TimeValue time,
                                 const Transform::Matrix3x3& transform) ///< input/output
{
    RectD bbox;
    if ( points.empty() ) {
        return bbox;
    }
    if (points.size() == 1) {
        // only one point
        Transform::Point3D p0;
        const BezierCPPtr& p = points.front();
        p->getPositionAtTime(time, &p0.x, &p0.y);
        p0.z = 1;
        p0 = Transform::matApply(transform, p0);
        bbox.x1 = p0.x;
        bbox.x2 = p0.x;
        bbox.y1 = p0.y;
        bbox.y2 = p0.y;

        return bbox;
    }

    std::list<BezierPoint> evaluatedPoints;
    getBezierPoints(points, time, transform, evaluatedPoints);

    bool bboxSet = false;

    std::list<BezierPoint>::iterator it = evaluatedPoints.begin();
    std::list<BezierPoint>::iterator next = it;
    ++next;
    for (; it != evaluatedPoints.end(); ++it, ++next) {
        if (next == evaluatedPoints.end()) {
            next = evaluatedPoints.begin();
        }

        Point p0, p1, p2, p3;
        p0 = it->p;
        p1 = it->right;
        p2 = next->left;
        p3 = next->p;

        RectD segmentBbox = Bezier::getBezierSegmentControlPolygonBbox(p0, p1, p2, p3);


        if (!bboxSet) {
            bboxSet = true;
            bbox = segmentBbox;
        } else {
            bbox.merge(segmentBbox);
        }

    }

    // To account for the feather distance, we cannot just offset the control polygon points by the feather distance, we want the bounding box of all points generated on the polygon
    // offset to the feather distance.
    // This results to just padding the bbox by the featherDistance.
    // Since a negative feather distance is allowed, we always grow the bbox to be sure that we do not shrink it.
    double absFeather = std::abs(featherDistance);
    bbox.x1 -= absFeather;
    bbox.y1 -= absFeather;
    bbox.x2 += absFeather;
    bbox.y2 += absFeather;

    return bbox;
} // bezierSegmentListBboxUpdate

inline double euclDist(double x1, double y1, double x2, double y2)
{
    double dx = x2 - x1;
    double dy = y2 - y1;
    return dx * dx + dy * dy;
}


inline void addPointConditionnally(const Point& p, double t, int segmentIndex, std::vector< ParametricPoint >* points)
{
    if (points->empty()) {
        ParametricPoint x;
        x.x = p.x;
        x.y = p.y;
        x.t = t + segmentIndex;
        points->push_back(x);
    } else {
        const ParametricPoint& b = points->back();
        if (b.x != p.x || b.y != p.y) {
            ParametricPoint x;
            x.x = p.x;
            x.y = p.y;
            x.t = t + segmentIndex;
            points->push_back(x);
        }
    }
}

/**
 * @brief Recursively subdivide the bezier segment p0,p1,p2,p3 until the cubic curve is assumed to be flat. The errorScale is used to determine the stopping criterion.
 * The greater it is, the smoother the curve will be.
 **/
static void
recursiveBezierInternal(int segmentIndex, const Point& p0, const Point& p1, const Point& p2, const Point& p3,
                        double t_p0, double t_p1, double t_p2, double t_p3,
                        double errorScale, int recursionLevel, int maxRecursion, std::vector< ParametricPoint >* points)
{

    if (recursionLevel > maxRecursion) {
        return;
    }
    
    double x12   = (p0.x + p1.x) / 2;
    double y12   = (p0.y + p1.y) / 2;
    double x23   = (p1.x + p2.x) / 2;
    double y23   = (p1.y + p2.y) / 2;
    double x34   = (p2.x + p3.x) / 2;
    double y34   = (p2.y + p3.y) / 2;
    double x123  = (x12 + x23) / 2;
    double y123  = (y12 + y23) / 2;
    double x234  = (x23 + x34) / 2;
    double y234  = (y23 + y34) / 2;
    double x1234 = (x123 + x234) / 2;
    double y1234 = (y123 + y234) / 2;

    double t_p12 = (t_p0 + t_p1) / 2.;
    double t_p23 = (t_p1 + t_p2) / 2.;
    double t_p34 = (t_p2 + t_p3) / 2;
    double t_p123 = (t_p12 + t_p23) / 2.;
    double t_p234 = (t_p23 + t_p34) / 2.;
    double t_p1234 = (t_p123 + t_p234) / 2.;

    static const double angleToleranceMax = 0.;
    static const double cuspTolerance = 0.;
    static const double collinearityEps = 1e-30;
    static const double angleToleranceEps = 0.01;

    double distanceToleranceSquare = 0.5 / errorScale;
    distanceToleranceSquare *= distanceToleranceSquare;


    // approximate the cubic curve by a straight line
    // See http://algorithmist.net/docs/subdivision.pdf for stopping criterion
    double dx = p3.x - p0.x;
    double dy = p3.y - p0.y;

    double d2 = std::fabs(((p1.x - p3.x) * dy - (p1.y - p3.y) * dx));
    double d3 = std::fabs(((p2.x - p3.x) * dy - (p2.y - p3.y) * dx));

    double da1, da2;

    double segmentDistanceSq = dx * dx + dy * dy;

    int possibleCases = ((int)(d2 > collinearityEps) << 1) + (int)(d3 > collinearityEps);
    switch (possibleCases) {
        case 0: {
            // collinear OR p0 is p4
            if (segmentDistanceSq == 0) {
                d2 = (p1.x - p0.x) * (p1.x - p0.x) + (p1.y - p0.y) * (p1.y - p0.y);
                d3 = (p3.x - p2.x) * (p3.x - p2.x) + (p3.y - p2.y) * (p3.y - p2.y);
            } else {
                segmentDistanceSq  = 1 / segmentDistanceSq;
                da1 = p1.x - p0.x;
                da2 = p1.y - p0.y;
                d2  = segmentDistanceSq * (da1 * dx + da2 * dy);
                da1 = p2.x - p0.x;
                da2 = p2.y - p0.y;
                d3  = segmentDistanceSq * (da1 * dx + da2 * dy);
                if (d2 > 0 && d2 < 1 && d3 > 0 && d3 < 1) {
                    // Simple collinear case, 1---2---3---4
                    return;
                }
                if (d2 <= 0) {
                    d2 = euclDist(p1.x, p1.y, p0.x, p0.y);
                } else if (d2 >= 1) {
                    d2 = euclDist(p1.x, p3.x, p1.y, p3.y);
                } else  {
                    d2 = euclDist(p1.x, p1.y, p0.x + d2 * dx, p0.y + d2 * dy);
                }

                if (d3 <= 0) {
                    d3 = euclDist(p2.x, p0.y, p2.x, p0.y);
                } else if (d3 >= 1) {
                    d3 = euclDist(p2.x, p2.y, p3.x, p3.y);
                } else {
                    d3 = euclDist(p2.x, p2.y, p0.x + d3 * dx, p0.y + d3 + dy);
                }
            }
            if (d2 > d3) {
                if (d2 < distanceToleranceSquare) {
                    addPointConditionnally(p1, t_p1, segmentIndex, points);
                    return;
                }
            } else {
                if (d3 < distanceToleranceSquare) {
                    addPointConditionnally(p2, t_p2, segmentIndex, points);
                    return;
                }
            }
        }   break;
        case 1: {
            // p1,p2,p4 are collinear, p3 is significant
            if (d3 * d3 <= distanceToleranceSquare * segmentDistanceSq) {
                if (angleToleranceMax < angleToleranceEps) {
                    Point p;
                    p.x = x23;
                    p.y = y23;
                    addPointConditionnally(p, t_p23, segmentIndex, points);
                    return;
                }

                // Check Angle
                da1 = std::fabs(std::atan2(p3.y - p2.y, p3.x - p2.x) - std::atan2(p2.y - p1.y, p2.x - p1.x));
                if (da1 >= M_PI) {
                    da1 = 2. * M_PI - da1;
                }

                if (da1 < angleToleranceMax) {
                    addPointConditionnally(p1, t_p1, segmentIndex, points);
                    addPointConditionnally(p2, t_p2, segmentIndex, points);
                    return;
                }

                if (cuspTolerance != 0.0) {
                    if (da1 > cuspTolerance) {
                        addPointConditionnally(p2, t_p2, segmentIndex, points);
                        return;
                    }
                }
            }
        }   break;
        case 2: {
            // p1,p3,p4 are collinear, p2 is significant
            if (d2 * d2 <= distanceToleranceSquare * segmentDistanceSq) {
                if (angleToleranceMax < angleToleranceEps) {
                    Point p;
                    p.x = x23;
                    p.y = y23;
                    addPointConditionnally(p, t_p23, segmentIndex, points);
                    return;
                }
                // Check Angle
                da1 = std::fabs(std::atan2(p2.y - p1.y, p2.x - p1.x) - std::atan2(p1.y - p0.y, p1.x - p0.x));
                if (da1 >= M_PI) {
                    da1 = 2 * M_PI - da1;
                }

                if (da1 < angleToleranceMax) {
                    addPointConditionnally(p1, t_p1, segmentIndex, points);
                    addPointConditionnally(p2, t_p2, segmentIndex, points);
                    return;
                }

                if (cuspTolerance != 0.0) {
                    if (da1 > cuspTolerance) {
                        addPointConditionnally(p1, t_p1, segmentIndex, points);
                        return;
                    }
                }

            }
        }   break;
        case 3: {
            if ((d2 + d3) * (d2 + d3) <= distanceToleranceSquare * segmentDistanceSq) {
                // Check curvature
                if (angleToleranceMax < angleToleranceEps) {
                    Point p;
                    p.x = x23;
                    p.y = y23;
                    addPointConditionnally(p, t_p23, segmentIndex, points);
                    return;
                }

                // Handle  cusps
                double a23 = std::atan2(p2.y - p1.y, p2.x - p1.x);
                da1 = std::fabs(a23 - std::atan2(p1.y - p0.y, p1.x - p0.x));
                da2 = std::fabs(std::atan2(p3.y - p2.y, p3.x - p2.x) - a23);
                if (da1 >= M_PI) {
                    da1 = 2 * M_PI - da1;
                }
                if (da2 >= M_PI) {
                    da2 = 2 * M_PI - da2;
                }

                if (da1 + da2 < angleToleranceMax) {
                    Point p;
                    p.x = x23;
                    p.y = y23;
                    addPointConditionnally(p, t_p23, segmentIndex, points);
                    return;
                }

                if (cuspTolerance != 0.0) {
                    if (da1 > cuspTolerance) {
                        addPointConditionnally(p1, t_p1, segmentIndex, points);
                        return;
                    }

                    if (da2 > cuspTolerance) {
                        addPointConditionnally(p2, t_p2, segmentIndex, points);
                        return;
                    }
                }
            }

        }   break;
        default:
            assert(false);
            break;
    } // possibleCases


    // Subdivide
    Point p12 = {x12, y12};
    Point p123 = {x123, y123};
    Point p1234 = {x1234, y1234};
    Point p234 = {x234, y234};
    Point p34 = {x34, y34};


    recursiveBezierInternal(segmentIndex, p0, p12, p123, p1234, t_p0, t_p12, t_p123, t_p1234, errorScale, recursionLevel + 1, maxRecursion, points);
    recursiveBezierInternal(segmentIndex, p1234, p234, p34, p3, t_p1234, t_p234, t_p34, t_p3, errorScale, recursionLevel + 1, maxRecursion, points);
} // recursiveBezierInternal

static void
recursiveBezier(const Point& p0, const Point& p1, const Point& p2, const Point& p3, int segmentIndex, bool skipFirstPoint, double errorScale, int maxRecursion, std::vector< ParametricPoint >* points)
{
    ParametricPoint p0x,p3x;
    p0x.x = p0.x;
    p0x.y = p0.y;
    p0x.t = segmentIndex + 0.;
    p3x.x = p3.x;
    p3x.y = p3.y;
    p3x.t = segmentIndex + 1.;
    if (!skipFirstPoint) {
        points->push_back(p0x);
    }
    recursiveBezierInternal(segmentIndex, p0, p1, p2, p3, 0., 1. / 3., 2. / 3., 1., errorScale, 0, maxRecursion, points);
    points->push_back(p3x);
}

// compute nbPointsperSegment points and update the bbox bounding box for the Bezier
// segment from 'first' to 'last' evaluated at 'time'
// If nbPointsPerSegment is -1 then it will be automatically computed
static void
bezierSegmentEval(const Point& p0,
                  const Point& p1,
                  const Point& p2,
                  const Point& p3,
                  int segmentIndex,
                  bool skipFirstPoint,
                  Bezier::DeCasteljauAlgorithmEnum algo,
                  int nbPointsPerSegment,
                  double errorScale,
                  std::vector< ParametricPoint >* points, ///< output
                  RectD* bbox = NULL) ///< input/output (optional)
{


    if (bbox) {
        *bbox = Bezier::getBezierSegmentControlPolygonBbox(p0,  p1,  p2,  p3);
    }

    switch (algo) {
        case Bezier::eDeCasteljauAlgorithmIterative: {
            if (nbPointsPerSegment == -1) {
                /*
                 * Approximate the necessary number of line segments, using http://antigrain.com/research/adaptive_bezier/
                 */
                double dx1, dy1, dx2, dy2, dx3, dy3;
                dx1 = p1.x - p0.x;
                dy1 = p1.y - p0.y;
                dx2 = p2.x - p1.x;
                dy2 = p2.y - p1.y;
                dx3 = p3.x - p2.x;
                dy3 = p3.y - p2.y;
                double length = std::sqrt(dx1 * dx1 + dy1 * dy1) +
                std::sqrt(dx2 * dx2 + dy2 * dy2) +
                std::sqrt(dx3 * dx3 + dy3 * dy3);
                nbPointsPerSegment = (int)std::max(length * 0.25, 2.);
            }

            double incr = 1. / (double)(nbPointsPerSegment - 1);
            Point cur;
            for (int i = skipFirstPoint ? 1 : 0; i < nbPointsPerSegment; ++i) {
                ParametricPoint p;
                p.t = incr * i;
                Bezier::bezierPoint(p0, p1, p2, p3, p.t, &cur);
                p.t += segmentIndex;
                p.x = cur.x;
                p.y = cur.y;
                assert(!bbox || bbox->contains(p.x, p.y));
                points->push_back(p);
            }
        }   break;

        case Bezier::eDeCasteljauAlgorithmRecursive: {
            static const int maxRecursion = 32;
            recursiveBezier(p0, p1, p2, p3, segmentIndex, skipFirstPoint, errorScale, maxRecursion, points);
        }   break;
    }


} // bezierSegmentEval

/**
 * @brief Determines if the point (x,y) lies on the bezier curve segment defined by first and last.
 * @returns True if the point is close (according to the acceptance) to the curve, false otherwise.
 * @param param[out] It is set to the parametric value at which the subdivision of the bezier segment
 * yields the closest point to (x,y) on the curve.
 **/
static bool
bezierSegmentMeetsPoint(const BezierCP & first,
                        const BezierCP & last,
                        const Transform::Matrix3x3& transform,
                        TimeValue time,
                        double x,
                        double y,
                        double distance,
                        double *param) ///< output
{
    Transform::Point3D p0, p1, p2, p3;

    p0.z = p1.z = p2.z = p3.z = 1;

    first.getPositionAtTime(time, &p0.x, &p0.y);
    first.getRightBezierPointAtTime(time, &p1.x, &p1.y);
    last.getPositionAtTime(time, &p3.x, &p3.y);
    last.getLeftBezierPointAtTime(time, &p2.x, &p2.y);

    p0 = Transform::matApply(transform, p0);
    p1 = Transform::matApply(transform, p1);
    p2 = Transform::matApply(transform, p2);
    p3 = Transform::matApply(transform, p3);

    ///Use the control polygon to approximate segment length
    double length = ( std::sqrt( (p1.x - p0.x) * (p1.x - p0.x) + (p1.y - p0.y) * (p1.y - p0.y) ) +
                      std::sqrt( (p2.x - p1.x) * (p2.x - p1.x) + (p2.y - p1.y) * (p2.y - p1.y) ) +
                      std::sqrt( (p3.x - p2.x) * (p3.x - p2.x) + (p3.y - p2.y) * (p3.y - p2.y) ) );
    // increment is the distance divided by the  segment length
    double incr = length == 0. ? 1. : distance / length;
    Point p02d, p12d, p22d, p32d;
    {
        p02d.x = p0.x; p02d.y = p0.y;
        p12d.x = p1.x; p12d.y = p1.y;
        p22d.x = p2.x; p22d.y = p2.y;
        p32d.x = p3.x; p32d.y = p3.y;
    }
    ///the minimum square distance between a decasteljau point an the given (x,y) point
    ///we save a sqrt call
    double sqDistance = distance * distance;
    double minSqDistance = std::numeric_limits<double>::infinity();
    double tForMin = -1.;
    // 1/incr = 0.9 -> 2 points   +                + o
    // 1/incr = 1.0 -> 2 points   +                o
    // 1/incr = 1.1 -> 3 points   +              o +
    // 1/incr = 2.0 -> 3 points   +        o       o
    // 1/incr = 2.1 -> 4 points   +       o       o+
    int nbPoints = std::ceil(1. / incr) + 1;
    for (int i = 0; i < nbPoints; ++i) {
        double t = std::min(i * incr, 1.);
        // the last point should be t == 1;
        assert( t < 1 || (t == 1. && i == nbPoints - 1) );
        Point p;
        Bezier::bezierPoint(p02d, p12d, p22d, p32d, t, &p);
        double sqdist = (p.x - x) * (p.x - x) + (p.y - y) * (p.y - y);
        if ( (sqdist <= sqDistance) && (sqdist < minSqDistance) ) {
            minSqDistance = sqdist;
            tForMin = t;
        }
    }

    if (minSqDistance <= sqDistance) {
        *param = tForMin;

        return true;
    }

    return false;
} // bezierSegmentMeetsPoint

static bool
isPointCloseTo(TimeValue time,
               const BezierCP & p,
               double x,
               double y,
               const Transform::Matrix3x3& transform,
               double acceptance)
{
    Transform::Point3D pos;

    pos.z = 1;
    p.getPositionAtTime(time, &pos.x, &pos.y);
    pos = Transform::matApply(transform, pos);
    if ( ( pos.x >= (x - acceptance) ) && ( pos.x <= (x + acceptance) ) && ( pos.y >= (y - acceptance) ) && ( pos.y <= (y + acceptance) ) ) {
        return true;
    }

    return false;
}


void
Bezier::clearAllPoints()
{
    removeAnimation(ViewSetSpec::all(), DimSpec::all(), eValueChangedReasonUserEdited);
    QMutexLocker k(&_imp->itemMutex);
    for (PerViewBezierShapeMap::iterator it = _imp->viewShapes.begin(); it != _imp->viewShapes.end(); ++it) {
        it->second.points.clear();
        it->second.featherPoints.clear();
        it->second.finished = false;
    }
}

void
Bezier::copyItem(const KnobTableItem& other)
{
    BezierPtr this_shared = toBezier( shared_from_this() );
    assert(this_shared);

    const Bezier* otherBezier = dynamic_cast<const Bezier*>(&other);
    if (!otherBezier) {
        return;
    }

    {
        bool useFeather = otherBezier->useFeatherPoints();
        QMutexLocker l(&_imp->itemMutex);
        for (PerViewBezierShapeMap::const_iterator itViews = otherBezier->_imp->viewShapes.begin(); itViews != otherBezier->_imp->viewShapes.end(); ++itViews) {
            assert(itViews->second.featherPoints.size() == itViews->second.points.size() || !useFeather);

            BezierShape& thisShape = _imp->viewShapes[itViews->first];

            thisShape.featherPoints.clear();
            thisShape.points.clear();

            BezierCPs::const_iterator itF = itViews->second.featherPoints.begin();
            for (BezierCPs::const_iterator it = itViews->second.points.begin(); it != itViews->second.points.end(); ++it) {
                BezierCPPtr cp( new BezierCP(this_shared) );
                cp->copyControlPoint(**it);
                thisShape.points.push_back(cp);
                if (useFeather) {
                    BezierCPPtr fp( new BezierCP(this_shared) );
                    fp->copyControlPoint(**itF);
                    thisShape.featherPoints.push_back(fp);
                    ++itF;
                }
            }
            thisShape.finished = itViews->second.finished && !_imp->isOpenBezier;
        } // for all views

        _imp->isOpenBezier = otherBezier->_imp->isOpenBezier;
    }
    RotoDrawableItem::copyItem(other);
    evaluateCurveModified();

} // copyItem

BezierCPPtr
Bezier::addControlPointInternal(double x, double y, TimeValue time, ViewIdx view)
{
    if ( isCurveFinished(view) ) {
        return BezierCPPtr();
    }

    TimeValue keyframeTime;
    ///if the curve is empty make a new keyframe at the current timeline's time
    ///otherwise re-use the time at which the keyframe was set on the first control point
    BezierCPPtr p;
    BezierPtr this_shared = toBezier( shared_from_this() );
    assert(this_shared);
    bool autoKeying = isAutoKeyingEnabled();

    {
        QMutexLocker l(&_imp->itemMutex);

        BezierShape* shape = _imp->getViewShape(view);
        if (!shape) {
            return BezierCPPtr();
        }
        assert(!shape->finished);
        if ( shape->points.empty() ) {
            keyframeTime = time;
        } else {
            KeyFrame k;
            if (!getMasterKeyframe(0, view, &k)) {
                AppInstancePtr app = getApp();
                assert(app);
                keyframeTime = TimeValue(app->getTimeLine()->currentFrame());
            } else {
                keyframeTime = k.getTime();
            }
        }

        p.reset( new BezierCP(this_shared) );
        if (autoKeying) {
            p->setPositionAtTime(keyframeTime, x, y);
            p->setLeftBezierPointAtTime(keyframeTime, x, y);
            p->setRightBezierPointAtTime(keyframeTime, x, y);
        } else {
            p->setStaticPosition(x, y);
            p->setLeftBezierStaticPosition(x, y);
            p->setRightBezierStaticPosition(x, y);
        }
        shape->points.insert(shape->points.end(), p);

        if ( useFeatherPoints() ) {
            BezierCPPtr fp( new FeatherPoint(this_shared) );
            if (autoKeying) {
                fp->setPositionAtTime(keyframeTime, x, y);
                fp->setLeftBezierPointAtTime(keyframeTime, x, y);
                fp->setRightBezierPointAtTime(keyframeTime, x, y);
            } else {
                fp->setStaticPosition(x, y);
                fp->setLeftBezierStaticPosition(x, y);
                fp->setRightBezierStaticPosition(x, y);
            }
            shape->featherPoints.insert(shape->featherPoints.end(), fp);
        }
    }


    return p;

} // addControlPointInternal


BezierCPPtr
Bezier::addControlPoint(double x,
                        double y,
                        TimeValue time,
                        ViewSetSpec view)
{
    BezierCPPtr ret;
    if (view.isAll()) {
        std::list<ViewIdx> views = getViewsList();
        for (std::list<ViewIdx>::const_iterator it = views.begin(); it != views.end(); ++it) {
            ret = addControlPointInternal(x, y, time, *it);
        }
    } else {
        ViewIdx view_i = checkIfViewExistsOrFallbackMainView(ViewIdx(view));
        ret = addControlPointInternal(x, y, time, view_i);
    }
    evaluateCurveModified();

    return ret;
} // Bezier::addControlPoint

void
Bezier::evaluateCurveModified()
{
    // If the curve is not finished, do not evaluate.
    if (!isOpenBezier()) {
        bool hasCurveFinished = false;
        std::list<ViewIdx> views = getViewsList();
        for (std::list<ViewIdx>::const_iterator it = views.begin(); it != views.end(); ++it) {
            if (isCurveFinished(*it)) {
                hasCurveFinished = true;
                break;
            }
        }
        if (!hasCurveFinished) {
            return;
        }
    }
    invalidateCacheHashAndEvaluate(true, false);
    
}

BezierCPPtr
Bezier::addControlPointAfterIndexInternal(int index, double t, ViewIdx view)
{
    BezierPtr this_shared = toBezier( shared_from_this() );
    assert(this_shared);

    BezierCPPtr p( new BezierCP(this_shared) );
    BezierCPPtr fp;

    if ( useFeatherPoints() ) {
        fp.reset( new FeatherPoint(this_shared) );
    }
    {
        QMutexLocker l(&_imp->itemMutex);
        BezierShape* shape = _imp->getViewShape(view);
        if (!shape) {
            return BezierCPPtr();
        }
        if ( ( index >= (int)shape->points.size() ) || (index < -1) ) {
            throw std::invalid_argument("Spline control point index out of range.");
        }


        ///we set the new control point position to be in the exact position the curve would have at each keyframe
        std::set<double> existingKeyframes;
        getMasterKeyFrameTimes(view, &existingKeyframes);

        BezierCPs::const_iterator prev, next, prevF, nextF;
        if (index == -1) {
            prev = shape->points.end();
            if ( prev != shape->points.begin() ) {
                --prev;
            }
            next = shape->points.begin();

            if ( useFeatherPoints() ) {
                prevF = shape->featherPoints.end();
                if ( prevF != shape->featherPoints.begin() ) {
                    --prevF;
                }
                nextF = shape->featherPoints.begin();
            }
        } else {
            prev = _imp->atIndex(index, *shape);
            next = prev;
            if ( next != shape->points.end() ) {
                ++next;
            }
            if ( shape->finished && ( next == shape->points.end() ) ) {
                next = shape->points.begin();
            }
            assert( next != shape->points.end() );

            if ( useFeatherPoints() ) {
                prevF = shape->featherPoints.begin();
                std::advance(prevF, index);
                nextF = prevF;
                if ( nextF != shape->featherPoints.end() ) {
                    ++nextF;
                }
                if ( shape->finished && ( nextF == shape->featherPoints.end() ) ) {
                    nextF = shape->featherPoints.begin();
                }
            }
        }


        for (std::set<double>::iterator it = existingKeyframes.begin(); it != existingKeyframes.end(); ++it) {
            Point p0, p1, p2, p3;
            (*prev)->getPositionAtTime(TimeValue(*it), &p0.x, &p0.y);
            (*prev)->getRightBezierPointAtTime( TimeValue(*it), &p1.x, &p1.y);
            (*next)->getPositionAtTime(TimeValue(*it), &p3.x, &p3.y);
            (*next)->getLeftBezierPointAtTime(TimeValue(*it), &p2.x, &p2.y);

            Point p0f;
            Point p1f;
            if (useFeatherPoints() && prevF != shape->featherPoints.end() && *prevF) {
                (*prevF)->getPositionAtTime(TimeValue(*it), &p0f.x, &p0f.y);
                (*prevF)->getRightBezierPointAtTime(TimeValue(*it), &p1f.x, &p1f.y);
            } else {
                p0f = p0;
                p1f = p1;
            }
            Point p2f;
            Point p3f;
            if (useFeatherPoints() && nextF != shape->featherPoints.end() && *nextF) {
                (*nextF)->getPositionAtTime(TimeValue(*it), &p3f.x, &p3f.y);
                (*nextF)->getLeftBezierPointAtTime(TimeValue(*it), &p2f.x, &p2f.y);
            } else {
                p2f = p2;
                p3f = p3;
            }

            Point dest;
            Point p0p1, p1p2, p2p3, p0p1_p1p2, p1p2_p2p3;
            bezierFullPoint(p0, p1, p2, p3, t, &p0p1, &p1p2, &p2p3, &p0p1_p1p2, &p1p2_p2p3, &dest);

            Point destf;
            Point p0p1f, p1p2f, p2p3f, p0p1_p1p2f, p1p2_p2p3f;
            bezierFullPoint(p0f, p1f, p2f, p3f, t, &p0p1f, &p1p2f, &p2p3f, &p0p1_p1p2f, &p1p2_p2p3f, &destf);

            //update prev and next inner control points
            (*prev)->setRightBezierPointAtTime(TimeValue(*it), p0p1.x, p0p1.y);
            (*next)->setLeftBezierPointAtTime(TimeValue(*it), p2p3.x, p2p3.y);

            if ( useFeatherPoints() ) {
                if (prevF != shape->featherPoints.end() && *prevF) {
                    (*prevF)->setRightBezierPointAtTime(TimeValue(*it), p0p1f.x, p0p1f.y);
                }
                if (nextF != shape->featherPoints.end() && *nextF) {
                    (*nextF)->setLeftBezierPointAtTime(TimeValue(*it), p2p3f.x, p2p3f.y);
                }
            }


            p->setPositionAtTime(TimeValue(*it), dest.x, dest.y);
            ///The left control point of p is p0p1_p1p2 and the right control point is p1p2_p2p3
            p->setLeftBezierPointAtTime(TimeValue(*it), p0p1_p1p2.x, p0p1_p1p2.y);
            p->setRightBezierPointAtTime(TimeValue(*it), p1p2_p2p3.x, p1p2_p2p3.y);

            if ( useFeatherPoints() ) {
                fp->setPositionAtTime(TimeValue(*it), destf.x, destf.y);
                fp->setLeftBezierPointAtTime(TimeValue(*it), p0p1_p1p2f.x, p0p1_p1p2f.y);
                fp->setRightBezierPointAtTime(TimeValue(*it), p1p2_p2p3f.x, p1p2_p2p3f.y);
            }
        }

        ///if there's no keyframes
        if ( existingKeyframes.empty() ) {
            Point p0, p1, p2, p3;

            (*prev)->getPositionAtTime(TimeValue(0), &p0.x, &p0.y);
            (*prev)->getRightBezierPointAtTime(TimeValue(0), &p1.x, &p1.y);
            (*next)->getPositionAtTime(TimeValue(0), &p3.x, &p3.y);
            (*next)->getLeftBezierPointAtTime(TimeValue(0), &p2.x, &p2.y);


            Point dest;
            Point p0p1, p1p2, p2p3, p0p1_p1p2, p1p2_p2p3;
            bezierFullPoint(p0, p1, p2, p3, t, &p0p1, &p1p2, &p2p3, &p0p1_p1p2, &p1p2_p2p3, &dest);

            //update prev and next inner control points
            (*prev)->setRightBezierStaticPosition(p0p1.x, p0p1.y);
            (*next)->setLeftBezierStaticPosition(p2p3.x, p2p3.y);

            if ( useFeatherPoints() ) {
                (*prevF)->setRightBezierStaticPosition(p0p1.x, p0p1.y);
                (*nextF)->setLeftBezierStaticPosition(p2p3.x, p2p3.y);
            }

            p->setStaticPosition(dest.x, dest.y);
            ///The left control point of p is p0p1_p1p2 and the right control point is p1p2_p2p3
            p->setLeftBezierStaticPosition(p0p1_p1p2.x, p0p1_p1p2.y);
            p->setRightBezierStaticPosition(p1p2_p2p3.x, p1p2_p2p3.y);

            if ( useFeatherPoints() ) {
                fp->setStaticPosition(dest.x, dest.y);
                fp->setLeftBezierStaticPosition(p0p1_p1p2.x, p0p1_p1p2.y);
                fp->setRightBezierStaticPosition(p1p2_p2p3.x, p1p2_p2p3.y);
            }
        }


        ////Insert the point into the container
        if (index != -1) {
            BezierCPs::iterator it = shape->points.begin();
            ///it will point at the element right after index
            std::advance(it, index + 1);
            shape->points.insert(it, p);

            if ( useFeatherPoints() ) {
                ///insert the feather point
                BezierCPs::iterator itF = shape->featherPoints.begin();
                std::advance(itF, index + 1);
                shape->featherPoints.insert(itF, fp);
            }
        } else {
            shape->points.push_front(p);
            if ( useFeatherPoints() ) {
                shape->featherPoints.push_front(fp);
            }
        }


    }


    ///If auto-keying is enabled, set a new keyframe
    AppInstancePtr app = getApp();
    assert(app);
    TimeValue currentTime = TimeValue(app->getTimeLine()->currentFrame());
    if ( !hasMasterKeyframeAtTime(currentTime, view) && isAutoKeyingEnabled() ) {
        setKeyFrame(currentTime, view, 0);
    }

    evaluateCurveModified();
    
    return p;
} // addControlPointAfterIndexInternal

BezierCPPtr
Bezier::addControlPointAfterIndex(int index,
                                  double t,
                                  ViewSetSpec view)
{
    BezierCPPtr ret;
    if (view.isAll()) {
        std::list<ViewIdx> views = getViewsList();
        for (std::list<ViewIdx>::const_iterator it = views.begin(); it != views.end(); ++it) {
            ret = addControlPointAfterIndexInternal(index, t, *it);
        }
    } else {
        ViewIdx view_i = checkIfViewExistsOrFallbackMainView(ViewIdx(view));
        ret = addControlPointAfterIndexInternal(index, t, view_i);
    }
    evaluateCurveModified();

    return ret;

} // addControlPointAfterIndex

int
Bezier::getControlPointsCount(ViewIdx view) const
{
    ViewIdx view_i = checkIfViewExistsOrFallbackMainView(view);
    QMutexLocker k(&_imp->itemMutex);
    const BezierShape* shape = _imp->getViewShape(view_i);
    if (!shape) {
        return 0;
    }
    return (int)shape->points.size();
}

int
Bezier::isPointOnCurve(double x,
                       double y,
                       double distance,
                       TimeValue time,
                       ViewIdx view,
                       double *t,
                       bool* feather) const
{

    ViewIdx view_i = checkIfViewExistsOrFallbackMainView(view);


    Transform::Matrix3x3 transform;
    getTransformAtTime(time, view_i, &transform);

    QMutexLocker l(&_imp->itemMutex);

    const BezierShape* shape = _imp->getViewShape(view_i);
    if (!shape) {
        return -1;
    }


    ///special case: if the curve has only 1 control point, just check if the point
    ///is nearby that sole control point
    if (shape->points.size() == 1) {
        const BezierCPPtr & cp = shape->points.front();
        if ( isPointCloseTo(time, *cp, x, y, transform, distance) ) {
            *feather = false;

            return 0;
        } else {
            if ( useFeatherPoints() ) {
                ///do the same with the feather points
                const BezierCPPtr & fp = shape->featherPoints.front();
                if ( isPointCloseTo(time,  *fp, x, y, transform, distance) ) {
                    *feather = true;

                    return 0;
                }
            }
        }

        return -1;
    }

    ///For each segment find out if the point lies on the bezier
    int index = 0;
    bool useFeather = useFeatherPoints();

    assert( shape->featherPoints.size() == shape->points.size() || !useFeather);

    BezierCPs::const_iterator fp = shape->featherPoints.begin();
    for (BezierCPs::const_iterator it = shape->points.begin(); it != shape->points.end(); ++it, ++index) {
        BezierCPs::const_iterator next = it;
        BezierCPs::const_iterator nextFp = fp;

        if ( useFeather && ( nextFp != shape->featherPoints.end() ) ) {
            ++nextFp;
        }
        if ( next != shape->points.end() ) {
            ++next;
        }
        if ( next == shape->points.end() ) {
            if (!shape->finished) {
                return -1;
            } else {
                next = shape->points.begin();
                if (useFeather) {
                    nextFp = shape->featherPoints.begin();
                }
            }
        }
        if ( bezierSegmentMeetsPoint(*(*it), *(*next), transform, time, x, y, distance, t) ) {
            *feather = false;

            return index;
        }

        if ( useFeather && bezierSegmentMeetsPoint(**fp, **nextFp, transform, time,  x, y, distance, t) ) {
            *feather = true;

            return index;
        }
        if (useFeather) {
            ++fp;
        }
    }


    return -1;
} // isPointOnCurve

void
Bezier::setCurveFinished(bool finished, ViewSetSpec view)
{

    if (!_imp->isOpenBezier) {

        if (view.isAll()) {
            std::list<ViewIdx> views = getViewsList();
            for (std::list<ViewIdx>::const_iterator it = views.begin(); it != views.end(); ++it) {
                QMutexLocker l(&_imp->itemMutex);
                BezierShape* shape = _imp->getViewShape(*it);
                if (!shape) {
                    return;
                }

                shape->finished = finished;
            }
        } else {
            ViewIdx view_i = checkIfViewExistsOrFallbackMainView(ViewIdx(view));
            QMutexLocker l(&_imp->itemMutex);
            BezierShape* shape = _imp->getViewShape(view_i);
            if (!shape) {
                return;
            }

            shape->finished = finished;
        }
        
    }
    
    resetTransformCenter();
    evaluateCurveModified();
}

bool
Bezier::isCurveFinished(ViewIdx view) const
{
    ViewIdx view_i = checkIfViewExistsOrFallbackMainView(view);
    QMutexLocker l(&_imp->itemMutex);
    const BezierShape* shape = _imp->getViewShape(view_i);
    if (!shape) {
        return false;
    }
    return shape->finished;
}

void
Bezier::removeControlPointByIndexInternal(int index, ViewIdx view)
{

    {
        QMutexLocker l(&_imp->itemMutex);
        BezierShape* shape = _imp->getViewShape(view);
        if (!shape) {
            return;
        }
        BezierCPs::iterator it;
        try {
            it = _imp->atIndex(index, *shape);
        } catch (...) {
            ///attempt to remove an unexsiting point
            return;
        }

        shape->points.erase(it);

        if ( useFeatherPoints() ) {
            BezierCPs::iterator itF = shape->featherPoints.begin();
            std::advance(itF, index);
            shape->featherPoints.erase(itF);
        }
    }
}

void
Bezier::removeControlPointByIndex(int index, ViewSetSpec view)
{
    if (view.isAll()) {
        std::list<ViewIdx> views = getViewsList();
        for (std::list<ViewIdx>::const_iterator it = views.begin(); it != views.end(); ++it) {
            removeControlPointByIndexInternal(index, *it);
        }
    } else {
        ViewIdx view_i = checkIfViewExistsOrFallbackMainView(ViewIdx(view));
        removeControlPointByIndexInternal(index, view_i);
    }

    evaluateCurveModified();
}

void
Bezier::movePointByIndexInternalForView(int index, TimeValue time, ViewIdx view, double dx, double dy, bool onlyFeather)
{
    bool rippleEdit = isRippleEditEnabled();
    bool autoKeying = isAutoKeyingEnabled();
    bool fLinkEnabled = ( onlyFeather ? true : isFeatherLinkEnabled() );
    bool keySet = false;
    Transform::Matrix3x3 trans, invTrans;
    getTransformAtTime(time, view, &trans);

    if (!trans.inverse(&invTrans)) {
        trans.setIdentity();
    }

    {
        QMutexLocker l(&_imp->itemMutex);

        BezierShape* shape = _imp->getViewShape(view);
        if (!shape) {
            return;
        }
        Transform::Point3D p, left, right;
        p.z = left.z = right.z = 1;

        BezierCPPtr cp;
        bool isOnKeyframe = false;
        if (!onlyFeather) {
            BezierCPs::iterator it = shape->points.begin();
            if ( (index < 0) || ( index >= (int)shape->points.size() ) ) {
                throw std::runtime_error("invalid index");
            }
            std::advance(it, index);
            assert( it != shape->points.end() );
            cp = *it;
            cp->getPositionAtTime(time, &p.x, &p.y);
            isOnKeyframe |= cp->getLeftBezierPointAtTime(time,  &left.x, &left.y);
            cp->getRightBezierPointAtTime(time, &right.x, &right.y);

            p = Transform::matApply(trans, p);
            left = Transform::matApply(trans, left);
            right = Transform::matApply(trans, right);

            p.x += dx;
            p.y += dy;
            left.x += dx;
            left.y += dy;
            right.x += dx;
            right.y += dy;
        }

        bool useFeather = useFeatherPoints();
        Transform::Point3D pF, leftF, rightF;
        pF.z = leftF.z = rightF.z = 1;
        BezierCPPtr fp;
        if (useFeather) {
            BezierCPs::iterator itF = shape->featherPoints.begin();
            std::advance(itF, index);
            assert( itF != shape->featherPoints.end() );
            fp = *itF;
            fp->getPositionAtTime(time, &pF.x, &pF.y);
            isOnKeyframe |= fp->getLeftBezierPointAtTime(time,  &leftF.x, &leftF.y);
            fp->getRightBezierPointAtTime(time, &rightF.x, &rightF.y);

            pF = Transform::matApply(trans, pF);
            rightF = Transform::matApply(trans, rightF);
            leftF = Transform::matApply(trans, leftF);

            pF.x += dx;
            pF.y += dy;
            leftF.x += dx;
            leftF.y += dy;
            rightF.x += dx;
            rightF.y += dy;
        }

        bool moveFeather = ( fLinkEnabled || ( useFeather && fp && cp->equalsAtTime(time, *fp) ) );


        if ( !onlyFeather && (autoKeying || isOnKeyframe) ) {
            p = Transform::matApply(invTrans, p);
            right = Transform::matApply(invTrans, right);
            left = Transform::matApply(invTrans, left);

            assert(cp);
            cp->setPositionAtTime(time, p.x, p.y );
            cp->setLeftBezierPointAtTime(time, left.x, left.y);
            cp->setRightBezierPointAtTime(time, right.x, right.y);
            if (!isOnKeyframe) {
                keySet = true;
            }
        }

        if (moveFeather && useFeather) {
            if (autoKeying || isOnKeyframe) {
                assert(fp);

                pF = Transform::matApply(invTrans, pF);
                rightF = Transform::matApply(invTrans, rightF);
                leftF = Transform::matApply(invTrans, leftF);

                fp->setPositionAtTime(time, pF.x, pF.y);
                fp->setLeftBezierPointAtTime(time, leftF.x, leftF.y);
                fp->setRightBezierPointAtTime(time, rightF.x, rightF.y);
            }
        }

        if (rippleEdit) {
            std::set<double> keyframes;
            getMasterKeyFrameTimes(view, &keyframes);
            for (std::set<double>::iterator it2 = keyframes.begin(); it2 != keyframes.end(); ++it2) {
                if (*it2 == time) {
                    continue;
                }
                if (!onlyFeather) {
                    assert(cp);
                    cp->getPositionAtTime(TimeValue(*it2), &p.x, &p.y);
                    cp->getLeftBezierPointAtTime(TimeValue(*it2),  &left.x, &left.y);
                    cp->getRightBezierPointAtTime(TimeValue(*it2),  &right.x, &right.y);

                    p = Transform::matApply(trans, p);
                    left = Transform::matApply(trans, left);
                    right = Transform::matApply(trans, right);

                    p.x += dx;
                    p.y += dy;
                    left.x += dx;
                    left.y += dy;
                    right.x += dx;
                    right.y += dy;

                    p = Transform::matApply(invTrans, p);
                    right = Transform::matApply(invTrans, right);
                    left = Transform::matApply(invTrans, left);


                    cp->setPositionAtTime(TimeValue(*it2), p.x, p.y );
                    cp->setLeftBezierPointAtTime(TimeValue(*it2), left.x, left.y);
                    cp->setRightBezierPointAtTime(TimeValue(*it2), right.x, right.y);
                }
                if (moveFeather && useFeather) {
                    assert(fp);
                    fp->getPositionAtTime(TimeValue(*it2), &pF.x, &pF.y);
                    fp->getLeftBezierPointAtTime(TimeValue(*it2),  &leftF.x, &leftF.y);
                    fp->getRightBezierPointAtTime(TimeValue(*it2), &rightF.x, &rightF.y);

                    pF = Transform::matApply(trans, pF);
                    rightF = Transform::matApply(trans, rightF);
                    leftF = Transform::matApply(trans, leftF);

                    pF.x += dx;
                    pF.y += dy;
                    leftF.x += dx;
                    leftF.y += dy;
                    rightF.x += dx;
                    rightF.y += dy;

                    pF = Transform::matApply(invTrans, pF);
                    rightF = Transform::matApply(invTrans, rightF);
                    leftF = Transform::matApply(invTrans, leftF);
                    
                    
                    fp->setPositionAtTime(TimeValue(*it2), pF.x, pF.y);
                    fp->setLeftBezierPointAtTime(TimeValue(*it2), leftF.x, leftF.y);
                    fp->setRightBezierPointAtTime(TimeValue(*it2), rightF.x, rightF.y);
                }
            }
        }
    }

} // movePointByIndexInternalForView

void
Bezier::movePointByIndexInternal(int index,
                                 TimeValue time,
                                 ViewSetSpec view,
                                 double dx,
                                 double dy,
                                 bool onlyFeather)
{
    ///only called on the main-thread
    assert( QThread::currentThread() == qApp->thread() );

    if (view.isAll()) {
        std::list<ViewIdx> views = getViewsList();
        for (std::list<ViewIdx>::const_iterator it = views.begin(); it != views.end(); ++it) {
            movePointByIndexInternalForView(index, time, *it, dx, dy, onlyFeather);
        }
    } else {
        ViewIdx view_i = checkIfViewExistsOrFallbackMainView(ViewIdx(view));
        movePointByIndexInternalForView(index, time, view_i, dx, dy, onlyFeather);
    }
    if (isAutoKeyingEnabled()) {
        setKeyFrame(time, view, 0);
    }
    evaluateCurveModified();

} // movePointByIndexInternal


void
Bezier::setPointByIndexInternalForView(int index, TimeValue time, ViewIdx view, double x, double y)
{
    Transform::Matrix3x3 trans, invTrans;
    getTransformAtTime(time, view, &trans);
    if (!trans.inverse(&invTrans)) {
        trans.setIdentity();
    }


    double dx, dy;

    {
        QMutexLocker l(&_imp->itemMutex);

        BezierShape* shape = _imp->getViewShape(view);
        if (!shape) {
            return;
        }
        Transform::Point3D p(0., 0., 1.);
        Transform::Point3D left(0., 0., 1.);
        Transform::Point3D right(0., 0., 1.);
        BezierCPPtr cp;
        BezierCPs::const_iterator it = _imp->atIndex(index, *shape);
        assert( it != shape->points.end() );
        cp = *it;
        cp->getPositionAtTime(time, &p.x, &p.y);
        cp->getLeftBezierPointAtTime(time,  &left.x, &left.y);
        cp->getRightBezierPointAtTime(time, &right.x, &right.y);

        p = Transform::matApply(trans, p);
        left = Transform::matApply(trans, left);
        right = Transform::matApply(trans, right);

        dx = x - p.x;
        dy = y - p.y;
    }

    movePointByIndexInternalForView(index, time, view, dx, dy, false);
}

void
Bezier::setPointByIndexInternal(int index, TimeValue time, ViewSetSpec view, double dx, double dy)
{
    if (view.isAll()) {
        std::list<ViewIdx> views = getViewsList();
        for (std::list<ViewIdx>::const_iterator it = views.begin(); it != views.end(); ++it) {
            setPointByIndexInternalForView(index, time, *it, dx, dy);
        }
    } else {
        ViewIdx view_i = checkIfViewExistsOrFallbackMainView(ViewIdx(view));
        setPointByIndexInternalForView(index, time, view_i, dx, dy);
    }
    if (isAutoKeyingEnabled()) {
        setKeyFrame(time, view, 0);
    }
    evaluateCurveModified();
}


void
Bezier::movePointByIndex(int index,
                         TimeValue time,
                         ViewSetSpec view,
                         double dx,
                         double dy)
{
    movePointByIndexInternal(index, time, view, dx, dy, false);
} // movePointByIndex

void
Bezier::setPointByIndex(int index,
                        TimeValue time,
                        ViewSetSpec view,
                        double x,
                        double y)
{
    setPointByIndexInternal(index, time, view, x, y);
} // setPointByIndex

void
Bezier::moveFeatherByIndex(int index,
                           TimeValue time,
                           ViewSetSpec view,
                           double dx,
                           double dy)
{
    movePointByIndexInternal(index, time, view, dx, dy, true);
} // moveFeatherByIndex

void
Bezier::moveBezierPointInternalForView(BezierCP* cpParam,
                                       BezierCP* fpParam,
                                       int index,
                                       TimeValue time,
                                       ViewIdx view,
                                       double lx, double ly, double rx, double ry,
                                       double flx, double fly, double frx, double fry,
                                       bool isLeft,
                                       bool moveBoth,
                                       bool onlyFeather)
{
    bool autoKeying = isAutoKeyingEnabled();
    bool featherLink = isFeatherLinkEnabled();
    bool rippleEdit = isRippleEditEnabled();
    Transform::Matrix3x3 trans, invTrans;
    getTransformAtTime(time, view, &trans);
    if (!trans.inverse(&invTrans)) {
        trans.setIdentity();
    }

    {
        QMutexLocker l(&_imp->itemMutex);
        BezierShape* shape = _imp->getViewShape(view);
        if (!shape) {
            return;
        }

        BezierCP* cp = 0;
        BezierCP* fp = 0;
        bool moveControlPoint = !onlyFeather;
        if (cpParam) {
            cp = cpParam;
        } else {
            BezierCPs::iterator cpIt = shape->points.begin();
            std::advance(cpIt, index);
            assert( cpIt != shape->points.end() );
            cp = cpIt->get();
            assert(cp);
        }

        if (fpParam) {
            fp = fpParam;
        } else {
            BezierCPs::iterator fpIt = shape->featherPoints.begin();
            std::advance(fpIt, index);
            assert( fpIt != shape->featherPoints.end() );
            fp = fpIt->get();
            assert(fp);
        }


        bool isOnKeyframe = false;
        Transform::Point3D left, right;
        left.z = right.z = 1;
        if (isLeft || moveBoth) {
            isOnKeyframe = (cp)->getLeftBezierPointAtTime(time, &left.x, &left.y);
            left = Transform::matApply(trans, left);
        }
        if (!isLeft || moveBoth) {
            isOnKeyframe = (cp)->getRightBezierPointAtTime(time, &right.x, &right.y);
            right = Transform::matApply(trans, right);
        }

        // Move the feather point if feather link is enabled
        bool moveFeather = (onlyFeather || featherLink) && fp;
        Transform::Point3D leftF, rightF;
        leftF.z = rightF.z = 1;
        if (useFeatherPoints() && fp) {
            if (isLeft || moveBoth) {
                (fp)->getLeftBezierPointAtTime(time, &leftF.x, &leftF.y);
                leftF = Transform::matApply(trans, leftF);

                // Move the feather point if it is identical to the control point
                if ( (left.x == leftF.x) && (left.y == leftF.y) ) {
                    moveFeather = true;
                }
            }
            if (!isLeft || moveBoth) {
                (fp)->getRightBezierPointAtTime(time, &rightF.x, &rightF.y);
                rightF = Transform::matApply(trans, rightF);

                // Move the feather point if it is identical to the control point
                if ( (right.x == rightF.x) && (right.y == rightF.y) ) {
                    moveFeather = true;
                }
            }
        }

        if (autoKeying || isOnKeyframe) {
            if (moveControlPoint) {
                if (isLeft || moveBoth) {
                    left.x += lx;
                    left.y += ly;
                    left = Transform::matApply(invTrans, left);
                    (cp)->setLeftBezierPointAtTime(time, left.x, left.y);
                }
                if (!isLeft || moveBoth) {
                    right.x += rx;
                    right.y += ry;
                    right = Transform::matApply(invTrans, right);
                    (cp)->setRightBezierPointAtTime(time, right.x, right.y);
                }
            }
            if ( moveFeather && useFeatherPoints() ) {
                if (isLeft || moveBoth) {
                    leftF.x += flx;
                    leftF.y += fly;
                    leftF = Transform::matApply(invTrans, leftF);
                    (fp)->setLeftBezierPointAtTime(time, leftF.x, leftF.y);
                }
                if (!isLeft || moveBoth) {
                    rightF.x += frx;
                    rightF.y += fry;
                    rightF = Transform::matApply(invTrans, rightF);
                    (fp)->setRightBezierPointAtTime(time, rightF.x, rightF.y);
                }
            }
        } else {
            ///this function is called when building a new bezier we must
            ///move the static position if there is no keyframe, otherwise the
            ///curve would never be built
            if (moveControlPoint) {
                if (isLeft || moveBoth) {
                    left.x += lx;
                    left.y += ly;
                    left = Transform::matApply(invTrans, left);
                    (cp)->setLeftBezierStaticPosition(left.x, left.y);
                }
                if (!isLeft || moveBoth) {
                    right.x += rx;
                    right.y += ry;
                    right = Transform::matApply(invTrans, right);
                    (cp)->setRightBezierStaticPosition(right.x, right.y);
                }
            }
            if ( moveFeather && useFeatherPoints() ) {
                if (isLeft || moveBoth) {
                    leftF.x += flx;
                    leftF.y += fly;
                    leftF = Transform::matApply(invTrans, leftF);
                    (fp)->setLeftBezierStaticPosition(leftF.x, leftF.y);
                }
                if (!isLeft || moveBoth) {
                    rightF.x += frx;
                    rightF.y += fry;
                    rightF = Transform::matApply(invTrans, rightF);
                    (fp)->setRightBezierStaticPosition(rightF.x, rightF.y);
                }
            }
        }

        if (rippleEdit) {
            std::set<double> keyframes;
            getMasterKeyFrameTimes(view, &keyframes);
            for (std::set<double>::iterator it2 = keyframes.begin(); it2 != keyframes.end(); ++it2) {
                if (*it2 == time) {
                    continue;
                }

                if (isLeft || moveBoth) {
                    if (moveControlPoint) {
                        (cp)->getLeftBezierPointAtTime(TimeValue(*it2), &left.x, &left.y);
                        left = Transform::matApply(trans, left);
                        left.x += lx; left.y += ly;
                        left = Transform::matApply(invTrans, left);
                        (cp)->setLeftBezierPointAtTime(TimeValue(*it2), left.x, left.y);
                    }
                    if ( moveFeather && useFeatherPoints() ) {
                        (fp)->getLeftBezierPointAtTime(TimeValue(*it2),  &leftF.x, &leftF.y);
                        leftF = Transform::matApply(trans, leftF);
                        leftF.x += flx; leftF.y += fly;
                        leftF = Transform::matApply(invTrans, leftF);
                        (fp)->setLeftBezierPointAtTime(TimeValue(*it2), leftF.x, leftF.y);
                    }
                } else {
                    if (moveControlPoint) {
                        (cp)->getRightBezierPointAtTime(TimeValue(*it2),  &right.x, &right.y);
                        right = Transform::matApply(trans, right);
                        right.x += rx; right.y += ry;
                        right = Transform::matApply(invTrans, right);
                        (cp)->setRightBezierPointAtTime(TimeValue(*it2), right.x, right.y);
                    }
                    if ( moveFeather && useFeatherPoints() ) {
                        (cp)->getRightBezierPointAtTime(TimeValue(*it2), &rightF.x, &rightF.y);
                        rightF = Transform::matApply(trans, rightF);
                        rightF.x += frx; rightF.y += fry;
                        rightF = Transform::matApply(invTrans, rightF);
                        (cp)->setRightBezierPointAtTime(TimeValue(*it2), rightF.x, rightF.y);
                    }
                }
            }
        }
    }

} // moveBezierPointInternalForView

void
Bezier::moveBezierPointInternal(BezierCP* cpParam,
                                BezierCP* fpParam,
                                int index,
                                TimeValue time,
                                ViewSetSpec view,
                                double lx,
                                double ly,
                                double rx,
                                double ry,
                                double flx,
                                double fly,
                                double frx,
                                double fry,
                                bool isLeft,
                                bool moveBoth,
                                bool onlyFeather)
{
    

    if (view.isAll()) {
        std::list<ViewIdx> views = getViewsList();
        for (std::list<ViewIdx>::const_iterator it = views.begin(); it != views.end(); ++it) {
            moveBezierPointInternalForView(cpParam, fpParam, index, time, *it, lx, ly, rx, ry, flx, fly, frx, fry, isLeft, moveBoth, onlyFeather);
        }
    } else {
        ViewIdx view_i = checkIfViewExistsOrFallbackMainView(ViewIdx(view));
        moveBezierPointInternalForView(cpParam, fpParam, index, time, view_i, lx, ly, rx, ry, flx, fly, frx, fry, isLeft, moveBoth, onlyFeather);
    }

    if (isAutoKeyingEnabled()) {
        setKeyFrame(time, view, 0);
    }
    evaluateCurveModified();

} // moveBezierPointInternal

void
Bezier::moveLeftBezierPoint(int index,
                            TimeValue time,
                            ViewSetSpec view,
                            double dx,
                            double dy)
{
    moveBezierPointInternal(NULL, NULL, index, time, view, dx, dy, 0, 0, dx, dy, 0, 0, true, false, false);
} // moveLeftBezierPoint

void
Bezier::moveRightBezierPoint(int index,
                             TimeValue time,
                             ViewSetSpec view,
                             double dx,
                             double dy)
{
    moveBezierPointInternal(NULL, NULL, index, time, view, 0, 0, dx, dy, 0, 0, dx, dy, false, false, false);
} // moveRightBezierPoint

void
Bezier::movePointLeftAndRightIndex(BezierCP & cp,
                                   BezierCP & fp,
                                   TimeValue time,
                                   ViewSetSpec view,
                                   double lx,
                                   double ly,
                                   double rx,
                                   double ry,
                                   double flx,
                                   double fly,
                                   double frx,
                                   double fry,
                                   bool onlyFeather)
{
    moveBezierPointInternal(&cp, &fp, -1, time, view, lx, ly, rx, ry, flx, fly, frx, fry, false, true, onlyFeather);
}

void
Bezier::setPointAtIndexInternalForView(bool setLeft, bool setRight, bool setPoint, bool feather, bool featherAndCp, int index, TimeValue time, ViewIdx view, double x, double y, double lx, double ly, double rx, double ry)
{
    bool autoKeying = isAutoKeyingEnabled();
    bool rippleEdit = isRippleEditEnabled();
    bool keySet = false;


    {
        QMutexLocker l(&_imp->itemMutex);
        BezierShape* shape = _imp->getViewShape(view);
        if (!shape) {
            return;
        }

        bool isOnKeyframe = hasMasterKeyframeAtTime(time, view);

        if ( index >= (int)shape->points.size() ) {
            throw std::invalid_argument("Bezier::setPointAtIndex: Index out of range.");
        }

        BezierCPs::iterator fp = shape->featherPoints.begin();
        BezierCPs::iterator cp = shape->points.begin();
        if (!feather && !featherAndCp) {
            fp = cp;
        }
        std::advance(fp, index);
        if (featherAndCp) {
            std::advance(cp, index);
        }

        if (autoKeying || isOnKeyframe) {
            if (setPoint) {
                (*fp)->setPositionAtTime(time, x, y);
                if (featherAndCp) {
                    (*cp)->setPositionAtTime(time, x, y);
                }
            }
            if (setLeft) {
                (*fp)->setLeftBezierPointAtTime(time, lx, ly);
                if (featherAndCp) {
                    (*cp)->setLeftBezierPointAtTime(time, lx, ly);
                }
            }
            if (setRight) {
                (*fp)->setRightBezierPointAtTime(time, rx, ry);
                if (featherAndCp) {
                    (*cp)->setRightBezierPointAtTime(time, rx, ry);
                }
            }
            if (!isOnKeyframe) {
                keySet = true;
            }
        }

        if (rippleEdit) {
            std::set<double> keyframes;
            getMasterKeyFrameTimes(view, &keyframes);
            for (std::set<double>::iterator it2 = keyframes.begin(); it2 != keyframes.end(); ++it2) {
                if (setPoint) {
                    (*fp)->setPositionAtTime(TimeValue(*it2), x, y);
                    if (featherAndCp) {
                        (*cp)->setPositionAtTime(TimeValue(*it2), x, y);
                    }
                }
                if (setLeft) {
                    (*fp)->setLeftBezierPointAtTime(TimeValue(*it2), lx, ly);
                    if (featherAndCp) {
                        (*cp)->setLeftBezierPointAtTime(TimeValue(*it2), lx, ly);
                    }
                }
                if (setRight) {
                    (*fp)->setRightBezierPointAtTime(TimeValue(*it2), rx, ry);
                    if (featherAndCp) {
                        (*cp)->setRightBezierPointAtTime(TimeValue(*it2), rx, ry);
                    }
                }
            }
        }
    }

} // setPointAtIndexInternalForView

void
Bezier::setPointAtIndexInternal(bool setLeft,
                                bool setRight,
                                bool setPoint,
                                bool feather,
                                bool featherAndCp,
                                int index,
                                TimeValue time,
                                ViewSetSpec view,
                                double x,
                                double y,
                                double lx,
                                double ly,
                                double rx,
                                double ry)
{

    if (view.isAll()) {
        std::list<ViewIdx> views = getViewsList();
        for (std::list<ViewIdx>::const_iterator it = views.begin(); it != views.end(); ++it) {
            setPointAtIndexInternalForView(setLeft, setRight, setPoint, feather, featherAndCp, index, time, *it, x, y, lx, ly, rx, ry);
        }
    } else {
        ViewIdx view_i = checkIfViewExistsOrFallbackMainView(ViewIdx(view));
        setPointAtIndexInternalForView(setLeft, setRight, setPoint, feather, featherAndCp, index, time, view_i, x, y, lx, ly, rx, ry);
    }

    if (isAutoKeyingEnabled()) {
        setKeyFrame(time, view, 0);
    }
    evaluateCurveModified();
} // setPointAtIndexInternal

void
Bezier::setLeftBezierPoint(int index,
                           TimeValue time,
                           ViewSetSpec view,
                           double x,
                           double y)
{
    setPointAtIndexInternal(true, false, false, false, true, index, time, view, 0, 0, x, y, 0, 0);
}

void
Bezier::setRightBezierPoint(int index,
                            TimeValue time,
                            ViewSetSpec view,
                            double x,
                            double y)
{
    setPointAtIndexInternal(false, true, false, false, true, index, time, view, 0, 0, 0, 0, x, y);
}

void
Bezier::setPointAtIndex(bool feather,
                        int index,
                        TimeValue time,
                        ViewSetSpec view,
                        double x,
                        double y,
                        double lx,
                        double ly,
                        double rx,
                        double ry)
{
    setPointAtIndexInternal(true, true, true, feather, false, index, time, view, x, y, lx, ly, rx, ry);
}

void
Bezier::transformPointInternal(const BezierCPPtr & point, TimeValue time, ViewIdx view, Transform::Matrix3x3* matrix)
{
    bool autoKeying = isAutoKeyingEnabled();
    bool keySet = false;

    {
        QMutexLocker l(&_imp->itemMutex);
        BezierShape* shape = _imp->getViewShape(view);
        if (!shape) {
            return;
        }

        Transform::Point3D cp, leftCp, rightCp;
        point->getPositionAtTime(time, &cp.x, &cp.y);
        point->getLeftBezierPointAtTime(time, &leftCp.x, &leftCp.y);
        bool isonKeyframe = point->getRightBezierPointAtTime(time,  &rightCp.x, &rightCp.y);


        cp.z = 1.;
        leftCp.z = 1.;
        rightCp.z = 1.;

        cp = matApply(*matrix, cp);
        leftCp = matApply(*matrix, leftCp);
        rightCp = matApply(*matrix, rightCp);

        cp.x /= cp.z; cp.y /= cp.z;
        leftCp.x /= leftCp.z; leftCp.y /= leftCp.z;
        rightCp.x /= rightCp.z; rightCp.y /= rightCp.z;

        if (autoKeying || isonKeyframe) {
            point->setPositionAtTime(time, cp.x, cp.y);
            point->setLeftBezierPointAtTime(time, leftCp.x, leftCp.y);
            point->setRightBezierPointAtTime(time, rightCp.x, rightCp.y);
            if (!isonKeyframe) {
                keySet = true;
            }
        }
    }

}

void
Bezier::transformPoint(const BezierCPPtr & point,
                       TimeValue time,
                       ViewSetSpec view,
                       Transform::Matrix3x3* matrix)
{

    if (view.isAll()) {
        std::list<ViewIdx> views = getViewsList();
        for (std::list<ViewIdx>::const_iterator it = views.begin(); it != views.end(); ++it) {
            transformPointInternal(point, time, *it, matrix);
        }
    } else {
        ViewIdx view_i = checkIfViewExistsOrFallbackMainView(ViewIdx(view));
        transformPointInternal(point, time, view_i, matrix);
    }

    evaluateCurveModified();
 
} // Bezier::transformPoint

void
Bezier::removeFeatherAtIndexForView(int index, ViewIdx view)
{
    QMutexLocker l(&_imp->itemMutex);

    BezierShape* shape = _imp->getViewShape(view);
    if (!shape) {
        return;
    }
    if ( index >= (int)shape->points.size() ) {
        throw std::invalid_argument("Bezier::removeFeatherAtIndex: Index out of range.");
    }

    BezierCPs::iterator cp = shape->points.begin();
    std::advance(cp, index);
    BezierCPs::iterator fp = shape->featherPoints.begin();
    std::advance(fp, index);

    assert( cp != shape->points.end() && fp != shape->featherPoints.end() );

    (*fp)->copyControlPoint(**cp);

}

void
Bezier::removeFeatherAtIndex(int index, ViewSetSpec view)
{
    assert( useFeatherPoints() );
    if (view.isAll()) {
        std::list<ViewIdx> views = getViewsList();
        for (std::list<ViewIdx>::const_iterator it = views.begin(); it != views.end(); ++it) {
            removeFeatherAtIndexForView(index, *it);
        }
    } else {
        ViewIdx view_i = checkIfViewExistsOrFallbackMainView(ViewIdx(view));
        removeFeatherAtIndexForView(index, view_i);
    }


    evaluateCurveModified();
}

#define TANGENTS_CUSP_LIMIT 25

NATRON_NAMESPACE_ANONYMOUS_ENTER

static void
cuspTangent(double x,
            double y,
            double *tx,
            double *ty,
            const std::pair<double, double>& pixelScale)
{
    ///decrease the tangents distance by 1 fourth
    ///if the tangents are equal to the control point, make them 10 pixels long
    double dx = *tx - x;
    double dy = *ty - y;
    double distSquare = dx * dx + dy * dy;

    if (distSquare <= pixelScale.first * pixelScale.second * TANGENTS_CUSP_LIMIT * TANGENTS_CUSP_LIMIT) {
        *tx = x;
        *ty = y;
    } else {
        double newDx = 0.9 * dx;
        double newDy = 0.9 * dy;
        *tx = x + newDx;
        *ty = y + newDy;
    }
}


static void
smoothTangent(TimeValue time,
              bool left,
              const BezierCPPtr& p,
              const std::list < BezierCPPtr > & cps,
              const Transform::Matrix3x3& transform,
              double x,
              double y,
              double *tx,
              double *ty,
              const std::pair<double, double>& pixelScale)
{
    if ( (x == *tx) && (y == *ty) ) {


        if (cps.size() == 1) {
            return;
        }

        std::list < BezierCPPtr >::const_iterator prev = cps.end();
        if ( prev != cps.begin() ) {
            --prev;
        }
        std::list < BezierCPPtr >::const_iterator next = cps.begin();
        if ( next != cps.end() ) {
            ++next;
        }

        int index = 0;
        int cpCount = (int)cps.size();
        for (std::list < BezierCPPtr >::const_iterator it = cps.begin();
             it != cps.end();
             ++it) {
            if ( prev == cps.end() ) {
                prev = cps.begin();
            }
            if ( next == cps.end() ) {
                next = cps.begin();
            }
            if (*it == p) {
                break;
            }

            // increment for next iteration
            if ( prev != cps.end() ) {
                ++prev;
            }
            if ( next != cps.end() ) {
                ++next;
            }
            ++index;
        } // for(it)
        if ( prev == cps.end() ) {
            prev = cps.begin();
        }
        if ( next == cps.end() ) {
            next = cps.begin();
        }

        assert(index < cpCount);
        Q_UNUSED(cpCount);

        double leftDx, leftDy, rightDx, rightDy;
        Bezier::leftDerivativeAtPoint(time, *p, **prev, transform, &leftDx, &leftDy);
        Bezier::rightDerivativeAtPoint(time, *p, **next, transform, &rightDx, &rightDy);
        double norm = sqrt( (rightDx - leftDx) * (rightDx - leftDx) + (rightDy - leftDy) * (rightDy - leftDy) );
        Point delta;
        ///normalize derivatives by their norm
        if (norm != 0) {
            delta.x = ( (rightDx - leftDx) / norm ) * TANGENTS_CUSP_LIMIT * pixelScale.first;
            delta.y = ( (rightDy - leftDy) / norm ) * TANGENTS_CUSP_LIMIT * pixelScale.second;
        } else {
            ///both derivatives are the same, use the direction of the left one
            norm = sqrt( (leftDx - x) * (leftDx - x) + (leftDy - y) * (leftDy - y) );
            if (norm != 0) {
                delta.x = ( (rightDx - x) / norm ) * TANGENTS_CUSP_LIMIT * pixelScale.first;
                delta.y = ( (leftDy - y) / norm ) * TANGENTS_CUSP_LIMIT * pixelScale.second;
            } else {
                ///both derivatives and control point are equal, just use 0
                delta.x = delta.y = 0;
            }
        }

        if (!left) {
            *tx = x + delta.x;
            *ty = y + delta.y;
        } else {
            *tx = x - delta.x;
            *ty = y - delta.y;
        }
    } else {
        ///increase the tangents distance by 1 fourth
        ///if the tangents are equal to the control point, make them 10 pixels long
        double dx = *tx - x;
        double dy = *ty - y;
        double newDx, newDy;
        if ( (dx == 0) && (dy == 0) ) {
            dx = (dx < 0 ? -TANGENTS_CUSP_LIMIT : TANGENTS_CUSP_LIMIT) * pixelScale.first;
            dy = (dy < 0 ? -TANGENTS_CUSP_LIMIT : TANGENTS_CUSP_LIMIT) * pixelScale.second;
        }
        newDx = dx * 1.1;
        newDy = dy * 1.1;

        *tx = x + newDx;
        *ty = y + newDy;
    }
} // smoothTangent


static bool cuspPoint(TimeValue time,
                      const Transform::Matrix3x3& transform,
                      const BezierCPPtr& cp,
                      bool autoKeying,
                      bool rippleEdit,
                      const std::pair<double, double>& pixelScale)
{
    ///only called on the main-thread
    assert( QThread::currentThread() == qApp->thread() );

    Transform::Point3D pos, left, right;
    pos.z = left.z = right.z = 1.;

    cp->getPositionAtTime(time,  &pos.x, &pos.y);
    cp->getLeftBezierPointAtTime(time,  &left.x, &left.y);
    bool isOnKeyframe = cp->getRightBezierPointAtTime(time,  &right.x, &right.y);


    pos = Transform::matApply(transform, pos);
    left = Transform::matApply(transform, left);
    right = Transform::matApply(transform, right);

    Point newLeft, newRight;
    newLeft.x = left.x;
    newLeft.y = left.y;
    newRight.x = right.x;
    newRight.y = right.y;
    cuspTangent(pos.x, pos.y, &newLeft.x, &newLeft.y, pixelScale);
    cuspTangent(pos.x, pos.y, &newRight.x, &newRight.y, pixelScale);

    bool keyframeSet = false;

    if (autoKeying || isOnKeyframe) {
        cp->setLeftBezierPointAtTime(time, newLeft.x, newLeft.y);
        cp->setRightBezierPointAtTime(time, newRight.x, newRight.y);
        if (!isOnKeyframe) {
            keyframeSet = true;
        }
    }

    if (rippleEdit) {
        std::set<double> times;
        cp->getKeyframeTimes(&times);
        for (std::set<double>::iterator it = times.begin(); it != times.end(); ++it) {
            cp->setLeftBezierPointAtTime(TimeValue(*it), newLeft.x, newLeft.y);
            cp->setRightBezierPointAtTime(TimeValue(*it), newRight.x, newRight.y);
        }
    }

    return keyframeSet;
}

static bool smoothPoint(TimeValue time,
                        const Transform::Matrix3x3& transform,
                        const BezierCPPtr& cp,
                        const std::list < BezierCPPtr > & cps,
                        bool autoKeying,
                        bool rippleEdit,
                        const std::pair<double, double>& pixelScale)
{
    ///only called on the main-thread
    assert( QThread::currentThread() == qApp->thread() );


    Transform::Point3D pos, left, right;
    pos.z = left.z = right.z = 1.;

    cp->getPositionAtTime(time,  &pos.x, &pos.y);
    cp->getLeftBezierPointAtTime(time,  &left.x, &left.y);
    bool isOnKeyframe = cp->getRightBezierPointAtTime(time,  &right.x, &right.y);

    pos = Transform::matApply(transform, pos);
    left = Transform::matApply(transform, left);
    right = Transform::matApply(transform, right);

    smoothTangent(time, true, cp, cps, transform, pos.x, pos.y, &left.x, &left.y, pixelScale);
    smoothTangent(time, false, cp, cps, transform, pos.x, pos.y, &right.x, &right.y, pixelScale);

    bool keyframeSet = false;

    if (autoKeying || isOnKeyframe) {
        cp->setLeftBezierPointAtTime(time, left.x, left.y);
        cp->setRightBezierPointAtTime(time, right.x, right.y);
        if (!isOnKeyframe) {
            keyframeSet = true;
        }
    }

    if (rippleEdit) {
        std::set<double> times;
        cp->getKeyframeTimes(&times);
        for (std::set<double>::iterator it = times.begin(); it != times.end(); ++it) {
            cp->setLeftBezierPointAtTime(TimeValue(*it), left.x, left.y);
            cp->setRightBezierPointAtTime(TimeValue(*it), right.x, right.y);
        }
    }
    
    return keyframeSet;
} // smoothPoint

NATRON_NAMESPACE_ANONYMOUS_EXIT

void
Bezier::smoothOrCuspPointAtIndexInternal(bool isSmooth, int index, TimeValue time, ViewIdx view, const std::pair<double, double>& pixelScale)
{
    bool autoKeying = isAutoKeyingEnabled();
    bool rippleEdit = isRippleEditEnabled();

    Transform::Matrix3x3 transform;
    getTransformAtTime(time, view, &transform);


    {
        QMutexLocker l(&_imp->itemMutex);
        BezierShape* shape = _imp->getViewShape(view);
        if (!shape) {
            return;
        }
        if ( index >= (int)shape->points.size() ) {
            throw std::invalid_argument("Bezier::smoothOrCuspPointAtIndex: Index out of range.");
        }

        BezierCPs::iterator cp = shape->points.begin();
        std::advance(cp, index);
        BezierCPs::iterator fp;
        bool useFeather = useFeatherPoints();

        if (useFeather) {
            fp = shape->featherPoints.begin();
            std::advance(fp, index);
        }
        assert( cp != shape->points.end() && fp != shape->featherPoints.end() );
        if (isSmooth) {
            smoothPoint(time, transform, *cp, shape->points, autoKeying, rippleEdit, pixelScale);
            if (useFeather) {
                smoothPoint(time, transform, *fp, shape->featherPoints,autoKeying, rippleEdit, pixelScale);
            }
        } else {
            cuspPoint(time, transform, *cp, autoKeying, rippleEdit, pixelScale);
            if (useFeather) {
                cuspPoint(time, transform, *fp,  autoKeying, rippleEdit, pixelScale);
            }
        }
    }
    

} // smoothOrCuspPointAtIndexInternal

void
Bezier::smoothOrCuspPointAtIndex(bool isSmooth,
                                 int index,
                                 TimeValue time,
                                 ViewSetSpec view,
                                 const std::pair<double, double>& pixelScale)
{
    if (view.isAll()) {
        std::list<ViewIdx> views = getViewsList();
        for (std::list<ViewIdx>::const_iterator it = views.begin(); it != views.end(); ++it) {
            smoothOrCuspPointAtIndexInternal(isSmooth, index, time, *it, pixelScale);
        }
    } else {
        ViewIdx view_i = checkIfViewExistsOrFallbackMainView(ViewIdx(view));
        smoothOrCuspPointAtIndexInternal(isSmooth, index, time, view_i, pixelScale);
    }


    if (isAutoKeyingEnabled()) {
        setKeyFrame(time, view, 0);
    }
    evaluateCurveModified();

} // Bezier::smoothOrCuspPointAtIndex

void
Bezier::smoothPointAtIndex(int index,
                           TimeValue time,
                           ViewSetSpec view,
                           const std::pair<double, double>& pixelScale)
{
    smoothOrCuspPointAtIndex(true, index, time, view, pixelScale);
}

void
Bezier::cuspPointAtIndex(int index,
                         TimeValue time,
                         ViewSetSpec view,
                         const std::pair<double, double>& pixelScale)
{
    smoothOrCuspPointAtIndex(false, index, time, view, pixelScale);
}


void
Bezier::onKeyFrameSetForView(TimeValue time, ViewIdx view)
{
    {
        QMutexLocker l(&_imp->itemMutex);
        BezierShape* shape = _imp->getViewShape(view);
        if (!shape) {
            return;
        }
        if ( hasMasterKeyframeAtTime(time, view)) {
            return;
        }

        bool useFeather = useFeatherPoints();
        assert(shape->points.size() == shape->featherPoints.size() || !useFeather);

        for (BezierCPs::iterator it = shape->points.begin(); it != shape->points.end(); ++it) {
            double x, y;
            double leftDerivX, rightDerivX, leftDerivY, rightDerivY;

            (*it)->getPositionAtTime(time,  &x, &y);
            (*it)->setPositionAtTime(time, x, y);

            (*it)->getLeftBezierPointAtTime(time,  &leftDerivX, &leftDerivY);
            (*it)->getRightBezierPointAtTime(time,  &rightDerivX, &rightDerivY);
            (*it)->setLeftBezierPointAtTime(time, leftDerivX, leftDerivY);
            (*it)->setRightBezierPointAtTime(time, rightDerivX, rightDerivY);
        }

        if (useFeather) {
            for (BezierCPs::iterator it = shape->featherPoints.begin(); it != shape->featherPoints.end(); ++it) {
                double x, y;
                double leftDerivX, rightDerivX, leftDerivY, rightDerivY;

                (*it)->getPositionAtTime(time, &x, &y);
                (*it)->setPositionAtTime(time, x, y);

                (*it)->getLeftBezierPointAtTime(time,  &leftDerivX, &leftDerivY);
                (*it)->getRightBezierPointAtTime(time,  &rightDerivX, &rightDerivY);
                (*it)->setLeftBezierPointAtTime(time, leftDerivX, leftDerivY);
                (*it)->setRightBezierPointAtTime(time, rightDerivX, rightDerivY);
            }
        }
    }
} // onKeyFrameSetForView

void
Bezier::onKeyFrameRemovedForView(TimeValue time, ViewIdx view)
{
    {
        QMutexLocker l(&_imp->itemMutex);
        BezierShape* shape = _imp->getViewShape(view);
        if (!shape) {
            return;
        }
        if ( hasMasterKeyframeAtTime(time, view)) {
            return;
        }
        assert( shape->featherPoints.size() == shape->points.size() || !useFeatherPoints() );

        bool useFeather = useFeatherPoints();
        BezierCPs::iterator fp = shape->featherPoints.begin();
        for (BezierCPs::iterator it = shape->points.begin(); it != shape->points.end(); ++it) {
            (*it)->removeKeyframe(time);
            if (useFeather) {
                (*fp)->removeKeyframe(time);
                ++fp;
            }
        }
        
    }
} // onKeyFrameRemovedForView

void
Bezier::onKeyFrameSet(TimeValue time, ViewSetSpec view)
{

    if (view.isAll()) {
        std::list<ViewIdx> views = getViewsList();
        for (std::list<ViewIdx>::const_iterator it = views.begin(); it != views.end(); ++it) {
            onKeyFrameSetForView(time, *it);
        }
    } else {
        ViewIdx view_i = checkIfViewExistsOrFallbackMainView(ViewIdx(view));
        onKeyFrameSetForView(time, view_i);
    }

} // onKeyFrameSet

void
Bezier::onKeyFrameRemoved(TimeValue time, ViewSetSpec view)
{

    if (view.isAll()) {
        std::list<ViewIdx> views = getViewsList();
        for (std::list<ViewIdx>::const_iterator it = views.begin(); it != views.end(); ++it) {
            onKeyFrameRemovedForView(time, *it);
        }
    } else {
        ViewIdx view_i = checkIfViewExistsOrFallbackMainView(ViewIdx(view));
        onKeyFrameRemovedForView(time, view_i);
    }

    evaluateCurveModified();
} // onKeyFrameRemoved


void
Bezier::deCasteljau(bool isOpenBezier,
                    const std::list<BezierCPPtr >& cps,
                    TimeValue time,
                    const RenderScale &scale,
                    double featherDistance,
                    bool finished,
                    bool clockWise,
                    DeCasteljauAlgorithmEnum algo,
                    int nbPointsPerSegment,
                    double errorScale,
                    const Transform::Matrix3x3& transform,
                    std::vector<ParametricPoint>* pointsSingleList,
                    RectD* bbox)
{
    assert(!cps.empty());
    assert(pointsSingleList);



    {
        // Do not expand the control polygon points to the feather distance otherwise the feather will have a bezier that differs from the original bezier
        // instead, we expand each discretized point.
        std::list<BezierPoint> evaluatedPoints;
        getBezierPoints(cps, time, transform, evaluatedPoints);

        int segmentIndex = 0;
        std::list<BezierPoint>::iterator it = evaluatedPoints.begin();
        std::list<BezierPoint>::iterator next = it;
        ++next;
        for (; it != evaluatedPoints.end(); ++it, ++next, ++segmentIndex) {
            if (next == evaluatedPoints.end()) {
                if (!finished && !isOpenBezier) {
                    break;
                }
                next = evaluatedPoints.begin();
            }

            Point p0, p1, p2, p3;
            p0 = it->p;
            p1 = it->right;
            p2 = next->left;
            p3 = next->p;

            p0.x *= scale.x;
            p0.y *= scale.y;

            p1.x *= scale.x;
            p1.y *= scale.y;

            p2.x *= scale.x;
            p2.y *= scale.y;

            p3.x *= scale.x;
            p3.y *= scale.y;

            bezierSegmentEval(p0, p1, p2, p3, segmentIndex, !isOpenBezier /*skipFirstPoint*/, algo, nbPointsPerSegment, errorScale, pointsSingleList, 0);
        } // for each control point
    }

    
    // Expand points to feather distance if needed
    if (featherDistance != 0) {
        double featherX = featherDistance * scale.x;
        double featherY = featherDistance * scale.y;

        std::vector<ParametricPoint > pointsCopy = *pointsSingleList;
        std::vector<ParametricPoint >::iterator it = pointsCopy.begin();
        std::vector<ParametricPoint >::iterator outIt = pointsSingleList->begin();
        std::vector<ParametricPoint >::iterator next = it;
        ++next;
        std::vector<ParametricPoint >::iterator prev = pointsCopy.end();
        --prev;
        for (;it != pointsCopy.end(); ++it, ++prev, ++next, ++outIt) {
            if (prev == pointsCopy.end()) {
                prev = pointsCopy.begin();
            }
            if (next == pointsCopy.end()) {
                next = pointsCopy.begin();
            }
            double diffx = next->x - prev->x;
            double diffy = next->y - prev->y;
            double norm = std::sqrt( diffx * diffx + diffy * diffy );
            double dx = (norm != 0) ? -( diffy / norm ) : 0;
            double dy = (norm != 0) ? ( diffx / norm ) : 1;

            if (!clockWise) {
                outIt->x -= dx * featherX;
                outIt->y -= dy * featherY;
            } else {
                outIt->x += dx * featherX;
                outIt->y += dy * featherY;
            }
        }
    }

    if (bbox) {
        bool bboxSet = false;
        for (std::size_t i = 0; i < pointsSingleList->size(); ++i) {
            if (!bboxSet) {
                bboxSet = true;
                bbox->x1 = (*pointsSingleList)[i].x;
                bbox->x2 = (*pointsSingleList)[i].x;
                bbox->y1 = (*pointsSingleList)[i].y;
                bbox->y2 = (*pointsSingleList)[i].y;
            } else {
                bbox->x1 = std::min(bbox->x1, (*pointsSingleList)[i].x);
                bbox->x2 = std::max(bbox->x2, (*pointsSingleList)[i].x);
                bbox->y1 = std::min(bbox->y1, (*pointsSingleList)[i].y);
                bbox->y2 = std::max(bbox->y2, (*pointsSingleList)[i].y);
            }
        }
    }

} // deCasteljau



void
Bezier::evaluateAtTime(TimeValue time,
                       ViewIdx view,
                       const RenderScale &scale,
                       DeCasteljauAlgorithmEnum algo,
                       int nbPointsPerSegment,
                       double errorScale,
                       std::vector<ParametricPoint >* pointsSingleList,
                       RectD* bbox) const
{
    Transform::Matrix3x3 transform;
    getTransformAtTime(time, view, &transform);

    bool clockWise = isClockwiseOriented(time, view);

    QMutexLocker l(&_imp->itemMutex);
    ViewIdx view_i = checkIfViewExistsOrFallbackMainView(view);
    const BezierShape* shape = _imp->getViewShape(view_i);
    if (!shape) {
        return;
    }
    deCasteljau(isOpenBezier(),
                shape->points,
                time,
                scale,
                0, /*featherDistance*/
                shape->finished,
                clockWise,
                algo,
                nbPointsPerSegment,
                errorScale,
                transform,
                pointsSingleList,
                bbox);
} // evaluateAtTime



void
Bezier::evaluateFeatherPointsAtTime(bool applyFeatherDistance,
                                    TimeValue time,
                                    ViewIdx view,
                                    const RenderScale &scale,
                                    DeCasteljauAlgorithmEnum algo,
                                    int nbPointsPerSegment,
                                    double errorScale,
                                    std::vector<ParametricPoint >* pointsSingleList,
                                    RectD* bbox) const
{
    assert( useFeatherPoints() );

    bool clockWise = isClockwiseOriented(time, view);
    Transform::Matrix3x3 transform;
    getTransformAtTime(time, view, &transform);

    KnobDoublePtr featherKnob = _imp->feather.lock();
    double featherDistance = 0;
    if (applyFeatherDistance && featherKnob) {
        featherDistance = featherKnob->getValueAtTime(time);
    }

    QMutexLocker l(&_imp->itemMutex);
    ViewIdx view_i = checkIfViewExistsOrFallbackMainView(view);
    const BezierShape* shape = _imp->getViewShape(view_i);
    if (!shape) {
        return;
    }

    deCasteljau(isOpenBezier(),
                shape->featherPoints,
                time,
                scale,
                featherDistance,
                shape->finished,
                clockWise,
                algo,
                nbPointsPerSegment,
                errorScale,
                transform,
                pointsSingleList,
                bbox);

} // evaluateFeatherPointsAtTime


RectD
Bezier::getBoundingBox(TimeValue time, ViewIdx view) const
{

    ViewIdx view_i = checkIfViewExistsOrFallbackMainView(view);

    Transform::Matrix3x3 transform;
    getTransformAtTime(time, view, &transform);

    bool renderClone = isRenderClone();
    QMutexLocker l(&_imp->itemMutex);
    if (renderClone) {
        if (_imp->renderCloneBBoxCache) {
            std::map<TimeValue,RectD>::iterator foundTime = _imp->renderCloneBBoxCache->find(time);
            if (foundTime != _imp->renderCloneBBoxCache->end()) {
                return foundTime->second;
            }
        }
    }



    const BezierShape* shape = _imp->getViewShape(view_i);
    if (!shape) {
        return RectD();
    }
    
    RectD pointsBbox = getBezierSegmentListBbox(shape->points, 0 /*featherDistance*/, time,  transform);


    const bool isOpen = isOpenBezier() || !isFillEnabled();
    if (useFeatherPoints() && !isOpen) {

        // EDIT: Partial fix, just pad the BBOX by the feather distance. This might not be accurate but gives at least something
        // enclosing the real bbox and close enough
        KnobDoublePtr featherKnob = _imp->feather.lock();
        double featherDistance = 0;
        if (featherKnob) {
            featherDistance = featherKnob->getValueAtTime(time, DimIdx(0), view);
        }


        RectD featherPointsBbox = getBezierSegmentListBbox(shape->featherPoints, featherDistance, time, transform);
        pointsBbox.merge(featherPointsBbox);

        // Add one px padding so that we are sure the bounding box encloses the bounding box computed of the render points
        pointsBbox.addPadding(1, 1);

    } else if (isOpen) {
        double brushSize = getBrushSizeKnob()->getValueAtTime(time, DimIdx(0), view);
        double halfBrushSize = brushSize / 2. + 1;
        pointsBbox.x1 -= halfBrushSize;
        pointsBbox.x2 += halfBrushSize;
        pointsBbox.y1 -= halfBrushSize;
        pointsBbox.y2 += halfBrushSize;
    }


    if (renderClone) {

        if (!_imp->renderCloneBBoxCache) {
            _imp->renderCloneBBoxCache.reset(new std::map<TimeValue,RectD>);
            _imp->renderCloneBBoxCache->insert(std::make_pair(time, pointsBbox));
        }
    }
    return pointsBbox;
} // Bezier::getBoundingBox

std::list< BezierCPPtr >
Bezier::getControlPoints(ViewIdx view) const
{
    ViewIdx view_i = checkIfViewExistsOrFallbackMainView(view);
    QMutexLocker l(&_imp->itemMutex);
    const BezierShape* shape = _imp->getViewShape(view_i);
    if (!shape) {
        return std::list< BezierCPPtr >();
    }


    return shape->points;
}




std::list< BezierCPPtr >
Bezier::getFeatherPoints(ViewIdx view) const
{
    ViewIdx view_i = checkIfViewExistsOrFallbackMainView(view);
    QMutexLocker l(&_imp->itemMutex);
    const BezierShape* shape = _imp->getViewShape(view_i);
    if (!shape) {
        return std::list< BezierCPPtr >();
    }


    return shape->featherPoints;
}

std::pair<BezierCPPtr, BezierCPPtr >
Bezier::isNearbyControlPoint(double x,
                             double y,
                             double acceptance,
                             TimeValue time,
                             ViewIdx view,
                             ControlPointSelectionPrefEnum pref,
                             int* index) const
{
    ///only called on the main-thread
    Transform::Matrix3x3 transform;
    getTransformAtTime(time, view, &transform);
    QMutexLocker l(&_imp->itemMutex);
    BezierCPPtr cp, fp;
    ViewIdx view_i = checkIfViewExistsOrFallbackMainView(view);

    const BezierShape* shape = _imp->getViewShape(view_i);
    if (!shape) {
        return std::make_pair(cp, fp);
    }
    switch (pref) {
    case eControlPointSelectionPrefFeatherFirst: {
        BezierCPs::const_iterator itF = _imp->findFeatherPointNearby(x, y, acceptance, time, *shape, transform, index);
        if ( itF != shape->featherPoints.end() ) {
            fp = *itF;
            BezierCPs::const_iterator it = shape->points.begin();
            std::advance(it, *index);
            cp = *it;

            return std::make_pair(fp, cp);
        } else {
            BezierCPs::const_iterator it = _imp->findControlPointNearby(x, y, acceptance, time, *shape, transform, index);
            if ( it != shape->points.end() ) {
                cp = *it;
                itF = shape->featherPoints.begin();
                std::advance(itF, *index);
                fp = *itF;

                return std::make_pair(cp, fp);
            }
        }
        break;
    }
    case eControlPointSelectionPrefControlPointFirst:
    case eControlPointSelectionPrefWhateverFirst:
    default: {
        BezierCPs::const_iterator it = _imp->findControlPointNearby(x, y, acceptance, time, *shape, transform, index);
        if ( it != shape->points.end() ) {
            cp = *it;
            BezierCPs::const_iterator itF = shape->featherPoints.begin();
            std::advance(itF, *index);
            fp = *itF;

            return std::make_pair(cp, fp);
        } else {
            BezierCPs::const_iterator itF = _imp->findFeatherPointNearby(x, y, acceptance, time, *shape, transform, index);
            if ( itF != shape->featherPoints.end() ) {
                fp = *itF;
                it = shape->points.begin();
                std::advance(it, *index);
                cp = *it;

                return std::make_pair(fp, cp);
            }
        }
        break;
    }
    }

    ///empty pair
    *index = -1;

    return std::make_pair(cp, fp);
} // isNearbyControlPoint

int
Bezier::getControlPointIndex(const BezierCPPtr & cp, ViewIdx view) const
{
    return getControlPointIndex( cp.get() , view);
}

int
Bezier::getControlPointIndex(const BezierCP* cp, ViewIdx view) const
{
    ///only called on the main-thread
    assert(cp);
    QMutexLocker l(&_imp->itemMutex);
    ViewIdx view_i = checkIfViewExistsOrFallbackMainView(view);

    const BezierShape* shape = _imp->getViewShape(view_i);
    if (!shape) {
        return -1;
    }
    int i = 0;
    for (BezierCPs::const_iterator it = shape->points.begin(); it != shape->points.end(); ++it, ++i) {
        if (it->get() == cp) {
            return i;
        }
    }

    return -1;
}

int
Bezier::getFeatherPointIndex(const BezierCPPtr & fp, ViewIdx view) const
{
    ///only called on the main-thread
    QMutexLocker l(&_imp->itemMutex);
    int i = 0;
    ViewIdx view_i = checkIfViewExistsOrFallbackMainView(view);

    const BezierShape* shape = _imp->getViewShape(view_i);
    if (!shape) {
        return -1;
    }

    for (BezierCPs::const_iterator it = shape->featherPoints.begin(); it != shape->featherPoints.end(); ++it, ++i) {
        if (*it == fp) {
            return i;
        }
    }

    return -1;
}

BezierCPPtr
Bezier::getControlPointAtIndex(int index, ViewIdx view) const
{
    QMutexLocker l(&_imp->itemMutex);
    ViewIdx view_i = checkIfViewExistsOrFallbackMainView(view);

    const BezierShape* shape = _imp->getViewShape(view_i);
    if (!shape) {
        return BezierCPPtr();
    }
    

    if ( (index < 0) || ( index >= (int)shape->points.size() ) ) {
        return BezierCPPtr();
    }

    BezierCPs::const_iterator it = shape->points.begin();
    std::advance(it, index);

    return *it;
}

BezierCPPtr
Bezier::getFeatherPointAtIndex(int index, ViewIdx view) const
{
    QMutexLocker l(&_imp->itemMutex);
    ViewIdx view_i = checkIfViewExistsOrFallbackMainView(view);

    const BezierShape* shape = _imp->getViewShape(view_i);
    if (!shape) {
        return BezierCPPtr();
    }
    if ( (index < 0) || ( index >= (int)shape->featherPoints.size() ) ) {
        return BezierCPPtr();
    }

    BezierCPs::const_iterator it = shape->featherPoints.begin();
    std::advance(it, index);

    return *it;
}

std::list< std::pair<BezierCPPtr, BezierCPPtr > >
Bezier::controlPointsWithinRect(TimeValue time,
                                ViewIdx view,
                                double l,
                                double r,
                                double b,
                                double t,
                                double acceptance,
                                int mode) const
{
    std::list< std::pair<BezierCPPtr, BezierCPPtr > > ret;

    ///only called on the main-thread
    assert( QThread::currentThread() == qApp->thread() );
    QMutexLocker locker(&_imp->itemMutex);
    int i = 0;
    ViewIdx view_i = checkIfViewExistsOrFallbackMainView(view);

    const BezierShape* shape = _imp->getViewShape(view_i);
    if (!shape) {
        return ret;
    }
    if ( (mode == 0) || (mode == 1) ) {
        for (BezierCPs::const_iterator it = shape->points.begin(); it != shape->points.end(); ++it, ++i) {
            double x, y;
            (*it)->getPositionAtTime(time,  &x, &y);
            if ( ( x >= (l - acceptance) ) && ( x <= (r + acceptance) ) && ( y >= (b - acceptance) ) && ( y <= (t - acceptance) ) ) {
                std::pair<BezierCPPtr, BezierCPPtr > p;
                p.first = *it;
                BezierCPs::const_iterator itF = shape->featherPoints.begin();
                std::advance(itF, i);
                p.second = *itF;
                ret.push_back(p);
            }
        }
    }
    i = 0;
    if ( (mode == 0) || (mode == 2) ) {
        for (BezierCPs::const_iterator it = shape->featherPoints.begin(); it != shape->featherPoints.end(); ++it, ++i) {
            double x, y;
            (*it)->getPositionAtTime(time,  &x, &y);
            if ( ( x >= (l - acceptance) ) && ( x <= (r + acceptance) ) && ( y >= (b - acceptance) ) && ( y <= (t - acceptance) ) ) {
                std::pair<BezierCPPtr, BezierCPPtr > p;
                p.first = *it;
                BezierCPs::const_iterator itF = shape->points.begin();
                std::advance(itF, i);
                p.second = *itF;

                ///avoid duplicates
                bool found = false;
                for (std::list< std::pair<BezierCPPtr, BezierCPPtr > >::iterator it2 = ret.begin();
                     it2 != ret.end(); ++it2) {
                    if (it2->first == *itF) {
                        found = true;
                        break;
                    }
                }
                if (!found) {
                    ret.push_back(p);
                }
            }
        }
    }

    return ret;
} // controlPointsWithinRect

BezierCPPtr
Bezier::getFeatherPointForControlPoint(const BezierCPPtr & cp, ViewIdx view) const
{
    assert( !cp->isFeatherPoint() );
    int index = getControlPointIndex(cp, view);
    assert(index != -1);

    return getFeatherPointAtIndex(index, view);
}

BezierCPPtr
Bezier::getControlPointForFeatherPoint(const BezierCPPtr & fp, ViewIdx view) const
{
    assert( fp->isFeatherPoint() );
    int index = getFeatherPointIndex(fp, view);
    assert(index != -1);
    if (index == -1) {
        return BezierCPPtr();
    }

    return getControlPointAtIndex(index, view);
}

void
Bezier::leftDerivativeAtPoint(TimeValue time,
                              const BezierCP & p,
                              const BezierCP & prev,
                              const Transform::Matrix3x3& transform,
                              double *dx,
                              double *dy)
{
    ///First-off, determine if the segment is a linear/quadratic/cubic bezier segment.
    assert( !p.equalsAtTime(time,  prev) );
    bool p0equalsP1, p1equalsP2, p2equalsP3;
    Transform::Point3D p0, p1, p2, p3;
    p0.z = p1.z = p2.z = p3.z = 1;
    prev.getPositionAtTime(time,  &p0.x, &p0.y);
    prev.getRightBezierPointAtTime(time, &p1.x, &p1.y);
    p.getLeftBezierPointAtTime(time,  &p2.x, &p2.y);
    p.getPositionAtTime(time,  &p3.x, &p3.y);
    p0equalsP1 = p0.x == p1.x && p0.y == p1.y;
    p1equalsP2 = p1.x == p2.x && p1.y == p2.y;
    p2equalsP3 = p2.x == p3.x && p2.y == p3.y;

    p0 = Transform::matApply(transform, p0);
    p1 = Transform::matApply(transform, p1);
    p2 = Transform::matApply(transform, p2);
    p3 = Transform::matApply(transform, p3);

    int degree = 3;
    if (p0equalsP1) {
        --degree;
    }
    if (p1equalsP2) {
        --degree;
    }
    if (p2equalsP3) {
        --degree;
    }
    assert(degree >= 1 && degree <= 3);

    ///derivatives for t == 1.
    if (degree == 1) {
        *dx = p0.x - p3.x;
        *dy = p0.y - p3.y;
    } else if (degree == 2) {
        if (p0equalsP1) {
            p1 = p2;
        }
        *dx = 2. * (p1.x - p3.x);
        *dy = 2. * (p1.y - p3.y);
    } else {
        *dx = 3. * (p2.x - p3.x);
        *dy = 3. * (p2.y - p3.y);
    }
}

void
Bezier::rightDerivativeAtPoint(TimeValue time,
                               const BezierCP & p,
                               const BezierCP & next,
                               const Transform::Matrix3x3& transform,
                               double *dx,
                               double *dy)
{
    ///First-off, determine if the segment is a linear/quadratic/cubic bezier segment.
    assert( !p.equalsAtTime(time, next) );
    bool p0equalsP1, p1equalsP2, p2equalsP3;
    Transform::Point3D p0, p1, p2, p3;
    p0.z = p1.z = p2.z = p3.z = 1;
    p.getPositionAtTime(time, &p0.x, &p0.y);
    p.getRightBezierPointAtTime(time, &p1.x, &p1.y);
    next.getLeftBezierPointAtTime(time, &p2.x, &p2.y);
    next.getPositionAtTime(time, &p3.x, &p3.y);
    p0equalsP1 = p0.x == p1.x && p0.y == p1.y;
    p1equalsP2 = p1.x == p2.x && p1.y == p2.y;
    p2equalsP3 = p2.x == p3.x && p2.y == p3.y;

    p0 = Transform::matApply(transform, p0);
    p1 = Transform::matApply(transform, p1);
    p2 = Transform::matApply(transform, p2);
    p3 = Transform::matApply(transform, p3);

    int degree = 3;
    if (p0equalsP1) {
        --degree;
    }
    if (p1equalsP2) {
        --degree;
    }
    if (p2equalsP3) {
        --degree;
    }
    assert(degree >= 1 && degree <= 3);

    ///derivatives for t == 0.
    if (degree == 1) {
        *dx = p3.x - p0.x;
        *dy = p3.y - p0.y;
    } else if (degree == 2) {
        if (p0equalsP1) {
            p1 = p2;
        }
        *dx = 2. * (p1.x - p0.x);
        *dy = 2. * (p1.y - p0.y);
    } else {
        *dx = 3. * (p1.x - p0.x);
        *dy = 3. * (p1.y - p0.y);
    }
}

void
Bezier::toSerialization(SERIALIZATION_NAMESPACE::SerializationObjectBase* obj)
{
    SERIALIZATION_NAMESPACE::BezierSerialization* s = dynamic_cast<SERIALIZATION_NAMESPACE::BezierSerialization*>(obj);
    if (!s) {
        return;
    }
    std::vector<std::string> projectViews = getApp()->getProject()->getProjectViewNames();
    {

        QMutexLocker l(&_imp->itemMutex);
        for (PerViewBezierShapeMap::const_iterator it = _imp->viewShapes.begin(); it != _imp->viewShapes.end(); ++it) {
            std::string view;
            if (it->first >= 0 && it->first < (int)projectViews.size()) {
                view = projectViews[it->first];
            }
            if (view.empty()) {
                view = "Main";
            }

            SERIALIZATION_NAMESPACE::BezierSerialization::Shape& shapeSerialization = s->_shapes[view];
            shapeSerialization.closed = it->second.finished;

            assert( it->second.featherPoints.size() == it->second.points.size() || !useFeatherPoints() );

            bool useFeather = useFeatherPoints();
            BezierCPs::const_iterator fp = it->second.featherPoints.begin();
            for (BezierCPs::const_iterator it2 = it->second.points.begin(); it2 != it->second.points.end(); ++it2) {
                SERIALIZATION_NAMESPACE::BezierSerialization::ControlPoint c;
                (*it2)->toSerialization(&c.innerPoint);
                if (useFeather) {
                    if (**it2 != **fp) {
                        c.featherPoint.reset(new SERIALIZATION_NAMESPACE::BezierCPSerialization);
                        (*fp)->toSerialization(c.featherPoint.get());
                    }
                    ++fp;
                }
                shapeSerialization.controlPoints.push_back(c);
                
            }

        } // for all views

        s->_isOpenBezier = _imp->isOpenBezier;

    }
    RotoDrawableItem::toSerialization(obj);
}

void
Bezier::fromSerialization(const SERIALIZATION_NAMESPACE::SerializationObjectBase & obj)
{
    const SERIALIZATION_NAMESPACE::BezierSerialization* s = dynamic_cast<const SERIALIZATION_NAMESPACE::BezierSerialization*>(&obj);
    if (!s) {
        return;
    }

    std::vector<std::string> projectViews = getApp()->getProject()->getProjectViewNames();


    BezierPtr this_shared = toBezier( shared_from_this() );
    assert(this_shared);
    {
        QMutexLocker l(&_imp->itemMutex);
        _imp->isOpenBezier = s->_isOpenBezier;


        for (SERIALIZATION_NAMESPACE::BezierSerialization::PerViewShapeMap::const_iterator it = s->_shapes.begin(); it != s->_shapes.end(); ++it) {

            // Find the view index corresponding to the view name
            ViewIdx view_i(0);
            Project::getViewIndex(projectViews, it->first, &view_i);

            BezierShape& shape = _imp->viewShapes[view_i];
            shape.finished = it->second.closed && !_imp->isOpenBezier;

            bool useFeather = useFeatherPoints();

            for (std::list<SERIALIZATION_NAMESPACE::BezierSerialization::ControlPoint>::const_iterator it2 = it->second.controlPoints.begin(); it2 != it->second.controlPoints.end(); ++it2) {
                BezierCPPtr cp( new BezierCP(this_shared) );
                cp->fromSerialization(it2->innerPoint);
                shape.points.push_back(cp);

                if (useFeather) {
                    BezierCPPtr fp( new FeatherPoint(this_shared) );
                    if (it2->featherPoint) {
                        fp->fromSerialization(*it2->featherPoint);
                    } else {
                        fp->fromSerialization(it2->innerPoint);
                    }
                    shape.featherPoints.push_back(fp);
                }
            }
        } // for all views

    }
    evaluateCurveModified();
    RotoDrawableItem::fromSerialization(obj);
}


void
Bezier::point_line_intersection(const Point &p1,
                                const Point &p2,
                                const Point &pos,
                                int *winding)
{
    double x1 = p1.x;
    double y1 = p1.y;
    double x2 = p2.x;
    double y2 = p2.y;
    double y = pos.y;
    int dir = 1;

    if ( qFuzzyCompare(y1, y2) ) {
        // ignore horizontal lines according to scan conversion rule
        return;
    } else if (y2 < y1) {
        double x_tmp = x2; x2 = x1; x1 = x_tmp;
        double y_tmp = y2; y2 = y1; y1 = y_tmp;
        dir = -1;
    }

    if ( (y >= y1) && (y < y2) ) {
        double x = x1 + ( (x2 - x1) / (y2 - y1) ) * (y - y1);

        // count up the winding number if we're
        if (x <= pos.x) {
            (*winding) += dir;
        }
    }
}

/*
 The algorithm to know which side is the outside of a polygon consists in computing the global polygon orientation.
 To compute the orientation, compute its surface. If positive the polygon is clockwise, if negative it's counterclockwise.
 to compute the surface, take the starting point of the polygon, and imagine a fan made of all the triangles
 pointing at this point. The surface of a tringle is half the cross-product of two of its sides issued from
 the same point (the starting point of the polygon, in this case.
 The orientation of a polygon has to be computed only once for each modification of the polygon (whenever it's edited), and
 should be stored with the polygon.
 Of course an 8-shaped polygon doesn't have an outside, but it still has an orientation. The feather direction
 should follow this orientation.
 */
bool
Bezier::isClockwiseOriented(TimeValue time, ViewIdx view) const
{
    ViewIdx view_i = checkIfViewExistsOrFallbackMainView(view);
    QMutexLocker k(&_imp->itemMutex);
    const BezierShape* shape = _imp->getViewShape(view_i);
    if (!shape) {
        return false;
    }

    if (shape->points.size() <= 1) {
        return false;
    } 

    const BezierCPs& cps = shape->points;
    double polygonSurface = 0.;
    std::vector<Point> allPoints;



    {
        BezierCPs::const_iterator it = cps.begin();
        BezierCPs::const_iterator next = it;
        if ( next != cps.end() ) {
            ++next;
        }
        

        for (; next != cps.end(); ++it, ++next) {
            assert( it != cps.end() );

            // We skip the first point because this is the center of the fan for the U and V vector to compute the area
            if (it != cps.begin()) {
                Point p0;
                (*it)->getPositionAtTime(time, &p0.x, &p0.y);
                allPoints.push_back(p0);
            }

            Point p1, p2;
            (*it)->getRightBezierPointAtTime(time, &p1.x, &p1.y);
            (*next)->getLeftBezierPointAtTime(time, &p2.x, &p2.y);

            allPoints.push_back(p1);
            allPoints.push_back(p2);

            // If we are a closed bezier or we are not on the last segment, remove the last point so we don't add duplicates
            if (shape->finished && next == cps.end()) {
                Point p3;
                (*next)->getPositionAtTime(time, &p3.x, &p3.y);
                allPoints.push_back(p3);
            }

        } // for each control point
    }

    Point originalPoint;
    {
        BezierCPs::const_iterator it = cps.begin();
        (*it)->getPositionAtTime(time, &originalPoint.x, &originalPoint.y);
    }
    
    {
        std::vector<Point>::const_iterator it = allPoints.begin();
        std::vector<Point>::const_iterator next = it;
        if ( next != allPoints.end() ) {
            ++next;
        }
        for (; it != allPoints.end(); ++it, ++next) {

            if (next == allPoints.end()) {
                next = allPoints.begin();
            }
            Point u;
            u.x = it->x - originalPoint.x;
            u.y = it->y - originalPoint.y;


            Point v;
            v.x = next->x - originalPoint.x;
            v.y = next->y - originalPoint.y;

            //This is the area of the parallelogram defined by the U and V sides
            //Since a triangle is half a parallelogram, just half the cross-product
            double crossProduct = v.y * u.x - v.x * u.y;
            polygonSurface += (crossProduct / 2.);
            
        }
    }
    return polygonSurface < 0;


} // isFeatherPolygonClockwiseOriented


/**
 * @brief Computes the location of the feather extent relative to the current feather point position and
 * the given feather distance.
 * In the case the control point and the feather point of the bezier are distinct, this function just makes use
 * of Thales theorem.
 * If the feather point and the control point are equal then this function computes the left and right derivative
 * of the bezier at that point to determine the direction in which the extent is.
 * @returns The delta from the given feather point to apply to find out the extent position.
 *
 * Note that the delta will be applied to fp.
 **/
void
Bezier::expandToFeatherDistance(const Point & cp, //< the point
                                Point* fp, //< the feather point (input/output)
                                double featherDistance_x,         //< feather distance
                                double featherDistance_y,         //< feather distance
                                TimeValue time, //< time
                                bool clockWise, //< is the bezier  clockwise oriented or not
                                const Transform::Matrix3x3& transform,
                                BezierCPs::const_iterator prevFp, //< iterator pointing to the feather before curFp
                                BezierCPs::const_iterator curFp, //< iterator pointing to fp
                                BezierCPs::const_iterator nextFp) //< iterator pointing after curFp
{
    if (featherDistance_x == 0 && featherDistance_y == 0) {
        return;
    }
    Point delta;
    ///shortcut when the feather point is different than the control point
    if ( (cp.x != fp->x) && (cp.y != fp->y) ) {
        double dx = (fp->x - cp.x);
        double dy = (fp->y - cp.y);
        double dist = sqrt(dx * dx + dy * dy);
        delta.x = ( dx * (dist + featherDistance_x) ) / dist;
        delta.y = ( dy * (dist + featherDistance_y) ) / dist;
        fp->x =  delta.x + cp.x;
        fp->y =  delta.y + cp.y;
    } else {
        //compute derivatives to determine the feather extent
        double leftX, leftY, rightX, rightY, norm;
        Bezier::leftDerivativeAtPoint(time, **curFp, **prevFp, transform, &leftX, &leftY);
        Bezier::rightDerivativeAtPoint(time, **curFp, **nextFp, transform, &rightX, &rightY);
        norm = sqrt( (rightX - leftX) * (rightX - leftX) + (rightY - leftY) * (rightY - leftY) );

        ///normalize derivatives by their norm
        if (norm != 0) {
            delta.x = -( (rightY - leftY) / norm );
            delta.y = ( (rightX - leftX) / norm );
        } else {
            ///both derivatives are the same, use the direction of the left one
            norm = sqrt( (leftX - cp.x) * (leftX - cp.x) + (leftY - cp.y) * (leftY - cp.y) );
            if (norm != 0) {
                delta.x = -( (leftY - cp.y) / norm );
                delta.y = ( (leftX - cp.x) / norm );
            } else {
                ///both derivatives and control point are equal, just use 0
                delta.x = delta.y = 0;
            }
        }

        delta.x *= featherDistance_x;
        delta.y *= featherDistance_y;

        if (clockWise) {
            fp->x = cp.x + delta.x;
            fp->y = cp.y + delta.y;
        } else {
            fp->x = cp.x - delta.x;
            fp->y = cp.y - delta.y;
        }
    }

} // expandToFeatherDistance

<<<<<<< HEAD
void
Bezier::appendToHash(const ComputeHashArgs& args, Hash64* hash)
{
    if (args.hashType != HashableObject::eComputeHashTypeTimeViewVariant) {
        return;
    }
    std::list<BezierCPPtr> cps = getControlPoints(args.view);
    std::list<BezierCPPtr> fps = getFeatherPoints(args.view);
    assert(cps.size() == fps.size() || fps.empty());

    if (!cps.empty()) {

        if (!_imp->isOpenBezier) {
            hash->append(isCurveFinished(args.view));
        }

        std::list<BezierCPPtr>::const_iterator fIt = fps.begin();
        for (std::list<BezierCPPtr>::const_iterator it = cps.begin(); it!=cps.end(); ++it, ++fIt) {
            double x, y, lx, ly, rx, ry;
            (*it)->getPositionAtTime(args.time, &x, &y);
            (*it)->getLeftBezierPointAtTime(args.time, &lx, &ly);
            (*it)->getRightBezierPointAtTime(args.time, &rx, &ry);
            double fx, fy, flx, fly, frx, fry;
            (*fIt)->getPositionAtTime(args.time, &fx, &fy);
            (*fIt)->getLeftBezierPointAtTime(args.time, &flx, &fly);
            (*fIt)->getRightBezierPointAtTime(args.time, &frx, &fry);

            hash->append(x);
            hash->append(y);
            hash->append(lx);
            hash->append(ly);
            hash->append(rx);
            hash->append(ry);

            // Only add feather if different
            if (x != fx || y != fy || lx != flx || ly != fly || rx != frx || ry != fry) {
                hash->append(fx);
                hash->append(fy);
                hash->append(flx);
                hash->append(fly);
                hash->append(frx);
                hash->append(fry);
            }
        }
    }
    RotoDrawableItem::appendToHash(args, hash);
} // appendToHash

std::string
Bezier::getBaseItemName() const
{
    return _imp->baseName;
}

std::string
Bezier::getSerializationClassName() const
{
    return _imp->isOpenBezier ? kSerializationOpenedBezierTag : kSerializationClosedBezierTag;
}

void
Bezier::initializeKnobs()
{
    RotoDrawableItem::initializeKnobs();

    _imp->feather = createDuplicateOfTableKnob<KnobDouble>(kRotoFeatherParam);
    _imp->featherFallOff = createDuplicateOfTableKnob<KnobDouble>(kRotoFeatherFallOffParam);
    _imp->fallOffRampType = createDuplicateOfTableKnob<KnobChoice>(kRotoFeatherFallOffType);
    if (!_imp->isOpenBezier) {
        _imp->fillShapeKnob = createDuplicateOfTableKnob<KnobBool>(kBezierParamFillShape);
    }

} // initializeKnobs

void
Bezier::fetchRenderCloneKnobs()
{
    // Only copy the range needed by the motion blur samples
    RangeD range;
    int nDivisions;
    getMotionBlurSettings(getCurrentRenderTime(), getCurrentRenderView(), &range, &nDivisions);

    // If motion blur is enabled, only clone
    {
        BezierPtr mainInstance = toBezier(getMainInstance());
        QMutexLocker k(&mainInstance->_imp->itemMutex);
        for (PerViewBezierShapeMap::const_iterator it = mainInstance->_imp->viewShapes.begin(); it != mainInstance->_imp->viewShapes.end(); ++it) {
            BezierShape& thisShape = _imp->viewShapes[it->first];
            thisShape.finished = it->second.finished;
            for (BezierCPs::const_iterator it2 = it->second.points.begin(); it2 != it->second.points.end(); ++it2) {
                BezierCPPtr copy(new BezierCP());
                copy->copyControlPoint(**it2, &range);
                thisShape.points.push_back(copy);
            }
            for (BezierCPs::const_iterator it2 = it->second.featherPoints.begin(); it2 != it->second.featherPoints.end(); ++it2) {
                BezierCPPtr copy(new BezierCP());
                copy->copyControlPoint(**it2, &range);
                thisShape.featherPoints.push_back(copy);
            }
            
        }
    }

    RotoDrawableItem::fetchRenderCloneKnobs();
    _imp->feather = getKnobByNameAndType<KnobDouble>(kRotoFeatherParam);
    _imp->featherFallOff = getKnobByNameAndType<KnobDouble>(kRotoFeatherFallOffParam);
    _imp->fallOffRampType = getKnobByNameAndType<KnobChoice>(kRotoFeatherFallOffType);
    if (!_imp->isOpenBezier) {
        _imp->fillShapeKnob = getKnobByNameAndType<KnobBool>(kBezierParamFillShape);
    }
}

KnobDoublePtr
Bezier::getFeatherKnob() const
{
    return _imp->feather.lock();
}

KnobDoublePtr
Bezier::getFeatherFallOffKnob() const
{
    return _imp->featherFallOff.lock();
}

KnobChoicePtr
Bezier::getFallOffRampTypeKnob() const
{
    return _imp->fallOffRampType.lock();
}


NATRON_NAMESPACE_EXIT;
=======
NATRON_NAMESPACE_EXIT
>>>>>>> fe3f94e2

NATRON_NAMESPACE_USING
#include "moc_Bezier.cpp"<|MERGE_RESOLUTION|>--- conflicted
+++ resolved
@@ -3973,7 +3973,7 @@
 
 } // expandToFeatherDistance
 
-<<<<<<< HEAD
+
 void
 Bezier::appendToHash(const ComputeHashArgs& args, Hash64* hash)
 {
@@ -4105,10 +4105,8 @@
 }
 
 
-NATRON_NAMESPACE_EXIT;
-=======
 NATRON_NAMESPACE_EXIT
->>>>>>> fe3f94e2
+
 
 NATRON_NAMESPACE_USING
 #include "moc_Bezier.cpp"