--- conflicted
+++ resolved
@@ -123,32 +123,6 @@
     ignore_result( lw.exec() );
 }
 
-<<<<<<< HEAD
-void
-Gui::createNewTrackerInterface(NodeGui* n)
-{
-    std::list<ViewerTab*> viewers;
-    {
-        QMutexLocker l(&_imp->_viewerTabsMutex);
-        viewers = _imp->_viewerTabs;
-    }
-
-    for (std::list<ViewerTab*>::iterator it = viewers.begin(); it != viewers.end(); ++it) {
-        (*it)->createTrackerInterface(n);
-    }
-}
-
-void
-Gui::setTrackerInterface(NodeGui* n)
-{
-    QMutexLocker l(&_imp->_viewerTabsMutex);
-
-    for (std::list<ViewerTab*>::iterator it = _imp->_viewerTabs.begin(); it != _imp->_viewerTabs.end(); ++it) {
-        (*it)->setTrackerInterface(n);
-    }
-}
-=======
->>>>>>> f47de4b4
 
 void
 Gui::createNodeViewerInterface(const NodeGuiPtr& n)
