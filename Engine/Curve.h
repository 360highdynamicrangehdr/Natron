/* ***** BEGIN LICENSE BLOCK *****
 * This file is part of Natron <http://www.natron.fr/>,
 * Copyright (C) 2016 INRIA and Alexandre Gauthier-Foichat
 *
 * Natron is free software: you can redistribute it and/or modify
 * it under the terms of the GNU General Public License as published by
 * the Free Software Foundation; either version 2 of the License, or
 * (at your option) any later version.
 *
 * Natron is distributed in the hope that it will be useful,
 * but WITHOUT ANY WARRANTY; without even the implied warranty of
 * MERCHANTABILITY or FITNESS FOR A PARTICULAR PURPOSE.  See the
 * GNU General Public License for more details.
 *
 * You should have received a copy of the GNU General Public License
 * along with Natron.  If not, see <http://www.gnu.org/licenses/gpl-2.0.html>
 * ***** END LICENSE BLOCK ***** */

#ifndef NATRON_ENGINE_CURVE_H
#define NATRON_ENGINE_CURVE_H

// ***** BEGIN PYTHON BLOCK *****
// from <https://docs.python.org/3/c-api/intro.html#include-files>:
// "Since Python may define some pre-processor definitions which affect the standard headers on some systems, you must include Python.h before any standard headers are included."
#include <Python.h>
// ***** END PYTHON BLOCK *****

#include "Global/Macros.h"

#include <vector>
#include <map>
#include <set>

#if !defined(Q_MOC_RUN) && !defined(SBK_RUN)
#include <boost/scoped_ptr.hpp>
#include <boost/shared_ptr.hpp>
#endif

#include "Global/GlobalDefines.h"
#include "Engine/EngineFwd.h"
#include "Serialization/SerializationBase.h"

#define NATRON_CURVE_X_SPACING_EPSILON 1e-6

NATRON_NAMESPACE_ENTER;

/**
 * @brief A KeyFrame is a lightweight pair <time,value>. These are the values that are used
 * to interpolate a Curve. The _leftDerivative and _rightDerivative can be
 * used by the interpolation method of the curve.
 **/

class KeyFrame
{
public:

    KeyFrame();

    KeyFrame(double time,
             double initialValue,
             double leftDerivative = 0.,
             double rightDerivative = 0.,
             KeyframeTypeEnum interpolation = eKeyframeTypeSmooth);

    KeyFrame(const KeyFrame & other);

    ~KeyFrame();

    void operator=(const KeyFrame & o);

    bool operator==(const KeyFrame & o) const
    {
        return o._time == _time &&
               o._value == _value &&
               o._interpolation == _interpolation &&
               o._leftDerivative == _leftDerivative &&
               o._rightDerivative == _rightDerivative;
    }

    bool operator!=(const KeyFrame & o) const
    {
        return !(*this == o);
    }

    double getValue() const;

    double getTime() const;

    double getLeftDerivative() const;

    double getRightDerivative() const;

    void setLeftDerivative(double v);

    void setRightDerivative(double v);

    void setValue(double v);

    void setTime(double time);

    void setInterpolation(KeyframeTypeEnum interp);

    KeyframeTypeEnum getInterpolation() const;

private:

    double _time;
    double _value;
    double _leftDerivative;
    double _rightDerivative;
    KeyframeTypeEnum _interpolation;

    friend class ::boost::serialization::access;
    template<class Archive>
<<<<<<< HEAD
    void serialize(Archive & ar,
                   const unsigned int version)
    {
        ar & ::boost::serialization::make_nvp("Time", _time);
        ar & ::boost::serialization::make_nvp("Value", _value);
        ar & ::boost::serialization::make_nvp("InterpolationMethod", _interpolation);
        ar & ::boost::serialization::make_nvp("LeftDerivative", _leftDerivative);
        ar & ::boost::serialization::make_nvp("RightDerivative", _rightDerivative);

    }
=======
    void serialize(Archive & ar, const unsigned int version);
>>>>>>> 748a4c46
};

struct KeyFrame_compare_time
{
    bool operator() (const KeyFrame & lhs,
                     const KeyFrame & rhs) const
    {
        return lhs.getTime() < rhs.getTime();
    }
};



typedef std::set<KeyFrame, KeyFrame_compare_time> KeyFrameSet;


struct CurvePrivate;

class Curve : public SERIALIZATION_NAMESPACE::SerializableObjectBase
{
    enum CurveChangedReasonEnum
    {
        eCurveChangedReasonDerivativesChanged = 0,
        eCurveChangedReasonKeyframeChanged = 1
    };

public:
    struct YRange {
        YRange(double min_, double max_)
            : min(min_)
            , max(max_)
        {
        }

        double min;
        double max;
    };

    /**
     * @brief An empty curve, held by no one. This constructor is used by the serialization.
     **/
    Curve();

    /**
     * @brief An empty curve, held by owner. This is the "normal" constructor.
     **/
    Curve(const KnobIPtr& owner,
          int dimensionInOwner);

    Curve(const Curve & other);

    ~Curve();

    virtual void fromSerialization(const SERIALIZATION_NAMESPACE::SerializationObjectBase& serialization) OVERRIDE FINAL;

    virtual void toSerialization(SERIALIZATION_NAMESPACE::SerializationObjectBase* serialization) OVERRIDE FINAL;

    void operator=(const Curve & other);

    bool operator==(const Curve & other) const;

    bool operator!=(const Curve & other) const
    {
        return !(*this == other);
    }

    /**
     * @brief Copies all the keyframes held by other, but does not change the pointer to the owner.
     **/
    void clone(const Curve & other);

    bool cloneAndCheckIfChanged(const Curve& other);

    /**
     * @brief Same as the other version clone except that keyframes will be offset by the given offset
     * and only the keyframes lying in the given range will be copied.
     **/
    void clone(const Curve & other, SequenceTime offset, const RangeD* range);

    bool isAnimated() const WARN_UNUSED_RETURN;

    /**
     * @brief Returns true if the Curve represents a string animation, in which case the user cannot
     * modify the Y component of the curve.
     **/
    bool isYComponentMovable() const WARN_UNUSED_RETURN;

    /**whether the curve will clamp possible keyframe X values to integers or not.**/
    bool areKeyFramesTimeClampedToIntegers() const WARN_UNUSED_RETURN;

    bool areKeyFramesValuesClampedToIntegers() const WARN_UNUSED_RETURN;

    bool areKeyFramesValuesClampedToBooleans() const WARN_UNUSED_RETURN;

    void setXRange(double a, double b);

    std::pair<double, double> getXRange() const WARN_UNUSED_RETURN;

    ///returns true if a keyframe was successfully added, false if it just replaced an already
    ///existing key at this time.
    bool addKeyFrame(KeyFrame key);

    void removeKeyFrameWithTime(double time);

    void removeKeyFrameWithIndex(int index);

    void removeKeyFramesBeforeTime(double time, std::list<int>* keyframeRemoved);

    void removeKeyFramesAfterTime(double time, std::list<int>* keyframeRemoved);

    bool getNearestKeyFrameWithTime(double time, KeyFrame* k) const WARN_UNUSED_RETURN;

    /**
     * @brief Returns the previous keyframe to the given time, which doesn't have to be a keyframe time
     **/
    bool getPreviousKeyframeTime(double time, KeyFrame* k) const WARN_UNUSED_RETURN;

    /**
     * @brief Returns the next keyframe to the given time, which doesn't have to be a keyframe time
     **/
    bool getNextKeyframeTime(double time, KeyFrame* k) const WARN_UNUSED_RETURN;

    bool getKeyFrameWithTime(double time, KeyFrame* k) const WARN_UNUSED_RETURN;

    /*
     * @brief Returns the number of keyframes in the range [first,last[
     */
    int getNKeyFramesInRange(double first, double last) const WARN_UNUSED_RETURN;

    bool getKeyFrameWithIndex(int index, KeyFrame* k) const WARN_UNUSED_RETURN;

    int getKeyFramesCount() const WARN_UNUSED_RETURN;

    double getMinimumTimeCovered() const WARN_UNUSED_RETURN;

    double getMaximumTimeCovered() const WARN_UNUSED_RETURN;

    double getValueAt(double t, bool clamp = true) const WARN_UNUSED_RETURN;

    double getDerivativeAt(double t) const WARN_UNUSED_RETURN;

    double getIntegrateFromTo(double t1, double t2) const WARN_UNUSED_RETURN;

    KeyFrameSet getKeyFrames_mt_safe() const WARN_UNUSED_RETURN;

    void clearKeyFrames();

    /**
     * @brief Set the new value and time of the keyframe positioned at index index and returns the new  keyframe.
     * Also the index of the new keyframe is returned in newIndex.
     **/
    KeyFrame setKeyFrameValueAndTime(double time, double value, int index, int* newIndex = NULL);

    /**
     * @brief Same as setKeyFrameValueAndTime but with a delta
     **/
    bool moveKeyFrameValueAndTime(const double time, const double dt, const double dv, KeyFrame* newKey = NULL);

    /**
     * @brief Set the left derivative  of the keyframe positioned at index index and returns the new  keyframe.
     * Also the index of the new keyframe is returned in newIndex.
     **/
    KeyFrame setKeyFrameLeftDerivative(double value, int index, int* newIndex = NULL);

    /**
     * @brief Set the right derivative  of the keyframe positioned at index index and returns the new keyframe.
     * Also the index of the new keyframe is returned in newIndex.
     **/
    KeyFrame setKeyFrameRightDerivative(double value, int index, int* newIndex = NULL);

    /**
     * @brief Set the right and left derivatives  of the keyframe positioned at index index and returns the new  keyframe.
     * Also the index of the new keyframe is returned in newIndex.
     **/
    KeyFrame setKeyFrameDerivatives(double left, double right, int index, int* newIndex = NULL);

    /**
     * @brief  Set the interpolation method of the keyframe positioned at index index and returns the new  keyframe.
     * Also the index of the new keyframe is returned in newIndex.
     **/
    KeyFrame setKeyFrameInterpolation(KeyframeTypeEnum interp, int index, int* newIndex = NULL);

    void setCurveInterpolation(KeyframeTypeEnum interp);

    YRange getCurveYRange() const WARN_UNUSED_RETURN;

    int keyFrameIndex(double time) const WARN_UNUSED_RETURN;

    /// set the curve Y range (used for testing, when the Curve his not owned by a Knob)
    void setYRange(double yMin, double yMax);

    static KeyFrameSet::const_iterator findWithTime(const KeyFrameSet& keys, double time);

private:

    friend class ::boost::serialization::access;
    template<class Archive>
<<<<<<< HEAD
    void serialize(Archive & ar, const unsigned int version)
    {
        KeyFrameSet keys = getKeyFrames_mt_safe();
        ar & ::boost::serialization::make_nvp("KeyFrameSet", keys);
    }
#endif
=======
    void serialize(Archive & ar, const unsigned int version);
>>>>>>> 748a4c46

    ///////The following functions are not thread-safe
    KeyFrameSet::const_iterator find(double time) const WARN_UNUSED_RETURN;
    KeyFrameSet::const_iterator atIndex(int index) const WARN_UNUSED_RETURN;
    KeyFrameSet::const_iterator begin() const WARN_UNUSED_RETURN;
    KeyFrameSet::const_iterator end() const WARN_UNUSED_RETURN;
    YRange getCurveYRange_internal() const WARN_UNUSED_RETURN;

    void removeKeyFrame(KeyFrameSet::const_iterator it);

    double clampValueToCurveYRange(double v) const WARN_UNUSED_RETURN;

    ///returns an iterator to the new keyframe in the keyframe set and
    ///a boolean indicating whether it removed a keyframe already existing at this time or not
    std::pair<KeyFrameSet::iterator, bool> addKeyFrameNoUpdate(const KeyFrame & cp) WARN_UNUSED_RETURN;


    /**
     * @brief Called when a keyframe/derivative is modified, indicating that the curve has changed and we must
     * evaluate any change (i.e: force a new render)
     * WARNING: The iterator "key" is invalid after this call.
     * The value pointed to by key before this call is now pointed to by the iterator returned by this function.
     **/
    KeyFrameSet::iterator evaluateCurveChanged(CurveChangedReasonEnum reason, KeyFrameSet::iterator key) WARN_UNUSED_RETURN;
    KeyFrameSet::iterator refreshDerivatives(CurveChangedReasonEnum reason, KeyFrameSet::iterator key);
    KeyFrameSet::iterator setKeyFrameValueAndTimeNoUpdate(double value, double time, KeyFrameSet::iterator k) WARN_UNUSED_RETURN;

    bool hasYRange() const;

    bool mustClamp() const;

    KeyFrameSet::iterator setKeyframeInterpolation_internal(KeyFrameSet::iterator it, KeyframeTypeEnum type);

    /**
     * @brief Called when the curve has changed to invalidate any cache relying on the curve values.
     **/
    void onCurveChanged();

private:
    boost::scoped_ptr<CurvePrivate> _imp;
};

NATRON_NAMESPACE_EXIT;

#endif // NATRON_ENGINE_CURVE_H<|MERGE_RESOLUTION|>--- conflicted
+++ resolved
@@ -112,20 +112,7 @@
 
     friend class ::boost::serialization::access;
     template<class Archive>
-<<<<<<< HEAD
-    void serialize(Archive & ar,
-                   const unsigned int version)
-    {
-        ar & ::boost::serialization::make_nvp("Time", _time);
-        ar & ::boost::serialization::make_nvp("Value", _value);
-        ar & ::boost::serialization::make_nvp("InterpolationMethod", _interpolation);
-        ar & ::boost::serialization::make_nvp("LeftDerivative", _leftDerivative);
-        ar & ::boost::serialization::make_nvp("RightDerivative", _rightDerivative);
-
-    }
-=======
     void serialize(Archive & ar, const unsigned int version);
->>>>>>> 748a4c46
 };
 
 struct KeyFrame_compare_time
@@ -323,16 +310,7 @@
 
     friend class ::boost::serialization::access;
     template<class Archive>
-<<<<<<< HEAD
-    void serialize(Archive & ar, const unsigned int version)
-    {
-        KeyFrameSet keys = getKeyFrames_mt_safe();
-        ar & ::boost::serialization::make_nvp("KeyFrameSet", keys);
-    }
-#endif
-=======
     void serialize(Archive & ar, const unsigned int version);
->>>>>>> 748a4c46
 
     ///////The following functions are not thread-safe
     KeyFrameSet::const_iterator find(double time) const WARN_UNUSED_RETURN;
