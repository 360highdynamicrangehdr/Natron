--- conflicted
+++ resolved
@@ -1691,73 +1691,7 @@
 
 
 
-<<<<<<< HEAD
-}
-=======
-        WRITE_INDENT(indentLevel); WRITE_STRING( QString::fromUtf8("# Start of node ") + ESC( (*it)->getScriptName_mt_safe() ) );
-        WRITE_INDENT(indentLevel); WRITE_STRING( QString::fromUtf8("lastNode = app.createNode(") + ESC(nodeName) + QString::fromUtf8(", ") +
-                                                 NUM_INT( (*it)->getPlugin()->getMajorVersion() ) + QString::fromUtf8(", ") + groupName +
-                                                 QString::fromUtf8(")") );
-        WRITE_INDENT(indentLevel); WRITE_STRING( QString::fromUtf8("lastNode.setScriptName(") + ESC( (*it)->getScriptName_mt_safe() ) + QString::fromUtf8(")") );
-        WRITE_INDENT(indentLevel); WRITE_STRING( QString::fromUtf8("lastNode.setLabel(") + ESC( (*it)->getLabel_mt_safe() ) + QString::fromUtf8(")") );
-        double x, y;
-        (*it)->getPosition(&x, &y);
-        double w, h;
-        (*it)->getSize(&w, &h);
-        // a precision of 1 pixel is enough for the position on the nodegraph
-        WRITE_INDENT(indentLevel); WRITE_STRING( QString::fromUtf8("lastNode.setPosition(") + NUM_PIXEL(x) + QString::fromUtf8(", ") + NUM_PIXEL(y) + QString::fromUtf8(")") );
-        WRITE_INDENT(indentLevel); WRITE_STRING( QString::fromUtf8("lastNode.setSize(") + NUM_PIXEL(w) + QString::fromUtf8(", ") + NUM_PIXEL(h) + QString::fromUtf8(")") );
-
-        double r, g, b;
-        bool hasColor = (*it)->getColor(&r, &g, &b);
-        Q_UNUSED(hasColor);
-        // a precision of 3 digits is enough for the node coloe
-        WRITE_INDENT(indentLevel); WRITE_STRING( QString::fromUtf8("lastNode.setColor(") + NUM_COLOR(r) + QString::fromUtf8(", ") + NUM_COLOR(g) + QString::fromUtf8(", ") + NUM_COLOR(b) +  QString::fromUtf8(")") );
-
-        std::list<ImageComponents> userComps;
-        (*it)->getUserCreatedComponents(&userComps);
-        for (std::list<ImageComponents>::iterator it2 = userComps.begin(); it2 != userComps.end(); ++it2) {
-            const std::vector<std::string>& channels = it2->getComponentsNames();
-            QString compStr = QString::fromUtf8("[");
-            for (std::size_t i = 0; i < channels.size(); ++i) {
-                compStr.append( ESC(channels[i]) );
-                if ( i < (channels.size() - 1) ) {
-                    compStr.push_back( QLatin1Char(',') );
-                }
-            }
-            compStr.push_back( QLatin1Char(']') );
-            WRITE_INDENT(indentLevel); WRITE_STRING( QString::fromUtf8("lastNode.addUserPlane(") + ESC( it2->getLayerName() ) + QString::fromUtf8(", ") + compStr +  QString::fromUtf8(")") );
-        }
-
-        QString nodeNameInScript = groupName + QString::fromUtf8( (*it)->getScriptName_mt_safe().c_str() );
-        WRITE_INDENT(indentLevel); WRITE_STRING( nodeNameInScript + QString::fromUtf8(" = lastNode") );
-        WRITE_STATIC_LINE("");
-        exportAllNodeKnobs(indentLevel, *it, ts);
-        WRITE_INDENT(indentLevel); WRITE_STRING("del lastNode");
-        WRITE_INDENT(indentLevel); WRITE_STRING( QString::fromUtf8("# End of node ") + ESC( (*it)->getScriptName_mt_safe() ) );
-        WRITE_STATIC_LINE("");
-
-        std::list< NodePtr > children;
-        (*it)->getChildrenMultiInstance(&children);
-        if ( !children.empty() ) {
-            WRITE_INDENT(indentLevel); WRITE_STATIC_LINE("# Create children if the node is a multi-instance such as a tracker");
-            for (std::list< NodePtr > ::iterator it2 = children.begin(); it2 != children.end(); ++it2) {
-                if ( (*it2)->isActivated() ) {
-                    WRITE_INDENT(indentLevel); WRITE_STRING( QString::fromUtf8("lastNode = ") + nodeNameInScript + QString::fromUtf8(".createChild()") );
-                    WRITE_INDENT(indentLevel); WRITE_STRING( QString::fromUtf8("lastNode.setScriptName(\"") + QString::fromUtf8( (*it2)->getScriptName_mt_safe().c_str() ) + QString::fromUtf8("\")") );
-                    WRITE_INDENT(indentLevel); WRITE_STRING( QString::fromUtf8("lastNode.setLabel(\"") + QString::fromUtf8( (*it2)->getLabel_mt_safe().c_str() ) + QString::fromUtf8("\")") );
-                    exportAllNodeKnobs(indentLevel, *it2, ts);
-                    WRITE_INDENT(indentLevel); WRITE_STRING( nodeNameInScript + QString::fromUtf8(".") + QString::fromUtf8( (*it2)->getScriptName_mt_safe().c_str() ) + QString::fromUtf8(" = lastNode") );
-                    WRITE_INDENT(indentLevel); WRITE_STRING("del lastNode");
-                }
-            }
-            WRITE_STATIC_LINE("");
-        }
->>>>>>> 125231c8
-
-
-
-
+}
 
 
 NATRON_NAMESPACE_EXIT;
