/* ***** BEGIN LICENSE BLOCK *****
 * This file is part of Natron <http://www.natron.fr/>,
 * Copyright (C) 2016 INRIA and Alexandre Gauthier-Foichat
 *
 * Natron is free software: you can redistribute it and/or modify
 * it under the terms of the GNU General Public License as published by
 * the Free Software Foundation; either version 2 of the License, or
 * (at your option) any later version.
 *
 * Natron is distributed in the hope that it will be useful,
 * but WITHOUT ANY WARRANTY; without even the implied warranty of
 * MERCHANTABILITY or FITNESS FOR A PARTICULAR PURPOSE.  See the
 * GNU General Public License for more details.
 *
 * You should have received a copy of the GNU General Public License
 * along with Natron.  If not, see <http://www.gnu.org/licenses/gpl-2.0.html>
 * ***** END LICENSE BLOCK ***** */

#ifndef KNOBIMPL_H
#define KNOBIMPL_H

// ***** BEGIN PYTHON BLOCK *****
// from <https://docs.python.org/3/c-api/intro.html#include-files>:
// "Since Python may define some pre-processor definitions which affect the standard headers on some systems, you must include Python.h before any standard headers are included."
#include <Python.h>
// ***** END PYTHON BLOCK *****

#include "Knob.h"

#include <cfloat>
#include <stdexcept>
#include <string>
#include <algorithm> // min, max

#if !defined(Q_MOC_RUN) && !defined(SBK_RUN)
GCC_DIAG_UNUSED_LOCAL_TYPEDEFS_OFF
#include <boost/math/special_functions/fpclassify.hpp>
GCC_DIAG_UNUSED_LOCAL_TYPEDEFS_ON
#endif

#include <QString>
#include <QDebug>
#include <QCoreApplication>
#include <QThread>

#include "Global/Macros.h"
CLANG_DIAG_OFF(mismatched-tags)
GCC_DIAG_OFF(unused-parameter)
#include <shiboken.h>
CLANG_DIAG_ON(mismatched-tags)
GCC_DIAG_ON(unused-parameter)

#include "Engine/Curve.h"
#include "Engine/AppInstance.h"
#include "Engine/Project.h"
#include "Engine/EffectInstance.h"
#include "Engine/KnobTypes.h"
#include "Engine/ViewIdx.h"
#include "Engine/EngineFwd.h"


#define EXPR_RECURSION_LEVEL() KnobHelper::ExprRecursionLevel_RAII __recursionLevelIncrementer__(this)

NATRON_NAMESPACE_ENTER;

///template specializations

template <typename T>
void
Knob<T>::initMinMax()
{
}

template <>
void
Knob<double>::initMinMax()
{
    for (int i = 0; i < getDimension(); ++i) {
        _minimums[i] = -DBL_MAX;
        _maximums[i] = DBL_MAX;
        _displayMins[i] = -DBL_MAX;
        _displayMaxs[i] = DBL_MAX;
    }
}

template <>
void
Knob<int>::initMinMax()
{
    for (int i = 0; i < getDimension(); ++i) {
        _minimums[i] = INT_MIN;
        _maximums[i] = INT_MAX;
        _displayMins[i] = INT_MIN;
        _displayMaxs[i] = INT_MAX;
    }
}

template <typename T>
Knob<T>::Knob(KnobHolder*  holder,
              const std::string & description,
              int dimension,
              bool declaredByPlugin )
    : KnobHelper(holder, description, dimension, declaredByPlugin)
    , _valueMutex(QMutex::Recursive)
    , _values(dimension)
    , _guiValues(dimension)
    , _defaultValues(dimension)
    , _exprRes(dimension)
    , _minMaxMutex(QReadWriteLock::Recursive)
    , _minimums(dimension)
    , _maximums(dimension)
    , _displayMins(dimension)
    , _displayMaxs(dimension)
    , _setValuesQueueMutex()
    , _setValuesQueue()
    , _setValueRecursionLevelMutex(QMutex::Recursive)
    , _setValueRecursionLevel(0)
{
    initMinMax();
}

template <typename T>
Knob<T>::~Knob()
{
}

template <typename T>
void
Knob<T>::signalMinMaxChanged(const T& mini,
                             const T& maxi,
                             int dimension)
{
    if (_signalSlotHandler) {
        _signalSlotHandler->s_minMaxChanged(mini, maxi, dimension);
    }
}

template <typename T>
void
Knob<T>::signalDisplayMinMaxChanged(const T& mini,
                                    const T& maxi,
                                    int dimension)
{
    if (_signalSlotHandler) {
        _signalSlotHandler->s_displayMinMaxChanged(mini, maxi, dimension);
    }
}

template <>
void
Knob<std::string>::signalMinMaxChanged(const std::string& /*mini*/,
                                       const std::string& /*maxi*/,
                                       int /*dimension*/)
{
}

template <>
void
Knob<std::string>::signalDisplayMinMaxChanged(const std::string& /*mini*/,
                                              const std::string& /*maxi*/,
                                              int /*dimension*/)
{
}

template <typename T>
void
Knob<T>::setMinimum(const T& mini,
                    int dimension)
{
    T maxi;
    {
        QWriteLocker k(&_minMaxMutex);
        _minimums[dimension] = mini;
        maxi = _maximums[dimension];
    }

    signalMinMaxChanged(mini, maxi, dimension);
}

template <typename T>
void
Knob<T>::setMaximum(const T& maxi,
                    int dimension)
{
    T mini;
    {
        QWriteLocker k(&_minMaxMutex);
        _maximums[dimension] = maxi;
        mini = _minimums[dimension];
    }

    signalMinMaxChanged(mini, maxi, dimension);
}

template <typename T>
void
Knob<T>::setDisplayMinimum(const T& mini,
                           int dimension)
{
    T maxi;
    {
        QWriteLocker k(&_minMaxMutex);
        _displayMins[dimension] = mini;
        maxi = _displayMaxs[dimension];
    }

    signalDisplayMinMaxChanged(mini, maxi, dimension);
}

template <typename T>
void
Knob<T>::setDisplayMaximum(const T& maxi,
                           int dimension)
{
    T mini;
    {
        QWriteLocker k(&_minMaxMutex);
        _displayMaxs[dimension] = maxi;
        mini = _displayMins[dimension];
    }

    signalDisplayMinMaxChanged(mini, maxi, dimension);
}

template <typename T>
void
Knob<T>::setMinimumsAndMaximums(const std::vector<T> &minis,
                                const std::vector<T> &maxis)
{
    {
        QWriteLocker k(&_minMaxMutex);
        _minimums = minis;
        _maximums = maxis;
    }
    for (unsigned int i = 0; i < minis.size(); ++i) {
        signalMinMaxChanged(minis[i], maxis[i], i);
    }
}

template <typename T>
void
Knob<T>::setDisplayMinimumsAndMaximums(const std::vector<T> &minis,
                                       const std::vector<T> &maxis)
{
    {
        QWriteLocker k(&_minMaxMutex);
        _displayMins = minis;
        _displayMaxs = maxis;
    }
    for (unsigned int i = 0; i < minis.size(); ++i) {
        signalDisplayMinMaxChanged(minis[i], maxis[i], i);
    }
}

template <typename T>
const std::vector<T>&
Knob<T>::getMinimums() const
{
    return _minimums;
}

template <typename T>
const std::vector<T>&
Knob<T>::getMaximums() const
{
    return _maximums;
}

template <typename T>
const std::vector<T>&
Knob<T>::getDisplayMinimums() const
{
    return _displayMins;
}

template <typename T>
const std::vector<T>&
Knob<T>::getDisplayMaximums() const
{
    return _displayMaxs;
}

template <typename T>
T
Knob<T>::getMinimum(int dimension) const
{
    QReadLocker k(&_minMaxMutex);

    return _minimums[dimension];
}

template <typename T>
T
Knob<T>::getMaximum(int dimension) const
{
    QReadLocker k(&_minMaxMutex);

    return _maximums[dimension];
}

template <typename T>
T
Knob<T>::getDisplayMinimum(int dimension) const
{
    QReadLocker k(&_minMaxMutex);

    return _displayMins[dimension];
}

template <typename T>
T
Knob<T>::getDisplayMaximum(int dimension) const
{
    QReadLocker k(&_minMaxMutex);

    return _displayMaxs[dimension];
}

template <typename T>
T
Knob<T>::clampToMinMax(const T& value,
                       int dimension) const
{
    QReadLocker k(&_minMaxMutex);

    return std::max( (double)_minimums[dimension], std::min( (double)_maximums[dimension], (double)value ) );
}

template <>
std::string
Knob<std::string>::clampToMinMax(const std::string& value,
                                 int /*dimension*/) const
{
    return value;
}

template <>
bool
Knob<bool>::clampToMinMax(const bool& value,
                          int /*dimension*/) const
{
    return value;
}

template <>
int
KnobHelper::pyObjectToType(PyObject* o) const
{
    return (int)PyInt_AsLong(o);
}

template <>
bool
KnobHelper::pyObjectToType(PyObject* o) const
{
    if (PyObject_IsTrue(o) == 1) {
        return true;
    } else {
        return false;
    }
}

template <>
double
KnobHelper::pyObjectToType(PyObject* o) const
{
    return (double)PyFloat_AsDouble(o);
}

template <>
std::string
KnobHelper::pyObjectToType(PyObject* o) const
{
    if ( PyUnicode_Check(o) ) {
        std::string ret;
        PyObject* utf8pyobj = PyUnicode_AsUTF8String(o); // newRef
        if (utf8pyobj) {
            char* cstr = PyBytes_AS_STRING(utf8pyobj); // Borrowed pointer
            ret.append(cstr);
            Py_DECREF(utf8pyobj);
        }

        return ret;
    } else if ( PyString_Check(o) ) {
        return std::string( PyString_AsString(o) );
    }

    int index = 0;
    if ( PyFloat_Check(o) ) {
        index = std::floor( (double)PyFloat_AsDouble(o) + 0.5 );
    } else if ( PyLong_Check(o) ) {
        index = (int)PyInt_AsLong(o);
    } else if (PyObject_IsTrue(o) == 1) {
        index = 1;
    }

    const AnimatingKnobStringHelper* isStringAnimated = dynamic_cast<const AnimatingKnobStringHelper* >(this);
    if (!isStringAnimated) {
        return std::string();
    }
    std::string ret;
    isStringAnimated->stringFromInterpolatedValue(index, ViewSpec::current(), &ret);

    return ret;
}

inline unsigned int
hashFunction(unsigned int a)
{
    a = (a ^ 61) ^ (a >> 16);
    a = a + (a << 3);
    a = a ^ (a >> 4);
    a = a * 0x27d4eb2d;
    a = a ^ (a >> 15);

    return a;
}

template <typename T>
bool
Knob<T>::evaluateExpression(double time,
                            ViewIdx view,
                            int dimension,
                            T* value,
                            std::string* error)
{
    PythonGILLocker pgl;
    PyObject *ret;

    ///Reset the random state to reproduce the sequence
    randomSeed( time, hashFunction(dimension) );
    bool exprOk = executeExpression(time, view, dimension, &ret, error);
    if (!exprOk) {
        return false;
    }
    *value =  pyObjectToType<T>(ret);
    Py_DECREF(ret); //< new ref
    return true;
}

template <typename T>
bool
Knob<T>::evaluateExpression_pod(double time,
                                ViewIdx view,
                                int dimension,
                                double* value,
                                std::string* error)
{
    PythonGILLocker pgl;
    PyObject *ret;

    ///Reset the random state to reproduce the sequence
    randomSeed( time, hashFunction(dimension) );
    bool exprOk = executeExpression(time, view, dimension, &ret, error);
    if (!exprOk) {
        return false;
    }

    if ( PyFloat_Check(ret) ) {
        *value =  (double)PyFloat_AsDouble(ret);
    } else if ( PyInt_Check(ret) ) {
        *value = (int)PyInt_AsLong(ret);
    } else if ( PyLong_Check(ret) ) {
        *value = (int)PyLong_AsLong(ret);
    } else if (PyObject_IsTrue(ret) == 1) {
        *value = 1;
    } else {
        //Strings should always fall here
        *value = 0.;
    }

    return true;
}

template <typename T>
bool
Knob<T>::getValueFromExpression(double time,
                                ViewIdx view,
                                int dimension,
                                bool clamp,
                                T* ret)
{
    ///Prevent recursive call of the expression
    if (getExpressionRecursionLevel() > 0) {
        return false;
    }


    ///Check first if a value was already computed:

    {
        QMutexLocker k(&_valueMutex);
        typename FrameValueMap::iterator found = _exprRes[dimension].find(time);
        if ( found != _exprRes[dimension].end() ) {
            *ret = found->second;

            return true;
        }
    }

    bool exprWasValid = isExpressionValid(dimension, 0);
    {
        EXPR_RECURSION_LEVEL();
        std::string error;
        bool exprOk = evaluateExpression(time, view,  dimension, ret, &error);
        if (!exprOk) {
            setExpressionInvalid(dimension, false, error);

            return false;
        } else {
            if (!exprWasValid) {
                setExpressionInvalid(dimension, true, error);
            }
        }
    }

    if (clamp) {
        *ret =  clampToMinMax(*ret, dimension);
    }

    QMutexLocker k(&_valueMutex);
    _exprRes[dimension].insert( std::make_pair(time, *ret) );

    return true;
}

template <>
bool
Knob<std::string>::getValueFromExpression_pod(double time,
                                              ViewIdx view,
                                              int dimension,
                                              bool /*clamp*/,
                                              double* ret)
{
    ///Prevent recursive call of the expression


    if (getExpressionRecursionLevel() > 0) {
        return false;
    }

    bool exprWasValid = isExpressionValid(dimension, 0);
    {
        EXPR_RECURSION_LEVEL();
        std::string error;
        bool exprOk = evaluateExpression_pod(time, view,  dimension, ret, &error);
        if (!exprOk) {
            setExpressionInvalid(dimension, false, error);

            return false;
        } else {
            if (!exprWasValid) {
                setExpressionInvalid(dimension, true, error);
            }
        }
    }

    return true;
}

template <typename T>
bool
Knob<T>::getValueFromExpression_pod(double time,
                                    ViewIdx view,
                                    int dimension,
                                    bool clamp,
                                    double* ret)
{
    ///Prevent recursive call of the expression


    if (getExpressionRecursionLevel() > 0) {
        return false;
    }


    ///Check first if a value was already computed:


    QMutexLocker k(&_valueMutex);
    typename FrameValueMap::iterator found = _exprRes[dimension].find(time);
    if ( found != _exprRes[dimension].end() ) {
        *ret = found->second;

        return true;
    }


    bool exprWasValid = isExpressionValid(dimension, 0);
    {
        EXPR_RECURSION_LEVEL();
        std::string error;
        bool exprOk = evaluateExpression_pod(time, view, dimension, ret, &error);
        if (!exprOk) {
            setExpressionInvalid(dimension, false, error);

            return false;
        } else {
            if (!exprWasValid) {
                setExpressionInvalid(dimension, true, error);
            }
        }
    }

    if (clamp) {
        *ret =  clampToMinMax(*ret, dimension);
    }

    //QWriteLocker k(&_valueMutex);
    _exprRes[dimension].insert( std::make_pair(time, *ret) );

    return true;
}

template <>
std::string
Knob<std::string>::getValueFromMasterAt(double time,
                                        ViewSpec view,
                                        int dimension,
                                        KnobI* master)
{
    Knob<std::string>* isString = dynamic_cast<Knob<std::string>* >(master);
    assert(isString); //< other data types aren't supported
    if (isString) {
        return isString->getValueAtTime(time, dimension, view, false);
    }

    // coverity[dead_error_line]
    return std::string();
}

template <>
std::string
Knob<std::string>::getValueFromMaster(ViewSpec view,
                                      int dimension,
                                      KnobI* master,
                                      bool /*clamp*/)
{
    Knob<std::string>* isString = dynamic_cast<Knob<std::string>* >(master);
    assert(isString); //< other data types aren't supported
    if (isString) {
        return isString->getValue(dimension, view, false);
    }

    // coverity[dead_error_line]
    return std::string();
}

template <typename T>
T
Knob<T>::getValueFromMasterAt(double time,
                              ViewSpec view,
                              int dimension,
                              KnobI* master)
{
    Knob<int>* isInt = dynamic_cast<Knob<int>* >(master);
    Knob<bool>* isBool = dynamic_cast<Knob<bool>* >(master);
    Knob<double>* isDouble = dynamic_cast<Knob<double>* >(master);
    assert( master->isTypePOD() && (isInt || isBool || isDouble) ); //< other data types aren't supported
    if (isInt) {
        return isInt->getValueAtTime(time, dimension, view);
    } else if (isBool) {
        return isBool->getValueAtTime(time, dimension, view);
    } else if (isDouble) {
        return isDouble->getValueAtTime(time, dimension, view);
    }

    return T();
}

template <typename T>
T
Knob<T>::getValueFromMaster(ViewSpec view,
                            int dimension,
                            KnobI* master,
                            bool clamp)
{
    Knob<int>* isInt = dynamic_cast<Knob<int>* >(master);
    Knob<bool>* isBool = dynamic_cast<Knob<bool>* >(master);
    Knob<double>* isDouble = dynamic_cast<Knob<double>* >(master);
    assert( master->isTypePOD() && (isInt || isBool || isDouble) ); //< other data types aren't supported
    if (isInt) {
        return (T)isInt->getValue(dimension, view, clamp);
    } else if (isBool) {
        return (T)isBool->getValue(dimension, view, clamp);
    } else if (isDouble) {
        return (T)isDouble->getValue(dimension, view, clamp);
    }

    return T();
}

template <typename T>
T
Knob<T>::getValue(int dimension,
                  ViewSpec view,
                  bool clamp)
{
    assert( !view.isAll() );
    bool useGuiValues = QThread::currentThread() == qApp->thread();
    if (useGuiValues) {
        //Never clamp when using gui values
        clamp = false;
    }

    if ( ( dimension >= (int)_values.size() ) || (dimension < 0) ) {
        return T();
    }
    std::string hasExpr = getExpression(dimension);
    if ( !hasExpr.empty() ) {
        T ret;
        double time = getCurrentTime();
        if ( getValueFromExpression(time, /*view*/ ViewIdx(0), dimension, clamp, &ret) ) {
            return ret;
        }
    }

    if ( isAnimated(dimension, view) ) {
        return getValueAtTime(getCurrentTime(), dimension, view, clamp);
    }

    ///if the knob is slaved to another knob, returns the other knob value
    std::pair<int, KnobPtr > master = getMaster(dimension);
    if (master.second) {
        return getValueFromMaster(view, master.first, master.second.get(), clamp);
    }

    QMutexLocker l(&_valueMutex);
    if (useGuiValues) {
        return _guiValues[dimension];
    } else {
        if (clamp) {
            T ret = _values[dimension];

            return clampToMinMax(ret, dimension);
        } else {
            return _values[dimension];
        }
    }
}

template <typename T>
bool
Knob<T>::getValueFromCurve(double time,
                           ViewSpec view,
                           int dimension,
                           bool useGuiCurve,
                           bool byPassMaster,
                           bool clamp,
                           T* ret)
{
    boost::shared_ptr<Curve> curve;

    if (useGuiCurve) {
        curve = getGuiCurve(view, dimension, byPassMaster);
    }
    if (!curve) {
        curve = getCurve(view, dimension, byPassMaster);
    }
    if ( curve && (curve->getKeyFramesCount() > 0) ) {
        //getValueAt already clamps to the range for us
        *ret = (T)curve->getValueAt(time, clamp);

        return true;
    }

    return false;
}

template <>
bool
Knob<std::string>::getValueFromCurve(double time,
                                     ViewSpec view,
                                     int dimension,
                                     bool useGuiCurve,
                                     bool byPassMaster,
                                     bool /*clamp*/,
                                     std::string* ret)
{
    AnimatingKnobStringHelper* isStringAnimated = dynamic_cast<AnimatingKnobStringHelper* >(this);

    if (isStringAnimated) {
        *ret = isStringAnimated->getStringAtTime(time, view, dimension);
        ///ret is not empty if the animated string knob has a custom interpolation
        if ( !ret->empty() ) {
            return true;
        }
    }
    assert( ret->empty() );
    boost::shared_ptr<Curve> curve;
    if (useGuiCurve) {
        curve = getGuiCurve(view, dimension, byPassMaster);
    }
    if (!curve) {
        curve = getCurve(view, dimension, byPassMaster);
    }
    if ( curve && (curve->getKeyFramesCount() > 0) ) {
        assert(isStringAnimated);
        if (isStringAnimated) {
            isStringAnimated->stringFromInterpolatedValue(curve->getValueAt(time), view, ret);
        }

        return true;
    }

    return false;
}

template<typename T>
T
Knob<T>::getValueAtTime(double time,
                        int dimension,
                        ViewSpec view,
                        bool clamp,
                        bool byPassMaster)
{
    assert( !view.isAll() );
    if  ( ( dimension >= (int)_values.size() ) || (dimension < 0) ) {
        return T();
    }

    bool useGuiValues = QThread::currentThread() == qApp->thread();
    std::string hasExpr = getExpression(dimension);
    if ( !hasExpr.empty() ) {
        T ret;
        if ( getValueFromExpression(time, /*view*/ ViewIdx(0), dimension, clamp, &ret) ) {
            return ret;
        }
    }

    ///if the knob is slaved to another knob, returns the other knob value
    std::pair<int, KnobPtr > master = getMaster(dimension);
    if (!byPassMaster && master.second) {
        return getValueFromMasterAt( time, view, master.first, master.second.get() );
    }

    T ret;
    if ( getValueFromCurve(time, view, dimension, useGuiValues, byPassMaster, clamp, &ret) ) {
        return ret;
    }

    /*if the knob as no keys at this dimension, return the value
       at the requested dimension.*/
    if (master.second) {
        return getValueFromMaster(view, master.first, master.second.get(), clamp);
    }
    QMutexLocker l(&_valueMutex);
    if (clamp) {
        ret = _values[dimension];

        return clampToMinMax(ret, dimension);
    } else {
        return _values[dimension];
    }
}

template <>
double
Knob<std::string>::getRawCurveValueAt(double time,
                                      ViewSpec view,
                                      int dimension)
{
    boost::shared_ptr<Curve> curve  = getCurve(view, dimension, true);

    if ( curve && (curve->getKeyFramesCount() > 0) ) {
        //getValueAt already clamps to the range for us
        return curve->getValueAt(time, false); //< no clamping to range!
    }

    return 0;
}

template <typename T>
double
Knob<T>::getRawCurveValueAt(double time,
                            ViewSpec view,
                            int dimension)
{
    boost::shared_ptr<Curve> curve  = getCurve(view, dimension, true);

    if ( curve && (curve->getKeyFramesCount() > 0) ) {
        //getValueAt already clamps to the range for us
        return curve->getValueAt(time, false);//< no clamping to range!
    }
    QMutexLocker l(&_valueMutex);
    T ret = _values[dimension];

    return clampToMinMax(ret, dimension);
}

template <typename T>
double
Knob<T>::getValueAtWithExpression(double time,
                                  ViewSpec view,
                                  int dimension)
{
    bool exprValid = isExpressionValid(dimension, 0);
    std::string expr = getExpression(dimension);

    if (!expr.empty() && exprValid) {
        double ret;
        if ( getValueFromExpression_pod(time, /*view*/ ViewIdx(0), dimension, false, &ret) ) {
            return ret;
        }
    }

    return getRawCurveValueAt(time, view, dimension);
}

template <typename T>
void
Knob<T>::valueToVariant(const T & v,
                        Variant* vari)
{
    Knob<int>* isInt = dynamic_cast<Knob<int>*>(this);
    Knob<bool>* isBool = dynamic_cast<Knob<bool>*>(this);
    Knob<double>* isDouble = dynamic_cast<Knob<double>*>(this);
    if (isInt) {
        vari->setValue(v);
    } else if (isBool) {
        vari->setValue(v);
    } else if (isDouble) {
        vari->setValue(v);
    }
}

template <>
void
Knob<std::string>::valueToVariant(const std::string & v,
                                  Variant* vari)
{
    Knob<std::string>* isString = dynamic_cast<Knob<std::string>*>(this);
    if (isString) {
        vari->setValue<QString>( QString::fromUtf8( v.c_str() ) );
    }
}

template<typename T>
struct Knob<T>::QueuedSetValuePrivate
{
    int dimension;
    ViewSpec view;
    T value;
    KeyFrame key;
    bool useKey;
    ValueChangedReasonEnum reason;
    bool valueChangesBlocked;

    QueuedSetValuePrivate(ViewSpec view, int dimension, const T &value, const KeyFrame &key_, bool useKey, ValueChangedReasonEnum reason_,
                          bool blockValueChanges)
        : dimension(dimension)
          , view(view)
          , value(value)
          , key(key_)
          , useKey(useKey)
          , reason(reason_)
          , valueChangesBlocked(blockValueChanges)
    {
    }
};


template<typename T>
Knob<T>::QueuedSetValue::QueuedSetValue(ViewSpec view,
                                        int dimension,
                                        const T& value,
                                        const KeyFrame& key,
                                        bool useKey,
                                        ValueChangedReasonEnum reason_,
                                        bool valueChangesBlocked)
    : _imp( new QueuedSetValuePrivate(view, dimension, value, key, useKey, reason_, valueChangesBlocked) )
{
}

template<typename T>
Knob<T>::QueuedSetValue::~QueuedSetValue()
{
}

template <typename T>
KnobHelper::ValueChangedReturnCodeEnum
Knob<T>::setValue(const T & v,
                  ViewSpec view,
                  int dimension,
                  ValueChangedReasonEnum reason,
                  KeyFrame* newKey,
                  bool hasChanged)
{
    if ( (dimension < 0) || ( dimension >= (int)_values.size() ) ) {
        return eValueChangedReturnCodeNothingChanged;
    }

    KnobHelper::ValueChangedReturnCodeEnum ret = eValueChangedReturnCodeNoKeyframeAdded;
    EffectInstance* holder = dynamic_cast<EffectInstance*>( getHolder() );

#ifdef DEBUG
    if ( holder && (reason == eValueChangedReasonPluginEdited) ) {
        holder->checkCanSetValueAndWarn();
    }
#endif

    if ( holder && (reason == eValueChangedReasonPluginEdited) && getKnobGuiPointer() ) {
        KnobHolder::MultipleParamsEditEnum paramEditLevel = holder->getMultipleParamsEditLevel();
        switch (paramEditLevel) {
        case KnobHolder::eMultipleParamsEditOff:
        default:
            break;
        case KnobHolder::eMultipleParamsEditOnCreateNewCommand: {
            if ( !get_SetValueRecursionLevel() ) {
                Variant vari;
                valueToVariant(v, &vari);
                holder->setMultipleParamsEditLevel(KnobHolder::eMultipleParamsEditOn);
                {
                    QMutexLocker l(&_setValueRecursionLevelMutex);
                    ++_setValueRecursionLevel;
                }
                _signalSlotHandler->s_appendParamEditChange(reason, vari, view, dimension, 0, true, false);
                {
                    QMutexLocker l(&_setValueRecursionLevelMutex);
                    --_setValueRecursionLevel;
                }

                return ret;
            }
            break;
        }
        case KnobHolder::eMultipleParamsEditOn: {
            if ( !get_SetValueRecursionLevel() ) {
                Variant vari;
                valueToVariant(v, &vari);
                {
                    QMutexLocker l(&_setValueRecursionLevelMutex);
                    ++_setValueRecursionLevel;
                }
                _signalSlotHandler->s_appendParamEditChange(reason, vari, view, dimension, 0, false, false);
                {
                    QMutexLocker l(&_setValueRecursionLevelMutex);
                    --_setValueRecursionLevel;
                }

                return ret;
            }
            break;
        }
        } // switch (paramEditLevel) {

        ///basically if we enter this if condition, for each dimension the undo stack will create a new command.
        ///the caller should have tested this prior to calling this function and correctly called editBegin() editEnd()
        ///to bracket the setValue()  calls within the same undo/redo command.
        if ( holder->isDoingInteractAction() ) {
            if ( !get_SetValueRecursionLevel() ) {
                Variant vari;
                valueToVariant(v, &vari);
                _signalSlotHandler->s_setValueWithUndoStack(vari, view, dimension);

                return ret;
            }
        }
    } // if ( holder && (reason == eValueChangedReasonPluginEdited) && getKnobGuiPointer() ) {


    if ( holder && !holder->isSetValueCurrentlyPossible() ) {
        ///If we cannot set value, queue it
        if ( holder && getEvaluateOnChange() ) {
            //We explicitly abort rendering now and do not wait for it to be done in EffectInstance::evaluate()
            //because the actual value change (which will call evaluate()) may arise well later
            holder->abortAnyEvaluation();
        }

        KnobHelper::ValueChangedReturnCodeEnum returnValue;
        double time = getCurrentTime();
        KeyFrame k;
        boost::shared_ptr<Curve> curve;
        if (newKey) {
            curve = getCurve(view, dimension);
            if (curve) {
                bool hasAnimation = curve->isAnimated();
                bool hasKeyAtTime;
                {
                    KeyFrame existingKey;
                    hasKeyAtTime = curve->getKeyFrameWithTime(time, &existingKey);
                }
                if (hasAnimation) {
                    makeKeyFrame(curve.get(), time, view, v, &k);
                }
                if (hasAnimation && hasKeyAtTime) {
                    returnValue =  eValueChangedReturnCodeKeyframeModified;
                    setInternalCurveHasChanged(view, dimension, true);
                } else if (hasAnimation) {
                    returnValue =  eValueChangedReturnCodeKeyframeAdded;
                    setInternalCurveHasChanged(view, dimension, true);
                } else {
                    returnValue =  eValueChangedReturnCodeNoKeyframeAdded;
                }
            } else {
                returnValue =  eValueChangedReturnCodeNoKeyframeAdded;
            }
        } else {
            returnValue =  eValueChangedReturnCodeNoKeyframeAdded;
        }

        boost::shared_ptr<QueuedSetValue> qv( new QueuedSetValue( view, dimension, v, k, returnValue != eValueChangedReturnCodeNoKeyframeAdded, reason, isValueChangesBlocked() ) );
#ifdef DEBUG
        debugHook();
#endif
        {
            QMutexLocker kql(&_setValuesQueueMutex);
            _setValuesQueue.push_back(qv);
        }
        if ( QThread::currentThread() == qApp->thread() ) {
            {
                QMutexLocker k(&_valueMutex);
                _guiValues[dimension] = v;
            }
            if ( !isValueChangesBlocked() ) {
                holder->onKnobValueChanged_public(this, reason, time, view, true);
            }

            if (_signalSlotHandler) {
                _signalSlotHandler->s_valueChanged(view, dimension, (int)reason);
            }
        }

        return returnValue;
    } else {
        ///There might be stuff in the queue that must be processed first
        dequeueValuesSet(true);
    }

    {
        QMutexLocker l(&_setValueRecursionLevelMutex);
        ++_setValueRecursionLevel;
    }

    {
        QMutexLocker l(&_valueMutex);
        hasChanged |= (v != _values[dimension]);
        _values[dimension] = v;
        _guiValues[dimension] = v;
    }

    double time;
    bool timeSet = false;

    ///Add automatically a new keyframe
    if ( isAnimationEnabled() &&
         ( getAnimationLevel(dimension) != eAnimationLevelNone) && //< if the knob is animated
         holder && //< the knob is part of a KnobHolder
         holder->getApp() && //< the app pointer is not NULL
         !holder->getApp()->getProject()->isLoadingProject() && //< we're not loading the project
         ( (reason == eValueChangedReasonUserEdited) ||
           ( reason == eValueChangedReasonPluginEdited) ||
           ( reason == eValueChangedReasonNatronGuiEdited) ||
           ( reason == eValueChangedReasonNatronInternalEdited) ) && //< the change was made by the user or plugin
         ( newKey != NULL) ) { //< the keyframe to set is not null
        time = getCurrentTime();
        timeSet = true;
        ret = setValueAtTime(time, v, view, dimension, reason, newKey);
        hasChanged = true;
    }

    if ( hasChanged && (ret == eValueChangedReturnCodeNoKeyframeAdded) ) { //the other cases already called this in setValueAtTime()
        if (!timeSet) {
            time = getCurrentTime();
        }
        evaluateValueChange(dimension, time, view, reason);
    }
    {
        QMutexLocker l(&_setValueRecursionLevelMutex);
        --_setValueRecursionLevel;
        assert(_setValueRecursionLevel >= 0);
    }
    if ( !hasChanged && (ret == eValueChangedReturnCodeNoKeyframeAdded) ) {
        return eValueChangedReturnCodeNothingChanged;
    }

    return ret;
} // setValue

template <typename T>
void
Knob<T>::setValues(const T& value0,
                   const T& value1,
                   ViewSpec view,
                   ValueChangedReasonEnum reason,
                   int dimensionOffset)
{
    assert( dimensionOffset + 2 <= getDimension() );

    KnobHolder* holder = getHolder();
    EffectInstance* effect = 0;
    bool doEditEnd = false;

    if (holder) {
        effect = dynamic_cast<EffectInstance*>(holder);
        if (effect) {
            if ( effect->isDoingInteractAction() && !effect->getApp()->isCreatingPythonGroup() ) {
                effect->setMultipleParamsEditLevel(KnobHolder::eMultipleParamsEditOnCreateNewCommand);
                doEditEnd = true;
            }
        }
    }
    KeyFrame newKey;
    KnobHelper::ValueChangedReturnCodeEnum ret;
    bool hasChanged = false;
    assert(getDimension() == 2);
    beginChanges();
    blockValueChanges();
    ret = setValue(value0, view, 0 + dimensionOffset, reason, &newKey, hasChanged);
    hasChanged |= (ret != eValueChangedReturnCodeNothingChanged);
    unblockValueChanges();
    ret = setValue(value1, view, 1 + dimensionOffset, reason, &newKey, hasChanged);
    hasChanged |= (ret != eValueChangedReturnCodeNothingChanged);
    Q_UNUSED(hasChanged);
    endChanges();
    if (doEditEnd) {
        effect->setMultipleParamsEditLevel(KnobHolder::eMultipleParamsEditOff);
    }
}

template <typename T>
void
Knob<T>::setValues(const T& value0,
                   const T& value1,
                   ViewSpec view,
                   ValueChangedReasonEnum reason)
{
    setValues(value0, value1, view, reason, 0);
}

template <typename T>
void
Knob<T>::setValues(const T& value0,
                   const T& value1,
                   const T& value2,
                   ViewSpec view,
                   ValueChangedReasonEnum reason)
{
    setValues(value0, value1, value2, view, reason, 0);
}

template <typename T>
void
Knob<T>::setValues(const T& value0,
                   const T& value1,
                   const T& value2,
                   ViewSpec view,
                   ValueChangedReasonEnum reason,
                   int dimensionOffset)
{
    assert( dimensionOffset + 3 <= getDimension() );

    KnobHolder* holder = getHolder();
    EffectInstance* effect = 0;
    bool doEditEnd = false;

    if (holder) {
        effect = dynamic_cast<EffectInstance*>(holder);
        if (effect) {
            if ( effect->isDoingInteractAction() && !effect->getApp()->isCreatingPythonGroup() ) {
                effect->setMultipleParamsEditLevel(KnobHolder::eMultipleParamsEditOnCreateNewCommand);
                doEditEnd = true;
            }
        }
    }

    KeyFrame newKey;
    KnobHelper::ValueChangedReturnCodeEnum ret;
    bool hasChanged = false;
    assert(getDimension() == 3);
    beginChanges();
    blockValueChanges();
    ret = setValue(value0, view,  0 + dimensionOffset, reason, &newKey, hasChanged);
    hasChanged |= (ret != eValueChangedReturnCodeNothingChanged);
    ret = setValue(value1, view, 1 + dimensionOffset, reason, &newKey, hasChanged);
    hasChanged |= (ret != eValueChangedReturnCodeNothingChanged);
    unblockValueChanges();
    ret = setValue(value2, view, 2 + dimensionOffset, reason, &newKey, hasChanged);
    hasChanged |= (ret != eValueChangedReturnCodeNothingChanged);
    Q_UNUSED(hasChanged);
    endChanges();
    if (doEditEnd) {
        effect->setMultipleParamsEditLevel(KnobHolder::eMultipleParamsEditOff);
    }
}

template <typename T>
void
Knob<T>::setValues(const T& value0,
                   const T& value1,
                   const T& value2,
                   const T& value3,
                   ViewSpec view,
                   ValueChangedReasonEnum reason)
{
    KnobHolder* holder = getHolder();
    EffectInstance* effect = 0;
    bool doEditEnd = false;

    if (holder) {
        effect = dynamic_cast<EffectInstance*>(holder);
        if (effect) {
            if ( effect->isDoingInteractAction() && !effect->getApp()->isCreatingPythonGroup() ) {
                effect->setMultipleParamsEditLevel(KnobHolder::eMultipleParamsEditOnCreateNewCommand);
                doEditEnd = true;
            }
        }
    }

    KeyFrame newKey;
    KnobHelper::ValueChangedReturnCodeEnum ret;
    bool hasChanged = false;
    assert(getDimension() == 4);
    beginChanges();
    blockValueChanges();
    ret = setValue(value0, view, 0, reason, &newKey, hasChanged);
    hasChanged |= (ret != eValueChangedReturnCodeNothingChanged);
    ret = setValue(value1, view, 1, reason, &newKey, hasChanged);
    hasChanged |= (ret != eValueChangedReturnCodeNothingChanged);
    ret = setValue(value2, view, 2, reason, &newKey, hasChanged);
    hasChanged |= (ret != eValueChangedReturnCodeNothingChanged);
    unblockValueChanges();
    setValue(value3, view, 3, reason, &newKey, hasChanged);
    hasChanged |= (ret != eValueChangedReturnCodeNothingChanged);
    Q_UNUSED(hasChanged);
    endChanges();
    if (doEditEnd) {
        effect->setMultipleParamsEditLevel(KnobHolder::eMultipleParamsEditOff);
    }
}

template <typename T>
void
Knob<T>::makeKeyFrame(Curve* curve,
                      double time,
                      ViewSpec /*view*/,
                      const T& v,
                      KeyFrame* key)
{
    double keyFrameValue;

    if ( curve->areKeyFramesValuesClampedToIntegers() ) {
        keyFrameValue = std::floor(v + 0.5);
    } else if ( curve->areKeyFramesValuesClampedToBooleans() ) {
        keyFrameValue = (bool)v;
    } else {
        keyFrameValue = (double)v;
    }
    if ( (keyFrameValue != keyFrameValue) || boost::math::isinf(keyFrameValue) ) { // check for NaN or infinity
        *key = KeyFrame( (double)time, getMaximum(0) );
    } else {
        *key = KeyFrame( (double)time, keyFrameValue );
    }
}

template <>
void
Knob<std::string>::makeKeyFrame(Curve* /*curve*/,
                                double time,
                                ViewSpec view,
                                const std::string& v,
                                KeyFrame* key)
{
    double keyFrameValue = 0.;
    AnimatingKnobStringHelper* isStringAnimatedKnob = dynamic_cast<AnimatingKnobStringHelper*>(this);

    assert(isStringAnimatedKnob);
    if (isStringAnimatedKnob) {
        isStringAnimatedKnob->stringToKeyFrameValue(time, view, v, &keyFrameValue);
    }

    *key = KeyFrame( (double)time, keyFrameValue );
}

template<typename T>
KnobHelper::ValueChangedReturnCodeEnum
Knob<T>::setValueAtTime(double time,
                        const T & v,
                        ViewSpec view,
                        int dimension,
                        ValueChangedReasonEnum reason,
                        KeyFrame* newKey,
                        bool hasChanged)
{
    if ( (dimension < 0) || ( dimension >= (int)_values.size() ) ) {
        return eValueChangedReturnCodeNothingChanged;
    }
    assert(newKey);
<<<<<<< HEAD

=======
    assert( dimension >= 0 && dimension < getDimension() );
>>>>>>> ec013917
    if ( !canAnimate() || !isAnimationEnabled() ) {
        qDebug() << "WARNING: Attempting to call setValueAtTime on " << getName().c_str() << " which does not have animation enabled.";
        setValue(v, view, dimension, reason, newKey);
    }

    KnobHelper::ValueChangedReturnCodeEnum ret = eValueChangedReturnCodeNoKeyframeAdded;
    EffectInstance* holder = dynamic_cast<EffectInstance*>( getHolder() );

#ifdef DEBUG
    if ( holder && (reason == eValueChangedReasonPluginEdited) ) {
        holder->checkCanSetValueAndWarn();
    }
#endif

    if ( holder && (reason == eValueChangedReasonPluginEdited) && getKnobGuiPointer() ) {
        KnobHolder::MultipleParamsEditEnum paramEditLevel = holder->getMultipleParamsEditLevel();
        switch (paramEditLevel) {
        case KnobHolder::eMultipleParamsEditOff:
        default:
            break;
        case KnobHolder::eMultipleParamsEditOnCreateNewCommand: {
            if ( !get_SetValueRecursionLevel() ) {
                {
                    QMutexLocker l(&_setValueRecursionLevelMutex);
                    ++_setValueRecursionLevel;
                }

                Variant vari;
                valueToVariant(v, &vari);
                holder->setMultipleParamsEditLevel(KnobHolder::eMultipleParamsEditOn);
                _signalSlotHandler->s_appendParamEditChange(reason, vari, view, dimension, time, true, true);
                {
                    QMutexLocker l(&_setValueRecursionLevelMutex);
                    --_setValueRecursionLevel;
                }

                return eValueChangedReturnCodeKeyframeAdded;
            }
            break;
        }
        case KnobHolder::eMultipleParamsEditOn: {
            if ( !get_SetValueRecursionLevel() ) {
                {
                    QMutexLocker l(&_setValueRecursionLevelMutex);
                    ++_setValueRecursionLevel;
                }

                Variant vari;
                valueToVariant(v, &vari);
                _signalSlotHandler->s_appendParamEditChange(reason, vari, view, dimension, time, false, true);
                {
                    QMutexLocker l(&_setValueRecursionLevelMutex);
                    --_setValueRecursionLevel;
                }

                return eValueChangedReturnCodeKeyframeAdded;
            }
            break;
        }
        } // switch (paramEditLevel) {
    }


    boost::shared_ptr<Curve> curve = getCurve(view, dimension, true);
    assert(curve);
    makeKeyFrame(curve.get(), time, view, v, newKey);


    if ( holder && !holder->canSetValue() ) {
        ///If we cannot set value, queue it
        if ( holder && getEvaluateOnChange() ) {
            //We explicitly abort rendering now and do not wait for it to be done in EffectInstance::evaluate()
            //because the actual value change (which will call evaluate()) may arise well later
            holder->abortAnyEvaluation();
        }

        boost::shared_ptr<QueuedSetValueAtTime> qv( new QueuedSetValueAtTime( time, view, dimension, v, *newKey, reason, isValueChangesBlocked() ) );
#ifdef DEBUG
        debugHook();
#endif
        {
            QMutexLocker kql(&_setValuesQueueMutex);
            _setValuesQueue.push_back(qv);
        }

        assert(curve);

        setInternalCurveHasChanged(view, dimension, true);

        KeyFrame k;
        bool hasAnimation = curve->isAnimated();
        bool hasKeyAtTime = curve->getKeyFrameWithTime(time, &k);
        if (hasAnimation && hasKeyAtTime) {
            return eValueChangedReturnCodeKeyframeModified;
        } else {
            return eValueChangedReturnCodeKeyframeAdded;
        }
    } else {
        ///There might be stuff in the queue that must be processed first
        dequeueValuesSet(true);
    }

    KeyFrame existingKey;
    bool hasExistingKey = curve->getKeyFrameWithTime(time, &existingKey);
    if (!hasExistingKey) {
        hasChanged = true;
        ret = eValueChangedReturnCodeKeyframeAdded;
    } else {
        bool modifiedKeyFrame = ( ( existingKey.getValue() != newKey->getValue() ) ||
                                  ( existingKey.getLeftDerivative() != newKey->getLeftDerivative() ) ||
                                  ( existingKey.getRightDerivative() != newKey->getRightDerivative() ) );
        if (modifiedKeyFrame) {
            ret = eValueChangedReturnCodeKeyframeModified;
        }
        hasChanged |= modifiedKeyFrame;
    }
    bool newKeyFrame = curve->addKeyFrame(*newKey);
    if (newKeyFrame) {
        ret = eValueChangedReturnCodeKeyframeAdded;
    }


    if (holder) {
        holder->setHasAnimation(true);
    }
    guiCurveCloneInternalCurve(eCurveChangeReasonInternal, view, dimension, reason);

    if (_signalSlotHandler && newKeyFrame) {
        _signalSlotHandler->s_keyFrameSet(time, view, dimension, (int)reason, ret);
    }
    if (hasChanged) {
        evaluateValueChange(dimension, time, view, reason);
    } else {
        return eValueChangedReturnCodeNothingChanged;
    }

    return ret;
} // setValueAtTime

template<typename T>
void
Knob<T>::setValuesAtTime(double time,
                         const T& value0,
                         const T& value1,
                         ViewSpec view,
                         ValueChangedReasonEnum reason,
                         int dimensionOffset)
{
<<<<<<< HEAD
    assert( dimensionOffset + 2 <= getDimension() );
=======
>>>>>>> ec013917
    KnobHolder* holder = getHolder();
    EffectInstance* effect = 0;
    bool doEditEnd = false;

    if (holder) {
        effect = dynamic_cast<EffectInstance*>(holder);
        if (effect) {
            if ( effect->isDoingInteractAction() && !effect->getApp()->isCreatingPythonGroup() ) {
                effect->setMultipleParamsEditLevel(KnobHolder::eMultipleParamsEditOnCreateNewCommand);
                doEditEnd = true;
            }
        }
    }
    KeyFrame newKey;
    KnobHelper::ValueChangedReturnCodeEnum ret;
    bool hasChanged = false;
    assert(getDimension() == 2);
    beginChanges();
    blockValueChanges();
    ret = setValueAtTime(time, value0, view, 0 + dimensionOffset, reason, &newKey, hasChanged);
    hasChanged |= (ret != eValueChangedReturnCodeNothingChanged);
    unblockValueChanges();
    ret = setValueAtTime(time, value1, view, 1 + dimensionOffset, reason, &newKey, hasChanged);
    hasChanged |= (ret != eValueChangedReturnCodeNothingChanged);
    Q_UNUSED(hasChanged);
    endChanges();
    if (doEditEnd) {
        effect->setMultipleParamsEditLevel(KnobHolder::eMultipleParamsEditOff);
    }
}

template<typename T>
void
Knob<T>::setValuesAtTime(double time,
                         const T& value0,
                         const T& value1,
                         ViewSpec view,
                         ValueChangedReasonEnum reason)
{
    setValuesAtTime(time, value0, value1, view, reason, 0);
}

template<typename T>
void
Knob<T>::setValuesAtTime(double time,
                         const T& value0,
                         const T& value1,
                         const T& value2,
                         ViewSpec view,
                         ValueChangedReasonEnum reason,
                         int dimensionOffset)
{
    assert( dimensionOffset + 3 <= getDimension() );
    KnobHolder* holder = getHolder();
    EffectInstance* effect = 0;
    bool doEditEnd = false;

    if (holder) {
        effect = dynamic_cast<EffectInstance*>(holder);
        if (effect) {
            if ( effect->isDoingInteractAction() && !effect->getApp()->isCreatingPythonGroup() ) {
                effect->setMultipleParamsEditLevel(KnobHolder::eMultipleParamsEditOnCreateNewCommand);
                doEditEnd = true;
            }
        }
    }
    KeyFrame newKey;
    KnobHelper::ValueChangedReturnCodeEnum ret;
    bool hasChanged = false;
    assert(getDimension() == 3);
    beginChanges();
    blockValueChanges();
    ret = setValueAtTime(time, value0, view, 0 + dimensionOffset, reason, &newKey, hasChanged);
    hasChanged |= (ret != eValueChangedReturnCodeNothingChanged);
    ret = setValueAtTime(time, value1, view, 1 + dimensionOffset, reason, &newKey, hasChanged);
    hasChanged |= (ret != eValueChangedReturnCodeNothingChanged);
    unblockValueChanges();
    ret = setValueAtTime(time, value2, view, 2 + dimensionOffset, reason, &newKey, hasChanged);
    hasChanged |= (ret != eValueChangedReturnCodeNothingChanged);
    Q_UNUSED(hasChanged);
    endChanges();
    if (doEditEnd) {
        effect->setMultipleParamsEditLevel(KnobHolder::eMultipleParamsEditOff);
    }
<<<<<<< HEAD
}

template<typename T>
void
Knob<T>::setValuesAtTime(double time,
                         const T& value0,
                         const T& value1,
                         const T& value2,
                         ViewSpec view,
                         ValueChangedReasonEnum reason)
{
    setValuesAtTime(time, value0, value1, value2, view, reason, 0);
=======
>>>>>>> ec013917
}

template<typename T>
void
Knob<T>::setValuesAtTime(double time,
                         const T& value0,
                         const T& value1,
                         const T& value2,
                         const T& value3,
                         ViewSpec view,
                         ValueChangedReasonEnum reason)
{
    KnobHolder* holder = getHolder();
    EffectInstance* effect = 0;
    bool doEditEnd = false;

    if (holder) {
        effect = dynamic_cast<EffectInstance*>(holder);
        if (effect) {
            if ( effect->isDoingInteractAction() && !effect->getApp()->isCreatingPythonGroup() ) {
                effect->setMultipleParamsEditLevel(KnobHolder::eMultipleParamsEditOnCreateNewCommand);
                doEditEnd = true;
            }
        }
    }
    KeyFrame newKey;
    KnobHelper::ValueChangedReturnCodeEnum ret;
    bool hasChanged = false;
    assert(getDimension() == 4);
    beginChanges();
    blockValueChanges();
    ret = setValueAtTime(time, value0, view, 0, reason, &newKey, hasChanged);
    hasChanged |= (ret != eValueChangedReturnCodeNothingChanged);
    ret = setValueAtTime(time, value1, view, 1, reason, &newKey, hasChanged);
    hasChanged |= (ret != eValueChangedReturnCodeNothingChanged);
    ret = setValueAtTime(time, value2, view, 2, reason, &newKey, hasChanged);
    hasChanged |= (ret != eValueChangedReturnCodeNothingChanged);
    unblockValueChanges();
    ret = setValueAtTime(time, value3, view, 3, reason, &newKey, hasChanged);
    hasChanged |= (ret != eValueChangedReturnCodeNothingChanged);
    Q_UNUSED(hasChanged);
    endChanges();
    if (doEditEnd) {
        effect->setMultipleParamsEditLevel(KnobHolder::eMultipleParamsEditOff);
    }
}

template<typename T>
void
Knob<T>::unSlaveInternal(int dimension,
                         ValueChangedReasonEnum reason,
                         bool copyState)
{
    if ( !isSlave(dimension) ) {
        return;
    }
    std::pair<int, KnobPtr > master = getMaster(dimension);
    boost::shared_ptr<KnobHelper> masterHelper = boost::dynamic_pointer_cast<KnobHelper>(master.second);

    if (masterHelper->getSignalSlotHandler() && _signalSlotHandler) {
        QObject::disconnect( masterHelper->getSignalSlotHandler().get(), SIGNAL( keyFrameSet(double, ViewSpec, int, int, bool) ),
                             _signalSlotHandler.get(), SLOT( onMasterKeyFrameSet(double, ViewSpec, int, int, bool) ) );
        QObject::disconnect( masterHelper->getSignalSlotHandler().get(), SIGNAL( keyFrameRemoved(double, ViewSpec, int, int) ),
                             _signalSlotHandler.get(), SLOT( onMasterKeyFrameRemoved(double, ViewSpec, int, int) ) );
        QObject::disconnect( masterHelper->getSignalSlotHandler().get(), SIGNAL( keyFrameMoved(ViewSpec, int, double, double) ),
                             _signalSlotHandler.get(), SLOT( onMasterKeyFrameMoved(ViewSpec, int, double, double) ) );
        QObject::disconnect( masterHelper->getSignalSlotHandler().get(), SIGNAL( animationRemoved(ViewSpec, int) ),
                             _signalSlotHandler.get(), SLOT( onMasterAnimationRemoved(ViewSpec, int) ) );
    }

    resetMaster(dimension);
    bool hasChanged = false;
    setEnabled(dimension, true);
    if (copyState) {
        ///clone the master
        hasChanged |= cloneAndCheckIfChanged( master.second.get() );
    }

    if (_signalSlotHandler) {
        if (reason == eValueChangedReasonPluginEdited) {
            _signalSlotHandler->s_knobSlaved(dimension, false);
        }
    }
    if (getHolder() && _signalSlotHandler) {
        getHolder()->onKnobSlaved( shared_from_this(), master.second, dimension, false );
    }
    if (masterHelper) {
        masterHelper->removeListener(this, dimension);
    }
    if (hasChanged) {
        evaluateValueChange(dimension, getCurrentTime(), ViewIdx(0), reason);
    } else {
        checkAnimationLevel(ViewSpec::all(), dimension);
    }
}

template<typename T>
KnobHelper::ValueChangedReturnCodeEnum
Knob<T>::setValue(const T & value,
                  ViewSpec view,
                  int dimension,
                  bool turnOffAutoKeying)
{
    if (turnOffAutoKeying) {
        return setValue(value, view, dimension, eValueChangedReasonNatronInternalEdited, NULL);
    } else {
        KeyFrame k;

        return setValue(value, view, dimension, eValueChangedReasonNatronInternalEdited, &k);
    }
}

template<typename T>
KnobHelper::ValueChangedReturnCodeEnum
Knob<T>::onValueChanged(const T & value,
                        ViewSpec view,
                        int dimension,
                        ValueChangedReasonEnum reason,
                        KeyFrame* newKey)
{
    assert(reason == eValueChangedReasonNatronGuiEdited || reason == eValueChangedReasonUserEdited);

    return setValue(value, view, dimension, reason, newKey);
}

template<typename T>
KnobHelper::ValueChangedReturnCodeEnum
Knob<T>::setValueFromPlugin(const T & value,
                            ViewSpec view,
                            int dimension)
{
    KeyFrame newKey;

    return setValue(value, view, dimension, eValueChangedReasonPluginEdited, &newKey);
}

template<typename T>
void
Knob<T>::setValueAtTime(double time,
                        const T & v,
                        ViewSpec view,
                        int dimension)
{
    KeyFrame k;

    ignore_result( setValueAtTime(time, v, view, dimension, eValueChangedReasonNatronInternalEdited, &k) );
}

template<typename T>
void
Knob<T>::setValueAtTimeFromPlugin(double time,
                                  const T & v,
                                  ViewSpec view,
                                  int dimension)
{
    KeyFrame k;

    ignore_result( setValueAtTime(time, v, view, dimension, eValueChangedReasonPluginEdited, &k) );
}

template<typename T>
T
Knob<T>::getKeyFrameValueByIndex(ViewSpec view,
                                 int dimension,
                                 int index,
                                 bool* ok) const
{
    ///if the knob is slaved to another knob, returns the other knob value
    std::pair<int, KnobPtr > master = getMaster(dimension);

    if (master.second) {
        Knob<int>* isInt = dynamic_cast<Knob<int>* >( master.second.get() );
        Knob<bool>* isBool = dynamic_cast<Knob<bool>* >( master.second.get() );
        Knob<double>* isDouble = dynamic_cast<Knob<double>* >( master.second.get() );
        assert( master.second->isTypePOD() && (isInt || isBool || isDouble) ); //< other data types aren't supported
        if (isInt) {
            return isInt->getKeyFrameValueByIndex(view, master.first, index, ok);
        } else if (isBool) {
            return isBool->getKeyFrameValueByIndex(view, master.first, index, ok);
        } else if (isDouble) {
            return isDouble->getKeyFrameValueByIndex(view, master.first, index, ok);
        }
    }

    assert( dimension < getDimension() );
    if ( !getKeyFramesCount(view, dimension) ) {
        *ok = false;

        return T();
    }

    boost::shared_ptr<Curve> curve = getCurve(view, dimension);
    assert(curve);
    KeyFrame kf;
    *ok =  curve->getKeyFrameWithIndex(index, &kf);

    return kf.getValue();
}

template<>
std::string
Knob<std::string>::getKeyFrameValueByIndex(ViewSpec view,
                                           int dimension,
                                           int index,
                                           bool* ok) const
{
    ///if the knob is slaved to another knob, returns the other knob value
    std::pair<int, KnobPtr > master = getMaster(dimension);

    if (master.second) {
        Knob<std::string>* isString = dynamic_cast<Knob<std::string>* >( master.second.get() );
        assert(isString); //< other data types aren't supported
        if (isString) {
            return isString->getKeyFrameValueByIndex(view, master.first, index, ok);
        }
    }

    assert( dimension < getDimension() );
    if ( !getKeyFramesCount(view, dimension) ) {
        *ok = false;

        return "";
    }

    std::string value;
    const AnimatingKnobStringHelper* animatedString = dynamic_cast<const AnimatingKnobStringHelper*>(this);
    assert(animatedString);
    if (animatedString) {
        boost::shared_ptr<Curve> curve = getCurve(view, dimension);
        assert(curve);
        KeyFrame kf;
        *ok =  curve->getKeyFrameWithIndex(index, &kf);

        if (*ok) {
            animatedString->stringFromInterpolatedValue(kf.getValue(), view, &value);
        }
    }

    return value;
}

template<typename T>
std::list<T>
Knob<T>::getValueForEachDimension_mt_safe() const
{
    QMutexLocker l(&_valueMutex);
    std::list<T> ret;

    for (U32 i = 0; i < _values.size(); ++i) {
        ret.push_back(_values[i]);
    }

    return ret;
}

template<typename T>
std::vector<T>
Knob<T>::getValueForEachDimension_mt_safe_vector() const
{
    QMutexLocker l(&_valueMutex);

    return _values;
}

template<typename T>
std::vector<T>
Knob<T>::getDefaultValues_mt_safe() const
{
    QMutexLocker l(&_valueMutex);

    return _defaultValues;
}

template<typename T>
T
Knob<T>::getDefaultValue(int dimension) const
{
    QMutexLocker l(&_valueMutex);

    return _defaultValues[dimension];
}

template<typename T>
void
Knob<T>::setDefaultValue(const T & v,
                         int dimension)
{
    assert( dimension < getDimension() );
    {
        QMutexLocker l(&_valueMutex);
        _defaultValues[dimension] = v;
    }
    resetToDefaultValue(dimension);
}

template <typename T>
void
Knob<T>::setDefaultValueWithoutApplying(const T& v,
                                        int dimension)
{
    assert( dimension < getDimension() );
    {
        QMutexLocker l(&_valueMutex);
        _defaultValues[dimension] = v;
    }
}

template<typename T>
void
Knob<T>::populate()
{
    for (int i = 0; i < getDimension(); ++i) {
        _values[i] = T();
        _guiValues[i] = T();
        _defaultValues[i] = T();
    }
    KnobHelper::populate();
}

template<typename T>
bool
Knob<T>::isTypePOD() const
{
    return false;
}

template<>
bool
Knob<int>::isTypePOD() const
{
    return true;
}

template<>
bool
Knob<bool>::isTypePOD() const
{
    return true;
}

template<>
bool
Knob<double>::isTypePOD() const
{
    return true;
}

template<typename T>
bool
Knob<T>::isTypeCompatible(const KnobPtr & other) const
{
    return isTypePOD() == other->isTypePOD();
}

template<typename T>
bool
Knob<T>::onKeyFrameSet(double time,
                       ViewSpec view,
                       int dimension)
{
    KeyFrame key;
    boost::shared_ptr<Curve> curve;
    KnobHolder* holder = getHolder();
    bool useGuiCurve = ( !holder || !holder->isSetValueCurrentlyPossible() ) && getKnobGuiPointer();

    if (!useGuiCurve) {
        assert(holder);
        curve = getCurve(view, dimension);
    } else {
        curve = getGuiCurve(view, dimension);
        setGuiCurveHasChanged(view, dimension, true);
    }

    makeKeyFrame(curve.get(), time, view, getValueAtTime(time, dimension, view), &key);

    return setKeyFrame(key, view, dimension, eValueChangedReasonUserEdited);
}

template<typename T>
bool
Knob<T>::setKeyFrame(const KeyFrame& key,
                     ViewSpec view,
                     int dimension,
                     ValueChangedReasonEnum reason)
{
    boost::shared_ptr<Curve> curve;
    KnobHolder* holder = getHolder();
    bool useGuiCurve = ( !holder || !holder->isSetValueCurrentlyPossible() ) && getKnobGuiPointer();

    if (!useGuiCurve) {
        assert(holder);
        curve = getCurve(view, dimension);
    } else {
        curve = getGuiCurve(view, dimension);
        setGuiCurveHasChanged(view, dimension, true);
    }

    bool ret = curve->addKeyFrame(key);

    if (!useGuiCurve) {
        guiCurveCloneInternalCurve(eCurveChangeReasonInternal, view, dimension, reason);
        evaluateValueChange(dimension, key.getTime(), view, reason);
    }

    return ret;
}

template<typename T>
bool
Knob<T>::onKeyFrameSet(double /*time*/,
                       ViewSpec view,
                       const KeyFrame& key,
                       int dimension)
{
    return setKeyFrame(key, view, dimension, eValueChangedReasonUserEdited);
}

template<typename T>
void
Knob<T>::onTimeChanged(bool isPlayback,
                       double time)
{
    int dims = getDimension();

    if ( getIsSecret() ) {
        return;
    }
    bool shouldRefresh = false;
    for (int i = 0; i < dims; ++i) {
<<<<<<< HEAD
        if ( _signalSlotHandler && ( isAnimated( i, ViewIdx(0) ) || !getExpression(i).empty() ) ) {
=======
        if ( getKnobGuiPointer() && _signalSlotHandler && ( isAnimated( i, ViewIdx(0) ) || !getExpression(i).empty() ) ) {
>>>>>>> ec013917
            shouldRefresh = true;
        }
    }

    if (shouldRefresh) {
        checkAnimationLevel(ViewIdx(0), -1);
        _signalSlotHandler->s_valueChanged(ViewSpec::all(), -1, eValueChangedReasonTimeChanged);
    }
    if (evaluateValueChangeOnTimeChange() && !isPlayback) {
        KnobHolder* holder = getHolder();
        if (holder) {
            //Some knobs like KnobFile do not animate but the plug-in may need to know the time has changed
            if ( holder->isEvaluationBlocked() ) {
                holder->appendValueChange(shared_from_this(), -1, false, time, ViewIdx(0), eValueChangedReasonTimeChanged, eValueChangedReasonTimeChanged);
            } else {
                holder->beginChanges();
                holder->appendValueChange(shared_from_this(), -1, false, time, ViewIdx(0), eValueChangedReasonTimeChanged, eValueChangedReasonTimeChanged);
                holder->endChanges();
            }
        }
    }
}

template<typename T>
double
Knob<T>::getDerivativeAtTime(double time,
                             ViewSpec view,
                             int dimension)
{
    if ( ( dimension > getDimension() ) || (dimension < 0) ) {
        throw std::invalid_argument("Knob::getDerivativeAtTime(): Dimension out of range");
    }
    {
        std::string expr = getExpression(dimension);
        if ( !expr.empty() ) {
            // Compute derivative by finite differences, using values at t-0.5 and t+0.5
            return ( getValueAtTime(time + 0.5, dimension, view) - getValueAtTime(time - 0.5, dimension, view) ) / 2.;
        }
    }

    ///if the knob is slaved to another knob, returns the other knob value
    std::pair<int, KnobPtr > master = getMaster(dimension);
    if (master.second) {
        return master.second->getDerivativeAtTime(time, view, master.first);
    }

    boost::shared_ptr<Curve> curve  = getCurve(view, dimension);
    if (curve->getKeyFramesCount() > 0) {
        return curve->getDerivativeAt(time);
    } else {
        /*if the knob as no keys at this dimension, the derivative is 0.*/
        return 0.;
    }
}

template<>
double
Knob<std::string>::getDerivativeAtTime(double /*time*/,
                                       ViewSpec /*view*/,
                                       int /*dimension*/)
{
    throw std::invalid_argument("Knob<string>::getDerivativeAtTime() not available");
}

// Compute integral using Simpsons rule:
// \int_a^b f(x) dx = (b-a)/6 * (f(a) + 4f((a+b)/2) + f(b))
template<typename T>
double
Knob<T>::getIntegrateFromTimeToTimeSimpson(double time1,
                                           double time2,
                                           ViewSpec view,
                                           int dimension)
{
    double fa = getValueAtTime(time1, dimension, view);
    double fm = getValueAtTime( (time1 + time2) / 2, dimension, view );
    double fb = getValueAtTime(time2, dimension, view);

    return (time2 - time1) / 6 * (fa + 4 * fm + fb);
}

template<typename T>
double
Knob<T>::getIntegrateFromTimeToTime(double time1,
                                    double time2,
                                    ViewSpec view,
                                    int dimension)
{
    if ( ( dimension > getDimension() ) || (dimension < 0) ) {
        throw std::invalid_argument("Knob::getIntegrateFromTimeToTime(): Dimension out of range");
    }
    {
        std::string expr = getExpression(dimension);
        if ( !expr.empty() ) {
            // Compute integral using Simpsons rule:
            // \int_a^b f(x) dx = (b-a)/6 * (f(a) + 4f((a+b)/2) + f(b))
            // The interval from time1 to time2 is split into intervals where bounds are at integer values
            int i = std::ceil(time1);
            int j = std::floor(time2);
            if (i > j) { // no integer values in the interval
                return getIntegrateFromTimeToTimeSimpson(time1, time2, view, dimension);
            }
            double val = 0.;
            // start integrating over the interval
            // first chunk
            if (time1 < i) {
                val += getIntegrateFromTimeToTimeSimpson(time1, i, view, dimension);
            }
            // integer chunks
            for (int t = i; t < j; ++t) {
                val += getIntegrateFromTimeToTimeSimpson(t, t + 1, view, dimension);
            }
            // last chunk
            if (j < time2) {
                val += getIntegrateFromTimeToTimeSimpson(j, time2, view, dimension);
            }

            return val;
        }
    }


    ///if the knob is slaved to another knob, returns the other knob value
    std::pair<int, KnobPtr > master = getMaster(dimension);
    if (master.second) {
        assert( master.second->isTypePOD() ); //< other data types aren't supported
        if ( master.second->isTypePOD() ) {
            return master.second->getIntegrateFromTimeToTime(time1, time2, view, master.first);
        }
    }

    boost::shared_ptr<Curve> curve  = getCurve(view, dimension);
    if (curve->getKeyFramesCount() > 0) {
        return curve->getIntegrateFromTo(time1, time2);
    } else {
        // if the knob as no keys at this dimension, the integral is trivial
        QMutexLocker l(&_valueMutex);

        return (double)_values[dimension] * (time2 - time1);
    }
} // >::getIntegrateFromTimeToTime

template<>
double
Knob<std::string>::getIntegrateFromTimeToTimeSimpson(double /*time1*/,
                                                     double /*time2*/,
                                                     ViewSpec /*view*/,
                                                     int /*dimension*/)
{
    return 0; // dummy value
}

template<>
double
Knob<std::string>::getIntegrateFromTimeToTime(double /*time1*/,
                                              double /*time2*/,
                                              ViewSpec /*view*/,
                                              int /*dimension*/)
{
    throw std::invalid_argument("Knob<string>::getIntegrateFromTimeToTime() not available");
}

template<typename T>
void
Knob<T>::resetToDefaultValue(int dimension)
{
    KnobI::removeAnimation(ViewSpec::all(), dimension);
    T defaultV;
    {
        QMutexLocker l(&_valueMutex);
        defaultV = _defaultValues[dimension];
    }

    clearExpression(dimension, true);
    resetExtraToDefaultValue(dimension);
    ignore_result( setValue(defaultV, ViewSpec::all(), dimension, eValueChangedReasonRestoreDefault, NULL) );
    if (_signalSlotHandler) {
        _signalSlotHandler->s_valueChanged(ViewSpec::all(), dimension, eValueChangedReasonRestoreDefault);
    }
    setSecret( getDefaultIsSecret() );
    setEnabled( dimension, isDefaultEnabled(dimension) );
}

// If *all* the following conditions hold:
// - this is a double value
// - this is a non normalised spatial double parameter, i.e. kOfxParamPropDoubleType is set to one of
//   - kOfxParamDoubleTypeX
//   - kOfxParamDoubleTypeXAbsolute
//   - kOfxParamDoubleTypeY
//   - kOfxParamDoubleTypeYAbsolute
//   - kOfxParamDoubleTypeXY
//   - kOfxParamDoubleTypeXYAbsolute
// - kOfxParamPropDefaultCoordinateSystem is set to kOfxParamCoordinatesNormalised
// Knob<T>::resetToDefaultValue should denormalize
// the default value, using the input size.
// Input size be defined as the first available of:
// - the RoD of the "Source" clip
// - the RoD of the first non-mask non-optional input clip (in case there is no "Source" clip) (note that if these clips are not connected, you get the current project window, which is the default value for GetRegionOfDefinition)

// see http://openfx.sourceforge.net/Documentation/1.3/ofxProgrammingReference.html#kOfxParamPropDefaultCoordinateSystem
// and http://openfx.sourceforge.net/Documentation/1.3/ofxProgrammingReference.html#APIChanges_1_2_SpatialParameters
template<>
void
Knob<double>::resetToDefaultValue(int dimension)
{
    KnobI::removeAnimation(ViewSpec::all(), dimension);

    ///A Knob<double> is not always a KnobDouble (it can also be a KnobColor)
    KnobDouble* isDouble = dynamic_cast<KnobDouble*>(this);
    double def;

    clearExpression(dimension, true);

    {
        QMutexLocker l(&_valueMutex);
        def = _defaultValues[dimension];
    }

    resetExtraToDefaultValue(dimension);

    // see http://openfx.sourceforge.net/Documentation/1.3/ofxProgrammingReference.html#kOfxParamPropDefaultCoordinateSystem
    if (isDouble) {
        if ( isDouble->getDefaultValuesAreNormalized() ) {
<<<<<<< HEAD
            if (isDouble->getValueIsNormalized(dimension) == eValueIsNormalizedNone) {
=======
            if (isDouble->getValueIsNormalized(dimension) == KnobDouble::eValueIsNormalizedNone) {
>>>>>>> ec013917
                // default is normalized, value is non-normalized: denormalize it!
                double time = getCurrentTime();
                isDouble->denormalize(dimension, time, &def);
            }
        } else {
            if (isDouble->getValueIsNormalized(dimension) != eValueIsNormalizedNone) {
                // default is non-normalized, value is normalized: normalize it!
                double time = getCurrentTime();
                isDouble->normalize(dimension, time, &def);
            }
        }
    }
    ignore_result( setValue(def, ViewSpec::all(), dimension, eValueChangedReasonRestoreDefault, NULL) );
    if (_signalSlotHandler) {
        _signalSlotHandler->s_valueChanged(ViewSpec::all(), dimension, eValueChangedReasonRestoreDefault);
    }
    setSecret( getDefaultIsSecret() );
    setEnabled( dimension, isDefaultEnabled(dimension) );
}

template<>
void
Knob<int>::cloneValues(KnobI* other,
                       int dimension)
{
    Knob<int>* isInt = dynamic_cast<Knob<int>* >(other);
    Knob<bool>* isBool = dynamic_cast<Knob<bool>* >(other);
    Knob<double>* isDouble = dynamic_cast<Knob<double>* >(other);
    assert(isInt || isBool || isDouble);
    QMutexLocker k(&_valueMutex);
    if (isInt) {
        _values = isInt->getValueForEachDimension_mt_safe_vector();
        _guiValues = _values;
    } else if (isBool) {
        std::vector<bool> v = isBool->getValueForEachDimension_mt_safe_vector();
        assert( v.size() == _values.size() );
        for (unsigned i = 0; i < v.size(); ++i) {
            if ( ( (int)i == dimension ) || (dimension == -1) ) {
                _values[i] = v[i];
                _guiValues[i] = v[i];
            }
        }
    } else if (isDouble) {
        std::vector<double> v = isDouble->getValueForEachDimension_mt_safe_vector();
        assert( v.size() == _values.size() );
        for (unsigned i = 0; i < v.size(); ++i) {
            if ( ( (int)i == dimension ) || (dimension == -1) ) {
                _values[i] = v[i];
                _guiValues[i] = v[i];
            }
        }
    }
}

template<>
void
Knob<bool>::cloneValues(KnobI* other,
                        int dimension)
{
    Knob<int>* isInt = dynamic_cast<Knob<int>* >(other);
    Knob<bool>* isBool = dynamic_cast<Knob<bool>* >(other);
    Knob<double>* isDouble = dynamic_cast<Knob<double>* >(other);

    int dimMin = std::min( getDimension(), other->getDimension() );
    assert( other->isTypePOD() && (isInt || isBool || isDouble) ); //< other data types aren't supported
    QMutexLocker k(&_valueMutex);
    if (isInt) {
        std::vector<int> v = isInt->getValueForEachDimension_mt_safe_vector();

        for (int i = 0; i < dimMin; ++i) {
            if ( (i == dimension) || (dimension == -1) ) {
                _values[i] = v[i];
                _guiValues[i] = v[i];
            }
        }
    } else if (isBool) {
        _values = isBool->getValueForEachDimension_mt_safe_vector();
        _guiValues = _values;
    } else if (isDouble) {
        std::vector<double> v = isDouble->getValueForEachDimension_mt_safe_vector();

        for (int i = 0; i < dimMin; ++i) {
            if ( (i == dimension) || (dimension == -1) ) {
                _values[i] = v[i];
                _guiValues[i] = v[i];
            }
        }
    }
}

template<>
void
Knob<double>::cloneValues(KnobI* other,
                          int dimension)
{
    Knob<int>* isInt = dynamic_cast<Knob<int>* >(other);
    Knob<bool>* isBool = dynamic_cast<Knob<bool>* >(other);
    Knob<double>* isDouble = dynamic_cast<Knob<double>* >(other);

    int dimMin = std::min( getDimension(), other->getDimension() );
    ///can only clone pod
    assert( other->isTypePOD() && (isInt || isBool || isDouble) ); //< other data types aren't supported
    QMutexLocker k(&_valueMutex);
    if (isInt) {
        std::vector<int> v = isInt->getValueForEachDimension_mt_safe_vector();

        for (int i = 0; i < dimMin; ++i) {
            if ( (i == dimension) || (dimension == -1) ) {
                _values[i] = v[i];
                _guiValues[i] = v[i];
            }
        }
    } else if (isBool) {
        std::vector<bool> v = isBool->getValueForEachDimension_mt_safe_vector();
        int dimMin = std::min( getDimension(), other->getDimension() );
        for (int i = 0; i < dimMin; ++i) {
            if ( (i == dimension) || (dimension == -1) ) {
                _values[i] = v[i];
                _guiValues[i] = v[i];
            }
        }
    } else if (isDouble) {
        std::vector<double> v = isDouble->getValueForEachDimension_mt_safe_vector();

        for (int i = 0; i < dimMin; ++i) {
            if ( (i == dimension) || (dimension == -1) ) {
                _values[i] = v[i];
                _guiValues[i] = v[i];
            }
        }
    }
}

template<>
void
Knob<std::string>::cloneValues(KnobI* other,
                               int dimension)
{
    Knob<std::string>* isString = dynamic_cast<Knob<std::string>* >(other);
    int dimMin = std::min( getDimension(), other->getDimension() );
    ///Can only clone strings
    assert(isString);
    if (isString) {
        QMutexLocker k(&_valueMutex);
        std::vector<std::string> v = isString->getValueForEachDimension_mt_safe_vector();
        for (int i = 0; i < dimMin; ++i) {
            if ( (i == dimension) || (dimension == -1) ) {
                _values[i] = v[i];
                _guiValues[i] = v[i];
            }
        }
    }
}

template<>
bool
Knob<int>::cloneValuesAndCheckIfChanged(KnobI* other,
                                        int dimension)
{
    Knob<int>* isInt = dynamic_cast<Knob<int>* >(other);
    Knob<bool>* isBool = dynamic_cast<Knob<bool>* >(other);
    Knob<double>* isDouble = dynamic_cast<Knob<double>* >(other);
    assert(isInt || isBool || isDouble);
    bool ret = false;
    QMutexLocker k(&_valueMutex);
    if (isInt) {
        _values = isInt->getValueForEachDimension_mt_safe_vector();
        _guiValues = _values;
    } else if (isBool) {
        std::vector<bool> v = isBool->getValueForEachDimension_mt_safe_vector();
        assert( v.size() == _values.size() );
        for (unsigned i = 0; i < v.size(); ++i) {
            if ( ( (int)i == dimension ) || (dimension == -1) ) {
                _guiValues[i] = v[i];
                if (_values[i] != v[i]) {
                    _values[i] = v[i];
                    ret = true;
                }
            }
        }
    } else if (isDouble) {
        std::vector<double> v = isDouble->getValueForEachDimension_mt_safe_vector();
        assert( v.size() == _values.size() );
        for (unsigned i = 0; i < v.size(); ++i) {
            if ( ( (int)i == dimension ) || (dimension == -1) ) {
                _guiValues[i] = v[i];
                if (_values[i] != v[i]) {
                    _values[i] = v[i];
                    ret = true;
                }
            }
        }
    }

    return ret;
}

template<>
bool
Knob<bool>::cloneValuesAndCheckIfChanged(KnobI* other,
                                         int dimension)
{
    Knob<int>* isInt = dynamic_cast<Knob<int>* >(other);
    Knob<bool>* isBool = dynamic_cast<Knob<bool>* >(other);
    Knob<double>* isDouble = dynamic_cast<Knob<double>* >(other);
    bool ret = false;
    int dimMin = std::min( getDimension(), other->getDimension() );
    assert( other->isTypePOD() && (isInt || isBool || isDouble) ); //< other data types aren't supported
    QMutexLocker k(&_valueMutex);
    if (isInt) {
        std::vector<int> v = isInt->getValueForEachDimension_mt_safe_vector();

        for (int i = 0; i < dimMin; ++i) {
            if ( (i == dimension) || (dimension == -1) ) {
                _guiValues[i] = v[i];
                if (_values[i] != v[i]) {
                    _values[i] = v[i];
                    ret = true;
                }
            }
        }
    } else if (isBool) {
        _values = isBool->getValueForEachDimension_mt_safe_vector();
        _guiValues = _values;
    } else if (isDouble) {
        std::vector<double> v = isDouble->getValueForEachDimension_mt_safe_vector();

        for (int i = 0; i < dimMin; ++i) {
            if ( (i == dimension) || (dimension == -1) ) {
                _guiValues[i] = v[i];
                if (_values[i] != v[i]) {
                    _values[i] = v[i];
                    ret = true;
                }
            }
        }
    }

    return ret;
}

template<>
bool
Knob<double>::cloneValuesAndCheckIfChanged(KnobI* other,
                                           int dimension)
{
    Knob<int>* isInt = dynamic_cast<Knob<int>* >(other);
    Knob<bool>* isBool = dynamic_cast<Knob<bool>* >(other);
    Knob<double>* isDouble = dynamic_cast<Knob<double>* >(other);

    bool ret = false;
    int dimMin = std::min( getDimension(), other->getDimension() );
    ///can only clone pod
    assert( other->isTypePOD() && (isInt || isBool || isDouble) ); //< other data types aren't supported
    QMutexLocker k(&_valueMutex);
    if (isInt) {
        std::vector<int> v = isInt->getValueForEachDimension_mt_safe_vector();

        for (int i = 0; i < dimMin; ++i) {
            if ( (i == dimension) || (dimension == -1) ) {
                _guiValues[i] = v[i];
                if (_values[i] != v[i]) {
                    _values[i] = v[i];
                    ret = true;
                }
            }
        }
    } else if (isBool) {
        std::vector<bool> v = isBool->getValueForEachDimension_mt_safe_vector();
        int dimMin = std::min( getDimension(), other->getDimension() );
        for (int i = 0; i < dimMin; ++i) {
            if ( (i == dimension) || (dimension == -1) ) {
                _guiValues[i] = v[i];
                if (_values[i] != v[i]) {
                    _values[i] = v[i];
                    ret = true;
                }
            }
        }
    } else if (isDouble) {
        std::vector<double> v = isDouble->getValueForEachDimension_mt_safe_vector();

        for (int i = 0; i < dimMin; ++i) {
            if ( (i == dimension) || (dimension == -1) ) {
                _guiValues[i] = v[i];
                if (_values[i] != v[i]) {
                    _values[i] = v[i];
                    ret = true;
                }
            }
        }
    }

    return ret;
} // >::cloneValuesAndCheckIfChanged

template<>
bool
Knob<std::string>::cloneValuesAndCheckIfChanged(KnobI* other,
                                                int dimension)
{
    Knob<std::string>* isString = dynamic_cast<Knob<std::string>* >(other);
    int dimMin = std::min( getDimension(), other->getDimension() );
    ///Can only clone strings
    bool ret = false;
    assert(isString);
    if (isString) {
        QMutexLocker k(&_valueMutex);
        std::vector<std::string> v = isString->getValueForEachDimension_mt_safe_vector();
        for (int i = 0; i < dimMin; ++i) {
            if ( (i == dimension) || (dimension == -1) ) {
                _guiValues[i] = v[i];
                if (_values[i] != v[i]) {
                    _values[i] = v[i];
                    ret = true;
                }
            }
        }
    }

    return ret;
}

template <typename T>
void
Knob<T>::cloneExpressionsResults(KnobI* other,
                                 int dimension)
{
    Knob<T>* knob = dynamic_cast<Knob<T>* >(other);

    //Only clone expr results of the same type
    if (!knob) {
        return;
    }

    FrameValueMap results;
    knob->getExpressionResults(dimension, results);
    QMutexLocker k(&_valueMutex);
    _exprRes[dimension] = results;
}

template<typename T>
void
Knob<T>::clone(KnobI* other,
               int dimension)
{
    if (other == this) {
        return;
    }
    int dimMin = std::min( getDimension(), other->getDimension() );
    cloneValues(other, dimension);
    cloneExpressions(other, dimension);
    for (int i = 0; i < dimMin; ++i) {
        if ( (i == dimension) || (dimension == -1) ) {
            boost::shared_ptr<Curve> thisCurve = getCurve(ViewIdx(0), i, true);
            boost::shared_ptr<Curve> otherCurve = other->getCurve(ViewIdx(0), i, true);
            if (thisCurve && otherCurve) {
                thisCurve->clone(*otherCurve);
            }

            boost::shared_ptr<Curve> guiCurve = getGuiCurve(ViewIdx(0), i);
            boost::shared_ptr<Curve> otherGuiCurve = other->getGuiCurve(ViewIdx(0), i);
            if (guiCurve && otherGuiCurve) {
                guiCurve->clone(*otherGuiCurve);
            }
            checkAnimationLevel(ViewIdx(0), i);
        }
    }
    if (_signalSlotHandler) {
        _signalSlotHandler->s_valueChanged(ViewSpec::all(), dimension, eValueChangedReasonNatronInternalEdited);
        refreshListenersAfterValueChange(ViewSpec::all(), eValueChangedReasonNatronInternalEdited, dimension);
    }
    cloneExtraData(other, dimension);
    if ( getHolder() ) {
        getHolder()->updateHasAnimation();
    }
    computeHasModifications();
}

template <typename T>
bool
Knob<T>::cloneAndCheckIfChanged(KnobI* other,
                                int dimension)
{
    if (other == this) {
        return false;
    }

    bool hasChanged = cloneValuesAndCheckIfChanged(other, dimension);
    hasChanged |= cloneExpressionsAndCheckIfChanged(other, dimension);

    int dimMin = std::min( getDimension(), other->getDimension() );
    for (int i = 0; i < dimMin; ++i) {
        if ( (dimension == -1) || (i == dimension) ) {
            boost::shared_ptr<Curve> thisCurve = getCurve(ViewIdx(0), i, true);
            boost::shared_ptr<Curve> otherCurve = other->getCurve(ViewIdx(0), i, true);
            if (thisCurve && otherCurve) {
                hasChanged |= thisCurve->cloneAndCheckIfChanged(*otherCurve);
            }
            boost::shared_ptr<Curve> guiCurve = getGuiCurve(ViewIdx(0), i);
            boost::shared_ptr<Curve> otherGuiCurve = other->getGuiCurve(ViewIdx(0), i);
            if (guiCurve && otherGuiCurve) {
                hasChanged |= guiCurve->cloneAndCheckIfChanged(*otherGuiCurve);
            }

            if (hasChanged) {
                checkAnimationLevel(ViewSpec::all(), i);
            }
        }
    }
    if (hasChanged) {
        if (_signalSlotHandler) {
            _signalSlotHandler->s_valueChanged(ViewSpec::all(), dimension, eValueChangedReasonNatronInternalEdited);
            refreshListenersAfterValueChange(ViewSpec::all(), eValueChangedReasonNatronInternalEdited, dimension);
        }
    }
    hasChanged |= cloneExtraDataAndCheckIfChanged(other);
    if (hasChanged) {
        if ( getHolder() ) {
            getHolder()->updateHasAnimation();
        }
        computeHasModifications();
    }

    return hasChanged;
}

template<typename T>
void
Knob<T>::clone(KnobI* other,
               double offset,
               const RangeD* range,
               int dimension)
{
    if (other == this) {
        return;
    }
    cloneValues(other, dimension);
    cloneExpressions(other, dimension);
    int dimMin = std::min( getDimension(), other->getDimension() );
    for (int i = 0; i < dimMin; ++i) {
        if ( (dimension == -1) || (i == dimension) ) {
            boost::shared_ptr<Curve> thisCurve = getCurve(ViewIdx(0), i, true);
            boost::shared_ptr<Curve> otherCurve = other->getCurve(ViewIdx(0), i, true);
            if (thisCurve && otherCurve) {
                thisCurve->clone(*otherCurve, offset, range);
            }
            boost::shared_ptr<Curve> guiCurve = getGuiCurve(ViewIdx(0), i);
            boost::shared_ptr<Curve> otherGuiCurve = other->getGuiCurve(ViewIdx(0), i);
            if (guiCurve && otherGuiCurve) {
                guiCurve->clone(*otherGuiCurve, offset, range);
            }
            checkAnimationLevel(ViewSpec::all(), i);
        }
    }
    if (_signalSlotHandler) {
        _signalSlotHandler->s_valueChanged(ViewSpec::all(), dimension, eValueChangedReasonNatronInternalEdited);
        refreshListenersAfterValueChange(ViewSpec::all(), eValueChangedReasonNatronInternalEdited, dimension);
    }
    cloneExtraData(other, offset, range, dimension);
    if ( getHolder() ) {
        getHolder()->updateHasAnimation();
    }
}

template<typename T>
void
Knob<T>::cloneAndUpdateGui(KnobI* other,
                           int dimension)
{
    if (other == this) {
        return;
    }
    int dimMin = std::min( getDimension(), other->getDimension() );
    cloneValues(other, dimension);
    cloneExpressions(other);
    for (int i = 0; i < dimMin; ++i) {
        if ( (dimension == -1) || (i == dimension) ) {
            if ( _signalSlotHandler && isAnimated( i, ViewIdx(0) ) ) {
                _signalSlotHandler->s_animationAboutToBeRemoved(ViewSpec::all(), i);
                _signalSlotHandler->s_animationRemoved(ViewSpec::all(), i);
            }
            boost::shared_ptr<Curve> curve = getCurve(ViewIdx(0), i, true);
            boost::shared_ptr<Curve> otherCurve = other->getCurve(ViewIdx(0), i, true);
            if (curve && otherCurve) {
                curve->clone( *other->getCurve(ViewIdx(0), i, true) );
            }
            boost::shared_ptr<Curve> guiCurve = getGuiCurve(ViewIdx(0), i);
            boost::shared_ptr<Curve> otherGuiCurve = other->getGuiCurve(ViewIdx(0), i);
            if (guiCurve && otherGuiCurve) {
                guiCurve->clone(*otherGuiCurve);
            }
            if (_signalSlotHandler) {
                std::list<double> keysList;
                KeyFrameSet keys;
                if (curve) {
                    keys = curve->getKeyFrames_mt_safe();
                }
                for (KeyFrameSet::iterator it = keys.begin(); it != keys.end(); ++it) {
                    keysList.push_back( it->getTime() );
                }
                if ( !keysList.empty() ) {
                    _signalSlotHandler->s_multipleKeyFramesSet(keysList, ViewSpec::all(), i, (int)eValueChangedReasonNatronInternalEdited);
                }
            }
            checkAnimationLevel(ViewSpec::all(), i);
        }
    }
    if (_signalSlotHandler) {
        _signalSlotHandler->s_valueChanged(ViewSpec::all(), dimension, eValueChangedReasonNatronInternalEdited);
    }
    refreshListenersAfterValueChange(ViewSpec::all(), eValueChangedReasonNatronInternalEdited, dimension);
    cloneExtraData(other, dimension);
    if ( getHolder() ) {
        getHolder()->updateHasAnimation();
        computeHasModifications();
    }
} // >::cloneAndUpdateGui

template <typename T>
void
Knob<T>::cloneDefaultValues(KnobI* other)
{
    int dims = std::min( getDimension(), other->getDimension() );

    Knob<T>* otherT = dynamic_cast<Knob<T>*>(other);
    assert(otherT);
    if (!otherT) {
        // coverity[dead_error_line]
        return;
    }

    for (int i = 0; i < dims; ++i) {
        setDefaultValue(otherT->getDefaultValue(i), i);
    }
}

template <typename T>
bool
Knob<T>::dequeueValuesSet(bool disableEvaluation)
{
    std::map<int, ValueChangedReasonEnum> dimensionChanged;
    bool ret = false;

    cloneGuiCurvesIfNeeded(dimensionChanged);
    {
        QMutexLocker kql(&_setValuesQueueMutex);
        QMutexLocker k(&_valueMutex);
        for (typename std::list<boost::shared_ptr<QueuedSetValue> >::iterator it = _setValuesQueue.begin(); it != _setValuesQueue.end(); ++it) {
            QueuedSetValueAtTime* isAtTime = dynamic_cast<QueuedSetValueAtTime*>( it->get() );
            bool blockValueChanges = (*it)->_imp->valueChangesBlocked;

            if (!isAtTime) {
                if ( (*it)->_imp->useKey ) {
                    boost::shared_ptr<Curve> curve = getCurve( (*it)->_imp->view, (*it)->_imp->dimension );
                    if (curve) {
                        curve->addKeyFrame( (*it)->_imp->key );
                    }

                    if ( getHolder() ) {
                        getHolder()->setHasAnimation(true);
                    }
                } else {
                    if (_values[(*it)->_imp->dimension] != (*it)->_imp->value) {
                        _values[(*it)->_imp->dimension] = (*it)->_imp->value;
                        _guiValues[(*it)->_imp->dimension] = (*it)->_imp->value;
                        if (!blockValueChanges) {
                            dimensionChanged.insert( std::make_pair( (*it)->_imp->dimension, (*it)->_imp->reason ) );
                        }
                    }
                }
            } else {
                boost::shared_ptr<Curve> curve = getCurve( (*it)->_imp->view, (*it)->_imp->dimension );
                if (curve) {
                    KeyFrame existingKey;
                    bool hasKey = curve->getKeyFrameWithTime( (*it)->_imp->key.getTime(), &existingKey );
                    if ( !hasKey || ( existingKey.getTime() != (*it)->_imp->key.getTime() ) || ( existingKey.getValue() != (*it)->_imp->key.getValue() ) ||
                         ( existingKey.getLeftDerivative() != (*it)->_imp->key.getLeftDerivative() ) ||
                         ( existingKey.getRightDerivative() != (*it)->_imp->key.getRightDerivative() ) ) {
                        if (!blockValueChanges) {
                            dimensionChanged.insert( std::make_pair( (*it)->_imp->dimension, (*it)->_imp->reason ) );
                        }
                        curve->addKeyFrame( (*it)->_imp->key );
                    }
                }

                if ( getHolder() ) {
                    getHolder()->setHasAnimation(true);
                }
            }
        }
        _setValuesQueue.clear();
    }
    cloneInternalCurvesIfNeeded(dimensionChanged);

    clearExpressionsResultsIfNeeded(dimensionChanged);

    ret |= !dimensionChanged.empty();

    if ( !disableEvaluation && !dimensionChanged.empty() ) {
        beginChanges();
        double time = getCurrentTime();
        for (std::map<int, ValueChangedReasonEnum>::iterator it = dimensionChanged.begin(); it != dimensionChanged.end(); ++it) {
            evaluateValueChange(it->first, time, ViewIdx(0), it->second);
        }
        endChanges();
    }

    return ret;
} // >::dequeueValuesSet

template <typename T>
bool
Knob<T>::computeValuesHaveModifications(int /*dimension*/,
                                        const T& value,
                                        const T& defaultValue) const
{
    return value != defaultValue;
}

template <typename T>
void
Knob<T>::computeHasModifications()
{
    bool oneChanged = false;

    for (int i = 0; i < getDimension(); ++i) {
        bool hasModif = false;
        std::string expr = getExpression(i);
        if ( !expr.empty() ) {
            hasModif = true;
        }

        if (!hasModif) {
            boost::shared_ptr<Curve> c = getCurve(ViewIdx(0), i);
            if ( c && c->isAnimated() ) {
                hasModif = true;
            }
        }

        if (!hasModif) {
            std::pair<int, KnobPtr > master = getMaster(i);
            if (master.second) {
                hasModif = true;
            }
        }

        ///Check expressions too in the future
        if (!hasModif) {
            QMutexLocker k(&_valueMutex);
            if ( computeValuesHaveModifications(i, _values[i], _defaultValues[i]) ) {
                hasModif = true;
            }
        }


        if (!hasModif) {
            hasModif |= hasModificationsVirtual(i);
        }

        oneChanged |= setHasModifications(i, hasModif, true);
    }
    if (oneChanged && _signalSlotHandler) {
        _signalSlotHandler->s_hasModificationsChanged();
    }
}

NATRON_NAMESPACE_EXIT;

#endif // KNOBIMPL_H<|MERGE_RESOLUTION|>--- conflicted
+++ resolved
@@ -1386,11 +1386,7 @@
         return eValueChangedReturnCodeNothingChanged;
     }
     assert(newKey);
-<<<<<<< HEAD
-
-=======
-    assert( dimension >= 0 && dimension < getDimension() );
->>>>>>> ec013917
+
     if ( !canAnimate() || !isAnimationEnabled() ) {
         qDebug() << "WARNING: Attempting to call setValueAtTime on " << getName().c_str() << " which does not have animation enabled.";
         setValue(v, view, dimension, reason, newKey);
@@ -1539,10 +1535,7 @@
                          ValueChangedReasonEnum reason,
                          int dimensionOffset)
 {
-<<<<<<< HEAD
     assert( dimensionOffset + 2 <= getDimension() );
-=======
->>>>>>> ec013917
     KnobHolder* holder = getHolder();
     EffectInstance* effect = 0;
     bool doEditEnd = false;
@@ -1627,7 +1620,6 @@
     if (doEditEnd) {
         effect->setMultipleParamsEditLevel(KnobHolder::eMultipleParamsEditOff);
     }
-<<<<<<< HEAD
 }
 
 template<typename T>
@@ -1640,8 +1632,6 @@
                          ValueChangedReasonEnum reason)
 {
     setValuesAtTime(time, value0, value1, value2, view, reason, 0);
-=======
->>>>>>> ec013917
 }
 
 template<typename T>
@@ -2071,11 +2061,7 @@
     }
     bool shouldRefresh = false;
     for (int i = 0; i < dims; ++i) {
-<<<<<<< HEAD
         if ( _signalSlotHandler && ( isAnimated( i, ViewIdx(0) ) || !getExpression(i).empty() ) ) {
-=======
-        if ( getKnobGuiPointer() && _signalSlotHandler && ( isAnimated( i, ViewIdx(0) ) || !getExpression(i).empty() ) ) {
->>>>>>> ec013917
             shouldRefresh = true;
         }
     }
@@ -2298,11 +2284,7 @@
     // see http://openfx.sourceforge.net/Documentation/1.3/ofxProgrammingReference.html#kOfxParamPropDefaultCoordinateSystem
     if (isDouble) {
         if ( isDouble->getDefaultValuesAreNormalized() ) {
-<<<<<<< HEAD
             if (isDouble->getValueIsNormalized(dimension) == eValueIsNormalizedNone) {
-=======
-            if (isDouble->getValueIsNormalized(dimension) == KnobDouble::eValueIsNormalizedNone) {
->>>>>>> ec013917
                 // default is normalized, value is non-normalized: denormalize it!
                 double time = getCurrentTime();
                 isDouble->denormalize(dimension, time, &def);
