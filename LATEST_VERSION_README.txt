<<<<<<< HEAD
The Natron version number (eg 3.0) appears in:

=======
The Natron version number (eg 2.2.10) appears in:
>>>>>>> 4a5a90a9

- Documentation/source/conf.py in variables version and release
- App/App.pro in variable VERSION
- Natron.spec in variable Version
- Global/Macros.h in variables NATRON_VERSION_MAJOR NATRON_VERSION_MINOR NATRON_VERSION_REVISION
- This file!<|MERGE_RESOLUTION|>--- conflicted
+++ resolved
@@ -1,9 +1,4 @@
-<<<<<<< HEAD
-The Natron version number (eg 3.0) appears in:
-
-=======
-The Natron version number (eg 2.2.10) appears in:
->>>>>>> 4a5a90a9
+The Natron version number (eg 3.0.0) appears in:
 
 - Documentation/source/conf.py in variables version and release
 - App/App.pro in variable VERSION
