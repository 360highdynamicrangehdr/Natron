--- conflicted
+++ resolved
@@ -37,12 +37,8 @@
 #include <QtCore/QThread>
 #include <QtCore/QDebug>
 
-<<<<<<< HEAD
-
-NATRON_NAMESPACE_ENTER;
-=======
+
 NATRON_NAMESPACE_ENTER
->>>>>>> fe3f94e2
 
 
 AppTLS::AppTLS()
