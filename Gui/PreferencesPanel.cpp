/* ***** BEGIN LICENSE BLOCK *****
 * This file is part of Natron <http://www.natron.fr/>,
 * Copyright (C) 2013-2017 INRIA and Alexandre Gauthier-Foichat
 *
 * Natron is free software: you can redistribute it and/or modify
 * it under the terms of the GNU General Public License as published by
 * the Free Software Foundation; either version 2 of the License, or
 * (at your option) any later version.
 *
 * Natron is distributed in the hope that it will be useful,
 * but WITHOUT ANY WARRANTY; without even the implied warranty of
 * MERCHANTABILITY or FITNESS FOR A PARTICULAR PURPOSE.  See the
 * GNU General Public License for more details.
 *
 * You should have received a copy of the GNU General Public License
 * along with Natron.  If not, see <http://www.gnu.org/licenses/gpl-2.0.html>
 * ***** END LICENSE BLOCK ***** */

// ***** BEGIN PYTHON BLOCK *****
// from <https://docs.python.org/3/c-api/intro.html#include-files>:
// "Since Python may define some pre-processor definitions which affect the standard headers on some systems, you must include Python.h before any standard headers are included."
#include <Python.h>
// ***** END PYTHON BLOCK *****

#include "PreferencesPanel.h"

#include <map>
#include <stdexcept>

CLANG_DIAG_OFF(deprecated)
CLANG_DIAG_OFF(uninitialized)
#include <QVBoxLayout>
#include <QDesktopWidget>
#include <QApplication>
#include <QKeyEvent>
#include <QDesktopServices>
#include <QTreeWidget>
#include <QTreeWidgetItem>
#include <QStyledItemDelegate>
#include <QHeaderView>
#include <QStyle>
#include <QPainter>
CLANG_DIAG_ON(deprecated)
CLANG_DIAG_ON(uninitialized)

#include "Engine/KnobTypes.h"
#include "Engine/Settings.h"
#include "Engine/Utils.h" // convertFromPlainText

#include "Gui/ActionShortcuts.h"
#include "Gui/GuiDefines.h"
#include "Gui/AnimatedCheckBox.h"
#include "Gui/DockablePanel.h"
#include "Gui/Button.h"
#include "Gui/DialogButtonBox.h"
#include "Gui/Gui.h"
#include "Gui/LineEdit.h"
#include "Gui/Label.h"
#include "Gui/GuiApplicationManager.h"
#include "Gui/Splitter.h"
#include "Gui/TableModelView.h"

#define COL_PLUGIN_LABEL 0
#define COL_PLUGINID COL_PLUGIN_LABEL + 1
#define COL_VERSION COL_PLUGINID + 1
#define COL_ENABLED COL_VERSION + 1
#define COL_RS_ENABLED COL_ENABLED + 1
#define COL_MT_ENABLED COL_RS_ENABLED + 1
#define COL_GL_ENABLED COL_MT_ENABLED + 1

NATRON_NAMESPACE_ENTER;

NATRON_NAMESPACE_ANONYMOUS_ENTER;

struct PreferenceTab
{
    PreferenceTab()
        : treeItem(NULL)
        , tab(NULL)
        , page()
    {
    }

    QTreeWidgetItem* treeItem;
    QFrame* tab;
    KnobPageGuiWPtr page;
};

struct PluginTreeNode
{
    PluginTreeNode()
        : item(NULL)
        , enabledCheckbox(NULL)
        , rsCheckbox(NULL)
        , mtCheckbox(NULL)
        , glCheckbox(NULL)
        , plugin(NULL)
    {
    }

    QTreeWidgetItem* item;
    AnimatedCheckBox* enabledCheckbox;
    AnimatedCheckBox* rsCheckbox;
    AnimatedCheckBox* mtCheckbox;
    AnimatedCheckBox* glCheckbox;
    PluginWPtr plugin;

    PluginTreeNode()
    : item(0)
    , enabledCheckbox(0)
    , rsCheckbox(0)
    , mtCheckbox(0)
    , glCheckbox(0)
    , plugin()
    {

    }
};

typedef std::list<PluginTreeNode> PluginTreeNodeList;


struct GuiBoundAction
{
    GuiBoundAction()
        : item(NULL)
        , action(NULL)
    {
    }

    QTreeWidgetItem* item;
    BoundAction* action;
};

struct GuiShortCutGroup
{
    GuiShortCutGroup()
        : actions()
        , item(NULL)
    {
    }

    std::list<GuiBoundAction> actions;
    QTreeWidgetItem* item;
};

NATRON_NAMESPACE_ANONYMOUS_EXIT;

static QString
keybindToString(const Qt::KeyboardModifiers & modifiers,
                Qt::Key key)
{
    return makeKeySequence(modifiers, key).toString(QKeySequence::NativeText);
}

static QString
mouseShortcutToString(const Qt::KeyboardModifiers & modifiers,
                      Qt::MouseButton button)
{
    QString ret = makeKeySequence(modifiers, (Qt::Key)0).toString(QKeySequence::NativeText);

    switch (button) {
    case Qt::LeftButton:
        ret.append( QCoreApplication::translate("ShortCutEditor", "LeftButton") );
        break;
    case Qt::MiddleButton:
        ret.append( QCoreApplication::translate("ShortCutEditor", "MiddleButton") );
        break;
    case Qt::RightButton:
        ret.append( QCoreApplication::translate("ShortCutEditor", "RightButton") );
        break;
    default:
        break;
    }

    return ret;
}

typedef std::list<GuiShortCutGroup> GuiAppShorcuts;

///A small hack to the QTreeWidget class to make 2 fuctions public so we can use them in the ShortcutDelegate class
class HackedTreeWidget
    : public QTreeWidget
{
public:

    HackedTreeWidget(QWidget* parent)
        : QTreeWidget(parent)
    {
    }

    QModelIndex indexFromItem_natron(QTreeWidgetItem * item,
                                     int column = 0) const
    {
        return indexFromItem(item, column);
    }

    QTreeWidgetItem* itemFromIndex_natron(const QModelIndex & index) const
    {
        return itemFromIndex(index);
    }
};


static void
makeItemShortCutText(const BoundAction* action,
                     bool useDefault,
                     QString* shortcutStr)
{
    const KeyBoundAction* ka = dynamic_cast<const KeyBoundAction*>(action);
    const MouseAction* ma = dynamic_cast<const MouseAction*>(action);

    if (ka) {
        if (useDefault) {
            if ( !ka->defaultModifiers.empty() ) {
                assert( ka->defaultModifiers.size() == ka->defaultShortcut.size() );
                std::list<Qt::KeyboardModifiers>::const_iterator mit = ka->defaultModifiers.begin();
                std::list<Qt::Key>::const_iterator sit = ka->defaultShortcut.begin();
                *shortcutStr = keybindToString(*mit, *sit);
            }
        } else {
            if ( !ka->modifiers.empty() ) {
                assert( ka->modifiers.size() == ka->currentShortcut.size() );
                std::list<Qt::KeyboardModifiers>::const_iterator mit = ka->modifiers.begin();
                std::list<Qt::Key>::const_iterator sit = ka->currentShortcut.begin();
                *shortcutStr = keybindToString(*mit, *sit);
            }
        }
    } else if (ma) {
        if (useDefault) {
            if ( !ma->defaultModifiers.empty() ) {
                std::list<Qt::KeyboardModifiers>::const_iterator mit = ma->defaultModifiers.begin();
                *shortcutStr = mouseShortcutToString(*mit, ma->button);
            }
        } else {
            if ( !ma->modifiers.empty() ) {
                std::list<Qt::KeyboardModifiers>::const_iterator mit = ma->modifiers.begin();
                *shortcutStr = mouseShortcutToString(*mit, ma->button);
            }
        }
    } else {
        assert(false);
    }
} // makeItemShortCutText

static void
setItemShortCutText(QTreeWidgetItem* item,
                    const BoundAction* action,
                    bool useDefault)
{
    QString sc;
    makeItemShortCutText(action, useDefault, &sc);
    item->setText( 1,  sc);
}

class ShortcutDelegate
    : public QStyledItemDelegate
{
    HackedTreeWidget* tree;

public:

    ShortcutDelegate(HackedTreeWidget* parent)
        : QStyledItemDelegate(parent)
        , tree(parent)
    {
    }

private:

    virtual void paint(QPainter * painter, const QStyleOptionViewItem & option, const QModelIndex & index) const OVERRIDE FINAL;
};

struct PreferencesPanelPrivate
{
    Q_DECLARE_TR_FUNCTIONS(PreferencesPanel)

public:

    PreferencesPanel* _p;
    Gui* gui;
    QVBoxLayout* mainLayout;
    Splitter* splitter;
    QTreeWidget* tree;
    std::vector<PreferenceTab> tabs;
    int currentTabIndex;
    QWidget* warningContainer;
    Label* warningLabelIcon;
    Label* warningLabelDesc;
    DialogButtonBox* buttonBox;
    Button* restoreDefaultsB;
    Button* prefsHelp;
    Button* cancelB;
    Button* okB;
    std::vector<KnobIPtr> changedKnobs;
    bool pluginSettingsChanged;
    bool closeIsOK;
    Label* pluginFilterLabel;
    LineEdit* pluginFilterEdit;
    QTreeWidget* pluginsView;
    PluginTreeNodeList pluginsList;
    QFrame* shortcutsFrame;
    QVBoxLayout* shortcutsLayout;
    HackedTreeWidget* shortcutsTree;
    QWidget* shortcutGroup;
    QHBoxLayout* shortcutGroupLayout;
    Label* shortcutLabel;
    KeybindRecorder* shortcutEditor;
    Button* validateShortcutButton;
    Button* clearShortcutButton;
    Button* resetShortcutButton;
    QWidget* shortcutButtonsContainer;
    QHBoxLayout* shortcutButtonsLayout;
    Button* restoreShortcutsDefaultsButton;
    GuiAppShorcuts appShortcuts;


    PreferencesPanelPrivate(PreferencesPanel* p,
                            Gui *parent)
        : _p(p)
        , gui(parent)
        , mainLayout(0)
        , splitter(0)
        , tree(0)
        , tabs()
        , currentTabIndex(-1)
        , warningContainer(0)
        , warningLabelIcon(0)
        , warningLabelDesc(0)
        , buttonBox(0)
        , restoreDefaultsB(0)
        , prefsHelp(0)
        , cancelB(0)
        , okB(0)
        , changedKnobs(0)
        , pluginSettingsChanged(false)
        , closeIsOK(false)
        , pluginFilterLabel(0)
        , pluginFilterEdit(0)
        , pluginsView(0)
        , pluginsList()
        , shortcutsFrame(0)
        , shortcutsLayout(0)
        , shortcutsTree(0)
        , shortcutGroup(0)
        , shortcutGroupLayout(0)
        , shortcutLabel(0)
        , shortcutEditor(0)
        , validateShortcutButton(0)
        , clearShortcutButton(0)
        , resetShortcutButton(0)
        , shortcutButtonsContainer(0)
        , shortcutButtonsLayout(0)
        , restoreShortcutsDefaultsButton(0)
        , appShortcuts()
    {
    }

    void createPreferenceTab(const KnobPageGuiPtr& page, PreferenceTab* tab);

    void setVisiblePage(int index);

    PluginTreeNodeList::iterator buildPluginGroupHierarchy(const QStringList& grouping);
    BoundAction* getActionForTreeItem(QTreeWidgetItem* item) const
    {
        for (GuiAppShorcuts::const_iterator it = appShortcuts.begin(); it != appShortcuts.end(); ++it) {
            if (it->item == item) {
                return NULL;
            }
            for (std::list<GuiBoundAction>::const_iterator it2 = it->actions.begin(); it2 != it->actions.end(); ++it2) {
                if (it2->item == item) {
                    return it2->action;
                }
            }
        }

        return (BoundAction*)NULL;
    }

    GuiAppShorcuts::iterator buildShortcutsGroupHierarchy(QString grouping);

    void makeGuiActionForShortcut(GuiAppShorcuts::iterator guiGroupIterator, BoundAction* action);
};

PreferencesPanel::PreferencesPanel(Gui *parent)
    : QWidget(parent)
    , KnobGuiContainerHelper( appPTR->getCurrentSettings(), boost::shared_ptr<QUndoStack>() )
    , _imp( new PreferencesPanelPrivate(this, parent) )
{
}

PreferencesPanel::~PreferencesPanel()
{
}

PluginTreeNodeList::iterator
PreferencesPanelPrivate::buildPluginGroupHierarchy(const QStringList& groupingSplit)
{
    if ( groupingSplit.isEmpty() ) {
        return pluginsList.end();
    }

    const QString & lastGroupName = groupingSplit.back();

    // Find out whether the deepest parent group of the action already exist
    PluginTreeNodeList::iterator foundGuiGroup = pluginsList.end();
    for (PluginTreeNodeList::iterator it2 = pluginsList.begin(); it2 != pluginsList.end(); ++it2) {
        if (it2->item->text(0) == lastGroupName) {
            foundGuiGroup = it2;
            break;
        }
    }

    QTreeWidgetItem* groupParent;
    if ( foundGuiGroup != pluginsList.end() ) {
        groupParent = foundGuiGroup->item;
    } else {
        groupParent = 0;
        for (int i = 0; i < groupingSplit.size(); ++i) {
            QTreeWidgetItem* groupingItem;
            bool existAlready = false;
            if (groupParent) {
                for (int j = 0; j < groupParent->childCount(); ++j) {
                    QTreeWidgetItem* child = groupParent->child(j);
                    if (child->text(0) == groupingSplit[i]) {
                        groupingItem = child;
                        existAlready = true;
                        break;
                    }
                }
                if (!existAlready) {
                    groupingItem = new QTreeWidgetItem(groupParent);
                    groupParent->addChild(groupingItem);
                }
            } else {
                for (int j = 0; j < pluginsView->topLevelItemCount(); ++j) {
                    QTreeWidgetItem* topLvlItem = pluginsView->topLevelItem(j);
                    if (topLvlItem->text(0) == groupingSplit[i]) {
                        groupingItem = topLvlItem;
                        existAlready = true;
                        break;
                    }
                }
                if (!existAlready) {
                    groupingItem = new QTreeWidgetItem(pluginsView);
                    pluginsView->addTopLevelItem(groupingItem);
                }
            }
            if (!existAlready) {
                groupingItem->setExpanded(false);
                groupingItem->setFlags(Qt::ItemIsEnabled);
                groupingItem->setText(COL_PLUGIN_LABEL, groupingSplit[i]);
            }
            groupParent = groupingItem;
        }
    }
    PluginTreeNode group;
    group.item = groupParent;
    foundGuiGroup = pluginsList.insert(pluginsList.end(), group);

    return foundGuiGroup;
} // PreferencesPanelPrivate::buildPluginGroupHierarchy

void
PreferencesPanel::createPluginsView(QGridLayout* pluginsFrameLayout)
{
    _imp->pluginsView = new QTreeWidget(this);
    _imp->pluginsView->setAttribute(Qt::WA_MacShowFocusRect, 0);

    Label* restartWarningLabel = new Label(tr("<i>Changing any plug-in property requires a restart of %1</i>").arg( QString::fromUtf8(NATRON_APPLICATION_NAME) ), this);
    pluginsFrameLayout->addWidget(restartWarningLabel, pluginsFrameLayout->rowCount(), 0, 1, 2);

    _imp->pluginFilterLabel = new Label(tr("Plugin Filter"), this);

    QString filterTt = tr("Display only plug-ins labels containing the letters in the filter much like the Tab menu in the Node Graph");
    _imp->pluginFilterLabel->setToolTip(filterTt);

    _imp->pluginFilterEdit = new LineEdit(this);
    _imp->pluginFilterEdit->setToolTip(filterTt);
    int row = pluginsFrameLayout->rowCount();
    pluginsFrameLayout->addWidget(_imp->pluginFilterLabel, row, 0, 1, 1);
    pluginsFrameLayout->addWidget(_imp->pluginFilterEdit, row, 1, 1, 1);
    connect( _imp->pluginFilterEdit, SIGNAL(textChanged(QString)), this, SLOT(filterPlugins(QString)) );

    pluginsFrameLayout->addWidget(_imp->pluginsView, pluginsFrameLayout->rowCount(), 0, 1, 2);

    QTreeWidgetItem* treeHeader = new QTreeWidgetItem;
    treeHeader->setToolTip(COL_PLUGIN_LABEL, tr("The label of the plug-in"));
    treeHeader->setText( COL_PLUGIN_LABEL, tr("Label") );
    treeHeader->setToolTip(COL_PLUGINID, tr("The ID of the plug-in"));
    treeHeader->setText( COL_PLUGINID, tr("ID") );
    treeHeader->setToolTip(COL_VERSION, tr("The version of the plug-in"));
    treeHeader->setText( COL_VERSION, tr("Version") );
    treeHeader->setToolTip(COL_ENABLED, tr("If unchecked, the user will not be able to use a node with this plug-in"));
    treeHeader->setText( COL_ENABLED, tr("Enabled") );
    treeHeader->setToolTip(COL_RS_ENABLED, tr("If unchecked, renders will always be made at full image resolution for this plug-in"));
    treeHeader->setText( COL_RS_ENABLED, tr("R-S") );
    treeHeader->setToolTip(COL_MT_ENABLED, tr("If unchecked, there can only be a single render issued at a time for a node of this plug-in. This can alter performances a lot."));
    treeHeader->setText( COL_MT_ENABLED, tr("M-T") );
    treeHeader->setToolTip(COL_GL_ENABLED, tr("If unchecked, OpenGL rendering is disabled for any node with this plug-in. If the checkbox is disabled, the plug-in does not support OpenGL rendering"));
    treeHeader->setText( COL_GL_ENABLED, tr("OpenGL") );
    _imp->pluginsView->setHeaderItem(treeHeader);
    _imp->pluginsView->setSelectionMode(QAbstractItemView::NoSelection);
#if QT_VERSION < 0x050000
    _imp->pluginsView->header()->setResizeMode(QHeaderView::ResizeToContents);
#else
    _imp->pluginsView->header()->setSectionResizeMode(QHeaderView::ResizeToContents);
#endif
    _imp->pluginsView->setSortingEnabled(true);
    const PluginsMap& plugins = appPTR->getPluginsList();


    for (PluginsMap::const_iterator it = plugins.begin(); it != plugins.end(); ++it) {
        if ( it->first.empty() ) {
            continue;
        }
        assert(it->second.size() > 0);

        for (PluginVersionsOrdered::const_reverse_iterator itver = it->second.rbegin(); itver != it->second.rend(); ++itver) {
            PluginPtr plugin = *itver;
            assert(plugin);
            if (plugin->getProperty<bool>(kNatronPluginPropIsInternalOnly)) {
                continue;
            }

            PluginTreeNodeList::iterator foundParent = _imp->buildPluginGroupHierarchy( plugin->getGroupingAsQStringList() );
            PluginTreeNode node;
            node.plugin = plugin;
            if ( foundParent == _imp->pluginsList.end() ) {
                node.item = new QTreeWidgetItem(_imp->pluginsView);
            } else {
                node.item = new QTreeWidgetItem(foundParent->item);
            }
            node.item->setText( COL_PLUGIN_LABEL, QString::fromUtf8(plugin->getLabelWithoutSuffix().c_str()) );
            node.item->setText( COL_PLUGINID, QString::fromUtf8(plugin->getPluginID().c_str()) );
            QString versionString = QString::number( plugin->getMajorVersion() ) + QString::fromUtf8(".") + QString::number( plugin->getMinorVersion() );
            node.item->setText(COL_VERSION, versionString);

            {
                QWidget *checkboxContainer = new QWidget(0);
                QHBoxLayout* checkboxLayout = new QHBoxLayout(checkboxContainer);
                AnimatedCheckBox* checkbox = new AnimatedCheckBox(checkboxContainer);
                checkboxLayout->addWidget(checkbox, Qt::AlignLeft | Qt::AlignVCenter);
                checkboxLayout->setContentsMargins(0, 0, 0, 0);
                checkboxLayout->setSpacing(0);
                checkbox->setFixedSize( TO_DPIX(NATRON_SMALL_BUTTON_SIZE), TO_DPIY(NATRON_SMALL_BUTTON_SIZE) );
                checkbox->setChecked( plugin->isEnabled() );
                QObject::connect( checkbox, SIGNAL(clicked(bool)), this, SLOT(onItemEnabledCheckBoxChecked(bool)) );
                _imp->pluginsView->setItemWidget(node.item, COL_ENABLED, checkbox);
                node.enabledCheckbox = checkbox;
            }
            {
                QWidget *checkboxContainer = new QWidget(0);
                QHBoxLayout* checkboxLayout = new QHBoxLayout(checkboxContainer);
                AnimatedCheckBox* checkbox = new AnimatedCheckBox(checkboxContainer);
                checkboxLayout->addWidget(checkbox, Qt::AlignLeft | Qt::AlignVCenter);
                checkboxLayout->setContentsMargins(0, 0, 0, 0);
                checkboxLayout->setSpacing(0);
                checkbox->setFixedSize( TO_DPIX(NATRON_SMALL_BUTTON_SIZE), TO_DPIY(NATRON_SMALL_BUTTON_SIZE) );
                checkbox->setChecked( plugin->isRenderScaleEnabled() );
                QObject::connect( checkbox, SIGNAL(clicked(bool)), this, SLOT(onRSEnabledCheckBoxChecked(bool)) );
                _imp->pluginsView->setItemWidget(node.item, COL_RS_ENABLED, checkbox);
                node.rsCheckbox = checkbox;
            }

            {
                QWidget *checkboxContainer = new QWidget(0);
                QHBoxLayout* checkboxLayout = new QHBoxLayout(checkboxContainer);
                AnimatedCheckBox* checkbox = new AnimatedCheckBox(checkboxContainer);
                checkboxLayout->addWidget(checkbox, Qt::AlignLeft | Qt::AlignVCenter);
                checkboxLayout->setContentsMargins(0, 0, 0, 0);
                checkboxLayout->setSpacing(0);
                checkbox->setFixedSize( TO_DPIX(NATRON_SMALL_BUTTON_SIZE), TO_DPIY(NATRON_SMALL_BUTTON_SIZE) );
                checkbox->setChecked( plugin->isMultiThreadingEnabled() );
                QObject::connect( checkbox, SIGNAL(clicked(bool)), this, SLOT(onMTEnabledCheckBoxChecked(bool)) );
                _imp->pluginsView->setItemWidget(node.item, COL_MT_ENABLED, checkbox);
                node.mtCheckbox = checkbox;
            }
            {
                QWidget *checkboxContainer = new QWidget(0);
                QHBoxLayout* checkboxLayout = new QHBoxLayout(checkboxContainer);
                AnimatedCheckBox* checkbox = new AnimatedCheckBox(checkboxContainer);
                checkboxLayout->addWidget(checkbox, Qt::AlignLeft | Qt::AlignVCenter);
                checkboxLayout->setContentsMargins(0, 0, 0, 0);
                checkboxLayout->setSpacing(0);
                checkbox->setFixedSize( TO_DPIX(NATRON_SMALL_BUTTON_SIZE), TO_DPIY(NATRON_SMALL_BUTTON_SIZE) );
                checkbox->setChecked(plugin->isOpenGLEnabled());
                QObject::connect( checkbox, SIGNAL(clicked(bool)), this, SLOT(onGLEnabledCheckBoxChecked(bool)) );
                _imp->pluginsView->setItemWidget(node.item, COL_GL_ENABLED, checkbox);
                if ((PluginOpenGLRenderSupport)plugin->getProperty<int>(kNatronPluginPropOpenGLSupport) == ePluginOpenGLRenderSupportNone) {
                    checkbox->setChecked(false);
                    checkbox->setReadOnly(true);
                }
                node.glCheckbox = checkbox;
            }

            _imp->pluginsList.push_back(node);
        }
    }
} // PreferencesPanel::createPluginsView

void
PreferencesPanel::createShortcutEditor(QTreeWidgetItem* uiPageTreeItem)
{
    _imp->shortcutsFrame = dynamic_cast<QFrame*>( createPageMainWidget(this) );
    _imp->shortcutsLayout = new QVBoxLayout(_imp->shortcutsFrame);
    _imp->shortcutsTree = new HackedTreeWidget(_imp->shortcutsFrame);
    _imp->shortcutsTree->setColumnCount(3);
    QStringList headers;
    headers << tr("Command") << tr("Shortcut");
    _imp->shortcutsTree->setHeaderLabels(headers);
    _imp->shortcutsTree->setSelectionMode(QAbstractItemView::SingleSelection);
    _imp->shortcutsTree->setAttribute(Qt::WA_MacShowFocusRect, 0);
    _imp->shortcutsTree->setSortingEnabled(false);
    _imp->shortcutsTree->setToolTip( NATRON_NAMESPACE::convertFromPlainText(
                                         tr("In this table is represented each action of the application that can have a possible keybind/mouse shortcut."
                                            " Note that this table also have some special assignments which also involve the mouse. "
                                            "You cannot assign a keybind to a shortcut involving the mouse and vice versa. "
                                            "Note that internally %1 does an emulation of a three-button mouse "
                                            "if your computer doesn't have one, that is: \n"
                                            "---> Middle mouse button is emulated by holding down Options (alt) coupled with a left click.\n "
                                            "---> Right mouse button is emulated by holding down Command (cmd) coupled with a left click.").arg( QString::fromUtf8(NATRON_APPLICATION_NAME) ), NATRON_NAMESPACE::WhiteSpaceNormal) );
    _imp->shortcutsTree->setItemDelegate( new ShortcutDelegate(_imp->shortcutsTree) );

    const AppShortcuts & appShortcuts = appPTR->getAllShortcuts();

    for (AppShortcuts::const_iterator it = appShortcuts.begin(); it != appShortcuts.end(); ++it) {
        GuiAppShorcuts::iterator foundGuiGroup = _imp->buildShortcutsGroupHierarchy(it->first);
        assert( foundGuiGroup != _imp->appShortcuts.end() );

        for (GroupShortcuts::const_iterator it2 = it->second.begin(); it2 != it->second.end(); ++it2) {
            _imp->makeGuiActionForShortcut(foundGuiGroup, it2->second);
        }
    }

    _imp->shortcutsTree->resizeColumnToContents(0);
    QObject::connect( _imp->shortcutsTree, SIGNAL(itemSelectionChanged()), this, SLOT(onShortcutsSelectionChanged()) );

    _imp->shortcutsLayout->addWidget(_imp->shortcutsTree);

    _imp->shortcutGroup = new QWidget(_imp->shortcutsFrame);
    _imp->shortcutsLayout->addWidget(_imp->shortcutGroup);

    _imp->shortcutGroupLayout = new QHBoxLayout(_imp->shortcutGroup);
    _imp->shortcutGroupLayout->setContentsMargins(0, 0, 0, 0);

    _imp->shortcutLabel = new Label(_imp->shortcutGroup);
    _imp->shortcutLabel->setText( tr("Sequence:") );
    _imp->shortcutGroupLayout->addWidget(_imp->shortcutLabel);

    _imp->shortcutEditor = new KeybindRecorder(_imp->shortcutGroup);
    _imp->shortcutEditor->setSizePolicy(QSizePolicy::Expanding, QSizePolicy::Preferred);
    _imp->shortcutEditor->setPlaceholderText( tr("Type to set shortcut") );
    _imp->shortcutGroupLayout->addWidget(_imp->shortcutEditor);


    _imp->validateShortcutButton = new Button(tr("Validate"), _imp->shortcutGroup);
    _imp->validateShortcutButton->setToolTip( NATRON_NAMESPACE::convertFromPlainText(tr("Validates the shortcut on the field editor and set the selected shortcut."), NATRON_NAMESPACE::WhiteSpaceNormal) );
    _imp->shortcutGroupLayout->addWidget(_imp->validateShortcutButton);
    QObject::connect( _imp->validateShortcutButton, SIGNAL(clicked(bool)), this, SLOT(onValidateShortcutButtonClicked()) );

    _imp->clearShortcutButton = new Button(tr("Clear"), _imp->shortcutGroup);
    QObject::connect( _imp->clearShortcutButton, SIGNAL(clicked(bool)), this, SLOT(onClearShortcutButtonClicked()) );
    _imp->shortcutGroupLayout->addWidget(_imp->clearShortcutButton);

    _imp->resetShortcutButton = new Button(tr("Reset"), _imp->shortcutGroup);
    QObject::connect( _imp->resetShortcutButton, SIGNAL(clicked(bool)), this, SLOT(onResetShortcutButtonClicked()) );
    _imp->shortcutGroupLayout->addWidget(_imp->resetShortcutButton);

    _imp->shortcutButtonsContainer = new QWidget(this);
    _imp->shortcutButtonsLayout = new QHBoxLayout(_imp->shortcutButtonsContainer);

    _imp->shortcutsLayout->addWidget(_imp->shortcutButtonsContainer);

    _imp->restoreShortcutsDefaultsButton = new Button(tr("Restore Default Shortcuts"), _imp->restoreShortcutsDefaultsButton);
    QObject::connect( _imp->restoreShortcutsDefaultsButton, SIGNAL(clicked(bool)), this, SLOT(onRestoreDefaultShortcutsButtonClicked()) );
    _imp->shortcutButtonsLayout->addWidget(_imp->restoreShortcutsDefaultsButton);
    _imp->shortcutButtonsLayout->addStretch();

    KnobPageGuiPtr page(new KnobPageGui);
    page->gridLayout = 0;
    page->tab = _imp->shortcutsFrame;
    PreferenceTab tab;
    tab.tab = _imp->shortcutsFrame;
    tab.tab->hide();
    tab.treeItem = new QTreeWidgetItem(uiPageTreeItem);
    tab.treeItem->setText( 0, tr("Shortcut Editor") );
    tab.page = page;
    _imp->tabs.push_back(tab);
} // PreferencesPanel::createShortcutEditor

Gui*
PreferencesPanel::getGui() const
{
    return _imp->gui;
}

NodeGuiPtr
PreferencesPanel::getNodeGui() const
{
    return NodeGuiPtr();
}

void
PreferencesPanel::createGui()
{
    //setSizePolicy(QSizePolicy::Expanding, QSizePolicy::Preferred);

    setWindowFlags(Qt::Window);
    setWindowTitle( tr("Preferences") );
    _imp->mainLayout = new QVBoxLayout(this);

    _imp->splitter = new Splitter(Qt::Horizontal, _imp->gui, this);
    _imp->splitter->setSizePolicy(QSizePolicy::Preferred, QSizePolicy::Expanding);

    _imp->tree = new QTreeWidget(_imp->splitter);
    _imp->tree->setSelectionMode(QAbstractItemView::SingleSelection);
    _imp->tree->setColumnCount(1);
    _imp->tree->setAttribute(Qt::WA_MacShowFocusRect, 0);
    _imp->tree->header()->close();
    QObject::connect( _imp->tree, SIGNAL(itemSelectionChanged()), this, SLOT(onItemSelectionChanged()) );

    initializeKnobs();

    _imp->splitter->addWidget(_imp->tree);


    int maxLength = 0;
    QFontMetrics fm = fontMetrics();
    QGridLayout* pluginsFrameLayout = 0;
    QTreeWidgetItem* uiTabTreeItem = 0;
    for (std::size_t i = 0; i < _imp->tabs.size(); ++i) {
        KnobPagePtr pageKnob = _imp->tabs[i].page.lock()->pageKnob.lock();
        if (pageKnob->getName() == "plugins") {
            pluginsFrameLayout = _imp->tabs[i].page.lock()->gridLayout;
        } else if (pageKnob->getName() == "userInterfacePage") {
            uiTabTreeItem = _imp->tabs[i].treeItem;
        }
        QString label = QString::fromUtf8( pageKnob->getLabel().c_str() );
        int w = fm.width(label);
        maxLength = std::max(w, maxLength);
    }
    _imp->tree->setFixedWidth(maxLength + 100);



    _imp->warningContainer = new QWidget(this);
    QHBoxLayout* warningsContainerLayout = new QHBoxLayout(_imp->warningContainer);
    warningsContainerLayout->setSpacing(TO_DPIX(5));
    warningsContainerLayout->setContentsMargins(0, 0, 0, 0);
    _imp->warningLabelIcon = new Label(_imp->warningContainer);

    {
        int pixSize = TO_DPIY(NATRON_MEDIUM_BUTTON_ICON_SIZE);
        QIcon ic = style()->standardIcon(QStyle::SP_MessageBoxWarning, 0, _imp->warningLabelIcon);
        QPixmap pix = ic.pixmap(QSize(pixSize, pixSize));
        _imp->warningLabelIcon->setPixmap(pix);
    }
    warningsContainerLayout->addWidget(_imp->warningLabelIcon);


    _imp->warningLabelDesc = new Label(_imp->warningContainer);
    _imp->warningLabelDesc->setIsBold(true);
    _imp->warningLabelDesc->setIsModified(true);
    _imp->warningLabelDesc->setText(tr("One of the settings changed requires a restart of %1 to take effect.").arg(QString::fromUtf8(NATRON_APPLICATION_NAME)));
    warningsContainerLayout->addWidget(_imp->warningLabelDesc);
    _imp->warningContainer->hide();

    _imp->buttonBox = new DialogButtonBox(Qt::Horizontal, this);
    _imp->restoreDefaultsB = new Button( tr("Restore Defaults"), _imp->buttonBox );
    _imp->restoreDefaultsB->setToolTip( NATRON_NAMESPACE::convertFromPlainText(tr("Restore default values for all preferences."), NATRON_NAMESPACE::WhiteSpaceNormal) );

    _imp->prefsHelp = new Button( tr("Help"), _imp->buttonBox );
    _imp->prefsHelp->setToolTip( NATRON_NAMESPACE::convertFromPlainText(tr("Display help for preferences in an external browser."), NATRON_NAMESPACE::WhiteSpaceNormal) );

    _imp->cancelB = new Button( tr("Discard"), _imp->buttonBox );
    _imp->cancelB->setToolTip( NATRON_NAMESPACE::convertFromPlainText(tr("Cancel changes that were not saved and close the window."), NATRON_NAMESPACE::WhiteSpaceNormal) );
    _imp->okB = new Button( tr("Save"),_imp->buttonBox );
    _imp->okB->setToolTip( NATRON_NAMESPACE::convertFromPlainText(tr("Save changes on disk and close the window."), NATRON_NAMESPACE::WhiteSpaceNormal) );
    _imp->buttonBox->addButton(_imp->restoreDefaultsB, QDialogButtonBox::ResetRole);
    _imp->buttonBox->addButton(_imp->prefsHelp, QDialogButtonBox::HelpRole);
    _imp->buttonBox->addButton(_imp->cancelB, QDialogButtonBox::RejectRole);
    _imp->buttonBox->addButton(_imp->okB, QDialogButtonBox::AcceptRole);

    _imp->mainLayout->addWidget(_imp->splitter);
    _imp->mainLayout->addWidget(_imp->warningContainer);
    _imp->mainLayout->addWidget(_imp->buttonBox);

    QObject::connect( _imp->restoreDefaultsB, SIGNAL(clicked()), this, SLOT(restoreDefaults()) );
    QObject::connect( _imp->prefsHelp, SIGNAL(clicked()), this, SLOT(openHelp()) );
    QObject::connect( _imp->buttonBox, SIGNAL(rejected()), this, SLOT(cancelChanges()) );
    QObject::connect( _imp->buttonBox, SIGNAL(accepted()), this, SLOT(saveChangesAndClose()) );
    QObject::connect( appPTR->getCurrentSettings().get(), SIGNAL(settingChanged(KnobIPtr,ValueChangedReasonEnum)), this, SLOT(onSettingChanged(KnobIPtr,ValueChangedReasonEnum)) );


    // Create plug-ins view
    if (pluginsFrameLayout) {
        createPluginsView(pluginsFrameLayout);
    }


    // Create the shortcut Editor
    if (uiTabTreeItem) {
        createShortcutEditor(uiTabTreeItem);
    }


    if (!_imp->tabs.empty()) {
        _imp->tabs[0].treeItem->setSelected(true);
    }

    resize( TO_DPIX(900), TO_DPIY(600) );
} // PreferencesPanel::createGui

void
PreferencesPanel::filterPlugins(const QString & txt)
{
    if ( txt.isEmpty() ) {
        for (PluginTreeNodeList::iterator it = _imp->pluginsList.begin(); it != _imp->pluginsList.end(); ++it) {
            it->item->setHidden(false);
            it->item->setExpanded(false);
        }
    } else {
        QString pattern;
        for (int i = 0; i < txt.size(); ++i) {
            pattern.push_back( QLatin1Char('*') );
            pattern.push_back(txt[i]);
        }
        pattern.push_back( QLatin1Char('*') );
        QRegExp expr(pattern, Qt::CaseInsensitive, QRegExp::WildcardUnix);
        std::list<QTreeWidgetItem*> itemsToDisplay;
        for (PluginTreeNodeList::iterator it = _imp->pluginsList.begin(); it != _imp->pluginsList.end(); ++it) {
            if ( it->plugin.lock() && QString::fromUtf8(it->plugin.lock()->getLabelWithoutSuffix().c_str()).contains(expr) ) {
                itemsToDisplay.push_back(it->item);
            } else {
                it->item->setExpanded(false);
                it->item->setHidden(true);
            }
        }
        // Expand recursively
        for (std::list<QTreeWidgetItem*>::iterator it = itemsToDisplay.begin(); it != itemsToDisplay.end(); ++it) {
            (*it)->setHidden(false);
            QTreeWidgetItem* parent = (*it)->parent();
            while (parent) {
                parent->setExpanded(true);
                parent->setHidden(false);
                parent = parent->parent();
            }
        }
    }
}

void
PreferencesPanel::onItemEnabledCheckBoxChecked(bool checked)
{
    AnimatedCheckBox* cb = qobject_cast<AnimatedCheckBox*>( sender() );

    if (!cb) {
        return;
    }
    for (PluginTreeNodeList::iterator it = _imp->pluginsList.begin(); it != _imp->pluginsList.end(); ++it) {
        if (it->enabledCheckbox == cb) {
            it->plugin.lock()->setEnabled(checked);
            _imp->pluginSettingsChanged = true;
            break;
        }
    }
}

void
PreferencesPanel::onRSEnabledCheckBoxChecked(bool checked)
{
    AnimatedCheckBox* cb = qobject_cast<AnimatedCheckBox*>( sender() );

    if (!cb) {
        return;
    }
    for (PluginTreeNodeList::iterator it = _imp->pluginsList.begin(); it != _imp->pluginsList.end(); ++it) {
        if (it->rsCheckbox == cb) {
            it->plugin.lock()->setRenderScaleEnabled(checked);
            _imp->pluginSettingsChanged = true;
            break;
        }
    }
}

void
PreferencesPanel::onMTEnabledCheckBoxChecked(bool checked)
{
    AnimatedCheckBox* cb = qobject_cast<AnimatedCheckBox*>( sender() );

    if (!cb) {
        return;
    }
    for (PluginTreeNodeList::iterator it = _imp->pluginsList.begin(); it != _imp->pluginsList.end(); ++it) {
        if (it->mtCheckbox == cb) {
            it->plugin.lock()->setMultiThreadingEnabled(checked);
            _imp->pluginSettingsChanged = true;
            break;
        }
    }
}

void
PreferencesPanel::onGLEnabledCheckBoxChecked(bool checked)
{
    AnimatedCheckBox* cb = qobject_cast<AnimatedCheckBox*>(sender());
    if (!cb) {
        return;
    }
    for (PluginTreeNodeList::iterator it = _imp->pluginsList.begin(); it!=_imp->pluginsList.end(); ++it) {
        if (it->mtCheckbox == cb) {
            it->plugin.lock()->setOpenGLEnabled(checked);
            _imp->pluginSettingsChanged = true;
            break;
        }
    }
}

void
PreferencesPanelPrivate::setVisiblePage(int index)
{
    if (currentTabIndex != -1) {
        QFrame* frame = tabs[currentTabIndex].tab;
        //frame->setParent(0);
        //splitter->removeWidget(frame);
        frame->hide();
    }
    if (index  != -1) {
        tabs[index].tab->show();
        splitter->addWidget(tabs[index].tab);
        currentTabIndex = index;
    }
    tree->resizeColumnToContents(0);
}

void
PreferencesPanel::onPageActivated(const KnobPageGuiPtr& page)
{
    if (!page) {
        return;
    }
    for (std::size_t i = 0; i < _imp->tabs.size(); ++i) {
        if (_imp->tabs[i].page.lock() == page) {
            _imp->setVisiblePage(i);
        }
    }
}

void
PreferencesPanel::onItemSelectionChanged()
{
    QList<QTreeWidgetItem*> selection = _imp->tree->selectedItems();
    assert(selection.size() <= 1);
    if ( selection.empty() ) {
        setCurrentPage( KnobPageGuiPtr() );
        _imp->setVisiblePage(-1);

        return;
    }

    QTreeWidgetItem* selectedItem = selection.front();

    for (std::size_t i = 0; i < _imp->tabs.size(); ++i) {
        if (_imp->tabs[i].treeItem == selectedItem) {
            setCurrentPage( _imp->tabs[i].page.lock() );
            _imp->setVisiblePage(i);

            return;
        }
    }
}

void
PreferencesPanel::refreshCurrentPage()
{
    QList<QTreeWidgetItem*> selection = _imp->tree->selectedItems();
    assert(selection.size() <= 1);
    if ( selection.empty() ) {
        setCurrentPage( KnobPageGuiPtr() );

        return;
    }

    QTreeWidgetItem* selectedItem = selection.front();

    for (std::size_t i = 0; i < _imp->tabs.size(); ++i) {
        if (_imp->tabs[i].treeItem == selectedItem) {
            setCurrentPage( _imp->tabs[i].page.lock() );
            _imp->setVisiblePage(i);

            return;
        }
    }
}

QWidget*
PreferencesPanel::getPagesContainer() const
{
    return const_cast<PreferencesPanel*>(this);
}

QWidget*
PreferencesPanel::createPageMainWidget(QWidget* parent) const
{
    QFrame* ret = new QFrame(parent);

    ret->setFrameShadow(QFrame::Sunken);
    ret->setFrameShape(QFrame::Box);

    return ret;
}

void
PreferencesPanel::addPageToPagesContainer(const KnobPageGuiPtr& page)
{
    PreferenceTab tab;

    _imp->createPreferenceTab(page, &tab);
    _imp->tabs.push_back(tab);
}

void
PreferencesPanel::removePageFromContainer(const KnobPageGuiPtr& page)
{
    for (std::size_t i = 0; i < _imp->tabs.size(); ++i) {
        if (_imp->tabs[i].tab == page->tab) {
            _imp->tabs.erase(_imp->tabs.begin() + i);

            return;
        }
    }
}

void
PreferencesPanel::refreshUndoRedoButtonsEnabledNess(bool /*canUndo*/,
                                                    bool /*canRedo*/)
{
}

void
PreferencesPanelPrivate::createPreferenceTab(const KnobPageGuiPtr& page,
                                             PreferenceTab* tab)
{
    tab->tab = dynamic_cast<QFrame*>(page->tab);
    assert(tab->tab);
    if (tab->tab) {
        tab->tab->hide();
    }

    QTreeWidgetItem* parentItem = 0;
    KnobPagePtr pageKnob = page->pageKnob.lock();
    if (pageKnob) {
        // In the preferences, there may be sub-pages
        KnobIPtr hasParent = pageKnob->getParentKnob();
        KnobPagePtr parentPage;
        if (hasParent) {
            parentPage = toKnobPage(hasParent);
            if (parentPage) {
                // look in the tabs if it is created
                for (std::size_t i = 0; i < tabs.size(); ++i) {
                    if (tabs[i].page.lock()->pageKnob.lock() == parentPage) {
                        parentItem = tabs[i].treeItem;
                        break;
                    }
                }
            }
        }
    }
    if (parentItem) {
        tab->treeItem = new QTreeWidgetItem(parentItem);
    } else {
        tab->treeItem = new QTreeWidgetItem(tree);
    }

    tab->treeItem->setExpanded(true);

    if (pageKnob) {
        QString label = QString::fromUtf8( pageKnob->getLabel().c_str() );
        tab->treeItem->setText(0, label);
    }
    tab->page = page;
}

void
PreferencesPanel::setPagesOrder(const std::list<KnobPageGuiPtr>& order,
                                const KnobPageGuiPtr& curPage,
                                bool restorePageIndex)
{
    for (std::size_t i = 0; i < _imp->tabs.size(); ++i) {
        delete _imp->tabs[i].treeItem;
    }
    _imp->tabs.clear();

    int i = 0;
    for (std::list<KnobPageGuiPtr>::const_iterator it = order.begin(); it != order.end(); ++it, ++i) {
        PreferenceTab tab;
        _imp->createPreferenceTab(*it, &tab);
        _imp->tabs.push_back(tab);

        if ( (*it != curPage) || !restorePageIndex ) {
            tab.treeItem->setSelected(false);
        } else {
            tab.treeItem->setSelected(true);
            setCurrentPage( _imp->tabs[i].page.lock() );
            _imp->setVisiblePage(i);
        }
    }
}

void
PreferencesPanel::onPageLabelChanged(const KnobPageGuiPtr& page)
{
    for (std::size_t i = 0; i < _imp->tabs.size(); ++i) {
        if (_imp->tabs[i].tab == page->tab) {
            QString label = QString::fromUtf8( page->pageKnob.lock()->getLabel().c_str() );
            _imp->tabs[i].treeItem->setText(0, label);

            return;
        }
    }
}

void
PreferencesPanel::onSettingChanged(const KnobIPtr& knob, ValueChangedReasonEnum reason)
{
    if (reason != eValueChangedReasonUserEdited && reason != eValueChangedReasonUserEdited && reason != eValueChangedReasonRestoreDefault) {
        return;
    }
    if (appPTR->getCurrentSettings()->doesKnobChangeRequiresRestart(knob)) {
        _imp->warningContainer->show();
    }
    for (U32 i = 0; i < _imp->changedKnobs.size(); ++i) {
        if (_imp->changedKnobs[i] == knob) {
            return;
        }
    }
    _imp->changedKnobs.push_back(knob);
}

void
PreferencesPanel::openHelp()
{
    int serverPort = appPTR->getDocumentationServerPort();
    QString localUrl = QString::fromUtf8("http://localhost:") + QString::number(serverPort) + QString::fromUtf8("/_prefs.html");
#ifdef NATRON_DOCUMENTATION_ONLINE
    int docSource = appPTR->getCurrentSettings()->getDocumentationSource();
<<<<<<< HEAD
    if ( (serverPort == 0) && (docSource == 0) ) {
        docSource = 1;
    }
=======
>>>>>>> 9164af4d
    QString remoteUrl = QString::fromUtf8(NATRON_DOCUMENTATION_ONLINE);
    if ( (serverPort == 0) && (docSource == 0) ) {
        docSource = 1;
    }

    switch (docSource) {
    case 0:
        QDesktopServices::openUrl( QUrl(localUrl) );
        break;
    case 1:
        QDesktopServices::openUrl( QUrl(remoteUrl) );
        break;
    case 2:
        Dialogs::informationDialog(tr("Missing documentation").toStdString(), tr("Missing documentation, please go to settings and select local or online documentation source.").toStdString(), true);
        break;
    }
#else
    QDesktopServices::openUrl( QUrl(localUrl) );
#endif
}

void
PreferencesPanel::restoreDefaults()
{
    StandardButtonEnum reply = Dialogs::questionDialog( tr("Preferences").toStdString(),
                                                        tr("Restoring the settings will delete any custom configuration, are you sure you want to do this?").toStdString(), false );

    if (reply == eStandardButtonYes) {
        appPTR->getCurrentSettings()->restoreDefault();

        for (PluginTreeNodeList::const_iterator it = _imp->pluginsList.begin(); it != _imp->pluginsList.end(); ++it) {
            if (it->enabledCheckbox) {
                it->enabledCheckbox->setChecked(true);
            }
            if (it->rsCheckbox) {
                it->rsCheckbox->setChecked(true);
            }
            if (it->mtCheckbox) {
                it->mtCheckbox->setChecked(true);
            }
        }
    }
}

void
PreferencesPanel::cancelChanges()
{
    _imp->closeIsOK = false;
    close();
}

void
PreferencesPanel::saveChangesAndClose()
{
    ///Steal focus from other widgets so that we are sure all LineEdits and Spinboxes get the focusOut event and their editingFinished
    ///signal is emitted.
    _imp->okB->setFocus();
    appPTR->getCurrentSettings()->saveSettings(_imp->changedKnobs, _imp->pluginSettingsChanged);
    appPTR->saveShortcuts();
    _imp->closeIsOK = true;
    close();
}

void
PreferencesPanel::showEvent(QShowEvent* /*e*/)
{
    QDesktopWidget* desktop = QApplication::desktop();
    const QRect rect = desktop->screenGeometry();

    move( QPoint(rect.width() / 2 - width() / 2, rect.height() / 2 - height() / 2) );

    _imp->changedKnobs.clear();
    _imp->pluginSettingsChanged = false;
}

void
PreferencesPanel::closeEvent(QCloseEvent*)
{
    if ( !_imp->closeIsOK && (!_imp->changedKnobs.empty() || _imp->pluginSettingsChanged) ) {
        SettingsPtr settings = appPTR->getCurrentSettings();
        if ( !_imp->changedKnobs.empty() ) {
            settings->beginChanges();
            settings->restoreSettings(_imp->changedKnobs);
            settings->endChanges();
        }
        if (_imp->pluginSettingsChanged) {
            settings->restorePluginSettings();
        }
    }
}

void
PreferencesPanel::keyPressEvent(QKeyEvent* e)
{
    if (e->key() == Qt::Key_Escape) {
        _imp->closeIsOK = false;
        close();
    } else {
        QWidget::keyPressEvent(e);
    }
}

GuiAppShorcuts::iterator
PreferencesPanelPrivate::buildShortcutsGroupHierarchy(QString grouping)
{
    ///Do not allow empty grouping, make them under the Global shortcut
    if ( grouping.isEmpty() ) {
        grouping = QString::fromUtf8(kShortcutGroupGlobal);
    }

    ///Groups are separated by a '/'
    QStringList groupingSplit = grouping.split( QLatin1Char('/') );
    assert(groupingSplit.size() > 0);
    const QString & lastGroupName = groupingSplit.back();

    ///Find out whether the deepest parent group of the action already exist
    GuiAppShorcuts::iterator foundGuiGroup = appShortcuts.end();
    for (GuiAppShorcuts::iterator it2 = appShortcuts.begin(); it2 != appShortcuts.end(); ++it2) {
        if (it2->item->text(0) == lastGroupName) {
            foundGuiGroup = it2;
            break;
        }
    }

    QTreeWidgetItem* groupParent;
    if ( foundGuiGroup != appShortcuts.end() ) {
        groupParent = foundGuiGroup->item;
    } else {
        groupParent = 0;
        for (int i = 0; i < groupingSplit.size(); ++i) {
            QTreeWidgetItem* groupingItem;
            bool existAlready = false;
            if (groupParent) {
                for (int j = 0; j < groupParent->childCount(); ++j) {
                    QTreeWidgetItem* child = groupParent->child(j);
                    if (child->text(0) == groupingSplit[i]) {
                        groupingItem = child;
                        existAlready = true;
                        break;
                    }
                }
                if (!existAlready) {
                    groupingItem = new QTreeWidgetItem(groupParent);
                    groupParent->addChild(groupingItem);
                }
            } else {
                for (int j = 0; j < shortcutsTree->topLevelItemCount(); ++j) {
                    QTreeWidgetItem* topLvlItem = shortcutsTree->topLevelItem(j);
                    if (topLvlItem->text(0) == groupingSplit[i]) {
                        groupingItem = topLvlItem;
                        existAlready = true;
                        break;
                    }
                }
                if (!existAlready) {
                    groupingItem = new QTreeWidgetItem(shortcutsTree);
                    shortcutsTree->addTopLevelItem(groupingItem);
                }
            }
            if (!existAlready) {
                /* expand only top-level groups */
                groupingItem->setExpanded(i == 0);
                groupingItem->setFlags(Qt::ItemIsEnabled);
                groupingItem->setText(0, groupingSplit[i]);
            }
            groupParent = groupingItem;
        }
    }
    GuiShortCutGroup group;
    group.item = groupParent;
    foundGuiGroup = appShortcuts.insert(appShortcuts.end(), group);

    return foundGuiGroup;
} // PreferencesPanel::buildShortcutGroupHierarchy

void
PreferencesPanelPrivate::makeGuiActionForShortcut(GuiAppShorcuts::iterator guiGroupIterator,
                                                  BoundAction* action)
{
    GuiBoundAction guiAction;

    guiAction.action = action;
    guiAction.item = new QTreeWidgetItem(guiGroupIterator->item);
    guiAction.item->setText(0, guiAction.action->description);
    const KeyBoundAction* ka = dynamic_cast<const KeyBoundAction*>(action);
    const MouseAction* ma = dynamic_cast<const MouseAction*>(action);
    QString shortcutStr;
    if (ka) {
        if ( !ka->modifiers.empty() ) {
            std::list<Qt::KeyboardModifiers>::const_iterator mit = ka->modifiers.begin();
            std::list<Qt::Key>::const_iterator sit = ka->currentShortcut.begin();
            shortcutStr = keybindToString(*mit, *sit);
        }
    } else if (ma) {
        if ( !ma->modifiers.empty() ) {
            std::list<Qt::KeyboardModifiers>::const_iterator mit = ma->modifiers.begin();
            shortcutStr = mouseShortcutToString(*mit, ma->button);
        }
    } else {
        assert(false);
    }
    if (!action->editable) {
        guiAction.item->setToolTip( 0, tr("This action is standard and its shortcut cannot be edited.") );
        guiAction.item->setToolTip( 1, tr("This action is standard and its shortcut cannot be edited.") );
        guiAction.item->setDisabled(true);
    }
    guiAction.item->setExpanded(true);
    guiAction.item->setText(1, shortcutStr);
    guiGroupIterator->actions.push_back(guiAction);
    guiGroupIterator->item->addChild(guiAction.item);
}

void
ShortcutDelegate::paint(QPainter * painter,
                        const QStyleOptionViewItem & option,
                        const QModelIndex & index) const
{
    QTreeWidgetItem* item = tree->itemFromIndex_natron(index);

    if (!item) {
        QStyledItemDelegate::paint(painter, option, index);

        return;
    }

    ///Determine whether the item is top level or not
    bool isTopLevel = false;
    int topLvlCount = tree->topLevelItemCount();
    for (int i = 0; i < topLvlCount; ++i) {
        if (tree->topLevelItem(i) == item) {
            isTopLevel = true;
            break;
        }
    }

    QFont font = painter->font();
    QPen pen;

    if (isTopLevel) {
        font.setBold(true);
        font.setPixelSize(13);
        pen.setColor(Qt::black);
    } else {
        font.setBold(false);
        font.setPixelSize(11);
        if ( item->isDisabled() ) {
            pen.setColor(Qt::black);
        } else {
            pen.setColor( QColor(200, 200, 200) );
        }
    }
    painter->setFont(font);
    painter->setPen(pen);

    // get the proper subrect from the style
    QStyle *style = QApplication::style();
    QRect geom = style->subElementRect(QStyle::SE_ItemViewItemText, &option);

    ///Draw the item name column
    if (option.state & QStyle::State_Selected) {
        painter->fillRect( geom, option.palette.highlight() );
    }
    QRect r;
    painter->drawText(geom, Qt::TextSingleLine, item->data(index.column(), Qt::DisplayRole).toString(), &r);
} // paint

KeybindRecorder::KeybindRecorder(QWidget* parent)
    : LineEdit(parent)
{
}

KeybindRecorder::~KeybindRecorder()
{
}

void
KeybindRecorder::keyPressEvent(QKeyEvent* e)
{
    if ( !isEnabled() || isReadOnly() ) {
        return;
    }

    QKeySequence *seq;
    if (e->key() == Qt::Key_Control) {
        seq = new QKeySequence(Qt::CTRL);
    } else if (e->key() == Qt::Key_Shift) {
        seq = new QKeySequence(Qt::SHIFT);
    } else if (e->key() == Qt::Key_Meta) {
        seq = new QKeySequence(Qt::META);
    } else if (e->key() == Qt::Key_Alt) {
        seq = new QKeySequence(Qt::ALT);
    } else {
        seq = new QKeySequence( e->key() );
    }

    QString seqStr = seq->toString(QKeySequence::NativeText);
    delete seq;
    QString txt = text()  + seqStr;
    setText(txt);
}

void
PreferencesPanel::addShortcut(BoundAction* action)
{
    GuiAppShorcuts::iterator foundGuiGroup = _imp->buildShortcutsGroupHierarchy(action->grouping);

    assert( foundGuiGroup != _imp->appShortcuts.end() );

    _imp->makeGuiActionForShortcut(foundGuiGroup, action);
}

void
PreferencesPanel::onShortcutsSelectionChanged()
{
    QList<QTreeWidgetItem*> items = _imp->shortcutsTree->selectedItems();
    if (items.size() > 1) {
        //we do not support selection of more than 1 item
        return;
    }

    if ( items.empty() ) {
        _imp->shortcutEditor->setText( QString() );
        _imp->shortcutEditor->setPlaceholderText( tr("Type to set shortcut") );
        _imp->shortcutEditor->setReadOnly_NoFocusRect(true);

        return;
    }
    QTreeWidgetItem* selection = items.front();
    if ( !selection->isDisabled() ) {
        _imp->shortcutEditor->setReadOnly_NoFocusRect(false);
        _imp->clearShortcutButton->setEnabled(true);
        _imp->resetShortcutButton->setEnabled(true);
    } else {
        _imp->shortcutEditor->setReadOnly_NoFocusRect(true);
        _imp->clearShortcutButton->setEnabled(false);
        _imp->resetShortcutButton->setEnabled(false);
    }

    BoundAction* action = _imp->getActionForTreeItem(selection);
    assert(action);
    QString sc;
    makeItemShortCutText(action, false, &sc);
    _imp->shortcutEditor->setText(sc);
}

void
PreferencesPanel::onValidateShortcutButtonClicked()
{
    QString text = _imp->shortcutEditor->text();

    QList<QTreeWidgetItem*> items = _imp->shortcutsTree->selectedItems();
    if ( (items.size() > 1) || items.empty() ) {
        return;
    }

    QTreeWidgetItem* selection = items.front();
    QKeySequence seq(text, QKeySequence::NativeText);
    BoundAction* action = _imp->getActionForTreeItem(selection);
    QTreeWidgetItem* parent = selection->parent();
    while (parent) {
        QTreeWidgetItem* parentUp = parent->parent();
        if (!parentUp) {
            break;
        }
        parent = parentUp;
    }
    assert(parent);

    //only keybinds can be edited...
    KeyBoundAction* ka = dynamic_cast<KeyBoundAction*>(action);
    assert(ka);
    if (!ka) {
        return;
    }
    Qt::KeyboardModifiers modifiers;
    Qt::Key symbol;
    extractKeySequence(seq, modifiers, symbol);

    for (GuiAppShorcuts::iterator it = _imp->appShortcuts.begin(); it != _imp->appShortcuts.end(); ++it) {
        for (std::list<GuiBoundAction>::iterator it2 = it->actions.begin(); it2 != it->actions.end(); ++it2) {
            if ( (it2->action != action) && ( it->item->text(0) == parent->text(0) ) ) {
                KeyBoundAction* keyAction = dynamic_cast<KeyBoundAction*>(it2->action);
                if (keyAction) {
                    assert( keyAction->modifiers.size() == keyAction->currentShortcut.size() );
                    std::list<Qt::KeyboardModifiers>::const_iterator mit = keyAction->modifiers.begin();
                    for (std::list<Qt::Key>::const_iterator it3 = keyAction->currentShortcut.begin(); it3 != keyAction->currentShortcut.end(); ++it3, ++mit) {
                        if ( (*mit == modifiers) && (*it3 == symbol) ) {
                            QString err = QString::fromUtf8("Cannot bind this shortcut because the following action is already using it: %1")
                                          .arg( it2->item->text(0) );
                            _imp->shortcutEditor->clear();
                            Dialogs::errorDialog( tr("Shortcuts Editor").toStdString(), tr( err.toStdString().c_str() ).toStdString() );

                            return;
                        }
                    }
                }
            }
        }
    }

    selection->setText(1, text);
    action->modifiers.clear();
    if ( !text.isEmpty() ) {
        action->modifiers.push_back(modifiers);
        ka->currentShortcut.push_back(symbol);
    }

    appPTR->notifyShortcutChanged(ka);
} // PreferencesPanel::onValidateShortcutButtonClicked

void
PreferencesPanel::onClearShortcutButtonClicked()
{
    QList<QTreeWidgetItem*> items = _imp->shortcutsTree->selectedItems();
    if (items.size() > 1) {
        //we do not support selection of more than 1 item
        return;
    }

    if ( items.empty() ) {
        _imp->shortcutEditor->setText( QString() );
        _imp->shortcutEditor->setPlaceholderText( tr("Type to set shortcut") );

        return;
    }

    QTreeWidgetItem* selection = items.front();
    BoundAction* action = _imp->getActionForTreeItem(selection);
    assert(action);
    action->modifiers.clear();
    MouseAction* ma = dynamic_cast<MouseAction*>(action);
    KeyBoundAction* ka = dynamic_cast<KeyBoundAction*>(action);
    if (ma) {
        ma->button = Qt::NoButton;
    } else if (ka) {
        ka->currentShortcut.clear();
    }

    selection->setText( 1, QString() );
    _imp->shortcutEditor->setText( QString() );
    _imp->shortcutEditor->setFocus();
}

void
PreferencesPanel::onResetShortcutButtonClicked()
{
    QList<QTreeWidgetItem*> items = _imp->shortcutsTree->selectedItems();
    if (items.size() > 1) {
        //we do not support selection of more than 1 item
        return;
    }

    if ( items.empty() ) {
        _imp->shortcutEditor->setText( QString() );
        _imp->shortcutEditor->setPlaceholderText( tr("Type to set shortcut") );

        return;
    }

    QTreeWidgetItem* selection = items.front();
    BoundAction* action = _imp->getActionForTreeItem(selection);
    assert(action);
    action->modifiers = action->defaultModifiers;
    KeyBoundAction* ka = dynamic_cast<KeyBoundAction*>(action);
    if (ka) {
        ka->currentShortcut = ka->defaultShortcut;
        appPTR->notifyShortcutChanged(ka);
    }
    setItemShortCutText(selection, action, true);

    QString sc;
    makeItemShortCutText(action, true, &sc);
    _imp->shortcutEditor->setText(sc);
}

void
PreferencesPanel::onRestoreDefaultShortcutsButtonClicked()
{
    StandardButtonEnum reply = Dialogs::questionDialog( tr("Restore defaults").toStdString(), tr("Restoring default shortcuts "
                                                                                                 "will wipe all the current configuration "
                                                                                                 "are you sure you want to do this?").toStdString(), false );

    if (reply == eStandardButtonYes) {
        appPTR->restoreDefaultShortcuts();
        for (GuiAppShorcuts::const_iterator it = _imp->appShortcuts.begin(); it != _imp->appShortcuts.end(); ++it) {
            for (std::list<GuiBoundAction>::const_iterator it2 = it->actions.begin(); it2 != it->actions.end(); ++it2) {
                setItemShortCutText(it2->item, it2->action, true);
            }
        }
        _imp->shortcutsTree->clearSelection();
    }
}

NATRON_NAMESPACE_EXIT;

NATRON_NAMESPACE_USING;
#include "moc_PreferencesPanel.cpp"<|MERGE_RESOLUTION|>--- conflicted
+++ resolved
@@ -1145,12 +1145,6 @@
     QString localUrl = QString::fromUtf8("http://localhost:") + QString::number(serverPort) + QString::fromUtf8("/_prefs.html");
 #ifdef NATRON_DOCUMENTATION_ONLINE
     int docSource = appPTR->getCurrentSettings()->getDocumentationSource();
-<<<<<<< HEAD
-    if ( (serverPort == 0) && (docSource == 0) ) {
-        docSource = 1;
-    }
-=======
->>>>>>> 9164af4d
     QString remoteUrl = QString::fromUtf8(NATRON_DOCUMENTATION_ONLINE);
     if ( (serverPort == 0) && (docSource == 0) ) {
         docSource = 1;
