/* ***** BEGIN LICENSE BLOCK *****
 * This file is part of Natron <http://www.natron.fr/>,
 * Copyright (C) 2015 INRIA and Alexandre Gauthier-Foichat
 *
 * Natron is free software: you can redistribute it and/or modify
 * it under the terms of the GNU General Public License as published by
 * the Free Software Foundation; either version 2 of the License, or
 * (at your option) any later version.
 *
 * Natron is distributed in the hope that it will be useful,
 * but WITHOUT ANY WARRANTY; without even the implied warranty of
 * MERCHANTABILITY or FITNESS FOR A PARTICULAR PURPOSE.  See the
 * GNU General Public License for more details.
 *
 * You should have received a copy of the GNU General Public License
 * along with Natron.  If not, see <http://www.gnu.org/licenses/gpl-2.0.html>
 * ***** END LICENSE BLOCK ***** */

// ***** BEGIN PYTHON BLOCK *****
// from <https://docs.python.org/3/c-api/intro.html#include-files>:
// "Since Python may define some pre-processor definitions which affect the standard headers on some systems, you must include Python.h before any standard headers are included."
#include <Python.h>
// ***** END PYTHON BLOCK *****

#include <boost/algorithm/clamp.hpp>

#include "TrackerNode.h"

#include "Engine/AppInstance.h"
#include "Engine/CreateNodeArgs.h"
#include "Engine/Curve.h"
#include "Engine/Format.h"
#include "Engine/KnobTypes.h"
#include "Engine/Node.h"
#include "Engine/Lut.h"
#include "Engine/Project.h"
#include "Engine/TimeLine.h"
#include "Engine/TrackerHelper.h"
#include "Engine/TrackMarker.h"
#include "Engine/TrackerNodePrivate.h"
#include "Engine/TrackerUndoCommand.h"
#include "Engine/ViewerInstance.h"

#include "Global/GLIncludes.h"

#include "Serialization/TrackerSerialization.h"


#define NATRON_TRACKER_UI_BUTTONS_CATEGORIES_SPACING 10


NATRON_NAMESPACE_ENTER;

PluginPtr
TrackerNode::createPlugin()
{
    std::vector<std::string> grouping;
    grouping.push_back(PLUGIN_GROUP_TRANSFORM);
    PluginPtr ret = Plugin::create((void*)TrackerNode::create, PLUGINID_NATRON_TRACKER, "Tracker", 1, 0, grouping);

    QString desc = tr(
                      "Track one or more 2D point(s) using LibMV from the Blender open-source software.\n\n"
                      "Goal\n"
                      "----\n\n"
                      "Track one or more 2D point and use them to either make another object/image match-move their motion or to stabilize the input image.\n\n"
                      "Tracking\n"
                      "--------\n\n"
                      "* Connect a Tracker node to the image containing the item you need to track\n"
                      "* Place tracking markers with CTRL+ALT+Click on the Viewer or by clicking the **+** button below the track table in the settings panel\n"
                      "* Setup the motion model to match the motion type of the item you need to track. By default the tracker will only assume the item is underoing a translation. Other motion models can be used for complex tracks but may be slower.\n"
                      "* Select in the settings panel or on the Viewer the markers you want to track and then start tracking with the player buttons on the top of the Viewer.\n"
                      "* If a track is getting lost or fails at some point, you may refine it by moving the marker at its correct position, this will force a new keyframe on the pattern which will be visible in the Viewer and on the timeline.\n\n"
                      "Using the tracks data\n"
                      "---------------------\n\n"
                      "You can either use the Tracker node itself to use the track data or you may export it to another node.\n\n"
                      "Using the Transform within the Tracker node\n"
                      "-------------------------------------------\n\n"
                      "Go to the Transform tab in the settings panel, and set the Transform Type to the operation you want to achieve. During tracking, the Transform Type should always been set to None if you want to correctly see the tracks on the Viewer.\n\n"
                      "You will notice that the transform parameters will be set automatically when the tracking is finished. Depending on the Transform Type, the values will be computed either to match-move the motion of the tracked points or to stabilize the image.\n\n"
                      "Exporting the tracking data\n"
                      "---------------------------\n\n"
                      "You may export the tracking data either to a CornerPin node or to a Transform node. The CornerPin node performs a warp that may be more stable than a Transform node when using 4 or more tracks: it retains more information than the Transform node.");
    ret->setProperty<std::string>(kNatronPluginPropDescription, desc.toStdString());
    ret->setProperty<bool>(kNatronPluginPropDescriptionIsMarkdown, true);

    ret->setProperty<int>(kNatronPluginPropRenderSafety, (int)eRenderSafetyFullySafeFrame);
    ret->setProperty<std::string>(kNatronPluginPropIconFilePath,  "Images/trackerNodeIcon.png");

    // Viewer buttons
    ret->addActionShortcut( PluginActionShortcut(kTrackerUIParamTrackBW, kTrackerUIParamTrackBWLabel, Key_Z) );
    ret->addActionShortcut( PluginActionShortcut(kTrackerUIParamTrackPrevious, kTrackerUIParamTrackPreviousLabel, Key_X) );
    ret->addActionShortcut( PluginActionShortcut(kTrackerUIParamTrackNext, kTrackerUIParamTrackNextLabel, Key_C) );
    ret->addActionShortcut( PluginActionShortcut(kTrackerUIParamStopTracking, kTrackerUIParamStopTrackingLabel, Key_Escape) );
    ret->addActionShortcut( PluginActionShortcut(kTrackerUIParamTrackFW, kTrackerUIParamTrackFWLabel, Key_V) );
    ret->addActionShortcut( PluginActionShortcut(kTrackerUIParamTrackRange, kTrackerUIParamTrackRangeLabel) );
    ret->addActionShortcut( PluginActionShortcut(kTrackerUIParamTrackAllKeyframes, kTrackerUIParamTrackAllKeyframesLabel, Key_V, eKeyboardModifierControl) );
    ret->addActionShortcut( PluginActionShortcut(kTrackerUIParamTrackCurrentKeyframe, kTrackerUIParamTrackCurrentKeyframeLabel, Key_C, eKeyboardModifierControl) );
    ret->addActionShortcut( PluginActionShortcut(kTrackerUIParamClearAllAnimation, kTrackerUIParamClearAllAnimationLabel) );
    ret->addActionShortcut( PluginActionShortcut(kTrackerUIParamClearAnimationBw, kTrackerUIParamClearAnimationBwLabel) );
    ret->addActionShortcut( PluginActionShortcut(kTrackerUIParamClearAnimationFw, kTrackerUIParamClearAnimationFwLabel) );
    ret->addActionShortcut( PluginActionShortcut(kTrackerUIParamRefreshViewer, kTrackerUIParamRefreshViewerLabel) );
    ret->addActionShortcut( PluginActionShortcut(kTrackerUIParamCenterViewer, kTrackerUIParamCenterViewerLabel) );
    ret->addActionShortcut( PluginActionShortcut(kTrackerUIParamCreateKeyOnMove, kTrackerUIParamCreateKeyOnMoveLabel) );
    ret->addActionShortcut( PluginActionShortcut(kTrackerUIParamShowError, kTrackerUIParamShowErrorLabel) );
    ret->addActionShortcut( PluginActionShortcut(kTrackerUIParamSetPatternKeyFrame, kTrackerUIParamSetPatternKeyFrameLabel) );
    ret->addActionShortcut( PluginActionShortcut(kTrackerUIParamRemovePatternKeyFrame, kTrackerUIParamRemovePatternKeyFrameLabel) );
    ret->addActionShortcut( PluginActionShortcut(kTrackerUIParamResetOffset, kTrackerUIParamResetOffsetLabel) );
    ret->addActionShortcut( PluginActionShortcut(kTrackerUIParamResetTrack, kTrackerUIParamResetTrackLabel) );
    ret->addActionShortcut( PluginActionShortcut(kTrackerUIParamRightClickMenuActionSelectAllTracks, kTrackerUIParamRightClickMenuActionSelectAllTracksLabel, Key_A, eKeyboardModifierControl) );
    ret->addActionShortcut( PluginActionShortcut(kTrackerUIParamRightClickMenuActionRemoveTracks, kTrackerUIParamRightClickMenuActionRemoveTracksLabel, Key_BackSpace) );
    ret->addActionShortcut( PluginActionShortcut(kTrackerUIParamRightClickMenuActionNudgeBottom, kTrackerUIParamRightClickMenuActionNudgeBottomLabel, Key_Down, eKeyboardModifierShift) );
    ret->addActionShortcut( PluginActionShortcut(kTrackerUIParamRightClickMenuActionNudgeTop, kTrackerUIParamRightClickMenuActionNudgeTopLabel, Key_Up, eKeyboardModifierShift) );
    ret->addActionShortcut( PluginActionShortcut(kTrackerUIParamRightClickMenuActionNudgeRight, kTrackerUIParamRightClickMenuActionNudgeRightLabel, Key_Right, eKeyboardModifierShift) );
    ret->addActionShortcut( PluginActionShortcut(kTrackerUIParamRightClickMenuActionNudgeLeft, kTrackerUIParamRightClickMenuActionNudgeLeftLabel, Key_Left, eKeyboardModifierShift) );


    return ret;
} // createPlugin


TrackerNode::TrackerNode(const NodePtr& node)
    : NodeGroup(node)
    , _imp( TrackerNodePrivate::create(this) )
{
}

TrackerNode::~TrackerNode()
{
}

void
TrackerNode::setupInitialSubGraphState()
{
    QString fixedNamePrefix = QString::fromUtf8( getScriptName_mt_safe().c_str() );

    fixedNamePrefix.append( QLatin1Char('_') );
    NodePtr input, output;

    TrackerNodePtr thisShared = toTrackerNode(shared_from_this());
    {
        CreateNodeArgsPtr args(CreateNodeArgs::create(PLUGINID_NATRON_OUTPUT, thisShared));
        args->setProperty<bool>(kCreateNodeArgsPropVolatile, true);
        args->setProperty<bool>(kCreateNodeArgsPropNoNodeGUI, true);

        output = getApp()->createNode(args);
        if (!output) {
            throw std::runtime_error(tr("The Tracker node requires the plug-in %1 to be installed.").arg(QLatin1String(PLUGINID_NATRON_OUTPUT)).toStdString());
        }
    }
    {
        CreateNodeArgsPtr args(CreateNodeArgs::create(PLUGINID_NATRON_INPUT, thisShared));
        args->setProperty<bool>(kCreateNodeArgsPropVolatile, true);
        args->setProperty<bool>(kCreateNodeArgsPropNoNodeGUI, true);
        args->setProperty<std::string>(kCreateNodeArgsPropNodeInitialName, "Source");
        input = getApp()->createNode(args);
        if (!input) {
            throw std::runtime_error(tr("The Tracker node requires the plug-in %1 to be installed.").arg(QLatin1String(PLUGINID_NATRON_INPUT)).toStdString());
        }

    }


    {
        QString cornerPinName = fixedNamePrefix + QLatin1String("CornerPin");
        CreateNodeArgsPtr args(CreateNodeArgs::create(PLUGINID_OFX_CORNERPIN, thisShared));
        args->setProperty<bool>(kCreateNodeArgsPropVolatile, true);
        args->setProperty<bool>(kCreateNodeArgsPropNoNodeGUI, true);
        args->setProperty<std::string>(kCreateNodeArgsPropNodeInitialName, cornerPinName.toStdString());
        NodePtr cpNode = getApp()->createNode(args);
        if (!cpNode) {
            throw std::runtime_error(tr("The Tracker node requires the plug-in %1 to be installed.").arg(QLatin1String(PLUGINID_OFX_CORNERPIN)).toStdString());
        }
        cpNode->setNodeDisabled(true);
        _imp->cornerPinNode = cpNode;
    }

    {
        QString transformName = fixedNamePrefix + QLatin1String("Transform");
        CreateNodeArgsPtr args(CreateNodeArgs::create(PLUGINID_OFX_TRANSFORM, thisShared));
        args->setProperty<bool>(kCreateNodeArgsPropVolatile, true);
        args->setProperty<bool>(kCreateNodeArgsPropNoNodeGUI, true);
        args->setProperty<std::string>(kCreateNodeArgsPropNodeInitialName, transformName.toStdString());
        NodePtr tNode = getApp()->createNode(args);
        if (!tNode) {
            throw std::runtime_error(tr("The Tracker node requires the plug-in %1 to be installed.").arg(QLatin1String(PLUGINID_OFX_TRANSFORM)).toStdString());
        }
        tNode->setNodeDisabled(true);
        _imp->transformNode = tNode;

        output->connectInput(tNode, 0);
        NodePtr cpNode = _imp->cornerPinNode.lock();
        tNode->connectInput(cpNode, 0);
        cpNode->connectInput(input, 0);
    }
} // setupInitialSubGraphState

void
TrackerNode::initializeViewerUIKnobs(const KnobPagePtr& trackingPage)
{

    TrackerNodePtr thisShared = toTrackerNode(shared_from_this());

    {
        KnobButtonPtr param = AppManager::createKnob<KnobButton>( thisShared, tr(kTrackerUIParamAddTrackLabel) );

        param->setName(kTrackerUIParamAddTrack);
        param->setHintToolTip( tr(kTrackerUIParamAddTrackHint) );
        param->setEvaluateOnChange(false);
        param->setCheckable(true);
        param->setDefaultValue(false);
        param->setSecret(true);
        param->setIconLabel(NATRON_IMAGES_PATH "addTrack.png");
        addOverlaySlaveParam(param);
        trackingPage->addKnob(param);
        _imp->ui->addTrackButton = param;
    }

    {
        KnobButtonPtr param = AppManager::createKnob<KnobButton>( thisShared, tr(kTrackerUIParamTrackBWLabel) );
        param->setName(kTrackerUIParamTrackBW);
        param->setHintToolTip( tr(kTrackerUIParamTrackBWHint) );
        param->setEvaluateOnChange(false);
        param->setCheckable(true);
        param->setDefaultValue(false);
        param->setSecret(true);
        param->setInViewerContextCanHaveShortcut(true);
        param->setIconLabel(NATRON_IMAGES_PATH "trackBackwardOn.png", true);
        param->setIconLabel(NATRON_IMAGES_PATH "trackBackwardOff.png", false);
        trackingPage->addKnob(param);
        _imp->ui->trackBwButton = param;
    }
    {
        KnobButtonPtr param = AppManager::createKnob<KnobButton>( thisShared, tr(kTrackerUIParamTrackPreviousLabel) );
        param->setName(kTrackerUIParamTrackPrevious);
        param->setHintToolTip( tr(kTrackerUIParamTrackPreviousHint) );
        param->setEvaluateOnChange(false);
        param->setSecret(true);
        param->setInViewerContextCanHaveShortcut(true);
        param->setIconLabel(NATRON_IMAGES_PATH "trackPrev.png");
        trackingPage->addKnob(param);
        _imp->ui->trackPrevButton = param;
    }

    {
        KnobButtonPtr param = AppManager::createKnob<KnobButton>( thisShared, tr(kTrackerUIParamStopTrackingLabel) );
        param->setName(kTrackerUIParamStopTracking);
        param->setHintToolTip( tr(kTrackerUIParamStopTrackingHint) );
        param->setEvaluateOnChange(false);
        param->setSecret(true);
        param->setInViewerContextCanHaveShortcut(true);
        param->setIconLabel(NATRON_IMAGES_PATH "pauseDisabled.png");
        trackingPage->addKnob(param);
        _imp->ui->stopTrackingButton = param;
    }

    {
        KnobButtonPtr param = AppManager::createKnob<KnobButton>( thisShared, tr(kTrackerUIParamTrackNextLabel) );
        param->setName(kTrackerUIParamTrackNext);
        param->setHintToolTip( tr(kTrackerUIParamTrackNextHint) );
        param->setEvaluateOnChange(false);
        param->setSecret(true);
        param->setInViewerContextCanHaveShortcut(true);
        param->setIconLabel(NATRON_IMAGES_PATH "trackNext.png");
        trackingPage->addKnob(param);
        _imp->ui->trackNextButton = param;
    }
    {
        KnobButtonPtr param = AppManager::createKnob<KnobButton>( thisShared, tr(kTrackerUIParamTrackFWLabel) );
        param->setName(kTrackerUIParamTrackFW);
        param->setHintToolTip( tr(kTrackerUIParamTrackFWHint) );
        param->setEvaluateOnChange(false);
        param->setCheckable(true);
        param->setDefaultValue(false);
        param->setSecret(true);
        param->setInViewerContextCanHaveShortcut(true);
        param->setIconLabel(NATRON_IMAGES_PATH "trackForwardOn.png", true);
        param->setIconLabel(NATRON_IMAGES_PATH "trackForwardOff.png", false);
        trackingPage->addKnob(param);
        _imp->ui->trackFwButton = param;
    }
    {
        KnobButtonPtr param = AppManager::createKnob<KnobButton>( thisShared, tr(kTrackerUIParamTrackRangeLabel) );
        param->setName(kTrackerUIParamTrackRange);
        param->setHintToolTip( tr(kTrackerUIParamTrackRangeHint) );
        param->setEvaluateOnChange(false);
        param->setSecret(true);
        param->setInViewerContextCanHaveShortcut(true);
        param->setIconLabel(NATRON_IMAGES_PATH "trackRange.png");
        trackingPage->addKnob(param);
        _imp->ui->trackRangeButton = param;
    }
    {
        KnobButtonPtr param = AppManager::createKnob<KnobButton>( thisShared, tr(kTrackerUIParamTrackAllKeyframesLabel) );
        param->setName(kTrackerUIParamTrackAllKeyframes);
        param->setHintToolTip( tr(kTrackerUIParamTrackAllKeyframesHint) );
        param->setEvaluateOnChange(false);
        param->setSecret(true);
        param->setInViewerContextCanHaveShortcut(true);
        param->setIconLabel(NATRON_IMAGES_PATH "trackAllKeyframes.png");
        trackingPage->addKnob(param);
        _imp->ui->trackAllKeyframesButton = param;
    }
    {
        KnobButtonPtr param = AppManager::createKnob<KnobButton>( thisShared, tr(kTrackerUIParamTrackCurrentKeyframeLabel) );
        param->setName(kTrackerUIParamTrackCurrentKeyframe);
        param->setHintToolTip( tr(kTrackerUIParamTrackCurrentKeyframeHint) );
        param->setEvaluateOnChange(false);
        param->setSecret(true);
        param->setInViewerContextCanHaveShortcut(true);
        param->setIconLabel(NATRON_IMAGES_PATH "trackCurrentKeyframe.png");
        trackingPage->addKnob(param);
        _imp->ui->trackCurrentKeyframeButton = param;
    }
    {
        KnobButtonPtr param = AppManager::createKnob<KnobButton>( thisShared, tr(kTrackerUIParamSetPatternKeyFrameLabel) );
        param->setName(kTrackerUIParamSetPatternKeyFrame);
        param->setHintToolTip( tr(kTrackerUIParamSetPatternKeyFrameHint) );
        param->setEvaluateOnChange(false);
        param->setSecret(true);
        param->setInViewerContextCanHaveShortcut(true);
        param->setIconLabel(NATRON_IMAGES_PATH "addUserKey.png");
        trackingPage->addKnob(param);
        _imp->ui->setKeyFrameButton = param;
    }
    {
        KnobButtonPtr param = AppManager::createKnob<KnobButton>( thisShared, tr(kTrackerUIParamRemovePatternKeyFrameLabel) );
        param->setName(kTrackerUIParamRemovePatternKeyFrame);
        param->setHintToolTip( tr(kTrackerUIParamRemovePatternKeyFrameHint) );
        param->setEvaluateOnChange(false);
        param->setSecret(true);
        param->setInViewerContextCanHaveShortcut(true);
        param->setIconLabel(NATRON_IMAGES_PATH "removeUserKey.png");
        trackingPage->addKnob(param);
        _imp->ui->removeKeyFrameButton = param;
    }
    {
        KnobButtonPtr param = AppManager::createKnob<KnobButton>( thisShared, tr(kTrackerUIParamClearAllAnimationLabel) );
        param->setName(kTrackerUIParamClearAllAnimation);
        param->setHintToolTip( tr(kTrackerUIParamClearAllAnimationHint) );
        param->setEvaluateOnChange(false);
        param->setSecret(true);
        param->setInViewerContextCanHaveShortcut(true);
        param->setIconLabel(NATRON_IMAGES_PATH "clearAnimation.png");
        trackingPage->addKnob(param);
        _imp->ui->clearAllAnimationButton = param;
    }
    {
        KnobButtonPtr param = AppManager::createKnob<KnobButton>( thisShared, tr(kTrackerUIParamClearAnimationBwLabel) );
        param->setName(kTrackerUIParamClearAnimationBw);
        param->setHintToolTip( tr(kTrackerUIParamClearAnimationBwHint) );
        param->setEvaluateOnChange(false);
        param->setSecret(true);
        param->setInViewerContextCanHaveShortcut(true);
        param->setIconLabel(NATRON_IMAGES_PATH "clearAnimationBw.png");
        trackingPage->addKnob(param);
        _imp->ui->clearBwAnimationButton = param;
    }
    {
        KnobButtonPtr param = AppManager::createKnob<KnobButton>( thisShared, tr(kTrackerUIParamClearAnimationFwLabel) );
        param->setName(kTrackerUIParamClearAnimationFw);
        param->setHintToolTip( tr(kTrackerUIParamClearAnimationFwHint) );
        param->setEvaluateOnChange(false);
        param->setSecret(true);
        param->setInViewerContextCanHaveShortcut(true);
        param->setIconLabel(NATRON_IMAGES_PATH "clearAnimationFw.png");
        trackingPage->addKnob(param);
        _imp->ui->clearFwAnimationButton = param;
    }

    {
        KnobButtonPtr param = AppManager::createKnob<KnobButton>( thisShared, tr(kTrackerUIParamRefreshViewerLabel) );
        param->setName(kTrackerUIParamRefreshViewer);
        param->setHintToolTip( tr(kTrackerUIParamRefreshViewerHint) );
        param->setEvaluateOnChange(false);
        param->setCheckable(true);
        param->setDefaultValue(true);
        param->setSecret(true);
        param->setInViewerContextCanHaveShortcut(true);
        param->setIconLabel(NATRON_IMAGES_PATH "refreshActive.png", true);
        param->setIconLabel(NATRON_IMAGES_PATH "refresh.png", false);
        trackingPage->addKnob(param);
        _imp->ui->updateViewerButton = param;
    }

    {
        KnobButtonPtr param = AppManager::createKnob<KnobButton>( thisShared, tr(kTrackerUIParamCenterViewerLabel) );
        param->setName(kTrackerUIParamCenterViewer);
        param->setHintToolTip( tr(kTrackerUIParamCenterViewerHint) );
        param->setEvaluateOnChange(false);
        param->setCheckable(true);
        param->setDefaultValue(false);
        param->setSecret(true);
        param->setInViewerContextCanHaveShortcut(true);
        param->setIconLabel(NATRON_IMAGES_PATH "centerOnTrack.png");
        trackingPage->addKnob(param);
        _imp->ui->centerViewerButton = param;
    }

    {
        KnobButtonPtr param = AppManager::createKnob<KnobButton>( thisShared, tr(kTrackerUIParamCreateKeyOnMoveLabel) );
        param->setName(kTrackerUIParamCreateKeyOnMove);
        param->setHintToolTip( tr(kTrackerUIParamCreateKeyOnMoveHint) );
        param->setEvaluateOnChange(false);
        param->setCheckable(true);
        param->setDefaultValue(true);
        param->setSecret(true);
        param->setInViewerContextCanHaveShortcut(true);
        param->setIconLabel(NATRON_IMAGES_PATH "createKeyOnMoveOn.png", true);
        param->setIconLabel(NATRON_IMAGES_PATH "createKeyOnMoveOff.png", false);
        trackingPage->addKnob(param);
        _imp->ui->createKeyOnMoveButton = param;
    }

    {
        KnobButtonPtr param = AppManager::createKnob<KnobButton>( thisShared, tr(kTrackerUIParamShowErrorLabel) );
        param->setName(kTrackerUIParamShowError);
        param->setHintToolTip( tr(kTrackerUIParamShowErrorHint) );
        param->setEvaluateOnChange(false);
        param->setCheckable(true);
        param->setDefaultValue(false);
        param->setSecret(true);
        param->setInViewerContextCanHaveShortcut(true);
        addOverlaySlaveParam(param);
        param->setIconLabel(NATRON_IMAGES_PATH "showTrackError.png", true);
        param->setIconLabel(NATRON_IMAGES_PATH "hideTrackError.png", false);
        trackingPage->addKnob(param);
        _imp->ui->showCorrelationButton = param;
    }


    {
        KnobButtonPtr param = AppManager::createKnob<KnobButton>( thisShared, tr(kTrackerUIParamResetOffsetLabel) );
        param->setName(kTrackerUIParamResetOffset);
        param->setHintToolTip( tr(kTrackerUIParamResetOffsetHint) );
        param->setEvaluateOnChange(false);
        param->setSecret(true);
        param->setInViewerContextCanHaveShortcut(true);
        addOverlaySlaveParam(param);
        param->setIconLabel(NATRON_IMAGES_PATH "resetTrackOffset.png");
        trackingPage->addKnob(param);
        _imp->ui->resetOffsetButton = param;
    }

    {
        KnobButtonPtr param = AppManager::createKnob<KnobButton>( thisShared, tr(kTrackerUIParamResetTrackLabel) );
        param->setName(kTrackerUIParamResetTrack);
        param->setHintToolTip( tr(kTrackerUIParamResetTrackHint) );
        param->setEvaluateOnChange(false);
        param->setSecret(true);
        param->setInViewerContextCanHaveShortcut(true);
        addOverlaySlaveParam(param);
        param->setIconLabel(NATRON_IMAGES_PATH "restoreDefaultEnabled.png");
        trackingPage->addKnob(param);
        _imp->ui->resetTrackButton = param;
    }

    {
        KnobIntPtr param = AppManager::createKnob<KnobInt>( thisShared, tr(kTrackerUIParamMagWindowSizeLabel) );
        param->setInViewerContextLabel(tr(kTrackerUIParamMagWindowSizeLabel));
        param->setName(kTrackerUIParamMagWindowSize);
        param->setHintToolTip( tr(kTrackerUIParamMagWindowSizeHint) );
        param->setEvaluateOnChange(false);
        param->setDefaultValue(200);
        param->setRange(10, 10000);
        param->disableSlider();
        addOverlaySlaveParam(param);
        trackingPage->addKnob(param);
        _imp->ui->magWindowPxSizeKnob = param;
    }

    {
        KnobIntPtr param = AppManager::createKnob<KnobInt>(thisShared, tr(kTrackerUIParamDefaultMarkerPatternWinSizeLabel), 1, false);
        param->setName(kTrackerUIParamDefaultMarkerPatternWinSize);
        param->setInViewerContextLabel(tr(kTrackerUIParamDefaultMarkerPatternWinSizeLabel));
        param->setHintToolTip( tr(kTrackerUIParamDefaultMarkerPatternWinSizeHint) );
        param->setInViewerContextIconFilePath(NATRON_IMAGES_PATH "patternSize.png");
        param->setAnimationEnabled(false);
        param->setRange(1, std::numeric_limits<int>::infinity());
        param->disableSlider();
        param->setAddNewLine(false);
        param->setEvaluateOnChange(false);
        param->setDefaultValue(21);
        param->setSecret(true);
        trackingPage->addKnob(param);
        _imp->ui->defaultPatternWinSize = param;
    }

    {
        KnobIntPtr param = AppManager::createKnob<KnobInt>(thisShared, tr(kTrackerUIParamDefaultMarkerSearchWinSizeLabel), 1, false);
        param->setName(kTrackerUIParamDefaultMarkerSearchWinSize);
        param->setInViewerContextLabel(tr(kTrackerUIParamDefaultMarkerSearchWinSizeLabel));
        param->setHintToolTip( tr(kTrackerUIParamDefaultMarkerSearchWinSizeHint) );
        param->setInViewerContextIconFilePath(NATRON_IMAGES_PATH "searchSize.png");
        param->setAnimationEnabled(false);
        param->setRange(1, std::numeric_limits<int>::infinity());
        param->disableSlider();
        param->setEvaluateOnChange(false);
        param->setSecret(true);
        param->setDefaultValue(71);
        trackingPage->addKnob(param);
        _imp->ui->defaultSearchWinSize = param;
    }

    {
        KnobChoicePtr param = AppManager::createKnob<KnobChoice>(thisShared, tr(""), 1, false);
        param->setName(kTrackerUIParamDefaultMotionModel);
        param->setAnimationEnabled(false);
        {
            std::vector<std::string> choices, helps;
            std::map<int, std::string> icons;
            TrackerNodePrivate::getMotionModelsAndHelps(false, &choices, &helps, &icons);
            param->populateChoices(choices, helps);
            param->setIcons(icons);
        }
        param->setSecret(true);
        param->setAnimationEnabled(false);
        param->setEvaluateOnChange(false);
        trackingPage->addKnob(param);
        _imp->ui->defaultMotionModel = param;
    }
    
    addKnobToViewerUI(_imp->ui->addTrackButton.lock());
    _imp->ui->addTrackButton.lock()->setInViewerContextItemSpacing(NATRON_TRACKER_UI_BUTTONS_CATEGORIES_SPACING);
    addKnobToViewerUI(_imp->ui->trackBwButton.lock());
    _imp->ui->trackBwButton.lock()->setInViewerContextItemSpacing(0);
    addKnobToViewerUI(_imp->ui->trackPrevButton.lock());
    _imp->ui->trackPrevButton.lock()->setInViewerContextItemSpacing(0);
    addKnobToViewerUI(_imp->ui->trackNextButton.lock());
    _imp->ui->trackNextButton.lock()->setInViewerContextItemSpacing(0);
    addKnobToViewerUI(_imp->ui->trackFwButton.lock());
    _imp->ui->trackFwButton.lock()->setInViewerContextItemSpacing(NATRON_TRACKER_UI_BUTTONS_CATEGORIES_SPACING);
    addKnobToViewerUI(_imp->ui->trackRangeButton.lock());
    _imp->ui->trackRangeButton.lock()->setInViewerContextItemSpacing(NATRON_TRACKER_UI_BUTTONS_CATEGORIES_SPACING);
    addKnobToViewerUI(_imp->ui->trackAllKeyframesButton.lock());
    _imp->ui->trackAllKeyframesButton.lock()->setInViewerContextItemSpacing(0);
    addKnobToViewerUI(_imp->ui->trackCurrentKeyframeButton.lock());
    _imp->ui->trackCurrentKeyframeButton.lock()->setInViewerContextItemSpacing(NATRON_TRACKER_UI_BUTTONS_CATEGORIES_SPACING);
    addKnobToViewerUI(_imp->ui->setKeyFrameButton.lock());
    _imp->ui->setKeyFrameButton.lock()->setInViewerContextItemSpacing(0);
    addKnobToViewerUI(_imp->ui->removeKeyFrameButton.lock());
    _imp->ui->removeKeyFrameButton.lock()->setInViewerContextItemSpacing(NATRON_TRACKER_UI_BUTTONS_CATEGORIES_SPACING);
    addKnobToViewerUI(_imp->ui->clearAllAnimationButton.lock());
    _imp->ui->clearAllAnimationButton.lock()->setInViewerContextItemSpacing(0);
    addKnobToViewerUI(_imp->ui->clearBwAnimationButton.lock());
    _imp->ui->clearBwAnimationButton.lock()->setInViewerContextItemSpacing(0);
    addKnobToViewerUI(_imp->ui->clearFwAnimationButton.lock());
    _imp->ui->clearFwAnimationButton.lock()->setInViewerContextItemSpacing(NATRON_TRACKER_UI_BUTTONS_CATEGORIES_SPACING);
    addKnobToViewerUI(_imp->ui->updateViewerButton.lock());
    _imp->ui->updateViewerButton.lock()->setInViewerContextItemSpacing(0);
    addKnobToViewerUI(_imp->ui->centerViewerButton.lock());
    _imp->ui->centerViewerButton.lock()->setInViewerContextItemSpacing(NATRON_TRACKER_UI_BUTTONS_CATEGORIES_SPACING);
    addKnobToViewerUI(_imp->ui->createKeyOnMoveButton.lock());
    addKnobToViewerUI(_imp->ui->showCorrelationButton.lock());
    _imp->ui->showCorrelationButton.lock()->setInViewerContextItemSpacing(NATRON_TRACKER_UI_BUTTONS_CATEGORIES_SPACING);
    addKnobToViewerUI(_imp->ui->resetOffsetButton.lock());
    _imp->ui->resetOffsetButton.lock()->setInViewerContextItemSpacing(0);
    addKnobToViewerUI(_imp->ui->resetTrackButton.lock());
    _imp->ui->resetTrackButton.lock()->setInViewerContextItemSpacing(NATRON_TRACKER_UI_BUTTONS_CATEGORIES_SPACING);
    addKnobToViewerUI(_imp->ui->defaultPatternWinSize.lock());
    addKnobToViewerUI(_imp->ui->defaultSearchWinSize.lock());
    addKnobToViewerUI(_imp->ui->defaultMotionModel.lock());
    _imp->ui->defaultMotionModel.lock()->setInViewerContextLayoutType(eViewerContextLayoutTypeStretchAfter);


} // initializeViewerUIKnobs

void
TrackerNode::initializeTrackRangeDialogKnobs(const KnobPagePtr& trackingPage)
{
    TrackerNodePtr thisShared = toTrackerNode(shared_from_this());


    // Track range dialog
    KnobGroupPtr dialog = AppManager::createKnob<KnobGroup>( thisShared, tr(kTrackerUIParamTrackRangeDialogLabel) );
    dialog->setName(kTrackerUIParamTrackRangeDialog);
    dialog->setSecret(true);
    dialog->setEvaluateOnChange(false);
    dialog->setDefaultValue(false);
    dialog->setIsPersistent(false);
    dialog->setAsDialog(true);
    trackingPage->addKnob(dialog);
    _imp->ui->trackRangeDialogGroup = dialog;

    {
        KnobIntPtr param = AppManager::createKnob<KnobInt>( thisShared, tr(kTrackerUIParamTrackRangeDialogFirstFrameLabel) );
        param->setName(kTrackerUIParamTrackRangeDialogFirstFrame);
        param->setHintToolTip( tr(kTrackerUIParamTrackRangeDialogFirstFrameHint) );
        param->setSecret(true);
        param->setEvaluateOnChange(false);
        param->setAnimationEnabled(false);
        param->setIsPersistent(false);
        param->setDefaultValue(INT_MIN);
        dialog->addKnob(param);
        _imp->ui->trackRangeDialogFirstFrame = param;
    }

    {
        KnobIntPtr param = AppManager::createKnob<KnobInt>( thisShared, tr(kTrackerUIParamTrackRangeDialogLastFrameLabel) );
        param->setName(kTrackerUIParamTrackRangeDialogLastFrame);
        param->setHintToolTip( tr(kTrackerUIParamTrackRangeDialogLastFrameHint) );
        param->setSecret(true);
        param->setEvaluateOnChange(false);
        param->setAnimationEnabled(false);
        param->setIsPersistent(false);
        param->setDefaultValue(INT_MIN);
        dialog->addKnob(param);
        _imp->ui->trackRangeDialogLastFrame = param;
    }

    {
        KnobIntPtr param = AppManager::createKnob<KnobInt>( thisShared, tr(kTrackerUIParamTrackRangeDialogStepLabel) );
        param->setName(kTrackerUIParamTrackRangeDialogStep);
        param->setHintToolTip( tr(kTrackerUIParamTrackRangeDialogStepHint) );
        param->setSecret(true);
        param->setEvaluateOnChange(false);
        param->setAnimationEnabled(false);
        param->setIsPersistent(false);
        param->setDefaultValue(INT_MIN);
        dialog->addKnob(param);
        _imp->ui->trackRangeDialogStep = param;
    }

    {
        KnobButtonPtr param = AppManager::createKnob<KnobButton>( thisShared, tr(kTrackerUIParamTrackRangeDialogOkButtonLabel) );
        param->setName(kTrackerUIParamTrackRangeDialogOkButton);
        param->setHintToolTip( tr(kTrackerUIParamTrackRangeDialogOkButtonHint) );
        param->setSecret(true);
        param->setAddNewLine(false);
        param->setEvaluateOnChange(false);
        param->setSpacingBetweenItems(3);
        param->setIsPersistent(false);
        dialog->addKnob(param);
        _imp->ui->trackRangeDialogOkButton = param;
    }

    {
        KnobButtonPtr param = AppManager::createKnob<KnobButton>( thisShared, tr(kTrackerUIParamTrackRangeDialogCancelButtonLabel) );
        param->setName(kTrackerUIParamTrackRangeDialogCancelButton);
        param->setHintToolTip( tr(kTrackerUIParamTrackRangeDialogCancelButtonHint) );
        param->setSecret(true);
        param->setEvaluateOnChange(false);
        dialog->addKnob(param);
        _imp->ui->trackRangeDialogCancelButton = param;
    }
} // initializeTrackRangeDialogKnobs

void
TrackerNode::initializeRightClickMenuKnobs(const KnobPagePtr& trackingPage)
{
    TrackerNodePtr thisShared = toTrackerNode(shared_from_this());
    // Right click menu
    KnobChoicePtr rightClickMenu = AppManager::createKnob<KnobChoice>( thisShared, std::string(kTrackerUIParamRightClickMenu) );
    rightClickMenu->setSecret(true);
    rightClickMenu->setEvaluateOnChange(false);
    trackingPage->addKnob(rightClickMenu);
    _imp->ui->rightClickMenuKnob = rightClickMenu;

    {
        KnobButtonPtr action = AppManager::createKnob<KnobButton>( thisShared, tr(kTrackerUIParamRightClickMenuActionSelectAllTracksLabel) );
        action->setName(kTrackerUIParamRightClickMenuActionSelectAllTracks);
        action->setSecret(true);
        action->setEvaluateOnChange(false);
        action->setInViewerContextCanHaveShortcut(true);
        addOverlaySlaveParam(action);
        trackingPage->addKnob(action);
        _imp->ui->selectAllTracksMenuAction = action;
    }
    {
        KnobButtonPtr action = AppManager::createKnob<KnobButton>( thisShared, tr(kTrackerUIParamRightClickMenuActionRemoveTracksLabel) );
        action->setName(kTrackerUIParamRightClickMenuActionRemoveTracks);
        action->setSecret(true);
        action->setEvaluateOnChange(false);
        action->setInViewerContextCanHaveShortcut(true);
        addOverlaySlaveParam(action);
        trackingPage->addKnob(action);
        _imp->ui->removeTracksMenuAction = action;
    }
    {
        KnobButtonPtr action = AppManager::createKnob<KnobButton>( thisShared, tr(kTrackerUIParamRightClickMenuActionNudgeBottomLabel) );
        action->setName(kTrackerUIParamRightClickMenuActionNudgeBottom);
        action->setSecret(true);
        action->setEvaluateOnChange(false);
        action->setInViewerContextCanHaveShortcut(true);
        addOverlaySlaveParam(action);
        trackingPage->addKnob(action);
        _imp->ui->nudgeTracksOnBottomMenuAction = action;
    }
    {
        KnobButtonPtr action = AppManager::createKnob<KnobButton>( thisShared, tr(kTrackerUIParamRightClickMenuActionNudgeLeftLabel) );
        action->setName(kTrackerUIParamRightClickMenuActionNudgeLeft);
        action->setSecret(true);
        action->setEvaluateOnChange(false);
        action->setInViewerContextCanHaveShortcut(true);
        addOverlaySlaveParam(action);
        trackingPage->addKnob(action);
        _imp->ui->nudgeTracksOnLeftMenuAction = action;
    }
    {
        KnobButtonPtr action = AppManager::createKnob<KnobButton>( thisShared, tr(kTrackerUIParamRightClickMenuActionNudgeRightLabel) );
        action->setName(kTrackerUIParamRightClickMenuActionNudgeRight);
        action->setSecret(true);
        action->setEvaluateOnChange(false);
        action->setInViewerContextCanHaveShortcut(true);
        addOverlaySlaveParam(action);
        trackingPage->addKnob(action);
        _imp->ui->nudgeTracksOnRightMenuAction = action;
    }
    {
        KnobButtonPtr action = AppManager::createKnob<KnobButton>( thisShared, tr(kTrackerUIParamRightClickMenuActionNudgeTopLabel) );
        action->setName(kTrackerUIParamRightClickMenuActionNudgeTop);
        action->setSecret(true);
        action->setEvaluateOnChange(false);
        action->setInViewerContextCanHaveShortcut(true);
        addOverlaySlaveParam(action);
        trackingPage->addKnob(action);
        _imp->ui->nudgeTracksOnTopMenuAction = action;
    }

} // initializeRightClickMenuKnobs


/**
 * @brief Creates a duplicate of the knob identified by knobName which is a knob in the internalNode onto the effect and add it to the given page.
 * If otherNode is set, also fetch a knob of the given name on the otherNode and link it to the newly created knob.
 **/

template <typename KNOBTYPE>
boost::shared_ptr<KNOBTYPE>
createDuplicateKnob( const std::string& knobName,
                    const NodePtr& internalNode,
                    const EffectInstancePtr& effect,
                    const KnobPagePtr& page = KnobPagePtr(),
                    const KnobGroupPtr& group = KnobGroupPtr(),
                    const NodePtr& otherNode = NodePtr() )
{
    KnobIPtr internalNodeKnob = internalNode->getKnobByName(knobName);

    if (!internalNodeKnob) {
        return boost::shared_ptr<KNOBTYPE>();
    }
    assert(internalNodeKnob);
    KnobIPtr duplicateKnob = internalNodeKnob->createDuplicateOnHolder(effect, page, group, -1, true, internalNodeKnob->getName(), internalNodeKnob->getLabel(), internalNodeKnob->getHintToolTip(), false, false);

    if (otherNode) {
        KnobIPtr otherNodeKnob = otherNode->getKnobByName(knobName);
        assert(otherNodeKnob);
        otherNodeKnob->slaveTo(duplicateKnob);
    }

    return boost::dynamic_pointer_cast<KNOBTYPE>(duplicateKnob);
} // createDuplicateKnob

void
TrackerNode::initializeTrackingPageKnobs(const KnobPagePtr& trackingPage)
{

    TrackerNodePtr thisShared = toTrackerNode(shared_from_this());

#ifdef NATRON_TRACKER_ENABLE_TRACKER_PM
    {
        KnobBoolPtr param = AppManager::createKnob<KnobBool>(thisShared, tr(kTrackerParamUsePatternMatchingLabel), 1);
        param->setName(kTrackerParamUsePatternMatching);
        param->setHintToolTip( tr(kTrackerParamUsePatternMatchingHint) );
        param->setDefaultValue(false);
        param->setAnimationEnabled(false);
        param->setAddNewLine(false);
        param->setEvaluateOnChange(false);
        trackingPage->addKnob(param);
        _imp->usePatternMatching = param;
    }

    {
        KnobChoicePtr param = AppManager::createKnob<KnobChoice>(thisShared, tr(kTrackerParamPatternMatchingScoreTypeLabel), 1, false);
        param->setName(kTrackerParamPatternMatchingScoreType);
        param->setHintToolTip( tr(kTrackerParamPatternMatchingScoreTypeHint) );
        {
            std::vector<std::string> choices, helps;
            choices.push_back(kTrackerParamPatternMatchingScoreOptionSSD);
            helps.push_back(kTrackerParamPatternMatchingScoreOptionSSDHint);
            choices.push_back(kTrackerParamPatternMatchingScoreOptionSAD);
            helps.push_back(kTrackerParamPatternMatchingScoreOptionSADHint);
            choices.push_back(kTrackerParamPatternMatchingScoreOptionNCC);
            helps.push_back(kTrackerParamPatternMatchingScoreOptionNCCHint);
            choices.push_back(kTrackerParamPatternMatchingScoreOptionZNCC);
            helps.push_back(kTrackerParamPatternMatchingScoreOptionZNCCHint);
            param->populateChoices(choices, helps);
        }
        param->setDefaultValue(1); // SAD
        param->setAnimationEnabled(false);
        param->setEvaluateOnChange(false);
        trackingPage->addKnob(param);
        _imp->patternMatchingScore = param;
    }
#endif // NATRON_TRACKER_ENABLE_TRACKER_PM

    {
        KnobBoolPtr param = AppManager::createKnob<KnobBool>(thisShared, tr(kTrackerParamTrackRedLabel), 1, false);
        param->setName(kTrackerParamTrackRed);
        param->setHintToolTip( tr(kTrackerParamTrackRedHint) );
        param->setDefaultValue(true);
        param->setAnimationEnabled(false);
        param->setAddNewLine(false);
        param->setEvaluateOnChange(false);
        trackingPage->addKnob(param);
        _imp->enableTrackRed = param;
    }

    {
        KnobBoolPtr param = AppManager::createKnob<KnobBool>(thisShared, tr(kTrackerParamTrackGreenLabel), 1, false);
        param->setName(kTrackerParamTrackGreen);
        param->setHintToolTip( tr(kTrackerParamTrackGreenHint) );
        param->setDefaultValue(true);
        param->setAnimationEnabled(false);
        param->setAddNewLine(false);
        param->setEvaluateOnChange(false);
        trackingPage->addKnob(param);
        _imp->enableTrackGreen = param;
    }

    {
        KnobBoolPtr param = AppManager::createKnob<KnobBool>(thisShared, tr(kTrackerParamTrackBlueLabel), 1, false);
        param->setName(kTrackerParamTrackBlue);
        param->setHintToolTip( tr(kTrackerParamTrackBlueHint) );
        param->setDefaultValue(true);
        param->setAnimationEnabled(false);
        param->setEvaluateOnChange(false);
        trackingPage->addKnob(param);
        _imp->enableTrackBlue = param;
    }
    {
        KnobDoublePtr param = AppManager::createKnob<KnobDouble>(thisShared, tr(kTrackerParamMaxErrorLabel), 1, false);
        param->setName(kTrackerParamMaxError);
        param->setHintToolTip( tr(kTrackerParamMaxErrorHint) );
        param->setAnimationEnabled(false);
        param->setRange(0., 1.);
        param->setDefaultValue(0.25);
        param->setEvaluateOnChange(false);
        trackingPage->addKnob(param);
        _imp->maxError = param;
    }
    {
        KnobIntPtr param = AppManager::createKnob<KnobInt>(thisShared, tr(kTrackerParamMaximumIterationLabel), 1, false);
        param->setName(kTrackerParamMaximumIteration);
        param->setHintToolTip( tr(kTrackerParamMaximumIterationHint) );
        param->setAnimationEnabled(false);
        param->setRange(0, 150);
        param->setEvaluateOnChange(false);
        param->setDefaultValue(50);
        trackingPage->addKnob(param);
        _imp->maxIterations = param;
    }
    {
        KnobBoolPtr param = AppManager::createKnob<KnobBool>(thisShared, tr(kTrackerParamBruteForcePreTrackLabel), 1, false);
        param->setName(kTrackerParamBruteForcePreTrack);
        param->setHintToolTip( tr(kTrackerParamBruteForcePreTrackHint) );
        param->setDefaultValue(true);
        param->setAnimationEnabled(false);
        param->setEvaluateOnChange(false);
        param->setAddNewLine(false);
        trackingPage->addKnob(param);
        _imp->bruteForcePreTrack = param;
    }
    {
        KnobBoolPtr param = AppManager::createKnob<KnobBool>(thisShared, tr(kTrackerParamNormalizeIntensitiesLabel), 1, false);
        param->setName(kTrackerParamNormalizeIntensities);
        param->setHintToolTip( tr(kTrackerParamNormalizeIntensitiesHint) );
        param->setDefaultValue(false);
        param->setAnimationEnabled(false);
        param->setEvaluateOnChange(false);
        trackingPage->addKnob(param);
        _imp->useNormalizedIntensities = param;
    }
    {
        KnobDoublePtr param = AppManager::createKnob<KnobDouble>(thisShared, tr(kTrackerParamPreBlurSigmaLabel), 1, false);
        param->setName(kTrackerParamPreBlurSigma);
        param->setHintToolTip( tr(kTrackerParamPreBlurSigmaHint) );
        param->setAnimationEnabled(false);
        param->setRange(0, 10.);
        param->setDefaultValue(0.9);
        param->setEvaluateOnChange(false);
        trackingPage->addKnob(param);
        _imp->preBlurSigma = param;
    }

    {
        KnobSeparatorPtr  param = AppManager::createKnob<KnobSeparator>(thisShared, tr(kTrackerParamPerTrackParamsSeparatorLabel), 3);
        param->setName(kTrackerParamPerTrackParamsSeparator);
        trackingPage->addKnob(param);
        _imp->perTrackParamsSeparator = param;
    }
    {
        KnobBoolPtr param = AppManager::createKnob<KnobBool>(thisShared, tr(kTrackerParamEnabledLabel), 1, false);
        param->setName(kTrackerParamEnabled);
        param->setHintToolTip( tr(kTrackerParamEnabledHint) );
        param->setAnimationEnabled(true);
        param->setDefaultValue(true);
        param->setEvaluateOnChange(false);
        param->setEnabled(false);
        param->setAddNewLine(false);
        trackingPage->addKnob(param);
        _imp->activateTrack = param;
        _imp->knobsTable->addPerItemKnobMaster(param);
    }
    {
        KnobBoolPtr param = AppManager::createKnob<KnobBool>(thisShared, tr(kTrackerParamAutoKeyEnabledLabel), 1, false);
        param->setName(kTrackerParamAutoKeyEnabled);
        param->setHintToolTip( tr(kTrackerParamAutoKeyEnabledHint) );
        param->setAnimationEnabled(false);
        param->setDefaultValue(false);
        param->setEvaluateOnChange(false);
        trackingPage->addKnob(param);
        _imp->autoKeyEnabled = param;
    }


    {
        KnobChoicePtr param = AppManager::createKnob<KnobChoice>(thisShared, tr(kTrackerParamMotionModelLabel), 1, false);
        param->setName(kTrackerParamMotionModel);
        param->setHintToolTip( tr(kTrackerParamMotionModelHint) );
        {
            std::vector<std::string> choices, helps;
            std::map<int, std::string> icons;
            TrackerNodePrivate::getMotionModelsAndHelps(false, &choices, &helps, &icons);
            param->populateChoices(choices, helps);
            param->setIcons(icons);
        }
        param->setEnabled(false);
        param->setAnimationEnabled(false);
        param->setEvaluateOnChange(false);
        _imp->knobsTable->addPerItemKnobMaster(param);
        _imp->motionModel = param;
        trackingPage->addKnob(param);
    }
} // initializeTrackingPageKnobs

void
TrackerNode::initializeTransformPageKnobs(const KnobPagePtr& transformPage)
{
    TrackerNodePtr thisShared = toTrackerNode(shared_from_this());

    {
        KnobSeparatorPtr param = AppManager::createKnob<KnobSeparator>(thisShared, tr("Transform Generation"), 3);
        transformPage->addKnob(param);
        _imp->transformGenerationSeparator = param;
    }

    {
        KnobChoicePtr param = AppManager::createKnob<KnobChoice>(thisShared, tr(kTrackerParamMotionTypeLabel), 1);
        param->setName(kTrackerParamMotionType);
        param->setHintToolTip( tr(kTrackerParamMotionTypeHint) );
        {
            std::vector<std::string> choices, helps;
            choices.push_back(kTrackerParamMotionTypeNone);
            helps.push_back(kTrackerParamMotionTypeNoneHelp);
            choices.push_back(kTrackerParamMotionTypeStabilize);
            helps.push_back(kTrackerParamMotionTypeStabilizeHelp);
            choices.push_back(kTrackerParamMotionTypeMatchMove);
            helps.push_back(kTrackerParamMotionTypeMatchMoveHelp);
            choices.push_back(kTrackerParamMotionTypeRemoveJitter);
            helps.push_back(kTrackerParamMotionTypeRemoveJitterHelp);
            choices.push_back(kTrackerParamMotionTypeAddJitter);
            helps.push_back(kTrackerParamMotionTypeAddJitterHelp);

            param->populateChoices(choices, helps);
        }
        param->setAddNewLine(false);
        _imp->motionType = param;
        transformPage->addKnob(param);
    }

    {
        KnobChoicePtr param = AppManager::createKnob<KnobChoice>(thisShared, tr(kTrackerParamTransformTypeLabel), 1);
        param->setName(kTrackerParamTransformType);
        param->setHintToolTip( tr(kTrackerParamTransformTypeHint) );
        {
            std::vector<std::string> choices, helps;
            choices.push_back(kTrackerParamTransformTypeTransform);
            helps.push_back(kTrackerParamTransformTypeTransformHelp);
            choices.push_back(kTrackerParamTransformTypeCornerPin);
            helps.push_back(kTrackerParamTransformTypeCornerPinHelp);

            param->populateChoices(choices, helps);
        }
        param->setDefaultValue(1);
        _imp->transformType = param;
        transformPage->addKnob(param);
    }

    {
        KnobIntPtr param = AppManager::createKnob<KnobInt>(thisShared, tr(kTrackerParamReferenceFrameLabel), 1);
        param->setName(kTrackerParamReferenceFrame);
        param->setHintToolTip( tr(kTrackerParamReferenceFrameHint) );
        param->setAnimationEnabled(false);
        param->setDefaultValue(0);
        param->setAddNewLine(false);
        param->setEvaluateOnChange(false);
        transformPage->addKnob(param);
        _imp->referenceFrame = param;
    }

    {
        KnobButtonPtr param = AppManager::createKnob<KnobButton>(thisShared, tr(kTrackerParamSetReferenceFrameLabel), 1);
        param->setName(kTrackerParamSetReferenceFrame);
        param->setHintToolTip( tr(kTrackerParamSetReferenceFrameHint) );
        transformPage->addKnob(param);
        _imp->setCurrentFrameButton = param;
    }
    {
        KnobIntPtr  param = AppManager::createKnob<KnobInt>(thisShared, tr(kTrackerParamJitterPeriodLabel), 1);
        param->setName(kTrackerParamJitterPeriod);
        param->setHintToolTip( tr(kTrackerParamJitterPeriodHint) );
        param->setAnimationEnabled(false);
        param->setDefaultValue(10);
        param->setRange(0, std::numeric_limits<int>::infinity());
        param->setEvaluateOnChange(false);
        transformPage->addKnob(param);
        _imp->jitterPeriod = param;
    }
    {
        KnobIntPtr  param = AppManager::createKnob<KnobInt>(thisShared, tr(kTrackerParamSmoothLabel), 3);
        param->setName(kTrackerParamSmooth);
        param->setHintToolTip( tr(kTrackerParamSmoothHint) );
        param->setAnimationEnabled(false);
        param->disableSlider();
        param->setDimensionName(DimIdx(0), "t");
        param->setDimensionName(DimIdx(1), "r");
        param->setDimensionName(DimIdx(2), "s");
        for (int i = 0; i < 3; ++i) {
            param->setRange(0, std::numeric_limits<int>::infinity(), DimIdx(i));
        }
        param->setEvaluateOnChange(false);
        transformPage->addKnob(param);
        _imp->smoothTransform = param;
    }
    {
        KnobIntPtr  param = AppManager::createKnob<KnobInt>(thisShared, tr(kTrackerParamSmoothCornerPinLabel), 1);
        param->setName(kTrackerParamSmoothCornerPin);
        param->setHintToolTip( tr(kTrackerParamSmoothCornerPinHint) );
        param->setAnimationEnabled(false);
        param->disableSlider();
        param->setRange(0, std::numeric_limits<int>::infinity());
        param->setEvaluateOnChange(false);
        param->setSecret(true);
        transformPage->addKnob(param);
        _imp->smoothCornerPin = param;
    }
    {
        KnobBoolPtr  param = AppManager::createKnob<KnobBool>(thisShared, tr(kTrackerParamAutoGenerateTransformLabel), 1);
        param->setName(kTrackerParamAutoGenerateTransform);
        param->setHintToolTip( tr(kTrackerParamAutoGenerateTransformHint) );
        param->setAnimationEnabled(false);
        param->setEvaluateOnChange(false);
        param->setDefaultValue(true);
        param->setAddNewLine(false);
        transformPage->addKnob(param);
        _imp->autoGenerateTransform = param;
    }
    {
        KnobButtonPtr param = AppManager::createKnob<KnobButton>(thisShared, tr(kTrackerParamGenerateTransformLabel), 1);
        param->setName(kTrackerParamGenerateTransform);
        param->setHintToolTip( tr(kTrackerParamGenerateTransformHint) );
        param->setEvaluateOnChange(false);
        transformPage->addKnob(param);
        _imp->generateTransformButton = param;
    }
    {
        KnobBoolPtr  param = AppManager::createKnob<KnobBool>(thisShared, tr(kTrackerParamRobustModelLabel), 1);
        param->setName(kTrackerParamRobustModel);
        param->setHintToolTip( tr(kTrackerParamRobustModelHint) );
        param->setAnimationEnabled(false);
        param->setEvaluateOnChange(false);
        param->setDefaultValue(true);
        param->setAddNewLine(false);
        transformPage->addKnob(param);
        _imp->robustModel = param;
    }
    {
        KnobStringPtr  param = AppManager::createKnob<KnobString>(thisShared, tr(kTrackerParamFittingErrorWarningLabel), 1);
        param->setName(kTrackerParamFittingErrorWarning);
        param->setHintToolTip( tr(kTrackerParamFittingErrorWarningHint) );
        param->setAnimationEnabled(false);
        param->setDefaultValue( tr(kTrackerParamFittingErrorWarningLabel).toStdString() );
        param->setIconLabel("dialog-warning");
        param->setEvaluateOnChange(false);
        param->setSecret(true);
        param->setAsLabel();
        transformPage->addKnob(param);
        _imp->fittingErrorWarning = param;
    }
    {
        KnobDoublePtr  param = AppManager::createKnob<KnobDouble>(thisShared, tr(kTrackerParamFittingErrorLabel), 1);
        param->setName(kTrackerParamFittingError);
        param->setHintToolTip( tr(kTrackerParamFittingErrorHint) );
        param->setEvaluateOnChange(false);
        param->setAddNewLine(false);
        param->setEnabled(false);
        transformPage->addKnob(param);
        _imp->fittingError = param;
    }
    {
        KnobDoublePtr  param = AppManager::createKnob<KnobDouble>(thisShared, tr(kTrackerParamFittingErrorWarnValueLabel), 1);
        param->setName(kTrackerParamFittingErrorWarnValue);
        param->setHintToolTip( tr(kTrackerParamFittingErrorWarnValueHint) );
        param->setAnimationEnabled(false);
        param->setEvaluateOnChange(false);
        param->setDefaultValue(1);
        transformPage->addKnob(param);
        _imp->fittingErrorWarnIfAbove = param;
    }
    {
        KnobStringPtr param = AppManager::createKnob<KnobString>(thisShared, std::string(), 1);
        param->setName(kTrackerParamTransformOutOfDate);
        param->setHintToolTip( tr(kTrackerParamTransformOutOfDateHint) );
        param->setIconLabel("dialog-warning");
        param->setAsLabel();
        param->setEvaluateOnChange(false);
        param->setSecret(true);
        transformPage->addKnob(param);
        _imp->transformOutOfDateLabel = param;
    }
    {
        KnobSeparatorPtr  param = AppManager::createKnob<KnobSeparator>(thisShared, tr("Transform Controls"), 3);
        transformPage->addKnob(param);
        param->setSecret(true);
        _imp->transformControlsSeparator = param;
    }
    {
        KnobBoolPtr param = AppManager::createKnob<KnobBool>(thisShared, tr(kTrackerParamDisableTransformLabel), 1);
        param->setName(kTrackerParamDisableTransform);
        param->setHintToolTip( tr(kTrackerParamDisableTransformHint) );
        param->setEvaluateOnChange(false);
        param->setSecret(true);
        transformPage->addKnob(param);
        _imp->disableTransform = param;
    }


    NodePtr tNode = _imp->transformNode.lock();
    {
        KnobDoublePtr param = createDuplicateKnob<KnobDouble>(kTransformParamTranslate, tNode, thisShared, transformPage);
        param->setSecret(true);
        _imp->translate = param;
    }
    {
        KnobDoublePtr param = createDuplicateKnob<KnobDouble>(kTransformParamRotate, tNode, thisShared, transformPage);
        param->setSecret(true);
        _imp->rotate = param;
    }
    {
        KnobDoublePtr param = createDuplicateKnob<KnobDouble>(kTransformParamScale, tNode, thisShared, transformPage);
        param->setAddNewLine(false);
        param->setSecret(true);
        _imp->scale = param;
    }
    {
        KnobBoolPtr param = createDuplicateKnob<KnobBool>(kTransformParamUniform, tNode, thisShared, transformPage);
        param->setSecret(true);
        _imp->scaleUniform = param;
    }
    {
        KnobDoublePtr param = createDuplicateKnob<KnobDouble>(kTransformParamSkewX, tNode, thisShared, transformPage);
        param->setSecret(true);
        _imp->skewX = param;
    }
    {
        KnobDoublePtr param = createDuplicateKnob<KnobDouble>(kTransformParamSkewY, tNode, thisShared, transformPage);
        param->setSecret(true);
        _imp->skewY = param;
    }
    {
        KnobChoicePtr param = createDuplicateKnob<KnobChoice>(kTransformParamSkewOrder, tNode, thisShared, transformPage);
        param->setSecret(true);
        _imp->skewOrder = param;
    }
    {
        KnobDoublePtr param = createDuplicateKnob<KnobDouble>(kTransformParamCenter, tNode, thisShared, transformPage);
        param->setSecret(true);
        _imp->center = param;
    }
    NodePtr cNode = _imp->cornerPinNode.lock();
    KnobGroupPtr  toGroupKnob = AppManager::createKnob<KnobGroup>(thisShared, tr(kCornerPinParamTo), 1);
    toGroupKnob->setName(kCornerPinParamTo);
    toGroupKnob->setAsTab();
    toGroupKnob->setSecret(true);
    transformPage->addKnob(toGroupKnob);
    _imp->toGroup = toGroupKnob;

    KnobGroupPtr  fromGroupKnob = AppManager::createKnob<KnobGroup>(thisShared, tr(kCornerPinParamFrom), 1);
    fromGroupKnob->setName(kCornerPinParamFrom);
    fromGroupKnob->setAsTab();
    fromGroupKnob->setSecret(true);
    transformPage->addKnob(fromGroupKnob);
    _imp->fromGroup = fromGroupKnob;

    const char* fromPointNames[4] = {kCornerPinParamFrom1, kCornerPinParamFrom2, kCornerPinParamFrom3, kCornerPinParamFrom4};
    const char* toPointNames[4] = {kCornerPinParamTo1, kCornerPinParamTo2, kCornerPinParamTo3, kCornerPinParamTo4};
    const char* enablePointNames[4] = {kCornerPinParamEnable1, kCornerPinParamEnable2, kCornerPinParamEnable3, kCornerPinParamEnable4};

    for (int i = 0; i < 4; ++i) {
        _imp->fromPoints[i] = createDuplicateKnob<KnobDouble>(fromPointNames[i], cNode, thisShared, transformPage, fromGroupKnob);

        _imp->toPoints[i] = createDuplicateKnob<KnobDouble>(toPointNames[i], cNode, thisShared, transformPage, toGroupKnob);
        _imp->toPoints[i].lock()->setAddNewLine(false);
        _imp->enableToPoint[i] = createDuplicateKnob<KnobBool>(enablePointNames[i], cNode, thisShared, transformPage, toGroupKnob);
    }
    {
        KnobButtonPtr param = AppManager::createKnob<KnobButton>(thisShared, tr(kCornerPinParamSetToInputRoDLabel), 1);
        param->setName(kCornerPinParamSetToInputRoD);
        param->setHintToolTip( tr(kCornerPinParamSetToInputRoDHint) );
        fromGroupKnob->addKnob(param);
        _imp->setFromPointsToInputRodButton = param;
    }
    {
        KnobBoolPtr param = AppManager::createKnob<KnobBool>( thisShared, std::string(kTrackerParamCornerPinFromPointsSetOnce) );
        param->setSecret(true);
        fromGroupKnob->addKnob(param);
        _imp->cornerPinFromPointsSetOnceAutomatically = param;
    }
    _imp->cornerPinOverlayPoints = createDuplicateKnob<KnobChoice>(kCornerPinParamOverlayPoints, cNode, thisShared, transformPage);
    _imp->cornerPinOverlayPoints.lock()->setSecret(true);

    {
        KnobDoublePtr param = createDuplicateKnob<KnobDouble>(kCornerPinParamMatrix, cNode, thisShared, transformPage);
        _imp->cornerPinMatrix = param;
        param->setSecret(true);

    }

    // Add filtering & motion blur knobs
    {
        KnobBoolPtr param = createDuplicateKnob<KnobBool>(kTransformParamInvert, tNode, thisShared, transformPage, KnobGroupPtr(), cNode);
        param->setSecret(true);
        _imp->invertTransform = param;
    }
    {
        KnobChoicePtr param = createDuplicateKnob<KnobChoice>(kTransformParamFilter, tNode, thisShared, transformPage, KnobGroupPtr(), cNode);
        param->setSecret(true);
        param->setAddNewLine(false);
        _imp->filter = param;
    }
    {
        KnobBoolPtr param = createDuplicateKnob<KnobBool>(kTransformParamClamp, tNode, thisShared, transformPage, KnobGroupPtr(), cNode);
        param->setSecret(true);
        param->setAddNewLine(false);
        _imp->clamp = param;
    }
    {
        KnobBoolPtr param = createDuplicateKnob<KnobBool>(kTransformParamBlackOutside, tNode, thisShared, transformPage, KnobGroupPtr(), cNode);
        param->setSecret(true);
        _imp->blackOutside = param;
    }
    {
        KnobDoublePtr param = createDuplicateKnob<KnobDouble>(kTransformParamMotionBlur, tNode, thisShared, transformPage, KnobGroupPtr(), cNode);
        param->setSecret(true);
        _imp->motionBlur = param;
    }
    {
        KnobDoublePtr param = createDuplicateKnob<KnobDouble>(kTransformParamShutter, tNode, thisShared, transformPage, KnobGroupPtr(), cNode);
        param->setSecret(true);
        _imp->shutter = param;
    }
    {
        KnobChoicePtr param = createDuplicateKnob<KnobChoice>(kTransformParamShutterOffset, tNode, thisShared, transformPage, KnobGroupPtr(), cNode);
        param->setSecret(true);
        _imp->shutterOffset = param;
    }
    {
        KnobDoublePtr param = createDuplicateKnob<KnobDouble>(kTransformParamCustomShutterOffset, tNode, thisShared, transformPage, KnobGroupPtr(), cNode);
        param->setSecret(true);
        _imp->customShutterOffset = param;
    }
    getNode()->addTransformInteract(_imp->translate.lock(),
                                    _imp->scale.lock(),
                                    _imp->scaleUniform.lock(),
                                    _imp->rotate.lock(),
                                    _imp->skewX.lock(),
                                    _imp->skewY.lock(),
                                    _imp->skewOrder.lock(),
                                    _imp->center.lock(),
                                    _imp->invertTransform.lock(),
                                    KnobBoolPtr() /*interactive*/);

    getNode()->addCornerPinInteract(_imp->fromPoints[0].lock(),
                                    _imp->fromPoints[1].lock(),
                                    _imp->fromPoints[2].lock(),
                                    _imp->fromPoints[3].lock(),
                                    _imp->toPoints[0].lock(),
                                    _imp->toPoints[1].lock(),
                                    _imp->toPoints[2].lock(),
                                    _imp->toPoints[3].lock(),
                                    _imp->enableToPoint[0].lock(),
                                    _imp->enableToPoint[1].lock(),
                                    _imp->enableToPoint[2].lock(),
                                    _imp->enableToPoint[3].lock(),
                                    _imp->cornerPinOverlayPoints.lock(),
                                    _imp->invertTransform.lock(),
                                    KnobBoolPtr() /*interactive*/);

    {
        KnobSeparatorPtr param = AppManager::createKnob<KnobSeparator>(thisShared, tr(kTrackerParamExportDataSeparatorLabel), 1, false);
        param->setName(kTrackerParamExportDataSeparator);
        transformPage->addKnob(param);
        _imp->exportDataSep = param;
    }
    {
        KnobBoolPtr param = AppManager::createKnob<KnobBool>(thisShared, tr(kTrackerParamExportLinkLabel), 1, false);
        param->setName(kTrackerParamExportLink);
        param->setHintToolTip( tr(kTrackerParamExportLinkHint) );
        param->setAnimationEnabled(false);
        param->setAddNewLine(false);
        param->setDefaultValue(true);
        transformPage->addKnob(param);
        _imp->exportLink = param;
    }
    {
        KnobButtonPtr param = AppManager::createKnob<KnobButton>(thisShared, tr(kTrackerParamExportButtonLabel), 1);
        param->setName(kTrackerParamExportButton);
        param->setHintToolTip( tr(kTrackerParamExportButtonHint) );
        param->setEnabled(false);
        transformPage->addKnob(param);
        _imp->exportButton = param;
    }
} // initializeTransformPageKnobs

void
TrackerNode::initializeKnobs()
{
    TrackerNodePtr thisShared = toTrackerNode(shared_from_this());

    const int colsCount = 6;
    _imp->knobsTable.reset(new TrackerKnobItemsTable(_imp.get(), KnobItemsTable::eKnobItemsTableTypeTable, colsCount));

    _imp->tracker.reset(new TrackerHelper(_imp));
    
    KnobPagePtr trackingPage = AppManager::createKnob<KnobPage>(thisShared, tr("Tracking"), 1, false);
    trackingPage->setName("trackingPage");
    _imp->trackingPageKnob = trackingPage;
    KnobPagePtr transformPage = AppManager::createKnob<KnobPage>(thisShared, tr("Transform"), 1, false);
    transformPage->setName("transformPage");
    _imp->transformPageKnob = transformPage;

    initializeTrackingPageKnobs(trackingPage);
    initializeTrackRangeDialogKnobs(trackingPage);
    initializeViewerUIKnobs(trackingPage);
    initializeTransformPageKnobs(transformPage);

    // Add a separator before the table
    {
        KnobSeparatorPtr param = AppManager::createKnob<KnobSeparator>(thisShared, tr(""));
        param->setName("trackTableSep");
        trackingPage->addKnob(param);
    }
    setItemsTable(_imp->knobsTable, "trackTableSep");


    QObject::connect( getNode().get(), SIGNAL(s_refreshPreviewsAfterProjectLoadRequested()), _imp->ui.get(), SLOT(rebuildMarkerTextures()) );
    QObject::connect( _imp->tracker.get(), SIGNAL(trackingFinished()), _imp->ui.get(), SLOT(onTrackingEnded()) );
    QObject::connect( _imp->tracker.get(), SIGNAL(trackingStarted(int)), _imp->ui.get(), SLOT(onTrackingStarted(int)) );


} // TrackerNode::initializeKnobs

bool
TrackerNode::knobChanged(const KnobIPtr& k,
                         ValueChangedReasonEnum reason,
                         ViewSetSpec /*view*/,
                         double /*time*/,
                         bool /*originatedFromMainThread*/)
{


    bool ret = true;
    if ( k == _imp->ui->trackRangeDialogOkButton.lock() ) {
        int first = _imp->ui->trackRangeDialogFirstFrame.lock()->getValue();
        int last = _imp->ui->trackRangeDialogLastFrame.lock()->getValue();
        int step = _imp->ui->trackRangeDialogStep.lock()->getValue();
        if ( _imp->tracker->isCurrentlyTracking() ) {
            _imp->tracker->abortTracking();
        }

        if (step == 0) {
            message( eMessageTypeError, tr("The Step cannot be 0").toStdString() );

            return false;
        }

        int startFrame = step > 0 ? first : last;
        int lastFrame = step > 0 ? last + 1 : first - 1;

        if ( ( (step > 0) && (startFrame >= lastFrame) ) || ( (step < 0) && (startFrame <= lastFrame) ) ) {
            return false;
        }

        OverlaySupport* overlay = getCurrentViewportForOverlays();
        _imp->trackSelectedMarkers( startFrame, lastFrame, step,  overlay);
        _imp->ui->trackRangeDialogGroup.lock()->setValue(false);
    } else if ( k == _imp->ui->trackRangeDialogCancelButton.lock() ) {
        _imp->ui->trackRangeDialogGroup.lock()->setValue(false);
    } else if ( k == _imp->ui->selectAllTracksMenuAction.lock() ) {
        _imp->knobsTable->selectAll(eTableChangeReasonInternal);
    } else if ( k == _imp->ui->removeTracksMenuAction.lock() ) {
        std::list<TrackMarkerPtr > markers;
        _imp->knobsTable->getSelectedMarkers(&markers);
        if ( !markers.empty() ) {
            pushUndoCommand( new RemoveTracksCommand( markers ) );
        }
    } else if ( ( k == _imp->ui->nudgeTracksOnTopMenuAction.lock() ) && (reason == eValueChangedReasonUserEdited) ) {
        if ( !_imp->ui->nudgeSelectedTracks(0, 1) ) {
            return false;
        }
    } else if ( ( k == _imp->ui->nudgeTracksOnRightMenuAction.lock() ) && (reason == eValueChangedReasonUserEdited) ) {
        if ( !_imp->ui->nudgeSelectedTracks(1, 0) ) {
            return false;
        }
    } else if ( ( k == _imp->ui->nudgeTracksOnLeftMenuAction.lock() ) && (reason == eValueChangedReasonUserEdited) ) {
        if ( !_imp->ui->nudgeSelectedTracks(-1, 0) ) {
            return false;
        }
    } else if ( ( k == _imp->ui->nudgeTracksOnBottomMenuAction.lock() ) && (reason == eValueChangedReasonUserEdited) ) {
        if ( !_imp->ui->nudgeSelectedTracks(0, -1) ) {
            return false;
        }
    } else if ( ( k == _imp->ui->stopTrackingButton.lock() ) && (reason == eValueChangedReasonUserEdited) ) {
        _imp->ui->onStopButtonClicked();
    } else if ( ( k == _imp->ui->trackBwButton.lock() ) && (reason == eValueChangedReasonUserEdited) ) {
        _imp->ui->onTrackBwClicked();
    } else if ( ( k == _imp->ui->trackPrevButton.lock() ) && (reason == eValueChangedReasonUserEdited) ) {
        _imp->ui->onTrackPrevClicked();
    } else if ( ( k == _imp->ui->trackFwButton.lock() ) && (reason == eValueChangedReasonUserEdited) ) {
        _imp->ui->onTrackFwClicked();
    } else if ( ( k == _imp->ui->trackNextButton.lock() ) && (reason == eValueChangedReasonUserEdited) ) {
        _imp->ui->onTrackNextClicked();
    } else if ( ( k == _imp->ui->trackRangeButton.lock() ) && (reason == eValueChangedReasonUserEdited) ) {
        _imp->ui->onTrackRangeClicked();
    } else if ( ( k == _imp->ui->trackAllKeyframesButton.lock() ) && (reason == eValueChangedReasonUserEdited) ) {
        _imp->ui->onTrackAllKeyframesClicked();
    } else if ( ( k == _imp->ui->trackCurrentKeyframeButton.lock() ) && (reason == eValueChangedReasonUserEdited) ) {
        _imp->ui->onTrackCurrentKeyframeClicked();
    } else if ( ( k == _imp->ui->clearAllAnimationButton.lock() ) && (reason == eValueChangedReasonUserEdited) ) {
        _imp->ui->onClearAllAnimationClicked();
    } else if ( ( k == _imp->ui->clearBwAnimationButton.lock() ) && (reason == eValueChangedReasonUserEdited) ) {
        _imp->ui->onClearBwAnimationClicked();
    } else if ( ( k == _imp->ui->clearFwAnimationButton.lock() ) && (reason == eValueChangedReasonUserEdited) ) {
        _imp->ui->onClearFwAnimationClicked();
    } else if ( ( k == _imp->ui->setKeyFrameButton.lock() ) && (reason == eValueChangedReasonUserEdited) ) {
        _imp->ui->onSetKeyframeButtonClicked();
    } else if ( ( k == _imp->ui->removeKeyFrameButton.lock() ) && (reason == eValueChangedReasonUserEdited) ) {
        _imp->ui->onRemoveKeyframeButtonClicked();
    } else if ( ( k == _imp->ui->resetOffsetButton.lock() ) && (reason == eValueChangedReasonUserEdited) ) {
        _imp->ui->onResetOffsetButtonClicked();
    } else if ( ( k == _imp->ui->resetTrackButton.lock() ) && (reason == eValueChangedReasonUserEdited) ) {
        _imp->ui->onResetTrackButtonClicked();
    } else if ( k == _imp->ui->addTrackButton.lock() ) {
        _imp->ui->clickToAddTrackEnabled = _imp->ui->addTrackButton.lock()->getValue();
    } else if ( k == _imp->exportButton.lock() ) {
        _imp->exportTrackDataFromExportOptions();
    } else if ( k == _imp->setCurrentFrameButton.lock() ) {
        KnobIntPtr refFrame = _imp->referenceFrame.lock();
        refFrame->setValue(getCurrentTime());
    } else if ( k == _imp->transformType.lock() ) {
        _imp->solveTransformParamsIfAutomatic();
        _imp->refreshVisibilityFromTransformType();
    } else if ( k == _imp->motionType.lock() ) {
        _imp->solveTransformParamsIfAutomatic();
        _imp->refreshVisibilityFromTransformType();
    } else if ( k == _imp->jitterPeriod.lock() ) {
        _imp->solveTransformParamsIfAutomatic();
    } else if ( k == _imp->smoothCornerPin.lock() ) {
        _imp->solveTransformParamsIfAutomatic();
    } else if ( k == _imp->smoothTransform.lock() ) {
        _imp->solveTransformParamsIfAutomatic();
    } else if ( k == _imp->referenceFrame.lock() ) {
        _imp->solveTransformParamsIfAutomatic();
    } else if ( k == _imp->robustModel.lock() ) {
        _imp->solveTransformParamsIfAutomatic();
    } else if ( k == _imp->generateTransformButton.lock() ) {
        _imp->solveTransformParams();
    } else if ( k == _imp->setFromPointsToInputRodButton.lock() ) {
        _imp->setFromPointsToInputRod();
        _imp->solveTransformParamsIfAutomatic();
    } else if ( k == _imp->autoGenerateTransform.lock() ) {
        _imp->solveTransformParams();
        _imp->refreshVisibilityFromTransformType();
    }
#ifdef NATRON_TRACKER_ENABLE_TRACKER_PM
    else if ( k == _imp->usePatternMatching.lock() ) {
        _imp->refreshVisibilityFromTransformType();
    }
#endif
    else if ( k == _imp->disableTransform.lock() ) {
        _imp->refreshVisibilityFromTransformType();
    } else {
        ret = false;
    }


    return ret;
} // TrackerNode::knobChanged

void
TrackerNode::onKnobsLoaded()
{


    _imp->setSolverParamsEnabled(true);
    _imp->refreshVisibilityFromTransformType();

}

void
TrackerNode::evaluate(bool isSignificant, bool refreshMetadatas)
{
    NodeGroup::evaluate(isSignificant, refreshMetadatas);
    _imp->ui->refreshSelectedMarkerTexture();
}

RectD
TrackerNodePrivate::getInputRoD(double time, ViewIdx view) const
{
    EffectInstancePtr inputEffect = publicInterface->getInput(0);
    bool useProjFormat = false;
    RectD ret;

    if (!inputEffect) {
        useProjFormat = true;
    } else {
        U64 nodeHash;
        bool gotHash = inputEffect->getRenderHash(time, view, &nodeHash);
        (void)gotHash;
        StatusEnum stat = inputEffect->getRegionOfDefinition_public(nodeHash, time, RenderScale(1.), view, &ret);
        if (stat == eStatusFailed) {
            useProjFormat = true;
        } else {
            return ret;
        }
    }
    if (useProjFormat) {
        Format f;
        publicInterface->getApp()->getProject()->getProjectDefaultFormat(&f);
        ret.x1 = f.x1;
        ret.x2 = f.x2;
        ret.y1 = f.y1;
        ret.y2 = f.y2;
    }

    return ret;
} // getInputRoD

void
TrackerNodePrivate::setFromPointsToInputRod()
{
    RectD inputRod = getInputRoD(publicInterface->getCurrentTime(), publicInterface->getCurrentView());
    KnobDoublePtr fromPointsKnob[4];

    for (int i = 0; i < 4; ++i) {
        fromPointsKnob[i] = fromPoints[i].lock();
    }
    {
        std::vector<double> values(2);
        values[0] = inputRod.x1;
        values[1] = inputRod.y1;
        fromPointsKnob[0]->setValueAcrossDimensions(values);
    }
    {
        std::vector<double> values(2);
        values[0] = inputRod.x2;
        values[1] = inputRod.y1;
        fromPointsKnob[1]->setValueAcrossDimensions(values);
    }
    {
        std::vector<double> values(2);
        values[0] = inputRod.x2;
        values[1] = inputRod.y2;
        fromPointsKnob[2]->setValueAcrossDimensions(values);
    }
    {
        std::vector<double> values(2);
        values[0] = inputRod.x1;
        values[1] = inputRod.y2;
        fromPointsKnob[3]->setValueAcrossDimensions(values);
    }
}

void
TrackerNode::onInputChanged(int inputNb)
{
    KnobBoolPtr fromPointsSetOnceKnob = _imp->cornerPinFromPointsSetOnceAutomatically.lock();
    if ( !fromPointsSetOnceKnob->getValue() ) {
        _imp->setFromPointsToInputRod();
        fromPointsSetOnceKnob->setValue(true);
    }

    std::vector<TrackMarkerPtr> allMarkers;
    _imp->knobsTable->getAllMarkers(&allMarkers);
    for (std::size_t i = 0; i < allMarkers.size(); ++i) {
        TrackMarkerPM* isPM = dynamic_cast<TrackMarkerPM*>(allMarkers[i].get());
        if (isPM) {
            isPM->onTrackerNodeInputChanged(inputNb);
        }
    }


    _imp->ui->refreshSelectedMarkerTexture();
}

void
TrackerNode::refreshExtraStateAfterTimeChanged(bool isPlayback,
                                               double /*time*/)
{
    if (_imp->ui->showMarkerTexture && !isPlayback && !getApp()->isDraftRenderEnabled()) {
        _imp->ui->refreshSelectedMarkerTexture();
    }
}

KnobTableItemPtr
TrackerKnobItemsTable::createItemFromSerialization(const SERIALIZATION_NAMESPACE::KnobTableItemSerializationPtr& data)
{
    const SERIALIZATION_NAMESPACE::TrackSerialization* serialization = dynamic_cast<const SERIALIZATION_NAMESPACE::TrackSerialization*>(data.get());
    if (!serialization) {
        return KnobTableItemPtr();
    }
    TrackMarkerPtr marker;
#ifdef NATRON_TRACKER_ENABLE_TRACKER_PM
    if (serialization->_isPM) {
        marker = TrackMarkerPM::create(shared_from_this());
    } else
#endif
    {
        marker = TrackMarker::create(shared_from_this());
    }
    marker->fromSerialization(*serialization);
    return marker;
}

void
TrackerKnobItemsTable::getAllMarkers(std::vector<TrackMarkerPtr >* markers) const
{
    if (!markers) {
        return;
    }
    std::vector<KnobTableItemPtr> items = getTopLevelItems();
    for (std::vector<KnobTableItemPtr>::const_iterator it = items.begin(); it != items.end(); ++it) {
        TrackMarkerPtr marker = toTrackMarker(*it);
        assert(marker);
        markers->push_back(marker);
    }
}

void
TrackerKnobItemsTable::getAllEnabledMarkers(std::list<TrackMarkerPtr >* markers) const
{
    if (!markers) {
        return;
    }
    std::vector<KnobTableItemPtr> items = getTopLevelItems();
    for (std::vector<KnobTableItemPtr>::const_iterator it = items.begin(); it != items.end(); ++it) {
        TrackMarkerPtr marker = toTrackMarker(*it);
        assert(marker);
        if (marker->isEnabled(marker->getCurrentTime())) {
            markers->push_back(marker);
        }
    }
}

void
TrackerKnobItemsTable::getSelectedMarkers(std::list<TrackMarkerPtr >* markers) const
{
    if (!markers) {
        return;
    }
    std::list<KnobTableItemPtr> items = getSelectedItems();
    for (std::list<KnobTableItemPtr>::const_iterator it = items.begin(); it != items.end(); ++it) {
        markers->push_back(toTrackMarker(*it));
    }
}

bool
TrackerKnobItemsTable::isMarkerSelected(const TrackMarkerPtr& marker) const
{
    std::list<KnobTableItemPtr> items = getSelectedItems();

    for (std::list<KnobTableItemPtr>::const_iterator it = items.begin(); it != items.end(); ++it) {
        if (*it == marker) {
            return true;
        }
    }

    return false;
}

void
TrackerNodePrivate::resetTransformCenter()
{
    std::list<TrackMarkerPtr> tracks;
    knobsTable->getAllEnabledMarkers(&tracks);

    double time = (double)referenceFrame.lock()->getValue();
    std::vector<double> p(2);
    if ( tracks.empty() ) {
        RectD rod = getInputRoD(time, ViewIdx(0));
        p[0] = (rod.x1 + rod.x2) / 2.;
        p[1] = (rod.y1 + rod.y2) / 2.;
    } else {
<<<<<<< HEAD
        p[0] = p[1] = 0.;
        for (std::list<TrackMarkerPtr>::const_iterator it = tracks.begin(); it != tracks.end(); ++it) {
            KnobDoublePtr centerKnob = (*it)->getCenterKnob();
            p[0] += centerKnob->getValueAtTime(time, DimIdx(0));
            p[1] += centerKnob->getValueAtTime(time, DimIdx(1));
=======
        setCurrentCursor(eCursorDefault);
    }

    if ( _imp->ui->showMarkerTexture && _imp->ui->selectedMarkerTexture && _imp->ui->shiftDown && _imp->ui->isInsideSelectedMarkerTexture(pos) ) {
        _imp->ui->hoverState = eDrawStateShowScalingHint;
        hoverProcess = true;
    }

    if (hoverProcess) {
        didSomething = true;
    }

    KnobDoublePtr centerKnob, offsetKnob, searchWndTopRight, searchWndBtmLeft;
    KnobDoublePtr patternCorners[4];
    if (_imp->ui->interactMarker) {
        centerKnob = _imp->ui->interactMarker->getCenterKnob();
        offsetKnob = _imp->ui->interactMarker->getOffsetKnob();

        /*

           TopLeft(0) ------------- Top right(3)
         |                        |
         |                        |
         |                        |
           Btm left (1) ------------ Btm right (2)

         */
        patternCorners[0] = _imp->ui->interactMarker->getPatternTopLeftKnob();
        patternCorners[1] = _imp->ui->interactMarker->getPatternBtmLeftKnob();
        patternCorners[2] = _imp->ui->interactMarker->getPatternBtmRightKnob();
        patternCorners[3] = _imp->ui->interactMarker->getPatternTopRightKnob();
        searchWndTopRight = _imp->ui->interactMarker->getSearchWindowTopRightKnob();
        searchWndBtmLeft = _imp->ui->interactMarker->getSearchWindowBottomLeftKnob();
    }
    if (!trackingPageSecret) {
        switch (_imp->ui->eventState) {
        case eMouseStateDraggingCenter:
        case eMouseStateDraggingOffset: {
            assert(_imp->ui->interactMarker);
            if (!centerKnob || !offsetKnob ||
                !patternCorners[0] || !patternCorners[1] || !patternCorners[2] | !patternCorners[3]) {
                didSomething = false;
                break;
            }

            if (_imp->ui->eventState == eMouseStateDraggingOffset) {
                offsetKnob->setValues(offsetKnob->getValueAtTime(time, 0) + delta.x,
                                      offsetKnob->getValueAtTime(time, 1) + delta.y,
                                      view,
                                      eValueChangedReasonPluginEdited);
            } else {
                centerKnob->setValuesAtTime(time, centerKnob->getValueAtTime(time, 0) + delta.x,
                                            centerKnob->getValueAtTime(time, 1) + delta.y,
                                            view,
                                            eValueChangedReasonPluginEdited);
                for (int i = 0; i < 4; ++i) {
                    for (int d = 0; d < patternCorners[i]->getDimension(); ++d) {
                        patternCorners[i]->setValueAtTime(time, patternCorners[i]->getValueAtTime(time, d), view, d);
                    }
                }
            }
            _imp->ui->refreshSelectedMarkerTexture();
            if ( _imp->ui->createKeyOnMoveButton.lock()->getValue() ) {
                _imp->ui->interactMarker->setUserKeyframe(time);
            }
            didSomething = true;
            break;
        }
        case eMouseStateDraggingInnerBtmLeft:
        case eMouseStateDraggingInnerTopRight:
        case eMouseStateDraggingInnerTopLeft:
        case eMouseStateDraggingInnerBtmRight: {
            if (_imp->ui->controlDown == 0) {
                _imp->ui->transformPattern(time, _imp->ui->eventState, delta);
                didSomething = true;
                break;
            }
            if (!centerKnob || !offsetKnob || !searchWndBtmLeft || !searchWndTopRight ||
                !patternCorners[0] || !patternCorners[1] || !patternCorners[2] | !patternCorners[3]) {
                didSomething = false;
                break;
            }
            int index = 0;
            if (_imp->ui->eventState == eMouseStateDraggingInnerBtmLeft) {
                index = 1;
            } else if (_imp->ui->eventState == eMouseStateDraggingInnerBtmRight) {
                index = 2;
            } else if (_imp->ui->eventState == eMouseStateDraggingInnerTopRight) {
                index = 3;
            } else if (_imp->ui->eventState == eMouseStateDraggingInnerTopLeft) {
                index = 0;
            }

            int nextIndex = (index + 1) % 4;
            int prevIndex = (index + 3) % 4;
            int diagIndex = (index + 2) % 4;
            Point center;
            center.x = centerKnob->getValueAtTime(time, 0);
            center.y = centerKnob->getValueAtTime(time, 1);
            Point offset;
            offset.x = offsetKnob->getValueAtTime(time, 0);
            offset.y = offsetKnob->getValueAtTime(time, 1);

            Point cur, prev, next, diag;
            cur.x = patternCorners[index]->getValueAtTime(time, 0) + delta.x  + center.x + offset.x;;
            cur.y = patternCorners[index]->getValueAtTime(time, 1) + delta.y  + center.y + offset.y;

            prev.x = patternCorners[prevIndex]->getValueAtTime(time, 0)  + center.x + offset.x;;
            prev.y = patternCorners[prevIndex]->getValueAtTime(time, 1) + center.y + offset.y;

            next.x = patternCorners[nextIndex]->getValueAtTime(time, 0)  + center.x + offset.x;;
            next.y = patternCorners[nextIndex]->getValueAtTime(time, 1)  + center.y + offset.y;

            diag.x = patternCorners[diagIndex]->getValueAtTime(time, 0)  + center.x + offset.x;;
            diag.y = patternCorners[diagIndex]->getValueAtTime(time, 1) + center.y + offset.y;

            Point nextVec;
            nextVec.x = next.x - cur.x;
            nextVec.y = next.y - cur.y;

            Point prevVec;
            prevVec.x = cur.x - prev.x;
            prevVec.y = cur.y - prev.y;

            Point nextDiagVec, prevDiagVec;
            prevDiagVec.x = diag.x - next.x;
            prevDiagVec.y = diag.y - next.y;

            nextDiagVec.x = prev.x - diag.x;
            nextDiagVec.y = prev.y - diag.y;

            //Clamp so the 4 points remaing the same in the homography
            if (prevVec.x * nextVec.y - prevVec.y * nextVec.x < 0.) {         // cross-product
                TrackerNodeInteract::findLineIntersection(cur, prev, next, &cur);
            }
            if (nextDiagVec.x * prevVec.y - nextDiagVec.y * prevVec.x < 0.) {         // cross-product
                TrackerNodeInteract::findLineIntersection(cur, prev, diag, &cur);
            }
            if (nextVec.x * prevDiagVec.y - nextVec.y * prevDiagVec.x < 0.) {         // cross-product
                TrackerNodeInteract::findLineIntersection(cur, next, diag, &cur);
            }


            Point searchWindowCorners[2];
            searchWindowCorners[0].x = searchWndBtmLeft->getValueAtTime(time, 0) + center.x + offset.x;
            searchWindowCorners[0].y = searchWndBtmLeft->getValueAtTime(time, 1) + center.y + offset.y;

            searchWindowCorners[1].x = searchWndTopRight->getValueAtTime(time, 0)  + center.x + offset.x;
            searchWindowCorners[1].y = searchWndTopRight->getValueAtTime(time, 1)  + center.y + offset.y;

            cur.x = boost::algorithm::clamp(cur.x, searchWindowCorners[0].x, searchWindowCorners[1].x);
            cur.y = boost::algorithm::clamp(cur.y, searchWindowCorners[0].y, searchWindowCorners[1].y);

            cur.x -= (center.x + offset.x);
            cur.y -= (center.y + offset.y);

            patternCorners[index]->setValuesAtTime(time, cur.x, cur.y, view, eValueChangedReasonNatronInternalEdited);

            if ( _imp->ui->createKeyOnMoveButton.lock()->getValue() ) {
                _imp->ui->interactMarker->setUserKeyframe(time);
            }
            didSomething = true;
            break;
        }
        case eMouseStateDraggingOuterBtmLeft: {
            if (_imp->ui->controlDown == 0) {
                _imp->ui->transformPattern(time, _imp->ui->eventState, delta);
                didSomething = true;
                break;
            }
            if (!centerKnob || !offsetKnob || !searchWndBtmLeft || !searchWndTopRight ||
                !patternCorners[0] || !patternCorners[1] || !patternCorners[2] | !patternCorners[3]) {
                didSomething = false;
                break;
            }
            Point center;
            center.x = centerKnob->getValueAtTime(time, 0);
            center.y = centerKnob->getValueAtTime(time, 1);
            Point offset;
            offset.x = offsetKnob->getValueAtTime(time, 0);
            offset.y = offsetKnob->getValueAtTime(time, 1);

            Point p = {0, 0.};
            p.x = searchWndBtmLeft->getValueAtTime(time, 0) + center.x + offset.x + delta.x;
            p.y = searchWndBtmLeft->getValueAtTime(time, 1) + center.y + offset.y + delta.y;
            Point topLeft;
            topLeft.x = patternCorners[0]->getValueAtTime(time, 0) + center.x + offset.x;
            topLeft.y = patternCorners[0]->getValueAtTime(time, 1) + center.y + offset.y;
            Point btmLeft;
            btmLeft.x = patternCorners[1]->getValueAtTime(time, 0) + center.x + offset.x;
            btmLeft.y = patternCorners[1]->getValueAtTime(time, 1) + center.y + offset.y;
            Point btmRight;
            btmRight.x = patternCorners[2]->getValueAtTime(time, 0) + center.x + offset.x;
            btmRight.y = patternCorners[2]->getValueAtTime(time, 1) + center.y + offset.y;
            Point topRight;
            topRight.x = patternCorners[3]->getValueAtTime(time, 0) + center.x + offset.x;
            topRight.y = patternCorners[3]->getValueAtTime(time, 1) + center.y + offset.y;

            // test every point: even topRight pattern corner may be on the left of topLeft
            p.x = std::min(p.x, topLeft.x);
            p.x = std::min(p.x, btmLeft.x);
            p.x = std::min(p.x, btmRight.x);
            p.x = std::min(p.x, topRight.x);

            p.y = std::min(p.y, topLeft.y);
            p.y = std::min(p.y, btmLeft.y);
            p.y = std::min(p.y, btmRight.y);
            p.y = std::min(p.y, topRight.y);

            p.x -= (center.x + offset.x);
            p.y -= (center.y + offset.y);
            if ( searchWndBtmLeft->hasAnimation() ) {
                searchWndBtmLeft->setValuesAtTime(time, p.x, p.y, view, eValueChangedReasonNatronInternalEdited);
            } else {
                searchWndBtmLeft->setValues(p.x, p.y, view, eValueChangedReasonNatronInternalEdited);
            }

            _imp->ui->refreshSelectedMarkerTexture();
            didSomething = true;
            break;
        }
        case eMouseStateDraggingOuterBtmRight: {
            if (_imp->ui->controlDown == 0) {
                _imp->ui->transformPattern(time, _imp->ui->eventState, delta);
                didSomething = true;
                break;
            }
            if (!centerKnob || !offsetKnob || !searchWndBtmLeft || !searchWndTopRight ||
                !patternCorners[0] || !patternCorners[1] || !patternCorners[2] | !patternCorners[3]) {
                didSomething = false;
                break;
            }
            Point center;
            center.x = centerKnob->getValueAtTime(time, 0);
            center.y = centerKnob->getValueAtTime(time, 1);
            Point offset;
            offset.x = offsetKnob->getValueAtTime(time, 0);
            offset.y = offsetKnob->getValueAtTime(time, 1);

            Point p;
            p.x = searchWndTopRight->getValueAtTime(time, 0) + center.x + offset.x + delta.x;
            p.y = searchWndBtmLeft->getValueAtTime(time, 1) + center.y + offset.y + delta.y;

            Point topLeft;
            topLeft.x = patternCorners[0]->getValueAtTime(time, 0) + center.x + offset.x;
            topLeft.y = patternCorners[0]->getValueAtTime(time, 1) + center.y + offset.y;
            Point btmLeft;
            btmLeft.x = patternCorners[1]->getValueAtTime(time, 0) + center.x + offset.x;
            btmLeft.y = patternCorners[1]->getValueAtTime(time, 1) + center.y + offset.y;
            Point btmRight;
            btmRight.x = patternCorners[2]->getValueAtTime(time, 0) + center.x + offset.x;
            btmRight.y = patternCorners[2]->getValueAtTime(time, 1) + center.y + offset.y;
            Point topRight;
            topRight.x = patternCorners[3]->getValueAtTime(time, 0) + center.x + offset.x;
            topRight.y = patternCorners[3]->getValueAtTime(time, 1) + center.y + offset.y;

            // test every point: even topRight pattern corner may be on the left of topLeft
            p.x = std::max(p.x, topLeft.x);
            p.x = std::max(p.x, btmLeft.x);
            p.x = std::max(p.x, btmRight.x);
            p.x = std::max(p.x, topRight.x);

            p.y = std::min(p.y, topLeft.y);
            p.y = std::min(p.y, btmLeft.y);
            p.y = std::min(p.y, btmRight.y);
            p.y = std::min(p.y, topRight.y);

            p.x -= (center.x + offset.x);
            p.y -= (center.y + offset.y);
            if ( searchWndBtmLeft->hasAnimation() ) {
                searchWndBtmLeft->setValueAtTime(time, p.y, view, 1);
            } else {
                searchWndBtmLeft->setValue(p.y, view, 1);
            }
            if ( searchWndTopRight->hasAnimation() ) {
                searchWndTopRight->setValueAtTime(time, p.x, view, 0);
            } else {
                searchWndTopRight->setValue(p.x, view, 0);
            }

            _imp->ui->refreshSelectedMarkerTexture();
            didSomething = true;
            break;
        }
        case eMouseStateDraggingOuterTopRight: {
            if (_imp->ui->controlDown == 0) {
                _imp->ui->transformPattern(time, _imp->ui->eventState, delta);
                didSomething = true;
                break;
            }
            if (!centerKnob || !offsetKnob || !searchWndBtmLeft || !searchWndTopRight ||
                !patternCorners[0] || !patternCorners[1] || !patternCorners[2] | !patternCorners[3]) {
                didSomething = false;
                break;
            }
            Point center;
            center.x = centerKnob->getValueAtTime(time, 0);
            center.y = centerKnob->getValueAtTime(time, 1);
            Point offset;
            offset.x = offsetKnob->getValueAtTime(time, 0);
            offset.y = offsetKnob->getValueAtTime(time, 1);

            Point p = {0, 0};
            if (searchWndTopRight) {
                p.x = searchWndTopRight->getValueAtTime(time, 0) + center.x + offset.x + delta.x;
                p.y = searchWndTopRight->getValueAtTime(time, 1) + center.y + offset.y + delta.y;
            }

            Point topLeft;
            topLeft.x = patternCorners[0]->getValueAtTime(time, 0) + center.x + offset.x;
            topLeft.y = patternCorners[0]->getValueAtTime(time, 1) + center.y + offset.y;
            Point btmLeft;
            btmLeft.x = patternCorners[1]->getValueAtTime(time, 0) + center.x + offset.x;
            btmLeft.y = patternCorners[1]->getValueAtTime(time, 1) + center.y + offset.y;
            Point btmRight;
            btmRight.x = patternCorners[2]->getValueAtTime(time, 0) + center.x + offset.x;
            btmRight.y = patternCorners[2]->getValueAtTime(time, 1) + center.y + offset.y;
            Point topRight;
            topRight.x = patternCorners[3]->getValueAtTime(time, 0) + center.x + offset.x;
            topRight.y = patternCorners[3]->getValueAtTime(time, 1) + center.y + offset.y;

            // test every point: even topRight pattern corner may be on the left of topLeft
            p.x = std::max(p.x, topLeft.x);
            p.x = std::max(p.x, btmLeft.x);
            p.x = std::max(p.x, btmRight.x);
            p.x = std::max(p.x, topRight.x);

            p.y = std::max(p.y, topLeft.y);
            p.y = std::max(p.y, btmLeft.y);
            p.y = std::max(p.y, btmRight.y);
            p.y = std::max(p.y, topRight.y);

            p.x -= (center.x + offset.x);
            p.y -= (center.y + offset.y);
            if ( searchWndTopRight->hasAnimation() ) {
                searchWndTopRight->setValuesAtTime(time, p.x, p.y, view, eValueChangedReasonNatronInternalEdited);
            } else {
                searchWndTopRight->setValues(p.x, p.y, view, eValueChangedReasonNatronInternalEdited);
            }

            _imp->ui->refreshSelectedMarkerTexture();
            didSomething = true;
            break;
        }
        case eMouseStateDraggingOuterTopLeft: {
            if (_imp->ui->controlDown == 0) {
                _imp->ui->transformPattern(time, _imp->ui->eventState, delta);
                didSomething = true;
                break;
            }
            if (!centerKnob || !offsetKnob || !searchWndBtmLeft || !searchWndTopRight ||
                !patternCorners[0] || !patternCorners[1] || !patternCorners[2] | !patternCorners[3]) {
                didSomething = false;
                break;
            }
            Point center;
            center.x = centerKnob->getValueAtTime(time, 0);
            center.y = centerKnob->getValueAtTime(time, 1);
            Point offset;
            offset.x = offsetKnob->getValueAtTime(time, 0);
            offset.y = offsetKnob->getValueAtTime(time, 1);

            Point p;
            p.x = searchWndBtmLeft->getValueAtTime(time, 0) + center.x + offset.x + delta.x;
            p.y = searchWndTopRight->getValueAtTime(time, 1) + center.y + offset.y + delta.y;

            Point topLeft;
            topLeft.x = patternCorners[0]->getValueAtTime(time, 0) + center.x + offset.x;
            topLeft.y = patternCorners[0]->getValueAtTime(time, 1) + center.y + offset.y;
            Point btmLeft;
            btmLeft.x = patternCorners[1]->getValueAtTime(time, 0) + center.x + offset.x;
            btmLeft.y = patternCorners[1]->getValueAtTime(time, 1) + center.y + offset.y;
            Point btmRight;
            btmRight.x = patternCorners[2]->getValueAtTime(time, 0) + center.x + offset.x;
            btmRight.y = patternCorners[2]->getValueAtTime(time, 1) + center.y + offset.y;
            Point topRight;
            topRight.x = patternCorners[3]->getValueAtTime(time, 0) + center.x + offset.x;
            topRight.y = patternCorners[3]->getValueAtTime(time, 1) + center.y + offset.y;

            // test every point: even topRight pattern corner may be on the left of topLeft
            p.x = std::min(p.x, topLeft.x);
            p.x = std::min(p.x, btmLeft.x);
            p.x = std::min(p.x, btmRight.x);
            p.x = std::min(p.x, topRight.x);

            p.y = std::max(p.y, topLeft.y);
            p.y = std::max(p.y, btmLeft.y);
            p.y = std::max(p.y, btmRight.y);
            p.y = std::max(p.y, topRight.y);

            p.x -= (center.x + offset.x);
            p.y -= (center.y + offset.y);
            if ( searchWndBtmLeft->hasAnimation() ) {
                searchWndBtmLeft->setValueAtTime(time, p.x, view, 0);
            } else {
                searchWndBtmLeft->setValue(p.x, view, 0);
            }
            if ( searchWndTopRight->hasAnimation() ) {
                searchWndTopRight->setValueAtTime(time, p.y, view, 1);
            } else {
                searchWndTopRight->setValue(p.y, view, 1);
            }

            _imp->ui->refreshSelectedMarkerTexture();
            didSomething = true;
            break;
        }
        case eMouseStateDraggingInnerBtmMid:
        case eMouseStateDraggingInnerTopMid:
        case eMouseStateDraggingInnerMidLeft:
        case eMouseStateDraggingInnerMidRight:
        case eMouseStateDraggingOuterBtmMid:
        case eMouseStateDraggingOuterTopMid:
        case eMouseStateDraggingOuterMidLeft:
        case eMouseStateDraggingOuterMidRight: {
            _imp->ui->transformPattern(time, _imp->ui->eventState, delta);
            didSomething = true;
            break;
        }
        case eMouseStateDraggingSelectedMarkerResizeAnchor: {
            QPointF lastPosWidget = overlay->toWidgetCoordinates(_imp->ui->lastMousePos);
            double dx = viewportPos.x() - lastPosWidget.x();
            KnobIntPtr knob = _imp->ui->magWindowPxSizeKnob.lock();
            int value = knob->getValue();
            value += dx;
            value = std::max(value, 10);
            knob->setValue(value);
            didSomething = true;
            break;
        }
        case eMouseStateScalingSelectedMarker: {
            TrackMarkerPtr marker = _imp->ui->selectedMarker.lock();
            assert(marker);
            RectD markerMagRect;
            _imp->ui->computeSelectedMarkerCanonicalRect(&markerMagRect);
            KnobDoublePtr centerKnob = marker->getCenterKnob();
            KnobDoublePtr offsetKnob = marker->getOffsetKnob();
            KnobDoublePtr searchBtmLeft = marker->getSearchWindowBottomLeftKnob();
            KnobDoublePtr searchTopRight = marker->getSearchWindowTopRightKnob();
            if (!centerKnob || !offsetKnob || !searchBtmLeft || !searchTopRight) {
                didSomething = false;
                break;
            }

            Point center, offset, btmLeft, topRight;
            center.x = centerKnob->getValueAtTime(time, 0);
            center.y = centerKnob->getValueAtTime(time, 1);
            offset.x = offsetKnob->getValueAtTime(time, 0);
            offset.y = offsetKnob->getValueAtTime(time, 1);
            btmLeft.x = searchBtmLeft->getValueAtTime(time, 0) + center.x + offset.x;
            btmLeft.y = searchBtmLeft->getValueAtTime(time, 1) + center.y + offset.y;
            topRight.x = searchTopRight->getValueAtTime(time, 0) + center.x + offset.x;
            topRight.y = searchTopRight->getValueAtTime(time, 1) + center.y + offset.y;

            //Remove any offset to the center to see the marker in the magnification window
            double xCenterPercent = (center.x - btmLeft.x + offset.x) / (topRight.x - btmLeft.x);
            double yCenterPercent = (center.y - btmLeft.y + offset.y) / (topRight.y - btmLeft.y);
            Point centerPoint;
            centerPoint.x = markerMagRect.x1 + xCenterPercent * (markerMagRect.x2 - markerMagRect.x1);
            centerPoint.y = markerMagRect.y1 + yCenterPercent * (markerMagRect.y2 - markerMagRect.y1);

            double prevDist = std::sqrt( (_imp->ui->lastMousePos.x() - centerPoint.x ) * ( _imp->ui->lastMousePos.x() - centerPoint.x) + ( _imp->ui->lastMousePos.y() - centerPoint.y) * ( _imp->ui->lastMousePos.y() - centerPoint.y) );
            if (prevDist != 0) {
                double dist = std::sqrt( ( pos.x() - centerPoint.x) * ( pos.x() - centerPoint.x) + ( pos.y() - centerPoint.y) * ( pos.y() - centerPoint.y) );
                double ratio = dist / prevDist;
                _imp->ui->selectedMarkerScale.x *= ratio;
                _imp->ui->selectedMarkerScale.x = boost::algorithm::clamp(_imp->ui->selectedMarkerScale.x, 0.05, 1.);
                _imp->ui->selectedMarkerScale.y = _imp->ui->selectedMarkerScale.x;
                didSomething = true;
            }
            break;
        }
        case eMouseStateDraggingSelectedMarker: {
            if (!centerKnob || !offsetKnob || !searchWndBtmLeft || !searchWndTopRight ||
                !patternCorners[0] || !patternCorners[1] || !patternCorners[2] | !patternCorners[3]) {
                didSomething = false;
                break;
            }
            double x = centerKnob->getValueAtTime(time, 0);
            double y = centerKnob->getValueAtTime(time, 1);
            double dx = delta.x *  _imp->ui->selectedMarkerScale.x;
            double dy = delta.y *  _imp->ui->selectedMarkerScale.y;
            x += dx;
            y += dy;
            centerKnob->setValuesAtTime(time, x, y, view, eValueChangedReasonPluginEdited);
            for (int i = 0; i < 4; ++i) {
                for (int d = 0; d < patternCorners[i]->getDimension(); ++d) {
                    patternCorners[i]->setValueAtTime(time, patternCorners[i]->getValueAtTime(time, d), view, d);
                }
            }
            if ( _imp->ui->createKeyOnMoveButton.lock()->getValue() ) {
                _imp->ui->interactMarker->setUserKeyframe(time);
            }
            _imp->ui->refreshSelectedMarkerTexture();
            didSomething = true;
            break;
>>>>>>> 69ff5adf
        }
        p[0] /= tracks.size();
        p[1] /= tracks.size();
    }

    KnobDoublePtr centerKnob = center.lock();
    centerKnob->resetToDefaultValue(DimSpec::all(), ViewSetSpec::all());
    centerKnob->setValueAcrossDimensions(p);
}

void
TrackerNodePrivate::refreshVisibilityFromTransformTypeInternal(TrackerTransformNodeEnum transformType)
{
    if ( !transformNode.lock() ) {
        return;
    }

    KnobChoicePtr motionTypeKnob = motionType.lock();
    if (!motionTypeKnob) {
        return;
    }
    int motionType_i = motionTypeKnob->getValue();
    TrackerMotionTypeEnum motionType = (TrackerMotionTypeEnum)motionType_i;
    KnobBoolPtr disableTransformKnob = disableTransform.lock();
    bool disableNodes = disableTransformKnob->getValue();

    transformNode.lock()->setNodeDisabled(disableNodes || transformType == eTrackerTransformNodeCornerPin || motionType == eTrackerMotionTypeNone);
    cornerPinNode.lock()->setNodeDisabled(disableNodes || transformType == eTrackerTransformNodeTransform || motionType == eTrackerMotionTypeNone);

    transformControlsSeparator.lock()->setSecret(motionType == eTrackerMotionTypeNone);
    disableTransformKnob->setSecret(motionType == eTrackerMotionTypeNone);
    if (transformType == eTrackerTransformNodeTransform) {
        transformControlsSeparator.lock()->setLabel( tr("Transform Controls") );
        disableTransformKnob->setLabel( tr("Disable Transform") );
    } else if (transformType == eTrackerTransformNodeCornerPin) {
        transformControlsSeparator.lock()->setLabel( tr("CornerPin Controls") );
        disableTransformKnob->setLabel( tr("Disable CornerPin") );
    }


    smoothTransform.lock()->setSecret(transformType == eTrackerTransformNodeCornerPin || motionType == eTrackerMotionTypeNone);
    smoothCornerPin.lock()->setSecret(transformType == eTrackerTransformNodeTransform || motionType == eTrackerMotionTypeNone);

    toGroup.lock()->setSecret(transformType == eTrackerTransformNodeTransform || motionType == eTrackerMotionTypeNone);
    fromGroup.lock()->setSecret(transformType == eTrackerTransformNodeTransform || motionType == eTrackerMotionTypeNone);
    cornerPinOverlayPoints.lock()->setSecret(transformType == eTrackerTransformNodeTransform || motionType == eTrackerMotionTypeNone);
    KnobDoublePtr matrix = cornerPinMatrix.lock();
    if (matrix) {
        matrix->setSecret(transformType == eTrackerTransformNodeTransform || motionType == eTrackerMotionTypeNone);
    }


    translate.lock()->setSecret(transformType == eTrackerTransformNodeCornerPin || motionType == eTrackerMotionTypeNone);
    scale.lock()->setSecret(transformType == eTrackerTransformNodeCornerPin || motionType == eTrackerMotionTypeNone);
    scaleUniform.lock()->setSecret(transformType == eTrackerTransformNodeCornerPin || motionType == eTrackerMotionTypeNone);
    rotate.lock()->setSecret(transformType == eTrackerTransformNodeCornerPin || motionType == eTrackerMotionTypeNone);
    center.lock()->setSecret(transformType == eTrackerTransformNodeCornerPin || motionType == eTrackerMotionTypeNone);
    skewX.lock()->setSecret(transformType == eTrackerTransformNodeCornerPin || motionType == eTrackerMotionTypeNone);
    skewY.lock()->setSecret(transformType == eTrackerTransformNodeCornerPin || motionType == eTrackerMotionTypeNone);
    skewOrder.lock()->setSecret(transformType == eTrackerTransformNodeCornerPin || motionType == eTrackerMotionTypeNone);
    filter.lock()->setSecret(transformType == eTrackerTransformNodeCornerPin || motionType == eTrackerMotionTypeNone);
    clamp.lock()->setSecret(transformType == eTrackerTransformNodeCornerPin || motionType == eTrackerMotionTypeNone);
    blackOutside.lock()->setSecret(transformType == eTrackerTransformNodeCornerPin || motionType == eTrackerMotionTypeNone);

    invertTransform.lock()->setSecret(motionType == eTrackerMotionTypeNone);
    motionBlur.lock()->setSecret(motionType == eTrackerMotionTypeNone);
    shutter.lock()->setSecret(motionType == eTrackerMotionTypeNone);
    shutterOffset.lock()->setSecret(motionType == eTrackerMotionTypeNone);
    customShutterOffset.lock()->setSecret(motionType == eTrackerMotionTypeNone);

    exportLink.lock()->setEnabled(motionType != eTrackerMotionTypeNone);
    exportButton.lock()->setEnabled(motionType != eTrackerMotionTypeNone);

#ifdef NATRON_TRACKER_ENABLE_TRACKER_PM
    bool usePM = usePatternMatching.lock()->getValue();
    enableTrackRed.lock()->setSecret(usePM);
    enableTrackGreen.lock()->setSecret(usePM);
    enableTrackBlue.lock()->setSecret(usePM);
    maxError.lock()->setSecret(usePM);
    maxIterations.lock()->setSecret(usePM);
    bruteForcePreTrack.lock()->setSecret(usePM);
    useNormalizedIntensities.lock()->setSecret(usePM);
    preBlurSigma.lock()->setSecret(usePM);

    patternMatchingScore.lock()->setSecret(!usePM);

#endif
} // TrackerNodePrivate::refreshVisibilityFromTransformTypeInternal

void
TrackerNodePrivate::refreshVisibilityFromTransformType()
{
    KnobChoicePtr transformTypeKnob = transformType.lock();

    assert(transformTypeKnob);
    int transformType_i = transformTypeKnob->getValue();
    TrackerTransformNodeEnum transformType = (TrackerTransformNodeEnum)transformType_i;
    refreshVisibilityFromTransformTypeInternal(transformType);
}

void
TrackerNodePrivate::setSolverParamsEnabled(bool enabled)
{
    motionType.lock()->setEnabled(enabled);
    setCurrentFrameButton.lock()->setEnabled(enabled);
    robustModel.lock()->setEnabled(enabled);
    referenceFrame.lock()->setEnabled(enabled);
    transformType.lock()->setEnabled(enabled);
    jitterPeriod.lock()->setEnabled(enabled);
    smoothTransform.lock()->setEnabled(enabled);
    smoothCornerPin.lock()->setEnabled(enabled);
}

void
TrackerNodePrivate::setTransformOutOfDate(bool outdated)
{
    transformOutOfDateLabel.lock()->setSecret(!outdated);
}

NodePtr
TrackerNodePrivate::getTrackerNode() const
{
    return publicInterface->getNode();
}

TrackerHelperPtr
TrackerNodePrivate::getTracker() const
{
    return tracker;
}

TrackerHelperPtr
TrackerNode::getTracker() const
{
    return _imp->tracker;
}

bool
TrackerNodePrivate::getCenterOnTrack() const
{
    return ui->centerViewerButton.lock()->getValue();
}

bool
TrackerNodePrivate::getUpdateViewer() const
{
    return ui->updateViewerButton.lock()->getValue();
}

void
TrackerNodePrivate::getTrackChannels(bool* doRed, bool* doGreen, bool* doBlue) const
{
    *doRed = enableTrackRed.lock()->getValue();
    *doGreen = enableTrackGreen.lock()->getValue();
    *doBlue = enableTrackBlue.lock()->getValue();
}

bool
TrackerNodePrivate::canDisableMarkersAutomatically() const
{
    return autoKeyEnabled.lock()->getValue();
}

double
TrackerNodePrivate::getMaxError() const
{
    return maxError.lock()->getValue();
}

int
TrackerNodePrivate::getMaxNIterations() const
{
    return maxIterations.lock()->getValue();
}

bool
TrackerNodePrivate::isBruteForcePreTrackEnabled() const
{
    return bruteForcePreTrack.lock()->getValue();
}

bool
TrackerNodePrivate::isNormalizeIntensitiesEnabled() const
{
    return useNormalizedIntensities.lock()->getValue();
}

double
TrackerNodePrivate::getPreBlurSigma() const
{
    return preBlurSigma.lock()->getValue();
}

RectD
TrackerNodePrivate::getNormalizationRoD(double time, ViewIdx view) const
{
    return getInputRoD(time, view);
}

TrackMarkerPtr
TrackerNodePrivate::createMarker()
{
    TrackMarkerPtr track;

#ifdef NATRON_TRACKER_ENABLE_TRACKER_PM
    bool usePM = isTrackerPMEnabled();
    if (!usePM) {
        track = TrackMarker::create( knobsTable );
    } else {
        track = TrackMarkerPM::create( knobsTable );
    }
#else
    track = TrackMarker::create();
#endif

    knobsTable->addItem(track, KnobTableItemPtr(), eTableChangeReasonInternal);

    track->resetCenter();

    return track;
}

void
TrackerNodePrivate::trackSelectedMarkers(int start, int end, int frameStep, OverlaySupport* viewer)
{
    std::list<TrackMarkerPtr > markers;
    knobsTable->getAllEnabledMarkers(&markers);

    tracker->trackMarkers(markers, start, end, frameStep, viewer);
}



NATRON_NAMESPACE_EXIT;
NATRON_NAMESPACE_USING;

#include "moc_TrackerNode.cpp"<|MERGE_RESOLUTION|>--- conflicted
+++ resolved
@@ -1701,510 +1701,12 @@
         p[0] = (rod.x1 + rod.x2) / 2.;
         p[1] = (rod.y1 + rod.y2) / 2.;
     } else {
-<<<<<<< HEAD
         p[0] = p[1] = 0.;
         for (std::list<TrackMarkerPtr>::const_iterator it = tracks.begin(); it != tracks.end(); ++it) {
             KnobDoublePtr centerKnob = (*it)->getCenterKnob();
             p[0] += centerKnob->getValueAtTime(time, DimIdx(0));
             p[1] += centerKnob->getValueAtTime(time, DimIdx(1));
-=======
-        setCurrentCursor(eCursorDefault);
-    }
-
-    if ( _imp->ui->showMarkerTexture && _imp->ui->selectedMarkerTexture && _imp->ui->shiftDown && _imp->ui->isInsideSelectedMarkerTexture(pos) ) {
-        _imp->ui->hoverState = eDrawStateShowScalingHint;
-        hoverProcess = true;
-    }
-
-    if (hoverProcess) {
-        didSomething = true;
-    }
-
-    KnobDoublePtr centerKnob, offsetKnob, searchWndTopRight, searchWndBtmLeft;
-    KnobDoublePtr patternCorners[4];
-    if (_imp->ui->interactMarker) {
-        centerKnob = _imp->ui->interactMarker->getCenterKnob();
-        offsetKnob = _imp->ui->interactMarker->getOffsetKnob();
-
-        /*
-
-           TopLeft(0) ------------- Top right(3)
-         |                        |
-         |                        |
-         |                        |
-           Btm left (1) ------------ Btm right (2)
-
-         */
-        patternCorners[0] = _imp->ui->interactMarker->getPatternTopLeftKnob();
-        patternCorners[1] = _imp->ui->interactMarker->getPatternBtmLeftKnob();
-        patternCorners[2] = _imp->ui->interactMarker->getPatternBtmRightKnob();
-        patternCorners[3] = _imp->ui->interactMarker->getPatternTopRightKnob();
-        searchWndTopRight = _imp->ui->interactMarker->getSearchWindowTopRightKnob();
-        searchWndBtmLeft = _imp->ui->interactMarker->getSearchWindowBottomLeftKnob();
-    }
-    if (!trackingPageSecret) {
-        switch (_imp->ui->eventState) {
-        case eMouseStateDraggingCenter:
-        case eMouseStateDraggingOffset: {
-            assert(_imp->ui->interactMarker);
-            if (!centerKnob || !offsetKnob ||
-                !patternCorners[0] || !patternCorners[1] || !patternCorners[2] | !patternCorners[3]) {
-                didSomething = false;
-                break;
-            }
-
-            if (_imp->ui->eventState == eMouseStateDraggingOffset) {
-                offsetKnob->setValues(offsetKnob->getValueAtTime(time, 0) + delta.x,
-                                      offsetKnob->getValueAtTime(time, 1) + delta.y,
-                                      view,
-                                      eValueChangedReasonPluginEdited);
-            } else {
-                centerKnob->setValuesAtTime(time, centerKnob->getValueAtTime(time, 0) + delta.x,
-                                            centerKnob->getValueAtTime(time, 1) + delta.y,
-                                            view,
-                                            eValueChangedReasonPluginEdited);
-                for (int i = 0; i < 4; ++i) {
-                    for (int d = 0; d < patternCorners[i]->getDimension(); ++d) {
-                        patternCorners[i]->setValueAtTime(time, patternCorners[i]->getValueAtTime(time, d), view, d);
-                    }
-                }
-            }
-            _imp->ui->refreshSelectedMarkerTexture();
-            if ( _imp->ui->createKeyOnMoveButton.lock()->getValue() ) {
-                _imp->ui->interactMarker->setUserKeyframe(time);
-            }
-            didSomething = true;
-            break;
-        }
-        case eMouseStateDraggingInnerBtmLeft:
-        case eMouseStateDraggingInnerTopRight:
-        case eMouseStateDraggingInnerTopLeft:
-        case eMouseStateDraggingInnerBtmRight: {
-            if (_imp->ui->controlDown == 0) {
-                _imp->ui->transformPattern(time, _imp->ui->eventState, delta);
-                didSomething = true;
-                break;
-            }
-            if (!centerKnob || !offsetKnob || !searchWndBtmLeft || !searchWndTopRight ||
-                !patternCorners[0] || !patternCorners[1] || !patternCorners[2] | !patternCorners[3]) {
-                didSomething = false;
-                break;
-            }
-            int index = 0;
-            if (_imp->ui->eventState == eMouseStateDraggingInnerBtmLeft) {
-                index = 1;
-            } else if (_imp->ui->eventState == eMouseStateDraggingInnerBtmRight) {
-                index = 2;
-            } else if (_imp->ui->eventState == eMouseStateDraggingInnerTopRight) {
-                index = 3;
-            } else if (_imp->ui->eventState == eMouseStateDraggingInnerTopLeft) {
-                index = 0;
-            }
-
-            int nextIndex = (index + 1) % 4;
-            int prevIndex = (index + 3) % 4;
-            int diagIndex = (index + 2) % 4;
-            Point center;
-            center.x = centerKnob->getValueAtTime(time, 0);
-            center.y = centerKnob->getValueAtTime(time, 1);
-            Point offset;
-            offset.x = offsetKnob->getValueAtTime(time, 0);
-            offset.y = offsetKnob->getValueAtTime(time, 1);
-
-            Point cur, prev, next, diag;
-            cur.x = patternCorners[index]->getValueAtTime(time, 0) + delta.x  + center.x + offset.x;;
-            cur.y = patternCorners[index]->getValueAtTime(time, 1) + delta.y  + center.y + offset.y;
-
-            prev.x = patternCorners[prevIndex]->getValueAtTime(time, 0)  + center.x + offset.x;;
-            prev.y = patternCorners[prevIndex]->getValueAtTime(time, 1) + center.y + offset.y;
-
-            next.x = patternCorners[nextIndex]->getValueAtTime(time, 0)  + center.x + offset.x;;
-            next.y = patternCorners[nextIndex]->getValueAtTime(time, 1)  + center.y + offset.y;
-
-            diag.x = patternCorners[diagIndex]->getValueAtTime(time, 0)  + center.x + offset.x;;
-            diag.y = patternCorners[diagIndex]->getValueAtTime(time, 1) + center.y + offset.y;
-
-            Point nextVec;
-            nextVec.x = next.x - cur.x;
-            nextVec.y = next.y - cur.y;
-
-            Point prevVec;
-            prevVec.x = cur.x - prev.x;
-            prevVec.y = cur.y - prev.y;
-
-            Point nextDiagVec, prevDiagVec;
-            prevDiagVec.x = diag.x - next.x;
-            prevDiagVec.y = diag.y - next.y;
-
-            nextDiagVec.x = prev.x - diag.x;
-            nextDiagVec.y = prev.y - diag.y;
-
-            //Clamp so the 4 points remaing the same in the homography
-            if (prevVec.x * nextVec.y - prevVec.y * nextVec.x < 0.) {         // cross-product
-                TrackerNodeInteract::findLineIntersection(cur, prev, next, &cur);
-            }
-            if (nextDiagVec.x * prevVec.y - nextDiagVec.y * prevVec.x < 0.) {         // cross-product
-                TrackerNodeInteract::findLineIntersection(cur, prev, diag, &cur);
-            }
-            if (nextVec.x * prevDiagVec.y - nextVec.y * prevDiagVec.x < 0.) {         // cross-product
-                TrackerNodeInteract::findLineIntersection(cur, next, diag, &cur);
-            }
-
-
-            Point searchWindowCorners[2];
-            searchWindowCorners[0].x = searchWndBtmLeft->getValueAtTime(time, 0) + center.x + offset.x;
-            searchWindowCorners[0].y = searchWndBtmLeft->getValueAtTime(time, 1) + center.y + offset.y;
-
-            searchWindowCorners[1].x = searchWndTopRight->getValueAtTime(time, 0)  + center.x + offset.x;
-            searchWindowCorners[1].y = searchWndTopRight->getValueAtTime(time, 1)  + center.y + offset.y;
-
-            cur.x = boost::algorithm::clamp(cur.x, searchWindowCorners[0].x, searchWindowCorners[1].x);
-            cur.y = boost::algorithm::clamp(cur.y, searchWindowCorners[0].y, searchWindowCorners[1].y);
-
-            cur.x -= (center.x + offset.x);
-            cur.y -= (center.y + offset.y);
-
-            patternCorners[index]->setValuesAtTime(time, cur.x, cur.y, view, eValueChangedReasonNatronInternalEdited);
-
-            if ( _imp->ui->createKeyOnMoveButton.lock()->getValue() ) {
-                _imp->ui->interactMarker->setUserKeyframe(time);
-            }
-            didSomething = true;
-            break;
-        }
-        case eMouseStateDraggingOuterBtmLeft: {
-            if (_imp->ui->controlDown == 0) {
-                _imp->ui->transformPattern(time, _imp->ui->eventState, delta);
-                didSomething = true;
-                break;
-            }
-            if (!centerKnob || !offsetKnob || !searchWndBtmLeft || !searchWndTopRight ||
-                !patternCorners[0] || !patternCorners[1] || !patternCorners[2] | !patternCorners[3]) {
-                didSomething = false;
-                break;
-            }
-            Point center;
-            center.x = centerKnob->getValueAtTime(time, 0);
-            center.y = centerKnob->getValueAtTime(time, 1);
-            Point offset;
-            offset.x = offsetKnob->getValueAtTime(time, 0);
-            offset.y = offsetKnob->getValueAtTime(time, 1);
-
-            Point p = {0, 0.};
-            p.x = searchWndBtmLeft->getValueAtTime(time, 0) + center.x + offset.x + delta.x;
-            p.y = searchWndBtmLeft->getValueAtTime(time, 1) + center.y + offset.y + delta.y;
-            Point topLeft;
-            topLeft.x = patternCorners[0]->getValueAtTime(time, 0) + center.x + offset.x;
-            topLeft.y = patternCorners[0]->getValueAtTime(time, 1) + center.y + offset.y;
-            Point btmLeft;
-            btmLeft.x = patternCorners[1]->getValueAtTime(time, 0) + center.x + offset.x;
-            btmLeft.y = patternCorners[1]->getValueAtTime(time, 1) + center.y + offset.y;
-            Point btmRight;
-            btmRight.x = patternCorners[2]->getValueAtTime(time, 0) + center.x + offset.x;
-            btmRight.y = patternCorners[2]->getValueAtTime(time, 1) + center.y + offset.y;
-            Point topRight;
-            topRight.x = patternCorners[3]->getValueAtTime(time, 0) + center.x + offset.x;
-            topRight.y = patternCorners[3]->getValueAtTime(time, 1) + center.y + offset.y;
-
-            // test every point: even topRight pattern corner may be on the left of topLeft
-            p.x = std::min(p.x, topLeft.x);
-            p.x = std::min(p.x, btmLeft.x);
-            p.x = std::min(p.x, btmRight.x);
-            p.x = std::min(p.x, topRight.x);
-
-            p.y = std::min(p.y, topLeft.y);
-            p.y = std::min(p.y, btmLeft.y);
-            p.y = std::min(p.y, btmRight.y);
-            p.y = std::min(p.y, topRight.y);
-
-            p.x -= (center.x + offset.x);
-            p.y -= (center.y + offset.y);
-            if ( searchWndBtmLeft->hasAnimation() ) {
-                searchWndBtmLeft->setValuesAtTime(time, p.x, p.y, view, eValueChangedReasonNatronInternalEdited);
-            } else {
-                searchWndBtmLeft->setValues(p.x, p.y, view, eValueChangedReasonNatronInternalEdited);
-            }
-
-            _imp->ui->refreshSelectedMarkerTexture();
-            didSomething = true;
-            break;
-        }
-        case eMouseStateDraggingOuterBtmRight: {
-            if (_imp->ui->controlDown == 0) {
-                _imp->ui->transformPattern(time, _imp->ui->eventState, delta);
-                didSomething = true;
-                break;
-            }
-            if (!centerKnob || !offsetKnob || !searchWndBtmLeft || !searchWndTopRight ||
-                !patternCorners[0] || !patternCorners[1] || !patternCorners[2] | !patternCorners[3]) {
-                didSomething = false;
-                break;
-            }
-            Point center;
-            center.x = centerKnob->getValueAtTime(time, 0);
-            center.y = centerKnob->getValueAtTime(time, 1);
-            Point offset;
-            offset.x = offsetKnob->getValueAtTime(time, 0);
-            offset.y = offsetKnob->getValueAtTime(time, 1);
-
-            Point p;
-            p.x = searchWndTopRight->getValueAtTime(time, 0) + center.x + offset.x + delta.x;
-            p.y = searchWndBtmLeft->getValueAtTime(time, 1) + center.y + offset.y + delta.y;
-
-            Point topLeft;
-            topLeft.x = patternCorners[0]->getValueAtTime(time, 0) + center.x + offset.x;
-            topLeft.y = patternCorners[0]->getValueAtTime(time, 1) + center.y + offset.y;
-            Point btmLeft;
-            btmLeft.x = patternCorners[1]->getValueAtTime(time, 0) + center.x + offset.x;
-            btmLeft.y = patternCorners[1]->getValueAtTime(time, 1) + center.y + offset.y;
-            Point btmRight;
-            btmRight.x = patternCorners[2]->getValueAtTime(time, 0) + center.x + offset.x;
-            btmRight.y = patternCorners[2]->getValueAtTime(time, 1) + center.y + offset.y;
-            Point topRight;
-            topRight.x = patternCorners[3]->getValueAtTime(time, 0) + center.x + offset.x;
-            topRight.y = patternCorners[3]->getValueAtTime(time, 1) + center.y + offset.y;
-
-            // test every point: even topRight pattern corner may be on the left of topLeft
-            p.x = std::max(p.x, topLeft.x);
-            p.x = std::max(p.x, btmLeft.x);
-            p.x = std::max(p.x, btmRight.x);
-            p.x = std::max(p.x, topRight.x);
-
-            p.y = std::min(p.y, topLeft.y);
-            p.y = std::min(p.y, btmLeft.y);
-            p.y = std::min(p.y, btmRight.y);
-            p.y = std::min(p.y, topRight.y);
-
-            p.x -= (center.x + offset.x);
-            p.y -= (center.y + offset.y);
-            if ( searchWndBtmLeft->hasAnimation() ) {
-                searchWndBtmLeft->setValueAtTime(time, p.y, view, 1);
-            } else {
-                searchWndBtmLeft->setValue(p.y, view, 1);
-            }
-            if ( searchWndTopRight->hasAnimation() ) {
-                searchWndTopRight->setValueAtTime(time, p.x, view, 0);
-            } else {
-                searchWndTopRight->setValue(p.x, view, 0);
-            }
-
-            _imp->ui->refreshSelectedMarkerTexture();
-            didSomething = true;
-            break;
-        }
-        case eMouseStateDraggingOuterTopRight: {
-            if (_imp->ui->controlDown == 0) {
-                _imp->ui->transformPattern(time, _imp->ui->eventState, delta);
-                didSomething = true;
-                break;
-            }
-            if (!centerKnob || !offsetKnob || !searchWndBtmLeft || !searchWndTopRight ||
-                !patternCorners[0] || !patternCorners[1] || !patternCorners[2] | !patternCorners[3]) {
-                didSomething = false;
-                break;
-            }
-            Point center;
-            center.x = centerKnob->getValueAtTime(time, 0);
-            center.y = centerKnob->getValueAtTime(time, 1);
-            Point offset;
-            offset.x = offsetKnob->getValueAtTime(time, 0);
-            offset.y = offsetKnob->getValueAtTime(time, 1);
-
-            Point p = {0, 0};
-            if (searchWndTopRight) {
-                p.x = searchWndTopRight->getValueAtTime(time, 0) + center.x + offset.x + delta.x;
-                p.y = searchWndTopRight->getValueAtTime(time, 1) + center.y + offset.y + delta.y;
-            }
-
-            Point topLeft;
-            topLeft.x = patternCorners[0]->getValueAtTime(time, 0) + center.x + offset.x;
-            topLeft.y = patternCorners[0]->getValueAtTime(time, 1) + center.y + offset.y;
-            Point btmLeft;
-            btmLeft.x = patternCorners[1]->getValueAtTime(time, 0) + center.x + offset.x;
-            btmLeft.y = patternCorners[1]->getValueAtTime(time, 1) + center.y + offset.y;
-            Point btmRight;
-            btmRight.x = patternCorners[2]->getValueAtTime(time, 0) + center.x + offset.x;
-            btmRight.y = patternCorners[2]->getValueAtTime(time, 1) + center.y + offset.y;
-            Point topRight;
-            topRight.x = patternCorners[3]->getValueAtTime(time, 0) + center.x + offset.x;
-            topRight.y = patternCorners[3]->getValueAtTime(time, 1) + center.y + offset.y;
-
-            // test every point: even topRight pattern corner may be on the left of topLeft
-            p.x = std::max(p.x, topLeft.x);
-            p.x = std::max(p.x, btmLeft.x);
-            p.x = std::max(p.x, btmRight.x);
-            p.x = std::max(p.x, topRight.x);
-
-            p.y = std::max(p.y, topLeft.y);
-            p.y = std::max(p.y, btmLeft.y);
-            p.y = std::max(p.y, btmRight.y);
-            p.y = std::max(p.y, topRight.y);
-
-            p.x -= (center.x + offset.x);
-            p.y -= (center.y + offset.y);
-            if ( searchWndTopRight->hasAnimation() ) {
-                searchWndTopRight->setValuesAtTime(time, p.x, p.y, view, eValueChangedReasonNatronInternalEdited);
-            } else {
-                searchWndTopRight->setValues(p.x, p.y, view, eValueChangedReasonNatronInternalEdited);
-            }
-
-            _imp->ui->refreshSelectedMarkerTexture();
-            didSomething = true;
-            break;
-        }
-        case eMouseStateDraggingOuterTopLeft: {
-            if (_imp->ui->controlDown == 0) {
-                _imp->ui->transformPattern(time, _imp->ui->eventState, delta);
-                didSomething = true;
-                break;
-            }
-            if (!centerKnob || !offsetKnob || !searchWndBtmLeft || !searchWndTopRight ||
-                !patternCorners[0] || !patternCorners[1] || !patternCorners[2] | !patternCorners[3]) {
-                didSomething = false;
-                break;
-            }
-            Point center;
-            center.x = centerKnob->getValueAtTime(time, 0);
-            center.y = centerKnob->getValueAtTime(time, 1);
-            Point offset;
-            offset.x = offsetKnob->getValueAtTime(time, 0);
-            offset.y = offsetKnob->getValueAtTime(time, 1);
-
-            Point p;
-            p.x = searchWndBtmLeft->getValueAtTime(time, 0) + center.x + offset.x + delta.x;
-            p.y = searchWndTopRight->getValueAtTime(time, 1) + center.y + offset.y + delta.y;
-
-            Point topLeft;
-            topLeft.x = patternCorners[0]->getValueAtTime(time, 0) + center.x + offset.x;
-            topLeft.y = patternCorners[0]->getValueAtTime(time, 1) + center.y + offset.y;
-            Point btmLeft;
-            btmLeft.x = patternCorners[1]->getValueAtTime(time, 0) + center.x + offset.x;
-            btmLeft.y = patternCorners[1]->getValueAtTime(time, 1) + center.y + offset.y;
-            Point btmRight;
-            btmRight.x = patternCorners[2]->getValueAtTime(time, 0) + center.x + offset.x;
-            btmRight.y = patternCorners[2]->getValueAtTime(time, 1) + center.y + offset.y;
-            Point topRight;
-            topRight.x = patternCorners[3]->getValueAtTime(time, 0) + center.x + offset.x;
-            topRight.y = patternCorners[3]->getValueAtTime(time, 1) + center.y + offset.y;
-
-            // test every point: even topRight pattern corner may be on the left of topLeft
-            p.x = std::min(p.x, topLeft.x);
-            p.x = std::min(p.x, btmLeft.x);
-            p.x = std::min(p.x, btmRight.x);
-            p.x = std::min(p.x, topRight.x);
-
-            p.y = std::max(p.y, topLeft.y);
-            p.y = std::max(p.y, btmLeft.y);
-            p.y = std::max(p.y, btmRight.y);
-            p.y = std::max(p.y, topRight.y);
-
-            p.x -= (center.x + offset.x);
-            p.y -= (center.y + offset.y);
-            if ( searchWndBtmLeft->hasAnimation() ) {
-                searchWndBtmLeft->setValueAtTime(time, p.x, view, 0);
-            } else {
-                searchWndBtmLeft->setValue(p.x, view, 0);
-            }
-            if ( searchWndTopRight->hasAnimation() ) {
-                searchWndTopRight->setValueAtTime(time, p.y, view, 1);
-            } else {
-                searchWndTopRight->setValue(p.y, view, 1);
-            }
-
-            _imp->ui->refreshSelectedMarkerTexture();
-            didSomething = true;
-            break;
-        }
-        case eMouseStateDraggingInnerBtmMid:
-        case eMouseStateDraggingInnerTopMid:
-        case eMouseStateDraggingInnerMidLeft:
-        case eMouseStateDraggingInnerMidRight:
-        case eMouseStateDraggingOuterBtmMid:
-        case eMouseStateDraggingOuterTopMid:
-        case eMouseStateDraggingOuterMidLeft:
-        case eMouseStateDraggingOuterMidRight: {
-            _imp->ui->transformPattern(time, _imp->ui->eventState, delta);
-            didSomething = true;
-            break;
-        }
-        case eMouseStateDraggingSelectedMarkerResizeAnchor: {
-            QPointF lastPosWidget = overlay->toWidgetCoordinates(_imp->ui->lastMousePos);
-            double dx = viewportPos.x() - lastPosWidget.x();
-            KnobIntPtr knob = _imp->ui->magWindowPxSizeKnob.lock();
-            int value = knob->getValue();
-            value += dx;
-            value = std::max(value, 10);
-            knob->setValue(value);
-            didSomething = true;
-            break;
-        }
-        case eMouseStateScalingSelectedMarker: {
-            TrackMarkerPtr marker = _imp->ui->selectedMarker.lock();
-            assert(marker);
-            RectD markerMagRect;
-            _imp->ui->computeSelectedMarkerCanonicalRect(&markerMagRect);
-            KnobDoublePtr centerKnob = marker->getCenterKnob();
-            KnobDoublePtr offsetKnob = marker->getOffsetKnob();
-            KnobDoublePtr searchBtmLeft = marker->getSearchWindowBottomLeftKnob();
-            KnobDoublePtr searchTopRight = marker->getSearchWindowTopRightKnob();
-            if (!centerKnob || !offsetKnob || !searchBtmLeft || !searchTopRight) {
-                didSomething = false;
-                break;
-            }
-
-            Point center, offset, btmLeft, topRight;
-            center.x = centerKnob->getValueAtTime(time, 0);
-            center.y = centerKnob->getValueAtTime(time, 1);
-            offset.x = offsetKnob->getValueAtTime(time, 0);
-            offset.y = offsetKnob->getValueAtTime(time, 1);
-            btmLeft.x = searchBtmLeft->getValueAtTime(time, 0) + center.x + offset.x;
-            btmLeft.y = searchBtmLeft->getValueAtTime(time, 1) + center.y + offset.y;
-            topRight.x = searchTopRight->getValueAtTime(time, 0) + center.x + offset.x;
-            topRight.y = searchTopRight->getValueAtTime(time, 1) + center.y + offset.y;
-
-            //Remove any offset to the center to see the marker in the magnification window
-            double xCenterPercent = (center.x - btmLeft.x + offset.x) / (topRight.x - btmLeft.x);
-            double yCenterPercent = (center.y - btmLeft.y + offset.y) / (topRight.y - btmLeft.y);
-            Point centerPoint;
-            centerPoint.x = markerMagRect.x1 + xCenterPercent * (markerMagRect.x2 - markerMagRect.x1);
-            centerPoint.y = markerMagRect.y1 + yCenterPercent * (markerMagRect.y2 - markerMagRect.y1);
-
-            double prevDist = std::sqrt( (_imp->ui->lastMousePos.x() - centerPoint.x ) * ( _imp->ui->lastMousePos.x() - centerPoint.x) + ( _imp->ui->lastMousePos.y() - centerPoint.y) * ( _imp->ui->lastMousePos.y() - centerPoint.y) );
-            if (prevDist != 0) {
-                double dist = std::sqrt( ( pos.x() - centerPoint.x) * ( pos.x() - centerPoint.x) + ( pos.y() - centerPoint.y) * ( pos.y() - centerPoint.y) );
-                double ratio = dist / prevDist;
-                _imp->ui->selectedMarkerScale.x *= ratio;
-                _imp->ui->selectedMarkerScale.x = boost::algorithm::clamp(_imp->ui->selectedMarkerScale.x, 0.05, 1.);
-                _imp->ui->selectedMarkerScale.y = _imp->ui->selectedMarkerScale.x;
-                didSomething = true;
-            }
-            break;
-        }
-        case eMouseStateDraggingSelectedMarker: {
-            if (!centerKnob || !offsetKnob || !searchWndBtmLeft || !searchWndTopRight ||
-                !patternCorners[0] || !patternCorners[1] || !patternCorners[2] | !patternCorners[3]) {
-                didSomething = false;
-                break;
-            }
-            double x = centerKnob->getValueAtTime(time, 0);
-            double y = centerKnob->getValueAtTime(time, 1);
-            double dx = delta.x *  _imp->ui->selectedMarkerScale.x;
-            double dy = delta.y *  _imp->ui->selectedMarkerScale.y;
-            x += dx;
-            y += dy;
-            centerKnob->setValuesAtTime(time, x, y, view, eValueChangedReasonPluginEdited);
-            for (int i = 0; i < 4; ++i) {
-                for (int d = 0; d < patternCorners[i]->getDimension(); ++d) {
-                    patternCorners[i]->setValueAtTime(time, patternCorners[i]->getValueAtTime(time, d), view, d);
-                }
-            }
-            if ( _imp->ui->createKeyOnMoveButton.lock()->getValue() ) {
-                _imp->ui->interactMarker->setUserKeyframe(time);
-            }
-            _imp->ui->refreshSelectedMarkerTexture();
-            didSomething = true;
-            break;
->>>>>>> 69ff5adf
+
         }
         p[0] /= tracks.size();
         p[1] /= tracks.size();
