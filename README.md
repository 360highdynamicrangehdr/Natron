--- conflicted
+++ resolved
@@ -8,11 +8,7 @@
 
 It is portable and cross-platform (GNU/Linux, OS X, Microsoft Windows).
 
-<<<<<<< HEAD
-- Home page: https://natrongithub.github.io/
-=======
 - Home page: https://natrongithub.github.io
->>>>>>> 79c78dae
 - Source code: https://github.com/NatronGitHub/Natron
 - Forum: https://discuss.pixls.us/c/software/natron
 
