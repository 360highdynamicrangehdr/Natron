--- conflicted
+++ resolved
@@ -483,13 +483,8 @@
         }
         assert(it->second.size() > 0);
 
-<<<<<<< HEAD
-        for (PluginMajorsOrdered::const_iterator it2 = it->second.begin(); it2 != it->second.end(); ++it2) {
-            PluginPtr plugin  = *it2;
-=======
-        for (PluginVersionsOrdered::const_iterator it2 = it->second.begin(); it2 != it->second.end(); ++it2) {
-            Plugin* plugin  = *it2;
->>>>>>> 30372595
+        for (PluginVersionsOrdered::const_reverse_iterator itver = it->second.rbegin(); itver != it->second.rend(); ++itver) {
+            PluginPtr plugin  = *itver;
             assert(plugin);
             if (plugin->getProperty<bool>(kNatronPluginPropIsInternalOnly)) {
                 continue;
