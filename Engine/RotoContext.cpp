//  Natron
//
/* This Source Code Form is subject to the terms of the Mozilla Public
 * License, v. 2.0. If a copy of the MPL was not distributed with this
 * file, You can obtain one at http://mozilla.org/MPL/2.0/. */
/*
 *Created by Alexandre GAUTHIER-FOICHAT on 6/1/2012.
 *contact: immarespond at gmail dot com
 *
 */

#include "RotoContext.h"

#include <algorithm>
#include <sstream>

#include <boost/bind.hpp>

#include "Engine/RotoContextPrivate.h"

#include "Engine/Interpolation.h"
#include "Engine/AppInstance.h"
#include "Engine/TimeLine.h"
#include "Engine/Image.h"
#include "Engine/ImageParams.h"
#include "Engine/Hash64.h"
#include "Engine/Settings.h"
#include "Engine/Format.h"
#include "Engine/RotoSerialization.h"

using namespace Natron;

////////////////////////////////////ControlPoint////////////////////////////////////

BezierCP::BezierCP()
: _imp(new BezierCPPrivate(NULL))
{
    
}

BezierCP::BezierCP(const BezierCP& other)
: _imp(new BezierCPPrivate(other._imp->holder))
{
    clone(other);
}

BezierCP::BezierCP(Bezier* curve)
: _imp(new BezierCPPrivate(curve))
{
    
}

BezierCP::~BezierCP()
{
    
}

bool BezierCP::getPositionAtTime(int time,double* x,double* y) const
{
    KeyFrame k;
    if (_imp->curveX.getKeyFrameWithTime(time, &k)) {
        bool ok;
        *x = k.getValue();
        ok = _imp->curveY.getKeyFrameWithTime(time, &k);
        assert(ok);
        *y = k.getValue();
        return true;
    } else {
        try {
            *x = _imp->curveX.getValueAt(time);
            *y = _imp->curveY.getValueAt(time);
        } catch (const std::exception& e) {
            *x = _imp->x;
            *y = _imp->y;
        }
        return false;
    }
}

void BezierCP::setPositionAtTime(int time,double x,double y)
{
    ///only called on the main-thread
    assert(QThread::currentThread() == qApp->thread());
    {
        KeyFrame k(time,x);
        k.setInterpolation(Natron::KEYFRAME_LINEAR);
        _imp->curveX.addKeyFrame(k);
    }
    {
        KeyFrame k(time,y);
        k.setInterpolation(Natron::KEYFRAME_LINEAR);
        _imp->curveY.addKeyFrame(k);
    }
    
}

void BezierCP::setStaticPosition(double x,double y)
{
    ///only called on the main-thread
    assert(QThread::currentThread() == qApp->thread());
    _imp->x = x;
    _imp->y = y;
}

void BezierCP::setLeftBezierStaticPosition(double x,double y)
{
    ///only called on the main-thread
    assert(QThread::currentThread() == qApp->thread());
    _imp->leftX = x;
    _imp->leftY = y;
}

void BezierCP::setRightBezierStaticPosition(double x,double y)
{
    ///only called on the main-thread
    assert(QThread::currentThread() == qApp->thread());
    _imp->rightX = x;
    _imp->rightY = y;
}

bool BezierCP::getLeftBezierPointAtTime(int time,double* x,double* y) const
{
    KeyFrame k;
    if (_imp->curveLeftBezierX.getKeyFrameWithTime(time, &k)) {
        bool ok;
        *x = k.getValue();
        ok = _imp->curveLeftBezierY.getKeyFrameWithTime(time, &k);
        assert(ok);
        *y = k.getValue();
        return true;
    } else {
        try {
            *x = _imp->curveLeftBezierX.getValueAt(time);
            *y = _imp->curveLeftBezierY.getValueAt(time);
        } catch (const std::exception& e) {
            *x = _imp->leftX;
            *y = _imp->leftY;
        }
        return false;
    }
}

bool BezierCP::getRightBezierPointAtTime(int time,double *x,double *y) const
{
    
    KeyFrame k;
    if (_imp->curveRightBezierX.getKeyFrameWithTime(time, &k)) {
        bool ok;
        *x = k.getValue();
        ok = _imp->curveRightBezierY.getKeyFrameWithTime(time, &k);
        assert(ok);
        *y = k.getValue();
        return true;
    } else {
        try {
            *x = _imp->curveRightBezierX.getValueAt(time);
            *y = _imp->curveRightBezierY.getValueAt(time);
        } catch (const std::exception& e) {
            *x = _imp->rightX;
            *y = _imp->rightY;
        }
        return false;
    }
}

void BezierCP::setLeftBezierPointAtTime(int time,double x,double y)
{
    ///only called on the main-thread
    assert(QThread::currentThread() == qApp->thread());
    {
        KeyFrame k(time,x);
        k.setInterpolation(Natron::KEYFRAME_LINEAR);
        _imp->curveLeftBezierX.addKeyFrame(k);
    }
    {
        KeyFrame k(time,y);
        k.setInterpolation(Natron::KEYFRAME_LINEAR);
        _imp->curveLeftBezierY.addKeyFrame(k);
    }
}

void BezierCP::setRightBezierPointAtTime(int time,double x,double y)
{
    ///only called on the main-thread
    assert(QThread::currentThread() == qApp->thread());
    {
        KeyFrame k(time,x);
        k.setInterpolation(Natron::KEYFRAME_LINEAR);
        _imp->curveRightBezierX.addKeyFrame(k);
    }
    {
        KeyFrame k(time,y);
        k.setInterpolation(Natron::KEYFRAME_LINEAR);
        _imp->curveRightBezierY.addKeyFrame(k);
    }
}

void BezierCP::removeKeyframe(int time)
{
    ///only called on the main-thread
    assert(QThread::currentThread() == qApp->thread());
    
    ///if the keyframe count reaches 0 update the "static" values which may be fetched
    if (_imp->curveX.getKeyFramesCount() == 1) {
        _imp->x = _imp->curveX.getValueAt(time);
        _imp->y = _imp->curveY.getValueAt(time);
        _imp->leftX = _imp->curveLeftBezierX.getValueAt(time);
        _imp->leftY = _imp->curveLeftBezierY.getValueAt(time);
        _imp->rightX = _imp->curveRightBezierX.getValueAt(time);
        _imp->rightY = _imp->curveRightBezierY.getValueAt(time);
    }
    
    _imp->curveX.removeKeyFrameWithTime(time);
    _imp->curveY.removeKeyFrameWithTime(time);
    _imp->curveLeftBezierX.removeKeyFrameWithTime(time);
    _imp->curveRightBezierX.removeKeyFrameWithTime(time);
    _imp->curveLeftBezierY.removeKeyFrameWithTime(time);
    _imp->curveRightBezierY.removeKeyFrameWithTime(time);
    
    
}


bool BezierCP::hasKeyFrameAtTime(int time) const
{
    KeyFrame k;
    return _imp->curveX.getKeyFrameWithTime(time, &k);
}

void BezierCP::getKeyframeTimes(std::set<int>* times) const
{
    KeyFrameSet set = _imp->curveX.getKeyFrames_mt_safe();
    for (KeyFrameSet::iterator it = set.begin(); it!=set.end(); ++it) {
        times->insert((int)it->getTime());
    }
}

int BezierCP::getKeyframeTime(int index) const
{
    KeyFrame k;
    bool ok = _imp->curveX.getKeyFrameWithIndex(index, &k);
    if (ok) {
        return k.getTime();
    } else {
        return INT_MAX;
    }
}

int BezierCP::getKeyframesCount() const
{
    return _imp->curveX.getKeyFramesCount();
}

Bezier* BezierCP::getCurve() const
{
    return _imp->holder;
}

int BezierCP::isNearbyTangent(int time,double x,double y,double acceptance) const
{
    
        
    double leftX,leftY,rightX,rightY;
    getLeftBezierPointAtTime(time, &leftX, &leftY);
    getRightBezierPointAtTime(time, &rightX, &rightY);
    if (leftX >= (x - acceptance) && leftX <= (x + acceptance) && leftY >= (y - acceptance) && leftY <= (y + acceptance)) {
        return 0;
    }
    if (rightX >= (x - acceptance) && rightX <= (x + acceptance) && rightY >= (y - acceptance) && rightY <= (y + acceptance)) {
        return 1;
    }
    
    return -1;
}

#define TANGENTS_CUSP_LIMIT 50
namespace {
    

static void cuspTangent(double x,double y,double *tx,double *ty)
{
    ///decrease the tangents distance by 1 fourth
    ///if the tangents are equal to the control point, make them 10 pixels long
    double dx = *tx - x;
    double dy = *ty - y;
    double distSquare = dx * dx + dy * dy;
    if (distSquare <= TANGENTS_CUSP_LIMIT * TANGENTS_CUSP_LIMIT) {
        *tx = x;
        *ty = y;
    } else {
        double newDx = 0.75 * dx;
        double newDy = 0.75 * dy;
        *tx = x + newDx;
        *ty = y + newDy;
    }
}
    
static void smoothTangent(int time,bool left,const BezierCP* p,double x,double y,double *tx,double *ty)
{
    
    if (x == *tx && y == *ty) {
        const std::list < boost::shared_ptr<BezierCP> >& cps =
        p->isFeatherPoint() ? p->getCurve()->getFeatherPoints() : p->getCurve()->getControlPoints();
        
        if (cps.size() == 1) {
            return;
        }
        
        std::list < boost::shared_ptr<BezierCP> >::const_iterator prev = cps.end();
        --prev;
        std::list < boost::shared_ptr<BezierCP> >::const_iterator next = cps.begin();
        ++next;
        
        int index = 0;
        int cpCount = (int)cps.size();
        for (std::list < boost::shared_ptr<BezierCP> >::const_iterator it = cps.begin(); it!=cps.end(); ++it,++prev,++next,++index) {
            if (prev == cps.end()) {
                prev = cps.begin();
            }
            if (next == cps.end()) {
                next = cps.begin();
            }
            if (it->get() == p) {
                break;
            }
        }
        
        assert(index < cpCount);
        
        double leftDx,leftDy,rightDx,rightDy;

        Bezier::leftDerivativeAtPoint(time, *p, **prev, &leftDx, &leftDy);
        Bezier::rightDerivativeAtPoint(time, *p, **next, &rightDx, &rightDy);
        
        double norm = sqrt((rightDx - leftDx) * (rightDx - leftDx) + (rightDy - leftDy) * (rightDy - leftDy));
        
        Point delta;
        ///normalize derivatives by their norm
        if (norm != 0) {
            delta.x = ((rightDx - leftDx) / norm) * TANGENTS_CUSP_LIMIT;
            delta.y = ((rightDy - leftDy) / norm) * TANGENTS_CUSP_LIMIT;
        } else {
            ///both derivatives are the same, use the direction of the left one
            norm = sqrt((leftDx - x) * (leftDx - x) + (leftDy - y) * (leftDy - y));
            if (norm != 0) {
                delta.x = ((rightDx - x) / norm) * TANGENTS_CUSP_LIMIT;
                delta.y = ((leftDy - y) / norm) * TANGENTS_CUSP_LIMIT;
            } else {
                ///both derivatives and control point are equal, just use 0
                delta.x = delta.y = 0;
            }
        }
        
        if (!left) {
            *tx = x + delta.x;
            *ty = y + delta.y;
        } else {
            *tx = x - delta.x;
            *ty = y - delta.y;
        }
   
    } else {
        ///increase the tangents distance by 1 fourth
        ///if the tangents are equal to the control point, make them 10 pixels long
        double dx = *tx - x;
        double dy = *ty - y;
        double newDx,newDy;
        if (dx == 0 && dy == 0) {
            dx = dx < 0 ? -TANGENTS_CUSP_LIMIT : TANGENTS_CUSP_LIMIT;
            dy = dy < 0 ? -TANGENTS_CUSP_LIMIT : TANGENTS_CUSP_LIMIT;
        }
        newDx = 1.25 * dx;
        newDy = 1.25 * dy;
        
        *tx = x + newDx;
        *ty = y + newDy;
    }
}
}

void BezierCP::cuspPoint(int time,bool autoKeying,bool rippleEdit)
{
    ///only called on the main-thread
    assert(QThread::currentThread() == qApp->thread());
    
    double x,y,leftX,leftY,rightX,rightY;
    getPositionAtTime(time, &x, &y);
    getLeftBezierPointAtTime(time, &leftX, &leftY);
    bool isOnKeyframe = getRightBezierPointAtTime(time, &rightX, &rightY);
    double newLeftX = leftX,newLeftY = leftY,newRightX = rightX,newRightY = rightY;
    cuspTangent(x, y, &newLeftX, &newLeftY);
    cuspTangent(x, y, &newRightX, &newRightY);
    
    if (autoKeying || isOnKeyframe) {
        setLeftBezierPointAtTime(time, newLeftX, newLeftY);
        setRightBezierPointAtTime(time, newRightX, newRightY);
    }
    
    if (rippleEdit) {
        std::set<int> times;
        getKeyframeTimes(&times);
        for (std::set<int>::iterator it = times.begin(); it!=times.end(); ++it) {
            setLeftBezierPointAtTime(*it, newLeftX, newLeftY);
            setRightBezierPointAtTime(*it, newRightX, newRightY);
        }
    }
}

void BezierCP::smoothPoint(int time,bool autoKeying,bool rippleEdit)
{
    ///only called on the main-thread
    assert(QThread::currentThread() == qApp->thread());
    
    double x,y,leftX,leftY,rightX,rightY;
    getPositionAtTime(time, &x, &y);
    getLeftBezierPointAtTime(time, &leftX, &leftY);
    bool isOnKeyframe = getRightBezierPointAtTime(time, &rightX, &rightY);
    
    smoothTangent(time,true,this,x, y, &leftX, &leftY);
    smoothTangent(time,false,this,x, y, &rightX, &rightY);
    
    if (autoKeying || isOnKeyframe) {
        setLeftBezierPointAtTime(time, leftX, leftY);
        setRightBezierPointAtTime(time, rightX, rightY);
    }
    
    if (rippleEdit) {
        std::set<int> times;
        getKeyframeTimes(&times);
        for (std::set<int>::iterator it = times.begin(); it!=times.end(); ++it) {
            setLeftBezierPointAtTime(*it, leftX, leftY);
            setRightBezierPointAtTime(*it, rightX, rightY);
        }
    }
}

void BezierCP::clone(const BezierCP& other)
{    
    _imp->curveX.clone(other._imp->curveX);
    _imp->curveY.clone(other._imp->curveY);
    _imp->curveLeftBezierX.clone(other._imp->curveLeftBezierX);
    _imp->curveLeftBezierY.clone(other._imp->curveLeftBezierY);
    _imp->curveRightBezierX.clone(other._imp->curveRightBezierX);
    _imp->curveRightBezierY.clone(other._imp->curveRightBezierY);
    
    _imp->x = other._imp->x;
    _imp->y = other._imp->y;
    _imp->leftX = other._imp->leftX;
    _imp->leftY = other._imp->leftY;
    _imp->rightX = other._imp->rightX;
    _imp->rightY = other._imp->rightY;
}

bool BezierCP::equalsAtTime(int time,const BezierCP& other) const
{
    double x,y,leftX,leftY,rightX,rightY;
    getPositionAtTime(time, &x, &y);
    getLeftBezierPointAtTime(time, &leftX, &leftY);
    getRightBezierPointAtTime(time, &rightX, &rightY);
    
    double ox,oy,oLeftX,oLeftY,oRightX,oRightY;
    other.getPositionAtTime(time, &ox, &oy);
    other.getLeftBezierPointAtTime(time, &oLeftX, &oLeftY);
    other.getRightBezierPointAtTime(time, &oRightX, &oRightY);
    
    if (x == ox && y == oy && leftX == oLeftX && leftY == oLeftY && rightX == oRightX && rightY == oRightY) {
        return true;
    }
    return false;
}



////////////////////////////////////RotoItem////////////////////////////////////
namespace {
    class RotoMetaTypesRegistration
    {
    public:
        inline RotoMetaTypesRegistration()
        {
            qRegisterMetaType<RotoItem*>("RotoItem");
        }
    };
}

static RotoMetaTypesRegistration registration;

RotoItem::RotoItem(RotoContext* context,const std::string& name,RotoLayer* parent)
: itemMutex()
, _imp(new RotoItemPrivate(context,name,parent))
{
}

RotoItem::~RotoItem()
{
    
}

void RotoItem::clone(const RotoItem& other)
{
    QMutexLocker l(&itemMutex);
    _imp->parentLayer = other._imp->parentLayer;
    _imp->name = other._imp->name;
    _imp->globallyActivated = other._imp->globallyActivated;
    _imp->locked = other._imp->locked;
}

void RotoItem::setParentLayer(RotoLayer* layer)
{
    ///called on the main-thread only
    assert(QThread::currentThread() == qApp->thread());
    
    QMutexLocker l(&itemMutex);
    _imp->parentLayer = layer;
}

RotoLayer* RotoItem::getParentLayer() const
{
    QMutexLocker l(&itemMutex);
    return _imp->parentLayer;
}

void RotoItem::setGloballyActivated_recursive(bool a)
{
    {
        QMutexLocker l(&itemMutex);
        _imp->globallyActivated = a;
        RotoLayer* layer = dynamic_cast<RotoLayer*>(this);
        if (layer) {
            const RotoItems& children = layer->getItems();
            for (RotoItems::const_iterator it = children.begin(); it!= children.end(); ++it) {
                (*it)->setGloballyActivated_recursive(a);
            }
        }
    }
}

void RotoItem::setGloballyActivated(bool a,bool setChildren)
{
    ///called on the main-thread only
    assert(QThread::currentThread() == qApp->thread());
    if (setChildren) {
        setGloballyActivated_recursive(a);
    } else {
        QMutexLocker l(&itemMutex);
        _imp->globallyActivated = a;
    }
    _imp->context->evaluateChange();
    
}

bool RotoItem::isGloballyActivated() const
{
    QMutexLocker l(&itemMutex);
    return _imp->globallyActivated;
}

static void isDeactivated_imp(RotoLayer* item,bool* ret)
{
    if (!item->isGloballyActivated()) {
        *ret = true;
    } else {
        RotoLayer* parent = item->getParentLayer();
        if (parent) {
            isDeactivated_imp(parent, ret);
        }
    }
}

void RotoItem::isDeactivatedRecursive(bool* ret) const
{
    RotoLayer* parent = 0;
    {
        QMutexLocker l(&itemMutex);
        if (!_imp->globallyActivated) {
            *ret = true;
            return;
        }
        parent = _imp->parentLayer;
    }
    if (parent) {
        isDeactivated_imp(parent, ret);
    }
}

void RotoItem::setLocked_recursive(bool locked)
{
    {
        {
            QMutexLocker m(&itemMutex);
            _imp->locked = locked;
        }
        getContext()->onItemLockedChanged(this);
        RotoLayer* layer = dynamic_cast<RotoLayer*>(this);
        if (layer) {
            const RotoItems& children = layer->getItems();
            for (RotoItems::const_iterator it = children.begin(); it!= children.end(); ++it) {
                (*it)->setLocked_recursive(locked);
            }
        }
    }
}

void RotoItem::setLocked(bool l,bool lockChildren){
    ///called on the main-thread only
    assert(QThread::currentThread() == qApp->thread());
    if (!lockChildren) {
        {
            QMutexLocker m(&itemMutex);
            _imp->locked = l;
        }
        getContext()->onItemLockedChanged(this);
    } else {
        setLocked_recursive(l);
    }
}

bool RotoItem::getLocked() const
{
    QMutexLocker l(&itemMutex);
    return _imp->locked;
}

static void isLocked_imp(RotoLayer* item,bool* ret)
{
    if (item->getLocked()) {
        *ret =  true;
    } else {
        RotoLayer* parent = item->getParentLayer();
        if (parent) {
            isLocked_imp(parent, ret);
        }
    }
}

bool RotoItem::isLockedRecursive() const
{
    RotoLayer* parent = 0;
    {
        QMutexLocker l(&itemMutex);
        if (_imp->locked) {
            return true;
        }
        parent = _imp->parentLayer;
    }
    if (parent) {
        bool ret;
        isLocked_imp(parent, &ret);
        return ret;
    } else {
        return false;
    }
}

int RotoItem::getHierarchyLevel() const
{
    int ret = 0;
    
    RotoLayer* parent;
    
    {
        QMutexLocker l(&itemMutex);
        parent = _imp->parentLayer;
    }
    while (parent) {
        parent = parent->getParentLayer();
        ++ret;
    }
    return ret;
}

RotoContext* RotoItem::getContext() const
{
    return _imp->context;
}

void RotoItem::setName(const std::string& name)
{
    ///called on the main-thread only
    assert(QThread::currentThread() == qApp->thread());
    
    QMutexLocker l(&itemMutex);
    _imp->name = name;
}

std::string RotoItem::getName_mt_safe() const
{
    QMutexLocker l(&itemMutex);
    return _imp->name;
}

void RotoItem::save(RotoItemSerialization *obj) const
{
    
    RotoLayer* parent = 0;
    {
        QMutexLocker l(&itemMutex);
        obj->activated = _imp->globallyActivated;
        obj->name = _imp->name;
        obj->locked = _imp->locked;
        parent = _imp->parentLayer;
    }
    if (parent) {
        obj->parentLayerName = parent->getName_mt_safe();
    }
}

void RotoItem::load(const RotoItemSerialization &obj)
{
    {
        QMutexLocker l(&itemMutex);
        _imp->globallyActivated = obj.activated;
        _imp->locked = obj.locked;
        _imp->name = obj.name;
    }
    boost::shared_ptr<RotoLayer> parent = getContext()->getLayerByName(obj.parentLayerName);
    
    {
        QMutexLocker l(&itemMutex);
        _imp->parentLayer = parent.get();
    }
    
}

////////////////////////////////////RotoDrawableItem////////////////////////////////////

RotoDrawableItem::RotoDrawableItem(RotoContext* context,const std::string& name,RotoLayer* parent)
: RotoItem(context,name,parent)
, _imp(new RotoDrawableItemPrivate())
{
    QObject::connect(_imp->inverted->getSignalSlotHandler().get(), SIGNAL(valueChanged(int)), this, SIGNAL(inversionChanged()));
    QObject::connect(this, SIGNAL(overlayColorChanged()), context, SIGNAL(refreshViewerOverlays()));
}

RotoDrawableItem::~RotoDrawableItem()
{
    
}

void RotoDrawableItem::clone(const RotoDrawableItem& other)
{
    {
        QMutexLocker l(&itemMutex);
        _imp->activated->clone(other._imp->activated);
        _imp->feather->clone(other._imp->feather);
        _imp->featherFallOff->clone(other._imp->featherFallOff);
        _imp->opacity->clone(other._imp->opacity);
        _imp->inverted->clone(other._imp->inverted);
        memcpy(_imp->overlayColor, other._imp->overlayColor, sizeof(double)*4);
    }
    RotoItem::clone(other);
}

static void serializeRotoKnob(const boost::shared_ptr<KnobI>& knob,KnobSerialization* serialization)
{
    std::pair<int, boost::shared_ptr<KnobI> > master = knob->getMaster(0);
    bool wasSlaved = false;
    if (master.second) {
        wasSlaved = true;
        knob->unSlave(0,false);
    }
    
    serialization->initialize(knob);
    
    if (wasSlaved) {
        knob->slaveTo(0, master.second, master.first);
    }
}

void RotoDrawableItem::save(RotoItemSerialization *obj) const
{
    RotoDrawableItemSerialization* s = dynamic_cast<RotoDrawableItemSerialization*>(obj);
    assert(s);
    
    {
        QMutexLocker l(&itemMutex);
        serializeRotoKnob(_imp->activated, &s->_activated);
        serializeRotoKnob(_imp->feather, &s->_feather);
        serializeRotoKnob(_imp->opacity, &s->_opacity);
        serializeRotoKnob(_imp->featherFallOff, &s->_featherFallOff);
        serializeRotoKnob(_imp->inverted, &s->_inverted);
        memcpy(s->_overlayColor, _imp->overlayColor, sizeof(double) * 4);
        
        
    }
    RotoItem::save(obj);
}

void RotoDrawableItem::load(const RotoItemSerialization &obj)
{
    const RotoDrawableItemSerialization& s = dynamic_cast<const RotoDrawableItemSerialization&>(obj);
    
    
    {
        _imp->activated->clone(s._activated.getKnob());
        _imp->opacity->clone(s._opacity.getKnob());
        _imp->feather->clone(s._feather.getKnob());
        _imp->featherFallOff->clone(s._featherFallOff.getKnob());
        _imp->inverted->clone(s._inverted.getKnob());
        QMutexLocker l(&itemMutex);
        memcpy(_imp->overlayColor, s._overlayColor, sizeof(double) * 4);
    }
    RotoItem::load(obj);
}


bool RotoDrawableItem::isActivated(int time) const
{
    bool deactivated = false;
    isDeactivatedRecursive(&deactivated);
    if (deactivated) {
        return false;
    } else {
        return _imp->activated->getValueAtTime(time);
    }
}

double RotoDrawableItem::getOpacity(int time) const
{
    ///MT-safe thanks to Knob
    return _imp->opacity->getValueAtTime(time);
}


int RotoDrawableItem::getFeatherDistance(int time) const
{
    ///MT-safe thanks to Knob
    return _imp->feather->getValueAtTime(time);
}

double RotoDrawableItem::getFeatherFallOff(int time) const
{
    ///MT-safe thanks to Knob
    return _imp->featherFallOff->getValueAtTime(time);
}

bool RotoDrawableItem::getInverted(int time) const
{
    ///MT-safe thanks to Knob
    return _imp->inverted->getValueAtTime(time);
}


void RotoDrawableItem::getOverlayColor(double* color) const
{
    QMutexLocker l(&itemMutex);
    memcpy(color, _imp->overlayColor, sizeof(double) * 4);
}

void RotoDrawableItem::setOverlayColor(const double *color)
{
    ///MT-safe: only called on the main-thread
    assert(QThread::currentThread() == qApp->thread());
    {
        QMutexLocker l(&itemMutex);
        memcpy(_imp->overlayColor, color, sizeof(double) * 4);
    }
    emit overlayColorChanged();
}



boost::shared_ptr<Bool_Knob> RotoDrawableItem::getActivatedKnob() const { return _imp->activated; }
boost::shared_ptr<Int_Knob> RotoDrawableItem::getFeatherKnob() const { return _imp->feather; }
boost::shared_ptr<Double_Knob> RotoDrawableItem::getFeatherFallOffKnob() const { return _imp->featherFallOff; }
boost::shared_ptr<Double_Knob> RotoDrawableItem::getOpacityKnob() const { return _imp->opacity; }
boost::shared_ptr<Bool_Knob> RotoDrawableItem::getInvertedKnob() const { return _imp->inverted; }

////////////////////////////////////Layer////////////////////////////////////

RotoLayer::RotoLayer(RotoContext* context,const std::string& n,RotoLayer* parent)
: RotoItem(context,n,parent)
, _imp(new RotoLayerPrivate())
{
    
}

RotoLayer::~RotoLayer()
{
    
}

void RotoLayer::save(RotoItemSerialization *obj) const
{
    RotoLayerSerialization* s = dynamic_cast<RotoLayerSerialization*>(obj);
    assert(s);
    RotoItems items;
    {
        QMutexLocker l(&itemMutex);
        items = _imp->items;
    }
    
    for (RotoItems::const_iterator it = items.begin(); it!=items.end(); ++it) {
        Bezier* b = dynamic_cast<Bezier*>(it->get());
        RotoLayer* layer = dynamic_cast<RotoLayer*>(it->get());
        boost::shared_ptr<RotoItemSerialization> childSerialization;
        if (b) {
            childSerialization.reset(new BezierSerialization);
            b->save(childSerialization.get());
        } else
        {
            assert(layer);
            childSerialization.reset(new RotoLayerSerialization);
            layer->save(childSerialization.get());
        }
        assert(childSerialization);
        s->children.push_back(childSerialization);
    }

    
    RotoItem::save(obj);
}

void RotoLayer::load(const RotoItemSerialization &obj)
{
    
    const RotoLayerSerialization& s = dynamic_cast<const RotoLayerSerialization&>(obj);
    RotoItem::load(obj);
    {
        for (std::list<boost::shared_ptr<RotoItemSerialization> >::const_iterator it = s.children.begin(); it!=s.children.end(); ++it) {
            BezierSerialization* b = dynamic_cast<BezierSerialization*>(it->get());
            RotoLayerSerialization* l = dynamic_cast<RotoLayerSerialization*>(it->get());
            if (b) {
                boost::shared_ptr<Bezier> bezier(new Bezier(getContext(),kRotoBezierBaseName,this));
                bezier->load(*b);
                
                QMutexLocker l(&itemMutex);
                _imp->items.push_back(bezier);
            } else if (l) {
                boost::shared_ptr<RotoLayer> layer(new RotoLayer(getContext(),kRotoLayerBaseName,this));
                _imp->items.push_back(layer);
                getContext()->addLayer(layer);
                layer->load(*l);
            }
        }
        
    }
}

void RotoLayer::addItem(const boost::shared_ptr<RotoItem>& item)
{
    ///only called on the main-thread
    assert(QThread::currentThread() == qApp->thread());
    QMutexLocker l(&itemMutex);
    _imp->items.push_back(item);
    
}

void RotoLayer::insertItem(const boost::shared_ptr<RotoItem>& item,int index)
{
    ///only called on the main-thread
    assert(QThread::currentThread() == qApp->thread());
    assert(index >= 0);
    QMutexLocker l(&itemMutex);
    RotoItems::iterator it = _imp->items.begin();
    if (index >= (int)_imp->items.size()) {
        it = _imp->items.end();
    } else {
        std::advance(it, index);
    }
    ///insert before the iterator
    _imp->items.insert(it, item);
}

void RotoLayer::removeItem(const RotoItem* item)
{
    ///only called on the main-thread
    assert(QThread::currentThread() == qApp->thread());
    QMutexLocker l(&itemMutex);
    for (RotoItems::iterator it = _imp->items.begin(); it!=_imp->items.end();++it)
    {
        if (it->get() == item) {
            _imp->items.erase(it);
        }
    }
}

int RotoLayer::getChildIndex(const boost::shared_ptr<RotoItem>& item) const
{
    QMutexLocker l(&itemMutex);
    int i = 0;
    for (RotoItems::iterator it = _imp->items.begin(); it!=_imp->items.end();++it,++i)
    {
        if (*it == item) {
            return i;
        }
    }
    return -1;
}

const RotoItems& RotoLayer::getItems() const
{
    ///only called on the main-thread
    assert(QThread::currentThread() == qApp->thread());
    return _imp->items;
}


RotoItems RotoLayer::getItems_mt_safe() const
{
    QMutexLocker l(&itemMutex);
    return _imp->items;
}

////////////////////////////////////Bezier////////////////////////////////////

namespace  {
    
    enum SplineChangedReason {
        DERIVATIVES_CHANGED = 0,
        CONTROL_POINT_CHANGED = 1
    };
    
    void
    lerp(Point& dest, const Point& a, const Point& b, const float t)
    {
        dest.x = a.x + (b.x - a.x) * t;
        dest.y = a.y + (b.y - a.y) * t;
    }
    
    static void
    bezier(Point& dest,const Point& p0,const Point& p1,const Point& p2,const Point& p3,double t)
    {
        Point p0p1,p1p2,p2p3,p0p1_p1p2,p1p2_p2p3;
        lerp(p0p1, p0,p1,t);
        lerp(p1p2, p1,p2,t);
        lerp(p2p3, p2,p3,t);
        lerp(p0p1_p1p2, p0p1,p1p2,t);
        lerp(p1p2_p2p3, p1p2,p2p3,t);
        lerp(dest,p0p1_p1p2,p1p2_p2p3,t);
    }
    
    
    static void
    evalBezierSegment(const BezierCP& first,const BezierCP& last,int time,unsigned int mipMapLevel,int nbPointsPerSegment,
                      std::list< Point >* points,RectD* bbox = NULL)
    {
        Point p0,p1,p2,p3;
        
        try {
            first.getPositionAtTime(time, &p0.x, &p0.y);
            first.getRightBezierPointAtTime(time, &p1.x, &p1.y);
            last.getPositionAtTime(time, &p3.x, &p3.y);
            last.getLeftBezierPointAtTime(time, &p2.x, &p2.y);
        } catch (const std::exception& e) {
            assert(false);
        }
        
        if (mipMapLevel > 0) {
            int pot = 1 << mipMapLevel;
            p0.x /= pot;
            p0.y /= pot;
            
            p1.x /= pot;
            p1.y /= pot;
            
            p2.x /= pot;
            p2.y /= pot;
            
            p3.x /= pot;
            p3.y /= pot;
        }
        
        double incr = 1. / (double)(nbPointsPerSegment - 1);
        
        Point cur;
        for (double t = 0.; t <= 1.; t += incr) {
            
            bezier(cur,p0,p1,p2,p3,t);
            points->push_back(cur);
            
            if (bbox) {
                if (cur.x < bbox->x1) {
                    bbox->x1 = cur.x;
                }
                if (cur.x >= bbox->x2) {
                    bbox->x2 = cur.x + 1;
                }
                if (cur.y < bbox->y1) {
                    bbox->y1 = cur.y;
                }
                if (cur.y >= bbox->y2) {
                    bbox->y2 = cur.y;
                }
            }
            
        }
        
    }

    
    /**
     * @brief Determines if the point (x,y) lies on the bezier curve segment defined by first and last.
     * @returns True if the point is close (according to the acceptance) to the curve, false otherwise.
     * @param param[out] It is set to the parametric value at which the subdivision of the bezier segment
     * yields the closest point to (x,y) on the curve.
     **/
    static bool
    isPointOnBezierSegment(const BezierCP& first,const BezierCP& last,int time,
                           double x,double y,double acceptance,double *param)
    {
        Point p0,p1,p2,p3;
        first.getPositionAtTime(time, &p0.x, &p0.y);
        first.getRightBezierPointAtTime(time, &p1.x, &p1.y);
        last.getPositionAtTime(time, &p3.x, &p3.y);
        last.getLeftBezierPointAtTime(time, &p2.x, &p2.y);
        
        ///Use 100 points to make the segment
        double incr = 1. / (double)(100 - 1);
        
        ///the minimum square distance between a decasteljau point an the given (x,y) point
        ///we save a sqrt call
        
        double minDistance = INT_MAX;
        double tForMin = -1.;
        for (double t = 0.; t <= 1.; t += incr) {
            Point p;
            bezier(p,p0,p1,p2,p3,t);
            double dist = (p.x - x) * (p.x - x) + (p.y - y) * (p.y - y);
            if (dist < minDistance) {
                minDistance = dist;
                tForMin = t;
            }
        }
        
        if (minDistance <= acceptance) {
            *param = tForMin;
            return true;
        }
        return false;
    }
    
    static bool
    isPointCloseTo(int time,const BezierCP& p,double x,double y,double acceptance)
    {
        double px,py;
        p.getPositionAtTime(time, &px, &py);
        if (px >= (x - acceptance) && px <= (x + acceptance) && py >= (y - acceptance) && py <= (y + acceptance)) {
            return true;
        }
        return false;
    }

    static bool
    areSegmentDifferents(int time,const BezierCP& p0,const BezierCP& p1,const BezierCP& s0,const BezierCP& s1)
    {
        double prevX,prevY,prevXF,prevYF;
        double nextX,nextY,nextXF,nextYF;
        p0.getPositionAtTime(time, &prevX, &prevY);
        p1.getPositionAtTime(time, &nextX, &nextY);
        s0.getPositionAtTime(time, &prevXF, &prevYF);
        s1.getPositionAtTime(time, &nextXF, &nextYF);
        if (prevX != prevXF || prevY != prevYF || nextX != nextXF || nextY != nextYF) {
            return true;
        } else {
            ///check derivatives
            double prevRightX,prevRightY,nextLeftX,nextLeftY;
            double prevRightXF,prevRightYF,nextLeftXF,nextLeftYF;
            p0.getRightBezierPointAtTime(time, &prevRightX, &prevRightY);
            p1.getLeftBezierPointAtTime(time, &nextLeftX, &nextLeftY);
            s0.getRightBezierPointAtTime(time,&prevRightXF, &prevRightYF);
            s1.getLeftBezierPointAtTime(time, &nextLeftXF, &nextLeftYF);
            if (prevRightX != prevRightXF || prevRightY != prevRightYF || nextLeftX != nextLeftXF || nextLeftY != nextLeftYF) {
                return true;
            } else {
                return false;
            }
        }
    }
    
} //anonymous namespace



Bezier::Bezier(RotoContext* ctx,const std::string& name,RotoLayer* parent)
: RotoDrawableItem(ctx,name,parent)
, _imp(new BezierPrivate())
{
}

Bezier::Bezier(const Bezier& other)
: RotoDrawableItem(other.getContext(),other.getName_mt_safe(),other.getParentLayer())
, _imp(new BezierPrivate())
{
    clone(other);
}

void Bezier::clone(const Bezier& other)
{
    {
        QMutexLocker l(&itemMutex);
        assert(other._imp->featherPoints.size() == other._imp->points.size());
        
        _imp->featherPoints.clear();
        _imp->points.clear();
        BezierCPs::const_iterator itF = other._imp->featherPoints.begin();
        for (BezierCPs::const_iterator it = other._imp->points.begin(); it!=other._imp->points.end(); ++it,++itF) {
            boost::shared_ptr<BezierCP> cp(new BezierCP(this));
            boost::shared_ptr<BezierCP> fp(new BezierCP(this));
            cp->clone(**it);
            fp->clone(**itF);
            _imp->featherPoints.push_back(fp);
            _imp->points.push_back(cp);
        }
        _imp->finished = other._imp->finished;
    }
    RotoDrawableItem::clone(other);
}


Bezier::~Bezier()
{
    
}


boost::shared_ptr<BezierCP> Bezier::addControlPoint(double x,double y)
{
    ///only called on the main-thread
    assert(QThread::currentThread() == qApp->thread());
    boost::shared_ptr<BezierCP> p;
    {
        QMutexLocker l(&itemMutex);
        assert(!_imp->finished);
        
        bool autoKeying = getContext()->isAutoKeyingEnabled();
        int keyframeTime;
        ///if the curve is empty make a new keyframe at the current timeline's time
        ///otherwise re-use the time at which the keyframe was set on the first control point
        if (_imp->points.empty()) {
            keyframeTime = getContext()->getTimelineCurrentTime();
        } else {
            ///there must be at least 1 keyframe!
            keyframeTime = _imp->points.front()->getKeyframeTime(0);
            assert((keyframeTime != INT_MAX && autoKeying) || !autoKeying);
        }
        p.reset(new BezierCP(this));
        if (autoKeying) {
            p->setPositionAtTime(keyframeTime, x, y);
            p->setLeftBezierPointAtTime(keyframeTime, x,y);
            p->setRightBezierPointAtTime(keyframeTime, x, y);
        } else {
            p->setStaticPosition(x, y);
            p->setLeftBezierStaticPosition(x, y);
            p->setRightBezierStaticPosition(x, y);
        }
        _imp->points.insert(_imp->points.end(),p);
        
        boost::shared_ptr<BezierCP> fp(new FeatherPoint(this));
        if (autoKeying) {
            fp->setPositionAtTime(keyframeTime, x, y);
            fp->setLeftBezierPointAtTime(keyframeTime, x, y);
            fp->setRightBezierPointAtTime(keyframeTime, x, y);
        } else {
            fp->setStaticPosition(x, y);
            fp->setLeftBezierStaticPosition(x, y);
            fp->setRightBezierStaticPosition(x, y);
        }
        _imp->featherPoints.insert(_imp->featherPoints.end(),fp);
    }
    return p;
}

boost::shared_ptr<BezierCP> Bezier::addControlPointAfterIndex(int index,double t)
{
    ///only called on the main-thread
    assert(QThread::currentThread() == qApp->thread());
    
    QMutexLocker l(&itemMutex);
        
    if (index >= (int)_imp->points.size() || index < -1) {
        throw std::invalid_argument("Spline control point index out of range.");
    }
    
    boost::shared_ptr<BezierCP> p(new BezierCP(this));
    boost::shared_ptr<BezierCP> fp(new FeatherPoint(this));
    ///we set the new control point position to be in the exact position the curve would have at each keyframe
    std::set<int> existingKeyframes;
    _imp->getKeyframeTimes(&existingKeyframes);
    
    BezierCPs::const_iterator prev,next,prevF,nextF;
    if (index == -1) {
        prev = _imp->points.end();
        --prev;
        next = _imp->points.begin();
        
        prevF = _imp->featherPoints.end();
        --prevF;
        nextF = _imp->featherPoints.begin();
    } else {
        prev = _imp->atIndex(index);
        next = prev;
        ++next;
        if (_imp->finished && next == _imp->points.end()) {
            next = _imp->points.begin();
        }
        assert(next != _imp->points.end());
        prevF = _imp->featherPoints.begin();
        std::advance(prevF, index);
        nextF = prevF;
        ++nextF;
        if (_imp->finished && nextF == _imp->featherPoints.end()) {
            nextF = _imp->featherPoints.begin();
        }
    }
  
    

    
    for (std::set<int>::iterator it = existingKeyframes.begin(); it!=existingKeyframes.end(); ++it) {
        
        Point p0,p1,p2,p3;
        (*prev)->getPositionAtTime(*it, &p0.x, &p0.y);
        (*prev)->getRightBezierPointAtTime(*it, &p1.x, &p1.y);
        (*next)->getPositionAtTime(*it, &p3.x, &p3.y);
        (*next)->getLeftBezierPointAtTime(*it, &p2.x, &p2.y);
        
        
        Point dst;
        Point p0p1,p1p2,p2p3,p0p1_p1p2,p1p2_p2p3;
        lerp(p0p1, p0,p1,t);
        lerp(p1p2, p1,p2,t);
        lerp(p2p3, p2,p3,t);
        lerp(p0p1_p1p2, p0p1,p1p2,t);
        lerp(p1p2_p2p3, p1p2,p2p3,t);
        lerp(dst,p0p1_p1p2,p1p2_p2p3,t);

        //update prev and next inner control points
        (*prev)->setRightBezierPointAtTime(*it, p0p1.x, p0p1.y);
        (*prevF)->setRightBezierPointAtTime(*it, p0p1.x, p0p1.y);
        
        (*next)->setLeftBezierPointAtTime(*it, p2p3.x, p2p3.y);
        (*nextF)->setLeftBezierPointAtTime(*it, p2p3.x, p2p3.y);
        
        p->setPositionAtTime(*it,dst.x,dst.y);
        ///The left control point of p is p0p1_p1p2 and the right control point is p1p2_p2p3
        p->setLeftBezierPointAtTime(*it, p0p1_p1p2.x,p0p1_p1p2.y);
        p->setRightBezierPointAtTime(*it, p1p2_p2p3.x, p1p2_p2p3.y);

        fp->setPositionAtTime(*it, dst.x, dst.y);
        fp->setLeftBezierPointAtTime(*it,p0p1_p1p2.x,p0p1_p1p2.y);
        fp->setRightBezierPointAtTime(*it, p1p2_p2p3.x, p1p2_p2p3.y);
    }
    
    ///if there's no keyframes
    if (existingKeyframes.empty()) {
        Point p0,p1,p2,p3;
        
        (*prev)->getPositionAtTime(0, &p0.x, &p0.y);
        (*prev)->getRightBezierPointAtTime(0, &p1.x, &p1.y);
        (*next)->getPositionAtTime(0, &p3.x, &p3.y);
        (*next)->getLeftBezierPointAtTime(0, &p2.x, &p2.y);

        
        Point dst;
        Point p0p1,p1p2,p2p3,p0p1_p1p2,p1p2_p2p3;
        lerp(p0p1, p0,p1,t);
        lerp(p1p2, p1,p2,t);
        lerp(p2p3, p2,p3,t);
        lerp(p0p1_p1p2, p0p1,p1p2,t);
        lerp(p1p2_p2p3, p1p2,p2p3,t);
        lerp(dst,p0p1_p1p2,p1p2_p2p3,t);

        //update prev and next inner control points
        (*prev)->setRightBezierStaticPosition(p0p1.x, p0p1.y);
        (*prevF)->setRightBezierStaticPosition(p0p1.x, p0p1.y);
        
        (*next)->setLeftBezierStaticPosition(p2p3.x, p2p3.y);
        (*nextF)->setLeftBezierStaticPosition(p2p3.x, p2p3.y);

        p->setStaticPosition(dst.x,dst.y);
        ///The left control point of p is p0p1_p1p2 and the right control point is p1p2_p2p3
        p->setLeftBezierStaticPosition(p0p1_p1p2.x,p0p1_p1p2.y);
        p->setRightBezierStaticPosition(p1p2_p2p3.x, p1p2_p2p3.y);
        
        fp->setStaticPosition(dst.x, dst.y);
        fp->setLeftBezierStaticPosition(p0p1_p1p2.x,p0p1_p1p2.y);
        fp->setRightBezierStaticPosition(p1p2_p2p3.x, p1p2_p2p3.y);
    }
    
    
    ////Insert the point into the container
    if (index != -1) {
        BezierCPs::iterator it = _imp->points.begin();
        ///it will point at the element right after index
        std::advance(it, index + 1);
        _imp->points.insert(it,p);
        
        ///insert the feather point
        BezierCPs::iterator itF = _imp->featherPoints.begin();
        std::advance(itF, index + 1);
        _imp->featherPoints.insert(itF, fp);
    } else {
        _imp->points.push_front(p);
        _imp->featherPoints.push_front(fp);
    }
    
    
    
    
    ///If auto-keying is enabled, set a new keyframe
    int currentTime = getContext()->getTimelineCurrentTime();
    if (!_imp->hasKeyframeAtTime(currentTime) && getContext()->isAutoKeyingEnabled()) {
        l.unlock();
        setKeyframe(currentTime);
    }
    return p;
}

int Bezier::getControlPointsCount() const
{
    QMutexLocker l(&itemMutex);
    return (int)_imp->points.size();
}


int Bezier::isPointOnCurve(double x,double y,double acceptance,double *t,bool* feather) const
{
    ///only called on the main-thread
    assert(QThread::currentThread() == qApp->thread());
    
    int time = getContext()->getTimelineCurrentTime();
    
    QMutexLocker l(&itemMutex);
    
    ///special case: if the curve has only 1 control point, just check if the point
    ///is nearby that sole control point
    if (_imp->points.size() == 1) {
        const boost::shared_ptr<BezierCP>& cp = _imp->points.front();
        if (isPointCloseTo(time, *cp, x, y, acceptance)) {
            *feather = false;
            return 0;
        } else {
            ///do the same with the feather points
            const boost::shared_ptr<BezierCP>& fp = _imp->featherPoints.front();
            if (isPointCloseTo(time, *fp, x, y, acceptance)) {
                *feather = true;
                return 0;
            }
        }
        return -1;
    }
    
    ///For each segment find out if the point lies on the bezier
    int index = 0;
    
    ///acceptance square is used by isPointOnBezierSegment because we compare
    ///square distances to avoid sqrt calls
    double a2 = acceptance * acceptance;
    
    assert(_imp->featherPoints.size() == _imp->points.size());
    
    BezierCPs::const_iterator fp = _imp->featherPoints.begin();
    for (BezierCPs::const_iterator it = _imp->points.begin(); it != _imp->points.end(); ++it, ++index,++fp) {
        BezierCPs::const_iterator next = it;
        BezierCPs::const_iterator nextFp = fp;
        ++nextFp;
        ++next;
        if (next == _imp->points.end()) {
            if (!_imp->finished) {
                return -1;
            } else {
                next = _imp->points.begin();
                nextFp = _imp->featherPoints.begin();
            }
        }
        if (isPointOnBezierSegment(*(*it), *(*next), time, x, y, a2,t)) {
            *feather = false;
            return index;
        }
        if (isPointOnBezierSegment(**fp, **nextFp, time, x, y, a2, t)) {
            *feather = true;
            return index;
        }
    }
    
    ///now check the feather points segments only if they are different from the base bezier
    
    
    return -1;
}

void Bezier::setCurveFinished(bool finished)
{
    ///only called on the main-thread
    assert(QThread::currentThread() == qApp->thread());
    QMutexLocker l(&itemMutex);
    _imp->finished = finished;
}

bool Bezier::isCurveFinished() const
{
    QMutexLocker l(&itemMutex);
    return _imp->finished;
}

void Bezier::removeControlPointByIndex(int index)
{
    ///only called on the main-thread
    assert(QThread::currentThread() == qApp->thread());
    
    QMutexLocker l(&itemMutex);
    
    BezierCPs::iterator it;
    try {
        it = _imp->atIndex(index);
    } catch (...) {
        ///attempt to remove an unexsiting point
        return;
    }
    _imp->points.erase(it);
    
    BezierCPs::iterator itF = _imp->featherPoints.begin();
    std::advance(itF, index);
    _imp->featherPoints.erase(itF);
}


void Bezier::movePointByIndex(int index,int time,double dx,double dy)
{
    ///only called on the main-thread
    assert(QThread::currentThread() == qApp->thread());
    
    bool autoKeying = getContext()->isAutoKeyingEnabled();
    {
        QMutexLocker l(&itemMutex);
        BezierCPs::iterator it = _imp->atIndex(index);
        double x,y,leftX,leftY,rightX,rightY;
        bool isOnKeyframe = (*it)->getPositionAtTime(time, &x, &y);
        (*it)->getLeftBezierPointAtTime(time, &leftX, &leftY);
        (*it)->getRightBezierPointAtTime(time, &rightX, &rightY);
        
        
        BezierCPs::iterator itF = _imp->featherPoints.begin();
        std::advance(itF, index);
        double xF,yF,leftXF,leftYF,rightXF,rightYF;
        (*itF)->getPositionAtTime(time, &xF, &yF);
        (*itF)->getLeftBezierPointAtTime(time, &leftXF, &leftYF);
        (*itF)->getRightBezierPointAtTime(time, &rightXF, &rightYF);
       
        bool fLinkEnabled = getContext()->isFeatherLinkEnabled();
        bool moveFeather = (fLinkEnabled || (!fLinkEnabled && (*it)->equalsAtTime(time, **itF)));
    
        
        
        if (autoKeying || isOnKeyframe) {
            (*it)->setPositionAtTime(time, x + dx, y + dy);
            (*it)->setLeftBezierPointAtTime(time, leftX + dx, leftY + dy);
            (*it)->setRightBezierPointAtTime(time, rightX + dx, rightY + dy);
        }
        
        if (moveFeather) {
            if (autoKeying || isOnKeyframe) {
                (*itF)->setPositionAtTime(time, xF + dx, yF + dy);
                (*itF)->setLeftBezierPointAtTime(time, leftXF + dx, leftYF + dy);
                (*itF)->setRightBezierPointAtTime(time, rightXF + dx, rightYF + dy);
            }
        }
        
        if (getContext()->isRippleEditEnabled()) {
            std::set<int> keyframes;
            _imp->getKeyframeTimes(&keyframes);
            for (std::set<int>::iterator it2 = keyframes.begin(); it2!=keyframes.end(); ++it2) {
                (*it)->setPositionAtTime(*it2, x + dx, y + dy);
                (*it)->setLeftBezierPointAtTime(*it2, leftX + dx, leftY + dy);
                (*it)->setRightBezierPointAtTime(*it2, rightX + dx, rightY + dy);
                if (moveFeather) {
                    (*itF)->setPositionAtTime(*it2, xF + dx, yF + dy);
                    (*itF)->setLeftBezierPointAtTime(*it2, leftXF + dx, leftYF + dy);
                    (*itF)->setRightBezierPointAtTime(*it2, rightXF + dx, rightYF + dy);

                }
            }
        }
    }
    if (autoKeying) {
        setKeyframe(time);
    }
}


void Bezier::moveFeatherByIndex(int index,int time,double dx,double dy)
{
    ///only called on the main-thread
    assert(QThread::currentThread() == qApp->thread());
    
    bool autoKeying = getContext()->isAutoKeyingEnabled();
    
    {
        QMutexLocker l(&itemMutex);
        
        BezierCPs::iterator itF = _imp->featherPoints.begin();
        std::advance(itF, index);
        double xF,yF,leftXF,leftYF,rightXF,rightYF;
        bool isOnkeyframe = (*itF)->getPositionAtTime(time, &xF, &yF);
        
        if (isOnkeyframe || autoKeying) {
            (*itF)->setPositionAtTime(time, xF + dx, yF + dy);
        }
        
        (*itF)->getLeftBezierPointAtTime(time, &leftXF, &leftYF);
        (*itF)->getRightBezierPointAtTime(time, &rightXF, &rightYF);
        
        if (isOnkeyframe || autoKeying) {
            (*itF)->setLeftBezierPointAtTime(time, leftXF + dx, leftYF + dy);
            (*itF)->setRightBezierPointAtTime(time, rightXF + dx, rightYF + dy);
        }
        
        if (getContext()->isRippleEditEnabled()) {
            std::set<int> keyframes;
            _imp->getKeyframeTimes(&keyframes);
            for (std::set<int>::iterator it2 = keyframes.begin(); it2!=keyframes.end(); ++it2) {
                (*itF)->setPositionAtTime(*it2, xF + dx, yF + dy);
                (*itF)->setLeftBezierPointAtTime(*it2, leftXF + dx, leftYF + dy);
                (*itF)->setRightBezierPointAtTime(*it2, rightXF + dx, rightYF + dy);
            }
        }
    }
    if (autoKeying) {
        setKeyframe(time);
    }
}

void Bezier::moveLeftBezierPoint(int index,int time,double dx,double dy)
{
    ///only called on the main-thread
    assert(QThread::currentThread() == qApp->thread());
    
    bool autoKeying = getContext()->isAutoKeyingEnabled();
    bool featherLink = getContext()->isFeatherLinkEnabled();
    bool rippleEdit = getContext()->isRippleEditEnabled();
    {
    QMutexLocker l(&itemMutex);
    
        BezierCPs::iterator cp = _imp->atIndex(index);
        assert(cp != _imp->points.end());
        
        BezierCPs::iterator fp = _imp->featherPoints.begin();
        std::advance(fp, index);
        
        double x,y,xF,yF;
        (*cp)->getLeftBezierPointAtTime(time, &x, &y);
        bool isOnKeyframe = (*fp)->getLeftBezierPointAtTime(time, &xF, &yF);
        
        bool moveFeather = featherLink || (x == xF && y == yF);
        
        if (autoKeying || isOnKeyframe) {
            (*cp)->setLeftBezierPointAtTime(time,x + dx, y + dy);
            if (moveFeather) {
                (*fp)->setLeftBezierPointAtTime(time, xF + dx, yF + dy);
            }
        } else {
            ///this function is called when building a new bezier we must
            ///move the static position if there is no keyframe, otherwise the
            ///curve would never be built
            (*cp)->setLeftBezierStaticPosition(x + dx, y + dy);
            if (moveFeather) {
                (*fp)->setLeftBezierStaticPosition(xF + dx, yF + dy);
            }
        }
        
        if (rippleEdit) {
            std::set<int> keyframes;
            _imp->getKeyframeTimes(&keyframes);
            for (std::set<int>::iterator it2 = keyframes.begin(); it2!=keyframes.end(); ++it2) {
                (*cp)->setLeftBezierPointAtTime(*it2, x + dx, y + dy);
                if (moveFeather) {
                    (*fp)->setLeftBezierPointAtTime(*it2, xF + dx, yF + dy);
                }
            }
        }
    }
    if (autoKeying) {
        setKeyframe(time);
    }
}

void Bezier::moveRightBezierPoint(int index,int time,double dx,double dy)
{
    ///only called on the main-thread
    assert(QThread::currentThread() == qApp->thread());
    
    bool autoKeying = getContext()->isAutoKeyingEnabled();
    bool featherLink = getContext()->isFeatherLinkEnabled();
    bool rippleEdit = getContext()->isRippleEditEnabled();
    {
    QMutexLocker l(&itemMutex);
    
    
        BezierCPs::iterator cp = _imp->atIndex(index);
        assert(cp != _imp->points.end());
        
        BezierCPs::iterator fp = _imp->featherPoints.begin();
        std::advance(fp, index);
        
        double x,y,xF,yF;
        (*cp)->getRightBezierPointAtTime(time, &x, &y);
        bool isOnKeyframe = (*fp)->getRightBezierPointAtTime(time, &xF, &yF);
        
        bool moveFeather = featherLink || (x == xF && y == yF);
        
        if (autoKeying || isOnKeyframe) {
            (*cp)->setRightBezierPointAtTime(time,x + dx, y + dy);
            if (moveFeather) {
                (*fp)->setRightBezierPointAtTime(time, xF + dx, yF + dy);
            }
        } else {
            ///this function is called when building a new bezier we must
            ///move the static position if there is no keyframe, otherwise the
            ///curve would never be built
            (*cp)->setRightBezierStaticPosition(x + dx, y + dy);
            if (moveFeather) {
                (*fp)->setRightBezierStaticPosition(xF + dx, yF + dy);
            }
        }
        
        if (rippleEdit) {
            std::set<int> keyframes;
            _imp->getKeyframeTimes(&keyframes);
            for (std::set<int>::iterator it2 = keyframes.begin(); it2!=keyframes.end(); ++it2) {
                (*cp)->setRightBezierPointAtTime(*it2, x + dx, y + dy);
                if (moveFeather) {
                    (*fp)->setRightBezierPointAtTime(*it2, xF + dx, yF + dy);
                }
            }
        }
        
    }
    if (autoKeying) {
        setKeyframe(time);
    }
}

void Bezier::setLeftBezierPoint(int index,int time,double x,double y)
{
    ///only called on the main-thread
    assert(QThread::currentThread() == qApp->thread());
    
    bool autoKeying = getContext()->isAutoKeyingEnabled();
    {
    QMutexLocker l(&itemMutex);
    
        BezierCPs::iterator cp = _imp->atIndex(index);
        assert(cp != _imp->points.end());
        
        BezierCPs::iterator fp = _imp->featherPoints.begin();
        std::advance(fp, index);
        
        bool isOnKeyframe = _imp->hasKeyframeAtTime(time);
        
        if (autoKeying || isOnKeyframe) {
            (*cp)->setLeftBezierPointAtTime(time, x, y);
            (*fp)->setLeftBezierPointAtTime(time, x, y);
            
        } else {
            (*cp)->setLeftBezierStaticPosition(x, y);
            (*fp)->setLeftBezierStaticPosition(x, y);
        }
        
        if (getContext()->isRippleEditEnabled()) {
            std::set<int> keyframes;
            _imp->getKeyframeTimes(&keyframes);
            for (std::set<int>::iterator it2 = keyframes.begin(); it2!=keyframes.end(); ++it2) {
                (*cp)->setLeftBezierPointAtTime(*it2, x,y);
                (*fp)->setLeftBezierPointAtTime(*it2,x,y);
            }
        }
    }
    if (autoKeying) {
        setKeyframe(time);
    }
}

void Bezier::setRightBezierPoint(int index,int time,double x,double y)
{
    ///only called on the main-thread
    assert(QThread::currentThread() == qApp->thread());
    
    bool autoKeying = getContext()->isAutoKeyingEnabled();
    {
        QMutexLocker l(&itemMutex);
        
        BezierCPs::iterator cp = _imp->atIndex(index);
        assert(cp != _imp->points.end());
        
        BezierCPs::iterator fp = _imp->featherPoints.begin();
        std::advance(fp, index);
        
        bool isOnKeyframe = _imp->hasKeyframeAtTime(time);
        
        if (autoKeying || isOnKeyframe) {
            (*cp)->setRightBezierPointAtTime(time, x, y);
            (*fp)->setRightBezierPointAtTime(time, x, y);
            
        } else {
            (*cp)->setRightBezierStaticPosition(x, y);
            (*fp)->setRightBezierStaticPosition(x, y);
        }
        
        if (getContext()->isRippleEditEnabled()) {
            std::set<int> keyframes;
            _imp->getKeyframeTimes(&keyframes);
            for (std::set<int>::iterator it2 = keyframes.begin(); it2!=keyframes.end(); ++it2) {
                (*cp)->setRightBezierPointAtTime(*it2, x,y);
                (*fp)->setRightBezierPointAtTime(*it2,x,y);
            }
        }
    }
    if (autoKeying) {
        setKeyframe(time);
    }
    
}

void Bezier::setPointAtIndex(bool feather,int index,int time,double x,double y,double lx,double ly,double rx,double ry)
{
    ///only called on the main-thread
    assert(QThread::currentThread() == qApp->thread());
    
    bool autoKeying = getContext()->isAutoKeyingEnabled();
    bool rippleEdit = getContext()->isRippleEditEnabled();
    
    {
        QMutexLocker l(&itemMutex);
        
        bool isOnKeyframe = _imp->hasKeyframeAtTime(time);
        
        if (index >= (int)_imp->featherPoints.size()) {
            throw std::invalid_argument("Bezier::setPointAtIndex: Index out of range.");
        }
        
        BezierCPs::iterator fp = feather ?  _imp->featherPoints.begin() : _imp->points.begin();
        std::advance(fp, index);
        
        if (autoKeying || isOnKeyframe) {
            (*fp)->setPositionAtTime(time, x, y);
            (*fp)->setLeftBezierPointAtTime(time, lx, ly);
            (*fp)->setRightBezierPointAtTime(time, rx, ry);
        }
        
        if (rippleEdit) {
            std::set<int> keyframes;
            _imp->getKeyframeTimes(&keyframes);
            for (std::set<int>::iterator it2 = keyframes.begin(); it2!=keyframes.end(); ++it2) {
                (*fp)->setPositionAtTime(*it2, x, y);
                (*fp)->setLeftBezierPointAtTime(*it2, lx, ly);
                (*fp)->setRightBezierPointAtTime(*it2, rx, ry);
                
            }
        }
    }
    if (autoKeying) {
        setKeyframe(time);
    }
}

void Bezier::setPointLeftAndRightIndex(BezierCP& p,int time,double lx,double ly,double rx,double ry)
{
    ///only called on the main-thread
    assert(QThread::currentThread() == qApp->thread());
    
    bool autoKeying = getContext()->isAutoKeyingEnabled();
    bool rippleEdit = getContext()->isRippleEditEnabled();
    
    {
        QMutexLocker l(&itemMutex);
        
        bool isOnKeyframe = _imp->hasKeyframeAtTime(time);
        
        if (autoKeying || isOnKeyframe) {
            p.setLeftBezierPointAtTime(time, lx, ly);
            p.setRightBezierPointAtTime(time, rx, ry);
        }
        
        if (rippleEdit) {
            std::set<int> keyframes;
            _imp->getKeyframeTimes(&keyframes);
            for (std::set<int>::iterator it2 = keyframes.begin(); it2!=keyframes.end(); ++it2) {
                p.setLeftBezierPointAtTime(*it2, lx, ly);
                p.setRightBezierPointAtTime(*it2, rx, ry);
                
            }
        }
    }
    if (autoKeying) {
        setKeyframe(time);
    }

}

void Bezier::clonePoint(BezierCP& p,const BezierCP& to) const
{
    QMutexLocker l(&itemMutex);
    p.clone(to);
}

void Bezier::removeFeatherAtIndex(int index)
{
    ///only called on the main-thread
    assert(QThread::currentThread() == qApp->thread());
    QMutexLocker l(&itemMutex);
    
    if (index >= (int)_imp->points.size()) {
        throw std::invalid_argument("Bezier::removeFeatherAtIndex: Index out of range.");
    }
    
    BezierCPs::iterator cp = _imp->atIndex(index);
    BezierCPs::iterator fp = _imp->featherPoints.begin();
    std::advance(fp, index);
    
    assert(cp != _imp->points.end() && fp != _imp->featherPoints.end());
    
    (*fp)->clone(**cp);
}


void Bezier::smoothPointAtIndex(int index,int time)
{
    ///only called on the main-thread
    assert(QThread::currentThread() == qApp->thread());
    
    bool autoKeying = getContext()->isAutoKeyingEnabled();
    bool rippleEdit = getContext()->isRippleEditEnabled();
    
    {
        QMutexLocker l(&itemMutex);
        if (index >= (int)_imp->points.size()) {
            throw std::invalid_argument("Bezier::smoothPointAtIndex: Index out of range.");
        }
        
        BezierCPs::iterator cp = _imp->atIndex(index);
        BezierCPs::iterator fp = _imp->featherPoints.begin();
        std::advance(fp, index);
        
        assert(cp != _imp->points.end() && fp != _imp->featherPoints.end());
        (*cp)->smoothPoint(time,autoKeying,rippleEdit);
        (*fp)->smoothPoint(time,autoKeying,rippleEdit);
    }
    if (autoKeying) {
        setKeyframe(time);
    }
}


void Bezier::cuspPointAtIndex(int index,int time)
{
    ///only called on the main-thread
    assert(QThread::currentThread() == qApp->thread());
    
    bool autoKeying = getContext()->isAutoKeyingEnabled();
    bool rippleEdit = getContext()->isRippleEditEnabled();
    
    {
        QMutexLocker l(&itemMutex);
        if (index >= (int)_imp->points.size()) {
            throw std::invalid_argument("Bezier::cuspPointAtIndex: Index out of range.");
        }
        
        BezierCPs::iterator cp = _imp->atIndex(index);
        BezierCPs::iterator fp = _imp->featherPoints.begin();
        std::advance(fp, index);
        
        assert(cp != _imp->points.end() && fp != _imp->featherPoints.end());
        (*cp)->cuspPoint(time,autoKeying,rippleEdit);
        (*fp)->cuspPoint(time,autoKeying,rippleEdit);
        
    }
    if (autoKeying) {
        setKeyframe(time);
    }
}

void Bezier::setKeyframe(int time)
{
    ///only called on the main-thread
    assert(QThread::currentThread() == qApp->thread());

    {
        

        QMutexLocker l(&itemMutex);
        if (_imp->hasKeyframeAtTime(time)) {
            l.unlock();
            emit keyframeSet(time);
            return;
        }
        
        
        assert(_imp->points.size() == _imp->featherPoints.size());
        
        BezierCPs::iterator itF = _imp->featherPoints.begin();
        for (BezierCPs::iterator it = _imp->points.begin(); it != _imp->points.end(); ++it,++itF) {
            double x,y;
            double leftDerivX,rightDerivX,leftDerivY,rightDerivY;
            
            {
                (*it)->getPositionAtTime(time, &x, &y);
                (*it)->setPositionAtTime(time, x, y);
                
                (*it)->getLeftBezierPointAtTime(time, &leftDerivX, &leftDerivY);
                (*it)->getRightBezierPointAtTime(time, &rightDerivX, &rightDerivY);
                (*it)->setLeftBezierPointAtTime(time, leftDerivX, leftDerivY);
                (*it)->setRightBezierPointAtTime(time, rightDerivX, rightDerivY);
            }
            
            {
                (*itF)->getPositionAtTime(time, &x, &y);
                (*itF)->setPositionAtTime(time, x, y);
                
                (*itF)->getLeftBezierPointAtTime(time, &leftDerivX, &leftDerivY);
                (*itF)->getRightBezierPointAtTime(time, &rightDerivX, &rightDerivY);
                (*itF)->setLeftBezierPointAtTime(time, leftDerivX, leftDerivY);
                (*itF)->setRightBezierPointAtTime(time, rightDerivX, rightDerivY);
                
                
            }
        }
    }
    emit keyframeSet(time);

}


void Bezier::removeKeyframe(int time)
{
    ///only called on the main-thread
    assert(QThread::currentThread() == qApp->thread());
    
    {
        QMutexLocker l(&itemMutex);
        
        if (!_imp->hasKeyframeAtTime(time)) {
            return;
        }
        assert(_imp->featherPoints.size() == _imp->points.size());
        
        BezierCPs::iterator fp = _imp->featherPoints.begin();
        for (BezierCPs::iterator it = _imp->points.begin(); it != _imp->points.end(); ++it,++fp) {
            (*it)->removeKeyframe(time);
            (*fp)->removeKeyframe(time);
        }
    }
    emit keyframeRemoved(time);
}


int Bezier::getKeyframesCount() const
{
    QMutexLocker l(&itemMutex);
    if (_imp->points.empty()) {
        return 0;
    } else {
        return _imp->points.front()->getKeyframesCount();
    }
}



void Bezier::evaluateAtTime_DeCasteljau(int time,unsigned int mipMapLevel,
                                        int nbPointsPerSegment,std::list< Natron::Point >* points,RectD* bbox) const
{
    QMutexLocker l(&itemMutex);
    BezierCPs::const_iterator next = _imp->points.begin();
    ++next;
    for (BezierCPs::const_iterator it = _imp->points.begin(); it != _imp->points.end(); ++it,++next) {
        if (next == _imp->points.end()) {
            if (!_imp->finished) {
                break;
            }
            next = _imp->points.begin();
        }
        evalBezierSegment(*(*it),*(*next), time,mipMapLevel, nbPointsPerSegment, points,bbox);
    }
}

void Bezier::evaluateFeatherPointsAtTime_DeCasteljau(int time,unsigned int mipMapLevel,int nbPointsPerSegment,
                                                     std::list< Natron::Point >* points,bool evaluateIfEqual,RectD* bbox) const
{
    QMutexLocker l(&itemMutex);
    BezierCPs::const_iterator itCp = _imp->points.begin();
    BezierCPs::const_iterator next = _imp->featherPoints.begin();
    ++next;
    BezierCPs::const_iterator nextCp = itCp;
    ++nextCp;
    for (BezierCPs::const_iterator it = _imp->featherPoints.begin(); it != _imp->featherPoints.end(); ++it,++itCp,++next,++nextCp) {
        
        if (next == _imp->featherPoints.end()) {
            next = _imp->featherPoints.begin();
        }
        if (nextCp == _imp->points.end()) {
            if (!_imp->finished) {
                break;
            }
            nextCp = _imp->points.begin();
        }
        if (!evaluateIfEqual && !areSegmentDifferents(time, **itCp, **nextCp, **it, **next))
        {
            continue;
        }

        evalBezierSegment(*(*it),*(*next), time,mipMapLevel, nbPointsPerSegment, points,bbox);
        
    }
}

RectD Bezier::getBoundingBox(int time) const
{
    std::list<Point> pts;
    RectD bbox;
    bbox.x1 = INT_MAX;
    bbox.x2 = INT_MIN;
    bbox.y1 = INT_MAX;
    bbox.y2 = INT_MIN;
<<<<<<< HEAD
    evaluateAtTime_DeCastelJau(time,0, 50,&pts,&bbox);
    evaluateFeatherPointsAtTime_DeCastelJau(time,0,50, &pts,false,&bbox);
=======
    evaluateAtTime_DeCasteljau(time,0, 50,&pts,&bbox);
    evaluateFeatherPointsAtTime_DeCasteljau(time, 0, 50, &pts, false, &bbox);
>>>>>>> c3ef1f41
    
    if (bbox.x1 == INT_MAX) {
        bbox.x1 = 0;
    }
    if (bbox.x2 == INT_MIN) {
        bbox.x2 = 1;
    }
    if (bbox.y1 == INT_MAX) {
        bbox.y1 = 0;
    }
    if (bbox.y2 == INT_MIN) {
        bbox.y2 = 1;
    }
    if (bbox.isNull()) {
        bbox.x2 = bbox.x1 + 1;
        bbox.y2 = bbox.y1 + 1;
    }
    return bbox;
}

const std::list< boost::shared_ptr<BezierCP> >& Bezier::getControlPoints() const
{
    ///only called on the main-thread
    assert(QThread::currentThread() == qApp->thread());
    return _imp->points;
}

std::list< boost::shared_ptr<BezierCP> > Bezier::getControlPoints_mt_safe() const
{
    QMutexLocker l(&itemMutex);
    return _imp->points;
}

const std::list< boost::shared_ptr<BezierCP> >& Bezier::getFeatherPoints() const
{
    ///only called on the main-thread
    assert(QThread::currentThread() == qApp->thread());
    return _imp->featherPoints;
}

std::list< boost::shared_ptr<BezierCP> > Bezier::getFeatherPoints_mt_safe() const
{
    QMutexLocker l(&itemMutex);
    return _imp->featherPoints;
}

std::pair<boost::shared_ptr<BezierCP>,boost::shared_ptr<BezierCP> >
Bezier::isNearbyControlPoint(double x,double y,double acceptance,ControlPointSelectionPref pref,int* index) const
{
    ///only called on the main-thread
    assert(QThread::currentThread() == qApp->thread());
    int time = getContext()->getTimelineCurrentTime();
    
    QMutexLocker l(&itemMutex);
    boost::shared_ptr<BezierCP> cp,fp;
    
    switch (pref) {
        case FEATHER_FIRST:
        {
            BezierCPs::const_iterator itF = _imp->findFeatherPointNearby(x, y, acceptance, time, index);
            if (itF != _imp->featherPoints.end()) {
                fp = *itF;
                BezierCPs::const_iterator it = _imp->points.begin();
                std::advance(it, *index);
                cp = *it;
                return std::make_pair(fp, cp);
            } else {
                BezierCPs::const_iterator it = _imp->findControlPointNearby(x, y, acceptance, time, index);
                if (it != _imp->points.end()) {
                    cp = *it;
                    itF = _imp->featherPoints.begin();
                    std::advance(itF, *index);
                    fp = *itF;
                    return std::make_pair(cp, fp);
                }
            }
        }  break;
        case CONTROL_POINT_FIRST:
        case WHATEVER_FIRST:
        default:
        {
            BezierCPs::const_iterator it = _imp->findControlPointNearby(x, y, acceptance, time, index);
            if (it != _imp->points.end()) {
                cp = *it;
                BezierCPs::const_iterator itF = _imp->featherPoints.begin();
                std::advance(itF, *index);
                fp = *itF;
                return std::make_pair(cp, fp);
            } else {
                BezierCPs::const_iterator itF = _imp->findFeatherPointNearby(x, y, acceptance, time, index);
                if (itF != _imp->featherPoints.end()) {
                    fp = *itF;
                    it = _imp->points.begin();
                    std::advance(it, *index);
                    cp = *it;
                    return std::make_pair(fp, cp);
                }
            }

        }   break;

        
    }
    
    ///empty pair
    *index = -1;
    return std::make_pair(cp,fp);
}

int Bezier::getControlPointIndex(const boost::shared_ptr<BezierCP>& cp) const
{
    ///only called on the main-thread
    assert(QThread::currentThread() == qApp->thread());
    QMutexLocker l(&itemMutex);
    
    int i = 0;
    for (BezierCPs::const_iterator it = _imp->points.begin();it!=_imp->points.end();++it,++i)
    {
        if (*it == cp) {
            return i;
        }
    }
    return -1;
}

int Bezier::getFeatherPointIndex(const boost::shared_ptr<BezierCP>& fp) const
{
    ///only called on the main-thread
    assert(QThread::currentThread() == qApp->thread());
    QMutexLocker l(&itemMutex);
    
    int i = 0;
    for (BezierCPs::const_iterator it = _imp->featherPoints.begin();it!=_imp->featherPoints.end();++it,++i)
    {
        if (*it == fp) {
            return i;
        }
    }
    return -1;

}

boost::shared_ptr<BezierCP> Bezier::getControlPointAtIndex(int index) const
{
    QMutexLocker l(&itemMutex);
    if (index >= (int)_imp->points.size()) {
        return boost::shared_ptr<BezierCP>();
    }
    
    BezierCPs::const_iterator it = _imp->points.begin();
    std::advance(it, index);
    return *it;
}

boost::shared_ptr<BezierCP> Bezier::getFeatherPointAtIndex(int index) const
{
    QMutexLocker l(&itemMutex);
    if (index >= (int)_imp->featherPoints.size()) {
        return boost::shared_ptr<BezierCP>();
    }
    
    BezierCPs::const_iterator it = _imp->featherPoints.begin();
    std::advance(it, index);
    return *it;
}

std::list< std::pair<boost::shared_ptr<BezierCP>,boost::shared_ptr<BezierCP> > >
Bezier::controlPointsWithinRect(double l,double r,double b,double t,double acceptance,int mode) const
{
    
    std::list< std::pair<boost::shared_ptr<BezierCP>,boost::shared_ptr<BezierCP> > > ret;
    
    ///only called on the main-thread
    assert(QThread::currentThread() == qApp->thread());
    QMutexLocker locker(&itemMutex);
    
    int time = getContext()->getTimelineCurrentTime();
    
    int i = 0;
    if (mode == 0 || mode == 1) {
        for (BezierCPs::const_iterator it = _imp->points.begin(); it!=_imp->points.end(); ++it,++i) {
            double x,y;
            (*it)->getPositionAtTime(time, &x, &y);
            if (x >= (l - acceptance) && x <= (r + acceptance) && y >= (b - acceptance) && y <= (t - acceptance)) {
                std::pair<boost::shared_ptr<BezierCP>,boost::shared_ptr<BezierCP> > p;
                p.first = *it;
                BezierCPs::const_iterator itF = _imp->featherPoints.begin();
                std::advance(itF, i);
                p.second = *itF;
                ret.push_back(p);
            }
        }
    }
    i = 0;
    if (mode == 0 || mode == 2) {
        for (BezierCPs::const_iterator it = _imp->featherPoints.begin(); it!=_imp->featherPoints.end(); ++it,++i) {
            double x,y;
            (*it)->getPositionAtTime(time, &x, &y);
            if (x >= (l - acceptance) && x <= (r + acceptance) && y >= (b - acceptance) && y <= (t - acceptance)) {
                std::pair<boost::shared_ptr<BezierCP>,boost::shared_ptr<BezierCP> > p;
                p.first = *it;
                BezierCPs::const_iterator itF = _imp->points.begin();
                std::advance(itF, i);
                p.second = *itF;
                
                ///avoid duplicates
                bool found = false;
                for (std::list< std::pair<boost::shared_ptr<BezierCP>,boost::shared_ptr<BezierCP> > >::iterator it2 = ret.begin();
                     it2 != ret.end();++it2) {
                    if (it2->first == *itF) {
                        found = true;
                        break;
                    }
                }
                if (!found) {
                    ret.push_back(p);
                }
            }
        }
    }
    
    return ret;
}

boost::shared_ptr<BezierCP> Bezier::getFeatherPointForControlPoint(const boost::shared_ptr<BezierCP>& cp) const
{
    assert(!cp->isFeatherPoint());
    int index = getControlPointIndex(cp);
    assert(index != -1);
    return getFeatherPointAtIndex(index);
}

boost::shared_ptr<BezierCP> Bezier::getControlPointForFeatherPoint(const boost::shared_ptr<BezierCP>& fp) const
{
    assert(fp->isFeatherPoint());
    int index = getFeatherPointIndex(fp);
    assert(index != -1);
    return getControlPointAtIndex(index);
}

void Bezier::leftDerivativeAtPoint(int time,const BezierCP& p,const BezierCP& prev,double *dx,double *dy)
{
    ///First-off, determine if the segment is a linear/quadratic/cubic bezier segment.
    assert(!p.equalsAtTime(time, prev));
    bool p0equalsP1,p1equalsP2,p2equalsP3;
    Point p0,p1,p2,p3;
    prev.getPositionAtTime(time, &p0.x, &p0.y);
    prev.getRightBezierPointAtTime(time, &p1.x, &p1.y);
    p.getLeftBezierPointAtTime(time, &p2.x, &p2.y);
    p.getPositionAtTime(time, &p3.x, &p3.y);
    p0equalsP1 = p0.x == p1.x && p0.y == p1.y;
    p1equalsP2 = p1.x == p2.x && p1.y == p2.y;
    p2equalsP3 = p2.x == p3.x && p2.y == p3.y;
    int degree = 3;
    if (p0equalsP1) {
        --degree;
    }
    if (p1equalsP2) {
        --degree;
    }
    if (p2equalsP3) {
        --degree;
    }
    assert(degree >= 1 && degree <= 3);
    
    ///derivatives for t == 1.
    if (degree == 1) {
        *dx = p0.x - p3.x;
        *dy = p0.y - p3.y;
    } else if (degree == 2) {
        if (p0equalsP1) {
            p1 = p2;
        }
        *dx = 2. * (p1.x - p3.x);
        *dy = 2. * (p1.y - p3.y);
    } else {
        *dx = 3. * (p2.x - p3.x);
        *dy = 3. * (p2.y - p3.y);
    }
}

void Bezier::rightDerivativeAtPoint(int time,const BezierCP& p,const BezierCP& next,double *dx,double *dy)
{
    ///First-off, determine if the segment is a linear/quadratic/cubic bezier segment.
    assert(!p.equalsAtTime(time, next));
    bool p0equalsP1,p1equalsP2,p2equalsP3;
    Point p0,p1,p2,p3;
    p.getPositionAtTime(time, &p0.x, &p0.y);
    p.getRightBezierPointAtTime(time, &p1.x, &p1.y);
    next.getLeftBezierPointAtTime(time, &p2.x, &p2.y);
    next.getPositionAtTime(time, &p3.x, &p3.y);
    p0equalsP1 = p0.x == p1.x && p0.y == p1.y;
    p1equalsP2 = p1.x == p2.x && p1.y == p2.y;
    p2equalsP3 = p2.x == p3.x && p2.y == p3.y;
    int degree = 3;
    if (p0equalsP1) {
        --degree;
    }
    if (p1equalsP2) {
        --degree;
    }
    if (p2equalsP3) {
        --degree;
    }
    assert(degree >= 1 && degree <= 3);
    
    ///derivatives for t == 0.
    if (degree == 1) {
        *dx = p3.x - p0.x;
        *dy = p3.y - p0.y;
    } else if (degree == 2) {
        if (p0equalsP1) {
            p1 = p2;
        }
        *dx = 2. * (p1.x - p0.x);
        *dy = 2. * (p1.y - p0.y);
    } else {
        *dx = 3. * (p1.x - p0.x);
        *dy = 3. * (p1.y - p0.y);
    }

}

void Bezier::save(RotoItemSerialization* obj) const
{
    BezierSerialization* s = dynamic_cast<BezierSerialization*>(obj);
    {
        QMutexLocker l(&itemMutex);
        
        s->_closed = _imp->finished;
        
        assert(_imp->featherPoints.size() == _imp->points.size());
        
        
        BezierCPs::const_iterator fp = _imp->featherPoints.begin();
        for (BezierCPs::const_iterator it = _imp->points.begin(); it != _imp->points.end(); ++it,++fp) {
            BezierCP c,f;
            c.clone(**it);
            f.clone(**fp);
            s->_controlPoints.push_back(c);
            s->_featherPoints.push_back(f);
        }
    }
    RotoDrawableItem::save(obj);
}

void Bezier::load(const RotoItemSerialization& obj)
{
    const BezierSerialization& s = dynamic_cast<const BezierSerialization&>(obj);
    {
        QMutexLocker l(&itemMutex);
        _imp->finished = s._closed;
        
        
        if (s._controlPoints.size() != s._featherPoints.size()) {
            ///do not load broken serialization objects
            return;
        }
        
        std::list<BezierCP>::const_iterator itF = s._featherPoints.begin();
        for (std::list<BezierCP>::const_iterator it = s._controlPoints.begin();it!=s._controlPoints.end();++it,++itF)
        {
            boost::shared_ptr<BezierCP> cp(new BezierCP(this));
            cp->clone(*it);
            _imp->points.push_back(cp);
            
            boost::shared_ptr<BezierCP> fp(new FeatherPoint(this));
            fp->clone(*itF);
            _imp->featherPoints.push_back(fp);
        }
    }
    RotoDrawableItem::load(obj);
}

void Bezier::getKeyframeTimes(std::set<int> *times) const
{
    QMutexLocker l(&itemMutex);
    _imp->getKeyframeTimes(times);
}

int Bezier::getPreviousKeyframeTime(int time) const
{
    std::set<int> times;
    QMutexLocker l(&itemMutex);
    _imp->getKeyframeTimes(&times);
    for (std::set<int>::reverse_iterator it = times.rbegin(); it!=times.rend(); ++it) {
        if (*it < time) {
            return *it;
        }
    }
    return INT_MIN;
}

int Bezier::getNextKeyframeTime(int time) const
{
    std::set<int> times;
    QMutexLocker l(&itemMutex);
    _imp->getKeyframeTimes(&times);
    for (std::set<int>::iterator it = times.begin(); it!=times.end(); ++it) {
        if (*it > time) {
            return *it;
        }
    }
    return INT_MAX;
}

void Bezier::precomputePointInPolygonTables(const std::list<Point>& polygon,
                                           std::vector<double>* constants,std::vector<double>* multiples)
{
    assert(constants->size() == multiples->size() && constants->size() == polygon.size());
    
    std::list<Point>::const_iterator i = polygon.begin();
    ++i;
    int index = 0;
    for (std::list<Point>::const_iterator j = polygon.begin(); j!=polygon.end(); ++j,++i,++index) {
        if (i == polygon.end()) {
            i = polygon.begin();
        }
        if (i->y == j->y) {
            constants->at(index) = j->x;
            multiples->at(index) = 0;
        } else {
            double multiplier = (j->x - i->x) / (j->y - i->y);
            constants->at(index) = i->x - i->y * multiplier;
            multiples->at(index) = multiplier;
        }
    }
}

bool Bezier::pointInPolygon(const Point& p,const std::list<Point>& polygon,
                            const std::vector<double>& constants,
                            const std::vector<double>& multiples,
                            const RectD& featherPolyBBox) {
    
    assert(constants.size() == multiples.size() && constants.size() == polygon.size());
    
    ///first check if the point lies inside the bounding box
    if (p.x < featherPolyBBox.x1 || p.x >= featherPolyBBox.x2 || p.y < featherPolyBBox.y1 || p.y >= featherPolyBBox.y2) {
        return false;
    }
    
    bool odd = false;
    std::list<Point>::const_iterator i = polygon.begin();
    ++i;
    std::vector<double>::const_iterator cIt = constants.begin();
    std::vector<double>::const_iterator mIt = multiples.begin();
    
    for (std::list<Point>::const_iterator j = polygon.begin(); j!=polygon.end(); ++j,++i,++cIt,++mIt) {
        if (i == polygon.end()) {
            i = polygon.begin();
        }
        if (((i->y > p.y) != (j->y > p.y)) &&
            (p.x < (p.y * *mIt + *cIt))) {
            odd = !odd;
        }
    }
    return odd;
}

/**
 * @brief Computes the location of the feather extent relative to the current feather point position and
 * the given feather distance.
 * In the case the control point and the feather point of the bezier are distinct, this function just makes use
 * of Thales theorem.
 * If the feather point and the control point are equal then this function computes the left and right derivative
 * of the bezier at that point to determine the direction in which the extent is.
 * @returns The delta from the given feather point to apply to find out the extent position.
 *
 * Note that the delta will be applied to fp.
 **/
Point Bezier::expandToFeatherDistance(const Point& cp, //< the point
                                      Point* fp, //< the feather point
                                      double featherDistance, //< feather distance
                                      const std::list<Point>& featherPolygon, //< the polygon of the bezier
                                      const std::vector<double>& constants, //< helper to speed-up pointInPolygon computations
                                      const std::vector<double>& multiples, //< helper to speed-up pointInPolygon computations
                                      const RectD& featherPolyBBox, //< helper to speed-up pointInPolygon computations
                                      int time, //< time
                                      BezierCPs::const_iterator prevFp, //< iterator pointing to the feather before curFp
                                      BezierCPs::const_iterator curFp, //< iterator pointing to fp
                                      BezierCPs::const_iterator nextFp) //< iterator pointing after curFp
{
    Point ret;
    if (featherDistance != 0) {
        
        ///shortcut when the feather point is different than the control point
        if (cp.x != fp->x && cp.y != fp->y) {
            double dx = (fp->x - cp.x);
            double dy = (fp->y - cp.y);
            double dist = sqrt(dx * dx + dy * dy);
            ret.x = (dx * (dist + featherDistance)) / dist;
            ret.y = (dy * (dist + featherDistance)) / dist;
            fp->x =  ret.x + cp.x;
            fp->y =  ret.y + cp.y;
        } else {
            //compute derivatives to determine the feather extent
            double leftX,leftY,rightX,rightY,norm;
            Bezier::leftDerivativeAtPoint(time, **curFp, **prevFp, &leftX, &leftY);
            Bezier::rightDerivativeAtPoint(time, **curFp, **nextFp, &rightX, &rightY);
            norm = sqrt((rightX - leftX) * (rightX - leftX) + (rightY - leftY) * (rightY - leftY));
  
            ///normalize derivatives by their norm
            if (norm != 0) {
                ret.x = -((rightY - leftY) / norm);
                ret.y = ((rightX - leftX) / norm);
            } else {
                ///both derivatives are the same, use the direction of the left one
                norm = sqrt((leftX - cp.x) * (leftX - cp.x) + (leftY - cp.y) * (leftY - cp.y));
                if (norm != 0) {
                    ret.x = -((leftY - cp.y) / norm);
                    ret.y = ((leftX - cp.x) / norm) ;
                } else {
                    ///both derivatives and control point are equal, just use 0
                    ret.x = ret.y = 0;
                }
            }
            
            
            ///retrieve the position of the extent of the feather
            ///To retrieve the extent which is in not inside the polygon we test the 2 points
            
            ///Note that we're testing with a normalized vector because the polygon could be 1 pixel thin
            ///and the test would yield wrong results. We multiply by the distance once we've done the test.
            Point extent;
            extent.x = cp.x + ret.x;
            extent.y = cp.y + ret.y;
            
            bool inside = pointInPolygon(extent, featherPolygon, constants, multiples,featherPolyBBox);
            if ((!inside && featherDistance > 0) || (inside && featherDistance < 0)) {
                //*fp = extent;
                fp->x = cp.x + ret.x * featherDistance;
                fp->y = cp.y + ret.y * featherDistance;
            } else {
                fp->x = cp.x - ret.x * featherDistance;
                fp->y = cp.y - ret.y * featherDistance;
            }
        }
    } else {
        ret.x = ret.y = 0;
    }
    return ret;
    
}

////////////////////////////////////RotoContext////////////////////////////////////


RotoContext::RotoContext(Natron::Node* node)
: _imp(new RotoContextPrivate(node))
{
    ////Add the base layer
    addLayer();
}

RotoContext::~RotoContext()
{
    
}

boost::shared_ptr<RotoLayer> RotoContext::addLayer()
{
    int no;
    
    ///MT-safe: only called on the main-thread
    assert(QThread::currentThread() == qApp->thread());
    boost::shared_ptr<RotoLayer> item;
    {
        QMutexLocker l(&_imp->rotoContextMutex);
        std::map<std::string, int>::iterator it = _imp->itemCounters.find(kRotoLayerBaseName);
        if (it != _imp->itemCounters.end()) {
            ++it->second;
            no = it->second;
        } else {
            _imp->itemCounters.insert(std::make_pair(kRotoLayerBaseName, 1));
            no = 1;
        }
        std::stringstream ss;
        ss << kRotoLayerBaseName << ' ' << no;
        
        RotoLayer* deepestLayer = findDeepestSelectedLayer();
        
        RotoLayer* parentLayer = 0;
        if (!deepestLayer) {
            ///find out if there's a base layer, if so add to the base layer,
            ///otherwise create the base layer
            for (std::list<boost::shared_ptr<RotoLayer> >::iterator it = _imp->layers.begin(); it!=_imp->layers.end(); ++it) {
                int hierarchy = (*it)->getHierarchyLevel();
                if (hierarchy == 0) {
                    parentLayer = it->get();
                    break;
                }
            }
            
            
        } else {
            parentLayer = deepestLayer;
        }
        
        item.reset(new RotoLayer(this,ss.str(),parentLayer));
        if (parentLayer) {
            parentLayer->addItem(item);
        }
        _imp->layers.push_back(item);
        
        _imp->lastInsertedItem = item;
    }
    emit itemInserted(RotoContext::OTHER);
    
    clearSelection(RotoContext::OTHER);
    select(item, RotoContext::OTHER);
    return item;
}

void RotoContext::addLayer(const boost::shared_ptr<RotoLayer>& layer)
{
    _imp->layers.push_back(layer);
}

boost::shared_ptr<RotoItem> RotoContext::getLastInsertedItem() const
{
    ///MT-safe: only called on the main-thread
    assert(QThread::currentThread() == qApp->thread());
    return _imp->lastInsertedItem;
}

boost::shared_ptr<Bool_Knob> RotoContext::getInvertedKnob() const
{
    return _imp->inverted;
}


void RotoContext::setAutoKeyingEnabled(bool enabled)
{
    ///MT-safe: only called on the main-thread
    assert(QThread::currentThread() == qApp->thread());
    
    QMutexLocker l(&_imp->rotoContextMutex);
    _imp->autoKeying = enabled;
}

bool RotoContext::isAutoKeyingEnabled() const
{
    ///MT-safe: only called on the main-thread
    assert(QThread::currentThread() == qApp->thread());
    
    QMutexLocker l(&_imp->rotoContextMutex);
    return _imp->autoKeying;
}


void RotoContext::setFeatherLinkEnabled(bool enabled)
{
    ///MT-safe: only called on the main-thread
    assert(QThread::currentThread() == qApp->thread());
    
    QMutexLocker l(&_imp->rotoContextMutex);
    _imp->featherLink = enabled;
}

bool RotoContext::isFeatherLinkEnabled() const
{
    ///MT-safe: only called on the main-thread
    assert(QThread::currentThread() == qApp->thread());
    
    QMutexLocker l(&_imp->rotoContextMutex);
    return _imp->featherLink;
}

void RotoContext::setRippleEditEnabled(bool enabled)
{
    ///MT-safe: only called on the main-thread
    assert(QThread::currentThread() == qApp->thread());
    
    QMutexLocker l(&_imp->rotoContextMutex);
    _imp->rippleEdit = enabled;
}

bool RotoContext::isRippleEditEnabled() const
{
    ///MT-safe: only called on the main-thread
    assert(QThread::currentThread() == qApp->thread());
    
    QMutexLocker l(&_imp->rotoContextMutex);
    return _imp->rippleEdit;
}

int RotoContext::getTimelineCurrentTime() const
{
    return _imp->node->getApp()->getTimeLine()->currentFrame();
}

boost::shared_ptr<Bezier> RotoContext::makeBezier(double x,double y,const std::string& baseName)
{
    ///MT-safe: only called on the main-thread
    assert(QThread::currentThread() == qApp->thread());
    RotoLayer* parentLayer = 0;
    std::stringstream ss;
    {
        QMutexLocker l(&_imp->rotoContextMutex);
        int no;
        std::map<std::string, int>::iterator it = _imp->itemCounters.find(baseName);
        if (it != _imp->itemCounters.end()) {
            ++it->second;
            no = it->second;
        } else {
            _imp->itemCounters.insert(std::make_pair(baseName, 1));
            no = 1;
        }
        
        ss << baseName << ' ' << no;
        
        RotoLayer* deepestLayer = findDeepestSelectedLayer();
        
        
        if (!deepestLayer) {
            ///if there is no base layer, create one
            if (_imp->layers.empty()) {
                l.unlock();
                addLayer();
                l.relock();
            }
            parentLayer = _imp->layers.front().get();
            
        } else {
            parentLayer = deepestLayer;
        }
        
    }
    assert(parentLayer);
    boost::shared_ptr<Bezier> curve(new Bezier(this,ss.str(),parentLayer));
    curve->addControlPoint(x, y);
    if (parentLayer) {
        parentLayer->addItem(curve);
    }
    _imp->lastInsertedItem = curve;
    emit itemInserted(RotoContext::OTHER);
    
    clearSelection(RotoContext::OTHER);
    select(curve, RotoContext::OTHER);
    
    return curve;
}

void RotoContext::removeItemRecursively(RotoItem* item,SelectionReason reason)
{
    RotoLayer* isLayer = dynamic_cast<RotoLayer*>(item);
    boost::shared_ptr<RotoItem> foundSelected;
    for (std::list< boost::shared_ptr<RotoItem> >::iterator it = _imp->selectedItems.begin(); it!=_imp->selectedItems.end(); ++it) {
        if (it->get() == item) {
            foundSelected = *it;
            break;
        }
    }
    if (foundSelected) {
        deselectInternal(foundSelected);
    }
    
    if (isLayer) {
        const RotoItems& items = isLayer->getItems();
        for (RotoItems::const_iterator it = items.begin(); it!=items.end(); ++it) {
            removeItemRecursively(it->get(),reason);
        }
        for (std::list<boost::shared_ptr<RotoLayer> >::iterator it = _imp->layers.begin(); it!=_imp->layers.end(); ++it) {
            if (it->get() == isLayer) {
                _imp->layers.erase(it);
                break;
            }
        }
    }
    emit itemRemoved(item,(int)reason);

}

void RotoContext::removeItem(RotoItem* item,SelectionReason reason)
{
    ///MT-safe: only called on the main-thread
    assert(QThread::currentThread() == qApp->thread());
    {
        QMutexLocker l(&_imp->rotoContextMutex);
        RotoLayer* layer = item->getParentLayer();
        if (layer) {
            layer->removeItem(item);
        }
        removeItemRecursively(item,reason);
    }
    emit selectionChanged((int)reason);
}

void RotoContext::addItem(RotoLayer* layer,int indexInLayer,const boost::shared_ptr<RotoItem>& item,SelectionReason reason)
{
    ///MT-safe: only called on the main-thread
    assert(QThread::currentThread() == qApp->thread());
    {
        QMutexLocker l(&_imp->rotoContextMutex);
        if (layer) {
            layer->insertItem(item,indexInLayer);
        }
        boost::shared_ptr<RotoLayer> isLayer = boost::dynamic_pointer_cast<RotoLayer>(item);
        if (isLayer) {
            std::list<boost::shared_ptr<RotoLayer> >::iterator foundLayer = std::find(_imp->layers.begin(), _imp->layers.end(), isLayer);
            if (foundLayer == _imp->layers.end()) {
                _imp->layers.push_back(isLayer);
            }
        }
        _imp->lastInsertedItem = item;
    }
    emit itemInserted(reason);

}

const std::list< boost::shared_ptr<RotoLayer> >& RotoContext::getLayers() const
{
    ///MT-safe: only called on the main-thread
    assert(QThread::currentThread() == qApp->thread());
    return _imp->layers;
}

boost::shared_ptr<Bezier>  RotoContext::isNearbyBezier(double x,double y,double acceptance,int* index,double* t,bool* feather) const
{
    ///MT-safe: only called on the main-thread
    assert(QThread::currentThread() == qApp->thread());

    QMutexLocker l(&_imp->rotoContextMutex);
    for (std::list< boost::shared_ptr<RotoLayer> >::const_iterator it = _imp->layers.begin();it!=_imp->layers.end();++it) {
        const RotoItems& items = (*it)->getItems();
        for (RotoItems::const_iterator it2 = items.begin(); it2 != items.end(); ++it2) {
            boost::shared_ptr<Bezier> b = boost::dynamic_pointer_cast<Bezier>(*it2);
            if (b) {
                double param;
                int i = b->isPointOnCurve(x, y, acceptance, &param,feather);
                if (i != -1) {
                    *index = i;
                    *t = param;
                    return b;
                }
            }
        }
        
    }
    
    return boost::shared_ptr<Bezier>();
}

void RotoContext::onAutoKeyingChanged(bool enabled)
{
    ///MT-safe: only called on the main-thread
    assert(QThread::currentThread() == qApp->thread());
    QMutexLocker l(&_imp->rotoContextMutex);
    _imp->autoKeying = enabled;
}

void RotoContext::onFeatherLinkChanged(bool enabled)
{
    ///MT-safe: only called on the main-thread
    assert(QThread::currentThread() == qApp->thread());
    QMutexLocker l(&_imp->rotoContextMutex);
    _imp->featherLink = enabled;
}

void RotoContext::onRippleEditChanged(bool enabled)
{
    ///MT-safe: only called on the main-thread
    assert(QThread::currentThread() == qApp->thread());
    QMutexLocker l(&_imp->rotoContextMutex);
    _imp->rippleEdit = enabled;
}


void RotoContext::getMaskRegionOfDefinition(int time,int /*view*/,RectI* rod) const
{
    QMutexLocker l(&_imp->rotoContextMutex);
    
    for (std::list<boost::shared_ptr<RotoLayer> >::const_iterator it = _imp->layers.begin(); it!=_imp->layers.end(); ++it) {
        RotoItems items = (*it)->getItems_mt_safe();
        for (RotoItems::iterator it2 = items.begin(); it2 != items.end(); ++it2) {
            Bezier* b = dynamic_cast<Bezier*>(it2->get());
            if (b && b->isActivated(time) && b->isCurveFinished()) {
                RectD splineRoD = b->getBoundingBox(time);
                RectI splineRoDI;
                splineRoDI.x1 = std::floor(splineRoD.x1);
                splineRoDI.y1 = std::floor(splineRoD.y1);
                splineRoDI.x2 = std::ceil(splineRoD.x2);
                splineRoDI.y2 = std::ceil(splineRoD.y2);
                rod->merge(splineRoDI);
                
            }
        }
    }
}

void RotoContext::save(RotoContextSerialization* obj) const
{
    QMutexLocker l(&_imp->rotoContextMutex);
    obj->_autoKeying = _imp->autoKeying;
    obj->_featherLink = _imp->featherLink;
    obj->_rippleEdit = _imp->rippleEdit;
    
    ///There must always be the base layer
    assert(!_imp->layers.empty());
    
    ///Serializing this layer will recursively serialize everything
    _imp->layers.front()->save(dynamic_cast<RotoItemSerialization*>(&obj->_baseLayer));
    
    ///the age of the context is not serialized as the images are wiped from the cache anyway

    ///Serialize the selection
    for (std::list<boost::shared_ptr<RotoItem> >::const_iterator it = _imp->selectedItems.begin(); it!=_imp->selectedItems.end(); ++it) {
        obj->_selectedItems.push_back((*it)->getName_mt_safe());
    }
    
    obj->_itemCounters = _imp->itemCounters;
}

static void linkItemsKnobsRecursively(RotoContext* ctx,const boost::shared_ptr<RotoLayer>& layer)
{
    const RotoItems& items = layer->getItems();
    for (RotoItems::const_iterator it = items.begin(); it!=items.end(); ++it) {
        boost::shared_ptr<Bezier> isBezier = boost::dynamic_pointer_cast<Bezier>(*it);
        boost::shared_ptr<RotoLayer> isLayer = boost::dynamic_pointer_cast<RotoLayer>(*it);
        
        if (isBezier) {
            ctx->select(isBezier,RotoContext::OTHER);
        } else if (isLayer) {
            linkItemsKnobsRecursively(ctx, isLayer);
        }
    }
}

void RotoContext::load(const RotoContextSerialization& obj)
{
    
    assert(QThread::currentThread() == qApp->thread());
    ///no need to lock here, when this is called the main-thread is the only active thread
    
    _imp->autoKeying = obj._autoKeying;
    _imp->featherLink = obj._featherLink;
    _imp->rippleEdit = obj._rippleEdit;
    
    _imp->activated->setAllDimensionsEnabled(false);
    _imp->opacity->setAllDimensionsEnabled(false);
    _imp->feather->setAllDimensionsEnabled(false);
    _imp->featherFallOff->setAllDimensionsEnabled(false);
    _imp->inverted->setAllDimensionsEnabled(false);
    
    assert(_imp->layers.size() == 1);
    
    boost::shared_ptr<RotoLayer> baseLayer = _imp->layers.front();
    
    baseLayer->load(obj._baseLayer);
    
    _imp->itemCounters = obj._itemCounters;
    
    for (std::list<std::string>::const_iterator it = obj._selectedItems.begin(); it!=obj._selectedItems.end(); ++it) {
        
        boost::shared_ptr<RotoItem> item = getItemByName(*it);
        
        boost::shared_ptr<Bezier> isBezier = boost::dynamic_pointer_cast<Bezier>(item);
        boost::shared_ptr<RotoLayer> isLayer = boost::dynamic_pointer_cast<RotoLayer>(item);
        if (isBezier) {
            select(isBezier,RotoContext::OTHER);
        } else if (isLayer) {
            linkItemsKnobsRecursively(this, isLayer);
        }
        
    }
    
}

void RotoContext::select(const boost::shared_ptr<RotoItem>& b,RotoContext::SelectionReason reason)
{
    {
        QMutexLocker l(&_imp->rotoContextMutex);
        selectInternal(b);
    }
    emit selectionChanged((int)reason);
}

void RotoContext::select(const std::list<boost::shared_ptr<Bezier> > & beziers,RotoContext::SelectionReason reason)
{
    {
        QMutexLocker l(&_imp->rotoContextMutex);
        for (std::list<boost::shared_ptr<Bezier> >::const_iterator it = beziers.begin(); it!=beziers.end(); ++it) {
            selectInternal(*it);
        }
    }
    emit selectionChanged((int)reason);
}

void RotoContext::select(const std::list<boost::shared_ptr<RotoItem> > & items,RotoContext::SelectionReason reason)
{
    {
        QMutexLocker l(&_imp->rotoContextMutex);
        for (std::list<boost::shared_ptr<RotoItem> >::const_iterator it = items.begin(); it!=items.end(); ++it) {
            selectInternal(*it);
        }
    }
    emit selectionChanged((int)reason);
}

void RotoContext::deselect(const boost::shared_ptr<RotoItem>& b,RotoContext::SelectionReason reason)
{
    {
        QMutexLocker l(&_imp->rotoContextMutex);
        deselectInternal(b);
    }
    emit selectionChanged((int)reason);
    
}

void RotoContext::deselect(const std::list<boost::shared_ptr<Bezier> >& beziers,RotoContext::SelectionReason reason)
{
    {
        QMutexLocker l(&_imp->rotoContextMutex);
        for (std::list<boost::shared_ptr<Bezier> >::const_iterator it = beziers.begin(); it!=beziers.end(); ++it) {
            deselectInternal(*it);
        }
    }
    emit selectionChanged((int)reason);
}

void RotoContext::deselect(const std::list<boost::shared_ptr<RotoItem> >& items,RotoContext::SelectionReason reason)
{
    {
        QMutexLocker l(&_imp->rotoContextMutex);
        for (std::list<boost::shared_ptr<RotoItem> >::const_iterator it = items.begin(); it!=items.end(); ++it) {
            deselectInternal(*it);
        }
    }
    emit selectionChanged((int)reason);
}

void RotoContext::clearSelection(RotoContext::SelectionReason reason)
{
    {
        QMutexLocker l(&_imp->rotoContextMutex);
        while (!_imp->selectedItems.empty()) {
            deselectInternal(_imp->selectedItems.front());
        }
    }
    emit selectionChanged((int)reason);
}

void RotoContext::selectInternal(const boost::shared_ptr<RotoItem>& item)
{
    
    ///only called on the main-thread
    assert(QThread::currentThread() == qApp->thread());
    
    assert(!_imp->rotoContextMutex.tryLock());
    
    int nbUnlockedBeziers = 0;
    bool foundItem = false;
    for (std::list<boost::shared_ptr<RotoItem> >::iterator it = _imp->selectedItems.begin(); it != _imp->selectedItems.end(); ++it) {
        Bezier* isBezier = dynamic_cast<Bezier*>(it->get());
        if (isBezier && !isBezier->isLockedRecursive()) {
            ++nbUnlockedBeziers;
        }
        if (it->get() == item.get()) {
            foundItem = true;
        }
    }
    
    ///the item is already selected, exit
    if (foundItem) {
        return;
    }
    
    
    
    Bezier* isBezier = dynamic_cast<Bezier*>(item.get());
    RotoLayer* isLayer = dynamic_cast<RotoLayer*>(item.get());
    
    if (isBezier) {
        
        if (!isBezier->isLockedRecursive()) {
            ++nbUnlockedBeziers;
        }
        ///first-off set the context knobs to the value of this bezier
        boost::shared_ptr<KnobI> activated = isBezier->getActivatedKnob();
        boost::shared_ptr<KnobI> feather = isBezier->getFeatherKnob();
        boost::shared_ptr<KnobI> featherFallOff = isBezier->getFeatherFallOffKnob();
        boost::shared_ptr<KnobI> opacity = isBezier->getOpacityKnob();
        boost::shared_ptr<KnobI> inverted = isBezier->getInvertedKnob();
        
        _imp->activated->clone(activated);
        _imp->feather->clone(feather);
        _imp->featherFallOff->clone(featherFallOff);
        _imp->opacity->clone(opacity);
        _imp->inverted->clone(inverted);
        
        ///link this bezier knobs to the context
        activated->slaveTo(0, _imp->activated, 0);
        feather->slaveTo(0, _imp->feather, 0);
        featherFallOff->slaveTo(0, _imp->featherFallOff, 0);
        opacity->slaveTo(0, _imp->opacity, 0);
        inverted->slaveTo(0, _imp->inverted, 0);
        
    } else if (isLayer) {
        const RotoItems& children = isLayer->getItems();
        for (RotoItems::const_iterator it = children.begin(); it!=children.end(); ++it) {
            selectInternal(*it);
        }
    }
    
    if (nbUnlockedBeziers > 0) {
        ///enable the knobs
        _imp->activated->setAllDimensionsEnabled(true);
        _imp->opacity->setAllDimensionsEnabled(true);
        _imp->featherFallOff->setAllDimensionsEnabled(true);
        _imp->feather->setAllDimensionsEnabled(true);
        _imp->inverted->setAllDimensionsEnabled(true);
    }
    
    ///if there are multiple selected beziers, notify the gui knobs so they appear like not displaying an accurate value
    ///(maybe black or something)
    if (nbUnlockedBeziers >= 2) {
        _imp->activated->setDirty(true);
        _imp->opacity->setDirty(true);
        _imp->feather->setDirty(true);
        _imp->featherFallOff->setDirty(true);
        _imp->inverted->setDirty(true);
    }
    
    
    
    _imp->selectedItems.push_back(item);
    
    
}

void RotoContext::deselectInternal(const boost::shared_ptr<RotoItem>& b)
{
    ///only called on the main-thread
    assert(QThread::currentThread() == qApp->thread());
    
    assert(!_imp->rotoContextMutex.tryLock());
    
    std::list<boost::shared_ptr<RotoItem> >::iterator it = std::find(_imp->selectedItems.begin(),_imp->selectedItems.end(),b);
    
    ///if the item is not selected, exit
    if (it == _imp->selectedItems.end()) {
        return;
    }
    
    _imp->selectedItems.erase(it);
    
    int nbBeziersUnLockedBezier = 0;
    for (std::list<boost::shared_ptr<RotoItem> >::iterator it = _imp->selectedItems.begin(); it != _imp->selectedItems.end(); ++it) {
        Bezier* isBezier = dynamic_cast<Bezier*>(it->get());
        if (isBezier && !isBezier->isLockedRecursive()) {
            ++nbBeziersUnLockedBezier;
        }
    }
    bool notDirty = nbBeziersUnLockedBezier <= 1;
    
    Bezier* isBezier = dynamic_cast<Bezier*>(b.get());
    RotoLayer* isLayer = dynamic_cast<RotoLayer*>(b.get());
    if (isBezier) {
  
        ///first-off set the context knobs to the value of this bezier
        boost::shared_ptr<KnobI> activated = isBezier->getActivatedKnob();
        boost::shared_ptr<KnobI> feather = isBezier->getFeatherKnob();
        boost::shared_ptr<KnobI> featherFallOff = isBezier->getFeatherFallOffKnob();
        boost::shared_ptr<KnobI> opacity = isBezier->getOpacityKnob();
        boost::shared_ptr<KnobI> inverted = isBezier->getInvertedKnob();
        
        activated->unSlave(0,notDirty);
        feather->unSlave(0,notDirty);
        featherFallOff->unSlave(0,notDirty);
        opacity->unSlave(0,notDirty);
        inverted->unSlave(0,notDirty);
        
    } else if (isLayer) {
        const RotoItems& children = isLayer->getItems();
        for (RotoItems::const_iterator it = children.begin(); it!=children.end(); ++it) {
            deselectInternal(*it);
        }
    }
    
    if (notDirty) {
        _imp->activated->setDirty(false);
        _imp->opacity->setDirty(false);
        _imp->feather->setDirty(false);
        _imp->featherFallOff->setDirty(false);
        _imp->inverted->setDirty(false);
    }
    
    ///if the selected beziers count reaches 0 notify the gui knobs so they appear not enabled
    if (nbBeziersUnLockedBezier == 0) {
        _imp->activated->setAllDimensionsEnabled(false);
        _imp->opacity->setAllDimensionsEnabled(false);
        _imp->featherFallOff->setAllDimensionsEnabled(false);
        _imp->feather->setAllDimensionsEnabled(false);
        _imp->inverted->setAllDimensionsEnabled(false);
    }
    
    
}

void RotoContext::setLastItemLocked(const boost::shared_ptr<RotoItem> &item)
{
    {
        QMutexLocker l(&_imp->rotoContextMutex);
        _imp->lastLockedItem = item;
    }
    emit itemLockedChanged();
}

boost::shared_ptr<RotoItem> RotoContext::getLastItemLocked() const
{
    QMutexLocker l(&_imp->rotoContextMutex);
    return _imp->lastLockedItem;
}

static void addOrRemoveKeyRecursively(RotoLayer* isLayer,int time,bool add)
{
    const RotoItems& items= isLayer->getItems();
    for (RotoItems::const_iterator it2 = items.begin(); it2 != items.end(); ++it2) {
        RotoLayer* layer = dynamic_cast<RotoLayer*>(it2->get());
        Bezier* isBezier = dynamic_cast<Bezier*>(it2->get());
        if (isBezier) {
            if (add) {
                isBezier->setKeyframe(time);
            } else if (layer) {
                isBezier->removeKeyframe(time);
            }
        } else if (isLayer) {
            addOrRemoveKeyRecursively(layer,time, add);
        }
    }
}

void RotoContext::setKeyframeOnSelectedCurves()
{
    ///only called on the main-thread
    assert(QThread::currentThread() == qApp->thread());
    
    int time = getTimelineCurrentTime();
    
    QMutexLocker l(&_imp->rotoContextMutex);
    for (std::list<boost::shared_ptr<RotoItem> >::iterator it = _imp->selectedItems.begin(); it!=_imp->selectedItems.end(); ++it) {
        RotoLayer* isLayer = dynamic_cast<RotoLayer*>(it->get());
        Bezier* isBezier = dynamic_cast<Bezier*>(it->get());
        if (isBezier) {
            isBezier->setKeyframe(time);
        } else if (isLayer) {
            addOrRemoveKeyRecursively(isLayer,time, true);
        }
    }
}

void RotoContext::removeKeyframeOnSelectedCurves()
{
    ///only called on the main-thread
    assert(QThread::currentThread() == qApp->thread());
    
    int time = getTimelineCurrentTime();
    QMutexLocker l(&_imp->rotoContextMutex);
    for (std::list<boost::shared_ptr<RotoItem> >::iterator it = _imp->selectedItems.begin(); it!=_imp->selectedItems.end(); ++it) {
        RotoLayer* isLayer = dynamic_cast<RotoLayer*>(it->get());
        Bezier* isBezier = dynamic_cast<Bezier*>(it->get());
        if (isBezier) {
            isBezier->removeKeyframe(time);
        } else if (isLayer) {
            addOrRemoveKeyRecursively(isLayer,time, false);
        }
    }
}

static void findOutNearestKeyframeRecursively(RotoLayer* layer,bool previous,int time,int* nearest)
{
    const RotoItems& items = layer->getItems();
    for (RotoItems::const_iterator it = items.begin(); it!=items.end(); ++it) {
        RotoLayer* layer = dynamic_cast<RotoLayer*>(it->get());
        Bezier* isBezier = dynamic_cast<Bezier*>(it->get());
        if (isBezier) {
            if (previous) {
                int t = isBezier->getPreviousKeyframeTime(time);
                if (t != INT_MIN && t > *nearest) {
                    *nearest = t;
                }
            } else if (layer) {
                int t = isBezier->getNextKeyframeTime(time);
                if (t != INT_MAX && t < *nearest) {
                    *nearest = t;
                }
            }
        } else {
            findOutNearestKeyframeRecursively(layer, previous,time,nearest);
        }
    }
}

void RotoContext::goToPreviousKeyframe()
{
    
    ///only called on the main-thread
    assert(QThread::currentThread() == qApp->thread());
    
    int time = getTimelineCurrentTime();
    int minimum = INT_MIN;
    
    {
        QMutexLocker l(&_imp->rotoContextMutex);
        for (std::list<boost::shared_ptr<RotoItem> >::iterator it = _imp->selectedItems.begin(); it!=_imp->selectedItems.end(); ++it) {
            RotoLayer* layer = dynamic_cast<RotoLayer*>(it->get());
            Bezier* isBezier = dynamic_cast<Bezier*>(it->get());
            if (isBezier) {
                int t = isBezier->getPreviousKeyframeTime(time);
                if (t != INT_MIN && t > minimum) {
                    minimum = t;
                }
            } else {
                findOutNearestKeyframeRecursively(layer, true,time,&minimum);
            }
        }
    }
    
    if (minimum != INT_MIN) {
        _imp->node->getApp()->getTimeLine()->seekFrame(minimum, NULL);
    }
}

void RotoContext::goToNextKeyframe()
{
    ///only called on the main-thread
    assert(QThread::currentThread() == qApp->thread());
    
    int time = getTimelineCurrentTime();
    
    int maximum = INT_MAX;
    
    {
        QMutexLocker l(&_imp->rotoContextMutex);
        for (std::list<boost::shared_ptr<RotoItem> >::iterator it = _imp->selectedItems.begin(); it!=_imp->selectedItems.end(); ++it) {
            RotoLayer* isLayer = dynamic_cast<RotoLayer*>(it->get());
            Bezier* isBezier = dynamic_cast<Bezier*>(it->get());
            if (isBezier) {
                int t = isBezier->getNextKeyframeTime(time);
                if (t != INT_MAX && t < maximum) {
                    maximum = t;
                }
            } else {
                findOutNearestKeyframeRecursively(isLayer, false,time,&maximum);
            }
            
        }
    
    }
    if (maximum != INT_MAX) {
        _imp->node->getApp()->getTimeLine()->seekFrame(maximum, NULL);
    }
}

static void appendToSelectedCurvesRecursively(std::list< boost::shared_ptr<Bezier> > * curves,RotoLayer* isLayer,int time,bool onlyActives)
{
    RotoItems items = isLayer->getItems_mt_safe();
    for (RotoItems::const_iterator it = items.begin(); it!=items.end(); ++it) {
        RotoLayer* layer = dynamic_cast<RotoLayer*>(it->get());
        boost::shared_ptr<Bezier> isBezier = boost::dynamic_pointer_cast<Bezier>(*it);
        if (isBezier) {
            if (!onlyActives || isBezier->isActivated(time))
            {
                curves->push_back(isBezier);
            }
            
        } else if (layer && layer->isGloballyActivated()) {
            appendToSelectedCurvesRecursively(curves, layer,time,onlyActives);
        }
    }
}

const std::list< boost::shared_ptr<RotoItem> >& RotoContext::getSelectedItems() const
{
    ///only called on the main-thread
    assert(QThread::currentThread() == qApp->thread());
    QMutexLocker l(&_imp->rotoContextMutex);
    return _imp->selectedItems;
}

std::list< boost::shared_ptr<Bezier> > RotoContext::getSelectedCurves() const
{
    ///only called on the main-thread
    assert(QThread::currentThread() == qApp->thread());
    std::list< boost::shared_ptr<Bezier> >   ret;
    int time = getTimelineCurrentTime();
    {
        QMutexLocker l(&_imp->rotoContextMutex);
        for (std::list<boost::shared_ptr<RotoItem> >::iterator it = _imp->selectedItems.begin(); it!=_imp->selectedItems.end(); ++it) {
            RotoLayer* isLayer = dynamic_cast<RotoLayer*>(it->get());
            boost::shared_ptr<Bezier> isBezier = boost::dynamic_pointer_cast<Bezier>(*it);
            if (isBezier) {
                ret.push_back(isBezier);
            } else {
                appendToSelectedCurvesRecursively(&ret, isLayer,time,false);
            }
            
        }

    }
    
    return ret;
}


std::list< boost::shared_ptr<Bezier> > RotoContext::getCurvesByRenderOrder() const
{
    std::list< boost::shared_ptr<Bezier> > ret;
    int time = getTimelineCurrentTime();
    {
        QMutexLocker l(&_imp->rotoContextMutex);
        if (!_imp->layers.empty()) {
            appendToSelectedCurvesRecursively(&ret, _imp->layers.front().get(),time,true);
        }
    }
    return ret;
}

boost::shared_ptr<RotoLayer> RotoContext::getLayerByName(const std::string& n) const
{
    QMutexLocker l(&_imp->rotoContextMutex);
    for (std::list<boost::shared_ptr<RotoLayer> >::const_iterator it = _imp->layers.begin(); it!=_imp->layers.end(); ++it) {
        if ((*it)->getName_mt_safe() == n) {
            return *it;
        }
    }
    return boost::shared_ptr<RotoLayer>();
}

static void findItemRecursively(const std::string& n,const boost::shared_ptr<RotoLayer>& layer,boost::shared_ptr<RotoItem>* ret)
{
    if (layer->getName_mt_safe() == n) {
        *ret = boost::dynamic_pointer_cast<RotoItem>(layer);
    } else {
        const RotoItems& items = layer->getItems();
        for (RotoItems::const_iterator it2 = items.begin(); it2!=items.end(); ++it2) {
            boost::shared_ptr<RotoLayer> isLayer = boost::dynamic_pointer_cast<RotoLayer>(*it2);
            if ((*it2)->getName_mt_safe() == n) {
                *ret = *it2;
                return;
            } else if (isLayer) {
                findItemRecursively(n, isLayer, ret);
            }

        }
    }
}

boost::shared_ptr<RotoItem> RotoContext::getItemByName(const std::string& n) const
{
    boost::shared_ptr<RotoItem> ret;
    QMutexLocker l(&_imp->rotoContextMutex);
    for (std::list<boost::shared_ptr<RotoLayer> >::const_iterator it = _imp->layers.begin(); it!=_imp->layers.end(); ++it) {
        findItemRecursively(n, *it, &ret);
    }
    return ret;
}

RotoLayer* RotoContext::getDeepestSelectedLayer() const
{
    QMutexLocker l(&_imp->rotoContextMutex);
    return findDeepestSelectedLayer();
}


RotoLayer* RotoContext::findDeepestSelectedLayer() const
{
    assert(!_imp->rotoContextMutex.tryLock());
    
    int minLevel = -1;
    RotoLayer* minLayer = 0;
    for (std::list< boost::shared_ptr<RotoItem> >::const_iterator it = _imp->selectedItems.begin();
         it != _imp->selectedItems.end(); ++it) {
        int lvl = (*it)->getHierarchyLevel();
        if (lvl > minLevel) {
            RotoLayer* isLayer = dynamic_cast<RotoLayer*>(it->get());
            if (isLayer) {
                minLayer = isLayer;
            } else {
                minLayer = (*it)->getParentLayer();
            }
            minLevel = lvl;
        }
    }
    
    return minLayer;
}

void RotoContext::evaluateChange()
{
    _imp->incrementRotoAge();
    _imp->node->getLiveInstance()->evaluate_public(NULL, true);
}

U64 RotoContext::getAge()
{
    QMutexLocker l(&_imp->rotoContextMutex);
    return _imp->age;
}

void RotoContext::onItemLockedChanged(RotoItem* item)
{
    assert(item);
    ///refresh knobs
    int nbBeziersUnLockedBezier = 0;
    
    {
        QMutexLocker l(&_imp->rotoContextMutex);
        
        for (std::list<boost::shared_ptr<RotoItem> >::iterator it = _imp->selectedItems.begin(); it != _imp->selectedItems.end(); ++it) {
            Bezier* isBezier = dynamic_cast<Bezier*>(it->get());
            if (isBezier && !isBezier->isLockedRecursive()) {
                ++nbBeziersUnLockedBezier;
            }
        }
        
    }
    bool dirty = nbBeziersUnLockedBezier > 1;
    bool enabled = nbBeziersUnLockedBezier > 0;
    
    _imp->activated->setDirty(dirty);
    _imp->opacity->setDirty(dirty);
    _imp->feather->setDirty(dirty);
    _imp->featherFallOff->setDirty(dirty);
    _imp->inverted->setDirty(dirty);
    
    _imp->activated->setAllDimensionsEnabled(enabled);
    _imp->opacity->setAllDimensionsEnabled(enabled);
    _imp->featherFallOff->setAllDimensionsEnabled(enabled);
    _imp->feather->setAllDimensionsEnabled(enabled);
    _imp->inverted->setAllDimensionsEnabled(enabled);
    
    
    
    
    emit itemLockedChanged();
    
}

static void adjustToPointToScale(unsigned int mipmapLevel,double &x,double &y)
{
    if (mipmapLevel != 0) {
        int pot = (1 << mipmapLevel);
        x /= pot;
        y /= pot;
    }
}



boost::shared_ptr<Natron::Image> RotoContext::renderMask(const RectI& roi,U64 nodeHash,U64 ageToRender,const RectI& nodeRoD,SequenceTime time,
                                            int view,unsigned int mipmapLevel,bool byPassCache)
{
    

    std::list< boost::shared_ptr<Bezier> > splines = getCurvesByRenderOrder();
    
    ///compute an enhanced hash different from the one of the node in order to differentiate within the cache
    ///the output image of the roto node and the mask image.
    Hash64 hash;
    hash.append(nodeHash);
    hash.append(ageToRender);
    hash.computeHash();

    Natron::ImageKey key = Natron::Image::makeKey(hash.value(), time, mipmapLevel, view);
    boost::shared_ptr<const Natron::ImageParams> params;
    boost::shared_ptr<Natron::Image> image;
    
    bool cached = Natron::getImageFromCache(key, &params, &image);
   
    ///If there's only 1 shape to render and this shape is inverted, initialize the image
    ///with the invert instead of the default fill value to speed up rendering
    if (cached) {
        if (cached && byPassCache) {
            ///If we want to by-pass the cache, we will just zero-out the bitmap of the image, so
            ///we're sure renderRoIInternal will compute the whole image again.
            ///We must use the cache facility anyway because we rely on it for caching the results
            ///of actions which is necessary to avoid recursive actions.
            image->clearBitmap();
        }
        
    } else {
        Natron::ImageComponents maskComps = Natron::ImageComponentAlpha;
        
        params = Natron::Image::makeParams(0, nodeRoD,mipmapLevel,false,
                                                    maskComps,
                                                    -1, time,
                                                    std::map<int, std::vector<RangeD> >());
        
        cached = appPTR->getImageOrCreate(key, params, &image);
        assert(image);

        if (cached && byPassCache) {
            image->clearBitmap();
        }
    }
    
    ///////////////////////////////////Render internal
    RectI pixelRod = params->getPixelRoD();
    RectI clippedRoI;
    roi.intersect(pixelRod, &clippedRoI);
 
    
    ////Allocate the cairo temporary buffer
    cairo_surface_t* cairoImg = cairo_image_surface_create(CAIRO_FORMAT_A8, pixelRod.width(), pixelRod.height());
    if (cairo_surface_status(cairoImg) != CAIRO_STATUS_SUCCESS) {
        appPTR->removeFromNodeCache(image);
        return image;
    }
    cairo_t* cr = cairo_create(cairoImg);
    
    ///We could also propose the user to render a mask to SVG
    _imp->renderInternal(cr, cairoImg, splines,mipmapLevel,time);
   
    unsigned char* cdata = cairo_image_surface_get_data(cairoImg);
    unsigned char* srcPix = cdata;
    int stride = cairo_image_surface_get_stride(cairoImg);
    
    int comps = (int)image->getComponentsCount();
    for (int y = 0; y < pixelRod.height(); ++y, srcPix += stride) {
        
        float* dstPix = image->pixelAt(pixelRod.x1, pixelRod.y1 + y);
        assert(dstPix);
        
        for (int x = 0; x < pixelRod.width(); ++x) {
            if (comps == 1) {
                dstPix[x] = srcPix[x] / 255.f;
            } else {
                assert(comps == 4);
                dstPix[x * 4 + 3] = srcPix[x] / 255.f;
            }
        }
    }
    
    cairo_destroy(cr);
    ////Free the buffer used by Cairo
    cairo_surface_destroy(cairoImg);


    ////////////////////////////////////
    if(_imp->node->aborted()){
        //if render was aborted, remove the frame from the cache as it contains only garbage
        appPTR->removeFromNodeCache(image);
    } else {
         image->markForRendered(clippedRoI);
    }
    return image;
}

void RotoContextPrivate::renderInternal(cairo_t* cr,cairo_surface_t* cairoImg,const std::list< boost::shared_ptr<Bezier> >& splines,
                                         unsigned int mipmapLevel,int time)
{
    ///Maybe all beziers could have a specific blending mode ?
    cairo_set_operator(cr, CAIRO_OPERATOR_SOURCE);
    
    for (std::list<boost::shared_ptr<Bezier> >::const_iterator it2 = splines.begin(); it2!=splines.end(); ++it2) {
        
        ///render the bezier only if finished (closed) and activated
        if ((*it2)->isCurveFinished() && (*it2)->isActivated(time)) {
            
            
            double fallOff = (*it2)->getFeatherFallOff(time);
            double fallOffInverse = 1. / fallOff;
            double featherDist = (double)(*it2)->getFeatherDistance(time);
            double opacity = (*it2)->getOpacity(time);
            bool inverted = (*it2)->getInverted(time);
            
        
            BezierCPs cps = (*it2)->getControlPoints_mt_safe();
            BezierCPs fps = (*it2)->getFeatherPoints_mt_safe();
            
            assert(cps.size() == fps.size());
            
            if (cps.empty()) {
                continue;
            }
            
            
            if (inverted) {
                cairo_set_source_rgba(cr, 1.,1.,1., opacity);
                cairo_paint(cr);
            }
            
            
            BezierCPs::iterator point = cps.begin();
            BezierCPs::iterator fpoint = fps.begin();

            BezierCPs::iterator nextPoint = point;
            ++nextPoint;
            BezierCPs::iterator nextFPoint = fpoint;
            ++nextFPoint;

            
            
            
            ////1st pass, fill the internal bezier
            Point initCp;
            
            (*point)->getPositionAtTime(time, &initCp.x,&initCp.y);
            adjustToPointToScale(mipmapLevel,initCp.x,initCp.y);
            
            cairo_set_source_rgba(cr, 1.,1.,1., inverted ? 1. - opacity : opacity);
            cairo_new_path(cr);
            cairo_move_to(cr, initCp.x,initCp.y);
            
            while (point != cps.end()) {
                if (nextPoint == cps.end()) {
                    nextPoint = cps.begin();
                }
                
                double rightX,rightY,nextX,nextY,nextLeftX,nextLeftY;
                (*point)->getRightBezierPointAtTime(time, &rightX, &rightY);
                (*nextPoint)->getLeftBezierPointAtTime(time, &nextLeftX, &nextLeftY);
                (*nextPoint)->getPositionAtTime(time, &nextX, &nextY);
                
                adjustToPointToScale(mipmapLevel,rightX,rightY);
                adjustToPointToScale(mipmapLevel,nextX,nextY);
                adjustToPointToScale(mipmapLevel,nextLeftX,nextLeftY);
                cairo_curve_to(cr, rightX, rightY, nextLeftX, nextLeftY, nextX, nextY);
                
                ++point;
                ++nextPoint;
            }
            
            cairo_fill(cr);
            
            ///reset iterators
            point = cps.begin();
            nextPoint = point;
            ++nextPoint;
            
            ////2nd pass, define the feather edge pattern
            cairo_pattern_t* mesh = cairo_pattern_create_mesh();
            if (cairo_pattern_status(mesh) != CAIRO_STATUS_SUCCESS) {
                cairo_pattern_destroy(mesh);
                continue;
            }
            
            if (mipmapLevel != 0) {
                featherDist /= (1 << mipmapLevel);
            }
            
            if (featherDist != 0) {
                
                ///here is the polygon of the feather bezier
                ///This is used only if the feather distance is different of 0 and the feather points equal
                ///the control points in order to still be able to apply the feather distance.
                std::list<Point> featherPolygon;
                std::list<Point> bezierPolygon;
                std::vector<double> multiples,constants;
                RectD featherPolyBBox(INT_MAX,INT_MAX,INT_MIN,INT_MIN);
                
                (*it2)->evaluateFeatherPointsAtTime_DeCasteljau(time,mipmapLevel, 50, &featherPolygon,true,&featherPolyBBox);
                (*it2)->evaluateAtTime_DeCasteljau(time, mipmapLevel, 50, &bezierPolygon);
                assert(!featherPolygon.empty());
                
                multiples.resize(featherPolygon.size());
                constants.resize(featherPolygon.size());
                Bezier::precomputePointInPolygonTables(featherPolygon, &constants, &multiples);
                
  
                std::list<Point> featherContour;
                
                std::list<Point>::iterator cur = featherPolygon.begin();
                std::list<Point>::iterator next = cur;
                ++next;
                std::list<Point>::iterator prev = featherPolygon.end();
                --prev;
                std::list<Point>::iterator bezIT = bezierPolygon.begin();
                std::list<Point>::iterator prevBez = bezierPolygon.end();
                --prevBez;
                double absFeatherDist = std::abs(featherDist);
                
                Point p1 = *cur;
                double norm = sqrt((next->x - prev->x) * (next->x - prev->x) + (next->y - prev->y) * (next->y - prev->y));
                assert(norm != 0);
                double dx = - ((next->y - prev->y) / norm);
                double dy = ((next->x - prev->x) / norm);
                p1.x = cur->x + dx;
                p1.y = cur->y + dy;
                
                bool inside = Bezier::pointInPolygon(p1, featherPolygon, constants, multiples, featherPolyBBox);
                if ((!inside && featherDist < 0) || (inside && featherDist > 0)) {
                    p1.x = cur->x - dx * absFeatherDist;
                    p1.y = cur->y - dy * absFeatherDist;
                } else {
                    p1.x = cur->x + dx * absFeatherDist;
                    p1.y = cur->y + dy * absFeatherDist;
                }
                
                Point origin = p1;
                featherContour.push_back(p1);
                
                ++prev; ++next; ++cur; ++bezIT; ++prevBez;
                
                for (;;++prev,++cur,++next,++bezIT,++prevBez) {
                    if (next == featherPolygon.end()) {
                        next = featherPolygon.begin();
                    }
                    if (prev == featherPolygon.end()) {
                        prev = featherPolygon.begin();
                    }
                    if (bezIT == bezierPolygon.end()) {
                        bezIT = bezierPolygon.begin();
                    }
                    if (prevBez == bezierPolygon.end()) {
                        prevBez = bezierPolygon.begin();
                    }
                    bool mustStop = false;
                    if (cur == featherPolygon.end()) {
                        mustStop = true;
                        cur = featherPolygon.begin();
                    }
                    
                    ///skip it
                    if (cur->x == prev->x && cur->y == prev->y) {
                        continue;
                    }
                    
                    Point p2,p0p1,p1p0,p2p3,p3p2;
                
                    if (!mustStop) {
                        norm = sqrt((next->x - prev->x) * (next->x - prev->x) + (next->y - prev->y) * (next->y - prev->y));
                        assert(norm != 0);
                        dx = - ((next->y - prev->y) / norm);
                        dy = ((next->x - prev->x) / norm);
                        p2.x = cur->x + dx;
                        p2.y = cur->y + dy;
                        
                        inside = Bezier::pointInPolygon(p2, featherPolygon, constants, multiples, featherPolyBBox);
                        if ((!inside && featherDist < 0) || (inside && featherDist > 0)) {
                            p2.x = cur->x - dx * absFeatherDist;
                            p2.y = cur->y - dy * absFeatherDist;
                        } else {
                            p2.x = cur->x + dx * absFeatherDist;
                            p2.y = cur->y + dy * absFeatherDist;
                        }
                    } else {
                        p2 = origin;
                    }
                    featherContour.push_back(p2);
                    
                    ///linear interpolation
                    p0p1.x = (2. * fallOff * prevBez->x + fallOffInverse * p1.x) / (2. * fallOff + fallOffInverse);
                    p0p1.y = (2. * fallOff * prevBez->y + fallOffInverse * p1.y) / (2. * fallOff + fallOffInverse);
                    p1p0.x = (prevBez->x * fallOff + 2. * fallOffInverse * p1.x) / (fallOff + 2. * fallOffInverse);
                    p1p0.y = (prevBez->y * fallOff + 2. * fallOffInverse * p1.y) / (fallOff + 2. * fallOffInverse);
                    
                    p2p3.x = (bezIT->x * fallOff + 2. * fallOffInverse * p2.x) / (fallOff + 2. * fallOffInverse);
                    p2p3.y = (bezIT->y * fallOff + 2. * fallOffInverse * p2.y) / (fallOff + 2. * fallOffInverse);
                    p3p2.x = (2. * fallOff * bezIT->x + fallOffInverse * p2.x) / (2. * fallOff + fallOffInverse);
                    p3p2.y = (2. * fallOff * bezIT->y + fallOffInverse * p2.y) / (2. * fallOff + fallOffInverse);

                    
                    ///move to the initial point
                    cairo_mesh_pattern_begin_patch(mesh);
                    cairo_mesh_pattern_move_to(mesh, prevBez->x,prevBez->y);
                    cairo_mesh_pattern_curve_to(mesh, p0p1.x,p0p1.y,p1p0.x,p1p0.y,p1.x,p1.y);
                    cairo_mesh_pattern_line_to(mesh, p2.x, p2.y);
                    cairo_mesh_pattern_curve_to(mesh, p2p3.x,p2p3.y,p3p2.x,p3p2.y,bezIT->x,bezIT->y);
                    cairo_mesh_pattern_line_to(mesh, prevBez->x, prevBez->y);
                    ///Set the 4 corners color
                    ///inner is full color
                    cairo_mesh_pattern_set_corner_color_rgba(mesh, 0, 1., 1., 1., inverted ? 1. - opacity : opacity);
                    ///outter is faded
                    cairo_mesh_pattern_set_corner_color_rgba(mesh, 1, 1., 1., 1., inverted ? 1. :  0.);
                    cairo_mesh_pattern_set_corner_color_rgba(mesh, 2, 1., 1., 1., inverted ? 1. :  0.);
                    ///inner is full color
                    cairo_mesh_pattern_set_corner_color_rgba(mesh, 3, 1., 1., 1., inverted ? 1. - opacity : opacity);
                    assert(cairo_pattern_status(mesh) == CAIRO_STATUS_SUCCESS);
                    
                    cairo_mesh_pattern_end_patch(mesh);
                    
                    if (mustStop) {
                        break;
                    }
                    
                    p1 = p2;
                }
                
                cairo_new_path(cr);
                std::list<Point>::iterator featherContourIT = featherContour.begin();
                
                cairo_move_to(cr, featherContourIT->x, featherContourIT->y);
                ++featherContourIT;
                while (featherContourIT != featherContour.end()) {
                    cairo_line_to(cr, featherContourIT->x, featherContourIT->y);
                    ++featherContourIT;
                }
                
           
            } else {
                ///This is a vector of feather points that we compute during
                ///the first pass to avoid recompute them when we do the actual
                ///path rendering.
                ///The points are interpreted as a triplet <prev right point,cur left point,cur>
                std::vector<Point> preComputedFeatherPoints(cps.size() * 3);
                std::vector<Point>::iterator preFillIt = preComputedFeatherPoints.begin();
                
                while (point != cps.end()) {
                    
                    if (nextPoint == cps.end()) {
                        nextPoint = cps.begin();
                        nextFPoint = fps.begin();
                    }
                    
                    Point p0,p1,p2,p3,p0p1,p1p0,p0Right,p1Right,p2p3,p3p2,p2Left,p3Left;
                    (*point)->getPositionAtTime(time, &p0.x, &p0.y);
                    adjustToPointToScale(mipmapLevel,p0.x,p0.y);
                    
                    (*point)->getRightBezierPointAtTime(time, &p0Right.x, &p0Right.y);
                    adjustToPointToScale(mipmapLevel, p0Right.x, p0Right.y);
                    
                    (*fpoint)->getRightBezierPointAtTime(time, &p1Right.x, &p1Right.y);
                    adjustToPointToScale(mipmapLevel, p1Right.x, p1Right.y);
                    
                    (*fpoint)->getPositionAtTime(time, &p1.x, &p1.y);
                    adjustToPointToScale(mipmapLevel,p1.x,p1.y);
                    
                    (*nextPoint)->getPositionAtTime(time, &p3.x, &p3.y);
                    adjustToPointToScale(mipmapLevel, p3.x, p3.y);
                    
                    (*nextPoint)->getLeftBezierPointAtTime(time, &p3Left.x, &p3Left.y);
                    adjustToPointToScale(mipmapLevel, p3Left.x,p3Left.y);
                    
                    (*nextFPoint)->getPositionAtTime(time, &p2.x, &p2.y);
                    adjustToPointToScale(mipmapLevel, p2.x, p2.y);
                    
                    (*nextFPoint)->getLeftBezierPointAtTime(time, &p2Left.x, &p2Left.y);
                    adjustToPointToScale(mipmapLevel, p2Left.x, p2Left.y);
                    
                    
                    ///This completes the previous iteration's triplet
                    *preFillIt++ = p1Right;
                    
                    ///This makes up the new triplet
                    *preFillIt++ = p2Left;
                    *preFillIt++ = p2;
                    
                    ///linear interpolation
                    p0p1.x = (2. * fallOff * p0.x + fallOffInverse * p1.x) / (2. * fallOff + fallOffInverse);
                    p0p1.y = (2. * fallOff * p0.y + fallOffInverse * p1.y) / (2. * fallOff + fallOffInverse);
                    p1p0.x = (p0.x * fallOff + 2. * fallOffInverse * p1.x) / (fallOff + 2. * fallOffInverse);
                    p1p0.y = (p0.y * fallOff + 2. * fallOffInverse * p1.y) /(fallOff + 2. * fallOffInverse);
                    
                    p2p3.x = (p3.x * fallOff + 2. * fallOffInverse * p2.x) / (fallOff + 2. * fallOffInverse);
                    p2p3.y = (p3.y * fallOff + 2. * fallOffInverse * p2.y) / (fallOff + 2. * fallOffInverse);
                    p3p2.x = (2. * fallOff * p3.x + fallOffInverse * p2.x) / (2. * fallOff + fallOffInverse);
                    p3p2.y = (2. * fallOff * p3.y + fallOffInverse * p2.y) / (2. * fallOff + fallOffInverse);
                    
                    ///move to the initial point
                    cairo_mesh_pattern_begin_patch(mesh);
                    cairo_mesh_pattern_move_to(mesh, p0.x, p0.y);
                    
                    ///make the 1st bezier segment
                    cairo_mesh_pattern_curve_to(mesh, p0p1.x,p0p1.y,p1p0.x,p1p0.y,p1.x,p1.y);
                    
                    ///make the 2nd bezier segment
                    cairo_mesh_pattern_curve_to(mesh, p1Right.x,p1Right.y,p2Left.x,p2Left.y,p2.x,p2.y);
                    
                    ///make the 3rd bezier segment
                    cairo_mesh_pattern_curve_to(mesh, p2p3.x,p2p3.y,p3p2.x,p3p2.y,p3.x,p3.y);
                    
                    ///make the last bezier segment to close the pattern
                    cairo_mesh_pattern_curve_to(mesh, p3Left.x,p3Left.y,p0Right.x,p0Right.y,p0.x,p0.y);
                    
                    ///Set the 4 corners color
                    
                    ///inner is full color
                    cairo_mesh_pattern_set_corner_color_rgba(mesh, 0, 1., 1., 1., inverted ? 1. - opacity : opacity);
                    
                    ///outter is faded
                    cairo_mesh_pattern_set_corner_color_rgba(mesh, 1, 1., 1., 1., inverted ? 1. :  0.);
                    cairo_mesh_pattern_set_corner_color_rgba(mesh, 2, 1., 1., 1., inverted ? 1. :  0.);
                    
                    ///inner is full color
                    cairo_mesh_pattern_set_corner_color_rgba(mesh, 3, 1., 1., 1., inverted ? 1. - opacity : opacity);
                    assert(cairo_pattern_status(mesh) == CAIRO_STATUS_SUCCESS);
                    
                    cairo_mesh_pattern_end_patch(mesh);
                    
                    ++point;
                    ++nextPoint;
                    ++fpoint;
                    ++nextFPoint;
                    
                }
                
                ///2nd pass, draw the feather using the pattern previously defined
                preFillIt = preComputedFeatherPoints.begin();
                
                
                Point initFp = *preComputedFeatherPoints.rbegin();
                
                
                cairo_new_path(cr);
                cairo_move_to(cr, initFp.x, initFp.y);
                
                while (preFillIt != preComputedFeatherPoints.end()) {
                    
                    Point right,nextLeft,next;
                    right = *preFillIt++;
                    assert(preFillIt != preComputedFeatherPoints.end());
                    nextLeft = *preFillIt++;
                    assert(preFillIt != preComputedFeatherPoints.end());
                    next = *preFillIt++;
                    
                    cairo_curve_to(cr,right.x,right.y,nextLeft.x,nextLeft.y,next.x,next.y);
                    
                }
                

            }
            
            
            assert(cairo_pattern_status(mesh) == CAIRO_STATUS_SUCCESS);
            cairo_set_source(cr, mesh);
    
                       ///paint with the feather with the pattern as a mask
            cairo_mask(cr, mesh);
            
            cairo_pattern_destroy(mesh);

            
        }
        
    }
    assert(cairo_surface_status(cairoImg) == CAIRO_STATUS_SUCCESS);
    
    ///A call to cairo_surface_flush() is required before accessing the pixel data
    ///to ensure that all pending drawing operations are finished.
    cairo_surface_flush(cairoImg);
}<|MERGE_RESOLUTION|>--- conflicted
+++ resolved
@@ -2111,13 +2111,9 @@
     bbox.x2 = INT_MIN;
     bbox.y1 = INT_MAX;
     bbox.y2 = INT_MIN;
-<<<<<<< HEAD
-    evaluateAtTime_DeCastelJau(time,0, 50,&pts,&bbox);
-    evaluateFeatherPointsAtTime_DeCastelJau(time,0,50, &pts,false,&bbox);
-=======
+
     evaluateAtTime_DeCasteljau(time,0, 50,&pts,&bbox);
     evaluateFeatherPointsAtTime_DeCasteljau(time, 0, 50, &pts, false, &bbox);
->>>>>>> c3ef1f41
     
     if (bbox.x1 == INT_MAX) {
         bbox.x1 = 0;
