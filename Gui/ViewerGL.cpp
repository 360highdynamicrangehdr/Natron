--- conflicted
+++ resolved
@@ -364,12 +364,6 @@
             glColor4d(1., 1., 1., 1.);
             glBlendColor(1, 1, 1, wipeMix);
 
-<<<<<<< HEAD
-            ///Depending on the premultiplication of the input image we use a different blending func
-            ImagePremultiplicationEnum premultA = _imp->displayTextures[0].premult;
-            if ( !_imp->viewerTab->isCheckerboardEnabled() ) {
-                premultA = eImagePremultiplicationOpaque; ///When no checkerboard, draw opaque
-=======
             if ( _imp->viewerTab->isCheckerboardEnabled() ) {
                 // draw checkerboard texture, but only on the left side if in wipe mode
                 RectD projectFormatCanonical;
@@ -387,12 +381,11 @@
                         _imp->drawCheckerboardTexture(polygonPoints);
                     }
                 }
->>>>>>> 99c2f7c0
             }
 
 
             ///Depending on the premultiplication of the input image we use a different blending func
-            ImagePremultiplicationEnum premultA = _imp->displayingImagePremult[0];
+            ImagePremultiplicationEnum premultA = _imp->displayTextures[0].premult;
             //if ( !_imp->viewerTab->isCheckerboardEnabled() ) {
             //    premultA = eImagePremultiplicationOpaque; ///When no checkerboard, draw opaque
             //}
@@ -401,122 +394,63 @@
             case eViewerCompositingOperatorNone: {
                 if (drawTexture[0]) {
                     BlendSetter b(premultA);
-<<<<<<< HEAD
-                    _imp->drawRenderingVAO(_imp->displayTextures[0].mipMapLevel, 0, _imp->activeTextures[1] ? eDrawPolygonModeWhole : eDrawPolygonModeWipeLeft);
+                    _imp->drawRenderingVAO(_imp->displayTextures[0].mipMapLevel, 0, eDrawPolygonModeWhole, true);
+                }
+                break;
+            }
+            case eViewerCompositingOperatorWipeUnder:
+            case eViewerCompositingOperatorStackUnder: {
+                if (drawTexture[0] && !stack) {
+                    BlendSetter b(premultA);
+                    _imp->drawRenderingVAO(_imp->displayTextures[0].mipMapLevel, 0, eDrawPolygonModeWipeLeft, true);
+                }
+                if (drawTexture[0]) {
+                    BlendSetter b(premultA);
+                    _imp->drawRenderingVAO(_imp->displayTextures[0].mipMapLevel, 0, stack ? eDrawPolygonModeWhole : eDrawPolygonModeWipeRight, false);
                 }
                 if (drawTexture[1]) {
                     glEnable(GL_BLEND);
                     glBlendFunc(GL_CONSTANT_ALPHA, GL_ONE_MINUS_CONSTANT_ALPHA);
-                    _imp->drawRenderingVAO(_imp->displayTextures[1].mipMapLevel, 1, eDrawPolygonModeWipeRight);
+                    _imp->drawRenderingVAO(_imp->displayTextures[1].mipMapLevel, 1, stack ? eDrawPolygonModeWhole : eDrawPolygonModeWipeRight, false);
                     glDisable(GL_BLEND);
-=======
-                    _imp->drawRenderingVAO(_imp->displayingImageMipMapLevel[0], 0, eDrawPolygonModeWhole, true);
                 }
+
                 break;
             }
-            case eViewerCompositingOperatorWipeUnder:
-            case eViewerCompositingOperatorStackUnder: {
+            case eViewerCompositingOperatorWipeOver:
+            case eViewerCompositingOperatorStackOver: {
                 if (drawTexture[0] && !stack) {
                     BlendSetter b(premultA);
-                    _imp->drawRenderingVAO(_imp->displayingImageMipMapLevel[0], 0, eDrawPolygonModeWipeLeft, true);
->>>>>>> 99c2f7c0
+                    _imp->drawRenderingVAO(_imp->displayTextures[0].mipMapLevel, 0, eDrawPolygonModeWipeLeft, true);
+                }
+                if (drawTexture[1]) {
+                    glEnable(GL_BLEND);
+                    glBlendFunc(GL_CONSTANT_ALPHA, GL_ONE_MINUS_CONSTANT_ALPHA);
+                    _imp->drawRenderingVAO(_imp->displayTextures[1].mipMapLevel, 1, stack ? eDrawPolygonModeWhole : eDrawPolygonModeWipeRight, false);
+                    glDisable(GL_BLEND);
                 }
                 if (drawTexture[0]) {
                     BlendSetter b(premultA);
-<<<<<<< HEAD
-                    _imp->drawRenderingVAO(_imp->displayTextures[0].mipMapLevel, 0, _imp->activeTextures[1] ? eDrawPolygonModeWhole : eDrawPolygonModeWipeLeft);
+                    _imp->drawRenderingVAO(_imp->displayTextures[0].mipMapLevel, 0, stack ? eDrawPolygonModeWhole : eDrawPolygonModeWipeRight, false);
+                }
+
+                break;
+            }
+            case eViewerCompositingOperatorWipeMinus:
+            case eViewerCompositingOperatorStackMinus: {
+                if (drawTexture[0] && !stack) {
+                    BlendSetter b(premultA);
+                    _imp->drawRenderingVAO(_imp->displayTextures[0].mipMapLevel, 0, eDrawPolygonModeWipeLeft, true);
+                }
+                if (drawTexture[0]) {
+                    BlendSetter b(premultA);
+                    _imp->drawRenderingVAO(_imp->displayTextures[0].mipMapLevel, 0, stack ? eDrawPolygonModeWhole : eDrawPolygonModeWipeRight, false);
                 }
                 if (drawTexture[1]) {
                     glEnable(GL_BLEND);
                     glBlendFunc(GL_CONSTANT_ALPHA, GL_ONE);
                     glBlendEquation(GL_FUNC_REVERSE_SUBTRACT);
-                    _imp->drawRenderingVAO(_imp->displayTextures[1].mipMapLevel, 1, eDrawPolygonModeWipeRight);
-=======
-                    _imp->drawRenderingVAO(_imp->displayingImageMipMapLevel[0], 0, stack ? eDrawPolygonModeWhole : eDrawPolygonModeWipeRight, false);
-                }
-                if (drawTexture[1]) {
-                    glEnable(GL_BLEND);
-                    glBlendFunc(GL_CONSTANT_ALPHA, GL_ONE_MINUS_CONSTANT_ALPHA);
-                    _imp->drawRenderingVAO(_imp->displayingImageMipMapLevel[1], 1, stack ? eDrawPolygonModeWhole : eDrawPolygonModeWipeRight, false);
->>>>>>> 99c2f7c0
-                    glDisable(GL_BLEND);
-                }
-
-                break;
-            }
-            case eViewerCompositingOperatorWipeOver:
-            case eViewerCompositingOperatorStackOver: {
-                if (drawTexture[0] && !stack) {
-                    BlendSetter b(premultA);
-<<<<<<< HEAD
-                    _imp->drawRenderingVAO(_imp->displayTextures[0].mipMapLevel, 0, _imp->activeTextures[1] ? eDrawPolygonModeWhole : eDrawPolygonModeWipeLeft);
-                }
-                if (drawTexture[1]) {
-                    glEnable(GL_BLEND);
-                    glBlendFunc(GL_ONE_MINUS_DST_ALPHA, GL_ONE);
-                    _imp->drawRenderingVAO(_imp->displayTextures[1].mipMapLevel, 1, eDrawPolygonModeWipeRight);
-                    glDisable(GL_BLEND);
-
-                    glEnable(GL_BLEND);
-                    glBlendFunc(GL_CONSTANT_ALPHA, GL_ONE_MINUS_CONSTANT_ALPHA);
-                    _imp->drawRenderingVAO(_imp->displayTextures[1].mipMapLevel, 1, eDrawPolygonModeWipeRight);
-                    glDisable(GL_BLEND);
-                }
-            } else if (compOp == eViewerCompositingOperatorOver) {
-                ///draw first B then A
-                if (drawTexture[1]) {
-                    ///Depending on the premultiplication of the input image we use a different blending func
-                    ImagePremultiplicationEnum premultB = _imp->displayTextures[1].premult;
-                    if ( !_imp->viewerTab->isCheckerboardEnabled() ) {
-                        premultB = eImagePremultiplicationOpaque; ///When no checkerboard, draw opaque
-                    }
-                    BlendSetter b(premultB);
-                    _imp->drawRenderingVAO(_imp->displayTextures[1].mipMapLevel, 1, eDrawPolygonModeWipeRight);
-                }
-                if (drawTexture[0]) {
-                    glEnable(GL_BLEND);
-                    glBlendFunc(GL_ONE, GL_ONE_MINUS_SRC_ALPHA);
-                    _imp->drawRenderingVAO(_imp->displayTextures[0].mipMapLevel, 0, eDrawPolygonModeWipeRight);
-                    glDisable(GL_BLEND);
-
-                    _imp->drawRenderingVAO(_imp->displayTextures[0].mipMapLevel, 0, eDrawPolygonModeWipeLeft);
-=======
-                    _imp->drawRenderingVAO(_imp->displayingImageMipMapLevel[0], 0, eDrawPolygonModeWipeLeft, true);
-                }
-                if (drawTexture[1]) {
-                    glEnable(GL_BLEND);
-                    glBlendFunc(GL_CONSTANT_ALPHA, GL_ONE_MINUS_CONSTANT_ALPHA);
-                    _imp->drawRenderingVAO(_imp->displayingImageMipMapLevel[1], 1, stack ? eDrawPolygonModeWhole : eDrawPolygonModeWipeRight, false);
-                    glDisable(GL_BLEND);
-                }
-                if (drawTexture[0]) {
-                    BlendSetter b(premultA);
-                    _imp->drawRenderingVAO(_imp->displayingImageMipMapLevel[0], 0, stack ? eDrawPolygonModeWhole : eDrawPolygonModeWipeRight, false);
-                }
->>>>>>> 99c2f7c0
-
-                break;
-            }
-            case eViewerCompositingOperatorWipeMinus:
-            case eViewerCompositingOperatorStackMinus: {
-                if (drawTexture[0] && !stack) {
-                    BlendSetter b(premultA);
-                    _imp->drawRenderingVAO(_imp->displayingImageMipMapLevel[0], 0, eDrawPolygonModeWipeLeft, true);
-                }
-                if (drawTexture[0]) {
-                    BlendSetter b(premultA);
-                    _imp->drawRenderingVAO(_imp->displayingImageMipMapLevel[0], 0, stack ? eDrawPolygonModeWhole : eDrawPolygonModeWipeRight, false);
-                }
-                if (drawTexture[1]) {
-                    glEnable(GL_BLEND);
-<<<<<<< HEAD
-                    glBlendFunc(GL_ONE_MINUS_CONSTANT_ALPHA, GL_CONSTANT_ALPHA);
-                    _imp->drawRenderingVAO(_imp->displayTextures[0].mipMapLevel, 0, eDrawPolygonModeWipeRight);
-=======
-                    glBlendFunc(GL_CONSTANT_ALPHA, GL_ONE);
-                    glBlendEquation(GL_FUNC_REVERSE_SUBTRACT);
-                    _imp->drawRenderingVAO(_imp->displayingImageMipMapLevel[1], 1, stack ? eDrawPolygonModeWhole : eDrawPolygonModeWipeRight, false);
->>>>>>> 99c2f7c0
+                    _imp->drawRenderingVAO(_imp->displayTextures[1].mipMapLevel, 1, stack ? eDrawPolygonModeWhole : eDrawPolygonModeWipeRight, false);
                     glDisable(GL_BLEND);
                 }
                 break;
@@ -525,48 +459,22 @@
             case eViewerCompositingOperatorStackOnionSkin: {
                 if (drawTexture[0] && !stack) {
                     BlendSetter b(premultA);
-                    _imp->drawRenderingVAO(_imp->displayingImageMipMapLevel[0], 0, eDrawPolygonModeWipeLeft, true);
+                    _imp->drawRenderingVAO(_imp->displayTextures[0].mipMapLevel, 0, eDrawPolygonModeWipeLeft, true);
                 }
                 if (drawTexture[0]) {
                     BlendSetter b(premultA);
-<<<<<<< HEAD
-                    _imp->drawRenderingVAO(_imp->displayTextures[0].mipMapLevel, 0, eDrawPolygonModeWhole);
-=======
-                    _imp->drawRenderingVAO(_imp->displayingImageMipMapLevel[0], 0, stack ? eDrawPolygonModeWhole : eDrawPolygonModeWipeRight, false);
+                    _imp->drawRenderingVAO(_imp->displayTextures[0].mipMapLevel, 0, stack ? eDrawPolygonModeWhole : eDrawPolygonModeWipeRight, false);
                 }
                 if (drawTexture[1]) {
                     glEnable(GL_BLEND);
                     glBlendFunc(GL_CONSTANT_ALPHA, GL_ONE);
                     //glBlendEquation(GL_FUNC_REVERSE_SUBTRACT);
-                    _imp->drawRenderingVAO(_imp->displayingImageMipMapLevel[1], 1, stack ? eDrawPolygonModeWhole : eDrawPolygonModeWipeRight, false);
+                    _imp->drawRenderingVAO(_imp->displayTextures[1].mipMapLevel, 1, stack ? eDrawPolygonModeWhole : eDrawPolygonModeWipeRight, false);
                     glDisable(GL_BLEND);
->>>>>>> 99c2f7c0
                 }
                 break;
             }
-<<<<<<< HEAD
-            for (std::size_t i = 0; i < _imp->partialUpdateTextures.size(); ++i) {
-                const TextureRect &r = _imp->partialUpdateTextures[i].texture->getTextureRect();
-                RectI texRect(r.x1, r.y1, r.x2, r.y2);
-                const double par = r.par;
-                RectD canonicalTexRect;
-                texRect.toCanonical_noClipping(_imp->partialUpdateTextures[i].mipMapLevel, par /*, rod*/, &canonicalTexRect);
-
-                glActiveTexture(GL_TEXTURE0);
-                glBindTexture( GL_TEXTURE_2D, _imp->partialUpdateTextures[i].texture->getTexID() );
-                glBegin(GL_POLYGON);
-                glTexCoord2d(0, 0); glVertex2d(canonicalTexRect.x1, canonicalTexRect.y1);
-                glTexCoord2d(0, 1); glVertex2d(canonicalTexRect.x1, canonicalTexRect.y2);
-                glTexCoord2d(1, 1); glVertex2d(canonicalTexRect.x2, canonicalTexRect.y2);
-                glTexCoord2d(1, 0); glVertex2d(canonicalTexRect.x2, canonicalTexRect.y1);
-                glEnd();
-                glBindTexture(GL_TEXTURE_2D, 0);
-
-                glCheckError();
-            }
-=======
             } // switch
->>>>>>> 99c2f7c0
         } // GLProtectAttrib a(GL_COLOR_BUFFER_BIT | GL_ENABLE_BIT | GL_CURRENT_BIT);
 
         ///Unbind render textures for overlays
