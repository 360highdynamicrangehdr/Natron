--- conflicted
+++ resolved
@@ -105,18 +105,10 @@
 };
 
 typedef std::multimap< BufferedFrameKey, BufferedFrame, BufferedFrameCompare_less > FrameBuffer;
-<<<<<<< HEAD
-
-=======
->>>>>>> 430faef1
+
 
 NATRON_NAMESPACE_ANONYMOUS_ENTER
 
-<<<<<<< HEAD
-=======
-NATRON_NAMESPACE_ANONYMOUS_ENTER
-
->>>>>>> 430faef1
 class MetaTypesRegistration
 {
 public:
@@ -2654,20 +2646,6 @@
                 }
                 RenderingFlagSetter flagIsRendering( activeInputToRender->getNode().get() );
                 std::map<ImageComponents, ImagePtr> planes;
-<<<<<<< HEAD
-                boost::scoped_ptr<EffectInstance::RenderRoIArgs> renderArgs;
-                renderArgs.reset( new EffectInstance::RenderRoIArgs( time, //< the time at which to render
-                                                                     scale, //< the scale at which to render
-                                                                     mipMapLevel, //< the mipmap level (redundant with the scale)
-                                                                     viewsToRender[view], //< the view to render
-                                                                     false,
-                                                                     renderWindow, //< the region of interest (in pixel coordinates)
-                                                                     rod, // < any precomputed rod ? in canonical coordinates
-                                                                     components,
-                                                                     imageDepth,
-                                                                     false,
-                                                                     activeInputToRender.get() ) );
-=======
                 boost::scoped_ptr<EffectInstance::RenderRoIArgs> renderArgs( new EffectInstance::RenderRoIArgs( time, //< the time at which to render
                                                                                                                scale, //< the scale at which to render
                                                                                                                mipMapLevel, //< the mipmap level (redundant with the scale)
@@ -2679,7 +2657,6 @@
                                                                                                                imageDepth,
                                                                                                                false,
                                                                                                                activeInputToRender.get() ) );
->>>>>>> 430faef1
                 EffectInstance::RenderRoIRetCode retCode;
                 retCode = activeInputToRender->renderRoI(*renderArgs, &planes);
                 if (retCode != EffectInstance::eRenderRoIRetCodeOk) {
