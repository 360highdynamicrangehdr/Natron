# ***** BEGIN LICENSE BLOCK *****
# This file is part of Natron <http://www.natron.fr/>,
# Copyright (C) 2016 INRIA and Alexandre Gauthier
#
# Natron is free software: you can redistribute it and/or modify
# it under the terms of the GNU General Public License as published by
# the Free Software Foundation; either version 2 of the License, or
# (at your option) any later version.
#
# Natron is distributed in the hope that it will be useful,
# but WITHOUT ANY WARRANTY; without even the implied warranty of
# MERCHANTABILITY or FITNESS FOR A PARTICULAR PURPOSE.  See the
# GNU General Public License for more details.
#
# You should have received a copy of the GNU General Public License
# along with Natron.  If not, see <http://www.gnu.org/licenses/gpl-2.0.html>
# ***** END LICENSE BLOCK *****

TEMPLATE = subdirs

# build things in the order we give
CONFIG += ordered

enable-breakpad {
    include(breakpadpro.pri)
}

SUBDIRS += \
    HostSupport \
    libs/gflags \
    libs/glog \
    libs/ceres \
    libs/libmv \
    libs/openMVG \
    libs/qhttpserver \
<<<<<<< HEAD
=======
    libs/hoedown \
>>>>>>> f47de4b4
    Engine \
    Renderer \
    Gui \
    Tests \
    App

OTHER_FILES += \
    Global/Enums.h \
    Global/GLIncludes.h \
    Global/GlobalDefines.h \
    Global/KeySymbols.h \
    Global/Macros.h \
    Global/MemoryInfo.h \
    Global/ProcInfo.h \
    Global/QtCompat.h \
    global.pri \
    config.pri

include(global.pri)
include(config.pri)
include(libs.pri)

*-xcode {
  # Qt 4.8.5's XCode generator has a bug and places moc_*.cpp files next to the sources instead of inside the build dir
  # However, setting the MOC_DIR doesn't fix that (Xcode build fails)
  # Simple rtule: don't use Xcode
  #MOC_DIR = $$OUT_PWD
  warning("Xcode generator wrongly places the moc files in the source directory. You thus cannot compile with different Qt versions using Xcode.")
}

CONFIG(debug, debug|release){
    message("Compiling in DEBUG mode.")
} else {
    message("Compiling in RELEASE mode.")
}<|MERGE_RESOLUTION|>--- conflicted
+++ resolved
@@ -33,10 +33,7 @@
     libs/libmv \
     libs/openMVG \
     libs/qhttpserver \
-<<<<<<< HEAD
-=======
     libs/hoedown \
->>>>>>> f47de4b4
     Engine \
     Renderer \
     Gui \
