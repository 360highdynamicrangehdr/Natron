//  Natron
//
/* This Source Code Form is subject to the terms of the Mozilla Public
 * License, v. 2.0. If a copy of the MPL was not distributed with this
 * file, You can obtain one at http://mozilla.org/MPL/2.0/. */
/*
 * Created by Alexandre GAUTHIER-FOICHAT on 6/1/2012.
 * contact: immarespond at gmail dot com
 *
 */

#include "OfxEffectInstance.h"

#include <locale>
#include <limits>
#include <stdexcept>

#include <QtCore/QDebug>
#include <QByteArray>
#include <QReadWriteLock>
#include <QPointF>


#include "Global/Macros.h"

#include <ofxhPluginCache.h>
#include <ofxhPluginAPICache.h>
#include <ofxhImageEffect.h>
#include <ofxhImageEffectAPI.h>
#include <ofxhHost.h>

#include <tuttle/ofxReadWrite.h>


#include "Engine/AppManager.h"
#include "Engine/OfxParamInstance.h"
#include "Engine/OfxClipInstance.h"
#include "Engine/OfxImageEffectInstance.h"
#include "Engine/OfxOverlayInteract.h"
#include "Engine/ViewerInstance.h"
#include "Engine/TimeLine.h"
#include "Engine/Project.h"
#include "Engine/KnobFile.h"
#include "Engine/KnobTypes.h"
#include "Engine/AppInstance.h"
#include "Engine/NodeSerialization.h"
#include "Engine/Node.h"
#include "Engine/Transform.h"

using namespace Natron;
using std::cout; using std::endl;
#if 0
namespace {
ChannelSet
ofxComponentsToNatronChannels(const std::string & comp)
{
    ChannelSet out;

    if (comp == kOfxImageComponentAlpha) {
        out += Channel_alpha;
    } else if (comp == kOfxImageComponentRGB) {
        out += Mask_RGB;
    } else if (comp == kOfxImageComponentRGBA) {
        out += Mask_RGBA;
    } else if (comp == kOfxImageComponentYUVA) {
        out += Mask_RGBA;
    }

    return out;
}
}
#endif

namespace  {
/**
 * @class This class is helpful to set thread-storage data on the clips of an effect
 * When destroyed, it is removed from the clips, ensuring they are removed.
 * It is to be instantiated right before calling the action that will need the per thread-storage
 * This way even if exceptions are thrown, clip thread-storage will be purged.
 *
 * All the info set on clip thread-storage are "cached" data that might be needed by a call of the OpenFX API which would
 * otherwise require a recursive action call, which is forbidden by the specification.
 * The more you pass parameters, the safer you are that the plug-in will not attempt recursive action calls but the more expensive
 * it is.
 **/
class ClipsThreadStorageSetter
{
public:
    ClipsThreadStorageSetter(OfxImageEffectInstance* effect,
                             bool skipDiscarding,     //< this is in case a recursive action is called
                             bool setView,
                             int view,
                             bool setMipmapLevel,
                             unsigned int mipMapLevel)
        : effect(effect)
          , skipDiscarding(skipDiscarding)
          , viewSet(setView)
          , mipMapLevelSet(setMipmapLevel)
    {

        if (setView) {
            effect->setClipsView(view);
        }
        if (setMipmapLevel) {
            effect->setClipsMipMapLevel(mipMapLevel);
        }
    }

    ~ClipsThreadStorageSetter()
    {
        if (!skipDiscarding) {

            if (viewSet) {
                effect->discardClipsView();
            }
            if (mipMapLevelSet) {
                effect->discardClipsMipMapLevel();
            }
            
        }
    }

private:
    OfxImageEffectInstance* effect;
    bool skipDiscarding;
    bool viewSet;
    bool mipMapLevelSet;
};
}

OfxEffectInstance::OfxEffectInstance(boost::shared_ptr<Natron::Node> node)
    : AbstractOfxEffectInstance(node)
      , _effect()
      , _natronPluginID()
      , _isOutput(false)
      , _penDown(false)
      , _overlayInteract(0)
      , _created(false)
      , _initialized(false)
      , _renderButton()
      , _renderSafety(EffectInstance::eRenderSafetyUnsafe)
      , _wasRenderSafetySet(false)
      , _renderSafetyLock(new QReadWriteLock)
      , _context(eContextNone)
      , _preferencesLock(new QReadWriteLock(QReadWriteLock::Recursive))
#ifdef DEBUG
      , _canSetValue()
#endif
{
    QObject::connect( this, SIGNAL( syncPrivateDataRequested() ), this, SLOT( onSyncPrivateDataRequested() ) );
}

void
OfxEffectInstance::createOfxImageEffectInstance(OFX::Host::ImageEffect::ImageEffectPlugin* plugin,
                                                const std::string & context,
                                                const NodeSerialization* serialization,
                                                 const std::list<boost::shared_ptr<KnobSerialization> >& paramValues,
                                                bool allowFileDialogs,
                                                bool disableRenderScaleSupport)
{
    /*Replicate of the code in OFX::Host::ImageEffect::ImageEffectPlugin::createInstance.
       We need to pass more parameters to the constructor . That means we cannot
       create it in the virtual function newInstance. Thus we create it before
       instanciating the OfxImageEffect. The problem is that calling OFX::Host::ImageEffect::ImageEffectPlugin::createInstance
       creates the OfxImageEffect and calls populate(). populate() will actually create all OfxClipInstance and OfxParamInstance.
       All these subclasses need a valid pointer to an this. Hence we need to set the pointer to this in
       OfxImageEffect BEFORE calling populate().
     */

    ///Only called from the main thread.
    assert( QThread::currentThread() == qApp->thread() );
    ContextEnum ctx = mapToContextEnum(context);

    if (disableRenderScaleSupport || ctx == eContextWriter) {
        setAsOutputNode();
        // Writers don't support render scale (full-resolution images are written to disk)
        setSupportsRenderScaleMaybe(eSupportsNo);
    }
    if (ctx == eContextReader) {
        // Tuttle readers don't support render scale as of 11/8/2014, but may crash (at least in debug configuration).
        // TuttleAVReader crashes on an assert in copy_and_convert_pixels( avSrcView, this->_dstView );
        std::string prefix("tuttle.");
        if ( !plugin->getIdentifier().compare(0, prefix.size(), prefix) ) {
            setSupportsRenderScaleMaybe(eSupportsNo);
        }
    }

    OFX::Host::PluginHandle* ph = plugin->getPluginHandle();
    assert( ph->getOfxPlugin() );
    assert(ph->getOfxPlugin()->mainEntry);
    (void)ph;
    OFX::Host::ImageEffect::Descriptor* desc = NULL;
    desc = plugin->getContext(context);
    if (!desc) {
        throw std::runtime_error(std::string("Failed to get description for OFX plugin in context ") + context);
    }
    _context = mapToContextEnum(context);
    
    std::string images;

    try {
        _effect = new Natron::OfxImageEffectInstance(plugin,*desc,context,false);
        assert(_effect);
        _effect->setOfxEffectInstance( dynamic_cast<OfxEffectInstance*>(this) );

        _natronPluginID = generateImageEffectClassName( _effect->getPlugin()->getIdentifier(),
                                                        _effect->getPlugin()->getVersionMajor(),
                                                        _effect->getPlugin()->getVersionMinor(),
                                                        _effect->getDescriptor().getShortLabel(),
                                                        _effect->getDescriptor().getLabel(),
                                                        _effect->getDescriptor().getLongLabel(),
                                                        _effect->getDescriptor().getPluginGrouping() );


        blockEvaluation();
        OfxStatus stat;
        {
            SET_CAN_SET_VALUE(true);
            
            stat = _effect->populate();
            
            
            initializeContextDependentParams();
            
            _effect->addParamsToTheirParents();
            
            if (stat != kOfxStatOK) {
                throw std::runtime_error("Error while populating the Ofx image effect");
            }
            assert( _effect->getPlugin() );
            assert( _effect->getPlugin()->getPluginHandle() );
            assert( _effect->getPlugin()->getPluginHandle()->getOfxPlugin() );
            assert(_effect->getPlugin()->getPluginHandle()->getOfxPlugin()->mainEntry);
            
            getNode()->createRotoContextConditionnally();
            
            getNode()->initializeInputs();
            getNode()->initializeKnobs( serialization ? *serialization : NodeSerialization( getApp() ), disableRenderScaleSupport ? 1 : 0 );
            
            ///before calling the createInstanceAction, load values
            if ( serialization && !serialization->isNull() ) {
                getNode()->loadKnobs(*serialization);
            }
            
            if (!paramValues.empty()) {
                getNode()->setValuesFromSerialization(paramValues);
            }
            
            //////////////////////////////////////////////////////
            ///////For READERS & WRITERS only we open an image file dialog
            if (allowFileDialogs && isReader() && !(serialization && !serialization->isNull()) && paramValues.empty()) {
                images = getApp()->openImageFileDialog();
            } else if (allowFileDialogs && isWriter() && !(serialization && !serialization->isNull())  && paramValues.empty()) {
                images = getApp()->saveImageFileDialog();
            }
            if (!images.empty()) {
                boost::shared_ptr<KnobSerialization> defaultFile = createDefaultValueForParam(kOfxImageEffectFileParamName, images);
                CreateNodeArgs::DefaultValuesList list;
                list.push_back(defaultFile);
                getNode()->setValuesFromSerialization(list);
            }
            //////////////////////////////////////////////////////
            
            
            {
                ///Take the preferences lock so that it cannot be modified throughout the action.
                QReadLocker preferencesLocker(_preferencesLock);
                stat = _effect->createInstanceAction();
            }
            _created = true;
            unblockEvaluation();
            
        } // SET_CAN_SET_VALUE(true);
        
        
        if ( (stat != kOfxStatOK) && (stat != kOfxStatReplyDefault) ) {
            throw std::runtime_error("Could not create effect instance for plugin");
        }
        
        OfxPointD scaleOne;
        scaleOne.x = 1.;
        scaleOne.y = 1.;
        // Try to set renderscale support at plugin creation.
        // This is not always possible (e.g. if a param has a wrong value).
        if (supportsRenderScaleMaybe() == eSupportsMaybe) {
            // does the effect support renderscale?
            OfxRangeD range;
            range.min = 0;
            OfxStatus tdstat = _effect->getTimeDomainAction(range);
            if ( (tdstat == kOfxStatOK) || (tdstat == kOfxStatReplyDefault) ) {
                ClipsThreadStorageSetter clipSetter(effectInstance(),
                                                    false,
                                                    true, //< setView ?
                                                    0,
                                                    true,
                                                    0);
                double time = range.min;
                
                OfxRectD rod;
                OfxStatus rodstat = _effect->getRegionOfDefinitionAction(time, scaleOne, rod);
                if ( (rodstat == kOfxStatOK) || (rodstat == kOfxStatReplyDefault) ) {
                    OfxPointD scale;
                    scale.x = 0.5;
                    scale.y = 0.5;
                    rodstat = _effect->getRegionOfDefinitionAction(time, scale, rod);
                    if ( (rodstat == kOfxStatOK) || (rodstat == kOfxStatReplyDefault) ) {
                        setSupportsRenderScaleMaybe(eSupportsYes);
                    } else {
                        setSupportsRenderScaleMaybe(eSupportsNo);
                    }
                }
            }
        }
        
        
        
        // Check here that bitdepth and components given by getClipPreferences are supported by the effect.
        // If we don't, the following assert will crash at the beginning of EffectInstance::renderRoIInternal():
        // assert(isSupportedBitDepth(outputDepth) && isSupportedComponent(-1, outputComponents));
        // If a component/bitdepth is not supported (this is probably a plugin bug), use the closest one, but don't crash Natron.
        checkOFXClipPreferences(getApp()->getTimeLine()->currentFrame(), scaleOne, kOfxChangeUserEdited,true);
        
      
        // check that the plugin supports kOfxImageComponentRGBA for all the clips
        /*const std::vector<OFX::Host::ImageEffect::ClipDescriptor*> & clips = effectInstance()->getDescriptor().getClipsByOrder();
        for (U32 i = 0; i < clips.size(); ++i) {
            if ( (clips[i]->getProps().findStringPropValueIndex(kOfxImageEffectPropSupportedComponents, kOfxImageComponentRGBA) == -1)
                 && !clips[i]->isOptional() && !clips[i]->isMask() ) {
                appPTR->writeToOfxLog_mt_safe( QString( plugin->getDescriptor().getLabel().c_str() )
                                               + "RGBA components not supported by OFX plugin in context " + QString( context.c_str() ) );
                throw std::runtime_error(std::string("RGBA components not supported by OFX plugin in context ") + context);
            }
        }*/
    } catch (const std::exception & e) {
        qDebug() << "Error: Caught exception while creating OfxImageEffectInstance" << ": " << e.what();
        throw;
    } catch (...) {
        qDebug() << "Error: Caught exception while creating OfxImageEffectInstance";
        throw;
    }

    _initialized = true;
    
    ///Now that the instance is created, make sure instanceChangedActino is called for all extra default values
    ///that we set
    for (std::list<boost::shared_ptr<KnobSerialization> >::const_iterator it = paramValues.begin(); it != paramValues.end();++it) {
        boost::shared_ptr<KnobI> knob = getKnobByName((*it)->getName());
        assert(knob);
        for (int i = 0; i < knob->getDimension(); ++i) {
            knob->evaluateValueChange(i, Natron::eValueChangedReasonUserEdited);
        }
    }
    
    if (!images.empty()) {
        boost::shared_ptr<KnobI> fileNameKnob = getKnobByName(kOfxImageEffectFileParamName);
        if (fileNameKnob) {
            fileNameKnob->evaluateValueChange(0,Natron::eValueChangedReasonUserEdited);
        }
    }
    
} // createOfxImageEffectInstance

OfxEffectInstance::~OfxEffectInstance()
{
    if (_overlayInteract) {
        delete _overlayInteract;
    }

    delete _effect;
    delete _renderSafetyLock;
    delete _preferencesLock;
}

bool
OfxEffectInstance::isEffectCreated() const
{
    return _created;
}

void
OfxEffectInstance::initializeContextDependentParams()
{
    assert(_context != eContextNone);
    if ( isWriter() ) {
        _renderButton = Natron::createKnob<Button_Knob>(this, "Render");
        _renderButton->setHintToolTip("Starts rendering the specified frame range.");
        _renderButton->setAsRenderButton();
    }
}

std::string
OfxEffectInstance::getDescription() const
{
    assert(_context != eContextNone);
    if ( effectInstance() ) {
        return effectInstance()->getProps().getStringProperty(kOfxPropPluginDescription);
    } else {
        return "";
    }
}

void
OfxEffectInstance::tryInitializeOverlayInteracts()
{
    assert(_context != eContextNone);
    /*create overlay instance if any*/
    OfxPluginEntryPoint *overlayEntryPoint = _effect->getOverlayInteractMainEntry();
    if (overlayEntryPoint) {
        _overlayInteract = new OfxOverlayInteract(*_effect,8,true);
        RenderScale s;
        effectInstance()->getRenderScaleRecursive(s.x, s.y);

        {
            ClipsThreadStorageSetter clipSetter(effectInstance(),
                                                false,
                                                true, //< setView ?
                                                0,
                                                true,
                                                0);


            {
                SET_CAN_SET_VALUE(true);
                ///Take the preferences lock so that it cannot be modified throughout the action.
                QReadLocker preferencesLocker(_preferencesLock);
                _overlayInteract->createInstanceAction();
            }
        }
        getApp()->redrawAllViewers();
    }
    ///for each param, if it has a valid custom interact, create it
    const std::list<OFX::Host::Param::Instance*> & params = effectInstance()->getParamList();
    for (std::list<OFX::Host::Param::Instance*>::const_iterator it = params.begin(); it != params.end(); ++it) {
        OfxParamToKnob* paramToKnob = dynamic_cast<OfxParamToKnob*>(*it);
        assert(paramToKnob);
        OFX::Host::Interact::Descriptor & interactDesc = paramToKnob->getInteractDesc();
        if (interactDesc.getState() == OFX::Host::Interact::eDescribed) {
            boost::shared_ptr<KnobI> knob = paramToKnob->getKnob();
            boost::shared_ptr<OfxParamOverlayInteract> overlay( new OfxParamOverlayInteract( knob.get(),interactDesc,
                                                                                             effectInstance()->getHandle() ) );

            {
                SET_CAN_SET_VALUE(true);
                ///Take the preferences lock so that it cannot be modified throughout the action.
                QReadLocker preferencesLocker(_preferencesLock);
                overlay->createInstanceAction();
            }
            knob->setCustomInteract(overlay);
        }
    }
}

bool
OfxEffectInstance::isOutput() const
{
    assert(_context != eContextNone);

    return _isOutput;
}

bool
OfxEffectInstance::isGenerator() const
{
#if 0
    assert( effectInstance() );
    const std::set<std::string> & contexts = effectInstance()->getPlugin()->getContexts();
    std::set<std::string>::const_iterator foundGenerator = contexts.find(kOfxImageEffectContextGenerator);
    std::set<std::string>::const_iterator foundReader = contexts.find(kOfxImageEffectContextReader);
    if ( ( foundGenerator != contexts.end() ) || ( foundReader != contexts.end() ) ) {
        return true;
    }

    return false;
#else
    assert(_context != eContextNone);

    return _context == eContextGenerator || _context == eContextReader;
#endif
}

bool
OfxEffectInstance::isReader() const
{
#if 0
    assert( effectInstance() );
    const std::set<std::string> & contexts = effectInstance()->getPlugin()->getContexts();
    std::set<std::string>::const_iterator foundReader = contexts.find(kOfxImageEffectContextReader);
    if ( foundReader != contexts.end() ) {
        return true;
    }

    return false;
#else
    assert(_context != eContextNone);

    return _context == eContextReader;
#endif
}

bool
OfxEffectInstance::isWriter() const
{
#if 0
    assert(_context != eContextNone);
    assert( effectInstance() );
    const std::set<std::string> & contexts = effectInstance()->getPlugin()->getContexts();
    std::set<std::string>::const_iterator foundWriter = contexts.find(kOfxImageEffectContextWriter);
    if ( foundWriter != contexts.end() ) {
        return true;
    }

    return false;
#else
    assert(_context != eContextNone);

    return _context == eContextWriter;
#endif
}

bool
OfxEffectInstance::isGeneratorAndFilter() const
{
    assert(_context != eContextNone);
    const std::set<std::string> & contexts = effectInstance()->getPlugin()->getContexts();
    std::set<std::string>::const_iterator foundGenerator = contexts.find(kOfxImageEffectContextGenerator);
    std::set<std::string>::const_iterator foundGeneral = contexts.find(kOfxImageEffectContextGeneral);

    return foundGenerator != contexts.end() && foundGeneral != contexts.end();
}

/*group is a string as such:
   Toto/Superplugins/blabla
   This functions extracts the all parts of such a grouping, e.g in this case
   it would return [Toto,Superplugins,blabla].*/
static
QStringList
ofxExtractAllPartsOfGrouping(const QString & pluginIdentifier,
                             int /*versionMajor*/,
                             int /*versionMinor*/,
                             const QString & /*pluginLabel*/,
                             const QString & str)
{
    QString s(str);

    s.replace( QChar('\\'),QChar('/') );

    QStringList out;
    if ( pluginIdentifier.startsWith("com.genarts.sapphire.") || s.startsWith("Sapphire ") || str.startsWith(" Sapphire ") ) {
        out.push_back("Sapphire");
    } else if ( pluginIdentifier.startsWith("com.genarts.monsters.") || s.startsWith("Monsters ") || str.startsWith(" Monsters ") ) {
        out.push_back("Monsters");
    } else if (pluginIdentifier == "uk.co.thefoundry.keylight.keylight") {
        s = PLUGIN_GROUP_KEYER;
    } else if (pluginIdentifier == "uk.co.thefoundry.noisetools.denoise") {
        s = PLUGIN_GROUP_FILTER;
    } else if ( (pluginIdentifier == "tuttle.anisotropicdiffusion") ||
                (pluginIdentifier == "tuttle.anisotropictensors") ||
                (pluginIdentifier == "tuttle.blur") ||
                (pluginIdentifier == "tuttle.floodfill") ||
                (pluginIdentifier == "tuttle.localmaxima") ||
                (pluginIdentifier == "tuttle.nlmdenoiser") ||
                (pluginIdentifier == "tuttle.sobel") ||
                (pluginIdentifier == "tuttle.thinning") ) {
        s = PLUGIN_GROUP_FILTER;
    } else if ( (pluginIdentifier == "tuttle.bitdepth") ||
                (pluginIdentifier == "tuttle.colorgradation") ||
                (pluginIdentifier == "tuttle.colorsuppress") ||
                (pluginIdentifier == "tuttle.colortransfer") ||
                (pluginIdentifier == "tuttle.ctl") ||
                (pluginIdentifier == "tuttle.gamma") ||
                (pluginIdentifier == "tuttle.invert") ||
                (pluginIdentifier == "tuttle.normalize") ) {
        s = PLUGIN_GROUP_COLOR;
    } else if ( (pluginIdentifier == "tuttle.ocio.colorspace") ||
                (pluginIdentifier == "tuttle.ocio.lut") ) {
        out.push_back(PLUGIN_GROUP_COLOR);
        s = "OCIO";
    } else if ( (pluginIdentifier == "tuttle.histogramkeyer") ||
                (pluginIdentifier == "tuttle.idkeyer") ) {
        s = PLUGIN_GROUP_KEYER;
    } else if ( (pluginIdentifier == "tuttle.avreader") ||
                (pluginIdentifier == "tuttle.avwriter") ||
                (pluginIdentifier == "tuttle.dpxwriter") ||
                (pluginIdentifier == "tuttle.exrreader") ||
                (pluginIdentifier == "tuttle.exrwriter") ||
                (pluginIdentifier == "tuttle.imagemagickreader") ||
                (pluginIdentifier == "tuttle.jpeg2000reader") ||
                (pluginIdentifier == "tuttle.jpeg2000writer") ||
                (pluginIdentifier == "tuttle.jpegreader") ||
                (pluginIdentifier == "tuttle.jpegwriter") ||
                (pluginIdentifier == "tuttle.oiioreader") ||
                (pluginIdentifier == "tuttle.oiiowriter") ||
                (pluginIdentifier == "tuttle.pngreader") ||
                (pluginIdentifier == "tuttle.pngwriter") ||
                (pluginIdentifier == "tuttle.rawreader") ||
                (pluginIdentifier == "tuttle.turbojpegreader") ||
                (pluginIdentifier == "tuttle.turbojpegwriter") ) {
        out.push_back(PLUGIN_GROUP_IMAGE);
        if ( pluginIdentifier.endsWith("reader") ) {
            s = PLUGIN_GROUP_IMAGE_READERS;
        } else {
            s = PLUGIN_GROUP_IMAGE_WRITERS;
        }
    } else if ( (pluginIdentifier == "tuttle.checkerboard") ||
                (pluginIdentifier == "tuttle.colorbars") ||
                (pluginIdentifier == "tuttle.colorcube") ||
                (pluginIdentifier == "tuttle.colorwheel") ||
                (pluginIdentifier == "tuttle.constant") ||
                (pluginIdentifier == "tuttle.inputbuffer") ||
                (pluginIdentifier == "tuttle.outputbuffer") ||
                (pluginIdentifier == "tuttle.ramp") ||
                (pluginIdentifier == "tuttle.seexpr") ) {
        s = PLUGIN_GROUP_IMAGE;
    } else if ( (pluginIdentifier == "tuttle.text") ) {
        s = PLUGIN_GROUP_PAINT;
    } else if ( (pluginIdentifier == "tuttle.component") ||
                (pluginIdentifier == "tuttle.merge") ) {
        s = PLUGIN_GROUP_MERGE;
    } else if ( (pluginIdentifier == "tuttle.crop") ||
                (pluginIdentifier == "tuttle.flip") ||
                (pluginIdentifier == "tuttle.lensdistort") ||
                (pluginIdentifier == "tuttle.pinning") ||
                (pluginIdentifier == "tuttle.pushpixel") ||
                (pluginIdentifier == "tuttle.resize") ||
                (pluginIdentifier == "tuttle.swscale") ) {
        s = PLUGIN_GROUP_TRANSFORM;
    } else if ( (pluginIdentifier == "tuttle.mathoperator") ) {
        out.push_back(PLUGIN_GROUP_COLOR);
        s = "Math";
    } else if ( (pluginIdentifier == "tuttle.timeshift") ) {
        s = PLUGIN_GROUP_TIME;
    }

    /*
       (pluginIdentifier == "tuttle.diff") ||
       (pluginIdentifier == "tuttle.dummy") ||
       (pluginIdentifier == "tuttle.histogram") ||
       (pluginIdentifier == "tuttle.imagestatistics") ||
       (pluginIdentifier == "tuttle.viewer") ||
     */
    return out + s.split('/');
} // ofxExtractAllPartsOfGrouping

QStringList
AbstractOfxEffectInstance::makePluginGrouping(const std::string & pluginIdentifier,
                                              int versionMajor,
                                              int versionMinor,
                                              const std::string & pluginLabel,
                                              const std::string & grouping)
{
    //printf("%s,%s\n",pluginLabel.c_str(),grouping.c_str());
    return ofxExtractAllPartsOfGrouping( pluginIdentifier.c_str(), versionMajor, versionMinor, pluginLabel.c_str(),grouping.c_str() );
}

std::string
AbstractOfxEffectInstance::makePluginLabel(const std::string & shortLabel,
                                           const std::string & label,
                                           const std::string & longLabel)
{
    std::string labelToUse = label;

    if ( labelToUse.empty() ) {
        labelToUse = shortLabel;
    }
    if ( labelToUse.empty() ) {
        labelToUse = longLabel;
    }

    return labelToUse;
}

std::string
AbstractOfxEffectInstance::generateImageEffectClassName(const std::string & pluginIdentifier,
                                                        int versionMajor,
                                                        int versionMinor,
                                                        const std::string & shortLabel,
                                                        const std::string & label,
                                                        const std::string & longLabel,
                                                        const std::string & grouping)
{
    std::string labelToUse = makePluginLabel(shortLabel, label, longLabel);
    QStringList groups = makePluginGrouping(pluginIdentifier, versionMajor, versionMinor, labelToUse, grouping);

    if (labelToUse == "Viewer") { // we don't want a plugin to have the same name as our viewer
        labelToUse =  groups[0].toStdString() + longLabel;
    }
    if (groups.size() >= 1) {
        labelToUse.append("  [");
        labelToUse.append( groups[0].toStdString() );
        labelToUse.append("]");
    }

    return labelToUse;
}

std::string
OfxEffectInstance::getPluginID() const
{
    assert(_context != eContextNone);

    return _natronPluginID;
}

std::string
OfxEffectInstance::getPluginLabel() const
{
    assert(_context != eContextNone);
    assert(_effect);

    return makePluginLabel( _effect->getDescriptor().getShortLabel(),
                            _effect->getDescriptor().getLabel(),
                            _effect->getDescriptor().getLongLabel() );
}

void
OfxEffectInstance::getPluginGrouping(std::list<std::string>* grouping) const
{
    assert(_context != eContextNone);
    std::string groupStr = effectInstance()->getPluginGrouping();
    std::string label = getPluginLabel();
    const OFX::Host::ImageEffect::ImageEffectPlugin *p = effectInstance()->getPlugin();
    QStringList groups = ofxExtractAllPartsOfGrouping( p->getIdentifier().c_str(), p->getVersionMajor(), p->getVersionMinor(), label.c_str(), groupStr.c_str() );
    for (int i = 0; i < groups.size(); ++i) {
        grouping->push_back( groups[i].toStdString() );
    }
}

std::string
OfxEffectInstance::getInputLabel(int inputNb) const
{
    assert(_context != eContextNone);

    MappedInputV copy = inputClipsCopyWithoutOutput();
    if ( inputNb < (int)copy.size() ) {
        return copy[copy.size() - 1 - inputNb]->getShortLabel();
    } else {
        return EffectInstance::getInputLabel(inputNb);
    }
}

OfxEffectInstance::MappedInputV
OfxEffectInstance::inputClipsCopyWithoutOutput() const
{
    assert(_context != eContextNone);
    assert( effectInstance() );
    const std::vector<OFX::Host::ImageEffect::ClipDescriptor*> & clips = effectInstance()->getDescriptor().getClipsByOrder();
    MappedInputV copy;
    for (U32 i = 0; i < clips.size(); ++i) {
        assert(clips[i]);
        if (clips[i]->getShortLabel() != kOfxImageEffectOutputClipName) {
            copy.push_back(clips[i]);
            // cout << "Clip[" << i << "] = " << clips[i]->getShortLabel() << endl;
        }
    }

    return copy;
}

OfxClipInstance*
OfxEffectInstance::getClipCorrespondingToInput(int inputNo) const
{
    assert(_context != eContextNone);
    OfxEffectInstance::MappedInputV clips = inputClipsCopyWithoutOutput();
    assert( inputNo < (int)clips.size() );
    OFX::Host::ImageEffect::ClipInstance* clip = _effect->getClip( clips[clips.size() - 1 - inputNo]->getName() );
    assert(clip);

    return dynamic_cast<OfxClipInstance*>(clip);
}

int
OfxEffectInstance::getMaxInputCount() const
{
    assert(_context != eContextNone);
    const std::string & context = effectInstance()->getContext();
    if ( (context == kOfxImageEffectContextReader) ||
         ( context == kOfxImageEffectContextGenerator) ) {
        return 0;
    } else {
        assert( effectInstance() );
        int totalClips = effectInstance()->getDescriptor().getClips().size();

        return totalClips > 0  ?  totalClips - 1 : 0;
    }
}

bool
OfxEffectInstance::isInputOptional(int inputNb) const
{
    assert(_context != eContextNone);
    MappedInputV inputs = inputClipsCopyWithoutOutput();
    assert( inputNb < (int)inputs.size() );
    if ( inputs[inputs.size() - 1 - inputNb]->isOptional() ) {
        return true;
    } else {
        if ( isInputRotoBrush(inputNb) ) {
            return true;
        }
    }

    return false;
}

bool
OfxEffectInstance::isInputMask(int inputNb) const
{
    assert(_context != eContextNone);
    MappedInputV inputs = inputClipsCopyWithoutOutput();
    assert( inputNb < (int)inputs.size() );

    return inputs[inputs.size() - 1 - inputNb]->isMask();
}

bool
OfxEffectInstance::isInputRotoBrush(int inputNb) const
{
    assert(_context != eContextNone);
    MappedInputV inputs = inputClipsCopyWithoutOutput();
    assert( inputNb < (int)inputs.size() );

    ///Maybe too crude ? Not like many plug-ins use the paint context except Natron's roto node.
    return inputs[inputs.size() - 1 - inputNb]->getName() == "Roto" && getNode()->isRotoNode();
}

int
OfxEffectInstance::getRotoBrushInputIndex() const
{
    assert(_context != eContextNone);
    MappedInputV inputs = inputClipsCopyWithoutOutput();
    for (U32 i = 0; i < inputs.size(); ++i) {
        if (inputs[i]->getName() == "Roto") {
            return inputs.size() - 1 - i;
        }
    }
    return -1;
}

void
OfxEffectInstance::onInputChanged(int inputNo)
{
    
    if (getApp()->getProject()->isLoadingProject()) {
        return;
    }
    assert(_context != eContextNone);
    OfxClipInstance* clip = getClipCorrespondingToInput(inputNo);
    assert(clip);
    double time = getApp()->getTimeLine()->currentFrame();
    RenderScale s;
    s.x = s.y = 1.;
    
    
    /**
     * The plug-in might call getImage, set a valid thread storage on the tree.
     **/
    Node::ParallelRenderArgsSetter frameRenderArgs(_node.get(),
                                                   time,
                                                   0 /*view*/,
                                                   true,
                                                   false,
                                                   false,
                                                   getHash());
    
    ///Don't do clip preferences while loading a project, they will be refreshed globally once the project is loaded.
    
    ///if all non optional clips are connected, call getClipPrefs
    ///The clip preferences action is never called until all non optional clips have been attached to the plugin.
    if (_effect->areAllNonOptionalClipsConnected()) {
        
        ///Render scale support might not have been set already because getRegionOfDefinition could have failed until all non optional inputs were connected
        if (supportsRenderScaleMaybe() == eSupportsMaybe) {
            OfxRectD rod;
            OfxPointD scaleOne;
            scaleOne.x = scaleOne.y = 1.;
            OfxStatus rodstat = _effect->getRegionOfDefinitionAction(time, scaleOne, rod);
            if ( (rodstat == kOfxStatOK) || (rodstat == kOfxStatReplyDefault) ) {
                OfxPointD scale;
                scale.x = 0.5;
                scale.y = 0.5;
                rodstat = _effect->getRegionOfDefinitionAction(time, scale, rod);
                if ( (rodstat == kOfxStatOK) || (rodstat == kOfxStatReplyDefault) ) {
                    setSupportsRenderScaleMaybe(eSupportsYes);
                } else {
                    setSupportsRenderScaleMaybe(eSupportsNo);
                }
            }

        }
        if ( !getApp()->getProject()->isLoadingProject() ) {
            checkOFXClipPreferences(time,s,kOfxChangeUserEdited,true);
        }
    }
    
    {
        RECURSIVE_ACTION();
        SET_CAN_SET_VALUE(true);
        ClipsThreadStorageSetter clipSetter(effectInstance(),
                                            false,
                                            true, //< setView ?
                                            0 /*view*/,
                                            true, //< setmipmaplevel?
                                            0);

        _effect->beginInstanceChangedAction(kOfxChangeUserEdited);
        _effect->clipInstanceChangedAction(clip->getName(), kOfxChangeUserEdited, time, s);
        _effect->endInstanceChangedAction(kOfxChangeUserEdited);
    }

}

/** @brief map a std::string to a context */
OfxEffectInstance::ContextEnum
OfxEffectInstance::mapToContextEnum(const std::string &s)
{
    if (s == kOfxImageEffectContextGenerator) {
        return eContextGenerator;
    }
    if (s == kOfxImageEffectContextFilter) {
        return eContextFilter;
    }
    if (s == kOfxImageEffectContextTransition) {
        return eContextTransition;
    }
    if (s == kOfxImageEffectContextPaint) {
        return eContextPaint;
    }
    if (s == kOfxImageEffectContextGeneral) {
        return eContextGeneral;
    }
    if (s == kOfxImageEffectContextRetimer) {
        return eContextRetimer;
    }
    if (s == kOfxImageEffectContextReader) {
        return eContextReader;
    }
    if (s == kOfxImageEffectContextWriter) {
        return eContextWriter;
    }
    qDebug() << "OfxEffectInstance::mapToContextEnum: Unknown image effect context '" << s.c_str() << "'";
    throw std::invalid_argument(s);
}

/**
 * @brief The purpose of this function is to allow Natron to modify slightly the values returned in the getClipPreferencesAction
 * by the plugin so that we can minimize the amount of Natron::Image::convertToFormat calls.
 **/
static void
clipPrefsProxy(OfxEffectInstance* self,
               double time,
               std::map<OfxClipInstance*,OfxImageEffectInstance::ClipPrefs>& clipPrefs,
               OfxImageEffectInstance::EffectPrefs& effectPrefs,
               std::list<OfxClipInstance*>& changedClips)
{
    ///We remap all the input clips components to be the same as the output clip, except for the masks.
    OfxClipInstance* outputClip = dynamic_cast<OfxClipInstance*>(self->effectInstance()->getClip(kOfxImageEffectOutputClipName));
    assert(outputClip);
    std::map<OfxClipInstance*,OfxImageEffectInstance::ClipPrefs>::iterator foundOutputPrefs = clipPrefs.find(outputClip);
    assert(foundOutputPrefs != clipPrefs.end());

    
    
    std::string outputClipDepth = foundOutputPrefs->second.bitdepth;
    Natron::ImageBitDepthEnum outputClipDepthNatron = OfxClipInstance::ofxDepthToNatronDepth(outputClipDepth);
    
    ///Set a warning on the node if the bitdepth conversion from one of the input clip to the output clip is lossy
    QString bitDepthWarning("This nodes converts higher bit depths images from its inputs to work. As "
                            "a result of this process, the quality of the images is degraded. The following conversions are done: \n");
    bool setBitDepthWarning = false;
    
    bool outputModified = false;
    
    if (!self->isSupportedBitDepth(OfxClipInstance::ofxDepthToNatronDepth(outputClipDepth))) {
        outputClipDepth = self->effectInstance()->bestSupportedDepth(kOfxBitDepthFloat);
        outputClipDepthNatron = OfxClipInstance::ofxDepthToNatronDepth(outputClipDepth);
        foundOutputPrefs->second.bitdepth = outputClipDepth;
        outputModified = true;
    }
    
    double outputAspectRatio = foundOutputPrefs->second.par;
    
    
    ///output clip doesn't support components just remap it, this is probably a plug-in bug.
    if (!outputClip->isSupportedComponent(foundOutputPrefs->second.components)) {
        foundOutputPrefs->second.components = outputClip->findSupportedComp(kOfxImageComponentRGBA);
        outputModified = true;
    }
    
    ///Adjust output premultiplication if needed
    if (foundOutputPrefs->second.components == kOfxImageComponentRGB) {
        effectPrefs.premult = kOfxImageOpaque;
    } else if (foundOutputPrefs->second.components == kOfxImageComponentAlpha) {
        effectPrefs.premult = kOfxImagePreMultiplied;
    }
    
    
    int maxInputs = self->getMaxInputCount();
    
    for (int i = 0; i < maxInputs; ++i) {
        EffectInstance* inputEffect = self->getInput(i);
        if (inputEffect) {
            inputEffect = inputEffect->getNearestNonIdentity(time);
        }
        OfxEffectInstance* instance = dynamic_cast<OfxEffectInstance*>(inputEffect);
        OfxClipInstance* clip = self->getClipCorrespondingToInput(i);
        
        if (instance) {
            
            std::map<OfxClipInstance*,OfxImageEffectInstance::ClipPrefs>::iterator foundClipPrefs = clipPrefs.find(clip);
            assert(foundClipPrefs != clipPrefs.end());

            bool hasChanged = false;
            
            ///This is the output clip of the input node
            OFX::Host::ImageEffect::ClipInstance* inputOutputClip = instance->effectInstance()->getClip(kOfxImageEffectOutputClipName);
            
            ///Set the clip to have the same components as the output components if it is supported
            if ( clip->isSupportedComponent(foundOutputPrefs->second.components) ) {
                ///we only take into account non mask clips for the most components
                if ( !clip->isMask() && (foundClipPrefs->second.components != foundOutputPrefs->second.components) ) {
                    foundClipPrefs->second.components = foundOutputPrefs->second.components;
                    hasChanged = true;
                }
            }
            
            ///Try to remap the clip's bitdepth to be the same as
            const std::string & input_outputDepth = inputOutputClip->getPixelDepth();
            Natron::ImageBitDepthEnum input_outputNatronDepth = OfxClipInstance::ofxDepthToNatronDepth(input_outputDepth);
            
            ///If supported, set the clip's bitdepth to be the same as the output depth of the input node
            if ( self->isSupportedBitDepth(input_outputNatronDepth) ) {
                bool depthsDifferent = input_outputNatronDepth != outputClipDepthNatron;
                if (self->effectInstance()->supportsMultipleClipDepths() && depthsDifferent) {
                    foundClipPrefs->second.bitdepth = input_outputDepth;
                    hasChanged = true;
                }
            }
            ///Otherwise if the bit-depth conversion will be lossy, warn the user
            else if ( Image::isBitDepthConversionLossy(input_outputNatronDepth, outputClipDepthNatron) ) {
                bitDepthWarning.append( instance->getName().c_str() );
                bitDepthWarning.append(" (" + QString( Image::getDepthString(input_outputNatronDepth).c_str() ) + ")");
                bitDepthWarning.append(" ----> ");
                bitDepthWarning.append( self->getName_mt_safe().c_str() );
                bitDepthWarning.append(" (" + QString( Image::getDepthString(outputClipDepthNatron).c_str() ) + ")");
                bitDepthWarning.append('\n');
                setBitDepthWarning = true;
            }
            
            if (!self->effectInstance()->supportsMultipleClipPARs() && foundClipPrefs->second.par != outputAspectRatio && foundClipPrefs->first->getConnected()) {
                qDebug() << self->getName_mt_safe().c_str() << ": An input clip ("<< foundClipPrefs->first->getName().c_str()
                << ") has a pixel aspect ratio (" << foundClipPrefs->second.par
                << ") different than the output clip (" << outputAspectRatio << ") but it doesn't support multiple clips PAR. "
                << "This should have been handled earlier before connecting the nodes, @see Node::canConnectInput.";
            }
            
            if (hasChanged) {
                changedClips.push_back(clip);
            }
        }
    }
    
    if (outputModified) {
        changedClips.push_back(outputClip);
    }
    
    self->getNode()->toggleBitDepthWarning(setBitDepthWarning, bitDepthWarning);
    
} //endCheckOFXClipPreferences


void
OfxEffectInstance::checkOFXClipPreferences(double time,
                                           const RenderScale & scale,
                                           const std::string & reason,
                                           bool forceGetClipPrefAction)
{
    
    
    assert(_context != eContextNone);
    assert( QThread::currentThread() == qApp->thread() );

    ////////////////////////////////////////////////////////////////
    ///////////////////////////////////
    //////////////// STEP 1 : Get plug-in render preferences
    std::map<OfxClipInstance*,OfxImageEffectInstance::ClipPrefs> clipsPrefs;
    OfxImageEffectInstance::EffectPrefs effectPrefs;
    {
        RECURSIVE_ACTION();
        SET_CAN_SET_VALUE(false);
        
        ///Take the preferences lock so that it cannot be modified throughout the action.
        QWriteLocker preferencesLocker(_preferencesLock);
        if (forceGetClipPrefAction) {
            if (!_effect->getClipPreferences_safe(clipsPrefs,effectPrefs)) {
                return;
            }
        } else {
            if (_effect->areClipPrefsDirty()) {
                if (!_effect->getClipPreferences_safe(clipsPrefs, effectPrefs)) {
                    return;
                }
            } else {
                return;
            }
        }
    }
    
    
    ////////////////////////////////////////////////////////////////
    ////////////////////////////////
    //////////////// STEP 2: Apply a proxy, i.e: modify the preferences so it requires a minimum pixel shuffling
    std::list<OfxClipInstance*> modifiedClips;
    
    clipPrefsProxy(this,time,clipsPrefs,effectPrefs,modifiedClips);
    
    
    ////////////////////////////////////////////////////////////////
    ////////////////////////////////
    //////////////// STEP 3: Actually push to the clips the preferences and set the flags on the effect, protected by a write lock.
    
    {
        QWriteLocker l(_preferencesLock);
        for (std::map<OfxClipInstance*,OfxImageEffectInstance::ClipPrefs>::const_iterator it = clipsPrefs.begin(); it != clipsPrefs.end(); ++it) {
            it->first->setComponents(it->second.components);
            it->first->setPixelDepth(it->second.bitdepth);
            it->first->setAspectRatio(it->second.par);
        }
        
        effectInstance()->updatePreferences_safe(effectPrefs.frameRate, effectPrefs.fielding, effectPrefs.premult,
                                                 effectPrefs.continuous, effectPrefs.frameVarying);
    }
    
    
    ////////////////////////////////////////////////////////////////
    ////////////////////////////////
    //////////////// STEP 4: If our proxy remapping changed some clips preferences, notifying the plug-in of the clips which changed
    if (!getApp()->getProject()->isLoadingProject()) {
        RECURSIVE_ACTION();
        SET_CAN_SET_VALUE(true);
        if (!modifiedClips.empty()) {
            effectInstance()->beginInstanceChangedAction(reason);
        }
        for (std::list<OfxClipInstance*>::iterator it = modifiedClips.begin(); it!=modifiedClips.end();++it) {
            effectInstance()->clipInstanceChangedAction((*it)->getName(), reason, time, scale);
        }
        if (!modifiedClips.empty()) {
            effectInstance()->endInstanceChangedAction(reason);
        }
    }

    ////////////////////////////////////////////////////////////////
    ////////////////////////////////
    //////////////// STEP 5: Recursion down-stream

    ///Finally call recursively this function on all outputs to propagate it along the tree.
    const std::list<Natron::Node* >& outputs = _node->getOutputs();
    for (std::list<Natron::Node* >::const_iterator it = outputs.begin(); it!=outputs.end(); ++it) {
        ///Force a call to getClipPrefs on outputs because they are obviously not dirty
        (*it)->getLiveInstance()->checkOFXClipPreferences(time, scale, reason, true);
    }

    
    
} // checkOFXClipPreferences

void
OfxEffectInstance::onMultipleInputsChanged()
{
    assert(_context != eContextNone);

    double time = getApp()->getTimeLine()->currentFrame();
    RenderScale s;
    s.x = s.y = 1.;
    
    ///if all non optional clips are connected, call getClipPrefs
    ///The clip preferences action is never called until all non optional clips have been attached to the plugin.
    if ( _effect->areAllNonOptionalClipsConnected() ) {
        
        ///Render scale support might not have been set already because getRegionOfDefinition could have failed until all non optional inputs were connected
        if (supportsRenderScaleMaybe() == eSupportsMaybe) {
            OfxRectD rod;
            OfxPointD scaleOne;
            scaleOne.x = scaleOne.y = 1.;
            OfxStatus rodstat = _effect->getRegionOfDefinitionAction(time, scaleOne, rod);
            if ( (rodstat == kOfxStatOK) || (rodstat == kOfxStatReplyDefault) ) {
                OfxPointD scale;
                scale.x = 0.5;
                scale.y = 0.5;
                rodstat = _effect->getRegionOfDefinitionAction(time, scale, rod);
                if ( (rodstat == kOfxStatOK) || (rodstat == kOfxStatReplyDefault) ) {
                    setSupportsRenderScaleMaybe(eSupportsYes);
                } else {
                    setSupportsRenderScaleMaybe(eSupportsNo);
                }
            }
            
        }

        
        checkOFXClipPreferences(time,s,kOfxChangeUserEdited,true);
    }
}

std::vector<std::string>
OfxEffectInstance::supportedFileFormats() const
{
    assert(_context != eContextNone);
    int formatsCount = _effect->getDescriptor().getProps().getDimension(kTuttleOfxImageEffectPropSupportedExtensions);
    std::vector<std::string> formats(formatsCount);
    for (int k = 0; k < formatsCount; ++k) {
        formats[k] = _effect->getDescriptor().getProps().getStringProperty(kTuttleOfxImageEffectPropSupportedExtensions,k);
        std::transform(formats[k].begin(), formats[k].end(), formats[k].begin(), ::tolower);
    }

    return formats;
}

Natron::StatusEnum
OfxEffectInstance::getRegionOfDefinition(U64 hash,
                                         SequenceTime time,
                                         const RenderScale & scale,
                                         int view,
                                         RectD* rod)
{
    assert(_context != eContextNone);
    if (!_initialized) {
        return Natron::eStatusFailed;
    }

    assert(_effect);

    unsigned int mipMapLevel = Image::getLevelFromScale(scale.x);

    // getRegionOfDefinition may be the first action with renderscale called on any effect.
    // it may have to check for render scale support.
    SupportsEnum supportsRS = supportsRenderScaleMaybe();
    bool scaleIsOne = (scale.x == 1. && scale.y == 1.);
    if ( (supportsRS == eSupportsNo) && !scaleIsOne ) {
        qDebug() << "getRegionOfDefinition called with render scale != 1, but effect does not support render scale!";

        return eStatusFailed;
    }

    OfxRectD ofxRod;
    OfxStatus stat;
    
    {
        bool skipDiscarding = false;
        if (getRecursionLevel() > 1) {
#ifdef DEBUG
            if (QThread::currentThread() != qApp->thread()) {
                
                qDebug() << "getRegionOfDefinition cannot be called recursively as an action. Please check this.";
            }
#endif
            
            skipDiscarding = true;
        }
        
        
        ClipsThreadStorageSetter clipSetter(effectInstance(),
                                            skipDiscarding,
                                            true, //< setView ?
                                            view,
                                            true, //< set mipmaplevel?
                                            mipMapLevel);
        
        {
            if (getRecursionLevel() > 1) {
                stat = _effect->getRegionOfDefinitionAction(time, scale, ofxRod);
            } else {
                ///Take the preferences lock so that it cannot be modified throughout the action.
                QReadLocker preferencesLocker(_preferencesLock);
                stat = _effect->getRegionOfDefinitionAction(time, scale, ofxRod);
            }
        }
        if ( !scaleIsOne && (supportsRS == eSupportsMaybe) ) {
            if ( (stat == kOfxStatOK) || (stat == kOfxStatReplyDefault) ) {
                // we got at least one success with RS != 1
                setSupportsRenderScaleMaybe(eSupportsYes);
            } else if (stat == kOfxStatFailed) {
                // maybe the effect does not support renderscale
                // try again with scale one
                OfxPointD scaleOne;
                scaleOne.x = scaleOne.y = 1.;
                
                {
                    SET_CAN_SET_VALUE(false);
                    
                    if (getRecursionLevel() > 1) {
                        stat = _effect->getRegionOfDefinitionAction(time, scaleOne, ofxRod);
                    } else {
                        ///Take the preferences lock so that it cannot be modified throughout the action.
                        QReadLocker preferencesLocker(_preferencesLock);
                        stat = _effect->getRegionOfDefinitionAction(time, scaleOne, ofxRod);
                    }
                }
                
                if ( (stat == kOfxStatOK) || (stat == kOfxStatReplyDefault) ) {
                    // we got success with scale = 1, which means it doesn't support renderscale after all
                    setSupportsRenderScaleMaybe(eSupportsNo);
                } else {
                    // if both actions failed, we can't say anything
                    return eStatusFailed;
                }
                if (stat == kOfxStatReplyDefault) {
                    calcDefaultRegionOfDefinition(hash,time,view,scaleOne, rod);

                    return eStatusReplyDefault;
                }
            }
        }
        if ( (stat != kOfxStatOK) && (stat != kOfxStatReplyDefault) ) {
            return eStatusFailed;
        }

        if (stat == kOfxStatReplyDefault) {
            calcDefaultRegionOfDefinition(hash,time,view, scale, rod);

            return eStatusReplyDefault;
        }
    }


    ///If the rod is 1 pixel, determine if it was because one clip was unconnected or this is really a
    ///1 pixel large image
    if ( (ofxRod.x2 == 1.) && (ofxRod.y2 == 1.) && (ofxRod.x1 == 0.) && (ofxRod.y1 == 0.) ) {
        int maxInputs = getMaxInputCount();
        for (int i = 0; i < maxInputs; ++i) {
            OfxClipInstance* clip = getClipCorrespondingToInput(i);
            if ( clip && !clip->getConnected() && !clip->isOptional() && !clip->isMask() ) {
                ///this is a mandatory source clip and it is not connected, return statfailed
                return eStatusFailed;
            }
        }
    }

    RectD::ofxRectDToRectD(ofxRod, rod);

    return eStatusOK;

    // OFX::Host::ImageEffect::ClipInstance* clip = effectInstance()->getClip(kOfxImageEffectOutputClipName);
    //assert(clip);
    //double pa = clip->getAspectRatio();
} // getRegionOfDefinition

void
OfxEffectInstance::calcDefaultRegionOfDefinition(U64 /*hash*/,
                                                 SequenceTime time,
                                                 int view,
                                                 const RenderScale & scale,
                                                 RectD *rod)
{
    assert(_context != eContextNone);
    if (!_initialized) {
        throw std::runtime_error("OfxEffectInstance not initialized");
    }
    
    bool skipDiscarding = false;
    if (getRecursionLevel() > 1) {
        skipDiscarding = true;
    }
    unsigned int mipMapLevel = Image::getLevelFromScale(scale.x);
    OfxRectD ofxRod;
    
    {
        SET_CAN_SET_VALUE(false);
        
        ///Take the preferences lock so that it cannot be modified throughout the action.
        if (getRecursionLevel() == 0) {
            ClipsThreadStorageSetter clipSetter(effectInstance(),
                                                skipDiscarding,
                                                true, //< setView ?
                                                view,
                                                true, //< set mipmaplevel?
                                                mipMapLevel);
            
            
            // from http://openfx.sourceforge.net/Documentation/1.3/ofxProgrammingReference.html#kOfxImageEffectActionGetRegionOfDefinition
            // generator context - defaults to the project window,
            // filter and paint contexts - defaults to the RoD of the 'Source' input clip at the given time,
            // transition context - defaults to the union of the RoDs of the 'SourceFrom' and 'SourceTo' input clips at the given time,
            // general context - defaults to the union of the RoDs of all the effect non optional input clips at the given time, if none exist, then it is the project window
            // retimer context - defaults to the union of the RoD of the 'Source' input clip at the frame directly preceding the value of the 'SourceTime' double parameter and the frame directly after it
            
            // the following ofxh function does the job
            QReadLocker preferencesLocker(_preferencesLock);
            ofxRod = _effect->calcDefaultRegionOfDefinition(time, (OfxPointD)scale);
        } else {
            ofxRod = _effect->calcDefaultRegionOfDefinition(time, (OfxPointD)scale);
        }
    }
    rod->x1 = ofxRod.x1;
    rod->x2 = ofxRod.x2;
    rod->y1 = ofxRod.y1;
    rod->y2 = ofxRod.y2;
}

static void
rectToOfxRectD(const RectD & b,
               OfxRectD *out)
{
    out->x1 = b.left();
    out->x2 = b.right();
    out->y1 = b.bottom();
    out->y2 = b.top();
}

void
OfxEffectInstance::getRegionsOfInterest(SequenceTime time,
                                        const RenderScale & scale,
                                        const RectD & outputRoD,
                                        const RectD & renderWindow, //!< the region to be rendered in the output image, in Canonical Coordinates
                                        int view,
                                        EffectInstance::RoIMap* ret)
{
    assert(_context != eContextNone);
    std::map<OFX::Host::ImageEffect::ClipInstance*,OfxRectD> inputRois;
    if (!_initialized) {
        return;
    }
    assert(outputRoD.x2 >= outputRoD.x1 && outputRoD.y2 >= outputRoD.y1);
    assert(renderWindow.x2 >= renderWindow.x1 && renderWindow.y2 >= renderWindow.y1);

    {
        bool scaleIsOne = (scale.x == 1. && scale.y == 1.);
        assert( !( (supportsRenderScaleMaybe() == eSupportsNo) && !scaleIsOne ) );
    }

    OfxStatus stat;

    ///before calling getRoIaction set the relevant info on the clips

    unsigned int mipMapLevel = Image::getLevelFromScale(scale.x);
    {
        SET_CAN_SET_VALUE(false);

        bool skipDiscarding = false;
        if (getRecursionLevel() > 1) {
            qDebug() << "getRegionsOfInterest cannot be called recursively as an action. Please check this.";
            skipDiscarding = true;
        }
        ClipsThreadStorageSetter clipSetter(effectInstance(),
                                            skipDiscarding,
                                            true, //< setView ?
                                            view,
                                            true,
                                            mipMapLevel);
        OfxRectD roi;
        rectToOfxRectD(renderWindow, &roi);
        
        ///Take the preferences lock so that it cannot be modified throughout the action.
        QReadLocker preferencesLocker(_preferencesLock);
        stat = _effect->getRegionOfInterestAction( (OfxTime)time, scale,
                                                   roi, inputRois );
    }


    if ( (stat != kOfxStatOK) && (stat != kOfxStatReplyDefault) ) {
        appPTR->writeToOfxLog_mt_safe(QString( getNode()->getName_mt_safe().c_str() ) + "Failed to specify the region of interest from inputs.");
    }
    if (stat != kOfxStatReplyDefault) {
        for (std::map<OFX::Host::ImageEffect::ClipInstance*,OfxRectD>::iterator it = inputRois.begin(); it != inputRois.end(); ++it) {
            EffectInstance* inputNode = dynamic_cast<OfxClipInstance*>(it->first)->getAssociatedNode();
            RectD inputRoi; // input RoI in canonical coordinates
            inputRoi.x1 = it->second.x1;
            inputRoi.x2 = it->second.x2;
            inputRoi.y1 = it->second.y1;
            inputRoi.y2 = it->second.y2;

            ///The RoI might be infinite if the getRoI action of the plug-in doesn't do anything and the input effect has an
            ///infinite rod.
            ifInfiniteclipRectToProjectDefault(&inputRoi);
            ret->insert( std::make_pair(inputNode,inputRoi) );
        }
    } else if (stat == kOfxStatReplyDefault) {
        for (int i = 0; i < effectInstance()->getNClips(); ++i) {
            EffectInstance* inputNode = dynamic_cast<OfxClipInstance*>( effectInstance()->getNthClip(i) )->getAssociatedNode();
            ret->insert( std::make_pair(inputNode, renderWindow) );
        }
    }

} // getRegionsOfInterest

Natron::EffectInstance::FramesNeededMap
OfxEffectInstance::getFramesNeeded(SequenceTime time)
{
    assert(_context != eContextNone);
    EffectInstance::FramesNeededMap ret;
    if (!_initialized) {
        return ret;
    }
    OFX::Host::ImageEffect::RangeMap inputRanges;
    assert(_effect);
    OfxStatus stat;
    {
        SET_CAN_SET_VALUE(false);

        ///Take the preferences lock so that it cannot be modified throughout the action.
        QReadLocker preferencesLocker(_preferencesLock);
        stat = _effect->getFrameNeededAction( (OfxTime)time, inputRanges );
    }
    if ( (stat != kOfxStatOK) && (stat != kOfxStatReplyDefault) ) {
        Natron::errorDialog( getName(), QObject::tr("Failed to specify the frame ranges needed from inputs.").toStdString() );
    } else if (stat == kOfxStatOK) {
        for (OFX::Host::ImageEffect::RangeMap::iterator it = inputRanges.begin(); it != inputRanges.end(); ++it) {
            int inputNb = dynamic_cast<OfxClipInstance*>(it->first)->getInputNb();
            if (inputNb != -1) {
                ret.insert( std::make_pair(inputNb,it->second) );
            }
        }
    } else if (stat == kOfxStatReplyDefault) {
        return Natron::EffectInstance::getFramesNeeded(time);
    }

    return ret;
}

void
OfxEffectInstance::getFrameRange(SequenceTime *first,
                                 SequenceTime *last)
{
    assert(_context != eContextNone);
    if (!_initialized) {
        return;
    }
    OfxRangeD range;
    // getTimeDomain should only be called on the 'general', 'reader' or 'generator' contexts.
    //  see http://openfx.sourceforge.net/Documentation/1.3/ofxProgrammingReference.html#kOfxImageEffectActionGetTimeDomain"
    // Edit: Also add the 'writer' context as we need the getTimeDomain action to be able to find out the frame range to render.
    OfxStatus st = kOfxStatReplyDefault;
    if ( (_context == eContextGeneral) ||
         ( _context == eContextReader) ||
         ( _context == eContextWriter) ||
         ( _context == eContextGenerator) ) {
        
        SET_CAN_SET_VALUE(false);
        ///Take the preferences lock so that it cannot be modified throughout the action.
        QReadLocker preferencesLocker(_preferencesLock);
        st = _effect->getTimeDomainAction(range);
    }
    if (st == kOfxStatOK) {
        *first = (SequenceTime)range.min;
        *last = (SequenceTime)range.max;
    } else if (st == kOfxStatReplyDefault) {
        //The default is...
        int nthClip = _effect->getNClips();
        if (nthClip == 0) {
            //infinite if there are no non optional input clips.
            *first = INT_MIN;
            *last = INT_MAX;
        } else {
            //the union of all the frame ranges of the non optional input clips.
            bool firstValidInput = true;
            *first = INT_MIN;
            *last = INT_MAX;

            int inputsCount = getMaxInputCount();

            ///Uncommented the isOptional() introduces a bugs with Genarts Monster plug-ins when 2 generators
            ///are connected in the pipeline. They must rely on the time domain to maintain an internal state and apparantly
            ///not taking optional inputs into accounts messes it up.
            for (int i = 0; i < inputsCount; ++i) {
                //if (!isInputOptional(i)) {
                EffectInstance* inputEffect = getInput(i);
                if (inputEffect) {
                    SequenceTime f,l;
                    inputEffect->getFrameRange_public(inputEffect->getRenderHash(),&f, &l);
                    if (!firstValidInput) {
                        if ( (f < *first) && (f != INT_MIN) ) {
                            *first = f;
                        }
                        if ( (l > *last) && (l != INT_MAX) ) {
                            *last = l;
                        }
                    } else {
                        firstValidInput = false;
                        *first = f;
                        *last = l;
                    }
                }
                // }
            }
        }
    }
} // getFrameRange

bool
OfxEffectInstance::isIdentity(SequenceTime time,
                              const RenderScale & scale,
                              const RectD & rod,
                              const double par,
                              int view,
                              SequenceTime* inputTime,
                              int* inputNb)
{
    if (!_created) {
        *inputNb = -1;
        *inputTime = 0;
        return false;
    }
    
    assert(_context != eContextNone);
    const std::string field = kOfxImageFieldNone; // TODO: support interlaced data
    std::string inputclip;
    OfxTime inputTimeOfx = time;


    // isIdentity may be the first action with renderscale called on any effect.
    // it may have to check for render scale support.
    SupportsEnum supportsRS = supportsRenderScaleMaybe();
    bool scaleIsOne = (scale.x == 1. && scale.y == 1.);
    if ( (supportsRS == eSupportsNo) && !scaleIsOne ) {
        qDebug() << "isIdentity called with render scale != 1, but effect does not support render scale!";
        assert(false);
        throw std::logic_error("isIdentity called with render scale != 1, but effect does not support render scale!");
    }
    
    unsigned int mipMapLevel = Image::getLevelFromScale(scale.x);
    OfxStatus stat;
    
    {
        bool skipDiscarding = false;
        
        if (getRecursionLevel() > 1) {
            
#ifdef DEBUG
            if (QThread::currentThread() != qApp->thread()) {
                qDebug() << "isIdentity cannot be called recursively as an action. Please check this.";
            }
#endif
            skipDiscarding = true;
        }
        
        SET_CAN_SET_VALUE(false);

        
        ClipsThreadStorageSetter clipSetter(effectInstance(),
                                            skipDiscarding,
                                            true, //< setView ?
                                            view,
                                            true,
                                            mipMapLevel);
        
        // In Natron, we only consider isIdentity for whole images
        RectI roi;
        rod.toPixelEnclosing(scale, par, &roi);
        OfxRectI ofxRoI;
        ofxRoI.x1 = roi.left();
        ofxRoI.x2 = roi.right();
        ofxRoI.y1 = roi.bottom();
        ofxRoI.y2 = roi.top();
        
        {
            if (getRecursionLevel() > 1) {
                stat = _effect->isIdentityAction(inputTimeOfx, field, ofxRoI, scale, inputclip);
            } else {
                ///Take the preferences lock so that it cannot be modified throughout the action.
                QReadLocker preferencesLocker(_preferencesLock);
                stat = _effect->isIdentityAction(inputTimeOfx, field, ofxRoI, scale, inputclip);
            }
        }
        if ( !scaleIsOne && (supportsRS == eSupportsMaybe) ) {
            if ( (stat == kOfxStatOK) || (stat == kOfxStatReplyDefault) ) {
                // we got at least one success with RS != 1
                setSupportsRenderScaleMaybe(eSupportsYes);
            } else if (stat == kOfxStatFailed) {
                // maybe the effect does not support renderscale
                // try again with scale one
                OfxPointD scaleOne;
                scaleOne.x = scaleOne.y = 1.;
                
                rod.toPixelEnclosing(scaleOne, par, &roi);
                ofxRoI.x1 = roi.left();
                ofxRoI.x2 = roi.right();
                ofxRoI.y1 = roi.bottom();
                ofxRoI.y2 = roi.top();
                
                if (getRecursionLevel() > 1) {
                    stat = _effect->isIdentityAction(inputTimeOfx, field, ofxRoI, scaleOne, inputclip);
                } else {
                    ///Take the preferences lock so that it cannot be modified throughout the action.
                    QReadLocker preferencesLocker(_preferencesLock);
                    stat = _effect->isIdentityAction(inputTimeOfx, field, ofxRoI, scaleOne, inputclip);
                }
                if ( (stat == kOfxStatOK) || (stat == kOfxStatReplyDefault) ) {
                    // we got success with scale = 1, which means it doesn't support renderscale after all
                    setSupportsRenderScaleMaybe(eSupportsNo);
                }
            }
        }
    }

    if (stat == kOfxStatOK) {
        OFX::Host::ImageEffect::ClipInstance* clip = _effect->getClip(inputclip);
        if (!clip) {
            // this is a plugin-side error, don't crash
            qDebug() << "Error in OfxEffectInstance::render(): kOfxImageEffectActionIsIdentity returned an unknown clip: " << inputclip.c_str();

            return eStatusFailed;
        }
        OfxClipInstance* natronClip = dynamic_cast<OfxClipInstance*>(clip);
        assert(natronClip);
        *inputTime = inputTimeOfx;

        if ( natronClip->isOutput() ) {
            *inputNb = -2;
        } else {
            *inputNb = natronClip->getInputNb();
        }

        return true;
    } else if (stat == kOfxStatReplyDefault) {
        return false;
    }
    return false; //< may fail if getRegionOfDefinition has failed in the plug-in code
    //throw std::runtime_error("isIdentity failed");
} // isIdentity

Natron::StatusEnum
OfxEffectInstance::beginSequenceRender(SequenceTime first,
                                       SequenceTime last,
                                       SequenceTime step,
                                       bool interactive,
                                       const RenderScale & scale,
                                       bool isSequentialRender,
                                       bool isRenderResponseToUserInteraction,
                                       int view)
{
    {
        bool scaleIsOne = (scale.x == 1. && scale.y == 1.);
        assert( !( (supportsRenderScaleMaybe() == eSupportsNo) && !scaleIsOne ) );
    }

    OfxStatus stat;
    unsigned int mipMapLevel = Image::getLevelFromScale(scale.x);
    {
        bool skipDiscarding = false;
        if (getRecursionLevel() > 1) {
            qDebug() << "beginRenderAction cannot be called recursively as an action. Please check this.";
            skipDiscarding = true;
        }
        ClipsThreadStorageSetter clipSetter(effectInstance(),
                                            skipDiscarding,
                                            true, //< setView ?
                                            view,
                                            true,
                                            mipMapLevel);

        SET_CAN_SET_VALUE(false);

        
        ///Take the preferences lock so that it cannot be modified throughout the action.
        QReadLocker preferencesLocker(_preferencesLock);
        stat = effectInstance()->beginRenderAction(first, last, step, interactive, scale, isSequentialRender, isRenderResponseToUserInteraction, view);
    }

    if ( (stat != kOfxStatOK) && (stat != kOfxStatReplyDefault) ) {
        return eStatusFailed;
    }

    return eStatusOK;
}

Natron::StatusEnum
OfxEffectInstance::endSequenceRender(SequenceTime first,
                                     SequenceTime last,
                                     SequenceTime step,
                                     bool interactive,
                                     const RenderScale & scale,
                                     bool isSequentialRender,
                                     bool isRenderResponseToUserInteraction,
                                     int view)
{
    {
        bool scaleIsOne = (scale.x == 1. && scale.y == 1.);
        assert( !( (supportsRenderScaleMaybe() == eSupportsNo) && !scaleIsOne ) );
    }

    OfxStatus stat;
    unsigned int mipMapLevel = Image::getLevelFromScale(scale.x);
    {
        bool skipDiscarding = false;
        if (getRecursionLevel() > 1) {
            qDebug() << "endRenderAction cannot be called recursively as an action. Please check this.";
            skipDiscarding = true;
        }
        ClipsThreadStorageSetter clipSetter(effectInstance(),
                                            skipDiscarding,
                                            true, //< setView ?
                                            view,
                                            true,
                                            mipMapLevel);
        SET_CAN_SET_VALUE(false);

        
        ///Take the preferences lock so that it cannot be modified throughout the action.
        QReadLocker preferencesLocker(_preferencesLock);
        stat = effectInstance()->endRenderAction(first, last, step, interactive,scale, isSequentialRender, isRenderResponseToUserInteraction, view);
    }

    if ( (stat != kOfxStatOK) && (stat != kOfxStatReplyDefault) ) {
        return eStatusFailed;
    }

    return eStatusOK;
}

Natron::StatusEnum
OfxEffectInstance::render(SequenceTime time,
                          const RenderScale& originalScale,
                          const RenderScale & mappedScale,
                          const RectI & roi,
                          int view,
                          bool isSequentialRender,
                          bool isRenderResponseToUserInteraction,
                          boost::shared_ptr<Natron::Image> output)
{
    if (!_initialized) {
        return Natron::eStatusFailed;
    }

    OfxRectI ofxRoI;
    ofxRoI.x1 = roi.left();
    ofxRoI.x2 = roi.right();
    ofxRoI.y1 = roi.bottom();
    ofxRoI.y2 = roi.top();
    int viewsCount = getApp()->getProject()->getProjectViewsCount();
    OfxStatus stat;
    const std::string field = kOfxImageFieldNone; // TODO: support interlaced data
    ///before calling render, set the render scale thread storage for each clip
# ifdef DEBUG
    {
        // check the dimensions of output images
        const RectI & dstBounds = output->getBounds();
        const RectD & dstRodCanonical = output->getRoD();
        RectI dstRod;
        dstRodCanonical.toPixelEnclosing(mappedScale, output->getPixelAspectRatio(), &dstRod);

        if ( !supportsTiles() ) {
            // http://openfx.sourceforge.net/Documentation/1.3/ofxProgrammingReference.html#kOfxImageEffectPropSupportsTiles
            //  If a clip or plugin does not support tiled images, then the host should supply full RoD images to the effect whenever it fetches one.
            assert(dstRod.x1 == dstBounds.x1);
            assert(dstRod.x2 == dstBounds.x2);
            assert(dstRod.y1 == dstBounds.y1);
            assert(dstRod.y2 == dstBounds.y2);
        }
        if ( !supportsMultiResolution() ) {
            // http://openfx.sourceforge.net/Documentation/1.3/ofxProgrammingReference.html#kOfxImageEffectPropSupportsMultiResolution
            //   Multiple resolution images mean...
            //    input and output images can be of any size
            //    input and output images can be offset from the origin
            assert(dstRod.x1 == 0);
            assert(dstRod.y1 == 0);
        }
    }
# endif // DEBUG
    {
        bool skipDiscarding = false;
        if (getRecursionLevel() > 1) {
            qDebug() << "renderAction cannot be called recursively as an action. Please check this.";
            skipDiscarding = true;
        }
        
        SET_CAN_SET_VALUE(false);

        
        ClipsThreadStorageSetter clipSetter(effectInstance(),
                                            skipDiscarding,
                                            true, //< setView ?
                                            view,
                                            true,//< set mipmaplevel ?
                                            Natron::Image::getLevelFromScale(originalScale.x));

        
        ///Take the preferences lock so that it cannot be modified throughout the action.
        QReadLocker preferencesLocker(_preferencesLock);
        stat = _effect->renderAction( (OfxTime)time,
                                      field,
                                      ofxRoI,
                                      mappedScale,
                                      isSequentialRender,
                                      isRenderResponseToUserInteraction,
                                      view,
                                      viewsCount );
    }

    if (stat != kOfxStatOK) {
        return eStatusFailed;
    } else {
        return eStatusOK;
    }
} // render

bool
OfxEffectInstance::supportsMultipleClipsPAR() const
{
    return _effect->supportsMultipleClipPARs();
}

EffectInstance::RenderSafetyEnum
OfxEffectInstance::renderThreadSafety() const
{
    {
        QReadLocker readL(_renderSafetyLock);
        if (_wasRenderSafetySet) {
            return _renderSafety;
        }
    }
    {
        QWriteLocker writeL(_renderSafetyLock);
        const std::string & safety = _effect->getRenderThreadSafety();
        if (safety == kOfxImageEffectRenderUnsafe) {
            _renderSafety =  EffectInstance::eRenderSafetyUnsafe;
        } else if (safety == kOfxImageEffectRenderInstanceSafe) {
            _renderSafety = EffectInstance::eRenderSafetyInstanceSafe;
        } else if (safety == kOfxImageEffectRenderFullySafe) {
            if ( _effect->getHostFrameThreading() ) {
                _renderSafety =  EffectInstance::eRenderSafetyFullySafeFrame;
            } else {
                _renderSafety =  EffectInstance::eRenderSafetyFullySafe;
            }
        } else {
            qDebug() << "Unknown thread safety level: " << safety.c_str();
            _renderSafety =  EffectInstance::eRenderSafetyUnsafe;
        }
        _wasRenderSafetySet = true;

        return _renderSafety;
    }
}

bool
OfxEffectInstance::makePreviewByDefault() const
{
    return isGenerator();
}

const std::string &
OfxEffectInstance::getShortLabel() const
{
    return effectInstance()->getShortLabel();
}

void
OfxEffectInstance::initializeOverlayInteract()
{
    tryInitializeOverlayInteracts();
}

void
OfxEffectInstance::drawOverlay(double /*scaleX*/,
                               double /*scaleY*/)
{
    if (!_initialized) {
        return;
    }
    if (_overlayInteract) {
        OfxPointD rs;
        rs.x = 1.; //scaleX;
        rs.y = 1.; //scaleY;
        OfxTime time = getApp()->getTimeLine()->currentFrame();

       /* if (getRecursionLevel() == 1) {
            
            
            bool skipDiscarding = false;
            if (getRecursionLevel() > 1) {
                ///This happens sometimes because of dialogs popping from the request of a plug-in (inside an action)
                ///and making the mainwindow loose focus, hence forcing a new paint event
                //qDebug() << "drawAction cannot be called recursively as an action. Please check this.";
                skipDiscarding = true;
            }
            ClipsThreadStorageSetter clipSetter(effectInstance(),
                                                skipDiscarding,
                                                false, //< setView ?
                                                0,
                                                false,
                                                0);
             
            _overlayInteract->drawAction(time, rs);
        } else {*/
        
        SET_CAN_SET_VALUE(false);

        _overlayInteract->drawAction(time, rs);
        
        /*}*/
    }
}

void
OfxEffectInstance::setCurrentViewportForOverlays(OverlaySupport* viewport)
{
    if (_overlayInteract) {
        _overlayInteract->setCallingViewport(viewport);
    }
}

bool
OfxEffectInstance::onOverlayPenDown(double /*scaleX*/,
                                    double /*scaleY*/,
                                    const QPointF & viewportPos,
                                    const QPointF & pos)
{
    if (!_initialized) {
        return false;
    }
    if (_overlayInteract) {
        OfxPointD rs;
        rs.x = 1.; //scaleX;
        rs.y = 1.; //scaleY;
        OfxPointD penPos;
        penPos.x = pos.x();
        penPos.y = pos.y();
        OfxPointI penPosViewport;
        penPosViewport.x = viewportPos.x();
        penPosViewport.y = viewportPos.y();

        OfxTime time = getApp()->getTimeLine()->currentFrame();
        /*
        ClipsThreadStorageSetter clipSetter(effectInstance(),
                                            false,
                                            true, //< setView ?
                                            view,
                                            false,
                                            0);
         */
        SET_CAN_SET_VALUE(true);

        OfxStatus stat = _overlayInteract->penDownAction(time, rs, penPos, penPosViewport, 1.);


        if (stat == kOfxStatOK) {
            _penDown = true;

            return true;
        }
    }

    return false;
}

bool
OfxEffectInstance::onOverlayPenMotion(double /*scaleX*/,
                                      double /*scaleY*/,
                                      const QPointF & viewportPos,
                                      const QPointF & pos)
{
    if (!_initialized) {
        return false;
    }
    if (_overlayInteract) {
        OfxPointD rs;
        rs.x = 1.; //scaleX;
        rs.y = 1.; //scaleY;
        OfxPointD penPos;
        penPos.x = pos.x();
        penPos.y = pos.y();
        OfxPointI penPosViewport;
        penPosViewport.x = viewportPos.x();
        penPosViewport.y = viewportPos.y();
        OfxTime time = getApp()->getTimeLine()->currentFrame();
        OfxStatus stat;
        /*
        if (getRecursionLevel() == 1) {
            ClipsThreadStorageSetter clipSetter(effectInstance(),
                                                false,
                                                true, //< setView ?
                                                view,
                                                false,
                                                0);
            stat = _overlayInteract->penMotionAction(time, rs, penPos, penPosViewport, 1.);
        } else {*/
        SET_CAN_SET_VALUE(true);
        stat = _overlayInteract->penMotionAction(time, rs, penPos, penPosViewport, 1.);
        /*}*/

        if (stat == kOfxStatOK) {
            return true;
        }
    }

    return false;
}

bool
OfxEffectInstance::onOverlayPenUp(double /*scaleX*/,
                                  double /*scaleY*/,
                                  const QPointF & viewportPos,
                                  const QPointF & pos)
{
    if (!_initialized) {
        return false;
    }
    if (_overlayInteract) {
        OfxPointD rs;
        rs.x = 1.; //scaleX;
        rs.y = 1.; //scaleY;
        OfxPointD penPos;
        penPos.x = pos.x();
        penPos.y = pos.y();
        OfxPointI penPosViewport;
        penPosViewport.x = viewportPos.x();
        penPosViewport.y = viewportPos.y();
        OfxTime time = getApp()->getTimeLine()->currentFrame();
        
        /*
        ClipsThreadStorageSetter clipSetter(effectInstance(),
                                            false,
                                            true,
                                            view,
                                            false,
                                            0);
         */
        SET_CAN_SET_VALUE(true);
        OfxStatus stat = _overlayInteract->penUpAction(time, rs, penPos, penPosViewport, 1.);

        if (stat == kOfxStatOK) {
            _penDown = false;

            return true;
        }
    }

    return false;
}

bool
OfxEffectInstance::onOverlayKeyDown(double /*scaleX*/,
                                    double /*scaleY*/,
                                    Natron::Key key,
                                    Natron::KeyboardModifiers /*modifiers*/)
{
    if (!_initialized) {
        return false;;
    }
    if (_overlayInteract) {
        OfxPointD rs;
        rs.x = 1.; //scaleX;
        rs.y = 1.; //scaleY;
        OfxTime time = getApp()->getTimeLine()->currentFrame();
        QByteArray keyStr;
/*
        ClipsThreadStorageSetter clipSetter(effectInstance(),
                                            false,
                                            true, //< setView ?
                                            view,
                                            false,
                                            0);
 */
        SET_CAN_SET_VALUE(true);
        OfxStatus stat = _overlayInteract->keyDownAction( time, rs, (int)key, keyStr.data() );

        if (stat == kOfxStatOK) {
            return true;
        }
    }

    return false;
}

bool
OfxEffectInstance::onOverlayKeyUp(double /*scaleX*/,
                                  double /*scaleY*/,
                                  Natron::Key key,
                                  Natron::KeyboardModifiers /* modifiers*/)
{
    if (!_initialized) {
        return false;
    }
    if (_overlayInteract) {
        OfxPointD rs;
        rs.x = 1.; //scaleX;
        rs.y = 1.; //scaleY;
        OfxTime time = getApp()->getTimeLine()->currentFrame();
        QByteArray keyStr;

        /*
        ClipsThreadStorageSetter clipSetter(effectInstance(),
                                            false,
                                            true, //< setView ?
                                            view,
                                            false,
                                            0);
         */
        SET_CAN_SET_VALUE(true);
        OfxStatus stat = _overlayInteract->keyUpAction( time, rs, (int)key, keyStr.data() );

        assert(stat == kOfxStatOK || stat == kOfxStatReplyDefault);
        if (stat == kOfxStatOK) {
            return true;
        }
        ;
    }

    return false;
}

bool
OfxEffectInstance::onOverlayKeyRepeat(double /*scaleX*/,
                                      double /*scaleY*/,
                                      Natron::Key key,
                                      Natron::KeyboardModifiers /*modifiers*/)
{
    if (!_initialized) {
        return false;
    }
    if (_overlayInteract) {
        OfxPointD rs;
        rs.x = 1.; //scaleX;
        rs.y = 1.; //scaleY;
        OfxTime time = getApp()->getTimeLine()->currentFrame();
        QByteArray keyStr;
/*
        ClipsThreadStorageSetter clipSetter(effectInstance(),
                                            false,
                                            true, //< setView ?
                                            view,
                                            false,
                                            0);
 */
        SET_CAN_SET_VALUE(true);
        OfxStatus stat = _overlayInteract->keyRepeatAction( time, rs, (int)key, keyStr.data() );

        if (stat == kOfxStatOK) {
            return true;
        }
    }

    return false;
}

bool
OfxEffectInstance::onOverlayFocusGained(double /*scaleX*/,
                                        double /*scaleY*/)
{
    if (!_initialized) {
        return false;
    }
    if (_overlayInteract) {
        OfxPointD rs;
        rs.x = 1.; //scaleX;
        rs.y = 1.; //scaleY;
        OfxTime time = getApp()->getTimeLine()->currentFrame();
        OfxStatus stat;
/*
        if (getRecursionLevel() == 1) {
            ClipsThreadStorageSetter clipSetter(effectInstance(),
                                                false,
                                                true, //< setView ?
                                                view,
                                                false,
                                                0);
            stat = _overlayInteract->gainFocusAction(time, rs);
        } else {*/
        SET_CAN_SET_VALUE(true);
        stat = _overlayInteract->gainFocusAction(time, rs);
        /*}*/
        assert(stat == kOfxStatOK || stat == kOfxStatReplyDefault);
        if (stat == kOfxStatOK) {
            return true;
        }
    }

    return false;
}

bool
OfxEffectInstance::onOverlayFocusLost(double /*scaleX*/,
                                      double /*scaleY*/)
{
    if (!_initialized) {
        return false;
    }
    if (_overlayInteract) {
        OfxPointD rs;
        rs.x = 1.; //scaleX;
        rs.y = 1.; //scaleY;
        OfxTime time = getApp()->getTimeLine()->currentFrame();
        OfxStatus stat;
        
        /*if (getRecursionLevel() == 1) {
            ClipsThreadStorageSetter clipSetter(effectInstance(),
                                                false,
                                                true, //< setView ?
                                                view,
                                                false,
                                                0);


            stat = _overlayInteract->loseFocusAction(time, rs);
        } else {*/
        SET_CAN_SET_VALUE(true);
        stat = _overlayInteract->loseFocusAction(time, rs);
        /*}*/

        assert(stat == kOfxStatOK || stat == kOfxStatReplyDefault);
        if (stat == kOfxStatOK) {
            return true;
        }
    }

    return false;
}

bool
OfxEffectInstance::hasOverlay() const
{
    return _overlayInteract != NULL;
}

static std::string
natronValueChangedReasonToOfxValueChangedReason(Natron::ValueChangedReasonEnum reason)
{
    switch (reason) {
        case Natron::eValueChangedReasonUserEdited:
        case Natron::eValueChangedReasonNatronGuiEdited:
            return kOfxChangeUserEdited;
        case Natron::eValueChangedReasonPluginEdited:
        case Natron::eValueChangedReasonNatronInternalEdited:
        case Natron::eValueChangedReasonSlaveRefresh:
        case Natron::eValueChangedReasonRestoreDefault:
            return kOfxChangePluginEdited;
        case Natron::eValueChangedReasonTimeChanged:
            return kOfxChangeTime;
        default:
            assert(false);     // all Natron reasons should be processed
            return "";
    }
}

void
OfxEffectInstance::knobChanged(KnobI* k,
                               Natron::ValueChangedReasonEnum reason,
                               int view,
                               SequenceTime time)
{
    if (!_initialized) {
        return;
    }

    ///If the param changed is a button and the node is disabled don't do anything which might
    ///trigger an analysis
    if ( (reason == eValueChangedReasonUserEdited) && dynamic_cast<Button_Knob*>(k) && _node->isNodeDisabled() ) {
        return;
    }

    if ( _renderButton && ( k == _renderButton.get() ) ) {
        ///don't do anything since it is handled upstream
        return;
    }


    // OFX::Host::Param::paramSetValue() does it for us when it's edited by the plugin
    bool canCallInstanceChangedAction = reason != Natron::eValueChangedReasonPluginEdited;
    
    std::string ofxReason = natronValueChangedReasonToOfxValueChangedReason(reason);
    assert( !ofxReason.empty() ); // crashes when resetting to defaults
    OfxPointD renderScale;
    renderScale.x = renderScale.y = 1;
    OfxStatus stat = kOfxStatOK;

    if (canCallInstanceChangedAction) {
        if (getRecursionLevel() == 1) {
            SET_CAN_SET_VALUE(true);
            ClipsThreadStorageSetter clipSetter(effectInstance(),
                                                false,
                                                true, //< setView ?
                                                view,
                                                true, //< setmipmaplevel?
                                                0);

            ///This action as all the overlay interacts actions can trigger recursive actions, such as
            ///getClipPreferences() so we don't take the clips preferences lock for read here otherwise we would
            ///create a deadlock. This code then assumes that the instance changed action of the plug-in doesn't require
            ///the clip preferences to stay the same throughout the action.
            stat = effectInstance()->paramInstanceChangedAction(k->getName(), ofxReason,(OfxTime)time,renderScale);
        } else {
            ///This action as all the overlay interacts actions can trigger recursive actions, such as
            ///getClipPreferences() so we don't take the clips preferences lock for read here otherwise we would
            ///create a deadlock. This code then assumes that the instance changed action of the plug-in doesn't require
            ///the clip preferences to stay the same throughout the action.
            stat = effectInstance()->paramInstanceChangedAction(k->getName(), ofxReason,(OfxTime)time,renderScale);
        }
    }
    if ( (stat != kOfxStatOK) && (stat != kOfxStatReplyDefault) ) {
        QString err( QString( getNode()->getName_mt_safe().c_str() ) + ": An error occured while changing parameter " +
                     k->getDescription().c_str() );
        appPTR->writeToOfxLog_mt_safe(err);

        return;
    }

    if ( _effect->isClipPreferencesSlaveParam( k->getName() ) ) {
        RECURSIVE_ACTION();
        checkOFXClipPreferences(time, renderScale, ofxReason,false);
    }
    if (_overlayInteract) {
        std::vector<std::string> params;
        _overlayInteract->getSlaveToParam(params);
        for (U32 i = 0; i < params.size(); ++i) {
            if ( params[i] == k->getName() ) {
                stat = _overlayInteract->redraw();
                assert(stat == kOfxStatOK || stat == kOfxStatReplyDefault);
            }
        }
    }
} // knobChanged

void
OfxEffectInstance::beginKnobsValuesChanged(Natron::ValueChangedReasonEnum reason)
{
    if (!_initialized) {
        return;
    }
    
    RECURSIVE_ACTION();
    SET_CAN_SET_VALUE(true);
    ///This action as all the overlay interacts actions can trigger recursive actions, such as
    ///getClipPreferences() so we don't take the clips preferences lock for read here otherwise we would
    ///create a deadlock. This code then assumes that the instance changed action of the plug-in doesn't require
    ///the clip preferences to stay the same throughout the action.
    (void)effectInstance()->beginInstanceChangedAction(natronValueChangedReasonToOfxValueChangedReason(reason));
}

void
OfxEffectInstance::endKnobsValuesChanged(Natron::ValueChangedReasonEnum reason)
{
    if (!_initialized) {
        return;
    }
    
    RECURSIVE_ACTION();
    SET_CAN_SET_VALUE(true);
    ///This action as all the overlay interacts actions can trigger recursive actions, such as
    ///getClipPreferences() so we don't take the clips preferences lock for read here otherwise we would
    ///create a deadlock. This code then assumes that the instance changed action of the plug-in doesn't require
    ///the clip preferences to stay the same throughout the action.
    (void)effectInstance()->endInstanceChangedAction(natronValueChangedReasonToOfxValueChangedReason(reason));

}

void
OfxEffectInstance::purgeCaches()
{
    // The kOfxActionPurgeCaches is an action that may be passed to a plug-in instance from time to time in low memory situations. Instances recieving this action should destroy any data structures they may have and release the associated memory, they can later reconstruct this from the effect's parameter set and associated information. http://openfx.sourceforge.net/Documentation/1.3/ofxProgrammingReference.html#kOfxActionPurgeCaches
    OfxStatus stat;
    {
        SET_CAN_SET_VALUE(false);
        ///Take the preferences lock so that it cannot be modified throughout the action.
        QReadLocker preferencesLocker(_preferencesLock);
        stat =  _effect->purgeCachesAction();
        
        assert(stat == kOfxStatOK || stat == kOfxStatReplyDefault);
        
    }
    // The kOfxActionSyncPrivateData action is called when a plugin should synchronise any private data structures to its parameter set. This generally occurs when an effect is about to be saved or copied, but it could occur in other situations as well. http://openfx.sourceforge.net/Documentation/1.3/ofxProgrammingReference.html#kOfxActionSyncPrivateData
    
    {
        RECURSIVE_ACTION();
        SET_CAN_SET_VALUE(true);
        ///This action as all the overlay interacts actions can trigger recursive actions, such as
        ///getClipPreferences() so we don't take the clips preferences lock for read here otherwise we would
        ///create a deadlock. This code then assumes that the instance changed action of the plug-in doesn't require
        ///the clip preferences to stay the same throughout the action.
        stat =  _effect->syncPrivateDataAction();
        assert(stat == kOfxStatOK || stat == kOfxStatReplyDefault);
        
    }
}

int
OfxEffectInstance::getMajorVersion() const
{
    return effectInstance()->getPlugin()->getVersionMajor();
}

int
OfxEffectInstance::getMinorVersion() const
{
    return effectInstance()->getPlugin()->getVersionMinor();
}

bool
OfxEffectInstance::supportsTiles() const
{
    OFX::Host::ImageEffect::ClipInstance* outputClip =  effectInstance()->getClip(kOfxImageEffectOutputClipName);

    if (!outputClip) {
        return false;
    }

    return effectInstance()->supportsTiles() && outputClip->supportsTiles();
}

bool
OfxEffectInstance::supportsMultiResolution() const
{
    return effectInstance()->supportsMultiResolution();
}

void
OfxEffectInstance::beginEditKnobs()
{
    ///Take the preferences lock so that it cannot be modified throughout the action.
    QReadLocker preferencesLocker(_preferencesLock);
    effectInstance()->beginInstanceEditAction();
}

void
OfxEffectInstance::onSyncPrivateDataRequested()
{
    ///Can only be called in the main thread
    assert( QThread::currentThread() == qApp->thread() );
    
    RECURSIVE_ACTION();
    
    ///This action as all the overlay interacts actions can trigger recursive actions, such as
    ///getClipPreferences() so we don't take the clips preferences lock for read here otherwise we would
    ///create a deadlock. This code then assumes that the instance changed action of the plug-in doesn't require
    ///the clip preferences to stay the same throughout the action.
    SET_CAN_SET_VALUE(true);
    effectInstance()->syncPrivateDataAction();
}

void
OfxEffectInstance::addAcceptedComponents(int inputNb,
                                         std::list<Natron::ImageComponentsEnum>* comps)
{
    if (inputNb >= 0) {
        OfxClipInstance* clip = getClipCorrespondingToInput(inputNb);
        assert(clip);
        const std::vector<std::string> & supportedComps = clip->getSupportedComponents();
        for (U32 i = 0; i < supportedComps.size(); ++i) {
            try {
                comps->push_back( OfxClipInstance::ofxComponentsToNatronComponents(supportedComps[i]) );
            } catch (const std::runtime_error &e) {
                // ignore unsupported components
            }
        }
    } else {
        assert(inputNb == -1);
        OfxClipInstance* clip = dynamic_cast<OfxClipInstance*>( effectInstance()->getClip(kOfxImageEffectOutputClipName) );
        assert(clip);
        const std::vector<std::string> & supportedComps = clip->getSupportedComponents();
        for (U32 i = 0; i < supportedComps.size(); ++i) {
            try {
                comps->push_back( OfxClipInstance::ofxComponentsToNatronComponents(supportedComps[i]) );
            } catch (const std::runtime_error &e) {
                // ignore unsupported components
            }
        }
    }
}

void
OfxEffectInstance::addSupportedBitDepth(std::list<Natron::ImageBitDepthEnum>* depths) const
{
    const OFX::Host::Property::Set & prop = effectInstance()->getPlugin()->getDescriptor().getParamSetProps();
    int dim = prop.getDimension(kOfxImageEffectPropSupportedPixelDepths);

    for (int i = 0; i < dim; ++i) {
        const std::string & depth = prop.getStringProperty(kOfxImageEffectPropSupportedPixelDepths,i);
        try {
            depths->push_back( OfxClipInstance::ofxDepthToNatronDepth(depth) );
        } catch (const std::runtime_error &e) {
            // ignore unsupported bitdepth
        }
    }
}


void
OfxEffectInstance::getPreferredDepthAndComponents(int inputNb,
                                                  Natron::ImageComponentsEnum* comp,
                                                  Natron::ImageBitDepthEnum* depth) const
{
    OfxClipInstance* clip;

    if (inputNb == -1) {
        clip = dynamic_cast<OfxClipInstance*>( _effect->getClip(kOfxImageEffectOutputClipName) );
    } else {
        clip = getClipCorrespondingToInput(inputNb);
    }
    assert(clip);
    
    if (getRecursionLevel() > 0) {
        ///Someone took the read  (all actions) or write (getClipPreferences action)lock already
        *comp = OfxClipInstance::ofxComponentsToNatronComponents( clip->getComponents() );
        *depth = OfxClipInstance::ofxDepthToNatronDepth( clip->getPixelDepth() );
    } else {
        ///Take the preferences lock to be sure we're not writing them
        QReadLocker l(_preferencesLock);
        *comp = OfxClipInstance::ofxComponentsToNatronComponents( clip->getComponents() );
        *depth = OfxClipInstance::ofxDepthToNatronDepth( clip->getPixelDepth() );
    }
}

Natron::SequentialPreferenceEnum
OfxEffectInstance::getSequentialPreference() const
{
    int sequential = _effect->getPlugin()->getDescriptor().getProps().getIntProperty(kOfxImageEffectInstancePropSequentialRender);

    switch (sequential) {
    case 0:

        return Natron::eSequentialPreferenceNotSequential;
    case 1:

        return Natron::eSequentialPreferenceOnlySequential;
    case 2:

        return Natron::eSequentialPreferencePreferSequential;
    default:

        return Natron::eSequentialPreferenceNotSequential;
        break;
    }
}

Natron::ImagePremultiplicationEnum
OfxEffectInstance::getOutputPremultiplication() const
{
    const std::string & str = ofxGetOutputPremultiplication();

    if (str == kOfxImagePreMultiplied) {
        return Natron::eImagePremultiplicationPremultiplied;
    } else if (str == kOfxImageUnPreMultiplied) {
        return Natron::eImagePremultiplicationUnPremultiplied;
    } else {
        return Natron::eImagePremultiplicationOpaque;
    }
}

const std::string &
OfxEffectInstance::ofxGetOutputPremultiplication() const
{
    static const std::string v(kOfxImagePreMultiplied);
    OFX::Host::ImageEffect::ClipInstance* clip = effectInstance()->getClip(kOfxImageEffectOutputClipName);

    assert(clip);
    
    if (getRecursionLevel() > 0) {
        const std::string & premult = effectInstance()->getOutputPreMultiplication();
        ///if the output has something, use it, otherwise default to premultiplied
        if ( !premult.empty() ) {
            return premult;
        } else {
            return v;
        }
    } else {
        ///Take the preferences lock to be sure we're not writing them
        QReadLocker l(_preferencesLock);
        const std::string & premult = effectInstance()->getOutputPreMultiplication();
        ///if the output has something, use it, otherwise default to premultiplied
        if ( !premult.empty() ) {
            return premult;
        } else {
            return v;
        }
    }
}


double
OfxEffectInstance::getPreferredAspectRatio() const
{
    OFX::Host::ImageEffect::ClipInstance* clip = effectInstance()->getClip(kOfxImageEffectOutputClipName);
    assert(clip);
    
    if (getRecursionLevel() > 0) {
        return clip->getAspectRatio();
    } else {
        ///Take the preferences lock to be sure we're not writing them
        QReadLocker l(_preferencesLock);
        return clip->getAspectRatio();

    }
}

bool
OfxEffectInstance::getCanTransform() const
{   //use OFX_EXTENSIONS_NUKE
    return effectInstance()->canTransform();
}

bool
OfxEffectInstance::getCanApplyTransform(Natron::EffectInstance** effect) const
{
    OfxClipInstance* transformClip = 0;
    bool canApply = effectInstance()->getCanApplyTransform(&transformClip);
    if (!transformClip || !canApply) {
        return false;
    }
    
    *effect = transformClip->getAssociatedNode();
    return true;
}

Natron::StatusEnum
OfxEffectInstance::getTransform(SequenceTime time,
                                const RenderScale& renderScale, //< the plug-in accepted scale
                                int view,
                                Natron::EffectInstance** inputToTransform,
                                Transform::Matrix3x3* transform)
{
    const std::string field = kOfxImageFieldNone; // TODO: support interlaced data
    
    std::string clipName;
    double tmpTransform[9];
    
    OfxStatus stat ;
    {
        bool skipDiscarding = false;
        if (getRecursionLevel() > 1) {
            qDebug() << "renderAction cannot be called recursively as an action. Please check this.";
            skipDiscarding = true;
        }
        
        SET_CAN_SET_VALUE(false);
        
        
        ClipsThreadStorageSetter clipSetter(effectInstance(),
                                            skipDiscarding,
                                            true, //< setView ?
                                            view,
                                            true,//< set mipmaplevel ?
                                            Natron::Image::getLevelFromScale(renderScale.x));
        
        
        stat = effectInstance()->getTransformAction((OfxTime)time, field, renderScale, view, clipName, tmpTransform);
        if (stat == kOfxStatReplyDefault) {
            return Natron::eStatusReplyDefault;
        } else if (stat == kOfxStatFailed) {
            return Natron::eStatusFailed;
        }

    }

    
    assert(stat == kOfxStatOK);
    
    transform->a = tmpTransform[0]; transform->b = tmpTransform[1]; transform->c = tmpTransform[2];
    transform->d = tmpTransform[3]; transform->e = tmpTransform[4]; transform->f = tmpTransform[5];
    transform->g = tmpTransform[6]; transform->h = tmpTransform[7]; transform->i = tmpTransform[8];
    
    
    
    OFX::Host::ImageEffect::ClipInstance* clip = effectInstance()->getClip(clipName);
    assert(clip);
    OfxClipInstance* natronClip = dynamic_cast<OfxClipInstance*>(clip);
    
    *inputToTransform = natronClip->getAssociatedNode();
    
    return Natron::eStatusOK;
}

void
OfxEffectInstance::rerouteInputAndSetTransform(int inputNb,Natron::EffectInstance* newInput,
                                               int newInputNb,const Transform::Matrix3x3& m)
{
    OfxClipInstance* clip = getClipCorrespondingToInput(inputNb);
    assert(clip);
    clip->setTransformAndReRouteInput(m, newInput, newInputNb);
}

void
OfxEffectInstance::clearTransform(int inputNb)
{
    OfxClipInstance* clip = getClipCorrespondingToInput(inputNb);
    assert(clip);
    clip->clearTransform();
<<<<<<< HEAD
}
=======
}

bool
OfxEffectInstance::isFrameVarying() const
{
    return effectInstance()->isFrameVarying();
}
>>>>>>> ac0d7e64
<|MERGE_RESOLUTION|>--- conflicted
+++ resolved
@@ -2770,14 +2770,11 @@
     OfxClipInstance* clip = getClipCorrespondingToInput(inputNb);
     assert(clip);
     clip->clearTransform();
-<<<<<<< HEAD
-}
-=======
-}
+}
+
 
 bool
 OfxEffectInstance::isFrameVarying() const
 {
     return effectInstance()->isFrameVarying();
 }
->>>>>>> ac0d7e64
