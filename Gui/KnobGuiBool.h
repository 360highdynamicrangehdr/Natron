--- conflicted
+++ resolved
@@ -107,32 +107,17 @@
 
 public:
 
-<<<<<<< HEAD
     static KnobGuiWidgets * BuildKnobGui(const KnobGuiPtr& knob, ViewIdx view)
-=======
-    static KnobGui * BuildKnobGui(KnobIPtr knob,
-                                  KnobGuiContainerI *container)
->>>>>>> cfea4528
     {
         return new KnobGuiBool(knob, view);
     }
 
-<<<<<<< HEAD
     KnobGuiBool(const KnobGuiPtr& knob, ViewIdx view);
 
     virtual ~KnobGuiBool() OVERRIDE;
 
     virtual void reflectLinkedState(DimIdx dimension, bool linked) OVERRIDE;
 
-=======
-    KnobGuiBool(KnobIPtr knob,
-                KnobGuiContainerI *container);
-
-    virtual ~KnobGuiBool() OVERRIDE;
-
-    virtual void removeSpecificGui() OVERRIDE FINAL;
-    virtual KnobIPtr getKnob() const OVERRIDE FINAL;
->>>>>>> cfea4528
 
 public Q_SLOTS:
 
