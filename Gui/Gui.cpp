/* ***** BEGIN LICENSE BLOCK *****
 * This file is part of Natron <http://www.natron.fr/>,
 * Copyright (C) 2013-2017 INRIA and Alexandre Gauthier-Foichat
 *
 * Natron is free software: you can redistribute it and/or modify
 * it under the terms of the GNU General Public License as published by
 * the Free Software Foundation; either version 2 of the License, or
 * (at your option) any later version.
 *
 * Natron is distributed in the hope that it will be useful,
 * but WITHOUT ANY WARRANTY; without even the implied warranty of
 * MERCHANTABILITY or FITNESS FOR A PARTICULAR PURPOSE.  See the
 * GNU General Public License for more details.
 *
 * You should have received a copy of the GNU General Public License
 * along with Natron.  If not, see <http://www.gnu.org/licenses/gpl-2.0.html>
 * ***** END LICENSE BLOCK ***** */

// ***** BEGIN PYTHON BLOCK *****
// from <https://docs.python.org/3/c-api/intro.html#include-files>:
// "Since Python may define some pre-processor definitions which affect the standard headers on some systems, you must include Python.h before any standard headers are included."
#include <Python.h>
// ***** END PYTHON BLOCK *****

#include "Gui.h"

#include <cassert>
#include <stdexcept>

GCC_DIAG_UNUSED_PRIVATE_FIELD_OFF
// /opt/local/include/QtGui/qmime.h:119:10: warning: private field 'type' is not used [-Wunused-private-field]
#include <QCloseEvent>
GCC_DIAG_UNUSED_PRIVATE_FIELD_ON
#include <QApplication> // qApp
#include <QMenuBar>
#include <QUndoGroup>
#include <QDesktopServices>
#include <QImage>
#include <QPixmap>
#include <QtCore/QUrl>

#include "Engine/Node.h"
#include "Engine/Project.h"
#include "Engine/ViewerInstance.h"
#include "Engine/Settings.h"

#include "Global/StrUtils.h"

#include "Gui/ActionShortcuts.h"
#include "Gui/AnimationModuleEditor.h"
#include "Gui/GuiAppInstance.h"
#include "Gui/GuiApplicationManager.h" // appPTR
#include "Gui/GuiPrivate.h"
#include "Gui/Menu.h"
#include "Gui/NodeGui.h"
#include "Gui/NodeGraph.h"
#include "Gui/Splitter.h"
#include "Gui/TabWidget.h"
#include "Gui/ProjectGui.h"
#include "Gui/ToolButton.h"
#include "Gui/RenderStatsDialog.h"

NATRON_NAMESPACE_ENTER;


// Helper function: Get the icon with the given name from the icon theme.
// If unavailable, fall back to the built-in icon. Icon names conform to this specification:
// http://standards.freedesktop.org/icon-naming-spec/icon-naming-spec-latest.html
static QIcon
get_icon(const std::string &name)
{
    QString str = QString::fromUtf8( name.c_str() );

    return QIcon::fromTheme( str, QIcon(QString::fromUtf8(":icons/") + str) );
}

Gui::Gui(const GuiAppInstancePtr& app,
         QWidget* parent)
#ifndef __NATRON_WIN32__
    : QMainWindow(parent)
#else
    : DocumentWindow(parent)
#endif
    , SerializableWindow()
    , _imp( new GuiPrivate(app, this) )

{
#ifdef __NATRON_WIN32
    //Register file types
    registerFileType(NATRON_PROJECT_FILE_MIME_TYPE, "Natron Project file", "." NATRON_PROJECT_FILE_EXT, 0, true);
    std::map<std::string, std::string> formats;
    appPTR->getCurrentSettings()->getFileFormatsForReadingAndReader(&formats);
    for (std::map<std::string, std::string>::iterator it = formats.begin(); it != formats.end(); ++it) {
        registerFileType(QString("image/") + QString( it->first.c_str() ), it->first.c_str(), QString(".") + QString( it->first.c_str() ), 0, true);
    }
    enableShellOpen();
#endif

    QObject::connect( this, SIGNAL(doDialog(int,QString,QString,bool,StandardButtons,int)), this,
                      SLOT(onDoDialog(int,QString,QString,bool,StandardButtons,int)) );
    QObject::connect( this, SIGNAL(doDialogWithStopAskingCheckbox(int,QString,QString,bool,StandardButtons,int)), this,
                      SLOT(onDoDialogWithStopAskingCheckbox(int,QString,QString,bool,StandardButtons,int)) );
    QObject::connect( app.get(), SIGNAL(pluginsPopulated()), this, SLOT(addToolButttonsToToolBar()) );
    QObject::connect( qApp, SIGNAL(focusChanged(QWidget*,QWidget*)), this, SLOT(onFocusChanged(QWidget*,QWidget*)) );
    QObject::connect (this, SIGNAL(s_showLogOnMainThread()), this, SLOT(onShowLogOnMainThreadReceived()));
    QObject::connect (this, SIGNAL(mustRefreshTimelineGuiKeyframesLater()), this, SLOT(onMustRefreshTimelineGuiKeyframesLaterReceived()), Qt::QueuedConnection);

    setAcceptDrops(true);

    setAttribute(Qt::WA_DeleteOnClose, true);

#ifdef Q_OS_MAC
     QObject::connect( appPTR, SIGNAL(dockClicked()), this, SLOT(dockClicked()) );
#endif
}

Gui::~Gui()
{
    _imp->_nodeGraphArea->invalidateAllNodesParenting();
    delete _imp->_errorLog;
    delete _imp->_projectGui;
    delete _imp->_undoStacksGroup;
    _imp->_viewerTabs.clear();
    for (U32 i = 0; i < _imp->_toolButtons.size(); ++i) {
        delete _imp->_toolButtons[i];
    }
}

bool
Gui::isLeftToolBarDisplayedOnMouseHoverOnly() const
{
    return _imp->leftToolBarDisplayedOnHoverOnly;
}

void
Gui::setLeftToolBarDisplayedOnMouseHoverOnly(bool b)
{
    _imp->leftToolBarDisplayedOnHoverOnly = b;
    QPoint p = QCursor::pos();

    if (b) {
        _imp->refreshLeftToolBarVisibility( mapFromGlobal(p) );
    } else {
        _imp->_toolBox->show();
    }
}

void
Gui::refreshLeftToolBarVisibility(const QPoint & globalPos)
{
    _imp->refreshLeftToolBarVisibility( mapFromGlobal(globalPos) );
}

void
Gui::setLeftToolBarVisible(bool visible)
{
    _imp->_toolBox->setVisible(visible);
}

bool
Gui::closeProject()
{
    bool ret = abortProject(true, true, true);

    ///When closing a project we can remove the ViewerCache from memory and put it on disk
    ///since we're not sure it will be used right away
    appPTR->clearPlaybackCache();

    return ret;
}

void
Gui::reloadProject()
{
    ProjectPtr proj = getApp()->getProject();

    if ( !proj->hasProjectBeenSavedByUser() ) {
        Dialogs::errorDialog( tr("Reload project").toStdString(), tr("This project has not been saved yet").toStdString() );

        return;
    }
    QString filename = proj->getProjectFilename();
    QString projectPath = proj->getProjectPath();
    StrUtils::ensureLastPathSeparator(projectPath);

    projectPath.append(filename);

    if ( !abortProject(false, true, true) ) {
        return;
    }

    AppInstancePtr appInstance = openProjectInternal(projectPath.toStdString(), false);
    Q_UNUSED(appInstance);
}

void
Gui::setGuiAboutToClose(bool about)
{
    ///don't show dialogs when about to close, otherwise we could enter in a deadlock situation
    {
        QMutexLocker l(&_imp->aboutToCloseMutex);
        _imp->_aboutToClose = about;
    }
}

void
Gui::notifyGuiClosing()
{
    //Invalidates the Gui* pointer on most widgets to avoid attempts to dereference it in most events
    _imp->notifyGuiClosing();
}

bool
Gui::abortProject(bool quitApp,
                  bool warnUserIfSaveNeeded,
                  bool blocking)
{
    if (getApp()->getProject()->hasNodes() && warnUserIfSaveNeeded) {
        int ret = saveWarning();
        if (ret == 0) {
            if ( !saveProject() ) {
                return false;
            }
        } else if (ret == 1) {
            getApp()->getProject()->removeLastAutosave();
        } else if (ret == 2) {
            return false;
        }
    }
    _imp->saveGuiGeometry();

    _imp->setUndoRedoActions(0, 0);
    if (quitApp) {
        GuiAppInstancePtr app = getApp();
        if (app) {
            app->quit();
        }
    } else {
        setGuiAboutToClose(true);
        GuiAppInstancePtr app = getApp();
        if (app) {
            app->resetPreviewProvider();
            if (!blocking) {
                app->getProject()->reset(false /*aboutToQuit*/, false /*blocking*/);
            } else {
                app->getProject()->closeProject_blocking(false);
            }
        }
        centerAllNodeGraphsWithTimer();
        restoreDefaultLayout();
        setGuiAboutToClose(false);
    }

    ///Reset current undo/reso actions
    _imp->_currentUndoAction = 0;
    _imp->_currentRedoAction = 0;

    return true;
}

void
Gui::toggleFullScreen()
{
    QWidget* activeWin = qApp->activeWindow();

    if (!activeWin) {
        qApp->setActiveWindow(this);
        activeWin = this;
    }

    if ( activeWin->isFullScreen() ) {
        activeWin->showNormal();
    } else {
        activeWin->showFullScreen();
    }
}

void
Gui::closeEvent(QCloseEvent* e)
{
    assert(e);
    GuiAppInstancePtr app = getApp();
    if ( app && app->isClosing() ) {
        e->ignore();
    } else {
        if ( !abortProject(true, true, true) ) {
            e->ignore();

            return;
        }
        e->accept();
    }
}

ProjectGui*
Gui::getProjectGui() const
{
    return _imp->_projectGui;
}


void
Gui::addNodeGuiToAnimationModuleEditor(const NodeGuiPtr &node)
{
    _imp->_animationModule->addNode(node);
}

void
Gui::removeNodeGuiFromAnimationModuleEditor(const NodeGuiPtr &node)
{
    _imp->_animationModule->removeNode( node );
}

void
Gui::createViewerGui(const NodeGuiPtr& node)
{
    TabWidget* where = _imp->_nextViewerTabPlace;

    if (!where) {
        where = getAnchor();
    } else {
        _imp->_nextViewerTabPlace = NULL; // < reseting next viewer anchor to default
    }
    assert(where);

    ViewerNodePtr v = node->getNode()->isEffectViewerNode();
    assert(v);

    ViewerTab* tab = addNewViewerTab(node, where);
    NodeGraph* graph = 0;
    NodeCollectionPtr collection = node->getNode()->getGroup();
    if (!collection) {
        return;
    }
    NodeGroupPtr isGrp = toNodeGroup(collection);
    if (isGrp) {
        NodeGraphI* graph_i = isGrp->getNodeGraph();
        assert(graph_i);
        graph = dynamic_cast<NodeGraph*>(graph_i);
    } else {
        graph = getNodeGraph();
    }
    assert(graph);
    if (!graph) {
        throw std::logic_error("");
    }
    graph->setLastSelectedViewer(tab);
}

const NodesGuiList &
Gui::getSelectedNodes() const
{
    assert(_imp->_nodeGraphArea);

    return _imp->_nodeGraphArea->getSelectedNodes();
}

void
Gui::createGui()
{
    setupUi();

    ///post a fake event so the qt handlers are called and the proper widget receives the focus
    QMouseEvent e(QEvent::MouseMove, QCursor::pos(), Qt::NoButton, Qt::NoButton, Qt::NoModifier);
    qApp->sendEvent(this, &e);
}

bool
Gui::eventFilter(QObject *target,
                 QEvent* e)
{
    if (_imp->_aboutToClose) {
        return true;
    }
    if ( dynamic_cast<QInputEvent*>(e) ) {
        /*Make top level instance this instance since it receives all
           user inputs.*/
        GuiAppInstancePtr app = getApp();
        if (app) {
            appPTR->setAsTopLevelInstance( app->getAppID() );
        }
    }

    return QMainWindow::eventFilter(target, e);
}

void
Gui::createMenuActions()
{
    if (!_imp->menubar) {
        _imp->menubar = new QMenuBar(this);
        setMenuBar(_imp->menubar);
    } else {
        _imp->menubar->clear();
    }


    _imp->menuFile = new Menu(tr("File"), _imp->menubar);
    _imp->menuRecentFiles = new Menu(tr("Open Recent"), _imp->menuFile);
    _imp->menuEdit = new Menu(tr("Edit"), _imp->menubar);
    _imp->menuLayout = new Menu(tr("Layout"), _imp->menubar);
    _imp->menuDisplay = new Menu(tr("Display"), _imp->menubar);
    _imp->menuRender = new Menu(tr("Render"), _imp->menubar);
    _imp->viewersMenu = new Menu(tr("Viewer(s)"), _imp->menuDisplay);
    _imp->viewerInputsMenu = new Menu(tr("Connect to A Side"), _imp->viewersMenu);
    _imp->viewerInputsBMenu = new Menu(tr("Connect to B Side"), _imp->viewersMenu);
    _imp->viewersViewMenu = new Menu(tr("View"), _imp->viewersMenu);
    _imp->cacheMenu = new Menu(tr("Cache"), _imp->menubar);
    _imp->menuHelp = new Menu(tr("Help"), _imp->menubar);


    _imp->actionNew_project = new ActionWithShortcut(kShortcutGroupGlobal, kShortcutIDActionNewProject, kShortcutDescActionNewProject, this);
    _imp->actionNew_project->setIcon( get_icon("document-new") );
    QObject::connect( _imp->actionNew_project, SIGNAL(triggered()), this, SLOT(newProject()) );

    _imp->actionOpen_project = new ActionWithShortcut(kShortcutGroupGlobal, kShortcutIDActionOpenProject, kShortcutDescActionOpenProject, this);
    _imp->actionOpen_project->setIcon( get_icon("document-open") );
    QObject::connect( _imp->actionOpen_project, SIGNAL(triggered()), this, SLOT(openProject()) );

    _imp->actionClose_project = new ActionWithShortcut(kShortcutGroupGlobal, kShortcutIDActionCloseProject, kShortcutDescActionCloseProject, this);
    _imp->actionClose_project->setIcon( get_icon("document-close") );
    QObject::connect( _imp->actionClose_project, SIGNAL(triggered()), this, SLOT(closeProject()) );

    _imp->actionReload_project = new ActionWithShortcut(kShortcutGroupGlobal, kShortcutIDActionReloadProject, kShortcutDescActionReloadProject, this);
    _imp->actionReload_project->setIcon( get_icon("document-open") );
    QObject::connect( _imp->actionReload_project, SIGNAL(triggered()), this, SLOT(reloadProject()) );

    _imp->actionSave_project = new ActionWithShortcut(kShortcutGroupGlobal, kShortcutIDActionSaveProject, kShortcutDescActionSaveProject, this);
    _imp->actionSave_project->setIcon( get_icon("document-save") );
    QObject::connect( _imp->actionSave_project, SIGNAL(triggered()), this, SLOT(saveProject()) );

    _imp->actionSaveAs_project = new ActionWithShortcut(kShortcutGroupGlobal, kShortcutIDActionSaveAsProject, kShortcutDescActionSaveAsProject, this);
    _imp->actionSaveAs_project->setIcon( get_icon("document-save-as") );
    QObject::connect( _imp->actionSaveAs_project, SIGNAL(triggered()), this, SLOT(saveProjectAs()) );


    _imp->actionSaveAndIncrementVersion = new ActionWithShortcut(kShortcutGroupGlobal, kShortcutIDActionSaveAndIncrVersion, kShortcutDescActionSaveAndIncrVersion, this);
    QObject::connect( _imp->actionSaveAndIncrementVersion, SIGNAL(triggered()), this, SLOT(saveAndIncrVersion()) );

    _imp->actionPreferences = new ActionWithShortcut(kShortcutGroupGlobal, kShortcutIDActionPreferences, kShortcutDescActionPreferences, this);
    _imp->actionPreferences->setMenuRole(QAction::PreferencesRole);
    QObject::connect( _imp->actionPreferences, SIGNAL(triggered()), this, SLOT(showSettings()) );

    _imp->actionExit = new ActionWithShortcut(kShortcutGroupGlobal, kShortcutIDActionQuit, kShortcutDescActionQuit, this);
    _imp->actionExit->setMenuRole(QAction::QuitRole);
    _imp->actionExit->setIcon( get_icon("application-exit") );
    QObject::connect( _imp->actionExit, SIGNAL(triggered()), appPTR, SLOT(exitAppWithSaveWarning()) );

    _imp->actionProject_settings = new ActionWithShortcut(kShortcutGroupGlobal, kShortcutIDActionProjectSettings, kShortcutDescActionProjectSettings, this);
    _imp->actionProject_settings->setIcon( get_icon("document-properties") );
    _imp->actionProject_settings->setShortcutContext(Qt::WidgetShortcut);
    QObject::connect( _imp->actionProject_settings, SIGNAL(triggered()), this, SLOT(setVisibleProjectSettingsPanel()) );

    _imp->actionShowErrorLog = new ActionWithShortcut(kShortcutGroupGlobal, kShortcutIDActionShowErrorLog, kShortcutDescActionShowErrorLog, this);
    QObject::connect( _imp->actionShowErrorLog, SIGNAL(triggered()), this, SLOT(showErrorLog()) );

    _imp->actionNewViewer = new ActionWithShortcut(kShortcutGroupGlobal, kShortcutIDActionNewViewer, kShortcutDescActionNewViewer, this);
    QObject::connect( _imp->actionNewViewer, SIGNAL(triggered()), this, SLOT(createNewViewer()) );


#ifdef __NATRON_WIN32__
    _imp->actionShowWindowsConsole = new ActionWithShortcut(kShortcutGroupGlobal, kShortcutIDActionShowWindowsConsole, kShortcutDescActionShowWindowsConsole, this);
    _imp->actionShowWindowsConsole->setShortcutContext(Qt::ApplicationShortcut);
    QObject::connect( _imp->actionShowWindowsConsole, SIGNAL(triggered()), this, SLOT(onShowApplicationConsoleActionTriggered()) );
#endif

    _imp->actionFullScreen = new ActionWithShortcut(kShortcutGroupGlobal, kShortcutIDActionFullscreen, kShortcutDescActionFullscreen, this);
    _imp->actionFullScreen->setIcon( get_icon("view-fullscreen") );
    _imp->actionFullScreen->setShortcutContext(Qt::ApplicationShortcut);
    QObject::connect( _imp->actionFullScreen, SIGNAL(triggered()), this, SLOT(toggleFullScreen()) );

    _imp->actionClearDiskCache = new ActionWithShortcut(kShortcutGroupGlobal, kShortcutIDActionClearDiskCache, kShortcutDescActionClearDiskCache, this);
    QObject::connect( _imp->actionClearDiskCache, SIGNAL(triggered()), appPTR, SLOT(clearDiskCache()) );

    _imp->actionClearPlayBackCache = new ActionWithShortcut(kShortcutGroupGlobal, kShortcutIDActionClearPlaybackCache, kShortcutDescActionClearPlaybackCache, this);
    QObject::connect( _imp->actionClearPlayBackCache, SIGNAL(triggered()), appPTR, SLOT(clearPlaybackCache()) );

    _imp->actionClearNodeCache = new ActionWithShortcut(kShortcutGroupGlobal, kShortcutIDActionClearNodeCache, kShortcutDescActionClearNodeCache, this);
    QObject::connect( _imp->actionClearNodeCache, SIGNAL(triggered()), appPTR, SLOT(clearNodeCache()) );
    QObject::connect( _imp->actionClearNodeCache, SIGNAL(triggered()), _imp->_appInstance.lock().get(), SLOT(clearOpenFXPluginsCaches()) );

    _imp->actionClearPluginsLoadingCache = new ActionWithShortcut(kShortcutGroupGlobal, kShortcutIDActionClearPluginsLoadCache, kShortcutDescActionClearPluginsLoadCache, this);
    QObject::connect( _imp->actionClearPluginsLoadingCache, SIGNAL(triggered()), appPTR, SLOT(clearPluginsLoadedCache()) );

    _imp->actionClearAllCaches = new ActionWithShortcut(kShortcutGroupGlobal, kShortcutIDActionClearAllCaches, kShortcutDescActionClearAllCaches, this);
    QObject::connect( _imp->actionClearAllCaches, SIGNAL(triggered()), appPTR, SLOT(clearAllCaches()) );

    _imp->actionShowCacheReport = new ActionWithShortcut(kShortcutGroupGlobal, kShortcutIDActionShowCacheReport, kShortcutDescActionShowCacheReport, this);
    QObject::connect( _imp->actionShowCacheReport, SIGNAL(triggered()), appPTR, SLOT(printCacheMemoryStats()) );


    _imp->actionShowAboutWindow = new ActionWithShortcut(kShortcutGroupGlobal, kShortcutIDActionShowAbout, kShortcutDescActionShowAbout, this);
    _imp->actionShowAboutWindow->setMenuRole(QAction::AboutRole);
    QObject::connect( _imp->actionShowAboutWindow, SIGNAL(triggered()), this, SLOT(showAbout()) );

    _imp->renderAllWriters = new ActionWithShortcut(kShortcutGroupGlobal, kShortcutIDActionRenderAll, kShortcutDescActionRenderAll, this);
    QObject::connect( _imp->renderAllWriters, SIGNAL(triggered()), this, SLOT(renderAllWriters()) );

    _imp->renderSelectedNode = new ActionWithShortcut(kShortcutGroupGlobal, kShortcutIDActionRenderSelected, kShortcutDescActionRenderSelected, this);
    QObject::connect( _imp->renderSelectedNode, SIGNAL(triggered()), this, SLOT(renderSelectedNode()) );

    _imp->enableRenderStats = new ActionWithShortcut(kShortcutGroupGlobal, kShortcutIDActionEnableRenderStats, kShortcutDescActionEnableRenderStats, this);
    _imp->enableRenderStats->setCheckable(true);
    _imp->enableRenderStats->setChecked(false);
    QObject::connect( _imp->enableRenderStats, SIGNAL(triggered()), this, SLOT(onEnableRenderStatsActionTriggered()) );

    for (int c = 0; c < NATRON_MAX_RECENT_FILES; ++c) {
        _imp->actionsOpenRecentFile[c] = new QAction(this);
        _imp->actionsOpenRecentFile[c]->setVisible(false);
        connect( _imp->actionsOpenRecentFile[c], SIGNAL(triggered()), this, SLOT(openRecentFile()) );
    }

    const char* descs[NATRON_CONNECT_INPUT_NB] = {
        kShortcutDescActionConnectViewerToInput1,
        kShortcutDescActionConnectViewerToInput2,
        kShortcutDescActionConnectViewerToInput3,
        kShortcutDescActionConnectViewerToInput4,
        kShortcutDescActionConnectViewerToInput5,
        kShortcutDescActionConnectViewerToInput6,
        kShortcutDescActionConnectViewerToInput7,
        kShortcutDescActionConnectViewerToInput8,
        kShortcutDescActionConnectViewerToInput9,
        kShortcutDescActionConnectViewerToInput10,
        kShortcutDescActionConnectViewerBToInput1,
        kShortcutDescActionConnectViewerBToInput2,
        kShortcutDescActionConnectViewerBToInput3,
        kShortcutDescActionConnectViewerBToInput4,
        kShortcutDescActionConnectViewerBToInput5,
        kShortcutDescActionConnectViewerBToInput6,
        kShortcutDescActionConnectViewerBToInput7,
        kShortcutDescActionConnectViewerBToInput8,
        kShortcutDescActionConnectViewerBToInput9,
        kShortcutDescActionConnectViewerBToInput10
    };
    const char* ids[NATRON_CONNECT_INPUT_NB] = {
        kShortcutIDActionConnectViewerToInput1,
        kShortcutIDActionConnectViewerToInput2,
        kShortcutIDActionConnectViewerToInput3,
        kShortcutIDActionConnectViewerToInput4,
        kShortcutIDActionConnectViewerToInput5,
        kShortcutIDActionConnectViewerToInput6,
        kShortcutIDActionConnectViewerToInput7,
        kShortcutIDActionConnectViewerToInput8,
        kShortcutIDActionConnectViewerToInput9,
        kShortcutIDActionConnectViewerToInput10,
        kShortcutIDActionConnectViewerBToInput1,
        kShortcutIDActionConnectViewerBToInput2,
        kShortcutIDActionConnectViewerBToInput3,
        kShortcutIDActionConnectViewerBToInput4,
        kShortcutIDActionConnectViewerBToInput5,
        kShortcutIDActionConnectViewerBToInput6,
        kShortcutIDActionConnectViewerBToInput7,
        kShortcutIDActionConnectViewerBToInput8,
        kShortcutIDActionConnectViewerBToInput9,
        kShortcutIDActionConnectViewerBToInput10
    };


    for (int i = 0; i < NATRON_CONNECT_INPUT_NB; ++i) {
        _imp->actionConnectInput[i] = new ActionWithShortcut(kShortcutGroupGlobal, ids[i], descs[i], this);
        _imp->actionConnectInput[i]->setData( i % (NATRON_CONNECT_INPUT_NB / 2) );
        _imp->actionConnectInput[i]->setShortcutContext(Qt::WidgetShortcut);
        if (i < NATRON_CONNECT_INPUT_NB / 2) {
            QObject::connect( _imp->actionConnectInput[i], SIGNAL(triggered()), this, SLOT(connectAInput()) );
        } else {
            QObject::connect( _imp->actionConnectInput[i], SIGNAL(triggered()), this, SLOT(connectBInput()) );
        }
    }

    _imp->actionImportLayout = new ActionWithShortcut(kShortcutGroupGlobal, kShortcutIDActionImportLayout, kShortcutDescActionImportLayout, this);
    QObject::connect( _imp->actionImportLayout, SIGNAL(triggered()), this, SLOT(importLayout()) );

    _imp->actionExportLayout = new ActionWithShortcut(kShortcutGroupGlobal, kShortcutIDActionExportLayout, kShortcutDescActionExportLayout, this);
    QObject::connect( _imp->actionExportLayout, SIGNAL(triggered()), this, SLOT(exportLayout()) );

    _imp->actionRestoreDefaultLayout = new ActionWithShortcut(kShortcutGroupGlobal, kShortcutIDActionDefaultLayout, kShortcutDescActionDefaultLayout, this);
    QObject::connect( _imp->actionRestoreDefaultLayout, SIGNAL(triggered()), this, SLOT(restoreDefaultLayout()) );

    _imp->actionPrevTab = new ActionWithShortcut(kShortcutGroupGlobal, kShortcutIDActionPrevTab, kShortcutDescActionPrevTab, this);
    QObject::connect( _imp->actionPrevTab, SIGNAL(triggered()), this, SLOT(onPrevTabTriggered()) );
    _imp->actionNextTab = new ActionWithShortcut(kShortcutGroupGlobal, kShortcutIDActionNextTab, kShortcutDescActionNextTab, this);
    QObject::connect( _imp->actionNextTab, SIGNAL(triggered()), this, SLOT(onNextTabTriggered()) );
    _imp->actionCloseTab = new ActionWithShortcut(kShortcutGroupGlobal, kShortcutIDActionCloseTab, kShortcutDescActionCloseTab, this);
    QObject::connect( _imp->actionCloseTab, SIGNAL(triggered()), this, SLOT(onCloseTabTriggered()) );

    _imp->menubar->addAction( _imp->menuFile->menuAction() );
    _imp->menubar->addAction( _imp->menuEdit->menuAction() );
    _imp->menubar->addAction( _imp->menuLayout->menuAction() );
    _imp->menubar->addAction( _imp->menuDisplay->menuAction() );
    _imp->menubar->addAction( _imp->menuRender->menuAction() );
    _imp->menubar->addAction( _imp->cacheMenu->menuAction() );
    _imp->menubar->addAction( _imp->menuHelp->menuAction() );

#ifdef __APPLE__
    _imp->menuFile->addAction(_imp->actionShowAboutWindow);
#endif

    _imp->menuFile->addAction(_imp->actionNew_project);
    _imp->menuFile->addAction(_imp->actionOpen_project);
    _imp->menuFile->addAction( _imp->menuRecentFiles->menuAction() );
    updateRecentFileActions();
    for (int c = 0; c < NATRON_MAX_RECENT_FILES; ++c) {
        _imp->menuRecentFiles->addAction(_imp->actionsOpenRecentFile[c]);
    }

    _imp->menuFile->addAction(_imp->actionReload_project);
    _imp->menuFile->addSeparator();
    _imp->menuFile->addAction(_imp->actionClose_project);
    _imp->menuFile->addAction(_imp->actionSave_project);
    _imp->menuFile->addAction(_imp->actionSaveAs_project);
    _imp->menuFile->addAction(_imp->actionSaveAndIncrementVersion);
    _imp->menuFile->addSeparator();
    _imp->menuFile->addAction(_imp->actionExit);

    _imp->menuEdit->addAction(_imp->actionPreferences);

    _imp->menuLayout->addAction(_imp->actionImportLayout);
    _imp->menuLayout->addAction(_imp->actionExportLayout);
    _imp->menuLayout->addAction(_imp->actionRestoreDefaultLayout);
    _imp->menuLayout->addAction(_imp->actionPrevTab);
    _imp->menuLayout->addAction(_imp->actionNextTab);
    _imp->menuLayout->addAction(_imp->actionCloseTab);

    _imp->menuDisplay->addAction(_imp->actionNewViewer);
    _imp->menuDisplay->addAction( _imp->viewersMenu->menuAction() );
    _imp->viewersMenu->addAction( _imp->viewerInputsMenu->menuAction() );
    _imp->viewersMenu->addAction( _imp->viewerInputsBMenu->menuAction() );
    _imp->viewersMenu->addAction( _imp->viewersViewMenu->menuAction() );
    for (int i = 0; i < NATRON_CONNECT_INPUT_NB; ++i) {
        if ( i < (NATRON_CONNECT_INPUT_NB / 2) ) {
            _imp->viewerInputsMenu->addAction(_imp->actionConnectInput[i]);
        } else {
            _imp->viewerInputsBMenu->addAction(_imp->actionConnectInput[i]);
        }
    }

    _imp->menuDisplay->addAction(_imp->actionProject_settings);
    _imp->menuDisplay->addAction(_imp->actionShowErrorLog);
#ifdef __NATRON_WIN32__
    _imp->menuDisplay->addAction(_imp->actionShowWindowsConsole);
#endif

    _imp->menuDisplay->addSeparator();
    _imp->menuDisplay->addAction(_imp->actionFullScreen);

    _imp->menuRender->addAction(_imp->renderAllWriters);
    _imp->menuRender->addAction(_imp->renderSelectedNode);
    _imp->menuRender->addAction(_imp->enableRenderStats);

    _imp->cacheMenu->addAction(_imp->actionShowCacheReport);
    _imp->cacheMenu->addSeparator();
    _imp->cacheMenu->addAction(_imp->actionClearDiskCache);
    _imp->cacheMenu->addAction(_imp->actionClearPlayBackCache);
    _imp->cacheMenu->addAction(_imp->actionClearNodeCache);
    _imp->cacheMenu->addAction(_imp->actionClearAllCaches);
    _imp->cacheMenu->addSeparator();
    _imp->cacheMenu->addAction(_imp->actionClearPluginsLoadingCache);

    // Help menu
    _imp->actionHelpDocumentation = new QAction(this);
    _imp->actionHelpDocumentation->setText( tr("Documentation") );
    _imp->menuHelp->addAction(_imp->actionHelpDocumentation);
    QObject::connect( _imp->actionHelpDocumentation, SIGNAL(triggered()), this, SLOT(openHelpDocumentation()) );

    _imp->actionHelpWebsite = new QAction(this);
    _imp->actionHelpWebsite->setText( tr("Website") );
    _imp->menuHelp->addAction(_imp->actionHelpWebsite);
    QObject::connect( _imp->actionHelpWebsite, SIGNAL(triggered()), this, SLOT(openHelpWebsite()) );

    _imp->actionHelpForum = new QAction(this);
    _imp->actionHelpForum->setText( tr("Forum") );
    _imp->menuHelp->addAction(_imp->actionHelpForum);
    QObject::connect( _imp->actionHelpForum, SIGNAL(triggered()), this, SLOT(openHelpForum()) );

    _imp->actionHelpIssues = new QAction(this);
    _imp->actionHelpIssues->setText( tr("Issues") );
    _imp->menuHelp->addAction(_imp->actionHelpIssues);
    QObject::connect( _imp->actionHelpIssues, SIGNAL(triggered()), this, SLOT(openHelpIssues()) );

#ifndef __APPLE__
    _imp->menuHelp->addSeparator();
    _imp->menuHelp->addAction(_imp->actionShowAboutWindow);
#endif

    ///Create custom menu
    const std::list<PythonUserCommand> & commands = appPTR->getUserPythonCommands();
    for (std::list<PythonUserCommand>::const_iterator it = commands.begin(); it != commands.end(); ++it) {
        addMenuEntry(it->grouping, it->pythonFunction, it->key, it->modifiers);
    }
} // createMenuActions

void
Gui::openHelpWebsite()
{
    QDesktopServices::openUrl( QUrl( QString::fromUtf8(NATRON_WEBSITE_URL) ) );
}

void
Gui::openHelpForum()
{
    QDesktopServices::openUrl( QUrl( QString::fromUtf8(NATRON_FORUM_URL) ) );
}

void
Gui::openHelpIssues()
{
    QDesktopServices::openUrl( QUrl( QString::fromUtf8(NATRON_ISSUE_TRACKER_URL) ) );
}

void
Gui::openHelpDocumentation()
{
    int serverPort = appPTR->getDocumentationServerPort();

    QString localUrl = QString::fromUtf8("http://localhost:") + QString::number(serverPort);
#ifdef NATRON_DOCUMENTATION_ONLINE
    int docSource = appPTR->getCurrentSettings()->getDocumentationSource();
<<<<<<< HEAD
    if ( (serverPort == 0) && (docSource == 0) ) {
        docSource = 1;
    }
    QString remoteUrl = QString::fromUtf8(NATRON_DOCUMENTATION_ONLINE);
=======
    QString remoteUrl = QString::fromUtf8(NATRON_DOCUMENTATION_ONLINE);
    if ( (serverPort == 0) && (docSource == 0) ) {
        docSource = 1;
    }
>>>>>>> 9164af4d

    switch (docSource) {
    case 0:
        QDesktopServices::openUrl( QUrl(localUrl) );
        break;
    case 1:
        QDesktopServices::openUrl( QUrl(remoteUrl) );
        break;
    case 2:
        Dialogs::informationDialog(tr("Missing documentation").toStdString(), tr("Missing documentation, please go to settings and select local or online documentation source.").toStdString(), true);
        break;
    }
#else
    QDesktopServices::openUrl( QUrl(localUrl) );
#endif
<<<<<<< HEAD
}


TabWidgetI*
Gui::isMainWidgetTab() const
{
    return dynamic_cast<TabWidget*>(getCentralWidget());
}

SplitterI*
Gui::isMainWidgetSplitter() const
{
    return dynamic_cast<Splitter*>(getCentralWidget());
}

DockablePanelI*
Gui::isMainWidgetPanel() const
{
    // Main window cannot have a panel as its main widget
    return (DockablePanelI*)NULL;
=======
>>>>>>> 9164af4d
}

#ifdef Q_OS_MAC
void
Gui::dockClicked()
{
    raise();
    show();
    setWindowState( (windowState() & ~Qt::WindowMinimized) | Qt::WindowActive);
}
#endif

template <class IMG>
void scaleImageToAdjustDPIInternal(double scale, IMG* pix)
{

    if (scale <= 1) {
        return;
    }
    int newWidth = pix->width() / scale;
    int newHeight = pix->height() / scale;

    *pix = pix->scaled(newWidth, newHeight, Qt::KeepAspectRatio, Qt::SmoothTransformation);
}



void
Gui::scaleImageToAdjustDPI(QImage* pix)
{
#if QT_VERSION > 0x050000
    Q_UNUSED(pix);
    return;
#endif
    double highDPIFactor = getHighDPIScaleFactor();
    scaleImageToAdjustDPIInternal<QImage>(highDPIFactor, pix);
}

void
Gui::scalePixmapToAdjustDPI(QPixmap* pix)
{
#if QT_VERSION > 0x050000
    Q_UNUSED(pix);
    return;
#endif
    double highDPIFactor = getHighDPIScaleFactor();
    scaleImageToAdjustDPIInternal<QPixmap>(highDPIFactor, pix);
}

NATRON_NAMESPACE_EXIT;

NATRON_NAMESPACE_USING;
#include "moc_Gui.cpp"<|MERGE_RESOLUTION|>--- conflicted
+++ resolved
@@ -714,18 +714,11 @@
 
     QString localUrl = QString::fromUtf8("http://localhost:") + QString::number(serverPort);
 #ifdef NATRON_DOCUMENTATION_ONLINE
+    QString remoteUrl = QString::fromUtf8(NATRON_DOCUMENTATION_ONLINE);
     int docSource = appPTR->getCurrentSettings()->getDocumentationSource();
-<<<<<<< HEAD
     if ( (serverPort == 0) && (docSource == 0) ) {
         docSource = 1;
     }
-    QString remoteUrl = QString::fromUtf8(NATRON_DOCUMENTATION_ONLINE);
-=======
-    QString remoteUrl = QString::fromUtf8(NATRON_DOCUMENTATION_ONLINE);
-    if ( (serverPort == 0) && (docSource == 0) ) {
-        docSource = 1;
-    }
->>>>>>> 9164af4d
 
     switch (docSource) {
     case 0:
@@ -741,7 +734,6 @@
 #else
     QDesktopServices::openUrl( QUrl(localUrl) );
 #endif
-<<<<<<< HEAD
 }
 
 
@@ -762,8 +754,6 @@
 {
     // Main window cannot have a panel as its main widget
     return (DockablePanelI*)NULL;
-=======
->>>>>>> 9164af4d
 }
 
 #ifdef Q_OS_MAC
