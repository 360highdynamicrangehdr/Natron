--- conflicted
+++ resolved
@@ -695,12 +695,8 @@
             args->addParamDefaultValue<std::string>(kOfxImageEffectFileParamName, filename);
         }
         if (serialization) {
-<<<<<<< HEAD
             args->setProperty<bool>(kCreateNodeArgsPropSilent, true);
-=======
-            args.setProperty<bool>(kCreateNodeArgsPropSilent, true);
-            args.setProperty<bool>(kCreateNodeArgsPropAllowNonUserCreatablePlugins, true); // also load deprecated plugins
->>>>>>> 66e5ed4a
+            args->setProperty<bool>(kCreateNodeArgsPropAllowNonUserCreatablePlugins, true); // also load deprecated plugins
         }
 
         embeddedPlugin = _publicInterface->getApp()->createNode(args);
