/* ***** BEGIN LICENSE BLOCK *****
 * This file is part of Natron <http://www.natron.fr/>,
 * Copyright (C) 2013-2017 INRIA and Alexandre Gauthier-Foichat
 *
 * Natron is free software: you can redistribute it and/or modify
 * it under the terms of the GNU General Public License as published by
 * the Free Software Foundation; either version 2 of the License, or
 * (at your option) any later version.
 *
 * Natron is distributed in the hope that it will be useful,
 * but WITHOUT ANY WARRANTY; without even the implied warranty of
 * MERCHANTABILITY or FITNESS FOR A PARTICULAR PURPOSE.  See the
 * GNU General Public License for more details.
 *
 * You should have received a copy of the GNU General Public License
 * along with Natron.  If not, see <http://www.gnu.org/licenses/gpl-2.0.html>
 * ***** END LICENSE BLOCK ***** */

// ***** BEGIN PYTHON BLOCK *****
// from <https://docs.python.org/3/c-api/intro.html#include-files>:
// "Since Python may define some pre-processor definitions which affect the standard headers on some systems, you must include Python.h before any standard headers are included."
#include <Python.h>
// ***** END PYTHON BLOCK *****

#include "RotoPaint.h"
#include "RotoPaintPrivate.h"

#include <sstream> // stringstream
#include <cassert>
#include <stdexcept>

#include "Serialization/BezierSerialization.h"
#include "Serialization/RotoStrokeItemSerialization.h"

#include "Engine/AppInstance.h"
#include "Engine/CreateNodeArgs.h"
#include "Engine/Image.h"
#include "Engine/Node.h"
#include "Engine/NodeGroup.h"
#include "Engine/NodeMetadata.h"
#include "Engine/MergingEnum.h"
#include "Engine/Bezier.h"
#include "Engine/BezierCP.h"
#include "Engine/KnobTypes.h"
#include "Engine/RotoStrokeItem.h"
#include "Engine/KnobTypes.h"
#include "Engine/RotoDrawableItem.h"
#include "Engine/RotoPoint.h"
#include "Engine/RotoUndoCommand.h"
#include "Engine/KnobItemsTableUndoCommand.h"
#include "Engine/RotoLayer.h"
#include "Engine/TimeLine.h"
#include "Engine/Transform.h"
#include "Engine/TrackerNodePrivate.h"
#include "Engine/TrackMarker.h"
#include "Engine/ViewIdx.h"
#include "Engine/ViewerInstance.h"

#include "Global/GLIncludes.h"
#include "Global/GlobalDefines.h"

#define kFilterImpulse "Impulse"
#define kFilterImpulseHint "(nearest neighbor / box) Use original values"
#define kFilterBilinear "Bilinear"
#define kFilterBilinearHint "(tent / triangle) Bilinear interpolation between original values"
#define kFilterCubic "Cubic"
#define kFilterCubicHint "(cubic spline) Some smoothing"
#define kFilterKeys "Keys"
#define kFilterKeysHint "(Catmull-Rom / Hermite spline) Some smoothing, plus minor sharpening (*)"
#define kFilterSimon "Simon"
#define kFilterSimonHint "Some smoothing, plus medium sharpening (*)"
#define kFilterRifman "Rifman"
#define kFilterRifmanHint "Some smoothing, plus significant sharpening (*)"
#define kFilterMitchell "Mitchell"
#define kFilterMitchellHint "Some smoothing, plus blurring to hide pixelation (*+)"
#define kFilterParzen "Parzen"
#define kFilterParzenHint "(cubic B-spline) Greatest smoothing of all filters (+)"
#define kFilterNotch "Notch"
#define kFilterNotchHint "Flat smoothing (which tends to hide moire' patterns) (+)"

//KnobPagePtr generalPage = AppManager::checkIfKnobExistsWithNameOrCreate<KnobPage>(effect, "generalPage", tr("General"));

#define kRotoPaintGeneralPageParam "generalPage"
#define kRotoPaintGeneralPageParamLabel "General"

#define kRotoPaintShapePageParam "shapePage"
#define kRotoPaintShapePageParamLabel "Shape"

#define kRotoPaintStrokePageParam "strokePage"
#define kRotoPaintStrokePageParamLabel "Stroke"

#define kRotoPaintClonePageParam "clonePage"
#define kRotoPaintClonePageParamLabel "Clone"

#define kRotoPaintTransformPageParam "transformPage"
#define kRotoPaintTransformPageParamLabel "Transform"

#define kRotoPaintMotionBlurPageParam "motionBlurPage"
#define kRotoPaintMotionBlurPageParamLabel "Motion-Blur"

#define ROTO_DEFAULT_OPACITY 1.
#define ROTO_DEFAULT_FEATHER 1.5
#define ROTO_DEFAULT_FEATHERFALLOFF 1.

#define kPremultNodeParamPremultChannel "premultChannel"


#define ROTOPAINT_VIEWER_UI_SECTIONS_SPACING_PX 5
#define NATRON_TRACKER_UI_BUTTONS_CATEGORIES_SPACING 10

NATRON_NAMESPACE_ENTER;

static void addPluginShortcuts(const PluginPtr& plugin)
{


    // Viewer buttons
    plugin->addActionShortcut( PluginActionShortcut(kRotoUIParamAutoKeyingEnabled, kRotoUIParamAutoKeyingEnabledLabel, kRotoUIParamAutoKeyingEnabledHint) );
    plugin->addActionShortcut( PluginActionShortcut(kRotoUIParamFeatherLinkEnabled, kRotoUIParamFeatherLinkEnabledLabel, kRotoUIParamFeatherLinkEnabledHint) );
    plugin->addActionShortcut( PluginActionShortcut(kRotoUIParamDisplayFeather, kRotoUIParamDisplayFeatherLabel, kRotoUIParamDisplayFeatherHint) );
    plugin->addActionShortcut( PluginActionShortcut(kRotoUIParamStickySelectionEnabled, kRotoUIParamStickySelectionEnabledLabel, kRotoUIParamStickySelectionEnabledHint) );
    plugin->addActionShortcut( PluginActionShortcut(kRotoUIParamStickyBbox, kRotoUIParamStickyBboxLabel, kRotoUIParamStickyBboxHint) );
    plugin->addActionShortcut( PluginActionShortcut(kRotoUIParamRippleEdit, kRotoUIParamRippleEditLabel, kRotoUIParamRippleEditHint) );
    plugin->addActionShortcut( PluginActionShortcut(kRotoUIParamAddKeyFrame, kRotoUIParamAddKeyFrameLabel, kRotoUIParamAddKeyFrameHint) );
    plugin->addActionShortcut( PluginActionShortcut(kRotoUIParamRemoveKeyframe, kRotoUIParamRemoveKeyframeLabel, kRotoUIParamRemoveKeyframeHint) );
    plugin->addActionShortcut( PluginActionShortcut(kRotoUIParamShowTransform, kRotoUIParamShowTransformLabel, kRotoUIParamShowTransformHint, Key_T) );

    plugin->addActionShortcut( PluginActionShortcut(kRotoUIParamPressureOpacity, kRotoUIParamPressureOpacityLabel, kRotoUIParamPressureOpacityHint) );
    plugin->addActionShortcut( PluginActionShortcut(kRotoUIParamPressureSize, kRotoUIParamPressureSizeLabel, kRotoUIParamPressureSizeHint) );
    plugin->addActionShortcut( PluginActionShortcut(kRotoUIParamPressureHardness, kRotoUIParamPressureHardnessLabel, kRotoUIParamPressureHardnessHint) );
    plugin->addActionShortcut( PluginActionShortcut(kRotoUIParamBuildUp, kRotoUIParamBuildUpLabel, kRotoUIParamBuildUpHint) );
    plugin->addActionShortcut( PluginActionShortcut(kRotoUIParamResetCloneOffset, kRotoUIParamResetCloneOffsetLabel, kRotoUIParamResetCloneOffsetHint) );

#ifdef ROTOPAINT_ENABLE_PLANARTRACKER

    // Tracking
    plugin->addActionShortcut( PluginActionShortcut(kTrackerUIParamTrackBW, kTrackerUIParamTrackBWLabel, kTrackerUIParamTrackBWHint) );
    plugin->addActionShortcut( PluginActionShortcut(kTrackerUIParamTrackPrevious, kTrackerUIParamTrackPreviousLabel, kTrackerUIParamTrackPreviousHint) );
    plugin->addActionShortcut( PluginActionShortcut(kTrackerUIParamTrackNext, kTrackerUIParamTrackNextLabel, kTrackerUIParamTrackNextHint) );
    plugin->addActionShortcut( PluginActionShortcut(kTrackerUIParamStopTracking, kTrackerUIParamStopTrackingLabel, kTrackerUIParamStopTrackingHint, Key_Escape) );
    plugin->addActionShortcut( PluginActionShortcut(kTrackerUIParamTrackFW, kTrackerUIParamTrackFWLabel, kTrackerUIParamTrackFWHint) );
    plugin->addActionShortcut( PluginActionShortcut(kTrackerUIParamTrackRange, kTrackerUIParamTrackRangeLabel, kTrackerUIParamTrackRangeHint) );
    plugin->addActionShortcut( PluginActionShortcut(kTrackerUIParamClearAllAnimation, kTrackerUIParamClearAllAnimationLabel, kTrackerUIParamClearAllAnimationHint) );
    plugin->addActionShortcut( PluginActionShortcut(kTrackerUIParamClearAnimationBw, kTrackerUIParamClearAnimationBwLabel, kTrackerUIParamClearAnimationBwHint) );
    plugin->addActionShortcut( PluginActionShortcut(kTrackerUIParamClearAnimationFw, kTrackerUIParamClearAnimationFwLabel, kTrackerUIParamClearAnimationFwHint) );
    plugin->addActionShortcut( PluginActionShortcut(kRotoTrackingParamRefreshViewer, kRotoTrackingParamRefreshViewerLabel, kRotoTrackingParamRefreshViewerHint) );
    plugin->addActionShortcut( PluginActionShortcut(kRotoTrackingParamCenterViewer, kRotoTrackingParamCenterViewerLabel, kRotoTrackingParamCenterViewerHint) );
    plugin->addActionShortcut( PluginActionShortcut(kRotoTrackingParamShowCornerPinOverlay, kRotoTrackingParamShowCornerPinOverlayLabel, kRotoTrackingParamShowCornerPinOverlayHint) );
    plugin->addActionShortcut( PluginActionShortcut(kRotoTrackingParamShowPlanarSurfaceGrid, kRotoTrackingParamShowPlanarSurfaceGridLabel, kRotoTrackingParamShowPlanarSurfaceGridHint) );
    plugin->addActionShortcut( PluginActionShortcut(kRotoTrackingParamGoToReferenceFrame, kRotoTrackingParamGoToReferenceFrameLabel, kRotoTrackingParamGoToReferenceFrameHint) );
    plugin->addActionShortcut( PluginActionShortcut(kTrackerParamSetReferenceFrame, kTrackerParamSetReferenceFrameLabel, kTrackerParamSetReferenceFrameHint) );
    plugin->addActionShortcut( PluginActionShortcut(kRotoTrackingParamSetToInputRoD, kRotoTrackingParamSetToInputRoDLabel, kRotoTrackingParamSetToInputRoDHint) );

    plugin->addActionShortcut( PluginActionShortcut(kRotoTrackingParamGotoPreviousKeyFrame, kRotoTrackingParamGotoPreviousKeyFrameLabel, kRotoTrackingParamGotoPreviousKeyFrameHint) );
    plugin->addActionShortcut( PluginActionShortcut(kRotoTrackingParamGotoNextKeyFrame, kRotoTrackingParamGotoNextKeyFrameLabel, kRotoTrackingParamGotoNextKeyFrameHint) );
    plugin->addActionShortcut( PluginActionShortcut(kRotoTrackingParamSetKeyFrame, kRotoTrackingParamSetKeyFrameLabel, kRotoTrackingParamSetKeyFrameHint) );
    plugin->addActionShortcut( PluginActionShortcut(kRotoTrackingParamRemoveKeyFrame, kRotoTrackingParamRemoveKeyFrameLabel, kRotoTrackingParamRemoveKeyFrameHint) );
#endif // #ifdef ROTOPAINT_ENABLE_PLANARTRACKER

    // Toolbuttons
    plugin->addActionShortcut( PluginActionShortcut(kRotoUIParamSelectionToolButton, kRotoUIParamSelectionToolButtonLabel, "", Key_Q) );
    plugin->addActionShortcut( PluginActionShortcut(kRotoUIParamEditPointsToolButton, kRotoUIParamEditPointsToolButtonLabel, "", Key_D) );
    plugin->addActionShortcut( PluginActionShortcut(kRotoUIParamBezierEditionToolButton, kRotoUIParamBezierEditionToolButtonLabel, "", Key_V) );
    plugin->addActionShortcut( PluginActionShortcut(kRotoUIParamPaintBrushToolButton, kRotoUIParamPaintBrushToolButtonLabel, "", Key_N) );
    plugin->addActionShortcut( PluginActionShortcut(kRotoUIParamCloneBrushToolButton, kRotoUIParamCloneBrushToolButtonLabel, "", Key_C) );
    plugin->addActionShortcut( PluginActionShortcut(kRotoUIParamEffectBrushToolButton, kRotoUIParamEffectBrushToolButtonLabel, "", Key_X) );
    plugin->addActionShortcut( PluginActionShortcut(kRotoUIParamMergeBrushToolButton, kRotoUIParamMergeBrushToolButtonLabel, "", Key_E) );

    // Right click actions
    plugin->addActionShortcut( PluginActionShortcut(kRotoUIParamRightClickMenuActionRemoveItems, kRotoUIParamRightClickMenuActionRemoveItemsLabel, "", Key_BackSpace) );
    plugin->addActionShortcut( PluginActionShortcut(kRotoUIParamRightClickMenuActionCuspItems, kRotoUIParamRightClickMenuActionCuspItemsLabel, "", Key_Z, eKeyboardModifierShift) );
    plugin->addActionShortcut( PluginActionShortcut(kRotoUIParamRightClickMenuActionSmoothItems, kRotoUIParamRightClickMenuActionSmoothItemsLabel, "", Key_Z) );
    plugin->addActionShortcut( PluginActionShortcut(kRotoUIParamRightClickMenuActionRemoveItemsFeather, kRotoUIParamRightClickMenuActionRemoveItemsFeatherLabel, "", Key_E, eKeyboardModifierShift) );
    plugin->addActionShortcut( PluginActionShortcut(kRotoUIParamRightClickMenuActionNudgeLeft, kRotoUIParamRightClickMenuActionNudgeLeftLabel, "", Key_4) );
    plugin->addActionShortcut( PluginActionShortcut(kRotoUIParamRightClickMenuActionNudgeBottom, kRotoUIParamRightClickMenuActionNudgeBottomLabel, "", Key_2) );
    plugin->addActionShortcut( PluginActionShortcut(kRotoUIParamRightClickMenuActionNudgeTop, kRotoUIParamRightClickMenuActionNudgeTopLabel, "", Key_8) );
    plugin->addActionShortcut( PluginActionShortcut(kRotoUIParamRightClickMenuActionNudgeRight, kRotoUIParamRightClickMenuActionNudgeRightLabel, "", Key_6) );
    plugin->addActionShortcut( PluginActionShortcut(kRotoUIParamRightClickMenuActionSelectAll, kRotoUIParamRightClickMenuActionSelectAllLabel, "", Key_A, eKeyboardModifierControl) );
    plugin->addActionShortcut( PluginActionShortcut(kRotoUIParamRightClickMenuActionOpenClose, kRotoUIParamRightClickMenuActionOpenCloseLabel, "", Key_Return) );
    plugin->addActionShortcut( PluginActionShortcut(kRotoUIParamRightClickMenuActionLockShapes, kRotoUIParamRightClickMenuActionLockShapesLabel, "", Key_L, eKeyboardModifierShift) );
    plugin->addActionShortcut( PluginActionShortcut(kRotoUIParamRightClickMenuActionCreatePlanarTrack, kRotoUIParamRightClickMenuActionCreatePlanarTrackLabel, "") );

} // addPluginShortcuts

PluginPtr
RotoPaint::createPlugin()
{
    std::vector<std::string> grouping;
    grouping.push_back(PLUGIN_GROUP_PAINT);
    PluginPtr ret = Plugin::create((void*)RotoPaint::create, (void*)RotoPaint::createRenderClone, PLUGINID_NATRON_ROTOPAINT, "RotoPaint", 1, 0, grouping);

    QString desc = tr("RotoPaint is a vector based free-hand drawing node that helps for tasks such as rotoscoping, matting, etc...");
    ret->setProperty<std::string>(kNatronPluginPropDescription, desc.toStdString());
    ret->setProperty<int>(kNatronPluginPropRenderSafety, (int)eRenderSafetyFullySafe);
    ret->setProperty<std::string>(kNatronPluginPropIconFilePath, "Images/GroupingIcons/Set2/paint_grouping_2.png");
    ret->setProperty<int>(kNatronPluginPropShortcut, (int)Key_P);
    addPluginShortcuts(ret);
    return ret;
}

PluginPtr
RotoNode::createPlugin()
{
    std::vector<std::string> grouping;
    grouping.push_back(PLUGIN_GROUP_PAINT);
    PluginPtr ret = Plugin::create((void*)RotoNode::create, (void*)RotoNode::createRenderClone, PLUGINID_NATRON_ROTO, "Roto", 1, 0, grouping);

    QString desc = tr("Create masks and shapes.");
    ret->setProperty<std::string>(kNatronPluginPropDescription, desc.toStdString());
    ret->setProperty<int>(kNatronPluginPropRenderSafety, (int)eRenderSafetyFullySafe);
    ret->setProperty<std::string>(kNatronPluginPropIconFilePath, "Images/rotoNodeIcon.png");
    ret->setProperty<int>(kNatronPluginPropShortcut, (int)Key_O);
    addPluginShortcuts(ret);
    return ret;
}

PluginPtr
LayeredCompNode::createPlugin()
{
    std::vector<std::string> grouping;
    grouping.push_back(PLUGIN_GROUP_MERGE);
    PluginPtr ret = Plugin::create((void*)LayeredCompNode::create, (void*)LayeredCompNode::createRenderClone, PLUGINID_NATRON_LAYEREDCOMP, "LayeredComp", 1, 0, grouping);

    QString desc = tr("A node that emulates a layered composition.\n"
                      "Each item in the table is a layer that is blended with previous layers.\n"
                      "For each item you may select the node name that should be used as source "
                      "and optionnally the node name that should be used as a mask. These nodes "
                      "must be connected to the Source inputs and Mask inputs of the LayeredComp node itself.");
    ret->setProperty<std::string>(kNatronPluginPropDescription, desc.toStdString());
    ret->setProperty<int>(kNatronPluginPropRenderSafety, (int)eRenderSafetyFullySafe);
    ret->setProperty<std::string>(kNatronPluginPropIconFilePath, std::string("Images/") + std::string(PLUGIN_GROUP_MERGE_ICON_PATH));
    return ret;
}

RotoPaint::RotoPaint(const NodePtr& node,
                     RotoPaintTypeEnum type)
    : NodeGroup(node)
    , _imp( new RotoPaintPrivate(this, type) )
{
    _imp->ui = RotoPaintInteract::create(_imp.get());
}


RotoPaint::~RotoPaint()
{
    if (_imp->tracker) {
        _imp->tracker->quitTrackerThread_blocking(false);
    }

}

void
RotoPaint::initializeOverlayInteract()
{
    registerOverlay(eOverlayViewportTypeViewer, _imp->ui, std::map<std::string, std::string>());
}

bool
RotoPaint::isSubGraphPersistent() const
{
    return false;
}

bool
RotoPaint::isSubGraphUserVisible() const
{
#ifdef ROTO_PAINT_NODE_GRAPH_VISIBLE
    return true;
#else
    return false;
#endif
}

RotoPaint::RotoPaintTypeEnum
RotoPaint::getRotoPaintNodeType() const
{
    return _imp->nodeType;
}

bool
RotoPaint::isHostMaskingEnabled() const
{
    return _imp->nodeType != eRotoPaintTypeComp;
}

bool
RotoPaint::isHostMixingEnabled() const
{
    return _imp->nodeType != eRotoPaintTypeComp;
}

bool
RotoPaint::getCreateChannelSelectorKnob() const
{
    return false;
}

bool
RotoPaint::isHostChannelSelectorSupported(bool* defaultR,
                                          bool* defaultG,
                                          bool* defaultB,
                                          bool* defaultA) const
{
    //Use our own selectors, we don't want Natron to copy back channels
    *defaultR = true;
    *defaultG = true;
    *defaultB = true;
    *defaultA = true;

    return false;
}

bool
RotoNode::isHostChannelSelectorSupported(bool* defaultR,
                                         bool* defaultG,
                                         bool* defaultB,
                                         bool* defaultA) const
{
    *defaultR = false;
    *defaultG = false;
    *defaultB = false;
    *defaultA = true;

    return false;
}

NodePtr
RotoPaint::getPremultNode() const
{
    return _imp->premultNode.lock();
}


NodePtr
RotoPaint::getInternalInputNode(int index) const
{
    if (index < 0 || index >= (int)_imp->inputNodes.size()) {
        return NodePtr();
    }
    return _imp->inputNodes[index].lock();
}

bool
RotoPaint::getDefaultInput(bool connected, int* inputIndex) const
{
    EffectInstancePtr input0 = getInputMainInstance(0);
    if (!connected) {
        if (!input0) {
            *inputIndex = 0;
            return true;
        }
    } else {
        if (input0) {
            *inputIndex = 0;
            return true;
        }
    }
    return false;
}

void
<<<<<<< HEAD
RotoPaint::getEnabledChannelKnobs(KnobBoolPtr* r,KnobBoolPtr* g, KnobBoolPtr* b, KnobBoolPtr *a) const
{
    *r = _imp->enabledKnobs[0].lock();
    *g = _imp->enabledKnobs[1].lock();
    *b = _imp->enabledKnobs[2].lock();
    *a = _imp->enabledKnobs[3].lock();
=======
RotoPaint::addAcceptedComponents(int inputNb,
                                 std::list<ImagePlaneDesc>* comps)
{
    if (inputNb != ROTOPAINT_MASK_INPUT_INDEX) {
        comps->push_back( ImagePlaneDesc::getRGBAComponents() );
        comps->push_back( ImagePlaneDesc::getRGBComponents() );
        comps->push_back( ImagePlaneDesc::getXYComponents() );
    }
    comps->push_back( ImagePlaneDesc::getAlphaComponents() );
>>>>>>> c5051698
}

void
RotoPaint::initLifeTimeKnobs(const KnobPagePtr& generalPage)
{
    EffectInstancePtr effect = EffectInstance::shared_from_this();
    RotoPaintItemLifeTimeTypeEnum defaultLifeTime = _imp->nodeType == eRotoPaintTypeRotoPaint ? eRotoPaintItemLifeTimeTypeSingle : eRotoPaintItemLifeTimeTypeAll;
    {
        KnobChoicePtr param = createKnob<KnobChoice>(kRotoDrawableItemLifeTimeParam);
        param->setLabel(tr(kRotoDrawableItemLifeTimeParamLabel));
        param->setHintToolTip( tr(kRotoDrawableItemLifeTimeParamHint) );
        param->setAddNewLine(false);
        param->setAnimationEnabled(false);
        {
            std::vector<ChoiceOption> choices;
            assert(choices.size() == eRotoPaintItemLifeTimeTypeAll);
            choices.push_back(ChoiceOption(kRotoDrawableItemLifeTimeAll, "",tr(kRotoDrawableItemLifeTimeAllHelp).toStdString() ));
            assert(choices.size() == eRotoPaintItemLifeTimeTypeSingle);
            choices.push_back(ChoiceOption(kRotoDrawableItemLifeTimeSingle, "", tr(kRotoDrawableItemLifeTimeSingleHelp).toStdString()));
            assert(choices.size() == eRotoPaintItemLifeTimeTypeFromStart);
            choices.push_back(ChoiceOption(kRotoDrawableItemLifeTimeFromStart, "", tr(kRotoDrawableItemLifeTimeFromStartHelp).toStdString()));
            assert(choices.size() == eRotoPaintItemLifeTimeTypeToEnd);
            choices.push_back(ChoiceOption(kRotoDrawableItemLifeTimeToEnd, "" ,tr(kRotoDrawableItemLifeTimeToEndHelp).toStdString()));
            assert(choices.size() == eRotoPaintItemLifeTimeTypeCustom);
            choices.push_back(ChoiceOption(kRotoDrawableItemLifeTimeCustom, "", tr(kRotoDrawableItemLifeTimeCustomHelp).toStdString()));
            param->populateChoices(choices);
        }
        // Default to single frame lifetime, otherwise default to
        param->setDefaultValue(defaultLifeTime, DimSpec(0));
        _imp->knobsTable->addPerItemKnobMaster(param);
        generalPage->addKnob(param);
        _imp->lifeTimeKnob = param;
    }

    {
        KnobIntPtr param = createKnob<KnobInt>(kRotoDrawableItemLifeTimeFrameParam);
        param->setLabel(tr(kRotoDrawableItemLifeTimeFrameParamLabel));
        param->setHintToolTip( tr(kRotoDrawableItemLifeTimeFrameParamHint) );
        param->setSecret(defaultLifeTime != eRotoPaintItemLifeTimeTypeFromStart && defaultLifeTime != eRotoPaintItemLifeTimeTypeToEnd);
        param->setAddNewLine(false);
        param->setAnimationEnabled(false);
        _imp->knobsTable->addPerItemKnobMaster(param);
        generalPage->addKnob(param);
        _imp->lifeTimeFrameKnob = param;
    }

    {
        KnobBoolPtr param = createKnob<KnobBool>(kRotoLifeTimeCustomRangeParam);
        param->setHintToolTip( tr(kRotoLifeTimeCustomRangeParamHint) );
        param->setLabel(tr(kRotoLifeTimeCustomRangeParamLabel));
        param->setAddNewLine(true);
        param->setAnimationEnabled(true);
        param->setSecret(defaultLifeTime != eRotoPaintItemLifeTimeTypeCustom);
        param->setDefaultValue(true);
        _imp->knobsTable->addPerItemKnobMaster(param);
        generalPage->addKnob(param);
        _imp->customRangeKnob = param;
    }

} // initLifeTimeKnobs

void
RotoPaint::initGeneralPageKnobs()
{
    EffectInstancePtr effect = shared_from_this();

    KnobPagePtr generalPage = getOrCreateKnob<KnobPage>(kRotoPaintGeneralPageParam);
    generalPage->setLabel(tr(kRotoPaintGeneralPageParamLabel));

    if (_imp->nodeType != eRotoPaintTypeComp) {
        {
            KnobDoublePtr param = createKnob<KnobDouble>(kRotoOpacityParam);
            param->setLabel(tr(kRotoOpacityParamLabel));
            param->setHintToolTip( tr(kRotoOpacityHint) );
            param->setRange(0., 1.);
            param->setDisplayRange(0., 1.);
            param->setDefaultValue(ROTO_DEFAULT_OPACITY, DimSpec(0));
            _imp->knobsTable->addPerItemKnobMaster(param);
            generalPage->addKnob(param);
        }

        {
            KnobColorPtr param = createKnob<KnobColor>(kRotoColorParam, 4);
            param->setLabel(tr(kRotoColorParamLabel));
            param->setHintToolTip( tr(kRotoColorHint) );
            std::vector<double> def(4, 1.);
            param->setDefaultValues(def, DimIdx(0));
            param->setDisplayRange(0., 1.);
            _imp->knobsTable->addPerItemKnobMaster(param);
            generalPage->addKnob(param);
        }
    }
    initLifeTimeKnobs(generalPage);

} // initGeneralPageKnobs

<<<<<<< HEAD
void
RotoPaint::initKnobsTableControls()
{
=======
    std::string channelNames[4] = {kNatronOfxParamProcessR, kNatronOfxParamProcessG, kNatronOfxParamProcessB, kNatronOfxParamProcessA};
    std::string channelLabels[4] = {"R", "G", "B", "A"};
    bool defaultValues[4];
    bool channelSelectorSupported = isHostChannelSelectorSupported(&defaultValues[0], &defaultValues[1], &defaultValues[2], &defaultValues[3]);
    Q_UNUSED(channelSelectorSupported);
>>>>>>> c5051698


    {
        KnobButtonPtr param = createKnob<KnobButton>(kRotoAddGroupParam);
        param->setLabel(tr(kRotoAddGroupParamLabel));
        param->setHintToolTip( tr(kRotoAddGroupParamHint) );
        param->setIconLabel("Images/rotoPaintAddGroupIcon.png");
        param->setAddNewLine(false);
        param->setSpacingBetweenItems(5);
        _imp->addGroupButtonKnob = param;
        _imp->knobsTable->addTableControlKnob(param);
    }

    {
        KnobButtonPtr param = createKnob<KnobButton>(kRotoRemoveItemParam);
        param->setLabel(tr(kRotoRemoveItemParamLabel));
        param->setIconLabel("Images/rotoPaintRemoveItemIcon.png");
        param->setHintToolTip( tr(kRotoRemoveItemParamHint) );
#ifdef ROTOPAINT_ENABLE_PLANARTRACKER
        param->setAddNewLine(false);
#else
        param->setAddNewLine(true);
#endif
        param->setSpacingBetweenItems(5);
        _imp->removeItemButtonKnob = param;
        _imp->knobsTable->addTableControlKnob(param);
    }
#ifdef ROTOPAINT_ENABLE_PLANARTRACKER

    {
        KnobButtonPtr param = createKnob<KnobButton>(kRotoUIParamRightClickMenuActionCreatePlanarTrack);
        param->setLabel(tr(kRotoUIParamRightClickMenuActionCreatePlanarTrackLabel));
        param->setHintToolTip(tr(kRotoUIParamRightClickMenuActionCreatePlanarTrackHint));
        param->setEvaluateOnChange(false);
        param->setIconLabel("Images/addTrack.png");
        param->setInViewerContextCanHaveShortcut(true);
        param->setEnabled(false);
        _imp->knobsTable->addTableControlKnob(param);
        _imp->ui->createPlanarTrackAction = param;
    }
#endif
}

void
RotoPaint::initShapePageKnobs()
{
    EffectInstancePtr effect = shared_from_this();

    KnobPagePtr shapePage = getOrCreateKnob<KnobPage>(kRotoPaintShapePageParam);
    shapePage->setLabel(tr(kRotoPaintShapePageParamLabel));

    {
        KnobDoublePtr param = createKnob<KnobDouble>(kRotoFeatherParam);
        param->setLabel(tr(kRotoFeatherParamLabel));
        param->setHintToolTip( tr(kRotoFeatherHint) );
        //param->setRange(0, std::numeric_limits<double>::infinity());
        param->setDisplayRange(-100, 500);
        param->setDefaultValue(ROTO_DEFAULT_FEATHER);
        _imp->knobsTable->addPerItemKnobMaster(param);
        shapePage->addKnob(param);
    }

    {
        KnobDoublePtr param = createKnob<KnobDouble>(kRotoFeatherFallOffParam);
        param->setLabel(tr(kRotoFeatherFallOffParamLabel));
        param->setHintToolTip( tr(kRotoFeatherFallOffHint) );
        param->setRange(0.001, 5.);
        param->setDisplayRange(0.2, 5.);
        param->setDefaultValue(ROTO_DEFAULT_FEATHERFALLOFF);
        _imp->knobsTable->addPerItemKnobMaster(param);
        param->setAddNewLine(false);
        shapePage->addKnob(param);
    }


    {
        KnobChoicePtr param = createKnob<KnobChoice>(kRotoFeatherFallOffType);
        param->setLabel(tr(kRotoFeatherFallOffTypeLabel));
        param->setHintToolTip( tr(kRotoFeatherFallOffTypeHint) );
        {
            std::vector<ChoiceOption> entries;
            entries.push_back(ChoiceOption(kRotoFeatherFallOffTypeLinear, "", tr(kRotoFeatherFallOffTypeLinearHint).toStdString()));
            entries.push_back(ChoiceOption(kRotoFeatherFallOffTypePLinear, "", tr(kRotoFeatherFallOffTypePLinearHint).toStdString()));
            entries.push_back(ChoiceOption(kRotoFeatherFallOffTypeEaseIn, "", tr(kRotoFeatherFallOffTypeEaseInHint).toStdString()));
            entries.push_back(ChoiceOption(kRotoFeatherFallOffTypeEaseOut, "", tr(kRotoFeatherFallOffTypeEaseOutHint).toStdString()));
            entries.push_back(ChoiceOption(kRotoFeatherFallOffTypeSmooth, "", tr(kRotoFeatherFallOffTypeLinearHint).toStdString()));

            param->populateChoices(entries);
        }
        shapePage->addKnob(param);
        _imp->knobsTable->addPerItemKnobMaster(param);
    }

    {
        KnobBoolPtr param = createKnob<KnobBool>(kBezierParamFillShape);
        param->setLabel(tr(kBezierParamFillShapeLabel));
        param->setHintToolTip( tr(kBezierParamFillShapeHint) );
        param->setDefaultValue(true);
        _imp->knobsTable->addPerItemKnobMaster(param);
        shapePage->addKnob(param);
    }

} // initShapePageKnobs

void
RotoPaint::initStrokePageKnobs()
{
    EffectInstancePtr effect = shared_from_this();

    KnobPagePtr strokePage = getOrCreateKnob<KnobPage>(kRotoPaintStrokePageParam);
    strokePage->setLabel(tr(kRotoPaintStrokePageParamLabel));


    {
        KnobDoublePtr param = createKnob<KnobDouble>(kRotoBrushSizeParam);
        param->setLabel(tr(kRotoBrushSizeParamLabel));
        param->setHintToolTip( tr(kRotoBrushSizeParamHint) );
        param->setDefaultValue(25);
        param->setRange(1., 1000);
        _imp->knobsTable->addPerItemKnobMaster(param);
        strokePage->addKnob(param);
    }

    {
        KnobDoublePtr param = createKnob<KnobDouble>(kRotoBrushSpacingParam);
        param->setLabel(tr(kRotoBrushSpacingParamLabel));
        param->setHintToolTip( tr(kRotoBrushSpacingParamHint) );
        param->setDefaultValue(0.1);
        param->setRange(0., 1.);
        _imp->knobsTable->addPerItemKnobMaster(param);
        strokePage->addKnob(param);
    }

    {
        KnobDoublePtr param = createKnob<KnobDouble>(kRotoBrushHardnessParam);
        param->setLabel(tr(kRotoBrushHardnessParamLabel));
        param->setHintToolTip( tr(kRotoBrushHardnessParamHint) );
        param->setDefaultValue(0.2);
        param->setRange(0., 1.);
        _imp->knobsTable->addPerItemKnobMaster(param);
        strokePage->addKnob(param);
    }

    {
<<<<<<< HEAD
        KnobDoublePtr param = createKnob<KnobDouble>(kRotoBrushEffectParam);
        param->setLabel(tr(kRotoBrushEffectParamLabel));
        param->setHintToolTip( tr(kRotoBrushEffectParamHint) );
        param->setDefaultValue(15);
        param->setRange(0., 100.);
        _imp->knobsTable->addPerItemKnobMaster(param);
        strokePage->addKnob(param);
=======
        std::vector<ChoiceOption> choices;
        Merge::getOperatorStrings(&choices);
        blendingModes->populateChoices(choices);
>>>>>>> c5051698
    }

    {
        KnobSeparatorPtr param = createKnob<KnobSeparator>(kRotoBrushPressureLabelParam);
        param->setLabel(tr(kRotoBrushPressureLabelParamLabel));
        param->setHintToolTip( tr(kRotoBrushPressureLabelParamHint) );
        _imp->knobsTable->addPerItemKnobMaster(param);
        strokePage->addKnob(param);
    }

    {
        KnobBoolPtr param = createKnob<KnobBool>(kRotoBrushPressureOpacityParam);
        param->setLabel(tr(kRotoBrushPressureOpacityParamLabel));
        param->setHintToolTip( tr(kRotoBrushPressureOpacityParamHint) );
        param->setAnimationEnabled(false);
        param->setDefaultValue(true);
        param->setAddNewLine(false);
        _imp->knobsTable->addPerItemKnobMaster(param);
        strokePage->addKnob(param);
    }

    {
        KnobBoolPtr param = createKnob<KnobBool>(kRotoBrushPressureSizeParam);
        param->setLabel(tr(kRotoBrushPressureSizeParamLabel));
        param->setHintToolTip( tr(kRotoBrushPressureSizeParamHint) );
        param->setAnimationEnabled(false);
        param->setDefaultValue(false);
        param->setAddNewLine(false);
        _imp->knobsTable->addPerItemKnobMaster(param);
        strokePage->addKnob(param);
    }

    {
        KnobBoolPtr param = createKnob<KnobBool>(kRotoBrushPressureHardnessParam);
        param->setLabel(tr(kRotoBrushPressureHardnessParamLabel));
        param->setHintToolTip( tr(kRotoBrushPressureHardnessParamHint) );
        param->setAnimationEnabled(false);
        param->setDefaultValue(false);
        param->setAddNewLine(true);
        _imp->knobsTable->addPerItemKnobMaster(param);
        strokePage->addKnob(param);
    }

    {
        KnobBoolPtr param = createKnob<KnobBool>(kRotoBrushBuildupParam);
        param->setLabel(tr(kRotoBrushBuildupParamLabel));
        param->setHintToolTip( tr(kRotoBrushBuildupParamHint) );
        param->setAnimationEnabled(false);
        param->setDefaultValue(false);
        param->setAddNewLine(true);
        _imp->knobsTable->addPerItemKnobMaster(param);
        strokePage->addKnob(param);
    }

    {
        KnobDoublePtr param = createKnob<KnobDouble>(kRotoBrushVisiblePortionParam, 2);
        param->setLabel(tr(kRotoBrushVisiblePortionParamLabel));
        param->setHintToolTip( tr(kRotoBrushVisiblePortionParamHint) );
        param->setDefaultValue(0, DimSpec(0));
        param->setDefaultValue(1, DimSpec(1));
        std::vector<double> mins, maxs;
        mins.push_back(0);
        mins.push_back(0);
        maxs.push_back(1);
        maxs.push_back(1);
        param->setRangeAcrossDimensions(mins, maxs);
        strokePage->addKnob(param);
        param->setDimensionName(DimIdx(0), tr("start").toStdString());
        param->setDimensionName(DimIdx(1), tr("end").toStdString());
        _imp->knobsTable->addPerItemKnobMaster(param);
    }
    
} // initStrokePageKnobs

void
RotoPaint::initTransformPageKnobs()
{
    EffectInstancePtr effect = shared_from_this();

    KnobPagePtr transformPage = getOrCreateKnob<KnobPage>(kRotoPaintTransformPageParam);
    transformPage->setLabel(tr(kRotoPaintTransformPageParamLabel));

    KnobDoublePtr translateKnob, scaleKnob, rotateKnob, skewXKnob, skewYKnob, centerKnob;
    KnobBoolPtr scaleUniformKnob;
    KnobChoicePtr skewOrderKnob;
    {
        KnobDoublePtr param = createKnob<KnobDouble>(kRotoDrawableItemTranslateParam, 2);
        param->setLabel(tr(kRotoDrawableItemTranslateParamLabel));
        param->setHintToolTip( tr(kRotoDrawableItemTranslateParamHint) );
        param->setIncrement(10);
        translateKnob = param;
        transformPage->addKnob(param);
        _imp->translateKnob = param;
        _imp->knobsTable->addPerItemKnobMaster(param);
    }

    {
        KnobDoublePtr param = createKnob<KnobDouble>(kRotoDrawableItemRotateParam);
        param->setLabel(tr(kRotoDrawableItemRotateParamLabel));
        param->setHintToolTip( tr(kRotoDrawableItemRotateParamHint) );
        param->setDisplayRange(-180, 180);
        rotateKnob = param;
        transformPage->addKnob(param);
        _imp->rotateKnob = param;
        _imp->knobsTable->addPerItemKnobMaster(param);
    }

    {
        KnobDoublePtr param = createKnob<KnobDouble>(kRotoDrawableItemScaleParam, 2);
        param->setLabel(tr(kRotoDrawableItemScaleParamLabel));
        param->setHintToolTip( tr(kRotoDrawableItemScaleParamHint) );
        param->setDefaultValue(1, DimSpec(0));
        param->setDefaultValue(1, DimSpec(1));
        param->setDisplayRange(0.1, 10., DimSpec(0));
        param->setDisplayRange(0.1, 10., DimSpec(1));
        param->setAddNewLine(false);
        scaleKnob = param;
        transformPage->addKnob(param);
        _imp->scaleKnob = param;
        _imp->knobsTable->addPerItemKnobMaster(param);
    }

    {
        KnobBoolPtr param = createKnob<KnobBool>(kRotoDrawableItemScaleUniformParam);
        param->setLabel(tr(kRotoDrawableItemScaleUniformParamLabel));
        param->setHintToolTip( tr(kRotoDrawableItemScaleUniformParamHint) );
        param->setDefaultValue(true);
        param->setAnimationEnabled(false);
        scaleUniformKnob = param;
        transformPage->addKnob(param);
        _imp->scaleUniformKnob = param;
        _imp->knobsTable->addPerItemKnobMaster(param);
    }

    {
        KnobDoublePtr param = createKnob<KnobDouble>(kRotoDrawableItemSkewXParam);
        param->setLabel(tr(kRotoDrawableItemSkewXParamLabel));
        param->setHintToolTip( tr(kRotoDrawableItemSkewXParamHint) );
        param->setDisplayRange(-1, 1);
        skewXKnob = param;
        transformPage->addKnob(param);
        _imp->skewXKnob = param;
        _imp->knobsTable->addPerItemKnobMaster(param);
    }
    {
        KnobDoublePtr param = createKnob<KnobDouble>(kRotoDrawableItemSkewYParam);
        param->setLabel(tr(kRotoDrawableItemSkewYParamLabel));
        param->setHintToolTip( tr(kRotoDrawableItemSkewYParamHint) );
        param->setDisplayRange(-1, 1);
        skewYKnob = param;
        transformPage->addKnob(param);
        _imp->skewYKnob = param;
        _imp->knobsTable->addPerItemKnobMaster(param);
    }

    {
        KnobChoicePtr param = createKnob<KnobChoice>(kRotoDrawableItemSkewOrderParam);
        param->setLabel(tr(kRotoDrawableItemSkewOrderParamLabel));
        param->setHintToolTip( tr(kRotoDrawableItemSkewOrderParamHint) );
        param->setDefaultValue(0);
        {
            std::vector<ChoiceOption> choices;
            choices.push_back(ChoiceOption("XY", "", ""));
            choices.push_back(ChoiceOption("YX", "", ""));
            param->populateChoices(choices);
        }
        param->setAnimationEnabled(false);
        skewOrderKnob = param;
        transformPage->addKnob(param);
        _imp->skewOrderKnob = param;
        _imp->knobsTable->addPerItemKnobMaster(param);
    }

    {
        KnobDoublePtr param = createKnob<KnobDouble>(kRotoDrawableItemCenterParam, 2);
        param->setLabel(tr(kRotoDrawableItemCenterParamLabel));
        param->setHintToolTip( tr(kRotoDrawableItemCenterParamHint) );
        param->setDefaultValuesAreNormalized(true);
        param->setAddNewLine(false);
        param->setDefaultValue(0.5, DimSpec(0));
        param->setDefaultValue(0.5, DimSpec(1));
        centerKnob = param;
        transformPage->addKnob(param);
        _imp->centerKnob = param;
        _imp->knobsTable->addPerItemKnobMaster(param);
    }

    {
        KnobButtonPtr param = createKnob<KnobButton>(kRotoResetCenterParam);
        param->setLabel(tr(kRotoResetCenterParamLabel));
        param->setHintToolTip( tr(kRotoResetCenterParamHint) );
        transformPage->addKnob(param);
        _imp->knobsTable->addPerItemKnobMaster(param);
        _imp->resetCenterKnob = param;
    }

    {
        KnobBoolPtr param = createKnob<KnobBool>(kRotoTransformInteractive);
        param->setLabel(tr(kRotoTransformInteractiveLabel));
        param->setHintToolTip(tr(kRotoTransformInteractiveHint));
        param->setDefaultValue(true);
        transformPage->addKnob(param);
    }

    {
        KnobDoublePtr param = createKnob<KnobDouble>(kRotoDrawableItemExtraMatrixParam, 9);
        param->setLabel(tr(kRotoDrawableItemExtraMatrixParamLabel));
        param->setHintToolTip( tr(kRotoDrawableItemExtraMatrixParamHint) );
        // Set to identity
        param->setDefaultValue(1, DimSpec(0));
        param->setDefaultValue(1, DimSpec(4));
        param->setDefaultValue(1, DimSpec(8));
        transformPage->addKnob(param);
        _imp->extraMatrixKnob = param;
        _imp->knobsTable->addPerItemKnobMaster(param);
    }

    {
        KnobButtonPtr param = createKnob<KnobButton>(kRotoResetTransformParam);
        param->setLabel(tr(kRotoResetTransformParamLabel));
        param->setHintToolTip( tr(kRotoResetTransformParamHint) );
        transformPage->addKnob(param);
        _imp->resetTransformKnob = param;
    }

    std::map<std::string, std::string> transformKnobs;
    transformKnobs["translate"] = kRotoDrawableItemTranslateParam;
    transformKnobs["scale"] = kRotoDrawableItemScaleParam;
    transformKnobs["scaleUniform"] = kRotoDrawableItemScaleUniformParam;
    transformKnobs["rotate"] = kRotoDrawableItemRotateParam;
    transformKnobs["center"] = kRotoDrawableItemCenterParam;
    transformKnobs["skewX"] = kRotoDrawableItemSkewXParam;
    transformKnobs["skewY"] = kRotoDrawableItemSkewYParam;
    transformKnobs["skewOrder"] = kRotoDrawableItemSkewOrderParam;

    
    boost::shared_ptr<TransformOverlayInteract> transformInteract(new TransformOverlayInteract());
    registerOverlay(eOverlayViewportTypeViewer, transformInteract, transformKnobs);
} // initTransformPageKnobs

void
RotoPaint::initCompNodeKnobs(const KnobPagePtr& page)
{
    EffectInstancePtr effect = shared_from_this();


    initLifeTimeKnobs(page);

    {
        KnobDoublePtr param = createKnob<KnobDouble>(kLayeredCompMixParam);
        param->setLabel(tr(kLayeredCompMixParamLabel));
        param->setHintToolTip( tr(kLayeredCompMixParamHint) );
        param->setRange(0., 1.);
        param->setDefaultValue(1.);
        _imp->knobsTable->addPerItemKnobMaster(param);
        page->addKnob(param);
        _imp->mixKnob = param;
    }
    {
        KnobButtonPtr param = createKnob<KnobButton>(kRotoAddLayerParam);
        param->setHintToolTip( tr(kRotoAddLayerParamHint) );
        param->setIconLabel("Images/rotoPaintAddLayerIcon.png");
        param->setLabel(tr(kRotoAddLayerParamLabel));
        param->setAddNewLine(false);
        _imp->addLayerButtonKnob = param;
        page->addKnob(param);
    }
    {
        KnobButtonPtr param = createKnob<KnobButton>(kRotoRemoveItemParam);
        param->setHintToolTip( tr(kRotoRemoveItemParamHint) );
        param->setIconLabel("Images/rotoPaintRemoveItemIcon.png");
        param->setLabel(tr(kRotoRemoveItemParamLabel));
        _imp->removeItemButtonKnob = param;
        page->addKnob(param);
    }

} // initCompNodeKnobs

void
RotoPaint::initClonePageKnobs()
{
    EffectInstancePtr effect = shared_from_this();

    KnobPagePtr clonePage = getOrCreateKnob<KnobPage>(kRotoPaintClonePageParam);
    clonePage->setLabel(tr(kRotoPaintClonePageParamLabel));
    {
        KnobChoicePtr param = createKnob<KnobChoice>(kRotoDrawableItemMergeAInputParam);
        param->setLabel(tr(kRotoDrawableItemMergeAInputParamLabel));
        param->setHintToolTip( tr(kRotoDrawableItemMergeAInputParamHint_RotoPaint) );
        param->setDefaultValue(1);
        clonePage->addKnob(param);
        _imp->mergeInputAChoiceKnob = param;
    }

    KnobDoublePtr cloneTranslateKnob, cloneRotateKnob, cloneScaleKnob, cloneSkewXKnob, cloneSkewYKnob, cloneCenterKnob;
    KnobBoolPtr cloneScaleUniformKnob;
    KnobChoicePtr cloneSkewOrderKnob;
    {
        KnobDoublePtr param = createKnob<KnobDouble>(kRotoBrushTranslateParam, 2);
        param->setLabel(tr(kRotoBrushTranslateParamLabel));
        param->setHintToolTip( tr(kRotoBrushTranslateParamHint) );
        param->setIncrement(10);
        cloneTranslateKnob = param;
        clonePage->addKnob(param);
        _imp->cloneTranslateKnob = param;
        _imp->knobsTable->addPerItemKnobMaster(param);
    }

    {
        KnobDoublePtr param = createKnob<KnobDouble>(kRotoBrushRotateParam);
        param->setLabel(tr(kRotoBrushRotateParamLabel));
        param->setHintToolTip( tr(kRotoBrushRotateParamHint) );
        param->setDisplayRange(-180, 180);
        cloneRotateKnob = param;
        clonePage->addKnob(param);
        _imp->cloneRotateKnob = param;
        _imp->knobsTable->addPerItemKnobMaster(param);
    }

    {
        KnobDoublePtr param = createKnob<KnobDouble>(kRotoBrushScaleParam, 2);
        param->setLabel(tr(kRotoBrushScaleParamLabel));
        param->setHintToolTip( tr(kRotoBrushScaleParamHint) );
        param->setDefaultValue(1, DimSpec(0));
        param->setDefaultValue(1, DimSpec(1));
        param->setDisplayRange(0.1, 10., DimSpec(0));
        param->setDisplayRange(0.1, 10., DimSpec(1));
        param->setAddNewLine(false);
        cloneScaleKnob = param;
        clonePage->addKnob(param);
        _imp->cloneScaleKnob = param;
        _imp->knobsTable->addPerItemKnobMaster(param);
    }

    {
        KnobBoolPtr param = createKnob<KnobBool>(kRotoBrushScaleUniformParam);
        param->setLabel(tr(kRotoBrushScaleUniformParamLabel));
        param->setHintToolTip( tr(kRotoBrushScaleUniformParamHint) );
        param->setDefaultValue(true);
        param->setAnimationEnabled(false);
        cloneScaleUniformKnob = param;
        clonePage->addKnob(param);
        _imp->cloneUniformKnob = param;
        _imp->knobsTable->addPerItemKnobMaster(param);
    }

    {
        KnobDoublePtr param = createKnob<KnobDouble>(kRotoBrushSkewXParam);
        param->setLabel(tr(kRotoBrushSkewXParamLabel));
        param->setHintToolTip( tr(kRotoBrushSkewXParamHint) );
        param->setDisplayRange(-1, 1, DimSpec(0));
        cloneSkewXKnob = param;
        clonePage->addKnob(param);
        _imp->cloneSkewXKnob = param;
        _imp->knobsTable->addPerItemKnobMaster(param);
    }

    {
        KnobDoublePtr param = createKnob<KnobDouble>(kRotoBrushSkewYParam);
        param->setLabel(tr(kRotoBrushSkewYParamLabel));
        param->setHintToolTip( tr(kRotoBrushSkewYParamHint) );
        param->setDisplayRange(-1, 1);
        cloneSkewYKnob = param;
        clonePage->addKnob(param);
        _imp->cloneSkewYKnob = param;
        _imp->knobsTable->addPerItemKnobMaster(param);
    }

    {
        KnobChoicePtr param = createKnob<KnobChoice>(kRotoBrushSkewOrderParam);
        param->setLabel(tr(kRotoBrushSkewOrderParamLabel));
        param->setHintToolTip( tr(kRotoBrushSkewOrderParamHint) );
        param->setDefaultValue(0);
        {
            std::vector<ChoiceOption> choices;
            choices.push_back(ChoiceOption("XY", "", ""));
            choices.push_back(ChoiceOption("YX", "", ""));
            param->populateChoices(choices);
        }
        param->setAnimationEnabled(false);
        cloneSkewOrderKnob = param;
        clonePage->addKnob(param);
        _imp->cloneSkewOrderKnob = param;
        _imp->knobsTable->addPerItemKnobMaster(param);
    }

    {
        KnobDoublePtr param = createKnob<KnobDouble>(kRotoBrushCenterParam, 2);
        param->setLabel(tr(kRotoBrushCenterParamLabel));
        param->setHintToolTip( tr(kRotoBrushCenterParamHint) );
        param->setDefaultValuesAreNormalized(true);
        param->setAddNewLine(false);
        param->setDefaultValue(0.5, DimSpec(0));
        param->setDefaultValue(0.5, DimSpec(1));
        cloneCenterKnob = param;
        clonePage->addKnob(param);
        _imp->cloneCenterKnob = param;
        _imp->knobsTable->addPerItemKnobMaster(param);
    }

    {
        KnobButtonPtr param = createKnob<KnobButton>(kRotoResetCloneCenterParam);
        param->setLabel(tr(kRotoResetCloneCenterParamLabel));
        param->setHintToolTip( tr(kRotoResetCloneCenterParamHint) );
        clonePage->addKnob(param);
        _imp->resetCloneCenterKnob = param;
    }

    {
        KnobButtonPtr param = createKnob<KnobButton>(kRotoResetCloneTransformParam);
        param->setLabel(tr(kRotoResetCloneTransformParamLabel));
        param->setHintToolTip( tr(kRotoResetCloneTransformParamHint) );
        clonePage->addKnob(param);
        _imp->resetCloneTransformKnob = param;

    }

    std::map<std::string, std::string> transformKnobs;
    transformKnobs["translate"] = kRotoBrushTranslateParam;
    transformKnobs["scale"] = kRotoBrushScaleParam;
    transformKnobs["scaleUniform"] = kRotoBrushScaleUniformParam;
    transformKnobs["rotate"] = kRotoBrushRotateParam;
    transformKnobs["center"] = kRotoBrushCenterParam;
    transformKnobs["skewX"] = kRotoBrushSkewXParam;
    transformKnobs["skewY"] = kRotoBrushSkewYParam;
    transformKnobs["skewOrder"] = kRotoBrushSkewOrderParam;


    boost::shared_ptr<TransformOverlayInteract> transformInteract(new TransformOverlayInteract());
    registerOverlay(eOverlayViewportTypeViewer, transformInteract, transformKnobs);


    {
        KnobChoicePtr param = createKnob<KnobChoice>(kRotoBrushFilterParam);
        param->setLabel(tr(kRotoBrushFilterParamLabel));
        param->setHintToolTip( tr(kRotoBrushFilterParamHint) );
        {
            std::vector<ChoiceOption> choices;
            choices.push_back(ChoiceOption(kFilterImpulse, "", tr(kFilterImpulseHint).toStdString()));
            choices.push_back(ChoiceOption(kFilterBilinear, "", tr(kFilterBilinearHint).toStdString()));
            choices.push_back(ChoiceOption(kFilterCubic, "", tr(kFilterCubicHint).toStdString()));
            choices.push_back(ChoiceOption(kFilterKeys, "", tr(kFilterKeysHint).toStdString()));
            choices.push_back(ChoiceOption(kFilterSimon, "", tr(kFilterSimonHint).toStdString()));
            choices.push_back(ChoiceOption(kFilterRifman, "", tr(kFilterRifmanHint).toStdString()));
            choices.push_back(ChoiceOption(kFilterMitchell, "", tr(kFilterMitchellHint).toStdString()));
            choices.push_back(ChoiceOption(kFilterParzen, "", tr(kFilterParzenHint).toStdString()));
            choices.push_back(ChoiceOption(kFilterNotch, "", tr(kFilterNotchHint).toStdString()));

            param->populateChoices(choices);
        }
        param->setDefaultValue(2);
        param->setAddNewLine(false);
        clonePage->addKnob(param);
        _imp->knobsTable->addPerItemKnobMaster(param);
    }

    {
        KnobBoolPtr param = createKnob<KnobBool>(kRotoBrushBlackOutsideParam);
        param->setLabel(tr(kRotoBrushBlackOutsideParamLabel));
        param->setHintToolTip( tr(kRotoBrushBlackOutsideParamHint) );
        param->setDefaultValue(true);
        clonePage->addKnob(param);
        _imp->knobsTable->addPerItemKnobMaster(param);
    }

    {
        KnobIntPtr param = createKnob<KnobInt>(kRotoBrushTimeOffsetParam);
        param->setLabel(tr(kRotoBrushTimeOffsetParamLabel));
        param->setHintToolTip( tr(kRotoBrushTimeOffsetParamHint_Clone) );
        param->setDisplayRange(-100, 100);
        param->setAddNewLine(false);
        clonePage->addKnob(param);
        _imp->knobsTable->addPerItemKnobMaster(param);
    }

    {
        KnobChoicePtr param = createKnob<KnobChoice>(kRotoBrushTimeOffsetModeParam);
        param->setLabel(tr(kRotoBrushTimeOffsetModeParamLabel));
        param->setHintToolTip( tr(kRotoBrushTimeOffsetModeParamHint) );
        {
            std::vector<ChoiceOption> modes;
            modes.push_back(ChoiceOption("Relative", "", ""));
            modes.push_back(ChoiceOption("Absolute", "", ""));
            param->populateChoices(modes);
        }
        clonePage->addKnob(param);
        _imp->knobsTable->addPerItemKnobMaster(param);
    }
    
} // initClonePageKnobs

void
RotoPaint::initMotionBlurPageKnobs()
{
    EffectInstancePtr effect = shared_from_this();

    KnobPagePtr mbPage = getOrCreateKnob<KnobPage>(kRotoPaintMotionBlurPageParam);
    mbPage->setLabel(tr(kRotoPaintMotionBlurPageParamLabel));

    {
        KnobChoicePtr param = createKnob<KnobChoice>(kRotoMotionBlurModeParam);
        param->setLabel(tr(kRotoMotionBlurModeParamLabel));
        param->setHintToolTip( tr(kRotoMotionBlurModeParamHint) );
        param->setAnimationEnabled(false);
        {
            std::vector<ChoiceOption> entries;
            assert((int)entries.size() == eRotoMotionBlurModeNone);
            entries.push_back(ChoiceOption(kRotoMotionBlurModeNone, "", tr(kRotoMotionBlurModeNoneHint).toStdString()));
            assert((int)entries.size() == eRotoMotionBlurModePerShape);
            entries.push_back(ChoiceOption(kRotoMotionBlurModePerShape, "", tr(kRotoMotionBlurModePerShapeHint).toStdString()));
            assert((int)entries.size() == eRotoMotionBlurModeGlobal);
            entries.push_back(ChoiceOption(kRotoMotionBlurModeGlobal, "", tr(kRotoMotionBlurModeGlobalHint).toStdString()));
            param->populateChoices(entries);
        }
        mbPage->addKnob(param);
        _imp->motionBlurTypeKnob =  param;
    }

    {
        KnobIntPtr param = createKnob<KnobInt>(kRotoPerShapeMotionBlurParam);
        param->setLabel(tr(kRotoMotionBlurParamLabel));
        param->setHintToolTip( tr(kRotoMotionBlurParamHint) );
        param->setDefaultValue(1);
        param->setRange(1, INT_MAX);
        param->setDisplayRange(1, 10);
        mbPage->addKnob(param);
        _imp->knobsTable->addPerItemKnobMaster(param);
        _imp->motionBlurKnob = param;
    }

    {
        KnobDoublePtr param = createKnob<KnobDouble>(kRotoPerShapeShutterParam);
        param->setLabel(tr(kRotoShutterParamLabel));
        param->setHintToolTip( tr(kRotoShutterParamHint) );
        param->setDefaultValue(0.5);
        param->setRange(0, 2);
        param->setDisplayRange(0, 2);
        mbPage->addKnob(param);
        _imp->knobsTable->addPerItemKnobMaster(param);
        _imp->shutterKnob = param;
    }

    {
        KnobChoicePtr param = createKnob<KnobChoice>(kRotoPerShapeShutterOffsetTypeParam);
        param->setLabel(tr(kRotoShutterOffsetTypeParamLabel));
        param->setHintToolTip( tr(kRotoShutterOffsetTypeParamHint) );
        param->setDefaultValue(0);
        {
            std::vector<ChoiceOption> options;
            options.push_back(ChoiceOption("Centered", "", tr(kRotoShutterOffsetCenteredHint).toStdString()));
            options.push_back(ChoiceOption("Start", "", tr(kRotoShutterOffsetStartHint).toStdString()));
            options.push_back(ChoiceOption("End", "", tr(kRotoShutterOffsetEndHint).toStdString()));
            options.push_back(ChoiceOption("Custom", "", tr(kRotoShutterOffsetCustomHint).toStdString()));

            param->populateChoices(options);
        }
        param->setAddNewLine(false);
        mbPage->addKnob(param);
        _imp->knobsTable->addPerItemKnobMaster(param);
        _imp->shutterTypeKnob = param;
    }

    {
        KnobDoublePtr param = createKnob<KnobDouble>(kRotoPerShapeShutterCustomOffsetParam);
        param->setLabel(tr(kRotoShutterCustomOffsetParamLabel));
        param->setHintToolTip( tr(kRotoShutterCustomOffsetParamHint) );
        param->setDefaultValue(0);
        mbPage->addKnob(param);
        _imp->knobsTable->addPerItemKnobMaster(param);
        _imp->customOffsetKnob = param;
    }

    {
        KnobIntPtr param = createKnob<KnobInt>(kRotoGlobalMotionBlurParam);
        param->setLabel(tr(kRotoMotionBlurParamLabel));
        param->setHintToolTip( tr(kRotoMotionBlurParamHint) );
        param->setDefaultValue(1);
        param->setRange(1, INT_MAX);
        param->setDisplayRange(1, 10);
        param->setSecret(true);
        mbPage->addKnob(param);
        _imp->globalMotionBlurKnob = param;
    }

    {
        KnobDoublePtr param = createKnob<KnobDouble>(kRotoGlobalShutterParam);
        param->setLabel(tr(kRotoShutterParamLabel));
        param->setHintToolTip( tr(kRotoShutterParamHint) );
        param->setDefaultValue(0.5);
        param->setRange(0, 2);
        param->setDisplayRange(0, 2);
        param->setSecret(true);
        mbPage->addKnob(param);
        _imp->globalShutterKnob = param;
    }

    {
        KnobChoicePtr param = createKnob<KnobChoice>(kRotoGlobalShutterOffsetTypeParam);
        param->setLabel(tr(kRotoShutterOffsetTypeParamLabel));
        param->setHintToolTip( tr(kRotoShutterOffsetTypeParamHint) );
        param->setDefaultValue(0);
        {
            std::vector<ChoiceOption> options;
            options.push_back(ChoiceOption("Centered", "", tr(kRotoShutterOffsetCenteredHint).toStdString()));
            options.push_back(ChoiceOption("Start", "", tr(kRotoShutterOffsetStartHint).toStdString()));
            options.push_back(ChoiceOption("End", "", tr(kRotoShutterOffsetEndHint).toStdString()));
            options.push_back(ChoiceOption("Custom", "", tr(kRotoShutterOffsetCustomHint).toStdString()));

            param->populateChoices(options);
        }
        param->setAddNewLine(false);
        param->setSecret(true);
        mbPage->addKnob(param);
        _imp->globalShutterTypeKnob = param;
    }

    {
        KnobDoublePtr param = createKnob<KnobDouble>(kRotoGlobalShutterCustomOffsetParam);
        param->setLabel(tr(kRotoShutterCustomOffsetParamLabel));
        param->setHintToolTip( tr(kRotoShutterCustomOffsetParamHint) );
        param->setDefaultValue(0);
        param->setSecret(true);
        mbPage->addKnob(param);
        _imp->globalCustomOffsetKnob = param;
    }

    _imp->refreshMotionBlurKnobsVisibility();
} // void initMotionBlurPageKnobs();

#ifdef ROTOPAINT_ENABLE_PLANARTRACKER
void
RotoPaint::initTrackingPageKnobs()
{
    KnobPagePtr trackingPage = getOrCreateKnob<KnobPage>("trackingPage");
    trackingPage->setLabel(tr("Tracking"));
    _imp->trackingPage = trackingPage;

    {
        KnobBoolPtr param = createKnob<KnobBool>(kTrackerParamTrackRed);
        param->setLabel(tr(kTrackerParamTrackRedLabel));
        param->setHintToolTip( tr(kTrackerParamTrackRedHint) );
        param->setDefaultValue(true);
        param->setAnimationEnabled(false);
        param->setAddNewLine(false);
        param->setEvaluateOnChange(false);
        trackingPage->addKnob(param);
        _imp->enableTrackRed = param;
    }

    {
        KnobBoolPtr param = createKnob<KnobBool>(kTrackerParamTrackGreen);
        param->setLabel(tr(kTrackerParamTrackGreenLabel));
        param->setHintToolTip( tr(kTrackerParamTrackGreenHint) );
        param->setDefaultValue(true);
        param->setAnimationEnabled(false);
        param->setAddNewLine(false);
        param->setEvaluateOnChange(false);
        trackingPage->addKnob(param);
        _imp->enableTrackGreen = param;
    }

    {
        KnobBoolPtr param = createKnob<KnobBool>(kTrackerParamTrackBlue);
        param->setLabel(tr(kTrackerParamTrackBlueLabel));
        param->setHintToolTip( tr(kTrackerParamTrackBlueHint) );
        param->setDefaultValue(true);
        param->setAnimationEnabled(false);
        param->setEvaluateOnChange(false);
        trackingPage->addKnob(param);
        _imp->enableTrackBlue = param;
    }
    {
        KnobDoublePtr param = createKnob<KnobDouble>(kTrackerParamMaxError);
        param->setLabel(tr(kTrackerParamMaxErrorLabel));
        param->setHintToolTip( tr(kTrackerParamMaxErrorHint) );
        param->setAnimationEnabled(false);
        param->setRange(0., 1.);
        param->setDefaultValue(0.25);
        param->setEvaluateOnChange(false);
        trackingPage->addKnob(param);
        _imp->maxError = param;
    }
    {
        KnobIntPtr param = createKnob<KnobInt>(kTrackerParamMaximumIteration);
        param->setLabel(tr(kTrackerParamMaximumIterationLabel));
        param->setHintToolTip( tr(kTrackerParamMaximumIterationHint) );
        param->setAnimationEnabled(false);
        param->setRange(0, 150);
        param->setEvaluateOnChange(false);
        param->setDefaultValue(50);
        trackingPage->addKnob(param);
        _imp->maxIterations = param;
    }
    {
        KnobBoolPtr param = createKnob<KnobBool>(kTrackerParamBruteForcePreTrack);
        param->setLabel(tr(kTrackerParamBruteForcePreTrackLabel));
        param->setHintToolTip( tr(kTrackerParamBruteForcePreTrackHint) );
        param->setDefaultValue(true);
        param->setAnimationEnabled(false);
        param->setEvaluateOnChange(false);
        param->setAddNewLine(false);
        trackingPage->addKnob(param);
        _imp->bruteForcePreTrack = param;
    }
    {
        KnobBoolPtr param = createKnob<KnobBool>(kTrackerParamNormalizeIntensities);
        param->setLabel(tr(kTrackerParamNormalizeIntensitiesLabel));
        param->setHintToolTip( tr(kTrackerParamNormalizeIntensitiesHint) );
        param->setDefaultValue(false);
        param->setAnimationEnabled(false);
        param->setEvaluateOnChange(false);
        trackingPage->addKnob(param);
        _imp->useNormalizedIntensities = param;
    }
    {
        KnobDoublePtr param = createKnob<KnobDouble>(kTrackerParamPreBlurSigma);
        param->setLabel(tr(kTrackerParamPreBlurSigmaLabel));
        param->setHintToolTip( tr(kTrackerParamPreBlurSigmaHint) );
        param->setAnimationEnabled(false);
        param->setRange(0, 10.);
        param->setDefaultValue(0.9);
        param->setEvaluateOnChange(false);
        trackingPage->addKnob(param);
        _imp->preBlurSigma = param;
    }

    {
        KnobChoicePtr param = createKnob<KnobChoice>(kTrackerParamMotionModel);
        param->setLabel(tr(kTrackerParamMotionModelLabel));
        param->setHintToolTip( tr(kTrackerParamMotionModelHint) );
        {
            std::vector<ChoiceOption> choices;
            std::map<int, std::string> icons;
            TrackerNodePrivate::getMotionModelsAndHelps(true, &choices, &icons);
            param->populateChoices(choices);
            param->setIcons(icons);
        }
        param->setDefaultValue(5); // Perspective by default
        param->setAnimationEnabled(false);
        param->setEvaluateOnChange(false);
        _imp->knobsTable->addPerItemKnobMaster(param);
        _imp->motionModel = param;
        trackingPage->addKnob(param);
    }

    {
        KnobIntPtr param = createKnob<KnobInt>(kRotoTrackingParamReferenceFrame);
        param->setLabel(tr(kRotoTrackingParamReferenceFrameLabel));
        param->setHintToolTip( tr(kRotoTrackingParamReferenceFrameHint) );
        param->setAnimationEnabled(false);
        param->setDefaultValue(0);
        param->setEvaluateOnChange(false);
        _imp->knobsTable->addPerItemKnobMaster(param);
        trackingPage->addKnob(param);
        _imp->trackerReferenceFrame = param;
    }


    KnobGroupPtr cornerPinGroup = createKnob<KnobGroup>("planarSurfaceGroup");
    cornerPinGroup->setLabel(tr("Planar Surface"));
    cornerPinGroup->setDefaultValue(false);
    trackingPage->addKnob(cornerPinGroup);
    _imp->cornerPinGroup = cornerPinGroup;


    const char* offsetPointNames[4] = {kRotoTrackingParamOffsetPoint1, kRotoTrackingParamOffsetPoint2, kRotoTrackingParamOffsetPoint3, kRotoTrackingParamOffsetPoint4};
    const char* offsetPointLabels[4] = {kRotoTrackingParamOffsetPointLabel1, kRotoTrackingParamOffsetPointLabel2, kRotoTrackingParamOffsetPointLabel3, kRotoTrackingParamOffsetPointLabel4};
    const char* toPointNames[4] = {kRotoTrackingParamCornerPinPoint1, kRotoTrackingParamCornerPinPoint2, kRotoTrackingParamCornerPinPoint3, kRotoTrackingParamCornerPinPoint4};
    const char* toPointLabels[4] = {kRotoTrackingParamCornerPinPointLabel1, kRotoTrackingParamCornerPinPointLabel2, kRotoTrackingParamCornerPinPointLabel3, kRotoTrackingParamCornerPinPointLabel4};
    const Point pointDefault[4] = {{0,0}, {1,0}, {1,1}, {0,1}};

    for (int i = 0; i < 4; ++i) {
            KnobDoublePtr param = createKnob<KnobDouble>(toPointNames[i], 2);
            param->setLabel(tr(toPointLabels[i]));
            param->setDefaultValuesAreNormalized(true);
            param->setSpatial(true);
            param->setIncrement(1.);
            std::vector<double> def(2);
            def[0] = pointDefault[i].x;
            def[1] = pointDefault[i].y;
            cornerPinGroup->addKnob(param);
            param->setDefaultValues(def, DimIdx(0));
            _imp->knobsTable->addPerItemKnobMaster(param);
            _imp->toPoints[i] = param;

    }
    {
        KnobSeparatorPtr sep = createKnob<KnobSeparator>("cornerPinOffsetsSep");
        sep->setLabel(tr("Offsets"));
        cornerPinGroup->addKnob(sep);

    }
    for (int i = 0; i < 4; ++i) {
        KnobDoublePtr param = createKnob<KnobDouble>(offsetPointNames[i], 2);
        param->setLabel(tr(offsetPointLabels[i]));
        param->setDefaultValuesAreNormalized(true);
        param->setSpatial(true);
        param->setIncrement(1.);
        cornerPinGroup->addKnob(param);
        _imp->knobsTable->addPerItemKnobMaster(param);
        _imp->offsetPoints[i] = param;

    }
    {
        KnobButtonPtr param = createKnob<KnobButton>(kRotoTrackingParamSetToInputRoD);
        param->setLabel(tr(kRotoTrackingParamSetToInputRoDLabel));
        param->setHintToolTip( tr(kRotoTrackingParamSetToInputRoDHint) );
        param->setInViewerContextCanHaveShortcut(true);
        cornerPinGroup->addKnob(param);
        _imp->setFromPointsToInputRodButton = param;
    }

    {
        KnobButtonPtr param = createKnob<KnobButton>(kRotoTrackingParamRefreshPlanarTrackTransform);
        param->setLabel(tr(kRotoTrackingParamRefreshPlanarTrackTransformLabel));
        param->setHintToolTip( tr(kRotoTrackingParamRefreshPlanarTrackTransformHint) );
        trackingPage->addKnob(param);
        _imp->refreshCornerPinButton = param;
    }

    {
        KnobSeparatorPtr param = createKnob<KnobSeparator>(kTrackerParamExportDataSeparator);
        param->setLabel(tr(kTrackerParamExportDataSeparatorLabel));
        trackingPage->addKnob(param);
        _imp->exportDataSep = param;
    }
    {
        KnobChoicePtr param = createKnob<KnobChoice>(kRotoTrackingParamExportType);
        param->setLabel(tr(kRotoTrackingParamExportTypeLabel));
        param->setHintToolTip( tr(kRotoTrackingParamExportTypeHint) );
        {
            std::vector<ChoiceOption> choices;
            choices.push_back(ChoiceOption(kRotoTrackingParamExportTypeCornerPinMatchMove, std::string(), kRotoTrackingParamExportTypeCornerPinMatchMoveHint));
            choices.push_back(ChoiceOption(kRotoTrackingParamExportTypeCornerPinStabilize, std::string(), kRotoTrackingParamExportTypeCornerPinStabilizeHint));
            choices.push_back(ChoiceOption(kRotoTrackingParamExportTypeCornerPinTracker, std::string(), kRotoTrackingParamExportTypeCornerPinTrackerHint));
            param->populateChoices(choices);
        }
        param->setAddNewLine(false);
        param->setAnimationEnabled(false);
        param->setEvaluateOnChange(false);
        _imp->exportType = param;
        trackingPage->addKnob(param);

    }

    {
        KnobBoolPtr param = createKnob<KnobBool>(kTrackerParamExportLink);
        param->setLabel(tr(kTrackerParamExportLinkLabel));
        param->setHintToolTip( tr(kTrackerParamExportLinkHint) );
        param->setAnimationEnabled(false);
        param->setAddNewLine(false);
        param->setDefaultValue(true);
        trackingPage->addKnob(param);
        _imp->exportLink = param;
    }
    {
        KnobButtonPtr param = createKnob<KnobButton>(kTrackerParamExportButton);
        param->setLabel(tr(kTrackerParamExportButtonLabel));
        param->setHintToolTip( tr(kTrackerParamExportButtonHint) );
        param->setEnabled(false);
        trackingPage->addKnob(param);
        _imp->exportButton = param;
    }

    initializeTrackRangeDialogKnobs(trackingPage);
} // initTrackingPageKnobs

void
RotoPaint::initTrackingViewerKnobs(const KnobPagePtr &trackingPage)
{
    {
        KnobButtonPtr param = createKnob<KnobButton>(kTrackerUIParamTrackBW);
        param->setLabel(tr(kTrackerUIParamTrackBWLabel));
        param->setHintToolTip( tr(kTrackerUIParamTrackBWHint) );
        param->setEvaluateOnChange(false);
        param->setCheckable(true);
        param->setDefaultValue(false);
        param->setSecret(true);
        param->setInViewerContextCanHaveShortcut(true);
        param->setIconLabel("Images/trackBackwardOn.png", true);
        param->setIconLabel("Images/trackBackwardOff.png", false);
        trackingPage->addKnob(param);
        _imp->trackBwButton = param;
    }
    {
        KnobButtonPtr param = createKnob<KnobButton>(kTrackerUIParamTrackPrevious);
        param->setLabel(tr(kTrackerUIParamTrackPreviousLabel));
        param->setHintToolTip( tr(kTrackerUIParamTrackPreviousHint) );
        param->setEvaluateOnChange(false);
        param->setSecret(true);
        param->setInViewerContextCanHaveShortcut(true);
        param->setIconLabel("Images/trackPrev.png");
        trackingPage->addKnob(param);
        _imp->trackPrevButton = param;
    }

    {
        KnobButtonPtr param = createKnob<KnobButton>(kTrackerUIParamStopTracking );
        param->setLabel(tr(kTrackerUIParamStopTrackingLabel));
        param->setHintToolTip( tr(kTrackerUIParamStopTrackingHint) );
        param->setEvaluateOnChange(false);
        param->setSecret(true);
        param->setInViewerContextCanHaveShortcut(true);
        param->setIconLabel("Images/pauseDisabled.png");
        trackingPage->addKnob(param);
        _imp->stopTrackingButton = param;
    }

    {
        KnobButtonPtr param = createKnob<KnobButton>(kTrackerUIParamTrackNext);
        param->setLabel(tr(kTrackerUIParamTrackNextLabel));
        param->setHintToolTip( tr(kTrackerUIParamTrackNextHint) );
        param->setEvaluateOnChange(false);
        param->setSecret(true);
        param->setInViewerContextCanHaveShortcut(true);
        param->setIconLabel("Images/trackNext.png");
        trackingPage->addKnob(param);
        _imp->trackNextButton = param;
    }
    {
        KnobButtonPtr param = createKnob<KnobButton>(kTrackerUIParamTrackFW);
        param->setLabel(tr(kTrackerUIParamTrackFWLabel));
        param->setHintToolTip( tr(kTrackerUIParamTrackFWHint) );
        param->setEvaluateOnChange(false);
        param->setCheckable(true);
        param->setDefaultValue(false);
        param->setSecret(true);
        param->setInViewerContextCanHaveShortcut(true);
        param->setIconLabel("Images/trackForwardOn.png", true);
        param->setIconLabel("Images/trackForwardOff.png", false);
        trackingPage->addKnob(param);
        _imp->trackFwButton = param;
    }
    {
        KnobButtonPtr param = createKnob<KnobButton>(kTrackerUIParamTrackRange);
        param->setLabel(tr(kTrackerUIParamTrackRangeLabel));
        param->setHintToolTip( tr(kTrackerUIParamTrackRangeHint) );
        param->setEvaluateOnChange(false);
        param->setSecret(true);
        param->setInViewerContextCanHaveShortcut(true);
        param->setIconLabel("Images/trackRange.png");
        trackingPage->addKnob(param);
        _imp->trackRangeButton = param;
    }
    {
        KnobButtonPtr param = createKnob<KnobButton>(kTrackerUIParamClearAllAnimation);
        param->setLabel(tr(kTrackerUIParamClearAllAnimationLabel) );
        param->setHintToolTip( tr(kTrackerUIParamClearAllAnimationHint) );
        param->setEvaluateOnChange(false);
        param->setSecret(true);
        param->setInViewerContextCanHaveShortcut(true);
        param->setIconLabel("Images/clearAnimation.png");
        trackingPage->addKnob(param);
        _imp->clearAllAnimationButton = param;
    }
    {
        KnobButtonPtr param = createKnob<KnobButton>(kTrackerUIParamClearAnimationBw );
        param->setLabel(tr(kTrackerUIParamClearAnimationBwLabel));
        param->setHintToolTip( tr(kTrackerUIParamClearAnimationBwHint) );
        param->setEvaluateOnChange(false);
        param->setSecret(true);
        param->setInViewerContextCanHaveShortcut(true);
        param->setIconLabel("Images/clearAnimationBw.png");
        trackingPage->addKnob(param);
        _imp->clearBwAnimationButton = param;
    }
    {
        KnobButtonPtr param = createKnob<KnobButton>(kTrackerUIParamClearAnimationFw);
        param->setLabel(tr(kTrackerUIParamClearAnimationFwLabel) );
        param->setHintToolTip( tr(kTrackerUIParamClearAnimationFwHint) );
        param->setEvaluateOnChange(false);
        param->setSecret(true);
        param->setInViewerContextCanHaveShortcut(true);
        param->setIconLabel("Images/clearAnimationFw.png");
        trackingPage->addKnob(param);
        _imp->clearFwAnimationButton = param;
    }

    {
        KnobButtonPtr param = createKnob<KnobButton>(kTrackerUIParamRefreshViewer);
        param->setLabel(tr(kTrackerUIParamRefreshViewerLabel) );
        param->setHintToolTip( tr(kTrackerUIParamRefreshViewerHint) );
        param->setEvaluateOnChange(false);
        param->setCheckable(true);
        param->setDefaultValue(true);
        param->setSecret(true);
        param->setInViewerContextCanHaveShortcut(true);
        param->setIconLabel("Images/refreshActive.png", true);
        param->setIconLabel("Images/refresh.png", false);
        trackingPage->addKnob(param);
        _imp->updateViewerButton = param;
    }

    {
        KnobButtonPtr param = createKnob<KnobButton>(kTrackerUIParamCenterViewer);
        param->setLabel(tr(kTrackerUIParamCenterViewerLabel) );
        param->setHintToolTip( tr(kTrackerUIParamCenterViewerHint) );
        param->setEvaluateOnChange(false);
        param->setCheckable(true);
        param->setDefaultValue(false);
        param->setSecret(true);
        param->setInViewerContextCanHaveShortcut(true);
        param->setIconLabel("Images/centerOnTrack.png");
        trackingPage->addKnob(param);
        _imp->centerViewerButton = param;
    }
    {
        KnobButtonPtr param = createKnob<KnobButton>(kRotoTrackingParamShowPlanarSurfaceGrid);
        param->setLabel(tr(kRotoTrackingParamShowPlanarSurfaceGridLabel));
        param->setHintToolTip(tr(kRotoTrackingParamShowPlanarSurfaceGridHint));
        param->setDefaultValue(false);
        param->setCheckable(true);
        param->setInViewerContextCanHaveShortcut(true);
        //param->setIconLabel("Images/CornerPinIcon.png", true);
        //param->setIconLabel("Images/CornerPinIcon.png", false);
        param->setAddNewLine(false);
        addOverlaySlaveParam(param);
        trackingPage->addKnob(param);
        _imp->showPlaneGrid  = param;
    }

    {
        KnobButtonPtr param = createKnob<KnobButton>(kRotoTrackingParamShowCornerPinOverlay);
        param->setLabel(tr(kRotoTrackingParamShowCornerPinOverlay));
        param->setHintToolTip(tr(kRotoTrackingParamShowCornerPinOverlayHint));
        param->setDefaultValue(false);
        param->setCheckable(true);
        param->setInViewerContextCanHaveShortcut(true);
        addOverlaySlaveParam(param);
        param->setIconLabel("Images/CornerPinIcon.png", true);
        param->setIconLabel("Images/CornerPinIcon.png", false);
        param->setAddNewLine(false);
        trackingPage->addKnob(param);
        _imp->showCornerPinOverlay  = param;
    }

    {
        KnobButtonPtr param = createKnob<KnobButton>(kRotoTrackingParamGoToReferenceFrame);
        param->setLabel(tr(kRotoTrackingParamGoToReferenceFrameLabel) );
        param->setHintToolTip( tr(kRotoTrackingParamGoToReferenceFrameHint) );
        param->setEvaluateOnChange(false);
        param->setSecret(true);
        param->setInViewerContextCanHaveShortcut(true);
        //param->setIconLabel("Images/prevKF.png");
        trackingPage->addKnob(param);
        _imp->goToReferenceFrameKnob = param;
    }

    {
        KnobButtonPtr param = createKnob<KnobButton>(kTrackerParamSetReferenceFrame);
        param->setLabel(tr(kTrackerParamSetReferenceFrameLabel));
        param->setHintToolTip( tr(kTrackerParamSetReferenceFrameHint) );
        param->setEvaluateOnChange(false);
        param->setSecret(true);
        param->setInViewerContextCanHaveShortcut(true);
        trackingPage->addKnob(param);
        _imp->setReferenceFrameToCurrentFrameKnob = param;
    }

    {
        KnobButtonPtr param = createKnob<KnobButton>(kRotoTrackingParamGotoPreviousKeyFrame);
        param->setLabel(tr(kRotoTrackingParamGotoPreviousKeyFrameLabel) );
        param->setHintToolTip( tr(kRotoTrackingParamGotoPreviousKeyFrameHint) );
        param->setEvaluateOnChange(false);
        param->setSecret(true);
        param->setInViewerContextCanHaveShortcut(true);
        param->setIconLabel("Images/prevKF.png");
        trackingPage->addKnob(param);
        _imp->goToPreviousCornerPinKeyframeButton = param;
    }
    {
        KnobButtonPtr param = createKnob<KnobButton>(kRotoTrackingParamGotoNextKeyFrame);
        param->setLabel(tr(kRotoTrackingParamGotoNextKeyFrameLabel) );
        param->setHintToolTip( tr(kRotoTrackingParamGotoNextKeyFrameHint) );
        param->setEvaluateOnChange(false);
        param->setSecret(true);
        param->setInViewerContextCanHaveShortcut(true);
        param->setIconLabel("Images/nextKF.png");
        trackingPage->addKnob(param);
        _imp->goToNextCornerPinKeyframeButton = param;
    }
    {
        KnobButtonPtr param = createKnob<KnobButton>(kRotoTrackingParamSetKeyFrame);
        param->setLabel(tr(kRotoTrackingParamSetKeyFrameLabel) );
        param->setHintToolTip( tr(kRotoTrackingParamSetKeyFrameHint) );
        param->setEvaluateOnChange(false);
        param->setSecret(true);
        param->setInViewerContextCanHaveShortcut(true);
        param->setIconLabel("Images/addUserKey.png");
        trackingPage->addKnob(param);
        _imp->setCornerPinKeyframeButton = param;
    }
    {
        KnobButtonPtr param = createKnob<KnobButton>(kRotoTrackingParamRemoveKeyFrame);
        param->setLabel(tr(kRotoTrackingParamRemoveKeyFrameLabel) );
        param->setHintToolTip( tr(kRotoTrackingParamRemoveKeyFrameHint) );
        param->setEvaluateOnChange(false);
        param->setSecret(true);
        param->setInViewerContextCanHaveShortcut(true);
        param->setIconLabel("Images/removeUserKey.png");
        trackingPage->addKnob(param);
        _imp->removeCornerPinKeyframeButton = param;
    }

    _imp->refreshTrackingControlsVisiblity();

} // initTrackingViewerKnobs

void
RotoPaint::initializeTrackRangeDialogKnobs(const KnobPagePtr& trackingPage)
{

    // Track range dialog
    KnobGroupPtr dialog = createKnob<KnobGroup>(kTrackerUIParamTrackRangeDialog);
    dialog->setLabel(tr(kTrackerUIParamTrackRangeDialogLabel));
    dialog->setSecret(true);
    dialog->setEvaluateOnChange(false);
    dialog->setDefaultValue(false);
    dialog->setIsPersistent(false);
    dialog->setAsDialog(true);
    trackingPage->addKnob(dialog);
    _imp->trackRangeDialogGroup = dialog;

    {
        KnobIntPtr param = createKnob<KnobInt>(kTrackerUIParamTrackRangeDialogFirstFrame );
        param->setLabel(tr(kTrackerUIParamTrackRangeDialogFirstFrameLabel));
        param->setHintToolTip( tr(kTrackerUIParamTrackRangeDialogFirstFrameHint) );
        param->setEvaluateOnChange(false);
        param->setAnimationEnabled(false);
        param->setIsPersistent(false);
        param->setDefaultValue(INT_MIN);
        dialog->addKnob(param);
        _imp->trackRangeDialogFirstFrame = param;
    }

    {
        KnobIntPtr param = createKnob<KnobInt>(kTrackerUIParamTrackRangeDialogLastFrame);
        param->setLabel(tr(kTrackerUIParamTrackRangeDialogLastFrameLabel) );
        param->setHintToolTip( tr(kTrackerUIParamTrackRangeDialogLastFrameHint) );
        param->setEvaluateOnChange(false);
        param->setAnimationEnabled(false);
        param->setIsPersistent(false);
        param->setDefaultValue(INT_MIN);
        dialog->addKnob(param);
        _imp->trackRangeDialogLastFrame = param;
    }

    {
        KnobIntPtr param = createKnob<KnobInt>(kTrackerUIParamTrackRangeDialogStep);
        param->setLabel(tr(kTrackerUIParamTrackRangeDialogStepLabel) );
        param->setHintToolTip( tr(kTrackerUIParamTrackRangeDialogStepHint) );
        param->setEvaluateOnChange(false);
        param->setAnimationEnabled(false);
        param->setIsPersistent(false);
        param->setDefaultValue(INT_MIN);
        dialog->addKnob(param);
        _imp->trackRangeDialogStep = param;
    }

    {
        KnobButtonPtr param = createKnob<KnobButton>(kTrackerUIParamTrackRangeDialogOkButton);
        param->setLabel(tr(kTrackerUIParamTrackRangeDialogOkButtonLabel) );
        param->setHintToolTip( tr(kTrackerUIParamTrackRangeDialogOkButtonHint) );
        param->setAddNewLine(false);
        param->setEvaluateOnChange(false);
        param->setSpacingBetweenItems(3);
        param->setIsPersistent(false);
        dialog->addKnob(param);
        _imp->trackRangeDialogOkButton = param;
    }

    {
        KnobButtonPtr param = createKnob<KnobButton>(kTrackerUIParamTrackRangeDialogCancelButton);
        param->setLabel(tr(kTrackerUIParamTrackRangeDialogCancelButtonLabel) );
        param->setHintToolTip( tr(kTrackerUIParamTrackRangeDialogCancelButtonHint) );
        param->setEvaluateOnChange(false);
        dialog->addKnob(param);
        _imp->trackRangeDialogCancelButton = param;
    }
} // initializeTrackRangeDialogKnobs
#endif // #ifdef ROTOPAINT_ENABLE_PLANARTRACKER

void
RotoPaint::setupInitialSubGraphState()
{
    RotoPaintPtr thisShared = boost::dynamic_pointer_cast<RotoPaint>(shared_from_this());
    if (_imp->nodeType != eRotoPaintTypeComp) {
        for (int i = 0; i < ROTOPAINT_MAX_INPUTS_COUNT; ++i) {

            std::stringstream ss;
            if (i == 0) {
                ss << "Bg";
            }
            /*else if (i == ROTOPAINT_MASK_INPUT_INDEX) {
                ss << "Mask";
            }*/
             else {
                ss << "Bg" << i + 1;
            }
            {
                CreateNodeArgsPtr args(CreateNodeArgs::create(PLUGINID_NATRON_INPUT, thisShared));
                args->setProperty<bool>(kCreateNodeArgsPropVolatile, true);
#ifndef ROTO_PAINT_NODE_GRAPH_VISIBLE
                args->setProperty<bool>(kCreateNodeArgsPropNoNodeGUI, true);
#endif
                args->setProperty<std::string>(kCreateNodeArgsPropNodeInitialName, ss.str());
                args->addParamDefaultValue<bool>(kNatronGroupInputIsOptionalParamName, true);
                /*if (i == ROTOPAINT_MASK_INPUT_INDEX) {
                    args->addParamDefaultValue<bool>(kNatronGroupInputIsMaskParamName, true);

                }*/
                NodePtr input = getApp()->createNode(args);
                assert(input);
                _imp->inputNodes.push_back(input);
            }
        }
    } else {
        for (int i = 0; i < LAYERED_COMP_MAX_INPUTS_COUNT; ++i) {
            std::string inputName;
            bool isMask = false;
            {
                std::stringstream ss;
                if (i == 0) {
                    ss << "Bg";
                } else if (i < LAYERED_COMP_FIRST_MASK_INPUT_INDEX) {
                    ss << "Source";
                    if (i > 1) {
                        ss << i;
                    }
                } else {
                    isMask = true;
                    ss << "Mask";
                    if (i > LAYERED_COMP_FIRST_MASK_INPUT_INDEX) {
                        int nb = i - LAYERED_COMP_FIRST_MASK_INPUT_INDEX + 1;
                        ss << nb;
                    }
                }
                inputName = ss.str();
            }
            {
                CreateNodeArgsPtr args(CreateNodeArgs::create(PLUGINID_NATRON_INPUT, thisShared));
                args->setProperty<bool>(kCreateNodeArgsPropVolatile, true);
#ifndef ROTO_PAINT_NODE_GRAPH_VISIBLE
                args->setProperty<bool>(kCreateNodeArgsPropNoNodeGUI, true);
#endif
                args->setProperty<std::string>(kCreateNodeArgsPropNodeInitialName, inputName);
                args->addParamDefaultValue<bool>(kNatronGroupInputIsOptionalParamName, true);
                if (isMask) {
                    args->addParamDefaultValue<bool>(kNatronGroupInputIsMaskParamName, true);

                }
                NodePtr input = getApp()->createNode(args);
                assert(input);
                _imp->inputNodes.push_back(input);
            }
        }
    }
    NodePtr outputNode;
    {
        CreateNodeArgsPtr args(CreateNodeArgs::create(PLUGINID_NATRON_OUTPUT, thisShared));
        args->setProperty<bool>(kCreateNodeArgsPropVolatile, true);
#ifndef ROTO_PAINT_NODE_GRAPH_VISIBLE
        args->setProperty<bool>(kCreateNodeArgsPropNoNodeGUI, true);
#endif
        args->setProperty<std::string>(kCreateNodeArgsPropNodeInitialName, "Output");

        outputNode = getApp()->createNode(args);
        assert(outputNode);
    }
    NodePtr premultNode;
    NodePtr noopNode;
    if (_imp->nodeType == eRotoPaintTypeRoto || _imp->nodeType == eRotoPaintTypeRotoPaint) {

        CreateNodeArgsPtr args(CreateNodeArgs::create(PLUGINID_OFX_PREMULT, thisShared));
        args->setProperty<bool>(kCreateNodeArgsPropVolatile, true);
#ifndef ROTO_PAINT_NODE_GRAPH_VISIBLE
        args->setProperty<bool>(kCreateNodeArgsPropNoNodeGUI, true);
#endif
        // Set premult node to be identity by default
        /*args->addParamDefaultValue<bool>(kNatronOfxParamProcessR, false);
        args->addParamDefaultValue<bool>(kNatronOfxParamProcessG, false);
        args->addParamDefaultValue<bool>(kNatronOfxParamProcessB, false);*/
        args->addParamDefaultValue<bool>(kNatronOfxParamProcessA, false);
        args->setProperty<std::string>(kCreateNodeArgsPropNodeInitialName, "AlphaPremult");

        premultNode = getApp()->createNode(args);
        _imp->premultNode = premultNode;
        assert(premultNode);
        if (!premultNode) {
            throw std::runtime_error( tr("Rotopaint requires the plug-in %1 in order to work").arg( QLatin1String(PLUGINID_OFX_PREMULT) ).toStdString() );
        }

        if (_imp->premultKnob.lock()) {
            KnobBoolPtr disablePremultKnob = premultNode->getEffectInstance()->getDisabledKnob();
            try {
                disablePremultKnob->setExpression(DimSpec::all(), ViewSetSpec::all(), "not (thisGroup.premultiply)", eExpressionLanguageExprTk, false, true);
            } catch (...) {
                assert(false);
            }
        }
        KnobChoicePtr premultChannelKnob = toKnobChoice(premultNode->getKnobByName(kPremultNodeParamPremultChannel));
        assert(premultChannelKnob);
        premultChannelKnob->setActiveEntry(ChoiceOption("RotoMask.A"));

    }
    if (noopNode && premultNode) {
        noopNode->connectInput(premultNode, 0);
        premultNode->connectInput(noopNode, 0);
    }

    // Initialize default connections
    outputNode->connectInput(_imp->inputNodes[0].lock(), 0);
} // setupInitialSubGraphState

void
RotoPaint::initViewerUIKnobs(const KnobPagePtr& generalPage)
{
    RotoPaintPtr thisShared = boost::dynamic_pointer_cast<RotoPaint>(shared_from_this());
    KnobButtonPtr autoKeyingEnabled = createKnob<KnobButton>(kRotoUIParamAutoKeyingEnabled);
    autoKeyingEnabled->setLabel(tr(kRotoUIParamAutoKeyingEnabledLabel));
    autoKeyingEnabled->setHintToolTip( tr(kRotoUIParamAutoKeyingEnabledHint) );
    autoKeyingEnabled->setEvaluateOnChange(false);
    autoKeyingEnabled->setCheckable(true);
    autoKeyingEnabled->setDefaultValue(true);
    autoKeyingEnabled->setSecret(true);
    autoKeyingEnabled->setInViewerContextCanHaveShortcut(true);
    autoKeyingEnabled->setIconLabel("Images/autoKeyingEnabled.png", true);
    autoKeyingEnabled->setIconLabel("Images/autoKeyingDisabled.png", false);
    generalPage->addKnob(autoKeyingEnabled);
    _imp->ui->autoKeyingEnabledButton = autoKeyingEnabled;

    KnobButtonPtr featherLinkEnabled = createKnob<KnobButton>(kRotoUIParamFeatherLinkEnabled);
    featherLinkEnabled->setLabel(tr(kRotoUIParamFeatherLinkEnabledLabel));
    featherLinkEnabled->setCheckable(true);
    featherLinkEnabled->setEvaluateOnChange(false);
    featherLinkEnabled->setDefaultValue(true);
    featherLinkEnabled->setSecret(true);
    featherLinkEnabled->setInViewerContextCanHaveShortcut(true);
    featherLinkEnabled->setHintToolTip( tr(kRotoUIParamFeatherLinkEnabledHint) );
    featherLinkEnabled->setIconLabel("Images/featherLinkEnabled.png", true);
    featherLinkEnabled->setIconLabel("Images/featherLinkDisabled.png", false);
    generalPage->addKnob(featherLinkEnabled);
    _imp->ui->featherLinkEnabledButton = featherLinkEnabled;

    KnobButtonPtr displayFeatherEnabled = createKnob<KnobButton>(kRotoUIParamDisplayFeather);
    displayFeatherEnabled->setLabel(tr(kRotoUIParamDisplayFeatherLabel));
    displayFeatherEnabled->setHintToolTip( tr(kRotoUIParamDisplayFeatherHint) );
    displayFeatherEnabled->setEvaluateOnChange(false);
    displayFeatherEnabled->setCheckable(true);
    displayFeatherEnabled->setDefaultValue(true);
    displayFeatherEnabled->setSecret(true);
    displayFeatherEnabled->setInViewerContextCanHaveShortcut(true);
    addOverlaySlaveParam(displayFeatherEnabled);
    displayFeatherEnabled->setIconLabel("Images/featherEnabled.png", true);
    displayFeatherEnabled->setIconLabel("Images/featherDisabled.png", false);
    generalPage->addKnob(displayFeatherEnabled);
    _imp->ui->displayFeatherEnabledButton = displayFeatherEnabled;

    KnobButtonPtr stickySelection = createKnob<KnobButton>(kRotoUIParamStickySelectionEnabled);
    stickySelection->setLabel(tr(kRotoUIParamStickySelectionEnabledLabel));
    stickySelection->setHintToolTip( tr(kRotoUIParamStickySelectionEnabledHint) );
    stickySelection->setEvaluateOnChange(false);
    stickySelection->setCheckable(true);
    stickySelection->setDefaultValue(false);
    stickySelection->setSecret(true);
    stickySelection->setInViewerContextCanHaveShortcut(true);
    stickySelection->setIconLabel("Images/stickySelectionEnabled.png", true);
    stickySelection->setIconLabel("Images/stickySelectionDisabled.png", false);
    generalPage->addKnob(stickySelection);
    _imp->ui->stickySelectionEnabledButton = stickySelection;

    KnobButtonPtr bboxClickAnywhere = createKnob<KnobButton>(kRotoUIParamStickyBbox);
    bboxClickAnywhere->setLabel(tr(kRotoUIParamStickyBboxLabel));
    bboxClickAnywhere->setHintToolTip( tr(kRotoUIParamStickyBboxHint) );
    bboxClickAnywhere->setEvaluateOnChange(false);
    bboxClickAnywhere->setCheckable(true);
    bboxClickAnywhere->setDefaultValue(false);
    bboxClickAnywhere->setSecret(true);
    bboxClickAnywhere->setInViewerContextCanHaveShortcut(true);
    bboxClickAnywhere->setIconLabel("Images/viewer_roiEnabled.png", true);
    bboxClickAnywhere->setIconLabel("Images/viewer_roiDisabled.png", false);
    generalPage->addKnob(bboxClickAnywhere);
    _imp->ui->bboxClickAnywhereButton = bboxClickAnywhere;

    KnobButtonPtr rippleEditEnabled = createKnob<KnobButton>(kRotoUIParamRippleEdit);
    rippleEditEnabled->setLabel(tr(kRotoUIParamRippleEditLabel));
    rippleEditEnabled->setHintToolTip( tr(kRotoUIParamRippleEditHint) );
    rippleEditEnabled->setEvaluateOnChange(false);
    rippleEditEnabled->setCheckable(true);
    rippleEditEnabled->setDefaultValue(false);
    rippleEditEnabled->setSecret(true);
    rippleEditEnabled->setInViewerContextCanHaveShortcut(true);
    rippleEditEnabled->setIconLabel("Images/rippleEditEnabled.png", true);
    rippleEditEnabled->setIconLabel("Images/rippleEditDisabled.png", false);
    generalPage->addKnob(rippleEditEnabled);
    _imp->ui->rippleEditEnabledButton = rippleEditEnabled;

    KnobButtonPtr addKeyframe = createKnob<KnobButton>(kRotoUIParamAddKeyFrame);
    addKeyframe->setLabel(tr(kRotoUIParamAddKeyFrameLabel));
    addKeyframe->setEvaluateOnChange(false);
    addKeyframe->setHintToolTip( tr(kRotoUIParamAddKeyFrameHint) );
    addKeyframe->setSecret(true);
    addKeyframe->setInViewerContextCanHaveShortcut(true);
    addKeyframe->setIconLabel("Images/addKF.png");
    generalPage->addKnob(addKeyframe);
    _imp->ui->addKeyframeButton = addKeyframe;

    KnobButtonPtr removeKeyframe = createKnob<KnobButton>(kRotoUIParamRemoveKeyframe);
    removeKeyframe->setLabel(tr(kRotoUIParamRemoveKeyframeLabel));
    removeKeyframe->setHintToolTip( tr(kRotoUIParamRemoveKeyframeHint) );
    removeKeyframe->setEvaluateOnChange(false);
    removeKeyframe->setSecret(true);
    removeKeyframe->setInViewerContextCanHaveShortcut(true);
    removeKeyframe->setIconLabel("Images/removeKF.png");
    generalPage->addKnob(removeKeyframe);
    _imp->ui->removeKeyframeButton = removeKeyframe;

    KnobButtonPtr showTransform = createKnob<KnobButton>(kRotoUIParamShowTransform);
    showTransform->setLabel(tr(kRotoUIParamShowTransformLabel));
    showTransform->setHintToolTip( tr(kRotoUIParamShowTransformHint) );
    showTransform->setEvaluateOnChange(false);
    showTransform->setSecret(true);
    showTransform->setCheckable(true);
    showTransform->setDefaultValue(true);
    showTransform->setInViewerContextCanHaveShortcut(true);
    showTransform->setInViewerContextLayoutType(eViewerContextLayoutTypeAddNewLine);
    showTransform->setIconLabel("Images/rotoShowTransformOverlay.png", true);
    showTransform->setIconLabel("Images/rotoHideTransformOverlay.png", false);
    generalPage->addKnob(showTransform);
    addOverlaySlaveParam(showTransform);
    _imp->ui->showTransformHandle = showTransform;

    // RotoPaint

    KnobBoolPtr multiStroke = createKnob<KnobBool>(kRotoUIParamMultiStrokeEnabled);
    multiStroke->setLabel(tr(kRotoUIParamMultiStrokeEnabledLabel));
    multiStroke->setInViewerContextLabel( tr(kRotoUIParamMultiStrokeEnabledLabel) );
    multiStroke->setHintToolTip( tr(kRotoUIParamMultiStrokeEnabledHint) );
    multiStroke->setEvaluateOnChange(false);
    multiStroke->setDefaultValue(true);
    multiStroke->setSecret(true);
    generalPage->addKnob(multiStroke);
    _imp->ui->multiStrokeEnabled = multiStroke;

    KnobColorPtr colorWheel = createKnob<KnobColor>(kRotoUIParamColorWheel, 4);
    colorWheel->setLabel(tr(kRotoUIParamColorWheelLabel));
    colorWheel->setHintToolTip( tr(kRotoUIParamColorWheelHint) );
    colorWheel->setEvaluateOnChange(false);
    colorWheel->setDefaultValue(1., DimIdx(0));
    colorWheel->setDefaultValue(1., DimIdx(1));
    colorWheel->setDefaultValue(1., DimIdx(2));
    colorWheel->setDefaultValue(1., DimIdx(3));
    colorWheel->setSecret(true);
    generalPage->addKnob(colorWheel);
    _imp->ui->colorWheelButton = colorWheel;

    KnobChoicePtr blendingModes = createKnob<KnobChoice>(kRotoUIParamBlendingOp);
    blendingModes->setLabel(tr(kRotoUIParamBlendingOpLabel));
    blendingModes->setHintToolTip( tr(kRotoUIParamBlendingOpHint) );
    blendingModes->setEvaluateOnChange(false);
    blendingModes->setSecret(true);
    {
        std::vector<ChoiceOption> choices;
        Merge::getOperatorStrings(&choices);
        blendingModes->populateChoices(choices);
    }
    blendingModes->setDefaultValue( (int)eMergeOver );
    generalPage->addKnob(blendingModes);
    _imp->ui->compositingOperatorChoice = blendingModes;


    KnobDoublePtr opacityKnob = createKnob<KnobDouble>(kRotoUIParamOpacity);
    opacityKnob->setLabel(tr(kRotoUIParamOpacityLabel));
    opacityKnob->setInViewerContextLabel( tr(kRotoUIParamOpacityLabel) );
    opacityKnob->setHintToolTip( tr(kRotoUIParamOpacityHint) );
    opacityKnob->setEvaluateOnChange(false);
    opacityKnob->setSecret(true);
    opacityKnob->setDefaultValue(1.);
    opacityKnob->setRange(0., 1.);
    opacityKnob->disableSlider();
    generalPage->addKnob(opacityKnob);
    _imp->ui->opacitySpinbox = opacityKnob;

    KnobButtonPtr pressureOpacity = createKnob<KnobButton>(kRotoUIParamPressureOpacity);
    pressureOpacity->setLabel(tr(kRotoUIParamPressureOpacityLabel));
    pressureOpacity->setHintToolTip( tr(kRotoUIParamPressureOpacityHint) );
    pressureOpacity->setEvaluateOnChange(false);
    pressureOpacity->setCheckable(true);
    pressureOpacity->setDefaultValue(true);
    pressureOpacity->setSecret(true);
    pressureOpacity->setInViewerContextCanHaveShortcut(true);
    pressureOpacity->setIconLabel("Images/rotopaint_pressure_on.png", true);
    pressureOpacity->setIconLabel("Images/rotopaint_pressure_off.png", false);
    generalPage->addKnob(pressureOpacity);
    _imp->ui->pressureOpacityButton = pressureOpacity;

    KnobDoublePtr sizeKnob = createKnob<KnobDouble>(kRotoUIParamSize);
    sizeKnob->setLabel(tr(kRotoUIParamSizeLabel));
    sizeKnob->setInViewerContextLabel( tr(kRotoUIParamSizeLabel) );
    sizeKnob->setHintToolTip( tr(kRotoUIParamSizeHint) );
    sizeKnob->setEvaluateOnChange(false);
    sizeKnob->setSecret(true);
    sizeKnob->setDefaultValue(25.);
    sizeKnob->setRange(0., 1000.);
    sizeKnob->disableSlider();
    generalPage->addKnob(sizeKnob);
    _imp->ui->sizeSpinbox = sizeKnob;

    KnobButtonPtr pressureSize = createKnob<KnobButton>(kRotoUIParamPressureSize);
    pressureSize->setLabel(tr(kRotoUIParamPressureSizeLabel));
    pressureSize->setHintToolTip( tr(kRotoUIParamPressureSizeHint) );
    pressureSize->setEvaluateOnChange(false);
    pressureSize->setCheckable(true);
    pressureSize->setDefaultValue(false);
    pressureSize->setSecret(true);
    pressureSize->setInViewerContextCanHaveShortcut(true);
    pressureSize->setIconLabel("Images/rotopaint_pressure_on.png", true);
    pressureSize->setIconLabel("Images/rotopaint_pressure_off.png", false);
    generalPage->addKnob(pressureSize);
    _imp->ui->pressureSizeButton = pressureSize;

    KnobDoublePtr hardnessKnob = createKnob<KnobDouble>(kRotoUIParamHardness);
    hardnessKnob->setLabel(tr(kRotoUIParamHardnessLabel));
    hardnessKnob->setInViewerContextLabel( tr(kRotoUIParamHardnessLabel) );
    hardnessKnob->setHintToolTip( tr(kRotoUIParamHardnessHint) );
    hardnessKnob->setEvaluateOnChange(false);
    hardnessKnob->setSecret(true);
    hardnessKnob->setDefaultValue(.2);
    hardnessKnob->setRange(0., 1.);
    hardnessKnob->disableSlider();
    generalPage->addKnob(hardnessKnob);
    _imp->ui->hardnessSpinbox = hardnessKnob;

    KnobButtonPtr pressureHardness = createKnob<KnobButton>(kRotoUIParamPressureHardness);
    pressureHardness->setLabel(tr(kRotoUIParamPressureHardnessLabel));
    pressureHardness->setHintToolTip( tr(kRotoUIParamPressureHardnessHint) );
    pressureHardness->setEvaluateOnChange(false);
    pressureHardness->setCheckable(true);
    pressureHardness->setDefaultValue(false);
    pressureHardness->setSecret(true);
    pressureHardness->setInViewerContextCanHaveShortcut(true);
    pressureHardness->setIconLabel("Images/rotopaint_pressure_on.png", true);
    pressureHardness->setIconLabel("Images/rotopaint_pressure_off.png", false);
    generalPage->addKnob(pressureHardness);
    _imp->ui->pressureHardnessButton = pressureHardness;

    KnobButtonPtr buildUp = createKnob<KnobButton>(kRotoUIParamBuildUp);
    buildUp->setLabel(tr(kRotoUIParamBuildUpLabel));
    buildUp->setInViewerContextLabel( tr(kRotoUIParamBuildUpLabel) );
    buildUp->setHintToolTip( tr(kRotoUIParamBuildUpHint) );
    buildUp->setEvaluateOnChange(false);
    buildUp->setCheckable(true);
    buildUp->setDefaultValue(true);
    buildUp->setSecret(true);
    buildUp->setInViewerContextCanHaveShortcut(true);
    buildUp->setIconLabel("Images/rotopaint_buildup_on.png", true);
    buildUp->setIconLabel("Images/rotopaint_buildup_off.png", false);
    generalPage->addKnob(buildUp);
    _imp->ui->buildUpButton = buildUp;

    KnobDoublePtr effectStrength = createKnob<KnobDouble>(kRotoUIParamEffect);
    effectStrength->setLabel(tr(kRotoUIParamEffectLabel));
    effectStrength->setInViewerContextLabel( tr(kRotoUIParamEffectLabel) );
    effectStrength->setHintToolTip( tr(kRotoUIParamEffectHint) );
    effectStrength->setEvaluateOnChange(false);
    effectStrength->setSecret(true);
    effectStrength->setDefaultValue(15);
    effectStrength->setRange(0., 100.);
    effectStrength->disableSlider();
    generalPage->addKnob(effectStrength);
    _imp->ui->effectSpinBox = effectStrength;

    KnobIntPtr timeOffsetSb = createKnob<KnobInt>(kRotoUIParamTimeOffset);
    timeOffsetSb->setLabel(tr(kRotoUIParamTimeOffsetLabel));
    timeOffsetSb->setInViewerContextLabel( tr(kRotoUIParamTimeOffsetLabel) );
    timeOffsetSb->setHintToolTip( tr(kRotoUIParamTimeOffsetHint) );
    timeOffsetSb->setEvaluateOnChange(false);
    timeOffsetSb->setSecret(true);
    timeOffsetSb->setDefaultValue(0);
    timeOffsetSb->disableSlider();
    generalPage->addKnob(timeOffsetSb);
    _imp->ui->timeOffsetSpinBox = timeOffsetSb;

    KnobChoicePtr timeOffsetMode = createKnob<KnobChoice>(kRotoUIParamTimeOffsetMode);
    timeOffsetMode->setLabel(tr(kRotoUIParamTimeOffsetModeLabel));
    timeOffsetMode->setHintToolTip( tr(kRotoUIParamTimeOffsetModeHint) );
    timeOffsetMode->setEvaluateOnChange(false);
    timeOffsetMode->setSecret(true);
    {
        std::vector<ChoiceOption> choices;
        choices.push_back(ChoiceOption("Relative", "", tr("The time offset is a frame number in the source").toStdString()));
        choices.push_back(ChoiceOption("Absolute", "", tr("The time offset is a relative amount of frames relative to the current frame").toStdString()));
        timeOffsetMode->populateChoices(choices);
    }
    timeOffsetMode->setDefaultValue(0);
    generalPage->addKnob(timeOffsetMode);
    _imp->ui->timeOffsetModeChoice = timeOffsetMode;

    KnobChoicePtr sourceType = createKnob<KnobChoice>(kRotoUIParamSourceType);
    sourceType->setLabel(tr(kRotoUIParamSourceTypeLabel));
    sourceType->setHintToolTip( tr(kRotoUIParamSourceTypeHint) );
    sourceType->setEvaluateOnChange(false);
    sourceType->setSecret(true);
    {
        std::vector<ChoiceOption> choices;
        choices.push_back(ChoiceOption("foreground", "", ""));
        choices.push_back(ChoiceOption("background", "", ""));
        for (int i = 1; i < 10; ++i) {
            QString str = QString::fromUtf8("background") + QString::number(i + 1);
            choices.push_back( ChoiceOption(str.toStdString(), "", ""));
        }
        sourceType->populateChoices(choices);
    }
    sourceType->setDefaultValue(1);
    generalPage->addKnob(sourceType);
    _imp->ui->sourceTypeChoice = sourceType;


    KnobButtonPtr resetCloneOffset = createKnob<KnobButton>(kRotoUIParamResetCloneOffset);
    resetCloneOffset->setLabel(tr(kRotoUIParamResetCloneOffsetLabel));
    resetCloneOffset->setHintToolTip( tr(kRotoUIParamResetCloneOffsetHint) );
    resetCloneOffset->setEvaluateOnChange(false);
    resetCloneOffset->setSecret(true);
    resetCloneOffset->setInViewerContextCanHaveShortcut(true);
    resetCloneOffset->setInViewerContextLayoutType(eViewerContextLayoutTypeAddNewLine);
    generalPage->addKnob(resetCloneOffset);
    addOverlaySlaveParam(resetCloneOffset);
    _imp->ui->resetCloneOffsetButton = resetCloneOffset;


    // Roto
    addKnobToViewerUI(autoKeyingEnabled);
    addKnobToViewerUI(featherLinkEnabled);
    addKnobToViewerUI(displayFeatherEnabled);
    addKnobToViewerUI(stickySelection);
    addKnobToViewerUI(bboxClickAnywhere);
    addKnobToViewerUI(rippleEditEnabled);
    addKnobToViewerUI(addKeyframe);
    addKnobToViewerUI(removeKeyframe);
    addKnobToViewerUI(showTransform);

    // RotoPaint
    addKnobToViewerUI(multiStroke);
    multiStroke->setInViewerContextItemSpacing(ROTOPAINT_VIEWER_UI_SECTIONS_SPACING_PX);
    addKnobToViewerUI(colorWheel);
    colorWheel->setInViewerContextItemSpacing(ROTOPAINT_VIEWER_UI_SECTIONS_SPACING_PX);
    addKnobToViewerUI(blendingModes);
    blendingModes->setInViewerContextItemSpacing(ROTOPAINT_VIEWER_UI_SECTIONS_SPACING_PX);
    addKnobToViewerUI(opacityKnob);
    opacityKnob->setInViewerContextItemSpacing(1);
    addKnobToViewerUI(pressureOpacity);
    pressureOpacity->setInViewerContextItemSpacing(ROTOPAINT_VIEWER_UI_SECTIONS_SPACING_PX);
    addKnobToViewerUI(sizeKnob);
    sizeKnob->setInViewerContextItemSpacing(1);
    addKnobToViewerUI(pressureSize);
    pressureSize->setInViewerContextItemSpacing(ROTOPAINT_VIEWER_UI_SECTIONS_SPACING_PX);
    addKnobToViewerUI(hardnessKnob);
    hardnessKnob->setInViewerContextItemSpacing(1);
    addKnobToViewerUI(pressureHardness);
    pressureHardness->setInViewerContextItemSpacing(ROTOPAINT_VIEWER_UI_SECTIONS_SPACING_PX);
    addKnobToViewerUI(buildUp);
    buildUp->setInViewerContextItemSpacing(ROTOPAINT_VIEWER_UI_SECTIONS_SPACING_PX);
    addKnobToViewerUI(effectStrength);
    effectStrength->setInViewerContextItemSpacing(ROTOPAINT_VIEWER_UI_SECTIONS_SPACING_PX);
    addKnobToViewerUI(timeOffsetSb);
    timeOffsetSb->setInViewerContextItemSpacing(1);
    addKnobToViewerUI(timeOffsetMode);
    addKnobToViewerUI(sourceType);
    addKnobToViewerUI(resetCloneOffset);
    resetCloneOffset->setInViewerContextLayoutType(eViewerContextLayoutTypeAddNewLine);

#ifndef ROTOPAINT_ENABLE_PLANARTRACKER
    resetCloneOffset->setInViewerContextLayoutType(eViewerContextLayoutTypeStretchAfter);
#else
    // Tracking
    {
        addKnobToViewerUI(_imp->trackBwButton.lock());
        _imp->trackBwButton.lock()->setInViewerContextItemSpacing(0);
        addKnobToViewerUI(_imp->trackPrevButton.lock());
        _imp->trackPrevButton.lock()->setInViewerContextItemSpacing(0);
        addKnobToViewerUI(_imp->trackNextButton.lock());
        _imp->trackNextButton.lock()->setInViewerContextItemSpacing(0);
        addKnobToViewerUI(_imp->trackFwButton.lock());
        _imp->trackFwButton.lock()->setInViewerContextItemSpacing(NATRON_TRACKER_UI_BUTTONS_CATEGORIES_SPACING);
        addKnobToViewerUI(_imp->trackRangeButton.lock());
        _imp->trackRangeButton.lock()->setInViewerContextItemSpacing(NATRON_TRACKER_UI_BUTTONS_CATEGORIES_SPACING);
        addKnobToViewerUI(_imp->clearAllAnimationButton.lock());
        _imp->clearAllAnimationButton.lock()->setInViewerContextItemSpacing(0);
        addKnobToViewerUI(_imp->clearBwAnimationButton.lock());
        _imp->clearBwAnimationButton.lock()->setInViewerContextItemSpacing(0);
        addKnobToViewerUI(_imp->clearFwAnimationButton.lock());
        _imp->clearFwAnimationButton.lock()->setInViewerContextItemSpacing(NATRON_TRACKER_UI_BUTTONS_CATEGORIES_SPACING);
        addKnobToViewerUI(_imp->updateViewerButton.lock());
        _imp->updateViewerButton.lock()->setInViewerContextItemSpacing(0);
        addKnobToViewerUI(_imp->centerViewerButton.lock());
        _imp->centerViewerButton.lock()->setInViewerContextItemSpacing(0);
        addKnobToViewerUI(_imp->showCornerPinOverlay.lock());
        _imp->showCornerPinOverlay.lock()->setInViewerContextItemSpacing(0);
        addKnobToViewerUI(_imp->showPlaneGrid.lock());
        _imp->showPlaneGrid.lock()->setInViewerContextItemSpacing(NATRON_TRACKER_UI_BUTTONS_CATEGORIES_SPACING);
        addKnobToViewerUI(_imp->goToReferenceFrameKnob.lock());
        _imp->goToReferenceFrameKnob.lock()->setInViewerContextItemSpacing(0);
        addKnobToViewerUI(_imp->setReferenceFrameToCurrentFrameKnob.lock());
        _imp->setReferenceFrameToCurrentFrameKnob.lock()->setInViewerContextItemSpacing(0);
        addKnobToViewerUI(_imp->setFromPointsToInputRodButton.lock());
        _imp->setFromPointsToInputRodButton.lock()->setInViewerContextItemSpacing(NATRON_TRACKER_UI_BUTTONS_CATEGORIES_SPACING);
        addKnobToViewerUI(_imp->goToPreviousCornerPinKeyframeButton.lock());
        _imp->goToPreviousCornerPinKeyframeButton.lock()->setInViewerContextItemSpacing(0);
        addKnobToViewerUI(_imp->goToNextCornerPinKeyframeButton.lock());
        _imp->goToNextCornerPinKeyframeButton.lock()->setInViewerContextItemSpacing(0);
        addKnobToViewerUI(_imp->setCornerPinKeyframeButton.lock());
        _imp->setCornerPinKeyframeButton.lock()->setInViewerContextItemSpacing(0);
        addKnobToViewerUI(_imp->removeCornerPinKeyframeButton.lock());
        _imp->removeCornerPinKeyframeButton.lock()->setInViewerContextItemSpacing(NATRON_TRACKER_UI_BUTTONS_CATEGORIES_SPACING);
        addKnobToViewerUI(_imp->motionModel.lock());
        _imp->motionModel.lock()->setInViewerContextLayoutType(eViewerContextLayoutTypeStretchAfter);
    }
#endif // #ifdef ROTOPAINT_ENABLE_PLANARTRACKER

    KnobPagePtr toolbar = createKnob<KnobPage>(std::string(kRotoUIParamToolbar) );
    toolbar->setAsToolBar(true);
    toolbar->setEvaluateOnChange(false);
    toolbar->setSecret(true);
    _imp->ui->toolbarPage = toolbar;
    KnobGroupPtr selectionToolButton = createKnob<KnobGroup>(kRotoUIParamSelectionToolButton);
    selectionToolButton->setLabel(tr(kRotoUIParamSelectionToolButtonLabel));
    selectionToolButton->setAsToolButton(true);
    selectionToolButton->setEvaluateOnChange(false);
    selectionToolButton->setSecret(true);
    selectionToolButton->setInViewerContextCanHaveShortcut(true);
    selectionToolButton->setIsPersistent(false);
    toolbar->addKnob(selectionToolButton);
    _imp->ui->selectToolGroup = selectionToolButton;
    KnobGroupPtr editPointsToolButton = createKnob<KnobGroup>(kRotoUIParamEditPointsToolButton);
    editPointsToolButton->setLabel(tr(kRotoUIParamEditPointsToolButtonLabel));
    editPointsToolButton->setAsToolButton(true);
    editPointsToolButton->setEvaluateOnChange(false);
    editPointsToolButton->setSecret(true);
    editPointsToolButton->setInViewerContextCanHaveShortcut(true);
    editPointsToolButton->setIsPersistent(false);
    toolbar->addKnob(editPointsToolButton);
    _imp->ui->pointsEditionToolGroup = editPointsToolButton;
    KnobGroupPtr editBezierToolButton = createKnob<KnobGroup>(kRotoUIParamBezierEditionToolButton);
    editBezierToolButton->setLabel(tr(kRotoUIParamBezierEditionToolButtonLabel));
    editBezierToolButton->setAsToolButton(true);
    editBezierToolButton->setEvaluateOnChange(false);
    editBezierToolButton->setSecret(true);
    editBezierToolButton->setInViewerContextCanHaveShortcut(true);
    editBezierToolButton->setIsPersistent(false);
    toolbar->addKnob(editBezierToolButton);
    _imp->ui->bezierEditionToolGroup = editBezierToolButton;
    KnobGroupPtr paintToolButton = createKnob<KnobGroup>(kRotoUIParamPaintBrushToolButton);
    paintToolButton->setLabel(tr(kRotoUIParamPaintBrushToolButtonLabel));
    paintToolButton->setAsToolButton(true);
    paintToolButton->setEvaluateOnChange(false);
    paintToolButton->setSecret(true);
    paintToolButton->setInViewerContextCanHaveShortcut(true);
    paintToolButton->setIsPersistent(false);
    toolbar->addKnob(paintToolButton);
    _imp->ui->paintBrushToolGroup = paintToolButton;

    KnobGroupPtr cloneToolButton, effectToolButton, mergeToolButton;
    if (_imp->nodeType == eRotoPaintTypeRotoPaint) {
        cloneToolButton = createKnob<KnobGroup>(kRotoUIParamCloneBrushToolButton);
        cloneToolButton->setLabel(tr(kRotoUIParamCloneBrushToolButtonLabel));
        cloneToolButton->setAsToolButton(true);
        cloneToolButton->setEvaluateOnChange(false);
        cloneToolButton->setSecret(true);
        cloneToolButton->setInViewerContextCanHaveShortcut(true);
        cloneToolButton->setIsPersistent(false);
        toolbar->addKnob(cloneToolButton);
        _imp->ui->cloneBrushToolGroup = cloneToolButton;
        effectToolButton = createKnob<KnobGroup>(kRotoUIParamEffectBrushToolButton);
        effectToolButton->setLabel(tr(kRotoUIParamEffectBrushToolButtonLabel));
        effectToolButton->setAsToolButton(true);
        effectToolButton->setEvaluateOnChange(false);
        effectToolButton->setSecret(true);
        effectToolButton->setInViewerContextCanHaveShortcut(true);
        effectToolButton->setIsPersistent(false);
        toolbar->addKnob(effectToolButton);
        _imp->ui->effectBrushToolGroup = effectToolButton;
        mergeToolButton = createKnob<KnobGroup>(kRotoUIParamMergeBrushToolButton);
        mergeToolButton->setLabel(tr(kRotoUIParamMergeBrushToolButtonLabel));
        mergeToolButton->setAsToolButton(true);
        mergeToolButton->setEvaluateOnChange(false);
        mergeToolButton->setSecret(true);
        mergeToolButton->setInViewerContextCanHaveShortcut(true);
        mergeToolButton->setIsPersistent(false);
        toolbar->addKnob(mergeToolButton);
        _imp->ui->mergeBrushToolGroup = mergeToolButton;
    }


    {
        KnobButtonPtr tool = createKnob<KnobButton>(kRotoUIParamSelectAllToolButtonAction);
        tool->setLabel(tr(kRotoUIParamSelectAllToolButtonActionLabel));
        tool->setHintToolTip( tr(kRotoUIParamSelectAllToolButtonActionHint) );
        tool->setCheckable(true);
        tool->setDefaultValue(true);
        tool->setSecret(true);
        tool->setEvaluateOnChange(false);
        tool->setIconLabel("Images/cursor.png");
        tool->setIsPersistent(false);
        selectionToolButton->addKnob(tool);
        _imp->ui->selectAllAction = tool;
    }
    {
        KnobButtonPtr tool = createKnob<KnobButton>(kRotoUIParamSelectPointsToolButtonAction);
        tool->setLabel(tr(kRotoUIParamSelectPointsToolButtonActionLabel));
        tool->setHintToolTip( tr(kRotoUIParamSelectPointsToolButtonActionHint) );
        tool->setCheckable(true);
        tool->setDefaultValue(false);
        tool->setSecret(true);
        tool->setEvaluateOnChange(false);
        tool->setIconLabel("Images/selectPoints.png");
        tool->setIsPersistent(false);
        selectionToolButton->addKnob(tool);
        _imp->ui->selectPointsAction = tool;
    }
    {
        KnobButtonPtr tool = createKnob<KnobButton>(kRotoUIParamSelectShapesToolButtonAction);
        tool->setLabel(tr(kRotoUIParamSelectShapesToolButtonActionLabel));
        tool->setHintToolTip( tr(kRotoUIParamSelectShapesToolButtonActionHint) );
        tool->setCheckable(true);
        tool->setDefaultValue(false);
        tool->setSecret(true);
        tool->setEvaluateOnChange(false);
        tool->setIconLabel("Images/selectCurves.png");
        tool->setIsPersistent(false);
        selectionToolButton->addKnob(tool);
        _imp->ui->selectCurvesAction = tool;
    }
    {
        KnobButtonPtr tool = createKnob<KnobButton>(kRotoUIParamSelectFeatherPointsToolButtonAction);
        tool->setLabel(tr(kRotoUIParamSelectFeatherPointsToolButtonActionLabel));
        tool->setHintToolTip( tr(kRotoUIParamSelectFeatherPointsToolButtonActionHint) );
        tool->setCheckable(true);
        tool->setDefaultValue(false);
        tool->setSecret(true);
        tool->setEvaluateOnChange(false);
        tool->setIconLabel("Images/selectFeather.png");
        tool->setIsPersistent(false);
        selectionToolButton->addKnob(tool);
        _imp->ui->selectFeatherPointsAction = tool;
    }
    {
        KnobButtonPtr tool = createKnob<KnobButton>(kRotoUIParamAddPointsToolButtonAction);
        tool->setLabel(tr(kRotoUIParamAddPointsToolButtonActionLabel));
        tool->setHintToolTip( tr(kRotoUIParamAddPointsToolButtonActionHint) );
        tool->setCheckable(true);
        tool->setDefaultValue(true);
        tool->setSecret(true);
        tool->setEvaluateOnChange(false);
        tool->setIconLabel("Images/addPoints.png");
        tool->setIsPersistent(false);
        editPointsToolButton->addKnob(tool);
        _imp->ui->addPointsAction = tool;
    }
    {
        KnobButtonPtr tool = createKnob<KnobButton>(kRotoUIParamRemovePointsToolButtonAction);
        tool->setLabel(tr(kRotoUIParamRemovePointsToolButtonActionLabel));
        tool->setHintToolTip( tr(kRotoUIParamRemovePointsToolButtonAction) );
        tool->setCheckable(true);
        tool->setDefaultValue(false);
        tool->setSecret(true);
        tool->setEvaluateOnChange(false);
        tool->setIconLabel("Images/removePoints.png");
        tool->setIsPersistent(false);
        editPointsToolButton->addKnob(tool);
        _imp->ui->removePointsAction = tool;
    }
    {
        KnobButtonPtr tool = createKnob<KnobButton>(kRotoUIParamCuspPointsToolButtonAction);
        tool->setLabel(tr(kRotoUIParamCuspPointsToolButtonActionLabel));
        tool->setHintToolTip( tr(kRotoUIParamCuspPointsToolButtonActionHint) );
        tool->setCheckable(true);
        tool->setDefaultValue(false);
        tool->setSecret(true);
        tool->setEvaluateOnChange(false);
        tool->setIconLabel("Images/cuspPoints.png");
        tool->setIsPersistent(false);
        editPointsToolButton->addKnob(tool);
        _imp->ui->cuspPointsAction = tool;
    }
    {
        KnobButtonPtr tool = createKnob<KnobButton>(kRotoUIParamSmoothPointsToolButtonAction);
        tool->setLabel(tr(kRotoUIParamSmoothPointsToolButtonActionLabel));
        tool->setHintToolTip( tr(kRotoUIParamSmoothPointsToolButtonActionHint) );
        tool->setCheckable(true);
        tool->setDefaultValue(false);
        tool->setSecret(true);
        tool->setEvaluateOnChange(false);
        tool->setIconLabel("Images/smoothPoints.png");
        tool->setIsPersistent(false);
        editPointsToolButton->addKnob(tool);
        _imp->ui->smoothPointsAction = tool;
    }
    {
        KnobButtonPtr tool = createKnob<KnobButton>(kRotoUIParamOpenCloseCurveToolButtonAction);
        tool->setLabel(tr(kRotoUIParamOpenCloseCurveToolButtonActionLabel));
        tool->setHintToolTip( tr(kRotoUIParamOpenCloseCurveToolButtonActionHint) );
        tool->setCheckable(true);
        tool->setDefaultValue(false);
        tool->setSecret(true);
        tool->setEvaluateOnChange(false);
        tool->setIconLabel("Images/openCloseCurve.png");
        tool->setIsPersistent(false);
        editPointsToolButton->addKnob(tool);
        _imp->ui->openCloseCurveAction = tool;
    }

    {
        KnobButtonPtr tool = createKnob<KnobButton>(kRotoUIParamRemoveFeatherToolButtonAction);
        tool->setLabel(tr(kRotoUIParamRemoveFeatherToolButtonActionLabel));
        tool->setHintToolTip( tr(kRotoUIParamRemoveFeatherToolButtonActionHint) );
        tool->setCheckable(true);
        tool->setDefaultValue(false);
        tool->setSecret(true);
        tool->setEvaluateOnChange(false);
        tool->setIconLabel("Images/removeFeather.png");
        tool->setIsPersistent(false);
        editPointsToolButton->addKnob(tool);
        _imp->ui->removeFeatherAction = tool;
    }

    {
        KnobButtonPtr tool = createKnob<KnobButton>(kRotoUIParamDrawBezierToolButtonAction);
        tool->setLabel(tr(kRotoUIParamDrawBezierToolButtonActionLabel));
        tool->setHintToolTip( tr(kRotoUIParamDrawBezierToolButtonActionHint) );
        tool->setCheckable(true);
        tool->setDefaultValue(true);
        tool->setSecret(true);
        tool->setEvaluateOnChange(false);
        tool->setIconLabel("Images/bezier32.png");
        tool->setIsPersistent(false);
        editBezierToolButton->addKnob(tool);
        _imp->ui->drawBezierAction = tool;
    }

    {
        KnobButtonPtr tool = createKnob<KnobButton>(kRotoUIParamDrawEllipseToolButtonAction);
        tool->setLabel(tr(kRotoUIParamDrawEllipseToolButtonActionLabel));
        tool->setHintToolTip( tr(kRotoUIParamDrawEllipseToolButtonActionHint) );
        tool->setCheckable(true);
        tool->setDefaultValue(false);
        tool->setSecret(true);
        tool->setEvaluateOnChange(false);
        tool->setIconLabel("Images/ellipse.png");
        tool->setIsPersistent(false);
        editBezierToolButton->addKnob(tool);
        _imp->ui->drawEllipseAction = tool;
    }

    {
        KnobButtonPtr tool = createKnob<KnobButton>(kRotoUIParamDrawRectangleToolButtonAction);
        tool->setLabel(tr(kRotoUIParamDrawRectangleToolButtonActionLabel));
        tool->setHintToolTip( tr(kRotoUIParamDrawRectangleToolButtonActionHint) );
        tool->setCheckable(true);
        tool->setDefaultValue(false);
        tool->setSecret(true);
        tool->setEvaluateOnChange(false);
        tool->setIconLabel("Images/rectangle.png");
        tool->setIsPersistent(false);
        editBezierToolButton->addKnob(tool);
        _imp->ui->drawRectangleAction = tool;
    }
    {
        KnobButtonPtr tool = createKnob<KnobButton>(kRotoUIParamDrawBrushToolButtonAction);
        tool->setLabel(tr(kRotoUIParamDrawBrushToolButtonActionLabel));
        tool->setHintToolTip( tr(kRotoUIParamDrawBrushToolButtonActionHint) );
        tool->setCheckable(true);
        tool->setDefaultValue(true);
        tool->setSecret(true);
        tool->setEvaluateOnChange(false);
        tool->setIconLabel("Images/rotopaint_solid.png");
        tool->setIsPersistent(false);
        paintToolButton->addKnob(tool);
        _imp->ui->brushAction = tool;
    }
    {
        KnobButtonPtr tool = createKnob<KnobButton>(kRotoUIParamPencilToolButtonAction);
        tool->setLabel(tr(kRotoUIParamPencilToolButtonActionLabel));
        tool->setHintToolTip( tr(kRotoUIParamPencilToolButtonAction) );
        tool->setCheckable(true);
        tool->setDefaultValue(false);
        tool->setSecret(true);
        tool->setEvaluateOnChange(false);
        tool->setIconLabel("Images/rotoToolPencil.png");
        tool->setIsPersistent(false);
        paintToolButton->addKnob(tool);
        _imp->ui->pencilAction = tool;
    }

    {
        KnobButtonPtr tool = createKnob<KnobButton>(kRotoUIParamEraserToolButtonAction);
        tool->setLabel(tr(kRotoUIParamEraserToolButtonActionLabel));
        tool->setHintToolTip( tr(kRotoUIParamEraserToolButtonActionHint) );
        tool->setCheckable(true);
        tool->setDefaultValue(false);
        tool->setSecret(true);
        tool->setEvaluateOnChange(false);
        tool->setIconLabel("Images/rotopaint_eraser.png");
        tool->setIsPersistent(false);
        paintToolButton->addKnob(tool);
        _imp->ui->eraserAction = tool;
    }
    if (_imp->nodeType == eRotoPaintTypeRotoPaint) {
        {
            KnobButtonPtr tool = createKnob<KnobButton>(kRotoUIParamCloneToolButtonAction);
            tool->setLabel(tr(kRotoUIParamCloneToolButtonActionLabel));
            tool->setHintToolTip( tr(kRotoUIParamCloneToolButtonActionHint) );
            tool->setCheckable(true);
            tool->setDefaultValue(true);
            tool->setSecret(true);
            tool->setEvaluateOnChange(false);
            tool->setIconLabel("Images/rotopaint_clone.png");
            tool->setIsPersistent(false);
            cloneToolButton->addKnob(tool);
            _imp->ui->cloneAction = tool;
        }
        {
            KnobButtonPtr tool = createKnob<KnobButton>(kRotoUIParamRevealToolButtonAction);
            tool->setLabel(tr(kRotoUIParamRevealToolButtonActionLabel));
            tool->setHintToolTip( tr(kRotoUIParamRevealToolButtonActionHint) );
            tool->setCheckable(true);
            tool->setDefaultValue(false);
            tool->setSecret(true);
            tool->setEvaluateOnChange(false);
            tool->setIconLabel("Images/rotopaint_reveal.png");
            tool->setIsPersistent(false);
            cloneToolButton->addKnob(tool);
            _imp->ui->revealAction = tool;
        }


        {
            KnobButtonPtr tool = createKnob<KnobButton>(kRotoUIParamBlurToolButtonAction);
            tool->setLabel(tr(kRotoUIParamBlurToolButtonActionLabel));
            tool->setHintToolTip( tr(kRotoUIParamBlurToolButtonActionHint) );
            tool->setCheckable(true);
            tool->setDefaultValue(true);
            tool->setSecret(true);
            tool->setEvaluateOnChange(false);
            tool->setIconLabel("Images/rotopaint_blur.png");
            tool->setIsPersistent(false);
            effectToolButton->addKnob(tool);
            _imp->ui->blurAction = tool;
        }
        {
            KnobButtonPtr tool = createKnob<KnobButton>(kRotoUIParamSmearToolButtonAction);
            tool->setLabel(tr(kRotoUIParamSmearToolButtonActionLabel));
            tool->setHintToolTip( tr(kRotoUIParamSmearToolButtonActionHint) );
            tool->setCheckable(true);
            tool->setDefaultValue(false);
            tool->setSecret(true);
            tool->setEvaluateOnChange(false);
            tool->setIconLabel("Images/rotopaint_smear.png");
            tool->setIsPersistent(false);
            effectToolButton->addKnob(tool);
            _imp->ui->smearAction = tool;
        }
        {
            KnobButtonPtr tool = createKnob<KnobButton>(kRotoUIParamDodgeToolButtonAction);
            tool->setLabel(tr(kRotoUIParamDodgeToolButtonActionLabel));
            tool->setHintToolTip( tr(kRotoUIParamDodgeToolButtonActionHint) );
            tool->setCheckable(true);
            tool->setDefaultValue(true);
            tool->setSecret(true);
            tool->setEvaluateOnChange(false);
            tool->setIconLabel("Images/rotopaint_dodge.png");
            tool->setIsPersistent(false);
            mergeToolButton->addKnob(tool);
            _imp->ui->dodgeAction = tool;
        }
        {
            KnobButtonPtr tool = createKnob<KnobButton>(kRotoUIParamBurnToolButtonAction);
            tool->setLabel(tr(kRotoUIParamBurnToolButtonActionLabel));
            tool->setHintToolTip( tr(kRotoUIParamBurnToolButtonActionHint) );
            tool->setCheckable(true);
            tool->setDefaultValue(false);
            tool->setSecret(true);
            tool->setEvaluateOnChange(false);
            tool->setIconLabel("Images/rotopaint_burn.png");
            tool->setIsPersistent(false);
            mergeToolButton->addKnob(tool);
            _imp->ui->burnAction = tool;
        }
    } // if (_imp->isPaintByDefault) {

    // Right click menu
    KnobChoicePtr rightClickMenu = createKnob<KnobChoice>(std::string(kRotoUIParamRightClickMenu) );
    rightClickMenu->setSecret(true);
    rightClickMenu->setEvaluateOnChange(false);
    generalPage->addKnob(rightClickMenu);
    _imp->ui->rightClickMenuKnob = rightClickMenu;
    {
        KnobButtonPtr action = createKnob<KnobButton>(kRotoUIParamRightClickMenuActionRemoveItems);
        action->setLabel(tr(kRotoUIParamRightClickMenuActionRemoveItemsLabel));
        action->setSecret(true);
        action->setEvaluateOnChange(false);
        action->setInViewerContextCanHaveShortcut(true);
        addOverlaySlaveParam(action);
        generalPage->addKnob(action);
        _imp->ui->removeItemsMenuAction = action;
    }
    {
        KnobButtonPtr action = createKnob<KnobButton>(kRotoUIParamRightClickMenuActionCuspItems);
        action->setLabel(tr(kRotoUIParamRightClickMenuActionCuspItemsLabel));
        action->setEvaluateOnChange(false);
        action->setSecret(true);
        action->setInViewerContextCanHaveShortcut(true);
        addOverlaySlaveParam(action);
        generalPage->addKnob(action);
        _imp->ui->cuspItemMenuAction = action;
    }
    {
        KnobButtonPtr action = createKnob<KnobButton>(kRotoUIParamRightClickMenuActionSmoothItems);
        action->setLabel(tr(kRotoUIParamRightClickMenuActionSmoothItemsLabel));
        action->setSecret(true);
        action->setEvaluateOnChange(false);
        action->setInViewerContextCanHaveShortcut(true);
        addOverlaySlaveParam(action);
        generalPage->addKnob(action);
        _imp->ui->smoothItemMenuAction = action;
    }
    {
        KnobButtonPtr action = createKnob<KnobButton>(kRotoUIParamRightClickMenuActionRemoveItemsFeather);
        action->setLabel(tr(kRotoUIParamRightClickMenuActionRemoveItemsFeatherLabel));
        action->setSecret(true);
        action->setEvaluateOnChange(false);
        action->setInViewerContextCanHaveShortcut(true);
        addOverlaySlaveParam(action);
        generalPage->addKnob(action);
        _imp->ui->removeItemFeatherMenuAction = action;
    }
    {
        KnobButtonPtr action = createKnob<KnobButton>(kRotoUIParamRightClickMenuActionNudgeBottom);
        action->setLabel(tr(kRotoUIParamRightClickMenuActionNudgeBottomLabel));
        action->setSecret(true);
        action->setEvaluateOnChange(false);
        action->setInViewerContextCanHaveShortcut(true);
        addOverlaySlaveParam(action);
        generalPage->addKnob(action);
        _imp->ui->nudgeBottomMenuAction = action;
    }
    {
        KnobButtonPtr action = createKnob<KnobButton>(kRotoUIParamRightClickMenuActionNudgeLeft);
        action->setLabel(tr(kRotoUIParamRightClickMenuActionNudgeLeftLabel));
        action->setSecret(true);
        action->setEvaluateOnChange(false);
        action->setInViewerContextCanHaveShortcut(true);
        addOverlaySlaveParam(action);
        generalPage->addKnob(action);
        _imp->ui->nudgeLeftMenuAction = action;
    }
    {
        KnobButtonPtr action = createKnob<KnobButton>(kRotoUIParamRightClickMenuActionNudgeTop);
        action->setLabel(tr(kRotoUIParamRightClickMenuActionNudgeTopLabel));
        action->setSecret(true);
        action->setEvaluateOnChange(false);
        action->setInViewerContextCanHaveShortcut(true);
        addOverlaySlaveParam(action);
        generalPage->addKnob(action);
        _imp->ui->nudgeTopMenuAction = action;
    }
    {
        KnobButtonPtr action = createKnob<KnobButton>(kRotoUIParamRightClickMenuActionNudgeRight);
        action->setLabel(tr(kRotoUIParamRightClickMenuActionNudgeRightLabel));
        action->setSecret(true);
        action->setEvaluateOnChange(false);
        action->setInViewerContextCanHaveShortcut(true);
        addOverlaySlaveParam(action);
        generalPage->addKnob(action);
        _imp->ui->nudgeRightMenuAction = action;
    }
    {
        KnobButtonPtr action = createKnob<KnobButton>(kRotoUIParamRightClickMenuActionSelectAll);
        action->setLabel(tr(kRotoUIParamRightClickMenuActionSelectAllLabel));
        action->setSecret(true);
        action->setEvaluateOnChange(false);
        action->setInViewerContextCanHaveShortcut(true);
        generalPage->addKnob(action);
        _imp->ui->selectAllMenuAction = action;
    }
    {
        KnobButtonPtr action = createKnob<KnobButton>(kRotoUIParamRightClickMenuActionOpenClose);
        action->setLabel(tr(kRotoUIParamRightClickMenuActionOpenCloseLabel));
        action->setSecret(true);
        action->setEvaluateOnChange(false);
        action->setInViewerContextCanHaveShortcut(true);
        addOverlaySlaveParam(action);
        generalPage->addKnob(action);
        _imp->ui->openCloseMenuAction = action;
    }
    {
        KnobButtonPtr action = createKnob<KnobButton>(kRotoUIParamRightClickMenuActionLockShapes);
        action->setLabel(tr(kRotoUIParamRightClickMenuActionLockShapesLabel));
        action->setSecret(true);
        action->setEvaluateOnChange(false);
        action->setInViewerContextCanHaveShortcut(true);
        addOverlaySlaveParam(action);
        generalPage->addKnob(action);
        _imp->ui->lockShapeMenuAction = action;
    }

    KnobButtonPtr defaultAction;
    KnobGroupPtr defaultRole;
    if (_imp->nodeType == eRotoPaintTypeRotoPaint) {
        defaultAction = _imp->ui->brushAction.lock();
        defaultRole = _imp->ui->paintBrushToolGroup.lock();
    } else {
        defaultAction = _imp->ui->drawBezierAction.lock();
        defaultRole = _imp->ui->bezierEditionToolGroup.lock();
    }
    _imp->ui->setCurrentTool(defaultAction);
    _imp->ui->onRoleChangedInternal(defaultRole);
    _imp->ui->onToolChangedInternal(defaultAction);
} // initViewerUIKnobs

KnobChoicePtr
RotoPaint::getOutputComponentsKnob() const
{
    return _imp->outputComponentsKnob.lock();
}

void
RotoPaint::initializeKnobs()
{
    BlockTreeRefreshRAII preventTreeRefresh(_imp.get());

    RotoPaintPtr thisShared = toRotoPaint(shared_from_this());

    _imp->knobsTable.reset(new RotoPaintKnobItemsTable(_imp.get(), KnobItemsTable::eKnobItemsTableTypeTree));
    _imp->knobsTable->setUserKeyframesWidgetsEnabled(_imp->nodeType != eRotoPaintTypeComp);
    _imp->knobsTable->setIconsPath(NATRON_IMAGES_PATH);

    QObject::connect( _imp->knobsTable.get(), SIGNAL(selectionChanged(std::list<KnobTableItemPtr>,std::list<KnobTableItemPtr>,TableChangeReasonEnum)), this, SLOT(onModelSelectionChanged(std::list<KnobTableItemPtr>,std::list<KnobTableItemPtr>,TableChangeReasonEnum)) );

    KnobPagePtr generalPage = getOrCreateKnob<KnobPage>(kRotoPaintGeneralPageParam);
    generalPage->setLabel(tr(kRotoPaintGeneralPageParamLabel));
    assert(generalPage);

    if (_imp->nodeType == eRotoPaintTypeComp) {
        initCompNodeKnobs(generalPage);
    } else {
        initGeneralPageKnobs();
        initShapePageKnobs();
        initStrokePageKnobs();
        initTransformPageKnobs();
        initClonePageKnobs();
        initMotionBlurPageKnobs();
#ifdef ROTOPAINT_ENABLE_PLANARTRACKER
        initTrackingPageKnobs();
#endif
        initKnobsTableControls();
    }

    setItemsTable(_imp->knobsTable, KnobHolder::eKnobItemsTablePositionBottomOfAllPages, std::string());



    if (_imp->nodeType != eRotoPaintTypeComp) {

#ifdef ROTOPAINT_ENABLE_PLANARTRACKER
        _imp->tracker.reset(new TrackerHelper(_imp));
        QObject::connect( _imp->tracker.get(), SIGNAL(trackingFinished()), this, SLOT(onTrackingEnded()) );
        QObject::connect( _imp->tracker.get(), SIGNAL(trackingStarted(int)), this, SLOT(onTrackingStarted(int)) );


        _imp->planarTrackInteract.reset(new PlanarTrackerInteract(_imp.get()));
        registerOverlay(eOverlayViewportTypeViewer, _imp->planarTrackInteract, std::map<std::string, std::string>());
#endif

        // The mix knob is per-item
        {
            KnobDoublePtr mixKnob = getOrCreateHostMixKnob(generalPage);
            _imp->knobsTable->addPerItemKnobMaster(mixKnob);
        }

        KnobSeparatorPtr sep = createKnob<KnobSeparator>("outputSeparator");
        sep->setLabel(tr("Output"));
        generalPage->addKnob(sep);
    }


    std::string channelNames[4] = {"doRed", "doGreen", "doBlue", "doAlpha"};
    std::string channelLabels[4] = {"R", "G", "B", "A"};
    bool defaultValues[4];
    bool channelSelectorSupported = isHostChannelSelectorSupported(&defaultValues[0], &defaultValues[1], &defaultValues[2], &defaultValues[3]);
    Q_UNUSED(channelSelectorSupported);

    for (int i = 0; i < 4; ++i) {
        KnobBoolPtr enabled =  createKnob<KnobBool>(channelNames[i]);
        enabled->setLabel(channelLabels[i]);
        enabled->setAnimationEnabled(false);
        enabled->setAddNewLine(i == 3);
        enabled->setDefaultValue(defaultValues[i]);
        enabled->setHintToolTip( tr("Enable drawing onto this channel") );
        if (_imp->nodeType == eRotoPaintTypeComp) {
            // For comp node, insert checkboxes on top
            generalPage->insertKnob(i, enabled);
        } else {
            generalPage->addKnob(enabled);
        }
        _imp->enabledKnobs[i] = enabled;
    }


    if (_imp->nodeType != eRotoPaintTypeComp) {
        {
            KnobBoolPtr premultKnob = createKnob<KnobBool>("premultiply");
            premultKnob->setLabel(tr("Premultiply"));
            premultKnob->setHintToolTip( tr("When checked, the red, green and blue channels of the output are premultiplied by the alpha channel.\n"
                                            "This will result in the pixels outside of the shapes and paint strokes being black and transparent.\n"
                                            "This should only be used if all the inputs are Opaque or UnPremultiplied, and only the Alpha channel "
                                            "is selected to be drawn by this node.") );
            premultKnob->setDefaultValue(false);
            premultKnob->setAnimationEnabled(false);
            _imp->premultKnob = premultKnob;
            generalPage->addKnob(premultKnob);
        }
        {
            KnobChoicePtr param = createKnob<KnobChoice>(kRotoOutputComponentsParam);
            param->setLabel(tr(kRotoOutputComponentsParamLabel));
            param->setHintToolTip(tr(kRotoOutputComponentsParamHint));
            std::vector<ChoiceOption> options;
            options.push_back(ChoiceOption("RGBA"));
            options.push_back(ChoiceOption("RGB"));
            options.push_back(ChoiceOption("XY"));
            options.push_back(ChoiceOption("Alpha"));
            param->populateChoices(options);
            param->setAnimationEnabled(false);
            generalPage->addKnob(param);
            param->setDefaultValue(_imp->nodeType == eRotoPaintTypeRoto ? 3 : 0);
            _imp->outputComponentsKnob = param;
        }
    }
    
    if (_imp->nodeType != eRotoPaintTypeComp) {
#ifdef ROTOPAINT_ENABLE_PLANARTRACKER
        initTrackingViewerKnobs(_imp->trackingPage.lock());
#endif
        initViewerUIKnobs(generalPage);
    }

    if (_imp->nodeType != eRotoPaintTypeComp) {
        _imp->knobsTable->setColumnText(0, tr("Label").toStdString());
        _imp->knobsTable->setColumnIcon(1, "visible.png");
        _imp->knobsTable->setColumnTooltip(1, kParamRotoItemEnabledHint);
        _imp->knobsTable->setColumnIcon(2, "locked.png");
        _imp->knobsTable->setColumnTooltip(2, kParamRotoItemLockedHint);
        _imp->knobsTable->setColumnIcon(3, "roto_merge.png");
        _imp->knobsTable->setColumnTooltip(3, kRotoCompOperatorHint);
        _imp->knobsTable->setColumnIcon(4, "colorwheel_overlay.png");
        _imp->knobsTable->setColumnTooltip(4, kRotoOverlayColorHint);
        _imp->knobsTable->setColumnIcon(5, "colorwheel.png");
        _imp->knobsTable->setColumnTooltip(5, kRotoColorHint);
        (void)getOrCreateBaseLayer();
    } else {
        _imp->knobsTable->setColumnText(0, tr("Label").toStdString());
        _imp->knobsTable->setColumnIcon(1, "visible.png");
        _imp->knobsTable->setColumnTooltip(1, kParamRotoItemEnabledHint);
        _imp->knobsTable->setColumnIcon(2, "soloOff.png");
        _imp->knobsTable->setColumnTooltip(2, kParamRotoItemSoloHint);
        _imp->knobsTable->setColumnIcon(3, "roto_merge.png");
        _imp->knobsTable->setColumnTooltip(3, kRotoCompOperatorHint);
        _imp->knobsTable->setColumnIcon(4, "mix.png");
        _imp->knobsTable->setColumnTooltip(4, kLayeredCompMixParamHint);
        _imp->knobsTable->setColumnIcon(5, "lifetime.png");
        _imp->knobsTable->setColumnTooltip(5, kRotoDrawableItemLifeTimeParamHint);
        _imp->knobsTable->setColumnIcon(6, "timeOffset.png");
        _imp->knobsTable->setColumnTooltip(6, kRotoBrushTimeOffsetParamHint_Comp);
        _imp->knobsTable->setColumnIcon(7, "source.png");
        _imp->knobsTable->setColumnTooltip(7, kRotoDrawableItemMergeAInputParamHint_CompNode);
        _imp->knobsTable->setColumnIcon(8, "uninverted.png");
        _imp->knobsTable->setColumnTooltip(8, kRotoInvertedHint);
        _imp->knobsTable->setColumnIcon(9, "maskOff.png");
        _imp->knobsTable->setColumnTooltip(9, kRotoDrawableItemMergeMaskParamHint);
    }

    _imp->refreshSourceKnobs();


} // RotoPaint::initializeKnobs

void
RotoPaint::fetchRenderCloneKnobs()
{
    EffectInstance::fetchRenderCloneKnobs();
    _imp->motionBlurTypeKnob = toKnobChoice(getKnobByName(kRotoMotionBlurModeParam));
    _imp->globalMotionBlurKnob = toKnobInt(getKnobByName(kRotoGlobalMotionBlurParam));
    _imp->globalShutterKnob = toKnobDouble(getKnobByName(kRotoGlobalShutterParam));
    _imp->globalShutterTypeKnob = toKnobChoice(getKnobByName(kRotoGlobalShutterOffsetTypeParam));
    _imp->globalCustomOffsetKnob = toKnobDouble(getKnobByName(kRotoGlobalShutterCustomOffsetParam));

} // fetchRenderCloneKnobs


void
RotoPaint::onKnobsLoaded()
{

    // When loading a roto node, always switch to selection mode by default
    KnobButtonPtr defaultAction = _imp->ui->selectAllAction.lock();
    KnobGroupPtr defaultRole = _imp->ui->selectToolGroup.lock();;

    if (defaultAction && defaultRole) {
        _imp->ui->setCurrentTool(defaultAction);
        _imp->ui->onRoleChangedInternal(defaultRole);
        _imp->ui->onToolChangedInternal(defaultAction);

    }

    _imp->refreshMotionBlurKnobsVisibility();

    _imp->refreshSourceKnobs();

    // Refresh solo items
    std::list<RotoDrawableItemPtr> allItems;
    _imp->knobsTable->getRotoPaintItemsByRenderOrder();
    for (std::list<RotoDrawableItemPtr>::const_iterator it = allItems.begin(); it != allItems.end(); ++it) {
        if ((*it)->getSoloKnob()->getValue()) {
            _imp->soloItems.insert(*it);
        }
    }
#ifdef ROTOPAINT_ENABLE_PLANARTRACKER
    if (_imp->trackBwButton.lock()) {
        _imp->refreshTrackingControlsVisiblity();
    }
#endif

}

bool
RotoPaint::knobChanged(const KnobIPtr& k,
                       ValueChangedReasonEnum reason,
                       ViewSetSpec view,
                       TimeValue time)
{
    (void)reason;
    if (!k) {
        return false;
    }
    ViewIdx view_i(0);
    if (view.isViewIdx()) {
        view_i = ViewIdx(view);
    }

    bool ret = true;
    KnobIPtr kShared = k->shared_from_this();
    KnobButtonPtr isBtn = toKnobButton(kShared);
    KnobGroupPtr isGrp = toKnobGroup(kShared);
    if ( isBtn && _imp->ui->onToolChangedInternal(isBtn) ) {
        return true;
    } else if ( isGrp && _imp->ui->onRoleChangedInternal(isGrp) ) {
        return true;
    } else if ( k == _imp->ui->colorWheelButton.lock() ) {
        _imp->ui->onBreakMultiStrokeTriggered();
    } else if ( k == _imp->ui->pressureOpacityButton.lock() ) {
        _imp->ui->onBreakMultiStrokeTriggered();
    } else if ( k == _imp->ui->pressureSizeButton.lock() ) {
        _imp->ui->onBreakMultiStrokeTriggered();
    } else if ( k == _imp->ui->hardnessSpinbox.lock() ) {
        _imp->ui->onBreakMultiStrokeTriggered();
    } else if ( k == _imp->ui->buildUpButton.lock() ) {
        _imp->ui->onBreakMultiStrokeTriggered();
    } else if ( k == _imp->ui->resetCloneOffsetButton.lock() ) {
        _imp->ui->onBreakMultiStrokeTriggered();
        _imp->ui->cloneOffset.first = _imp->ui->cloneOffset.second = 0;
    } else if ( k == _imp->ui->addKeyframeButton.lock() ) {
        std::list<KnobTableItemPtr> selection = _imp->knobsTable->getSelectedItems();
        for (std::list<KnobTableItemPtr>::const_iterator it = selection.begin(); it != selection.end(); ++it) {
            BezierPtr isBezier = toBezier(*it);
            if (!isBezier) {
                continue;
            }
            isBezier->setKeyFrame(time, view, 0);
            isBezier->invalidateCacheHashAndEvaluate(true, false);
        }

    } else if ( k == _imp->ui->removeKeyframeButton.lock() ) {
        SelectedItems selection = _imp->knobsTable->getSelectedDrawableItems();
        for (SelectedItems::const_iterator it = selection.begin(); it != selection.end(); ++it) {
            BezierPtr isBezier = toBezier(*it);
            if (!isBezier) {
                continue;
            }
            isBezier->deleteValueAtTime(time, view, DimSpec(0), eValueChangedReasonUserEdited);
        }
    } else if ( k == _imp->ui->removeItemsMenuAction.lock() ) {
        ///if control points are selected, delete them, otherwise delete the selected beziers
        if ( !_imp->ui->selectedCps.empty() ) {
            pushUndoCommand( new RemovePointUndoCommand(_imp->ui, _imp->ui->selectedCps, view_i) );
        } else {
            std::list<KnobTableItemPtr> selection = _imp->knobsTable->getSelectedItems();
            if (selection.empty()) {
                return false;
            } else {
                pushUndoCommand( new RemoveItemsCommand(selection) );
            }
        }
    } else if ( k == _imp->ui->smoothItemMenuAction.lock() ) {
        if ( !_imp->ui->smoothSelectedCurve(time, view_i) ) {
            return false;
        }
    } else if ( k == _imp->ui->cuspItemMenuAction.lock() ) {
        if ( !_imp->ui->cuspSelectedCurve(time, view_i) ) {
            return false;
        }
    } else if ( k == _imp->ui->removeItemFeatherMenuAction.lock() ) {
        if ( !_imp->ui->removeFeatherForSelectedCurve(view_i) ) {
            return false;
        }
    } else if ( k == _imp->ui->nudgeLeftMenuAction.lock() ) {
        if ( !_imp->ui->moveSelectedCpsWithKeyArrows(-1, 0, time, view_i) ) {
            return false;
        }
    } else if ( k == _imp->ui->nudgeRightMenuAction.lock() ) {
        if ( !_imp->ui->moveSelectedCpsWithKeyArrows(1, 0, time, view_i) ) {
            return false;
        }
    } else if ( k == _imp->ui->nudgeBottomMenuAction.lock() ) {
        if ( !_imp->ui->moveSelectedCpsWithKeyArrows(0, -1, time, view_i) ) {
            return false;
        }
    } else if ( k == _imp->ui->nudgeTopMenuAction.lock() ) {
        if ( !_imp->ui->moveSelectedCpsWithKeyArrows(0, 1, time, view_i) ) {
            return false;
        }
    } else if ( k == _imp->ui->selectAllMenuAction.lock() ) {
        _imp->ui->iSelectingwithCtrlA = true;
        ///if no bezier are selected, select all beziers
        SelectedItems selection = _imp->knobsTable->getSelectedDrawableItems();

        if ( selection.empty() ) {
            _imp->knobsTable->beginEditSelection();
            std::vector<KnobTableItemPtr> allItems = _imp->knobsTable->getAllItems();
            for (std::size_t i = 0; i < allItems.size(); ++i) {
                KnobHolderPtr item = allItems[i];
                RotoItemPtr rotoItem = toRotoItem(item);
                assert(rotoItem);
                if (rotoItem->isLockedRecursive()) {
                    continue;
                }
                _imp->knobsTable->addToSelection(allItems[i], eTableChangeReasonInternal);

            }
            _imp->knobsTable->endEditSelection(eTableChangeReasonInternal);
        } else {
            ///select all the control points of all selected beziers
            _imp->ui->selectedCps.clear();
            for (SelectedItems::iterator it = selection.begin(); it != selection.end(); ++it) {
                BezierPtr isBezier = toBezier(*it);
                if (!isBezier || isBezier->isLockedRecursive()) {
                    continue;
                }
                std::list<BezierCPPtr > cps = isBezier->getControlPoints(view_i);
                std::list<BezierCPPtr > fps = isBezier->getFeatherPoints(view_i);
                assert( cps.size() == fps.size() );

                std::list<BezierCPPtr >::const_iterator cpIT = cps.begin();
                for (std::list<BezierCPPtr >::const_iterator fpIT = fps.begin(); fpIT != fps.end(); ++fpIT, ++cpIT) {
                    _imp->ui->selectedCps.push_back( std::make_pair(*cpIT, *fpIT) );
                }
            }
            _imp->ui->computeSelectedCpsBBOX();
        }
    } else if ( k == _imp->ui->openCloseMenuAction.lock() ) {
        if ( ( (_imp->ui->selectedTool == eRotoToolDrawBezier) || (_imp->ui->selectedTool == eRotoToolOpenBezier) ) && _imp->ui->builtBezier && !_imp->ui->builtBezier->isCurveFinished(ViewIdx(0)) ) {
            pushUndoCommand( new OpenCloseUndoCommand(_imp->ui, _imp->ui->builtBezier, view_i) );

            _imp->ui->builtBezier.reset();
            _imp->ui->selectedCps.clear();
            _imp->ui->setCurrentTool( _imp->ui->selectAllAction.lock() );
        }
    } else if ( k == _imp->ui->lockShapeMenuAction.lock() ) {
        _imp->ui->lockSelectedCurves();
    } else if (k == _imp->lifeTimeKnob.lock()) {
        RotoPaintItemLifeTimeTypeEnum lifetime = (RotoPaintItemLifeTimeTypeEnum)_imp->lifeTimeKnob.lock()->getValue();
        _imp->customRangeKnob.lock()->setSecret(lifetime != eRotoPaintItemLifeTimeTypeCustom);
        KnobIntPtr frame = _imp->lifeTimeFrameKnob.lock();
        frame->setSecret(lifetime == eRotoPaintItemLifeTimeTypeCustom || lifetime == eRotoPaintItemLifeTimeTypeAll);
        if (lifetime != eRotoPaintItemLifeTimeTypeCustom) {
            frame->setValue(time);
        }
    } else if ( k == _imp->resetCenterKnob.lock() ) {
        _imp->resetTransformCenter();
    } else if ( k == _imp->resetCloneCenterKnob.lock() ) {
        _imp->resetCloneTransformCenter();
    } else if ( k == _imp->resetTransformKnob.lock() ) {
        _imp->resetTransform();
    } else if ( k == _imp->resetCloneTransformKnob.lock() ) {
        _imp->resetCloneTransform();
    } else if ( k == _imp->motionBlurTypeKnob.lock() ) {
        _imp->refreshMotionBlurKnobsVisibility();
        refreshRotoPaintTree();

    } else if ( k == _imp->removeItemButtonKnob.lock()) {
        std::list<KnobTableItemPtr> selection = _imp->knobsTable->getSelectedItems();
        if (selection.empty()) {
            return false;
        } else {
            pushUndoCommand( new RemoveItemsCommand(selection) );
        }
    } else if ( k == _imp->addGroupButtonKnob.lock()) {
        RotoLayerPtr item = addLayer();
        pushUndoCommand(new AddItemsCommand(item));
    } else if ( k == _imp->addLayerButtonKnob.lock()) {
        CompNodeItemPtr item = makeCompNodeItem();
        pushUndoCommand(new AddItemsCommand(item));
    } else if (k == _imp->ui->showTransformHandle.lock()) {
        _imp->refreshRegisteredOverlays();
    }
#ifdef ROTOPAINT_ENABLE_PLANARTRACKER
    else if (k == _imp->setReferenceFrameToCurrentFrameKnob.lock()) {
        _imp->onSetReferenceFrameClicked();
    } else if ( k == _imp->trackRangeDialogOkButton.lock() ) {
        _imp->onTrackRangeOkClicked();
    } else if ( k == _imp->trackRangeDialogCancelButton.lock() ) {
        _imp->trackRangeDialogGroup.lock()->setValue(false);
    } else if ( k == _imp->setFromPointsToInputRodButton.lock() ) {
        _imp->setFromPointsToInputRod();
        _imp->updateCornerPinFromMatrixAtAllTrack_threaded();
    } else if ( ( k == _imp->stopTrackingButton.lock() ) && (reason == eValueChangedReasonUserEdited) ) {
        _imp->onStopButtonClicked();
    } else if ( ( k == _imp->trackBwButton.lock() ) && (reason == eValueChangedReasonUserEdited) ) {
        _imp->onTrackBwClicked();
    } else if ( ( k == _imp->trackPrevButton.lock() ) && (reason == eValueChangedReasonUserEdited) ) {
        _imp->onTrackPrevClicked();
    } else if ( ( k == _imp->trackFwButton.lock() ) && (reason == eValueChangedReasonUserEdited) ) {
        _imp->onTrackFwClicked();
    } else if ( ( k == _imp->trackNextButton.lock() ) && (reason == eValueChangedReasonUserEdited) ) {
        _imp->onTrackNextClicked();
    } else if ( ( k == _imp->trackRangeButton.lock() ) && (reason == eValueChangedReasonUserEdited) ) {
        _imp->onTrackRangeClicked();
    } else if ( ( k == _imp->clearAllAnimationButton.lock() ) && (reason == eValueChangedReasonUserEdited) ) {
        _imp->onClearAllAnimationClicked();
    } else if ( ( k == _imp->clearBwAnimationButton.lock() ) && (reason == eValueChangedReasonUserEdited) ) {
        _imp->onClearBwAnimationClicked();
    } else if ( ( k == _imp->clearFwAnimationButton.lock() ) && (reason == eValueChangedReasonUserEdited) ) {
        _imp->onClearFwAnimationClicked();
    } else if ( k == _imp->exportButton.lock() ) {
        _imp->exportTrackDataFromExportOptions();
    } else if (reason == eValueChangedReasonUserEdited && k == _imp->toPoints[0].lock()) {
        _imp->onCornerPinPointChangedByUser(time, 0);
    } else if (reason == eValueChangedReasonUserEdited && k == _imp->toPoints[1].lock()) {
        _imp->onCornerPinPointChangedByUser(time, 1);
    } else if (reason == eValueChangedReasonUserEdited && k == _imp->toPoints[2].lock()) {
        _imp->onCornerPinPointChangedByUser(time, 2);
    } else if (reason == eValueChangedReasonUserEdited && k == _imp->toPoints[3].lock()) {
        _imp->onCornerPinPointChangedByUser(time, 3);
    } else if (k == _imp->refreshCornerPinButton.lock()) {
        _imp->updateCornerPinFromMatrixAtAllTrack_threaded();
    } else if ( k == _imp->ui->createPlanarTrackAction.lock() ) {
        _imp->createPlanarTrackForSelectedShapes();
    } else if (k == _imp->goToReferenceFrameKnob.lock()) {
        _imp->onGotoReferenceFrameButtonClicked();
    } else if (k == _imp->goToPreviousCornerPinKeyframeButton.lock()) {
        _imp->onGotoPreviousCornerPinKeyframeButtonClicked();
    } else if (k == _imp->goToNextCornerPinKeyframeButton.lock()) {
        _imp->onGotoNextCornerPinKeyframeButtonClicked();
    } else if (k == _imp->removeCornerPinKeyframeButton.lock()) {
        _imp->onRemoveCornerPinKeyframeButtonClicked();
    } else if (k == _imp->setCornerPinKeyframeButton.lock()) {
        _imp->onSetCornerPinKeyframeButtonClicked();
    }
#endif
    else {
        ret = false;
    }

    return ret;
} // RotoPaint::knobChanged

void
RotoPaintPrivate::refreshMotionBlurKnobsVisibility()
{
    if (!motionBlurTypeKnob.lock()) {
        return;
    }
    RotoMotionBlurModeEnum mbType = (RotoMotionBlurModeEnum)motionBlurTypeKnob.lock()->getValue();
    motionBlurKnob.lock()->setSecret(mbType != eRotoMotionBlurModePerShape);
    shutterKnob.lock()->setSecret(mbType != eRotoMotionBlurModePerShape);
    shutterTypeKnob.lock()->setSecret(mbType != eRotoMotionBlurModePerShape);
    customOffsetKnob.lock()->setSecret(mbType != eRotoMotionBlurModePerShape);

    globalMotionBlurKnob.lock()->setSecret(mbType != eRotoMotionBlurModeGlobal);
    globalShutterKnob.lock()->setSecret(mbType != eRotoMotionBlurModeGlobal);
    globalShutterTypeKnob.lock()->setSecret(mbType != eRotoMotionBlurModeGlobal);
    globalCustomOffsetKnob.lock()->setSecret(mbType != eRotoMotionBlurModeGlobal);
}

void
RotoPaint::refreshExtraStateAfterTimeChanged(bool isPlayback,
                                             TimeValue time)
{
    NodeGroup::refreshExtraStateAfterTimeChanged(isPlayback, time);
    if (time != _imp->ui->strokeBeingPaintedTimelineFrame) {
        if ( (_imp->ui->selectedTool == eRotoToolBlur) ||
            ( _imp->ui->selectedTool == eRotoToolBurn) ||
            ( _imp->ui->selectedTool == eRotoToolDodge) ||
            ( _imp->ui->selectedTool == eRotoToolClone) ||
            ( _imp->ui->selectedTool == eRotoToolEraserBrush) ||
            ( _imp->ui->selectedTool == eRotoToolSolidBrush) ||
            ( _imp->ui->selectedTool == eRotoToolReveal) ||
            ( _imp->ui->selectedTool == eRotoToolSmear) ||
            ( _imp->ui->selectedTool == eRotoToolSharpen) ) {
            _imp->ui->onBreakMultiStrokeTriggered();
        }
    }
    _imp->ui->computeSelectedCpsBBOX();
}

<<<<<<< HEAD
void
RotoPaint::onInputChanged(int inputNb)
{

=======
StatusEnum
RotoPaint::getPreferredMetadata(NodeMetadata& metadata)
{
    metadata.setNComps( -1, 4 );
    metadata.setComponentsType(-1, kNatronColorPlaneID);
    /*boost::shared_ptr<KnobBool> premultKnob = _imp->premultKnob.lock();
       assert(premultKnob);
       bool premultiply = premultKnob->getValue();
       if (premultiply) {
        metadata.setOutputPremult(eImagePremultiplicationPremultiplied);
       } else {
        ImagePremultiplicationEnum srcPremult = eImagePremultiplicationOpaque;
        EffectInstPtr input = getInput(0);
        if (input) {
            srcPremult = input->getPremult();
        }
        bool processA = getNode()->getProcessChannel(3);
        if ( (srcPremult == eImagePremultiplicationOpaque) && processA ) {
            metadata.setOutputPremult(eImagePremultiplicationUnPremultiplied);
        } else {
            metadata.setOutputPremult(eImagePremultiplicationPremultiplied);
        }
       }*/
    metadata.setOutputPremult(eImagePremultiplicationPremultiplied);
>>>>>>> c5051698

    _imp->refreshSourceKnobs();

    refreshRotoPaintTree();
    
    NodeGroup::onInputChanged(inputNb);
}


static void
getRotoItemsByRenderOrderInternal(std::list< RotoDrawableItemPtr > * curves,
                                  const KnobTableItemPtr& item,
                                  TimeValue time, ViewIdx view,
                                  bool onlyActives)
{
    RotoDrawableItemPtr isDrawable = boost::dynamic_pointer_cast<RotoDrawableItem>(item);
    if (isDrawable) {
         if ( !onlyActives || isDrawable->isActivated(time, view) ) {
             curves->push_front(isDrawable);
         }
    }

    std::vector<KnobTableItemPtr> children = item->getChildren();

    for (std::vector<KnobTableItemPtr>::const_iterator it = children.begin(); it != children.end(); ++it) {
        getRotoItemsByRenderOrderInternal(curves, *it, time, view, onlyActives);
    }
}

std::list< RotoDrawableItemPtr >
RotoPaintKnobItemsTable::getActivatedRotoPaintItemsByRenderOrder(TimeValue time, ViewIdx view) const
{
    std::list< RotoDrawableItemPtr > ret;
    std::vector<KnobTableItemPtr> topLevelItems = getTopLevelItems();

    // Roto should have only a single top level layer
    if (topLevelItems.size() == 0) {
        return ret;
    }
    for (std::vector<KnobTableItemPtr>::const_iterator it = topLevelItems.begin(); it!=topLevelItems.end(); ++it) {
        getRotoItemsByRenderOrderInternal(&ret, *it, time, view, true);
    }
    return ret;
}

std::list< RotoDrawableItemPtr >
RotoPaintKnobItemsTable::getRotoPaintItemsByRenderOrder() const
{
    std::list< RotoDrawableItemPtr > ret;
    std::vector<KnobTableItemPtr> topLevelItems;

#ifdef ROTOPAINT_ENABLE_PLANARTRACKER
    // When tracking, the RotoPaint tree only uses the shapes in the selected planar track group
    if (_imp->activePlanarTrack) {
        topLevelItems.push_back(_imp->activePlanarTrack);
    } else {
        topLevelItems = getTopLevelItems();
    }
#else
    topLevelItems = getTopLevelItems();
#endif

    // Roto should have only a single top level layer
    if (topLevelItems.size() == 0) {
        return ret;
    }
    for (std::vector<KnobTableItemPtr>::const_iterator it = topLevelItems.begin(); it!=topLevelItems.end(); ++it) {
        getRotoItemsByRenderOrderInternal(&ret, *it, TimeValue(), ViewIdx(), false);
    }
    return ret;
}

SelectedItems
RotoPaintKnobItemsTable::getSelectedDrawableItems() const
{
    SelectedItems drawables;
    std::list<KnobTableItemPtr> selection = getSelectedItems();
    for (std::list<KnobTableItemPtr>::const_iterator it = selection.begin(); it != selection.end(); ++it) {
        RotoDrawableItemPtr drawable = boost::dynamic_pointer_cast<RotoDrawableItem>(*it);
        if (drawable) {
            drawables.push_back(drawable);
        }
    }
    return drawables;
}

#ifdef ROTOPAINT_ENABLE_PLANARTRACKER
PlanarTrackLayerPtr
RotoPaintKnobItemsTable::getSelectedPlanarTrack(bool alsoLookForParentIfShapeSelected) const
{
    std::list<KnobTableItemPtr> selection = getSelectedItems();
    std::list<PlanarTrackLayerPtr> planarTracks;
    std::list<RotoDrawableItemPtr> selectedDrawables;
    for (std::list<KnobTableItemPtr>::const_iterator it = selection.begin(); it != selection.end(); ++it) {
        PlanarTrackLayerPtr track = toPlanarTrackLayer(*it);
        if (track) {
            planarTracks.push_back(track);
        }
        RotoDrawableItemPtr isDrawable = boost::dynamic_pointer_cast<RotoDrawableItem>(*it);
        if (isDrawable) {
            selectedDrawables.push_back(isDrawable);
        }
    }

    if (alsoLookForParentIfShapeSelected && planarTracks.empty() && selectedDrawables.size() == 1) {
        // If no planar track is selected, check if there's a single shape selected if it's parent is a planar track
        PlanarTrackLayerPtr track = toPlanarTrackLayer(selectedDrawables.front()->getParent());
        if (track) {
            planarTracks.push_back(track);
        }
    }

    // Tracking can only be done for a single planar track at once, so only select one
    if (planarTracks.size() == 1) {
        return planarTracks.front();
    } else {
        return PlanarTrackLayerPtr();
    }
}
#endif // #ifdef ROTOPAINT_ENABLE_PLANARTRACKER

void
RotoPaintKnobItemsTable::fromSerialization(const SERIALIZATION_NAMESPACE::SerializationObjectBase & obj)
{
<<<<<<< HEAD
    BlockTreeRefreshRAII preventTreeRefresh(_imp);
    KnobItemsTable::fromSerialization(obj);
    _imp->publicInterface->refreshRotoPaintTree();
}

=======
    boost::shared_ptr<RotoContext> roto = getNode()->getRotoContext();
    std::list<boost::shared_ptr<RotoDrawableItem> > items = roto->getCurvesByRenderOrder(false /*onlyActiveItems*/);
    ImageBitDepthEnum bgDepth = getBitDepth(0);
    std::list<ImagePlaneDesc> neededComps;

    for (std::list<std::pair<ImagePlaneDesc, boost::shared_ptr<Image> > >::const_iterator plane = args.outputPlanes.begin();
         plane != args.outputPlanes.end(); ++plane) {
        neededComps.push_back(plane->first);
    }

    boost::shared_ptr<KnobBool> premultKnob = _imp->premultKnob.lock();
    assert(premultKnob);
    bool premultiply = premultKnob->getValueAtTime(args.time);

    if ( items.empty() ) {
        RectI bgImgRoI;
        ImagePtr bgImg = getImage(0, args.time, args.mappedScale, args.view, 0, 0, false /*mapToClipPrefs*/, false /*dontUpscale*/, eStorageModeRAM /*returnOpenGLtexture*/, 0 /*textureDepth*/, &bgImgRoI);

        for (std::list<std::pair<ImagePlaneDesc, boost::shared_ptr<Image> > >::const_iterator plane = args.outputPlanes.begin();
             plane != args.outputPlanes.end(); ++plane) {
            if (bgImg) {
                if ( bgImg->getComponents() != plane->second->getComponents() ) {
                    bgImg->convertToFormat( args.roi,
                                            getApp()->getDefaultColorSpaceForBitDepth( bgImg->getBitDepth() ),
                                            getApp()->getDefaultColorSpaceForBitDepth( plane->second->getBitDepth() ), 3
                                            , false, false, plane->second.get() );
                } else {
                    plane->second->pasteFrom(*bgImg, args.roi, false);
                }
>>>>>>> c5051698

void
RotoPaintKnobItemsTable::onModelReset()
{
    /*if (_imp->nodeType != RotoPaint::eRotoPaintTypeComp) {
        _imp->createBaseLayer();
    }*/
}

<<<<<<< HEAD
=======
                if ( premultiply && ( plane->second->getComponents() == ImagePlaneDesc::getRGBAComponents() ) ) {
                    plane->second->premultImage(args.roi);
                }
            } else {
                plane->second->fillZero(args.roi);
            }
        }
    } else {
        NodesList rotoPaintNodes;
        {
            bool ok = getThreadLocalRotoPaintTreeNodes(&rotoPaintNodes);
            if (!ok) {
                throw std::logic_error("RotoPaint::render(): getThreadLocalRotoPaintTreeNodes() failed");
            }
        }
        NodePtr bottomMerge = roto->getRotoPaintBottomMergeNode();
        RenderingFlagSetter flagIsRendering( bottomMerge );
        std::bitset<4> copyChannels;
        for (int i = 0; i < 4; ++i) {
            copyChannels[i] = _imp->enabledKnobs[i].lock()->getValue();
        }

        unsigned int mipMapLevel = Image::getLevelFromScale(args.mappedScale.x);
        RenderRoIArgs rotoPaintArgs(args.time,
                                    args.mappedScale,
                                    mipMapLevel,
                                    args.view,
                                    args.byPassCache,
                                    args.roi,
                                    RectD(),
                                    neededComps,
                                    bgDepth,
                                    false,
                                    this,
                                    eStorageModeRAM /*returnOpenGLtex*/,
                                    args.time);
        std::map<ImagePlaneDesc, ImagePtr> rotoPaintImages;
        RenderRoIRetCode code = bottomMerge->getEffectInstance()->renderRoI(rotoPaintArgs, &rotoPaintImages);
        if (code == eRenderRoIRetCodeFailed) {
            return eStatusFailed;
        } else if (code == eRenderRoIRetCodeAborted) {
            return eStatusOK;
        } else if ( rotoPaintImages.empty() ) {
            for (std::list<std::pair<ImagePlaneDesc, boost::shared_ptr<Image> > >::const_iterator plane = args.outputPlanes.begin();
                 plane != args.outputPlanes.end(); ++plane) {
                plane->second->fillZero(args.roi);
            }
>>>>>>> c5051698

void
RotoPaintPrivate::resetTransformsCenter(bool doClone,
                                   bool doTransform)
{
    TimeValue time(publicInterface->getApp()->getTimeLine()->currentFrame());
    ViewIdx view(0);
    RectD bbox;
    {
        bool bboxSet = false;
        SelectedItems selection = knobsTable->getSelectedDrawableItems();
        if (selection.empty()) {
            selection = knobsTable->getRotoPaintItemsByRenderOrder();
        }
<<<<<<< HEAD
        for (SelectedItems::const_iterator it = selection.begin(); it!=selection.end(); ++it) {
            RotoDrawableItemPtr drawable = boost::dynamic_pointer_cast<RotoDrawableItem>(*it);
            if (!drawable) {
=======
        assert( rotoPaintImages.size() == args.outputPlanes.size() );

        RectI bgImgRoI;
        ImagePtr bgImg;
        ImagePremultiplicationEnum outputPremult = getPremult();
        bool triedGetImage = false;

        for (std::list<std::pair<ImagePlaneDesc, boost::shared_ptr<Image> > >::const_iterator plane = args.outputPlanes.begin();
             plane != args.outputPlanes.end(); ++plane) {
            std::map<ImagePlaneDesc, ImagePtr>::iterator rotoImagesIt = rotoPaintImages.find(plane->first);
            assert( rotoImagesIt != rotoPaintImages.end() );
            if ( rotoImagesIt == rotoPaintImages.end() ) {
>>>>>>> c5051698
                continue;
            }
            RectD thisShapeBox = drawable->getBoundingBox(time, view);
            if (thisShapeBox.isNull()) {
                continue;
            }
            if (!bboxSet) {
                bbox = thisShapeBox;
            } else {
<<<<<<< HEAD
                bbox.merge(thisShapeBox);
=======
                plane->second->pasteFrom(*(rotoImagesIt->second), args.roi, false);
            }
            plane->second->copyUnProcessedChannels(args.roi, outputPremult, bgImg ? bgImg->getPremultiplication() : eImagePremultiplicationOpaque, copyChannels, bgImg, false);
            if ( premultiply && ( plane->second->getComponents() == ImagePlaneDesc::getRGBAComponents() ) ) {
                plane->second->premultImage(args.roi);
>>>>>>> c5051698
            }
        }
    }
    std::vector<double> values(2);
    values[0] = (bbox.x1 + bbox.x2) / 2.;
    values[1] = (bbox.y1 + bbox.y2) / 2.;
    
    //getItemsRegionOfDefinition(knobsTable->getSelectedItems(), time, ViewIdx(0), &bbox);
    if (doTransform) {
        KnobDoublePtr center = centerKnob.lock();
        ScopedChanges_RAII changes(center.get());
        center->removeAnimation(ViewSetSpec::all(), DimSpec::all(), eValueChangedReasonUserEdited);
        center->setValueAcrossDimensions(values);
    }
    if (doClone) {
        KnobDoublePtr centerKnob = cloneCenterKnob.lock();
        ScopedChanges_RAII changes(centerKnob.get());
        centerKnob->removeAnimation(ViewSetSpec::all(), DimSpec::all(), eValueChangedReasonUserEdited);
        centerKnob->setValueAcrossDimensions(values);
    }
}

void
RotoPaintPrivate::resetTransformCenter()
{
    resetTransformsCenter(false, true);
}

void
RotoPaintPrivate::resetCloneTransformCenter()
{
    resetTransformsCenter(true, false);
}

void
RotoPaintPrivate::resetTransformInternal(const KnobDoublePtr& translate,
                                    const KnobDoublePtr& scale,
                                    const KnobDoublePtr& center,
                                    const KnobDoublePtr& rotate,
                                    const KnobDoublePtr& skewX,
                                    const KnobDoublePtr& skewY,
                                    const KnobBoolPtr& scaleUniform,
                                    const KnobChoicePtr& skewOrder,
                                    const KnobDoublePtr& extraMatrix)
{
    std::list<KnobIPtr> knobs;

    knobs.push_back(translate);
    knobs.push_back(scale);
    knobs.push_back(center);
    knobs.push_back(rotate);
    knobs.push_back(skewX);
    knobs.push_back(skewY);
    knobs.push_back(scaleUniform);
    knobs.push_back(skewOrder);
    if (extraMatrix) {
        knobs.push_back(extraMatrix);
    }
    bool wasEnabled = translate->isEnabled();
    for (std::list<KnobIPtr>::iterator it = knobs.begin(); it != knobs.end(); ++it) {
        (*it)->resetToDefaultValue(DimSpec::all(), ViewSetSpec::all());
        (*it)->setEnabled(wasEnabled);
    }
}

void
RotoPaintPrivate::resetTransform()
{
    KnobDoublePtr translate = translateKnob.lock();
    KnobDoublePtr center = centerKnob.lock();
    KnobDoublePtr scale = scaleKnob.lock();
    KnobDoublePtr rotate = rotateKnob.lock();
    KnobBoolPtr uniform = scaleUniformKnob.lock();
    KnobDoublePtr skewX = skewXKnob.lock();
    KnobDoublePtr skewY = skewYKnob.lock();
    KnobChoicePtr skewOrder = skewOrderKnob.lock();
    KnobDoublePtr extraMatrix = extraMatrixKnob.lock();

    resetTransformInternal(translate, scale, center, rotate, skewX, skewY, uniform, skewOrder, extraMatrix);
}

void
RotoPaintPrivate::resetCloneTransform()
{
    KnobDoublePtr translate = cloneTranslateKnob.lock();
    KnobDoublePtr center = cloneCenterKnob.lock();
    KnobDoublePtr scale = cloneScaleKnob.lock();
    KnobDoublePtr rotate = cloneRotateKnob.lock();
    KnobBoolPtr uniform = cloneUniformKnob.lock();
    KnobDoublePtr skewX = cloneSkewXKnob.lock();
    KnobDoublePtr skewY = cloneSkewYKnob.lock();
    KnobChoicePtr skewOrder = cloneSkewOrderKnob.lock();

    resetTransformInternal( translate, scale, center, rotate, skewX, skewY, uniform, skewOrder, KnobDoublePtr() );
}

void
RotoPaint::onBreakMultiStrokeTriggered()
{
    _imp->ui->onBreakMultiStrokeTriggered();
}

void
RotoPaint::onEnableOpenGLKnobValueChanged(bool /*activated*/)
{
    _imp->ui->onBreakMultiStrokeTriggered();
}

void
RotoPaint::onModelSelectionChanged(std::list<KnobTableItemPtr> /*addedToSelection*/, std::list<KnobTableItemPtr> /*removedFromSelection*/, TableChangeReasonEnum /*reason*/)
{
#ifdef ROTOPAINT_ENABLE_PLANARTRACKER

    // Refresh the "Create Planar-Track" button enabledness
    KnobButtonPtr createTrackAction = _imp->ui->createPlanarTrackAction.lock();
    if (createTrackAction) {
        SelectedItems selection = _imp->knobsTable->getSelectedDrawableItems();
        createTrackAction->setEnabled(selection.size() > 0);
    }

    // Refresh the tracking controls enabledness
    if (_imp->trackingPage.lock()) {
        _imp->refreshTrackingControlsEnabledness();
    }
#endif

    _imp->ui->redraw();
}


KnobTableItemPtr
RotoPaintKnobItemsTable::createItemFromSerialization(const SERIALIZATION_NAMESPACE::KnobTableItemSerializationPtr& data)
{
    SERIALIZATION_NAMESPACE::BezierSerializationPtr isBezier = boost::dynamic_pointer_cast<SERIALIZATION_NAMESPACE::BezierSerialization>(data);
    if (isBezier) {
        BezierPtr ret(new Bezier(_imp->knobsTable, std::string(), isBezier->_isOpenBezier));
        ret->initializeKnobsPublic();
        ret->fromSerialization(*isBezier);
        return ret;
    }
    SERIALIZATION_NAMESPACE::RotoStrokeItemSerializationPtr isStroke = boost::dynamic_pointer_cast<SERIALIZATION_NAMESPACE::RotoStrokeItemSerialization>(data);
    if (isStroke) {
        RotoStrokeItemPtr ret(new RotoStrokeItem(RotoStrokeItem::strokeTypeFromSerializationString(isStroke->verbatimTag), _imp->knobsTable));
        ret->initializeKnobsPublic();
        ret->fromSerialization(*isStroke);
        return ret;
    }

    // By default, assume this is a layer
    if (data->verbatimTag == kSerializationRotoGroupTag) {
        RotoLayerPtr ret(new RotoLayer(_imp->knobsTable));
        ret->initializeKnobsPublic();
        ret->fromSerialization(*data);
        return ret;
    } else if (data->verbatimTag == kSerializationRotoPlanarTrackGroupTag) {
#ifdef ROTOPAINT_ENABLE_PLANARTRACKER
        PlanarTrackLayerPtr ret(new PlanarTrackLayer(_imp->knobsTable));
        ret->initializeKnobsPublic();
        ret->fromSerialization(*data);
        return ret;
#endif
    } else if (data->verbatimTag == kSerializationCompLayerTag) {
        CompNodeItemPtr ret(new CompNodeItem(_imp->knobsTable));
        ret->initializeKnobsPublic();
        ret->fromSerialization(*data);
        return ret;
    }
    return KnobTableItemPtr();
    
}


SERIALIZATION_NAMESPACE::KnobTableItemSerializationPtr
RotoPaintKnobItemsTable::createSerializationFromItem(const KnobTableItemPtr& item)
{
    RotoLayerPtr isLayer = toRotoLayer(item);
    BezierPtr isBezier = toBezier(item);
    RotoStrokeItemPtr isStroke = toRotoStrokeItem(item);
    CompNodeItemPtr compItem = toCompNodeItem(item);
    if (isLayer || compItem) {
        SERIALIZATION_NAMESPACE::KnobTableItemSerializationPtr ret(new SERIALIZATION_NAMESPACE::KnobTableItemSerialization);
        item->toSerialization(ret.get());
        return ret;
    } else if (isBezier) {
        SERIALIZATION_NAMESPACE::BezierSerializationPtr ret(new SERIALIZATION_NAMESPACE::BezierSerialization(isBezier->isOpenBezier()));
        isBezier->toSerialization(ret.get());
        return ret;
    } else if (isStroke) {
        SERIALIZATION_NAMESPACE::RotoStrokeItemSerializationPtr ret(new SERIALIZATION_NAMESPACE::RotoStrokeItemSerialization);
        isStroke->toSerialization(ret.get());
        return ret;
    }
    return KnobItemsTable::createSerializationFromItem(item);
}

bool
RotoPaintPrivate::isRotoPaintTreeConcatenatableInternal(const std::list<RotoDrawableItemPtr >& items,  int* blendingMode) const
{
    // Iterate over items, if they all have the same compositing operator, concatenate. Concatenation only works for Solids or Comp items. If a comp item has a mask or mix is animated or different than 1, we cannot concatenate
    bool operatorSet = false;
    int comp_i = -1;

    for (std::list<RotoDrawableItemPtr >::const_iterator it = items.begin(); it != items.end(); ++it) {

        MergingFunctionEnum op = (MergingFunctionEnum)(*it)->getOperatorKnob()->getValue();

        // Can only concatenate with over
        if (op != eMergeOver) {
            return false;
        }

        if (!operatorSet) {
            operatorSet = true;
            comp_i = op;
        } else {
            if (op != comp_i) {
                // 2 items have a different compositing operator
                return false;
            }
        }

        // Now check the global activated/solo switches
        if (!(*it)->isGloballyActivated()) {
            return false;
        }

        RotoStrokeType type = (*it)->getBrushType();

        // Other item types cannot concatenate since they use a custom mask on their Merge node.
        if (type != eRotoStrokeTypeSolid && type != eRotoStrokeTypeEraser && type != eRotoStrokeTypeComp) {
            return false;
        }


        // If the comp item has a mask on the merge node or a mix != 1, forget concatenating
        if (type == eRotoStrokeTypeComp) {
            if ((*it)->getMergeMaskChoiceKnob()->getValue() > 0) {
                return false;
            }
            KnobDoublePtr mixKnob = (*it)->getMixKnob();
            if (mixKnob->hasAnimation() || mixKnob->getValue() != 1.) {
                return false;
            }

        }

        
    }
    if (operatorSet) {
        *blendingMode = comp_i;

        return true;
    }

    return false;
} // isRotoPaintTreeConcatenatableInternal

bool
RotoPaint::isRotoPaintTreeConcatenatable() const
{
    std::list<RotoDrawableItemPtr > items = _imp->knobsTable->getRotoPaintItemsByRenderOrder();
    int bop;
    return _imp->isRotoPaintTreeConcatenatableInternal(items, &bop);
}


static void setOperationKnob(const NodePtr& node, int blendingOperator)
{
    KnobIPtr mergeOperatorKnob = node->getKnobByName(kMergeOFXParamOperation);
    KnobChoicePtr mergeOp = toKnobChoice( mergeOperatorKnob );
    if (mergeOp) {
        mergeOp->setValue(blendingOperator);
    }
}

NodePtr
RotoPaintPrivate::getOrCreateGlobalTimeBlurNode()
{
    if (globalTimeBlurNode) {
        return globalTimeBlurNode;
    }
    NodePtr node = publicInterface->getNode();
    RotoPaintPtr rotoPaintEffect = toRotoPaint(node->getEffectInstance());

    CreateNodeArgsPtr args(CreateNodeArgs::create( PLUGINID_OFX_TIMEBLUR, rotoPaintEffect ));
    args->setProperty<bool>(kCreateNodeArgsPropVolatile, true);
#ifndef ROTO_PAINT_NODE_GRAPH_VISIBLE
    args->setProperty<bool>(kCreateNodeArgsPropNoNodeGUI, true);
#endif
    args->setProperty<bool>(kCreateNodeArgsPropAllowNonUserCreatablePlugins, true);
    args->setProperty<std::string>(kCreateNodeArgsPropNodeInitialName, "GlobalMotionBlur");
    globalTimeBlurNode = node->getApp()->createNode(args);
    assert(globalTimeBlurNode);
    if (!globalTimeBlurNode) {
        throw std::runtime_error(publicInterface->tr("Rotopaint requires the plug-in %1 in order to work").arg(QLatin1String(PLUGINID_OFX_TIMEBLUR)).toStdString());
    }

    KnobIPtr divisionsKnob = globalTimeBlurNode->getKnobByName(kTimeBlurParamDivisions);
    KnobIPtr shutterKnob = globalTimeBlurNode->getKnobByName(kTimeBlurParamShutter);
    KnobIPtr shutterTypeKnob = globalTimeBlurNode->getKnobByName(kTimeBlurParamShutterOffset);
    KnobIPtr shutterCustomOffsetKnob = globalTimeBlurNode->getKnobByName(kTimeBlurParamCustomOffset);
    KnobBoolPtr disabledKnob = globalTimeBlurNode->getEffectInstance()->getDisabledKnob();

    assert(disabledKnob && divisionsKnob && shutterKnob && shutterTypeKnob && shutterCustomOffsetKnob);
    if (rotoPaintEffect->getMotionBlurTypeKnob()) {
        // The global time blur is disabled if the motion blur is set to per-shape
        std::string expression = "thisGroup.motionBlurMode != 2";
        try {
            disabledKnob->setExpression(DimSpec(0), ViewSetSpec(0), expression, eExpressionLanguageExprTk, false, true);
        } catch (...) {
            assert(false);
        }
    }
    divisionsKnob->linkTo(globalMotionBlurKnob.lock());
    shutterKnob->linkTo(globalShutterKnob.lock());
    shutterTypeKnob->linkTo(globalShutterTypeKnob.lock());
    shutterCustomOffsetKnob->linkTo(globalCustomOffsetKnob.lock());
    return globalTimeBlurNode;
}

NodePtr
RotoPaintPrivate::getOrCreateGlobalMergeNode(int blendingOperator, int *availableInputIndex)
{
    {
        QMutexLocker k(&globalMergeNodesMutex);
        for (NodesList::iterator it = globalMergeNodes.begin(); it != globalMergeNodes.end(); ++it) {
            const std::vector<NodeWPtr > &inputs = (*it)->getInputs();

            // Merge node goes like this: B, A, Mask, A2, A3, A4 ...
            assert( inputs.size() >= 3 && (*it)->getEffectInstance()->isInputMask(2) );
            if ( !inputs[1].lock() ) {
                *availableInputIndex = 1;
                if (blendingOperator != -1) {
                    setOperationKnob(*it, blendingOperator);
                }
                return *it;
            }

            //Leave the B empty to connect the next merge node
            for (std::size_t i = 3; i < inputs.size(); ++i) {
                if ( !inputs[i].lock() ) {
                    *availableInputIndex = (int)i;
                    if (blendingOperator != -1) {
                        setOperationKnob(*it, blendingOperator);
                    }
                    return *it;
                }
            }
        }
    }


    NodePtr node = publicInterface->getNode();
    RotoPaintPtr rotoPaintEffect = toRotoPaint(node->getEffectInstance());


    //We must create a new merge node
    QString fixedNamePrefix = QString::fromUtf8( node->getScriptName_mt_safe().c_str() );

    fixedNamePrefix.append( QLatin1Char('_') );
    fixedNamePrefix.append( QString::fromUtf8("globalMerge") );
    fixedNamePrefix.append( QLatin1Char('_') );

    const std::string mergePluginID = rotoPaintEffect->getRotoPaintNodeType() == RotoPaint::eRotoPaintTypeComp ? PLUGINID_OFX_MERGE : PLUGINID_OFX_ROTOMERGE;
    CreateNodeArgsPtr args(CreateNodeArgs::create( mergePluginID,  rotoPaintEffect ));
#ifndef ROTO_PAINT_NODE_GRAPH_VISIBLE
    args->setProperty<bool>(kCreateNodeArgsPropNoNodeGUI, true);
#endif
    args->setProperty<bool>(kCreateNodeArgsPropVolatile, true);
    args->setProperty<bool>(kCreateNodeArgsPropAllowNonUserCreatablePlugins, true);
    args->setProperty<std::string>(kCreateNodeArgsPropNodeInitialName, fixedNamePrefix.toStdString());

    NodePtr mergeNode = node->getApp()->createNode(args);
    if (!mergeNode) {
        return mergeNode;
    }

    {
        // Link OpenGL enabled knob to the one on the Rotopaint so the user can control if GPU rendering is used in the roto internal node graph
        KnobChoicePtr glRenderKnob = mergeNode->getEffectInstance()->getOrCreateOpenGLEnabledKnob();
        if (glRenderKnob) {
            KnobChoicePtr rotoPaintGLRenderKnob = publicInterface->getOrCreateOpenGLEnabledKnob();
            assert(rotoPaintGLRenderKnob);
            bool ok = glRenderKnob->linkTo(rotoPaintGLRenderKnob);
            assert(ok);
            (void)ok;
        }

    }
    *availableInputIndex = 1;
    if (blendingOperator != -1) {
        setOperationKnob(mergeNode, blendingOperator);
    }

    {
        // Link the RGBA enabled checkbox of the Rotopaint to the merge output RGBA
        KnobBoolPtr rotoPaintRGBA[4];
        KnobBoolPtr mergeRGBA[4];
        rotoPaintEffect->getEnabledChannelKnobs(&rotoPaintRGBA[0], &rotoPaintRGBA[1], &rotoPaintRGBA[2], &rotoPaintRGBA[3]);
        mergeRGBA[0] = toKnobBool(mergeNode->getKnobByName(kMergeParamOutputChannelsR));
        mergeRGBA[1] = toKnobBool(mergeNode->getKnobByName(kMergeParamOutputChannelsG));
        mergeRGBA[2] = toKnobBool(mergeNode->getKnobByName(kMergeParamOutputChannelsB));
        mergeRGBA[3] = toKnobBool(mergeNode->getKnobByName(kMergeParamOutputChannelsA));
        for (int i = 0; i < 4; ++i) {
            bool ok = mergeRGBA[i]->linkTo(rotoPaintRGBA[i]);
            assert(ok);
            (void)ok;
        }

        // Link mix
        KnobIPtr rotoPaintMix;
        if (nodeType != RotoPaint::eRotoPaintTypeComp) {
            rotoPaintMix = rotoPaintEffect->getOrCreateHostMixKnob(rotoPaintEffect->getOrCreateMainPage());
            KnobIPtr mergeMix = mergeNode->getKnobByName(kMergeOFXParamMix);
            bool ok = mergeMix->linkTo(rotoPaintMix);
            assert(ok);
            (void)ok;
        }


    }


    QMutexLocker k(&globalMergeNodesMutex);
    globalMergeNodes.push_back(mergeNode);
    
    return mergeNode;
} // getOrCreateGlobalMergeNode

void
RotoPaintPrivate::connectRotoPaintBottomTreeToItems(bool /*canConcatenate*/,
                                                    const RotoPaintPtr& /*rotoPaintEffect*/,
                                                    const NodePtr& premultNode,
                                                    const NodePtr& globalTimeBlurNode,
                                                    const NodePtr& treeOutputNode,
                                                    const NodePtr& mergeNode)
{
    // If there's a premultNode node (Roto/RotoPaint but not LayeredComp) connect the Output node of the tree to the premultNode node
    // otherwise connect it directly to the Merge node (LayeredComp)
    NodePtr treeOutputNodeInput = premultNode ? premultNode : mergeNode;
    treeOutputNode->swapInput(treeOutputNodeInput, 0);

    // If there's a Premult node, connect it to the global TimeBlur node (if global motion-blur is enabled)
    // otherwise conneet it directly to the merge Node
    if (premultNode) {
        if (globalTimeBlurNode) {
            premultNode->swapInput(globalTimeBlurNode, 0);
            globalTimeBlurNode->swapInput(mergeNode, 0);
        } else {
            premultNode->swapInput(mergeNode, 0);
        }
    }

}

void
RotoPaint::refreshRotoPaintTree()
{
    // Rebuild the internal tree of the RotoPaint node group from items and parameters.

    if (_imp->treeRefreshBlocked) {
        return;
    }


    // Get the items by render order. In the GUI they appear from bottom to top.
    std::list<RotoDrawableItemPtr > items = _imp->knobsTable->getRotoPaintItemsByRenderOrder();

    // Check if the tree can be concatenated into a single merge node
    int blendingOperator = -1;
    bool canConcatenate = _imp->isRotoPaintTreeConcatenatableInternal(items, &blendingOperator);
    NodePtr globalMerge;
    int globalMergeIndex = -1;


    {
        NodesList mergeNodes;
        {
            QMutexLocker k(&_imp->globalMergeNodesMutex);
            mergeNodes = _imp->globalMergeNodes;
        }

        // Ensure that all global merge nodes are disconnected so that items don't have output references
        // to the global merge nodes.
        for (NodesList::iterator it = mergeNodes.begin(); it != mergeNodes.end(); ++it) {
            (*it)->beginInputEdition();
            int maxInputs = (*it)->getMaxInputCount();
            for (int i = 0; i < maxInputs; ++i) {
                (*it)->disconnectInput(i);
            }
            (*it)->endInputEdition(false /*triggerRender*/);
        }
    }

    

    // Get the first global merge node.
    globalMerge = _imp->getOrCreateGlobalMergeNode(blendingOperator, &globalMergeIndex);


    RotoPaintPtr rotoPaintEffect = toRotoPaint(getNode()->getEffectInstance());
    assert(rotoPaintEffect);

    // If concatenation enabled, connect the B input of the global Merge to the RotoPaint
    // background input node.
    if (canConcatenate) {
        NodePtr rotopaintNodeInput = rotoPaintEffect->getInternalInputNode(0);
        if (rotopaintNodeInput) {
            globalMerge->swapInput(rotopaintNodeInput, 0);
        }
    }

    // Refresh each item separately
    // Also place items in the node-graph
    Point nodePosition = {0.,0.};
    Point mergeNodeBeginPos = {0, 300};

    std::list<RotoDrawableItemPtr >::const_iterator prev = items.end();
    --prev;
    for (std::list<RotoDrawableItemPtr >::const_iterator it = items.begin(); it != items.end(); ++it) {

        if (prev == items.end()) {
            prev = items.begin();
        } else {
            ++prev;
        }
        RotoDrawableItemPtr previousItem;
        if (prev != items.end()) {
            previousItem = *prev;
        }
        (*it)->refreshNodesConnections(previousItem);
        (*it)->refreshNodesPositions(nodePosition.x, nodePosition.y);

        // Place each item tree on the right
        nodePosition.x += 200;

        if (canConcatenate) {

            // If we concatenate the tree, connect the global merge Ax input to the effect

            NodePtr mergeInputA = (*it)->getMergeNode()->getInput(1);
            if (mergeInputA) {
                //qDebug() << "Connecting" << (*it)->getScriptName().c_str() << "to input" << globalMergeIndex <<
                //"(" << globalMerge->getInputLabel(globalMergeIndex).c_str() << ")" << "of" << globalMerge->getScriptName().c_str();
                globalMerge->swapInput(mergeInputA, globalMergeIndex);

                // If the global merge node has all its A inputs connected, create a new one, otherwise get the next A input.
                NodePtr nextMerge = _imp->getOrCreateGlobalMergeNode(blendingOperator, &globalMergeIndex);
                if (nextMerge != globalMerge) {

                    // Place the global merge below at the average of all nodes used
                    mergeNodeBeginPos.x = (nodePosition.x + mergeNodeBeginPos.x) / 2.;
                    globalMerge->setPosition(mergeNodeBeginPos.x, mergeNodeBeginPos.y);

                    mergeNodeBeginPos.y -= 200;

                    // If we made a new merge node, connect the B input of the new merge to the previous global merge.
                    assert( !nextMerge->getInput(0) );
                    nextMerge->connectInput(globalMerge, 0);
                    globalMerge = nextMerge;
                }
            }
        }

    }

    // Refresh the last global merge position
    {
        mergeNodeBeginPos.x = (nodePosition.x + mergeNodeBeginPos.x) / 2.;
        globalMerge->setPosition(mergeNodeBeginPos.x, mergeNodeBeginPos.y);
    }

    // At this point all items have their tree OK, now just connect the bottom of the tree
    // to the first item merge node.

    // Default to noop node as bottom of the tree (if any)
    KnobChoicePtr mbTypeKnob = _imp->motionBlurTypeKnob.lock();
    RotoMotionBlurModeEnum mbType = eRotoMotionBlurModeNone;
    if (mbTypeKnob) {
        mbType = (RotoMotionBlurModeEnum)mbTypeKnob->getValue();
    }
    NodePtr timeBlurNode = _imp->getOrCreateGlobalTimeBlurNode();
    if (mbType != eRotoMotionBlurModeGlobal) {
        timeBlurNode->disconnectInput(0);
    }
    mergeNodeBeginPos.y += 150;
    timeBlurNode->setPosition(mergeNodeBeginPos.x, mergeNodeBeginPos.y);

    NodePtr premultNode = rotoPaintEffect->getPremultNode();
    if (premultNode) {
        mergeNodeBeginPos.y += 150;
        premultNode->setPosition(mergeNodeBeginPos.x, mergeNodeBeginPos.y);
    }

    NodePtr treeOutputNode = rotoPaintEffect->getOutputNode();
    if (!treeOutputNode) {
        // should not happen
        return;
    }

    mergeNodeBeginPos.y += 150;
    treeOutputNode->setPosition(mergeNodeBeginPos.x - 100, mergeNodeBeginPos.y);

    // Also refresh the position of inputs nodes
    {
        std::vector<NodePtr> inputs(_imp->inputNodes.size());
        double totalInputsWidth = 0;
        for (std::size_t i = 0; i < _imp->inputNodes.size(); ++i) {
            NodePtr inputNode = _imp->inputNodes[i].lock();
            inputs[i] = inputNode;
            if (!inputNode) {
                continue;
            }
            double w,h;
            inputNode->getSize(&w, &h);
            totalInputsWidth += w;
            if (i < _imp->inputNodes.size() - 1) {
                totalInputsWidth += 200;
            }
        }
        Point inputPos = {nodePosition.x / 2. - totalInputsWidth / 2., nodePosition.y - 500};
        for (std::size_t i = 0; i < inputs.size(); ++i) {
            NodePtr inputNode = inputs[i];
            if (!inputNode) {
                continue;
            }
            inputNode->setPosition(inputPos.x, inputPos.y);
            inputPos.x += 200;
        }
    }


    if (canConcatenate) {
        // Connect the bottom of the tree to the last global merge node.
        _imp->connectRotoPaintBottomTreeToItems(canConcatenate, rotoPaintEffect, premultNode,  timeBlurNode, treeOutputNode, _imp->globalMergeNodes.back());
    } else {

        if (!items.empty()) {
            // Connect the bottom of the tree to the last item merge node.
            _imp->connectRotoPaintBottomTreeToItems(canConcatenate, rotoPaintEffect, premultNode, timeBlurNode, treeOutputNode, items.back()->getMergeNode());
        } else {
            // Connect output to Input, the RotoPaint is pass-through
            treeOutputNode->swapInput(rotoPaintEffect->getInternalInputNode(0), 0);
        }
    }

    if (premultNode) {
        // Make sure the premult node has its RGB checkbox checked
        ScopedChanges_RAII changes(premultNode->getEffectInstance().get());
        KnobBoolPtr process[3];
        process[0] = toKnobBool(premultNode->getKnobByName(kNatronOfxParamProcessR));
        process[1] = toKnobBool(premultNode->getKnobByName(kNatronOfxParamProcessG));
        process[2] = toKnobBool(premultNode->getKnobByName(kNatronOfxParamProcessB));
        for (int i = 0; i < 3; ++i) {
            assert(process[i]);
            process[i]->setValue(true);
        }
        
    }
    
    
} // RotoPaint::refreshRotoPaintTree



///Must be done here because at the time of the constructor, the shared_ptr doesn't exist yet but
///addLayer() needs it to get a shared ptr to this
void
RotoPaintPrivate::createBaseLayer()
{
    ////Add the base layer
    RotoLayerPtr base = publicInterface->addLayerInternal();
    knobsTable->removeFromSelection(base, eTableChangeReasonInternal);
}

RotoLayerPtr
RotoPaint::getOrCreateBaseLayer()
{
    if (_imp->knobsTable->getNumTopLevelItems() == 0) {
        return addLayer();
    } else {
        return toRotoLayer(_imp->knobsTable->getTopLevelItem(0));
    }
}

RotoLayerPtr
RotoPaint::addLayerInternal()
{

    // If there's a selected layer, add it to it
    RotoLayerPtr parentLayer;
    parentLayer = toRotoLayer(_imp->knobsTable->findDeepestSelectedItemContainer());

    // Otherwise use the base layer
    if (!parentLayer) {
        parentLayer = toRotoLayer(_imp->knobsTable->getTopLevelItem(0));
    }

    RotoLayerPtr item(new RotoLayer(_imp->knobsTable));
    _imp->knobsTable->addItem(item, parentLayer, eTableChangeReasonInternal);

    return item;
} // ddLayerInternal

RotoLayerPtr
RotoPaint::addLayer()
{
    return addLayerInternal();
}

RotoLayerPtr
RotoPaint::getLayerForNewItem() 
{
    RotoLayerPtr parentLayer;
    parentLayer = toRotoLayer(_imp->knobsTable->findDeepestSelectedItemContainer());

    // Otherwise use the base layer
    if (!parentLayer) {
        parentLayer = toRotoLayer(_imp->knobsTable->getTopLevelItem(0));
    }

    // Otherwise create the base layer
    if (!parentLayer) {
        parentLayer = addLayer();
    }
    return parentLayer;
}

CompNodeItemPtr
RotoPaint::makeCompNodeItem()
{
    CompNodeItemPtr item(new CompNodeItem(_imp->knobsTable));
    _imp->knobsTable->insertItem(0, item, RotoLayerPtr(), eTableChangeReasonInternal);

    _imp->knobsTable->beginEditSelection();
    _imp->knobsTable->clearSelection(eTableChangeReasonInternal);
    _imp->knobsTable->addToSelection(item, eTableChangeReasonInternal);
    _imp->knobsTable->endEditSelection(eTableChangeReasonInternal);
    return item;
}


BezierPtr
RotoPaint::makeBezier(double x,
                        double y,
                        const std::string & baseName,
                        TimeValue time,
                        bool isOpenBezier)
{

    RotoLayerPtr parentLayer = getLayerForNewItem();
    BezierPtr curve( new Bezier(_imp->knobsTable, baseName,  isOpenBezier) );
    _imp->knobsTable->insertItem(0, curve, parentLayer, eTableChangeReasonInternal);

    _imp->knobsTable->beginEditSelection();
    _imp->knobsTable->clearSelection(eTableChangeReasonInternal);
    _imp->knobsTable->addToSelection(curve, eTableChangeReasonInternal);
    _imp->knobsTable->endEditSelection(eTableChangeReasonInternal);

    if ( curve->isAutoKeyingEnabled() ) {
        curve->setKeyFrame(time, ViewIdx(0), 0);
    }
    curve->addControlPoint(x, y, time, ViewIdx(0));

    return curve;
} // makeBezier

RotoStrokeItemPtr
RotoPaint::makeStroke(RotoStrokeType type,
                        bool clearSel)
{
    RotoLayerPtr parentLayer = getLayerForNewItem();
    RotoStrokeItemPtr curve( new RotoStrokeItem(type, _imp->knobsTable) );
    _imp->knobsTable->insertItem(0, curve, parentLayer, eTableChangeReasonInternal);

    if (clearSel) {
        _imp->knobsTable->beginEditSelection();
        _imp->knobsTable->clearSelection(eTableChangeReasonInternal);
        _imp->knobsTable->addToSelection(curve, eTableChangeReasonInternal);
        _imp->knobsTable->endEditSelection(eTableChangeReasonInternal);
    }

    return curve;
}

BezierPtr
RotoPaint::makeEllipse(double x,
                         double y,
                         double diameter,
                         bool fromCenter,
                         TimeValue time)
{
    double half = diameter / 2.;
    BezierPtr curve = makeBezier(x, fromCenter ? y - half : y, tr(kRotoEllipseBaseName).toStdString(), time, false);

    if (fromCenter) {
        curve->addControlPoint(x + half, y, time, ViewIdx(0));
        curve->addControlPoint(x, y + half, time, ViewIdx(0));
        curve->addControlPoint(x - half, y, time, ViewIdx(0));
    } else {
        curve->addControlPoint(x + diameter, y - diameter, time, ViewIdx(0));
        curve->addControlPoint(x, y - diameter, time, ViewIdx(0));
        curve->addControlPoint(x - diameter, y - diameter, time, ViewIdx(0));
    }

    BezierCPPtr top = curve->getControlPointAtIndex(0, ViewIdx(0));
    BezierCPPtr right = curve->getControlPointAtIndex(1, ViewIdx(0));
    BezierCPPtr bottom = curve->getControlPointAtIndex(2, ViewIdx(0));
    BezierCPPtr left = curve->getControlPointAtIndex(3, ViewIdx(0));
    double topX, topY, rightX, rightY, btmX, btmY, leftX, leftY;
    top->getPositionAtTime(time, &topX, &topY);
    right->getPositionAtTime(time,  &rightX, &rightY);
    bottom->getPositionAtTime(time,  &btmX, &btmY);
    left->getPositionAtTime(time,  &leftX, &leftY);

    curve->setLeftBezierPoint(0, time, ViewIdx(0), (leftX + topX) / 2., topY);
    curve->setRightBezierPoint(0, time, ViewIdx(0),(rightX + topX) / 2., topY);

    curve->setLeftBezierPoint(1, time, ViewIdx(0), rightX, (rightY + topY) / 2.);
    curve->setRightBezierPoint(1, time, ViewIdx(0),rightX, (rightY + btmY) / 2.);

    curve->setLeftBezierPoint(2, time,  ViewIdx(0),(rightX + btmX) / 2., btmY);
    curve->setRightBezierPoint(2, time, ViewIdx(0),(leftX + btmX) / 2., btmY);

    curve->setLeftBezierPoint(3, time, ViewIdx(0),  leftX, (btmY + leftY) / 2.);
    curve->setRightBezierPoint(3, time, ViewIdx(0),leftX, (topY + leftY) / 2.);
    curve->setCurveFinished(true, ViewIdx(0));

    return curve;
}

BezierPtr
RotoPaint::makeSquare(double x,
                        double y,
                        double initialSize,
                        TimeValue time)
{
    BezierPtr curve = makeBezier(x, y, kRotoRectangleBaseName, time, false);

    curve->addControlPoint(x + initialSize, y, time, ViewIdx(0));
    curve->addControlPoint(x + initialSize, y - initialSize, time, ViewIdx(0));
    curve->addControlPoint(x, y - initialSize, time, ViewIdx(0));
    curve->setCurveFinished(true, ViewIdx(0));
    
    return curve;
}

KnobChoicePtr
RotoPaint::getMergeAInputChoiceKnob() const
{
    return _imp->mergeInputAChoiceKnob.lock();
}

KnobChoicePtr
RotoPaint::getMotionBlurTypeKnob() const
{
    return _imp->motionBlurTypeKnob.lock();
}

KnobDoublePtr
RotoPaint::getMixKnob() const
{
    return _imp->mixKnob.lock();
}

void
RotoPaint::refreshSourceKnobs(const RotoDrawableItemPtr& item)
{
    std::vector<ChoiceOption> inputAChoices, maskChoices;
    getMergeChoices(&inputAChoices, &maskChoices);
    {
        KnobChoicePtr itemSourceKnob = item->getMergeInputAChoiceKnob();
        if (itemSourceKnob) {
            itemSourceKnob->populateChoices(inputAChoices);
        }
    }
    {
        KnobChoicePtr maskSourceKnob = item->getMergeMaskChoiceKnob();
        if (maskSourceKnob) {
            maskSourceKnob->populateChoices(maskChoices);
        }
    }
}

void
RotoPaint::getMergeChoices(std::vector<ChoiceOption>* inputAChoices, std::vector<ChoiceOption>* maskChoices) const
{
    ChoiceOption noneChoice("None", tr("None").toStdString(), "");
    maskChoices->push_back(noneChoice);
    if (_imp->nodeType != RotoPaint::eRotoPaintTypeComp) {
        inputAChoices->push_back(ChoiceOption("Foreground", tr("Foreground").toStdString(), ""));
    } else {
        inputAChoices->push_back(noneChoice);
    }
    for (int i = 1; i < LAYERED_COMP_MAX_INPUTS_COUNT; ++i) {
        NodePtr input = getNode()->getRealInput(i);
        if (!input) {
            continue;
        }
        QObject::connect(input.get(), SIGNAL(labelChanged(QString,QString)), this, SLOT(onSourceNodeLabelChanged(QString,QString)), Qt::UniqueConnection);
        const std::string& inputLabel = input->getLabel();
        ChoiceOption opt(QString::number(i).toStdString(), inputLabel, "");
        bool isMask = i >= LAYERED_COMP_FIRST_MASK_INPUT_INDEX;
        if (!isMask) {
            inputAChoices->push_back(opt);
        } else {
            maskChoices->push_back(opt);
        }
    }
}



void
RotoPaintPrivate::refreshSourceKnobs()
{

    std::vector<ChoiceOption> inputAChoices, maskChoices;
    publicInterface->getMergeChoices(&inputAChoices, &maskChoices);


    KnobChoicePtr inputAKnob = mergeInputAChoiceKnob.lock();
    if (inputAKnob) {
        inputAKnob->populateChoices(inputAChoices);
    }


    // Refresh all items menus aswell
    std::list< RotoDrawableItemPtr > drawables = knobsTable->getRotoPaintItemsByRenderOrder();
    for (std::list< RotoDrawableItemPtr > ::const_iterator it = drawables.begin(); it != drawables.end(); ++it) {
        {
            KnobChoicePtr itemSourceKnob = (*it)->getMergeInputAChoiceKnob();
            if (itemSourceKnob) {
                itemSourceKnob->populateChoices(inputAChoices);
            }
        }
        {
            KnobChoicePtr maskSourceKnob = (*it)->getMergeMaskChoiceKnob();
            if (maskSourceKnob) {
                maskSourceKnob->populateChoices(maskChoices);
            }
        }
    }
} // refreshSourceKnobs

void
RotoPaint::onSourceNodeLabelChanged(const QString& /*oldLabel*/, const QString& /*newLabel*/)
{

    _imp->refreshSourceKnobs();
}

void
RotoPaint::addSoloItem(const RotoDrawableItemPtr& item)
{
    QMutexLocker k(&_imp->soloItemsMutex);
    _imp->soloItems.insert(item);
}

bool
RotoPaint::isAmongstSoloItems(const RotoDrawableItemPtr& item) const
{
    QMutexLocker k(&_imp->soloItemsMutex);
    if (_imp->soloItems.empty()) {
        return true;
    }
    std::set<RotoDrawableItemWPtr>::const_iterator found = _imp->soloItems.find(item);
    return found != _imp->soloItems.end();
}

void
RotoPaint::removeSoloItem(const RotoDrawableItemPtr& item)
{
    QMutexLocker k(&_imp->soloItemsMutex);
    std::set<RotoDrawableItemWPtr>::iterator found = _imp->soloItems.find(item);
    if (found == _imp->soloItems.end()) {
        return;
    }
    _imp->soloItems.erase(found);
}

std::list< RotoDrawableItemPtr >
RotoPaint::getRotoPaintItemsByRenderOrder() const
{
    return _imp->knobsTable->getRotoPaintItemsByRenderOrder();
}

std::list< RotoDrawableItemPtr >
RotoPaint::getActivatedRotoPaintItemsByRenderOrder(TimeValue time, ViewIdx view) const
{
    return _imp->knobsTable->getActivatedRotoPaintItemsByRenderOrder(time, view);
}


NATRON_NAMESPACE_EXIT;
NATRON_NAMESPACE_USING;
#include "moc_RotoPaint.cpp"
<|MERGE_RESOLUTION|>--- conflicted
+++ resolved
@@ -359,24 +359,12 @@
 }
 
 void
-<<<<<<< HEAD
 RotoPaint::getEnabledChannelKnobs(KnobBoolPtr* r,KnobBoolPtr* g, KnobBoolPtr* b, KnobBoolPtr *a) const
 {
     *r = _imp->enabledKnobs[0].lock();
     *g = _imp->enabledKnobs[1].lock();
     *b = _imp->enabledKnobs[2].lock();
     *a = _imp->enabledKnobs[3].lock();
-=======
-RotoPaint::addAcceptedComponents(int inputNb,
-                                 std::list<ImagePlaneDesc>* comps)
-{
-    if (inputNb != ROTOPAINT_MASK_INPUT_INDEX) {
-        comps->push_back( ImagePlaneDesc::getRGBAComponents() );
-        comps->push_back( ImagePlaneDesc::getRGBComponents() );
-        comps->push_back( ImagePlaneDesc::getXYComponents() );
-    }
-    comps->push_back( ImagePlaneDesc::getAlphaComponents() );
->>>>>>> c5051698
 }
 
 void
@@ -473,18 +461,9 @@
 
 } // initGeneralPageKnobs
 
-<<<<<<< HEAD
 void
 RotoPaint::initKnobsTableControls()
 {
-=======
-    std::string channelNames[4] = {kNatronOfxParamProcessR, kNatronOfxParamProcessG, kNatronOfxParamProcessB, kNatronOfxParamProcessA};
-    std::string channelLabels[4] = {"R", "G", "B", "A"};
-    bool defaultValues[4];
-    bool channelSelectorSupported = isHostChannelSelectorSupported(&defaultValues[0], &defaultValues[1], &defaultValues[2], &defaultValues[3]);
-    Q_UNUSED(channelSelectorSupported);
->>>>>>> c5051698
-
 
     {
         KnobButtonPtr param = createKnob<KnobButton>(kRotoAddGroupParam);
@@ -628,7 +607,6 @@
     }
 
     {
-<<<<<<< HEAD
         KnobDoublePtr param = createKnob<KnobDouble>(kRotoBrushEffectParam);
         param->setLabel(tr(kRotoBrushEffectParamLabel));
         param->setHintToolTip( tr(kRotoBrushEffectParamHint) );
@@ -636,11 +614,6 @@
         param->setRange(0., 100.);
         _imp->knobsTable->addPerItemKnobMaster(param);
         strokePage->addKnob(param);
-=======
-        std::vector<ChoiceOption> choices;
-        Merge::getOperatorStrings(&choices);
-        blendingModes->populateChoices(choices);
->>>>>>> c5051698
     }
 
     {
@@ -3354,37 +3327,10 @@
     _imp->ui->computeSelectedCpsBBOX();
 }
 
-<<<<<<< HEAD
 void
 RotoPaint::onInputChanged(int inputNb)
 {
 
-=======
-StatusEnum
-RotoPaint::getPreferredMetadata(NodeMetadata& metadata)
-{
-    metadata.setNComps( -1, 4 );
-    metadata.setComponentsType(-1, kNatronColorPlaneID);
-    /*boost::shared_ptr<KnobBool> premultKnob = _imp->premultKnob.lock();
-       assert(premultKnob);
-       bool premultiply = premultKnob->getValue();
-       if (premultiply) {
-        metadata.setOutputPremult(eImagePremultiplicationPremultiplied);
-       } else {
-        ImagePremultiplicationEnum srcPremult = eImagePremultiplicationOpaque;
-        EffectInstPtr input = getInput(0);
-        if (input) {
-            srcPremult = input->getPremult();
-        }
-        bool processA = getNode()->getProcessChannel(3);
-        if ( (srcPremult == eImagePremultiplicationOpaque) && processA ) {
-            metadata.setOutputPremult(eImagePremultiplicationUnPremultiplied);
-        } else {
-            metadata.setOutputPremult(eImagePremultiplicationPremultiplied);
-        }
-       }*/
-    metadata.setOutputPremult(eImagePremultiplicationPremultiplied);
->>>>>>> c5051698
 
     _imp->refreshSourceKnobs();
 
@@ -3509,43 +3455,11 @@
 void
 RotoPaintKnobItemsTable::fromSerialization(const SERIALIZATION_NAMESPACE::SerializationObjectBase & obj)
 {
-<<<<<<< HEAD
     BlockTreeRefreshRAII preventTreeRefresh(_imp);
     KnobItemsTable::fromSerialization(obj);
     _imp->publicInterface->refreshRotoPaintTree();
 }
 
-=======
-    boost::shared_ptr<RotoContext> roto = getNode()->getRotoContext();
-    std::list<boost::shared_ptr<RotoDrawableItem> > items = roto->getCurvesByRenderOrder(false /*onlyActiveItems*/);
-    ImageBitDepthEnum bgDepth = getBitDepth(0);
-    std::list<ImagePlaneDesc> neededComps;
-
-    for (std::list<std::pair<ImagePlaneDesc, boost::shared_ptr<Image> > >::const_iterator plane = args.outputPlanes.begin();
-         plane != args.outputPlanes.end(); ++plane) {
-        neededComps.push_back(plane->first);
-    }
-
-    boost::shared_ptr<KnobBool> premultKnob = _imp->premultKnob.lock();
-    assert(premultKnob);
-    bool premultiply = premultKnob->getValueAtTime(args.time);
-
-    if ( items.empty() ) {
-        RectI bgImgRoI;
-        ImagePtr bgImg = getImage(0, args.time, args.mappedScale, args.view, 0, 0, false /*mapToClipPrefs*/, false /*dontUpscale*/, eStorageModeRAM /*returnOpenGLtexture*/, 0 /*textureDepth*/, &bgImgRoI);
-
-        for (std::list<std::pair<ImagePlaneDesc, boost::shared_ptr<Image> > >::const_iterator plane = args.outputPlanes.begin();
-             plane != args.outputPlanes.end(); ++plane) {
-            if (bgImg) {
-                if ( bgImg->getComponents() != plane->second->getComponents() ) {
-                    bgImg->convertToFormat( args.roi,
-                                            getApp()->getDefaultColorSpaceForBitDepth( bgImg->getBitDepth() ),
-                                            getApp()->getDefaultColorSpaceForBitDepth( plane->second->getBitDepth() ), 3
-                                            , false, false, plane->second.get() );
-                } else {
-                    plane->second->pasteFrom(*bgImg, args.roi, false);
-                }
->>>>>>> c5051698
 
 void
 RotoPaintKnobItemsTable::onModelReset()
@@ -3555,56 +3469,6 @@
     }*/
 }
 
-<<<<<<< HEAD
-=======
-                if ( premultiply && ( plane->second->getComponents() == ImagePlaneDesc::getRGBAComponents() ) ) {
-                    plane->second->premultImage(args.roi);
-                }
-            } else {
-                plane->second->fillZero(args.roi);
-            }
-        }
-    } else {
-        NodesList rotoPaintNodes;
-        {
-            bool ok = getThreadLocalRotoPaintTreeNodes(&rotoPaintNodes);
-            if (!ok) {
-                throw std::logic_error("RotoPaint::render(): getThreadLocalRotoPaintTreeNodes() failed");
-            }
-        }
-        NodePtr bottomMerge = roto->getRotoPaintBottomMergeNode();
-        RenderingFlagSetter flagIsRendering( bottomMerge );
-        std::bitset<4> copyChannels;
-        for (int i = 0; i < 4; ++i) {
-            copyChannels[i] = _imp->enabledKnobs[i].lock()->getValue();
-        }
-
-        unsigned int mipMapLevel = Image::getLevelFromScale(args.mappedScale.x);
-        RenderRoIArgs rotoPaintArgs(args.time,
-                                    args.mappedScale,
-                                    mipMapLevel,
-                                    args.view,
-                                    args.byPassCache,
-                                    args.roi,
-                                    RectD(),
-                                    neededComps,
-                                    bgDepth,
-                                    false,
-                                    this,
-                                    eStorageModeRAM /*returnOpenGLtex*/,
-                                    args.time);
-        std::map<ImagePlaneDesc, ImagePtr> rotoPaintImages;
-        RenderRoIRetCode code = bottomMerge->getEffectInstance()->renderRoI(rotoPaintArgs, &rotoPaintImages);
-        if (code == eRenderRoIRetCodeFailed) {
-            return eStatusFailed;
-        } else if (code == eRenderRoIRetCodeAborted) {
-            return eStatusOK;
-        } else if ( rotoPaintImages.empty() ) {
-            for (std::list<std::pair<ImagePlaneDesc, boost::shared_ptr<Image> > >::const_iterator plane = args.outputPlanes.begin();
-                 plane != args.outputPlanes.end(); ++plane) {
-                plane->second->fillZero(args.roi);
-            }
->>>>>>> c5051698
 
 void
 RotoPaintPrivate::resetTransformsCenter(bool doClone,
@@ -3619,24 +3483,9 @@
         if (selection.empty()) {
             selection = knobsTable->getRotoPaintItemsByRenderOrder();
         }
-<<<<<<< HEAD
         for (SelectedItems::const_iterator it = selection.begin(); it!=selection.end(); ++it) {
             RotoDrawableItemPtr drawable = boost::dynamic_pointer_cast<RotoDrawableItem>(*it);
             if (!drawable) {
-=======
-        assert( rotoPaintImages.size() == args.outputPlanes.size() );
-
-        RectI bgImgRoI;
-        ImagePtr bgImg;
-        ImagePremultiplicationEnum outputPremult = getPremult();
-        bool triedGetImage = false;
-
-        for (std::list<std::pair<ImagePlaneDesc, boost::shared_ptr<Image> > >::const_iterator plane = args.outputPlanes.begin();
-             plane != args.outputPlanes.end(); ++plane) {
-            std::map<ImagePlaneDesc, ImagePtr>::iterator rotoImagesIt = rotoPaintImages.find(plane->first);
-            assert( rotoImagesIt != rotoPaintImages.end() );
-            if ( rotoImagesIt == rotoPaintImages.end() ) {
->>>>>>> c5051698
                 continue;
             }
             RectD thisShapeBox = drawable->getBoundingBox(time, view);
@@ -3646,15 +3495,7 @@
             if (!bboxSet) {
                 bbox = thisShapeBox;
             } else {
-<<<<<<< HEAD
                 bbox.merge(thisShapeBox);
-=======
-                plane->second->pasteFrom(*(rotoImagesIt->second), args.roi, false);
-            }
-            plane->second->copyUnProcessedChannels(args.roi, outputPremult, bgImg ? bgImg->getPremultiplication() : eImagePremultiplicationOpaque, copyChannels, bgImg, false);
-            if ( premultiply && ( plane->second->getComponents() == ImagePlaneDesc::getRGBAComponents() ) ) {
-                plane->second->premultImage(args.roi);
->>>>>>> c5051698
             }
         }
     }
