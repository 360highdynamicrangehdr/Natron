/* ***** BEGIN LICENSE BLOCK *****
 * This file is part of Natron <https://natrongithub.github.io/>,
 * Copyright (C) 2013-2018 INRIA and Alexandre Gauthier-Foichat
 *
 * Natron is free software: you can redistribute it and/or modify
 * it under the terms of the GNU General Public License as published by
 * the Free Software Foundation; either version 2 of the License, or
 * (at your option) any later version.
 *
 * Natron is distributed in the hope that it will be useful,
 * but WITHOUT ANY WARRANTY; without even the implied warranty of
 * MERCHANTABILITY or FITNESS FOR A PARTICULAR PURPOSE.  See the
 * GNU General Public License for more details.
 *
 * You should have received a copy of the GNU General Public License
 * along with Natron.  If not, see <http://www.gnu.org/licenses/gpl-2.0.html>
 * ***** END LICENSE BLOCK ***** */

// ***** BEGIN PYTHON BLOCK *****
// from <https://docs.python.org/3/c-api/intro.html#include-files>:
// "Since Python may define some pre-processor definitions which affect the standard headers on some systems, you must include Python.h before any standard headers are included."
#include <Python.h>
// ***** END PYTHON BLOCK *****

#include "AppManagerPrivate.h"

#include <QtCore/QtGlobal> // for Q_OS_*
#if defined(Q_OS_UNIX)
#include <sys/time.h>     // for getrlimit on linux
#include <sys/resource.h> // for getrlimit
#if defined(__APPLE__)
#include <sys/syslimits.h> // OPEN_MAX
#endif
#endif
#include <cstddef>
#include <cstdlib>
#include <cassert>
#include <stdexcept>
#include <sstream> // stringstream

#include <QtCore/QDebug>
#include <QtCore/QProcess>
#include <QtCore/QTemporaryFile>
#include <QtCore/QCoreApplication>
#include <QtNetwork/QLocalServer>
#include <QtNetwork/QLocalSocket>

#include "Global/QtCompat.h" // for removeRecursively
#include "Global/GlobalDefines.h"
#include "Global/GLIncludes.h"
#include "Global/ProcInfo.h"
#include "Global/StrUtils.h"
#include "Global/FStreamsSupport.h"

#include "Engine/CLArgs.h"
#include "Engine/Cache.h"
#include "Engine/Format.h"
#include "Engine/MultiThread.h"
#include "Engine/Image.h"
#include "Engine/OfxHost.h"
#include "Engine/OSGLContext.h"
#include "Engine/Settings.h"
#include "Engine/ProcessHandler.h" // ProcessInputChannel
#include "Engine/StandardPaths.h"

#include "Serialization/SerializationIO.h"

// Don't forget to update glad.h and glad.c as well when updating these
#define NATRON_OPENGL_VERSION_REQUIRED_MAJOR 2
#define NATRON_OPENGL_VERSION_REQUIRED_MINOR 0


NATRON_NAMESPACE_ENTER


AppManagerPrivate::AppManagerPrivate()
    : globalTLS()
    , _appType(AppManager::eAppTypeBackground)
    , _appInstancesMutex()
    , _appInstances()
    , _availableID(0)
    , _topLevelInstanceID(0)
    , _settings()
    , _formats()
    , _plugins()
    , readerPlugins()
    , writerPlugins()
    , ofxHost( new OfxHost() )
    , pythonTLS()
    , multiThreadSuite(new MultiThread())
    , _knobFactory( new KnobFactory() )
    , generalPurposeCache()
    , tileCache()
    , _backgroundIPC()
    , _loaded(false)
    , binaryPath()
    , errorLogMutex()
    , errorLog()
    , hardwareThreadCount(0)
    , physicalThreadCount(0)
    , commandLineArgsUtf8()
    , nArgs(0)
    , mainModule(0)
    , mainThreadState(0)
#ifdef NATRON_USE_BREAKPAD
    , breakpadProcessExecutableFilePath()
    , breakpadProcessPID(0)
    , breakpadHandler()
    , breakpadAliveThread()
#endif
    , natronPythonGIL(QMutex::Recursive)
    , pythonGILRCount(0)
    , glRequirements()
    , glHasTextureFloat(false)
    , hasInitializedOpenGLFunctions(false)
    , openGLFunctionsMutex()
    , glVersionMajor(0)
    , glVersionMinor(0)
    , renderingContextPool()
    , openGLRenderers()
    , tasksQueueManager()
{
    pythonTLS = boost::make_shared<TLSHolder<AppManager::PythonTLSData> >();
    setMaxCacheFiles();
    tasksQueueManager = boost::make_shared<TreeRenderQueueManager>();
}

AppManagerPrivate::~AppManagerPrivate()
{
    

    for (std::size_t i = 0; i < commandLineArgsUtf8Original.size(); ++i) {
        free(commandLineArgsUtf8Original[i]);
    }
#if PY_MAJOR_VERSION >= 3
    // Python 3
    for (std::size_t i = 0; i < commandLineArgsWideOriginal.size(); ++i) {
        free(commandLineArgsWideOriginal[i]);
    }
#endif
}

#ifdef NATRON_USE_BREAKPAD
void
AppManagerPrivate::initBreakpad(const QString& breakpadPipePath,
                                const QString& breakpadComPipePath,
                                int breakpad_client_fd)
{
    assert(!breakpadHandler);
    createBreakpadHandler(breakpadPipePath, breakpad_client_fd);

    /*
       We check periodically that the crash reporter process is still alive. If the user killed it somehow, then we want
       the Natron process to terminate
     */
    breakpadAliveThread = boost::make_shared<ExistenceCheckerThread>(QString::fromUtf8(NATRON_NATRON_TO_BREAKPAD_EXISTENCE_CHECK),
                                                                     QString::fromUtf8(NATRON_NATRON_TO_BREAKPAD_EXISTENCE_CHECK_ACK),
                                                                     breakpadComPipePath);
    QObject::connect( breakpadAliveThread.get(), SIGNAL(otherProcessUnreachable()), appPTR, SLOT(onCrashReporterNoLongerResponding()) );
    breakpadAliveThread->start();
}

void
AppManagerPrivate::createBreakpadHandler(const QString& breakpadPipePath,
                                         int breakpad_client_fd)
{
    QString dumpPath = StandardPaths::writableLocation(StandardPaths::eStandardLocationTemp);

    Q_UNUSED(breakpad_client_fd);
    try {
#if defined(Q_OS_MAC)
        Q_UNUSED(breakpad_client_fd);
        breakpadHandler = boost::make_shared<google_breakpad::ExceptionHandler>( dumpPath.toStdString(),
                                                                                 google_breakpad::ExceptionHandler::FilterCallback(NULL),
                                                                                 google_breakpad::ExceptionHandler::MinidumpCallback(NULL) /*dmpcb*/,
                                                                                 (void*)NULL,
                                                                                 true,
                                                                                 breakpadPipePath.toStdString().c_str() );
#elif defined(Q_OS_LINUX) || defined(Q_OS_FREEBSD)
        Q_UNUSED(breakpadPipePath);
        breakpadHandler = boost::make_shared<google_breakpad::ExceptionHandler>( google_breakpad::MinidumpDescriptor( dumpPath.toStdString() ),
                                                                                 google_breakpad::ExceptionHandler::FilterCallback(NULL),
                                                                                 google_breakpad::ExceptionHandler::MinidumpCallback(NULL) /*dmpCb*/,
                                                                                 (void*)NULL,
                                                                                 true,
                                                                                 breakpad_client_fd);
#elif defined(Q_OS_WIN32)
        Q_UNUSED(breakpad_client_fd);
        breakpadHandler = boost::make_shared<google_breakpad::ExceptionHandler>( dumpPath.toStdWString(),
                                                                                 google_breakpad::ExceptionHandler::FilterCallback(NULL), //filter callback
                                                                                 google_breakpad::ExceptionHandler::MinidumpCallback(NULL) /*dmpcb*/,
                                                                                 (void*)NULL, //context
                                                                                 google_breakpad::ExceptionHandler::HANDLER_ALL,
                                                                                 MiniDumpNormal,
                                                                                 breakpadPipePath.toStdWString().c_str(),
                                                                                 (google_breakpad::CustomClientInfo*)NULL);
#endif
    } catch (const std::exception& e) {
        qDebug() << e.what();

        return;
    }
}

#endif // NATRON_USE_BREAKPAD


void
AppManagerPrivate::initProcessInputChannel(const QString & mainProcessServerName)
{
    // scoped_ptr
    _backgroundIPC.reset( new ProcessInputChannel(mainProcessServerName) );
}

void
AppManagerPrivate::loadBuiltinFormats()
{
    // Initializing list of all Formats available by default in a project, the user may add formats to this list via Python in the init.py script, see
    // example here: http://natron.readthedocs.io/en/workshop/startupscripts.html#init-py
    std::vector<std::string> formatNames;
    struct BuiltinFormat
    {
        const char *name;
        int w;
        int h;
        double par;
    };

    // list of formats: the names must match those in ofxsFormatResolution.h
    BuiltinFormat formats[] = {
        { "PC_Video",              640,  480, 1 },
        { "NTSC",                  720,  486, 0.91 },
        { "PAL",                   720,  576, 1.09 },
        { "NTSC_16:9",             720,  486, 1.21 },
        { "PAL_16:9",              720,  576, 1.46 },
        { "HD_720",               1280,  720, 1 },
        { "HD",                   1920, 1080, 1 },
        { "UHD_4K",               3840, 2160, 1 },
        { "1K_Super_35(full-ap)", 1024,  778, 1 },
        { "1K_Cinemascope",        914,  778, 2 },
        { "2K_Super_35(full-ap)", 2048, 1556, 1 },
        { "2K_Cinemascope",       1828, 1556, 2 },
        { "2K_DCP",               2048, 1080, 1 },
        { "4K_Super_35(full-ap)", 4096, 3112, 1 },
        { "4K_Cinemascope",       3656, 3112, 2 },
        { "4K_DCP",               4096, 2160, 1 },
        { "square_256",            256,  256, 1 },
        { "square_512",            512,  512, 1 },
        { "square_1K",            1024, 1024, 1 },
        { "square_2K",            2048, 2048, 1 },
        { NULL, 0, 0, 0 }
    };

    for (BuiltinFormat* f = &formats[0]; f->name != NULL; ++f) {
        Format _frmt(0, 0, f->w, f->h, f->name, f->par);
        _formats.push_back(_frmt);
    }
} // loadBuiltinFormats

//
// only used for Natron internal plugins (ViewerGroup, Dot, DiskCache, BackDrop, Roto)
// see also AppManager::getPluginBinary(), OFX::Host::PluginCache::getPluginById()
//
PluginPtr
AppManagerPrivate::findPluginById(const std::string& newId,
                                  int major,
                                  int minor) const
{
    for (PluginsMap::const_iterator it = _plugins.begin(); it != _plugins.end(); ++it) {
        for (PluginVersionsOrdered::const_reverse_iterator itver = it->second.rbegin();
             itver != it->second.rend();
             ++itver) {
            if ( ( (*itver)->getPluginID() == newId ) &&
                   (major == -1 ||
                    (*itver)->getPropertyUnsafe<unsigned int>(kNatronPluginPropVersion, 0) == (unsigned int)major) &&
                   (minor == -1 ||
                    (*itver)->getPropertyUnsafe<unsigned int>(kNatronPluginPropVersion, 1) == (unsigned int)minor ) ) {
                return (*itver);
            }
        }
    }

    return PluginPtr();
}

void
AppManagerPrivate::declareSettingsToPython()
{
    std::stringstream ss;

    ss <<  NATRON_ENGINE_PYTHON_MODULE_NAME << ".natron.settings = " << NATRON_ENGINE_PYTHON_MODULE_NAME << ".natron.getSettings()\n";
    const KnobsVec& knobs = _settings->getKnobs();
    for (KnobsVec::const_iterator it = knobs.begin(); it != knobs.end(); ++it) {
        ss <<  NATRON_ENGINE_PYTHON_MODULE_NAME << ".natron.settings." <<
        (*it)->getName() << " = " << NATRON_ENGINE_PYTHON_MODULE_NAME << ".natron.settings.getParam('" << (*it)->getName() << "')\n";
    }
}

<<<<<<< HEAD
=======
template <typename T>
void
saveCache(Cache<T>* cache)
{
    std::string cacheRestoreFilePath = cache->getRestoreFilePath();
    FStreamsSupport::ofstream ofile;
    FStreamsSupport::open(&ofile, cacheRestoreFilePath);

    if (!ofile) {
        std::cerr << "Failed to save cache to " << cacheRestoreFilePath.c_str() << std::endl;

        return;
    }


    typename Cache<T>::CacheTOC toc;
    cache->save(&toc);
    unsigned int version = cache->cacheVersion();
    try {
        boost::archive::binary_oarchive oArchive(ofile);
        oArchive << version;
        oArchive << toc;
    } catch (const std::exception & e) {
        qDebug() << "Failed to serialize the cache table of contents:" << e.what();
    }
}

void
AppManagerPrivate::saveCaches()
{
    if (!appPTR->isBackground()) {
        saveCache<FrameEntry>( _viewerCache.get() );
    }
    saveCache<Image>( _diskCache.get() );
} // saveCaches

template <typename T>
void
restoreCache(AppManagerPrivate* p,
             Cache<T>* cache)
{
    if ( p->checkForCacheDiskStructure( cache->getCachePath(), cache->isTileCache() ) ) {
        std::string settingsFilePath = cache->getRestoreFilePath();
        FStreamsSupport::ifstream ifile;
        FStreamsSupport::open(&ifile, settingsFilePath);
        if (!ifile) {
            std::cerr << "Failure to open cache restore file at: " << settingsFilePath << std::endl;

            return;
        }
        typename Cache<T>::CacheTOC tableOfContents;
        unsigned int cacheVersion = 0x1; //< default to 1 before NATRON_CACHE_VERSION was introduced
        try {
            boost::archive::binary_iarchive iArchive(ifile);
            if (cache->cacheVersion() >= NATRON_CACHE_VERSION) {
                iArchive >> cacheVersion;
            }
            //Only load caches with same version, otherwise wipe it!
            if ( cacheVersion == cache->cacheVersion() ) {
                iArchive >> tableOfContents;
            } else {
                p->cleanUpCacheDiskStructure( cache->getCachePath(), cache->isTileCache() );
            }
        } catch (const std::exception & e) {
            qDebug() << "Exception when reading disk cache TOC:" << e.what();
            p->cleanUpCacheDiskStructure( cache->getCachePath(), cache->isTileCache() );

            return;
        }

        QFile restoreFile( QString::fromUtf8( settingsFilePath.c_str() ) );
        restoreFile.remove();

        cache->restore(tableOfContents);
    }
}

void
AppManagerPrivate::restoreCaches()
{
    restoreCache<FrameEntry>( this, _viewerCache.get() );
    restoreCache<Image>( this, _diskCache.get() );
} // restoreCaches

bool
AppManagerPrivate::checkForCacheDiskStructure(const QString & cachePath, bool isTiled)
{
    QString settingsFilePath = cachePath;

    if ( !settingsFilePath.endsWith( QChar::fromLatin1('/') ) ) {
        settingsFilePath += QChar::fromLatin1('/');
    }
    settingsFilePath += QString::fromUtf8("restoreFile." NATRON_CACHE_FILE_EXT);

    if ( !QFile::exists(settingsFilePath) ) {
        cleanUpCacheDiskStructure(cachePath, isTiled);

        return false;
    }

    if (!isTiled) {
        QDir directory(cachePath);
        QStringList files = directory.entryList(QDir::AllDirs);


        /*Now counting actual data files in the cache*/
        /*check if there's 256 subfolders, otherwise reset cache.*/
        int count = 0; // -1 because of the restoreFile
        int subFolderCount = 0;
        Q_FOREACH(const QString &file, files) {
            QString subFolder(cachePath);

            subFolder.append( QDir::separator() );
            subFolder.append(file);
            if ( ( subFolder.right(1) == QString::fromUtf8(".") ) || ( subFolder.right(2) == QString::fromUtf8("..") ) ) {
                continue;
            }
            QDir d(subFolder);
            if ( d.exists() ) {
                ++subFolderCount;
                QStringList items = d.entryList();
                for (int j = 0; j < items.size(); ++j) {
                    if ( ( items[j] != QString::fromUtf8(".") ) && ( items[j] != QString::fromUtf8("..") ) ) {
                        ++count;
                    }
                }
            }
        }
        if (subFolderCount < 256) {
            qDebug() << cachePath << "doesn't contain sub-folders indexed from 00 to FF. Resetting.";
            cleanUpCacheDiskStructure(cachePath, isTiled);
            
            return false;
        }
    }
    return true;
} // AppManagerPrivate::checkForCacheDiskStructure

void
AppManagerPrivate::cleanUpCacheDiskStructure(const QString & cachePath, bool isTiled)
{
    /*re-create cache*/

    QDir cacheFolder(cachePath);

#   if QT_VERSION < QT_VERSION_CHECK(5, 0, 0)
    QtCompat::removeRecursively(cachePath);
#   else
    if ( cacheFolder.exists() ) {
        cacheFolder.removeRecursively();
    }
#endif
    if ( !cacheFolder.exists() ) {
        bool success = cacheFolder.mkpath( QChar::fromLatin1('.') );
        if (!success) {
            qDebug() << "Warning: cache directory" << cachePath << "could not be created";
        }
    }

    QStringList etr = cacheFolder.entryList(QDir::NoDotAndDotDot);
    // if not 256 subdirs, we re-create the cache
    if (etr.size() < 256) {
        Q_FOREACH (const QString &e, etr) {
            cacheFolder.rmdir(e);
        }
    }
    if (!isTiled) {
        for (U32 i = 0x00; i <= 0xF; ++i) {
            for (U32 j = 0x00; j <= 0xF; ++j) {
                std::ostringstream oss;
                oss << std::hex << i;
                oss << std::hex << j;
                std::string str = oss.str();
                bool success = cacheFolder.mkdir( QString::fromUtf8( str.c_str() ) );
                if (!success) {
                    qDebug() << "Warning: cache directory" << (cachePath.toStdString() + '/' + str).c_str() << "could not be created";
                }
            }
        }
    }
}
>>>>>>> 09c81512

void
AppManagerPrivate::setMaxCacheFiles()
{
<<<<<<< HEAD
    /*Default to something reasonnable if the code below would happen to not work for some reason*/
    //size_t hardMax = NATRON_MAX_CACHE_FILES_OPENED;
=======
    /*Default to something reasonable if the code below would happen to not work for some reason*/
    size_t hardMax = NATRON_MAX_CACHE_FILES_OPENED;
>>>>>>> 09c81512

#if defined(Q_OS_UNIX) && defined(RLIMIT_NOFILE)
    /*
       Avoid 'Too many open files' on Unix.

       Increase the number of file descriptors that the process can open to the maximum allowed.
       - By default, Mac OS X only allows 256 file descriptors, which can easily be reached.
       - On Linux, the default limit is usually 1024.

        Note that due to a bug in stdio on OS X, the limit on the number of files opened using fopen()
        cannot be changed after the first call to stdio (e.g. printf() or fopen()).
        Consequently, this has to be the first thing to do in main().
     */
    struct rlimit rl;
    if (getrlimit(RLIMIT_NOFILE, &rl) == 0) {
        if (rl.rlim_max > rl.rlim_cur) {
            rl.rlim_cur = rl.rlim_max;
            if (setrlimit(RLIMIT_NOFILE, &rl) != 0) {
#             if defined(__APPLE__) && defined(OPEN_MAX)
                // On Mac OS X, setrlimit(RLIMIT_NOFILE, &rl) fails to set
                // rlim_cur above OPEN_MAX even if rlim_max > OPEN_MAX.
                if (rl.rlim_cur > OPEN_MAX) {
                    rl.rlim_cur = OPEN_MAX;
                    //hardMax = rl.rlim_cur;
                    setrlimit(RLIMIT_NOFILE, &rl);
                }
#             endif
            } else {
                //hardMax = rl.rlim_cur;
            }
        }
    }
    //#elif defined(Q_OS_WIN)
    // The following code sets the limit for stdio-based calls only.
    // Note that low-level calls (CreateFile(), WriteFile(), ReadFile(), CloseHandle()...) are not affected by this limit.
    // References:
    // - http://msdn.microsoft.com/en-us/library/6e3b887c.aspx
    // - https://stackoverflow.com/questions/870173/is-there-a-limit-on-number-of-open-files-in-windows/4276338
    // - http://bugs.mysql.com/bug.php?id=24509
    //_setmaxstdio(2048); // sets the limit for stdio-based calls
    // On Windows there seems to be no limit at all. The following test program can prove it:
    /*
       #include <windows.h>
       int
       main(int argc,
         char *argv[])
       {
        const int maxFiles = 10000;

        std::list<HANDLE> files;

        for (int i = 0; i < maxFiles; ++i) {
            std::stringstream ss;
            ss << "C:/Users/Lex/Documents/GitHub/Natron/App/win32/debug/testMaxFiles/file" << i ;
            std::string filename = ss.str();
            HANDLE file_handle = ::CreateFile(filename.c_str(), GENERIC_READ | GENERIC_WRITE,
                                              0, 0, CREATE_ALWAYS, FILE_ATTRIBUTE_NORMAL, 0);


            if (file_handle != INVALID_HANDLE_VALUE) {
                files.push_back(file_handle);
                std::cout << "Good files so far: " << files.size() << std::endl;

            } else {
                char* message ;
                FormatMessage(FORMAT_MESSAGE_ALLOCATE_BUFFER | FORMAT_MESSAGE_FROM_SYSTEM, NULL,GetLastError(),0,(LPSTR)&message,0,NULL);
                std::cout << "Failed to open " << filename << ": " << message << std::endl;
                LocalFree(message);
            }
        }
        std::cout << "Total opened files: " << files.size() << std::endl;
        for (std::list<HANDLE>::iterator it = files.begin(); it != files.end(); ++it) {
            CloseHandle(*it);
        }
       }
     */
#endif

    //maxCacheFiles = hardMax * 0.9;
}

#ifdef DEBUG
// logs every gl call to the console
static void
pre_gl_call(const char */*name*/,
            void */*funcptr*/,
            int /*len_args*/,
            ...)
{
#ifdef GL_TRACE_CALLS
    printf("Calling: %s (%d arguments)\n", name, len_args);
#endif
}

// logs every gl call to the console
static void
post_gl_call(const char *name,
             void */*funcptr*/,
             int /*len_args*/,
             ...)
{
#ifdef GL_TRACE_CALLS
    GLenum error_code;
    error_code = glad_glGetError();

    if (error_code != GL_NO_ERROR) {
        fprintf(stderr, "ERROR %d(%s) in %s\n", error_code, gluErrorString(error_code), name);
    }
#endif
}

#endif // debug

void
AppManagerPrivate::initGLAPISpecific()
{
#ifdef Q_OS_WIN32
    // scoped_ptr
    wglInfo.reset(new OSGLContext_wgl_data);
    OSGLContext_win::initWGLData( wglInfo.get() );
#elif defined(Q_OS_LINUX) || defined(Q_OS_FREEBSD)
    // scoped_ptr
    glxInfo.reset(new OSGLContext_glx_data);
    OSGLContext_x11::initGLXData( glxInfo.get() );

#endif // Q_OS_WIN32
}

void
AppManagerPrivate::addOpenGLRequirementsString(QString& str, OpenGLRequirementsTypeEnum type, bool displayRenderers)
{
    switch (type) {
        case eOpenGLRequirementsTypeViewer: {
            str += QLatin1Char('\n');
            str += tr("%1 requires at least OpenGL %2.%3 with the following extensions so the viewer works appropriately:").arg(QLatin1String(NATRON_APPLICATION_NAME)).arg(NATRON_OPENGL_VERSION_REQUIRED_MAJOR).arg(NATRON_OPENGL_VERSION_REQUIRED_MINOR);
            str += QLatin1Char('\n');
            str += QString::fromUtf8("GL_ARB_vertex_buffer_object,GL_ARB_pixel_buffer_object");
            str += QLatin1Char('\n');
#ifdef __NATRON_WIN32__
            str += tr("To fix this: Re-start the installer, select \"Package manager\" and then install the \"Software OpenGL\" component.\n");
            str += tr("If you don't have the installer you can manually copy opengl32.dll located in the \"bin\\mesa\" directory of your %1 installation to the \"bin\" directory.").arg(QLatin1String(NATRON_APPLICATION_NAME));
#endif
            break;
        }
        case eOpenGLRequirementsTypeRendering: {
            str += QLatin1Char('\n');
            str += tr("%1 requires at least OpenGL %2.%3 with the following extensions to perform OpenGL rendering:").arg(QLatin1String(NATRON_APPLICATION_NAME)).arg(NATRON_OPENGL_VERSION_REQUIRED_MAJOR).arg(NATRON_OPENGL_VERSION_REQUIRED_MINOR);
            str += QLatin1Char('\n');
            str += QString::fromUtf8("GL_ARB_vertex_buffer_object <br /> GL_ARB_pixel_buffer_object <br /> GL_ARB_vertex_array_object or GL_APPLE_vertex_array_object <br /> GL_ARB_framebuffer_object or GL_EXT_framebuffer_object <br /> GL_ARB_texture_float");
            str += QLatin1Char('\n');
            break;
        }
    }
    if (displayRenderers) {
        std::list<OpenGLRendererInfo> openGLRenderers;
        OSGLContext::getGPUInfos(openGLRenderers);
        if ( !openGLRenderers.empty() ) {
            str += QLatin1Char('\n');
            str += tr("Available OpenGL renderers:");
            str += QLatin1Char('\n');
            for (std::list<OpenGLRendererInfo>::iterator it = openGLRenderers.begin(); it != openGLRenderers.end(); ++it) {
                str += (tr("Vendor:") + QString::fromUtf8(" ") + QString::fromUtf8( it->vendorName.c_str() ) +
                        QLatin1Char('\n') +
                        tr("Renderer:") + QString::fromUtf8(" ") + QString::fromUtf8( it->rendererName.c_str() ) +
                        QLatin1Char('\n') +
                        tr("OpenGL Version:") + QString::fromUtf8(" ") + QString::fromUtf8( it->glVersionString.c_str() ) +
                        QLatin1Char('\n') +
                        tr("GLSL Version:") + QString::fromUtf8(" ") + QString::fromUtf8( it->glslVersionString.c_str() ) );
                str += QLatin1Char('\n');
                str += QLatin1Char('\n');
            }
        }
    }
}

void
AppManagerPrivate::initGl(bool checkRenderingReq)
{
    // Private should not lock
    assert( !openGLFunctionsMutex.tryLock() );

    hasInitializedOpenGLFunctions = true;

    bool glLoaded = gladLoadGL();

#ifdef GLAD_DEBUG
    if (glLoaded) {
        glad_set_pre_callback(pre_gl_call);
        glad_set_post_callback(post_gl_call);

        // disablepost_gl_call for glBegin and commands that are authorized between glBegin and glEnd
        // (because glGetError isn't authorized there)
        // see https://www.khronos.org/registry/OpenGL-Refpages/gl2.1/xhtml/glBegin.xml

        glad_debug_glBegin = glad_glBegin;

        glad_debug_glVertex2s = glad_glVertex2s;
        glad_debug_glVertex2i = glad_glVertex2i;
        glad_debug_glVertex2f = glad_glVertex2f;
        glad_debug_glVertex2d = glad_glVertex2d;
        glad_debug_glVertex3s = glad_glVertex3s;
        glad_debug_glVertex3i = glad_glVertex3i;
        glad_debug_glVertex3f = glad_glVertex3f;
        glad_debug_glVertex3d = glad_glVertex3d;
        glad_debug_glVertex4s = glad_glVertex4s;
        glad_debug_glVertex4i = glad_glVertex4i;
        glad_debug_glVertex4f = glad_glVertex4f;
        glad_debug_glVertex4d = glad_glVertex4d;
        glad_debug_glColor3b = glad_glColor3b;
        glad_debug_glColor3s = glad_glColor3s;
        glad_debug_glColor3i = glad_glColor3i;
        glad_debug_glColor3f = glad_glColor3f;
        glad_debug_glColor3d = glad_glColor3d;
        glad_debug_glColor3ub = glad_glColor3ub;
        glad_debug_glColor3us = glad_glColor3us;
        glad_debug_glColor3ui = glad_glColor3ui;
        glad_debug_glColor4b = glad_glColor4b;
        glad_debug_glColor4s = glad_glColor4s;
        glad_debug_glColor4i = glad_glColor4i;
        glad_debug_glColor4f = glad_glColor4f;
        glad_debug_glColor4d = glad_glColor4d;
        glad_debug_glColor4ub = glad_glColor4ub;
        glad_debug_glColor4us = glad_glColor4us;
        glad_debug_glColor4ui = glad_glColor4ui;
        glad_debug_glSecondaryColor3b = glad_glSecondaryColor3b;
        glad_debug_glSecondaryColor3s = glad_glSecondaryColor3s;
        glad_debug_glSecondaryColor3i = glad_glSecondaryColor3i;
        glad_debug_glSecondaryColor3f = glad_glSecondaryColor3f;
        glad_debug_glSecondaryColor3d = glad_glSecondaryColor3d;
        glad_debug_glSecondaryColor3ub = glad_glSecondaryColor3ub;
        glad_debug_glSecondaryColor3us = glad_glSecondaryColor3us;
        glad_debug_glSecondaryColor3ui = glad_glSecondaryColor3ui;
        glad_debug_glIndexs = glad_glIndexs;
        glad_debug_glIndexi = glad_glIndexi;
        glad_debug_glIndexf = glad_glIndexf;
        glad_debug_glIndexd = glad_glIndexd;
        glad_debug_glIndexub = glad_glIndexub;
        glad_debug_glNormal3b = glad_glNormal3b;
        glad_debug_glNormal3d = glad_glNormal3d;
        glad_debug_glNormal3f = glad_glNormal3f;
        glad_debug_glNormal3i = glad_glNormal3i;
        glad_debug_glNormal3s = glad_glNormal3s;
        glad_debug_glFogCoorddv = glad_glFogCoorddv;
        glad_debug_glFogCoordfv = glad_glFogCoordfv;
        glad_debug_glTexCoord1s = glad_glTexCoord1s;
        glad_debug_glTexCoord1i = glad_glTexCoord1i;
        glad_debug_glTexCoord1f = glad_glTexCoord1f;
        glad_debug_glTexCoord1d = glad_glTexCoord1d;
        glad_debug_glTexCoord2s = glad_glTexCoord2s;
        glad_debug_glTexCoord2i = glad_glTexCoord2i;
        glad_debug_glTexCoord2f = glad_glTexCoord2f;
        glad_debug_glTexCoord2d = glad_glTexCoord2d;
        glad_debug_glTexCoord3s = glad_glTexCoord3s;
        glad_debug_glTexCoord3i = glad_glTexCoord3i;
        glad_debug_glTexCoord3f = glad_glTexCoord3f;
        glad_debug_glTexCoord3d = glad_glTexCoord3d;
        glad_debug_glTexCoord4s = glad_glTexCoord4s;
        glad_debug_glTexCoord4i = glad_glTexCoord4i;
        glad_debug_glTexCoord4f = glad_glTexCoord4f;
        glad_debug_glTexCoord4d = glad_glTexCoord4d;
        glad_debug_glMultiTexCoord1s = glad_glMultiTexCoord1s;
        glad_debug_glMultiTexCoord1i = glad_glMultiTexCoord1i;
        glad_debug_glMultiTexCoord1f = glad_glMultiTexCoord1f;
        glad_debug_glMultiTexCoord1d = glad_glMultiTexCoord1d;
        glad_debug_glMultiTexCoord2s = glad_glMultiTexCoord2s;
        glad_debug_glMultiTexCoord2i = glad_glMultiTexCoord2i;
        glad_debug_glMultiTexCoord2f = glad_glMultiTexCoord2f;
        glad_debug_glMultiTexCoord2d = glad_glMultiTexCoord2d;
        glad_debug_glMultiTexCoord3s = glad_glMultiTexCoord3s;
        glad_debug_glMultiTexCoord3i = glad_glMultiTexCoord3i;
        glad_debug_glMultiTexCoord3f = glad_glMultiTexCoord3f;
        glad_debug_glMultiTexCoord3d = glad_glMultiTexCoord3d;
        glad_debug_glMultiTexCoord4s = glad_glMultiTexCoord4s;
        glad_debug_glMultiTexCoord4i = glad_glMultiTexCoord4i;
        glad_debug_glMultiTexCoord4f = glad_glMultiTexCoord4f;
        glad_debug_glMultiTexCoord4d = glad_glMultiTexCoord4d;
        glad_debug_glVertexAttrib1f = glad_glVertexAttrib1f;
        glad_debug_glVertexAttrib1s = glad_glVertexAttrib1s;
        glad_debug_glVertexAttrib1d = glad_glVertexAttrib1d;
        glad_debug_glVertexAttrib2f = glad_glVertexAttrib2f;
        glad_debug_glVertexAttrib2s = glad_glVertexAttrib2s;
        glad_debug_glVertexAttrib2d = glad_glVertexAttrib2d;
        glad_debug_glVertexAttrib3f = glad_glVertexAttrib3f;
        glad_debug_glVertexAttrib3s = glad_glVertexAttrib3s;
        glad_debug_glVertexAttrib3d = glad_glVertexAttrib3d;
        glad_debug_glVertexAttrib4f = glad_glVertexAttrib4f;
        glad_debug_glVertexAttrib4s = glad_glVertexAttrib4s;
        glad_debug_glVertexAttrib4d = glad_glVertexAttrib4d;
        glad_debug_glVertexAttrib4Nub = glad_glVertexAttrib4Nub;
        glad_debug_glEvalCoord1f = glad_glEvalCoord1f;
        glad_debug_glEvalCoord1d = glad_glEvalCoord1d;
        glad_debug_glEvalCoord2f = glad_glEvalCoord2f;
        glad_debug_glEvalCoord2d = glad_glEvalCoord2d;
        glad_debug_glEvalPoint1 = glad_glEvalPoint1;
        glad_debug_glEvalPoint2 = glad_glEvalPoint2;
        glad_debug_glArrayElement = glad_glArrayElement;
        glad_debug_glMaterialf = glad_glMaterialf;
        glad_debug_glMateriali = glad_glMateriali;
        glad_debug_glEdgeFlag = glad_glEdgeFlag;

        glad_debug_glCallList = glad_glCallList;
        glad_debug_glCallLists = glad_glCallLists;
    }
#endif

    // If only EXT_framebuffer is present and not ARB link functions
    if (glLoaded && GLAD_GL_EXT_framebuffer_object && !GLAD_GL_ARB_framebuffer_object) {
        glad_glIsRenderbuffer = glad_glIsRenderbufferEXT;
        glad_glBindRenderbuffer = glad_glBindRenderbufferEXT;
        glad_glDeleteRenderbuffers = glad_glDeleteRenderbuffersEXT;
        glad_glGenRenderbuffers = glad_glGenRenderbuffersEXT;
        glad_glRenderbufferStorage = glad_glRenderbufferStorageEXT;
        glad_glGetRenderbufferParameteriv = glad_glGetRenderbufferParameterivEXT;
        glad_glBindFramebuffer = glad_glBindFramebufferEXT;
        glad_glIsFramebuffer = glad_glIsFramebufferEXT;
        glad_glDeleteFramebuffers = glad_glDeleteFramebuffersEXT;
        glad_glGenFramebuffers = glad_glGenFramebuffersEXT;
        glad_glCheckFramebufferStatus = glad_glCheckFramebufferStatusEXT;
        glad_glFramebufferTexture1D = glad_glFramebufferTexture1DEXT;
        glad_glFramebufferTexture2D = glad_glFramebufferTexture2DEXT;
        glad_glFramebufferTexture3D = glad_glFramebufferTexture3DEXT;
        glad_glFramebufferRenderbuffer = glad_glFramebufferRenderbufferEXT;
        glad_glGetFramebufferAttachmentParameteriv = glad_glGetFramebufferAttachmentParameterivEXT;
        glad_glGenerateMipmap = glad_glGenerateMipmapEXT;
    }

    if (glLoaded && GLAD_GL_APPLE_vertex_array_object && !GLAD_GL_ARB_vertex_buffer_object) {
        glad_glBindVertexArray = glad_glBindVertexArrayAPPLE;
        glad_glDeleteVertexArrays = glad_glDeleteVertexArraysAPPLE;
        glad_glGenVertexArrays = glad_glGenVertexArraysAPPLE;
        glad_glIsVertexArray = glad_glIsVertexArrayAPPLE;
    }

    OpenGLRequirementsData& viewerReq = glRequirements[eOpenGLRequirementsTypeViewer];
    viewerReq.hasRequirements = true;

    OpenGLRequirementsData& renderingReq = glRequirements[eOpenGLRequirementsTypeRendering];
    if (checkRenderingReq) {
        renderingReq.hasRequirements = true;
    }


    if (!GLAD_GL_ARB_texture_float) {
        glHasTextureFloat = false;
    } else {
        glHasTextureFloat = true;
    }

    glVersionMajor = GLVersion.major;
    glVersionMinor = GLVersion.minor;

    if ( !glLoaded ||
        GLVersion.major < NATRON_OPENGL_VERSION_REQUIRED_MAJOR ||
        (GLVersion.major == NATRON_OPENGL_VERSION_REQUIRED_MAJOR && GLVersion.minor < NATRON_OPENGL_VERSION_REQUIRED_MINOR) ||
        !GLAD_GL_ARB_pixel_buffer_object ||
        !GLAD_GL_ARB_vertex_buffer_object) {

        viewerReq.error = tr("Failed to load OpenGL.");
        addOpenGLRequirementsString(viewerReq.error, eOpenGLRequirementsTypeViewer, true);
        viewerReq.hasRequirements = false;
        renderingReq.hasRequirements = false;
#ifdef DEBUG
        std::cerr << viewerReq.error.toStdString() << std::endl;
#endif

        return;
    }

    if (checkRenderingReq) {
        if (!GLAD_GL_ARB_texture_float ||
            (!GLAD_GL_ARB_framebuffer_object && !GLAD_GL_EXT_framebuffer_object) ||
            (!GLAD_GL_ARB_vertex_array_object && !GLAD_GL_APPLE_vertex_array_object))
        {
            renderingReq.error += QLatin1String("<p>");
            renderingReq.error += tr("Failed to load OpenGL.");
            addOpenGLRequirementsString(renderingReq.error, eOpenGLRequirementsTypeRendering, true);


            renderingReq.hasRequirements = false;
        } else {
            renderingReq.hasRequirements = true;
        }
    }
    // OpenGL is now read to be used! just include "Global/GLIncludes.h"
}

void
AppManagerPrivate::tearDownGL()
{
    // Kill all rendering context
    renderingContextPool.reset();

#ifdef Q_OS_WIN32
    if (wglInfo) {
        OSGLContext_win::destroyWGLData( wglInfo.get() );
    }
#elif defined(Q_OS_LINUX) || defined(Q_OS_FREEBSD)
    if (glxInfo) {
        OSGLContext_x11::destroyGLXData( glxInfo.get() );
    }
#endif
}

void
AppManagerPrivate::copyUtf8ArgsToMembers(const std::vector<std::string>& utf8Args)
{
    // Copy command line args to local members that live throughout the lifetime of AppManager
#if PY_MAJOR_VERSION >= 3
    // Python 3
    commandLineArgsWideOriginal.resize(utf8Args.size());
#endif
    commandLineArgsUtf8Original.resize(utf8Args.size());
    nArgs = (int)utf8Args.size();
    for (std::size_t i = 0; i < utf8Args.size(); ++i) {
        commandLineArgsUtf8Original[i] = strdup(utf8Args[i].c_str());

        // Python 3 needs wchar_t arguments
#if PY_MAJOR_VERSION >= 3
        // Python 3
        commandLineArgsWideOriginal[i] = char2wchar(utf8Args[i].c_str());
#endif
    }
    commandLineArgsUtf8 = commandLineArgsUtf8Original;
#if PY_MAJOR_VERSION >= 3
    // Python 3
    commandLineArgsWide = commandLineArgsWideOriginal;
#endif
}

void
AppManagerPrivate::handleCommandLineArgs(int argc, char** argv)
{
    // Ensure the arguments are Utf-8 encoded
    std::vector<std::string> utf8Args;
    if (argv) {
        ProcInfo::ensureCommandLineArgsUtf8(argc, argv, &utf8Args);
    } else {
        // If the user didn't specify launch arguments (e.g unit testing),
        // At least append the binary path
        std::string path = ProcInfo::applicationDirPath(0);
        utf8Args.push_back(path);
    }

    copyUtf8ArgsToMembers(utf8Args);
}

void
AppManagerPrivate::handleCommandLineArgsW(int argc, wchar_t** argv)
{
    std::vector<std::string> utf8Args;
    if (argv) {
        for (int i = 0; i < argc; ++i) {
            std::wstring wide(argv[i]);
            std::string str = StrUtils::utf16_to_utf8(wide);
            assert(StrUtils::is_utf8(str.c_str()));
            utf8Args.push_back(str);
        }
    } else {
        // If the user didn't specify launch arguments (e.g unit testing),
        // At least append the binary path
        std::string path = ProcInfo::applicationDirPath(0);
        utf8Args.push_back(path);
    }

    copyUtf8ArgsToMembers(utf8Args);
}

NATRON_NAMESPACE_EXIT<|MERGE_RESOLUTION|>--- conflicted
+++ resolved
@@ -127,7 +127,7 @@
 
 AppManagerPrivate::~AppManagerPrivate()
 {
-    
+
 
     for (std::size_t i = 0; i < commandLineArgsUtf8Original.size(); ++i) {
         free(commandLineArgsUtf8Original[i]);
@@ -296,201 +296,12 @@
     }
 }
 
-<<<<<<< HEAD
-=======
-template <typename T>
-void
-saveCache(Cache<T>* cache)
-{
-    std::string cacheRestoreFilePath = cache->getRestoreFilePath();
-    FStreamsSupport::ofstream ofile;
-    FStreamsSupport::open(&ofile, cacheRestoreFilePath);
-
-    if (!ofile) {
-        std::cerr << "Failed to save cache to " << cacheRestoreFilePath.c_str() << std::endl;
-
-        return;
-    }
-
-
-    typename Cache<T>::CacheTOC toc;
-    cache->save(&toc);
-    unsigned int version = cache->cacheVersion();
-    try {
-        boost::archive::binary_oarchive oArchive(ofile);
-        oArchive << version;
-        oArchive << toc;
-    } catch (const std::exception & e) {
-        qDebug() << "Failed to serialize the cache table of contents:" << e.what();
-    }
-}
-
-void
-AppManagerPrivate::saveCaches()
-{
-    if (!appPTR->isBackground()) {
-        saveCache<FrameEntry>( _viewerCache.get() );
-    }
-    saveCache<Image>( _diskCache.get() );
-} // saveCaches
-
-template <typename T>
-void
-restoreCache(AppManagerPrivate* p,
-             Cache<T>* cache)
-{
-    if ( p->checkForCacheDiskStructure( cache->getCachePath(), cache->isTileCache() ) ) {
-        std::string settingsFilePath = cache->getRestoreFilePath();
-        FStreamsSupport::ifstream ifile;
-        FStreamsSupport::open(&ifile, settingsFilePath);
-        if (!ifile) {
-            std::cerr << "Failure to open cache restore file at: " << settingsFilePath << std::endl;
-
-            return;
-        }
-        typename Cache<T>::CacheTOC tableOfContents;
-        unsigned int cacheVersion = 0x1; //< default to 1 before NATRON_CACHE_VERSION was introduced
-        try {
-            boost::archive::binary_iarchive iArchive(ifile);
-            if (cache->cacheVersion() >= NATRON_CACHE_VERSION) {
-                iArchive >> cacheVersion;
-            }
-            //Only load caches with same version, otherwise wipe it!
-            if ( cacheVersion == cache->cacheVersion() ) {
-                iArchive >> tableOfContents;
-            } else {
-                p->cleanUpCacheDiskStructure( cache->getCachePath(), cache->isTileCache() );
-            }
-        } catch (const std::exception & e) {
-            qDebug() << "Exception when reading disk cache TOC:" << e.what();
-            p->cleanUpCacheDiskStructure( cache->getCachePath(), cache->isTileCache() );
-
-            return;
-        }
-
-        QFile restoreFile( QString::fromUtf8( settingsFilePath.c_str() ) );
-        restoreFile.remove();
-
-        cache->restore(tableOfContents);
-    }
-}
-
-void
-AppManagerPrivate::restoreCaches()
-{
-    restoreCache<FrameEntry>( this, _viewerCache.get() );
-    restoreCache<Image>( this, _diskCache.get() );
-} // restoreCaches
-
-bool
-AppManagerPrivate::checkForCacheDiskStructure(const QString & cachePath, bool isTiled)
-{
-    QString settingsFilePath = cachePath;
-
-    if ( !settingsFilePath.endsWith( QChar::fromLatin1('/') ) ) {
-        settingsFilePath += QChar::fromLatin1('/');
-    }
-    settingsFilePath += QString::fromUtf8("restoreFile." NATRON_CACHE_FILE_EXT);
-
-    if ( !QFile::exists(settingsFilePath) ) {
-        cleanUpCacheDiskStructure(cachePath, isTiled);
-
-        return false;
-    }
-
-    if (!isTiled) {
-        QDir directory(cachePath);
-        QStringList files = directory.entryList(QDir::AllDirs);
-
-
-        /*Now counting actual data files in the cache*/
-        /*check if there's 256 subfolders, otherwise reset cache.*/
-        int count = 0; // -1 because of the restoreFile
-        int subFolderCount = 0;
-        Q_FOREACH(const QString &file, files) {
-            QString subFolder(cachePath);
-
-            subFolder.append( QDir::separator() );
-            subFolder.append(file);
-            if ( ( subFolder.right(1) == QString::fromUtf8(".") ) || ( subFolder.right(2) == QString::fromUtf8("..") ) ) {
-                continue;
-            }
-            QDir d(subFolder);
-            if ( d.exists() ) {
-                ++subFolderCount;
-                QStringList items = d.entryList();
-                for (int j = 0; j < items.size(); ++j) {
-                    if ( ( items[j] != QString::fromUtf8(".") ) && ( items[j] != QString::fromUtf8("..") ) ) {
-                        ++count;
-                    }
-                }
-            }
-        }
-        if (subFolderCount < 256) {
-            qDebug() << cachePath << "doesn't contain sub-folders indexed from 00 to FF. Resetting.";
-            cleanUpCacheDiskStructure(cachePath, isTiled);
-            
-            return false;
-        }
-    }
-    return true;
-} // AppManagerPrivate::checkForCacheDiskStructure
-
-void
-AppManagerPrivate::cleanUpCacheDiskStructure(const QString & cachePath, bool isTiled)
-{
-    /*re-create cache*/
-
-    QDir cacheFolder(cachePath);
-
-#   if QT_VERSION < QT_VERSION_CHECK(5, 0, 0)
-    QtCompat::removeRecursively(cachePath);
-#   else
-    if ( cacheFolder.exists() ) {
-        cacheFolder.removeRecursively();
-    }
-#endif
-    if ( !cacheFolder.exists() ) {
-        bool success = cacheFolder.mkpath( QChar::fromLatin1('.') );
-        if (!success) {
-            qDebug() << "Warning: cache directory" << cachePath << "could not be created";
-        }
-    }
-
-    QStringList etr = cacheFolder.entryList(QDir::NoDotAndDotDot);
-    // if not 256 subdirs, we re-create the cache
-    if (etr.size() < 256) {
-        Q_FOREACH (const QString &e, etr) {
-            cacheFolder.rmdir(e);
-        }
-    }
-    if (!isTiled) {
-        for (U32 i = 0x00; i <= 0xF; ++i) {
-            for (U32 j = 0x00; j <= 0xF; ++j) {
-                std::ostringstream oss;
-                oss << std::hex << i;
-                oss << std::hex << j;
-                std::string str = oss.str();
-                bool success = cacheFolder.mkdir( QString::fromUtf8( str.c_str() ) );
-                if (!success) {
-                    qDebug() << "Warning: cache directory" << (cachePath.toStdString() + '/' + str).c_str() << "could not be created";
-                }
-            }
-        }
-    }
-}
->>>>>>> 09c81512
 
 void
 AppManagerPrivate::setMaxCacheFiles()
 {
-<<<<<<< HEAD
-    /*Default to something reasonnable if the code below would happen to not work for some reason*/
+    /*Default to something reasonable if the code below would happen to not work for some reason*/
     //size_t hardMax = NATRON_MAX_CACHE_FILES_OPENED;
-=======
-    /*Default to something reasonable if the code below would happen to not work for some reason*/
-    size_t hardMax = NATRON_MAX_CACHE_FILES_OPENED;
->>>>>>> 09c81512
 
 #if defined(Q_OS_UNIX) && defined(RLIMIT_NOFILE)
     /*
