--- conflicted
+++ resolved
@@ -2779,7 +2779,6 @@
     Q_EMIT settingChanged(k, reason);
     bool ret = true;
 
-<<<<<<< HEAD
     if ( k == _imp->_maxDiskCacheSizeGb ) {
         _imp->refreshCacheSize();
     }  else if ( k == _imp->_numberOfThreads ) {
@@ -2787,44 +2786,6 @@
     } else if ( k == _imp->_ocioConfigKnob ) {
         if (_imp->_ocioConfigKnob->getActiveEntry().id == NATRON_CUSTOM_OCIO_CONFIG_NAME) {
             _imp->_customOcioConfigFile->setEnabled(true);
-
-=======
-    if ( k == _maxViewerDiskCacheGB.get() ) {
-        if (!_restoringSettings) {
-            appPTR->setApplicationsCachesMaximumViewerDiskSpace( getMaximumViewerDiskCacheSize() );
-        }
-    } else if ( k == _maxDiskCacheNodeGB.get() ) {
-        if (!_restoringSettings) {
-            appPTR->setApplicationsCachesMaximumDiskSpace( getMaximumDiskCacheNodeSize() );
-        }
-    } else if ( k == _maxRAMPercent.get() ) {
-        if (!_restoringSettings) {
-            appPTR->setApplicationsCachesMaximumMemoryPercent( getRamMaximumPercent() );
-        }
-        setCachingLabels();
-    } else if ( k == _diskCachePath.get() ) {
-        QString path = QString::fromUtf8(_diskCachePath->getValue().c_str());
-        qputenv(NATRON_DISK_CACHE_PATH_ENV_VAR, path.toUtf8());
-        appPTR->refreshDiskCacheLocation();
-    } else if ( k == _wipeDiskCache.get() ) {
-        appPTR->wipeAndCreateDiskCacheStructure();
-    } else if ( k == _numberOfThreads.get() ) {
-        int nbThreads = getNumberOfThreads();
-        appPTR->setNThreadsToRender(nbThreads);
-        if (nbThreads == -1) {
-            QThreadPool::globalInstance()->setMaxThreadCount(1);
-            appPTR->abortAnyProcessing();
-        } else if (nbThreads == 0) {
-            QThreadPool::globalInstance()->setMaxThreadCount( QThread::idealThreadCount() );
-        } else {
-            QThreadPool::globalInstance()->setMaxThreadCount(nbThreads);
-        }
-    } else if ( k == _nThreadsPerEffect.get() ) {
-        appPTR->setNThreadsPerEffect( getNumberOfThreadsPerEffect() );
-    } else if ( k == _ocioConfigKnob.get() ) {
-        if (_ocioConfigKnob->getActiveEntry().id == NATRON_CUSTOM_OCIO_CONFIG_NAME) {
-            _customOcioConfigFile->setAllDimensionsEnabled(true);
->>>>>>> d79a5ac9
         } else {
             _imp->_customOcioConfigFile->setEnabled(false);
         }
