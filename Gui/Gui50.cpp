--- conflicted
+++ resolved
@@ -1143,12 +1143,8 @@
         return;
     }
 
-<<<<<<< HEAD
-    e->accept();
-=======
 
     e->acceptProposedAction();
->>>>>>> 5ee27371
 
 }
 
