/* ***** BEGIN LICENSE BLOCK *****
 * This file is part of Natron <http://www.natron.fr/>,
 * Copyright (C) 2013-2017 INRIA and Alexandre Gauthier-Foichat
 *
 * Natron is free software: you can redistribute it and/or modify
 * it under the terms of the GNU General Public License as published by
 * the Free Software Foundation; either version 2 of the License, or
 * (at your option) any later version.
 *
 * Natron is distributed in the hope that it will be useful,
 * but WITHOUT ANY WARRANTY; without even the implied warranty of
 * MERCHANTABILITY or FITNESS FOR A PARTICULAR PURPOSE.  See the
 * GNU General Public License for more details.
 *
 * You should have received a copy of the GNU General Public License
 * along with Natron.  If not, see <http://www.gnu.org/licenses/gpl-2.0.html>
 * ***** END LICENSE BLOCK ***** */

// ***** BEGIN PYTHON BLOCK *****
// from <https://docs.python.org/3/c-api/intro.html#include-files>:
// "Since Python may define some pre-processor definitions which affect the standard headers on some systems, you must include Python.h before any standard headers are included."
#include <Python.h>
// ***** END PYTHON BLOCK *****

#include "KnobTypes.h"

#include <cfloat>
#include <locale>
#include <sstream>
#include <algorithm> // min, max
#include <cassert>
#include <stdexcept>
#include <sstream> // stringstream

#if !defined(SBK_RUN) && !defined(Q_MOC_RUN)
GCC_DIAG_UNUSED_LOCAL_TYPEDEFS_OFF
#include <boost/math/special_functions/fpclassify.hpp>
#include <boost/algorithm/string/trim.hpp>
#include <boost/algorithm/string/predicate.hpp>
<<<<<<< HEAD
#include <boost/algorithm/string.hpp>
=======
#include <boost/algorithm/string/replace.hpp>
>>>>>>> 7b5b05f4
GCC_DIAG_UNUSED_LOCAL_TYPEDEFS_ON
#endif

#include <QtCore/QDebug>
#include <QtCore/QThread>
#include <QtCore/QCoreApplication>

#include "Engine/AppInstance.h"
#include "Engine/Bezier.h"
#include "Engine/BezierCP.h"
#include "Engine/Curve.h"
#include "Engine/EffectInstance.h"
#include "Engine/Format.h"
#include "Engine/Image.h"
#include "Engine/KnobFile.h"
#include "Engine/KnobSerialization.h"
#include "Engine/Node.h"
#include "Engine/Project.h"
#include "Engine/RotoContext.h"
#include "Engine/TimeLine.h"
#include "Engine/Transform.h"
#include "Engine/ViewIdx.h"

NATRON_NAMESPACE_ENTER;

//using std::make_pair;
//using std::pair;

/******************************KnobInt**************************************/
KnobInt::KnobInt(KnobHolder* holder,
                 const std::string &label,
                 int dimension,
                 bool declaredByPlugin)
    : Knob<int>(holder, label, dimension, declaredByPlugin)
    , _increments(dimension, 1)
    , _disableSlider(false)
    , _isRectangle(false)
{
}

KnobInt::KnobInt(KnobHolder* holder,
                 const QString &label,
                 int dimension,
                 bool declaredByPlugin)
    : Knob<int>(holder, label.toStdString(), dimension, declaredByPlugin)
    , _increments(dimension, 1)
    , _disableSlider(false)
    , _isRectangle(false)
{
}

void
KnobInt::disableSlider()
{
    _disableSlider = true;
}

bool
KnobInt::isSliderDisabled() const
{
    return _disableSlider;
}

void
KnobInt::setIncrement(int incr,
                      int index)
{
    if (incr <= 0) {
        qDebug() << "Attempting to set the increment of an int param to a value lesser or equal to 0";

        return;
    }

    if ( index >= (int)_increments.size() ) {
        throw std::runtime_error("KnobInt::setIncrement , dimension out of range");
    }
    _increments[index] = incr;
    Q_EMIT incrementChanged(_increments[index], index);
}

void
KnobInt::setIncrement(const std::vector<int> &incr)
{
    assert( (int)incr.size() == getDimension() );
    _increments = incr;
    for (U32 i = 0; i < _increments.size(); ++i) {
        if (_increments[i] <= 0) {
            qDebug() << "Attempting to set the increment of an int param to a value lesser or equal to 0";
            continue;
        }
        Q_EMIT incrementChanged(_increments[i], i);
    }
}

const std::vector<int> &
KnobInt::getIncrements() const
{
    return _increments;
}

bool
KnobInt::canAnimate() const
{
    return true;
}

const std::string KnobInt::_typeNameStr("Int");
const std::string &
KnobInt::typeNameStatic()
{
    return _typeNameStr;
}

const std::string &
KnobInt::typeName() const
{
    return typeNameStatic();
}

/******************************KnobBool**************************************/

KnobBool::KnobBool(KnobHolder* holder,
                   const std::string &label,
                   int dimension,
                   bool declaredByPlugin)
    : Knob<bool>(holder, label, dimension, declaredByPlugin)
{
}

KnobBool::KnobBool(KnobHolder* holder,
                   const QString &label,
                   int dimension,
                   bool declaredByPlugin)
    : Knob<bool>(holder, label.toStdString(), dimension, declaredByPlugin)
{
}

bool
KnobBool::canAnimate() const
{
    return canAnimateStatic();
}

const std::string KnobBool::_typeNameStr("Bool");
const std::string &
KnobBool::typeNameStatic()
{
    return _typeNameStr;
}

const std::string &
KnobBool::typeName() const
{
    return typeNameStatic();
}

/******************************KnobDouble**************************************/


KnobDouble::KnobDouble(KnobHolder* holder,
                       const std::string &label,
                       int dimension,
                       bool declaredByPlugin)
    : Knob<double>(holder, label, dimension, declaredByPlugin)
    , _spatial(false)
    , _isRectangle(false)
    , _increments(dimension, 1)
    , _decimals(dimension, 2)
    , _disableSlider(false)
    , _autoFoldEnabled(false)
    , _valueIsNormalized(dimension, eValueIsNormalizedNone)
    , _defaultValuesAreNormalized(false)
    , _hasHostOverlayHandle(false)
{
}

KnobDouble::KnobDouble(KnobHolder* holder,
                       const QString &label,
                       int dimension,
                       bool declaredByPlugin)
    : Knob<double>(holder, label.toStdString(), dimension, declaredByPlugin)
    , _spatial(false)
    , _isRectangle(false)
    , _increments(dimension, 1)
    , _decimals(dimension, 2)
    , _disableSlider(false)
    , _autoFoldEnabled(false)
    , _valueIsNormalized(dimension, eValueIsNormalizedNone)
    , _defaultValuesAreNormalized(false)
    , _hasHostOverlayHandle(false)
{
    if (dimension >= 4) {
        disableSlider();
    }
}

void
KnobDouble::setHasHostOverlayHandle(bool handle)
{
    KnobHolder* holder = getHolder();

    if (holder) {
        EffectInstance* effect = dynamic_cast<EffectInstance*>(holder);
        if (!effect) {
            return;
        }
        if ( !effect->getNode() ) {
            return;
        }
        boost::shared_ptr<KnobDouble> thisSharedDouble = boost::dynamic_pointer_cast<KnobDouble>(shared_from_this());
        assert(thisSharedDouble);
        if (handle) {
            effect->getNode()->addPositionInteract(thisSharedDouble,
                                                   boost::shared_ptr<KnobBool>() /*interactive*/);
        } else {
            effect->getNode()->removePositionHostOverlay(this);
        }
        _hasHostOverlayHandle = handle;
    }
}

bool
KnobDouble::getHasHostOverlayHandle() const
{
    return _hasHostOverlayHandle;
}

void
KnobDouble::disableSlider()
{
    _disableSlider = true;
}

bool
KnobDouble::isSliderDisabled() const
{
    return _disableSlider;
}

bool
KnobDouble::canAnimate() const
{
    return true;
}

const std::string KnobDouble::_typeNameStr("Double");
const std::string &
KnobDouble::typeNameStatic()
{
    return _typeNameStr;
}

const std::string &
KnobDouble::typeName() const
{
    return typeNameStatic();
}

const std::vector<double> &
KnobDouble::getIncrements() const
{
    return _increments;
}

const std::vector<int> &
KnobDouble::getDecimals() const
{
    return _decimals;
}

void
KnobDouble::setIncrement(double incr,
                         int index)
{
    if (incr <= 0.) {
        qDebug() << "Attempting to set the increment of a double param to a value lesser or equal to 0.";

        return;
    }
    if ( index >= (int)_increments.size() ) {
        throw std::runtime_error("KnobDouble::setIncrement , dimension out of range");
    }

    _increments[index] = incr;
    Q_EMIT incrementChanged(_increments[index], index);
}

void
KnobDouble::setDecimals(int decis,
                        int index)
{
    if ( index >= (int)_decimals.size() ) {
        throw std::runtime_error("KnobDouble::setDecimals , dimension out of range");
    }

    _decimals[index] = decis;
    Q_EMIT decimalsChanged(_decimals[index], index);
}

void
KnobDouble::setIncrement(const std::vector<double> &incr)
{
    assert( incr.size() == (U32)getDimension() );
    _increments = incr;
    for (U32 i = 0; i < incr.size(); ++i) {
        Q_EMIT incrementChanged(_increments[i], i);
    }
}

void
KnobDouble::setDecimals(const std::vector<int> &decis)
{
    assert( decis.size() == (U32)getDimension() );
    _decimals = decis;
    for (U32 i = 0; i < decis.size(); ++i) {
        Q_EMIT decimalsChanged(decis[i], i);
    }
}

KnobDouble::~KnobDouble()
{
}

static void
getInputRoD(EffectInstance* effect,
            double /*time*/,
            RectD & rod)
{
#ifdef NATRON_NORMALIZE_SPATIAL_WITH_ROD
    RenderScale scale;
    scale.y = scale.x = 1.;
    bool isProjectFormat;
    Status stat = effect->getRegionOfDefinition_public(effect->getHash(), time, scale, /*view*/ 0, &rod, &isProjectFormat);
    if ( (stat == StatFailed) || ( (rod.x1 == 0) && (rod.y1 == 0) && (rod.x2 == 1) && (rod.y2 == 1) ) ) {
        Format f;
        effect->getRenderFormat(&f);
        rod = f;
    }
#else
    Format f;
    effect->getApp()->getProject()->getProjectDefaultFormat(&f);
    rod = f.toCanonicalFormat();
#endif
}

double
KnobDouble::denormalize(const int dimension,
                        const double time,
                        const double value) const
{
    EffectInstance* effect = dynamic_cast<EffectInstance*>( getHolder() );

    assert(effect);
    if (!effect) {
        // coverity[dead_error_line]
        return value;
    }
    RectD rod;
    getInputRoD(effect, time, rod);
    ValueIsNormalizedEnum e = getValueIsNormalized(dimension);
    // the second expression (with e == eValueIsNormalizedNone) is used when denormalizing default values
    if ( (e == eValueIsNormalizedX) || ( (e == eValueIsNormalizedNone) && (dimension == 0) ) ) {
        return value * rod.width();
    } else if ( (e == eValueIsNormalizedY) || ( (e == eValueIsNormalizedNone) && (dimension == 1) ) ) {
        return value * rod.height();
    }

    return value;
}

double
KnobDouble::normalize(const int dimension,
                      const double time,
                      const double value) const
{
    EffectInstance* effect = dynamic_cast<EffectInstance*>( getHolder() );

    assert(effect);
    if (!effect) {
        // coverity[dead_error_line]
        return value;
    }
    RectD rod;
    getInputRoD(effect, time, rod);
    ValueIsNormalizedEnum e = getValueIsNormalized(dimension);
    // the second expression (with e == eValueIsNormalizedNone) is used when normalizing default values
    if ( (e == eValueIsNormalizedX) || ( (e == eValueIsNormalizedNone) && (dimension == 0) ) ) {
        return value / rod.width();
    } else if ( (e == eValueIsNormalizedY) || ( (e == eValueIsNormalizedNone) && (dimension == 1) ) ) {
        return value / rod.height();
    }

    return value;
}

bool
KnobDouble::computeValuesHaveModifications(int dimension,
                                           const double& value,
                                           const double& defaultValue) const
{
    if (_defaultValuesAreNormalized) {
        double tmp = denormalize(dimension, 0, defaultValue);

        return value != tmp;
    } else {
        return value != defaultValue;
    }
}

/******************************KnobButton**************************************/

KnobButton::KnobButton(KnobHolder* holder,
                       const std::string &label,
                       int dimension,
                       bool declaredByPlugin)
    : Knob<bool>(holder, label, dimension, declaredByPlugin)
    , _renderButton(false)
    , _checkable(false)
    , _isToolButtonAction(false)
{
    //setIsPersistent(false);
}

KnobButton::KnobButton(KnobHolder* holder,
                       const QString &label,
                       int dimension,
                       bool declaredByPlugin)
    : Knob<bool>(holder, label.toStdString(), dimension, declaredByPlugin)
    , _renderButton(false)
    , _checkable(false)
    , _isToolButtonAction(false)
{
    //setIsPersistent(false);
}

bool
KnobButton::canAnimate() const
{
    return false;
}

const std::string KnobButton::_typeNameStr("Button");
const std::string &
KnobButton::typeNameStatic()
{
    return _typeNameStr;
}

const std::string &
KnobButton::typeName() const
{
    return typeNameStatic();
}

bool
KnobButton::trigger()
{
    return evaluateValueChange(0, getCurrentTime(), ViewIdx(0),  eValueChangedReasonUserEdited);
}

/******************************KnobChoice**************************************/

#define KNOBCHOICE_MAX_ENTRIES_HELP 40 \
    // don't show help in the tootlip if there are more entries that this

KnobChoice::KnobChoice(KnobHolder* holder,
                       const std::string &label,
                       int dimension,
                       bool declaredByPlugin)
    : Knob<int>(holder, label, dimension, declaredByPlugin)
    , _entriesMutex()
    , _currentEntry()
    , _addNewChoice(false)
    , _isCascading(false)
{
}

KnobChoice::KnobChoice(KnobHolder* holder,
                       const QString &label,
                       int dimension,
                       bool declaredByPlugin)
    : Knob<int>(holder, label.toStdString(), dimension, declaredByPlugin)
    , _entriesMutex()
    , _currentEntry()
    , _addNewChoice(false)
    , _isCascading(false)
{
}

KnobChoice::~KnobChoice()
{
}

void
KnobChoice::setHostCanAddOptions(bool add)
{
    _addNewChoice = add;
}

bool
KnobChoice::getHostCanAddOptions() const
{
    return _addNewChoice;
}

bool
KnobChoice::canAnimate() const
{
    return canAnimateStatic();
}

const std::string KnobChoice::_typeNameStr("Choice");
const std::string &
KnobChoice::typeNameStatic()
{
    return _typeNameStr;
}

const std::string &
KnobChoice::typeName() const
{
    return typeNameStatic();
}

void
KnobChoice::cloneExtraData(KnobI* other,
                           int /*dimension*/,
                           int /*otherDimension*/)
{
    KnobChoice* isChoice = dynamic_cast<KnobChoice*>(other);

    if (!isChoice) {
        return;
    }

    QMutexLocker k(&_entriesMutex);
    _currentEntry = isChoice->getActiveEntry();
}

bool
KnobChoice::cloneExtraDataAndCheckIfChanged(KnobI* other,
                                            int /*dimension*/,
                                            int /*otherDimension*/)
{
    KnobChoice* isChoice = dynamic_cast<KnobChoice*>(other);

    if (!isChoice) {
        return false;
    }

    ChoiceOption otherEntry = isChoice->getActiveEntry();
    QMutexLocker k(&_entriesMutex);
    if (_currentEntry.id != otherEntry.id) {
        _currentEntry = otherEntry;

        return true;
    }

    return false;
}

void
KnobChoice::cloneExtraData(KnobI* other,
                           double /*offset*/,
                           const RangeD* /*range*/,
                           int /*dimension*/,
                           int /*otherDimension*/)
{
    KnobChoice* isChoice = dynamic_cast<KnobChoice*>(other);

    if (!isChoice) {
        return;
    }

    QMutexLocker k(&_entriesMutex);
    _currentEntry = isChoice->getActiveEntry();
}


void
KnobChoice::onInternalValueChanged(int dimension,
                                   double time,
                                   ViewSpec /*view*/)
{
    // by-pass any master/slave link here
    int index = getValueAtTime(time, dimension, ViewSpec::current(), true, true);
    QMutexLocker k(&_entriesMutex);

    if ( (index >= 0) && ( index < (int)_entries.size() ) ) {
        _currentEntry = _entries[index];
    }
}

#if 0 // dead code
// replaced by boost::iequals(a, b)
static bool
caseInsensitiveCompare(const std::string& a,
                       const std::string& b)
{
    if ( a.size() != b.size() ) {
        return false;
    }
    std::locale loc;
    for (std::size_t i = 0; i < a.size(); ++i) {
        char aLow = std::tolower(a[i], loc);
        char bLow = std::tolower(b[i], loc);
        if (aLow != bLow) {
            return false;
        }
    }

    return true;
}

#endif


void
KnobChoice::findAndSetOldChoice()
{

    int found = -1;

    {
        QMutexLocker k(&_entriesMutex);

        if ( !_currentEntry.id.empty() ) {
            ChoiceOption matched;
            found = choiceMatch(_currentEntry.id, _entries, &matched);
            if (found != -1) {
                _currentEntry = matched;
            }
        }
    }
    if (found != -1) {
        // Make sure we don't call knobChanged if we found the value
        blockValueChanges();
        beginChanges();
        setValue(found);
        unblockValueChanges();
        endChanges();
    }
}

bool
KnobChoice::populateChoices(const std::vector<ChoiceOption> &entries)
{
    bool hasChanged = false;
    {
        QMutexLocker l(&_entriesMutex);
        _entries = entries;
        for (std::size_t i = 0; i < _entries.size(); ++i) {

            // The ID cannot be empty, this is the only way to uniquely identify the choice.
            assert(!_entries[i].id.empty());

            // If the label is not set, use the ID
            if (_entries[i].label.empty()) {
                _entries[i].label = _entries[i].id;
            }
        }
        hasChanged = true;

    }

    /*
       Try to restore the last choice.
     */
    if (hasChanged) {
        findAndSetOldChoice();


        if (_signalSlotHandler) {
            _signalSlotHandler->s_helpChanged();
        }
        Q_EMIT populated();
    }

    return hasChanged;
} // KnobChoice::populateChoices

void
KnobChoice::resetChoices()
{
    {
        QMutexLocker l(&_entriesMutex);
        _entries.clear();
    }
    findAndSetOldChoice();
    if (_signalSlotHandler) {
        _signalSlotHandler->s_helpChanged();
    }
    Q_EMIT entriesReset();
}

void
KnobChoice::appendChoice(const ChoiceOption& entry)
{
    {
        QMutexLocker l(&_entriesMutex);
        _entries.push_back(entry);
        ChoiceOption& opt = _entries.back();

        // If label is empty, set to the option id
        if (opt.label.empty()) {
            opt.label = opt.id;
        }
    }

    findAndSetOldChoice();
    if (_signalSlotHandler) {
        _signalSlotHandler->s_helpChanged();
    }
    Q_EMIT entryAppended();
}

std::vector<ChoiceOption>
KnobChoice::getEntries_mt_safe() const
{
    QMutexLocker l(&_entriesMutex);

    return _entries;
}

bool
KnobChoice::isActiveEntryPresentInEntries() const
{
    QMutexLocker k(&_entriesMutex);

    if ( _currentEntry.id.empty() ) {
        return true;
    }
    for (std::size_t i = 0; i < _entries.size(); ++i) {
        if (_entries[i].id == _currentEntry.id) {
            return true;
        }
    }

    return false;
}

ChoiceOption
KnobChoice::getEntry(int v) const
{
    if ( (int)_entries.size() <= v || v < 0) {
        throw std::runtime_error( std::string("KnobChoice::getEntry: index out of range") );
    }

    return _entries[v];
}

int
KnobChoice::getNumEntries() const
{
    QMutexLocker l(&_entriesMutex);

    return (int)_entries.size();
}

void
KnobChoice::setActiveEntry(const ChoiceOption& opt)
{
    QMutexLocker l(&_entriesMutex);
    _currentEntry = opt;
}


ChoiceOption
KnobChoice::getActiveEntry()
{
    std::pair<int, KnobPtr> master = getMaster(0);

    if (master.second) {
        KnobChoice* isChoice = dynamic_cast<KnobChoice*>( master.second.get() );
        if (isChoice) {
            return isChoice->getActiveEntry();
        }
    }
    QMutexLocker l(&_entriesMutex);

    if ( !_currentEntry.id.empty() ) {
        return _currentEntry;
    }
    int activeIndex = getValue();
    if ( activeIndex < (int)_entries.size() ) {
        _currentEntry = _entries[activeIndex];
        return _entries[activeIndex];
    }

    return ChoiceOption();
}

#if 0 // dead code
// replaced by boost::trim_copy(str)
static std::string
trim(std::string const & str)
{
    const std::string whitespace = " \t\f\v\n\r";
    std::size_t first = str.find_first_not_of(whitespace);

    // If there is no non-whitespace character, both first and last will be std::string::npos (-1)
    // There is no point in checking both, since if either doesn't work, the
    // other won't work, either.
    if (first == std::string::npos) {
        return "";
    }

    std::size_t last  = str.find_last_not_of(whitespace);

    return str.substr(first, last - first + 1);
}

// replaced by std::replace_if(str.begin(), str.end(), ::isspace, ' ');
static void
whitespacify(std::string & str)
{
    std::replace( str.begin(), str.end(), '\t', ' ');
    std::replace( str.begin(), str.end(), '\f', ' ');
    std::replace( str.begin(), str.end(), '\v', ' ');
    std::replace( str.begin(), str.end(), '\n', ' ');
    std::replace( str.begin(), str.end(), '\r', ' ');
}

#endif

std::string
KnobChoice::getHintToolTipFull() const
{
    assert( QThread::currentThread() == qApp->thread() );

    int gothelp = 0;

    // list values that either have help or have label != id
    if ( !_entries.empty() ) {
        assert( _entries.size() == _entries.size() );
        for (U32 i = 0; i < _entries.size(); ++i) {
            if ( !_entries.empty() && ( (_entries[i].id != _entries[i].label) || !_entries[i].tooltip.empty() ) ) {
                ++gothelp;
            }
        }
    }

    if (gothelp > KNOBCHOICE_MAX_ENTRIES_HELP) {
        // too many entries
        gothelp = 0;
    }
    std::stringstream ss;
    if ( !getHintToolTip().empty() ) {
        ss << boost::trim_copy( getHintToolTip() );
        if (gothelp) {
            // if there are per-option help strings, separate them from main hint
            ss << "\n\n";
        }
    }
    // param may have no hint but still have per-option help
    if (gothelp) {
        for (U32 i = 0; i < _entries.size(); ++i) {
            if ( !_entries[i].tooltip.empty() ) { // no help line is needed if help is unavailable for this option
                std::string entry = boost::trim_copy(_entries[i].label);
                std::replace_if(entry.begin(), entry.end(), ::isspace, ' ');
                if (_entries[i].label != _entries[i].id) {
                    entry += "  (" + _entries[i].id + ")";
                }
                std::string help = boost::trim_copy(_entries[i].tooltip);
                std::replace_if(help.begin(), help.end(), ::isspace, ' ');
                if ( isHintInMarkdown() ) {
                    ss << "* **" << entry << "**";
                } else {
                    ss << entry;
                }
                ss << ": ";
                ss << help;
                if (i < _entries.size() - 1) {
                    ss << '\n';
                }
            }
        }
    }

    return ss.str();
} // KnobChoice::getHintToolTipFull

KnobHelper::ValueChangedReturnCodeEnum
KnobChoice::setValueFromID(const std::string & value,
                              int dimension,
                              bool turnOffAutoKeying)
{
    int i;
    {
        QMutexLocker k(&_entriesMutex);
        i = choiceMatch(value, _entries, &_currentEntry);
    }
    if (i >= 0) {
        return setValue(i, ViewIdx(0), dimension, turnOffAutoKeying);
    }
    /*{
        QMutexLocker k(&_entriesMutex);
        _currentEntryLabel = value;
       }
       return setValue(-1, ViewIdx(0), dimension, turnOffAutoKeying);*/
    return eValueChangedReturnCodeNothingChanged;
}

void
KnobChoice::setDefaultValueFromIDWithoutApplying(const std::string & value,
                                                    int dimension)
{
    int i = choiceMatch(value, _entries, 0);
    if (i >= 0) {
        return setDefaultValueWithoutApplying(i, dimension);
    }
    throw std::runtime_error(std::string("KnobChoice::setDefaultValueFromLabel: unknown label ") + value);
}

void
KnobChoice::setDefaultValueFromID(const std::string & value,
                                     int dimension)
{
    int i = choiceMatch(value, _entries, 0);
    if (i >= 0) {
        return setDefaultValue(i, dimension);
    }
    throw std::runtime_error(std::string("KnobChoice::setDefaultValueFromLabel: unknown label ") + value);
}

<<<<<<< HEAD
// try to match entry id first, then label
static
const std::string&
entryStr(const ChoiceOption& opt, int s)
{
    return s == 0 ? opt.id : opt.label;
}
=======
static
bool BothAreSpaces(char lhs, char rhs) { return (lhs == rhs) && (lhs == ' '); }
>>>>>>> 7b5b05f4

// Choice restoration tries several options to restore a choice value:
// 1- exact string match, same index
// 2- exact string match, other index
// 3- exact string match before the first '\t', other index
// 4- case-insensistive string match, other index
// 5- paren/bracket-insensitive match (for WriteFFmpeg's format and codecs)
// 6- if the choice ends with " 1" try to match exactly everything before that  (for formats with PAR=1, where the PAR was removed)
// returns index if choice was matched, -1 if not matched
int
KnobChoice::choiceMatch(const std::string& choice,
                        const std::vector<ChoiceOption>& entries,
                        ChoiceOption* matchedEntry)
{
    // try to match entry id first, then label
    for (int s = 0; s < 2; ++s) {
        // 2- try exact match, other index
        for (std::size_t i = 0; i < entries.size(); ++i) {
            if (entryStr(entries[i], s) == choice) {
                if (matchedEntry) {
                    *matchedEntry = entries[i];
                }
                return i;
            }
        }

        // 3- match the part before '\t' with the part before '\t'. This is for value-tab-description options such as in the WriteFFmpeg codec
        std::size_t choicetab = choice.find('\t'); // returns string::npos if no tab was found
        std::string choicemain = choice.substr(0, choicetab); // gives the entire string if no tabs were found
        for (std::size_t i = 0; i < entries.size(); ++i) {
            const ChoiceOption& entry(entries[i]);
            std::size_t entrytab = entry.id.find('\t'); // returns string::npos if no tab was found
            std::string entrymain = entry.id.substr(0, entrytab); // gives the entire string if no tabs were found

            if (entrymain == choicemain) {
                if (matchedEntry) {
                    *matchedEntry = entries[i];
                }
                return i;
            }
        }

        // 4- case-insensitive match
        for (std::size_t i = 0; i < entries.size(); ++i) {
            if ( boost::iequals(entryStr(entries[i], s), choice) ) {
                if (matchedEntry) {
                    *matchedEntry = entries[i];
                }
                return i;
            }
        }

<<<<<<< HEAD
        // 5- paren/bracket-insensitive match (for WriteFFmpeg's format and codecs)
        std::string choiceparen = choice;
        std::replace( choiceparen.begin(), choiceparen.end(), '[', '(');
        std::replace( choiceparen.begin(), choiceparen.end(), ']', ')');
        for (std::size_t i = 0; i < entries.size(); ++i) {
            std::string entryparen = entryStr(entries[i], s);
            std::replace( entryparen.begin(), entryparen.end(), '[', '(');
            std::replace( entryparen.begin(), entryparen.end(), ']', ')');

            if (choiceparen == entryparen) {
                if (matchedEntry) {
                    *matchedEntry = entries[i];
=======
    // 6- handle old format strings, like "square_256  256 x 256  1":
    // - remove duplicate spaces
    // - if the choice ends with " 1" try to match exactly everything before that  (for formats with par=1, where the PAR was removed)
    // - if the choice contains " x ", try to remove one space before and after the x
    {
        bool choiceformatfound = false;
        std::string choiceformat(choice);
        if (choiceformat.find("  ") != std::string::npos) { // remove duplicate spaces
            std::string::iterator new_end = std::unique(choiceformat.begin(), choiceformat.end(), BothAreSpaces);
            choiceformat.erase(new_end, choiceformat.end());
            choiceformatfound = true;
        }
        if ( boost::algorithm::ends_with(choiceformat, " 1") ) { // remove " 1" at the end
            choiceformat.resize(choiceformat.size()-2);
            choiceformatfound = true;
        }
        if (choiceformat.find(" x ") != std::string::npos) { // remove spaces around 'x'
            boost::replace_first(choiceformat, " x ", "x");
            choiceformatfound = true;
        }
        if (choiceformatfound) {
            for (std::size_t i = 0; i < entries.size(); ++i) {
                if (entries[i] == choiceformat) {
                    if (matchedEntry) {
                        *matchedEntry = entries[i];
                    }
                    return i;
>>>>>>> 7b5b05f4
                }
            }
        }

        // 6- if the choice ends with " 1" try to match exactly everything before that  (for formats with par=1, where the PAR was removed)
        if ( boost::algorithm::ends_with(choice, " 1") ) {
            std::string choicenopar(choice, 0, choice.size()-2);
            boost::trim(choicenopar);
            boost::erase_all(choicenopar, " ");
            for (std::size_t i = 0; i < entries.size(); ++i) {
                if (entryStr(entries[i], s) == choicenopar) {
                    if (matchedEntry) {
                        *matchedEntry = entries[i];
                    }
                    return i;
                }
            }
        }
    } // for s

    // no match
    return -1;
}

int
KnobChoice::choiceRestorationId(KnobChoice* knob,
                                const std::string &optionID)
{
    assert(knob);

    int serializedIndex = knob->getValue();
    if ( ( serializedIndex < (int)_entries.size() ) && (_entries[serializedIndex].id == optionID) ) {
        // we're lucky, entry hasn't changed
        return serializedIndex;

    }

    // try to find the same label at some other index
    int i;
    {
        QMutexLocker k(&_entriesMutex);
        i = choiceMatch(optionID, _entries, &_currentEntry);
    }

    if (i >= 0) {
        return i;
    }
    return -1;
}

void
KnobChoice::choiceRestoration(KnobChoice* knob,
                              const std::string &optionID,
                              int id)
{
    assert(knob);

    ///Clone first and then handle restoration of the static value
    clone(knob);
    setSecret( knob->getIsSecret() );
    if ( getDimension() == knob->getDimension() ) {
        for (int i = 0; i < knob->getDimension(); ++i) {
            setEnabled( i, knob->isEnabled(i) );
        }
    }
    

    {
        QMutexLocker k(&_entriesMutex);
        if (id >= 0) {
            // we found a reasonable id
            _currentEntry = _entries[id]; // avoid numerous warnings in the GUI
        } else {
            _currentEntry.id = optionID;
        }
    }

    if (id >= 0) {
        setValue(id);
    }
}

void
KnobChoice::onKnobAboutToAlias(const KnobPtr &slave)
{
    KnobChoice* isChoice = dynamic_cast<KnobChoice*>( slave.get() );

    if (isChoice) {
        populateChoices(isChoice->getEntries_mt_safe());
    }
}

void
KnobChoice::onOriginalKnobPopulated()
{
    KnobChoice* isChoice = dynamic_cast<KnobChoice*>( sender() );

    if (!isChoice) {
        return;
    }
    populateChoices(isChoice->_entries);
}

void
KnobChoice::onOriginalKnobEntriesReset()
{
    resetChoices();
}

void
KnobChoice::onOriginalKnobEntryAppend()
{
    KnobChoice* isChoice = dynamic_cast<KnobChoice*>( sender() );

    if (!isChoice) {
        return;
    }

    populateChoices(isChoice->_entries);
}

void
KnobChoice::handleSignalSlotsForAliasLink(const KnobPtr& alias,
                                          bool connect)
{
    assert(alias);
    KnobChoice* aliasIsChoice = dynamic_cast<KnobChoice*>( alias.get() );
    if (!aliasIsChoice) {
        return;
    }
    if (connect) {
        QObject::connect( this, SIGNAL(populated()), aliasIsChoice, SLOT(onOriginalKnobPopulated()) );
        QObject::connect( this, SIGNAL(entriesReset()), aliasIsChoice, SLOT(onOriginalKnobEntriesReset()) );
        QObject::connect( this, SIGNAL(entryAppended()), aliasIsChoice,
                          SLOT(onOriginalKnobEntryAppend()) );
    } else {
        QObject::disconnect( this, SIGNAL(populated()), aliasIsChoice, SLOT(onOriginalKnobPopulated()) );
        QObject::disconnect( this, SIGNAL(entriesReset()), aliasIsChoice, SLOT(onOriginalKnobEntriesReset()) );
        QObject::disconnect( this, SIGNAL(entryAppended()), aliasIsChoice,
                             SLOT(onOriginalKnobEntryAppend()) );
    }
}

/******************************KnobSeparator**************************************/

KnobSeparator::KnobSeparator(KnobHolder* holder,
                             const std::string &label,
                             int dimension,
                             bool declaredByPlugin)
    : Knob<bool>(holder, label, dimension, declaredByPlugin)
{
}

KnobSeparator::KnobSeparator(KnobHolder* holder,
                             const QString &label,
                             int dimension,
                             bool declaredByPlugin)
    : Knob<bool>(holder, label.toStdString(), dimension, declaredByPlugin)
{
}

bool
KnobSeparator::canAnimate() const
{
    return false;
}

const std::string KnobSeparator::_typeNameStr("Separator");
const std::string &
KnobSeparator::typeNameStatic()
{
    return _typeNameStr;
}

const std::string &
KnobSeparator::typeName() const
{
    return typeNameStatic();
}

/******************************KnobColor**************************************/

/**
 * @brief A color knob with of variable dimension. Each color is a double ranging in [0. , 1.]
 * In dimension 1 the knob will have a single channel being a gray-scale
 * In dimension 3 the knob will have 3 channel R,G,B
 * In dimension 4 the knob will have R,G,B and A channels.
 **/

KnobColor::KnobColor(KnobHolder* holder,
                     const std::string &label,
                     int dimension,
                     bool declaredByPlugin)
    : Knob<double>(holder, label, dimension, declaredByPlugin)
    , _allDimensionsEnabled(true)
    , _simplifiedMode(false)
{
    //dimension greater than 4 is not supported. Dimension 2 doesn't make sense.
    assert(dimension <= 4 && dimension != 2);
}

KnobColor::KnobColor(KnobHolder* holder,
                     const QString &label,
                     int dimension,
                     bool declaredByPlugin)
    : Knob<double>(holder, label.toStdString(), dimension, declaredByPlugin)
    , _allDimensionsEnabled(true)
    , _simplifiedMode(false)
{
    //dimension greater than 4 is not supported. Dimension 2 doesn't make sense.
    assert(dimension <= 4 && dimension != 2);
}

void
KnobColor::onDimensionSwitchToggled(bool b)
{
    _allDimensionsEnabled = b;
}

bool
KnobColor::areAllDimensionsEnabled() const
{
    return _allDimensionsEnabled;
}

bool
KnobColor::canAnimate() const
{
    return true;
}

const std::string
KnobColor::_typeNameStr("Color");
const std::string &
KnobColor::typeNameStatic()
{
    return _typeNameStr;
}

const std::string &
KnobColor::typeName() const
{
    return typeNameStatic();
}

void
KnobColor::setSimplified(bool simp)
{
    _simplifiedMode = simp;
}

bool
KnobColor::isSimplified() const
{
    return _simplifiedMode;
}

/******************************KnobString**************************************/


KnobString::KnobString(KnobHolder* holder,
                       const std::string &label,
                       int dimension,
                       bool declaredByPlugin)
    : AnimatingKnobStringHelper(holder, label, dimension, declaredByPlugin)
    , _multiLine(false)
    , _richText(false)
    , _customHtmlText(false)
    , _isLabel(false)
    , _isCustom(false)
{
}

KnobString::KnobString(KnobHolder* holder,
                       const QString &label,
                       int dimension,
                       bool declaredByPlugin)
    : AnimatingKnobStringHelper(holder, label.toStdString(), dimension, declaredByPlugin)
    , _multiLine(false)
    , _richText(false)
    , _customHtmlText(false)
    , _isLabel(false)
    , _isCustom(false)
{
}

KnobString::~KnobString()
{
}

bool
KnobString::canAnimate() const
{
    return canAnimateStatic();
}

const std::string KnobString::_typeNameStr("String");
const std::string &
KnobString::typeNameStatic()
{
    return _typeNameStr;
}

const std::string &
KnobString::typeName() const
{
    return typeNameStatic();
}

bool
KnobString::hasContentWithoutHtmlTags()
{
    std::string str = getValue();

    if ( str.empty() ) {
        return false;
    }

    //First remove content in the NATRON_CUSTOM_HTML tags
    const std::string customTagStart(NATRON_CUSTOM_HTML_TAG_START);
    const std::string customTagEnd(NATRON_CUSTOM_HTML_TAG_END);
    std::size_t foundNatronCustomDataTag = str.find(customTagStart, 0);
    if (foundNatronCustomDataTag != std::string::npos) {
        ///remove the current custom data
        int foundNatronEndTag = str.find(customTagEnd, foundNatronCustomDataTag);
        assert(foundNatronEndTag != (int)std::string::npos);

        foundNatronEndTag += customTagEnd.size();
        str.erase(foundNatronCustomDataTag, foundNatronEndTag - foundNatronCustomDataTag);
    }

    std::size_t foundOpen = str.find("<");
    if (foundOpen == std::string::npos) {
        return true;
    }
    while (foundOpen != std::string::npos) {
        std::size_t foundClose = str.find(">", foundOpen);
        if (foundClose == std::string::npos) {
            return true;
        }

        if ( foundClose + 1 < str.size() ) {
            if (str[foundClose + 1] == '<') {
                foundOpen = foundClose + 1;
            } else {
                return true;
            }
        } else {
            return false;
        }
    }

    return true;
}

void
KnobString::setAsLabel()
{
    setAnimationEnabled(false); //< labels cannot animate
    _isLabel = true;
}

/******************************KnobGroup**************************************/

KnobGroup::KnobGroup(KnobHolder* holder,
                     const std::string &label,
                     int dimension,
                     bool declaredByPlugin)
    : Knob<bool>(holder, label, dimension, declaredByPlugin)
    , _isTab(false)
    , _isToolButton(false)
    , _isDialog(false)
{
}

KnobGroup::KnobGroup(KnobHolder* holder,
                     const QString &label,
                     int dimension,
                     bool declaredByPlugin)
    : Knob<bool>(holder, label.toStdString(), dimension, declaredByPlugin)
    , _isTab(false)
    , _isToolButton(false)
    , _isDialog(false)
{
}

void
KnobGroup::setAsTab()
{
    _isTab = true;
}

bool
KnobGroup::isTab() const
{
    return _isTab;
}

void
KnobGroup::setAsToolButton(bool b)
{
    _isToolButton = b;
}

bool
KnobGroup::getIsToolButton() const
{
    return _isToolButton;
}

void
KnobGroup::setAsDialog(bool b)
{
    _isDialog = b;
}

bool
KnobGroup::getIsDialog() const
{
    return _isDialog;
}

bool
KnobGroup::canAnimate() const
{
    return false;
}

const std::string KnobGroup::_typeNameStr("Group");
const std::string &
KnobGroup::typeNameStatic()
{
    return _typeNameStr;
}

const std::string &
KnobGroup::typeName() const
{
    return typeNameStatic();
}

void
KnobGroup::addKnob(const KnobPtr& k)
{
    if ( !isUserKnob() && k->isUserKnob() ) {
        return;
    }

    for (std::size_t i = 0; i < _children.size(); ++i) {
        if (_children[i].lock() == k) {
            return;
        }
    }

    k->resetParent();

    _children.push_back(k);
    k->setParentKnob( shared_from_this() );
}

void
KnobGroup::removeKnob(KnobI* k)
{
    for (std::vector<boost::weak_ptr<KnobI> >::iterator it = _children.begin(); it != _children.end(); ++it) {
        if (it->lock().get() == k) {
            _children.erase(it);

            return;
        }
    }
}

bool
KnobGroup::moveOneStepUp(KnobI* k)
{
    for (U32 i = 0; i < _children.size(); ++i) {
        if (_children[i].lock().get() == k) {
            if (i == 0) {
                return false;
            }
            boost::weak_ptr<KnobI> tmp = _children[i - 1];
            _children[i - 1] = _children[i];
            _children[i] = tmp;

            return true;
        }
    }
    throw std::invalid_argument("Given knob does not belong to this group");
}

bool
KnobGroup::moveOneStepDown(KnobI* k)
{
    for (U32 i = 0; i < _children.size(); ++i) {
        if (_children[i].lock().get() == k) {
            if (i == _children.size() - 1) {
                return false;
            }
            boost::weak_ptr<KnobI> tmp = _children[i + 1];
            _children[i + 1] = _children[i];
            _children[i] = tmp;

            return true;
        }
    }
    throw std::invalid_argument("Given knob does not belong to this group");
}

void
KnobGroup::insertKnob(int index,
                      const KnobPtr& k)
{
    if ( !isUserKnob() && k->isUserKnob() ) {
        return;
    }

    for (std::size_t i = 0; i < _children.size(); ++i) {
        if (_children[i].lock() == k) {
            return;
        }
    }

    k->resetParent();

    if ( index >= (int)_children.size() ) {
        _children.push_back(k);
    } else {
        std::vector<boost::weak_ptr<KnobI> >::iterator it = _children.begin();
        std::advance(it, index);
        _children.insert(it, k);
    }
    k->setParentKnob( shared_from_this() );
}

std::vector< KnobPtr >
KnobGroup::getChildren() const
{
    std::vector< KnobPtr > ret;

    for (std::size_t i = 0; i < _children.size(); ++i) {
        KnobPtr k = _children[i].lock();
        if (k) {
            ret.push_back(k);
        }
    }

    return ret;
}

/******************************PAGE_KNOB**************************************/

KnobPage::KnobPage(KnobHolder* holder,
                   const std::string &label,
                   int dimension,
                   bool declaredByPlugin)
    : Knob<bool>(holder, label, dimension, declaredByPlugin)
    , _isToolBar(false)
{
    setIsPersistent(false);
}

KnobPage::KnobPage(KnobHolder* holder,
                   const QString &label,
                   int dimension,
                   bool declaredByPlugin)
    : Knob<bool>(holder, label.toStdString(), dimension, declaredByPlugin)
    , _isToolBar(false)
{
    setIsPersistent(false);
}

bool
KnobPage::canAnimate() const
{
    return false;
}

const std::string KnobPage::_typeNameStr("Page");
const std::string &
KnobPage::typeNameStatic()
{
    return _typeNameStr;
}

const std::string &
KnobPage::typeName() const
{
    return typeNameStatic();
}

std::vector< KnobPtr >
KnobPage::getChildren() const
{
    std::vector< KnobPtr > ret;

    for (std::size_t i = 0; i < _children.size(); ++i) {
        KnobPtr k = _children[i].lock();
        if (k) {
            ret.push_back(k);
        }
    }

    return ret;
}

void
KnobPage::addKnob(const KnobPtr &k)
{
    if ( !isUserKnob() && k->isUserKnob() ) {
        return;
    }
    for (std::size_t i = 0; i < _children.size(); ++i) {
        if (_children[i].lock() == k) {
            return;
        }
    }


    k->resetParent();

    _children.push_back(k);
    k->setParentKnob( shared_from_this() );
}

void
KnobPage::insertKnob(int index,
                     const KnobPtr& k)
{
    if ( !isUserKnob() && k->isUserKnob() ) {
        return;
    }

    for (std::size_t i = 0; i < _children.size(); ++i) {
        if (_children[i].lock() == k) {
            return;
        }
    }

    k->resetParent();

    if ( index >= (int)_children.size() ) {
        _children.push_back(k);
    } else {
        std::vector<boost::weak_ptr<KnobI> >::iterator it = _children.begin();
        std::advance(it, index);
        _children.insert(it, k);
    }
    k->setParentKnob( shared_from_this() );
}

void
KnobPage::removeKnob(KnobI* k)
{
    for (std::vector<boost::weak_ptr<KnobI> >::iterator it = _children.begin(); it != _children.end(); ++it) {
        if (it->lock().get() == k) {
            _children.erase(it);

            return;
        }
    }
}

bool
KnobPage::moveOneStepUp(KnobI* k)
{
    for (U32 i = 0; i < _children.size(); ++i) {
        if (_children[i].lock().get() == k) {
            if (i == 0) {
                return false;
            }
            boost::weak_ptr<KnobI> tmp = _children[i - 1];
            _children[i - 1] = _children[i];
            _children[i] = tmp;

            return true;
        }
    }
    throw std::invalid_argument("Given knob does not belong to this page");
}

bool
KnobPage::moveOneStepDown(KnobI* k)
{
    for (U32 i = 0; i < _children.size(); ++i) {
        if (_children[i].lock().get() == k) {
            if (i == _children.size() - 1) {
                return false;
            }
            boost::weak_ptr<KnobI> tmp = _children[i + 1];
            _children[i + 1] = _children[i];
            _children[i] = tmp;

            return true;
        }
    }
    throw std::invalid_argument("Given knob does not belong to this page");
}

/******************************KnobParametric**************************************/


KnobParametric::KnobParametric(KnobHolder* holder,
                               const std::string &label,
                               int dimension,
                               bool declaredByPlugin)
    : Knob<double>(holder, label, dimension, declaredByPlugin)
    , _curvesMutex()
    , _curves(dimension)
    , _defaultCurves(dimension)
    , _curvesColor(dimension)
{
    for (int i = 0; i < dimension; ++i) {
        RGBAColourD color;
        color.r = color.g = color.b = color.a = 1.;
        _curvesColor[i] = color;
        _curves[i] = boost::shared_ptr<Curve>( new Curve(this, i) );
        _defaultCurves[i] = boost::shared_ptr<Curve>( new Curve(this, i) );
    }
}

KnobParametric::KnobParametric(KnobHolder* holder,
                               const QString &label,
                               int dimension,
                               bool declaredByPlugin)
    : Knob<double>(holder, label.toStdString(), dimension, declaredByPlugin)
    , _curvesMutex()
    , _curves(dimension)
    , _defaultCurves(dimension)
    , _curvesColor(dimension)
{
    for (int i = 0; i < dimension; ++i) {
        RGBAColourD color;
        color.r = color.g = color.b = color.a = 1.;
        _curvesColor[i] = color;
        _curves[i] = boost::shared_ptr<Curve>( new Curve(this, i) );
        _defaultCurves[i] = boost::shared_ptr<Curve>( new Curve(this, i) );
    }
}

void
KnobParametric::setPeriodic(bool periodic)
{
    for (std::size_t i = 0; i < _curves.size(); ++i) {
        _curves[i]->setPeriodic(periodic);
        _defaultCurves[i]->setPeriodic(periodic);
    }
}


const std::string KnobParametric::_typeNameStr("Parametric");
const std::string &
KnobParametric::typeNameStatic()
{
    return _typeNameStr;
}

bool
KnobParametric::canAnimate() const
{
    return false;
}

const std::string &
KnobParametric::typeName() const
{
    return typeNameStatic();
}

void
KnobParametric::setCurveColor(int dimension,
                              double r,
                              double g,
                              double b)
{
    ///only called in the main thread
    assert( QThread::currentThread() == qApp->thread() );
    ///Mt-safe as it never changes

    assert( dimension < (int)_curvesColor.size() );
    _curvesColor[dimension].r = r;
    _curvesColor[dimension].g = g;
    _curvesColor[dimension].b = b;

    Q_EMIT curveColorChanged(dimension);
}

void
KnobParametric::getCurveColor(int dimension,
                              double* r,
                              double* g,
                              double* b)
{
    ///Mt-safe as it never changes

    assert( dimension < (int)_curvesColor.size() );
    std::pair<int, KnobPtr >  master = getMaster(dimension);
    if (master.second) {
        KnobParametric* m = dynamic_cast<KnobParametric*>( master.second.get() );
        assert(m);

        return m->getCurveColor(dimension, r, g, b);
    } else {
        *r = _curvesColor[dimension].r;
        *g = _curvesColor[dimension].g;
        *b = _curvesColor[dimension].b;
    }
}

void
KnobParametric::setParametricRange(double min,
                                   double max)
{
    ///only called in the main thread
    assert( QThread::currentThread() == qApp->thread() );
    ///Mt-safe as it never changes

    for (U32 i = 0; i < _curves.size(); ++i) {
        _curves[i]->setXRange(min, max);
    }
}

std::pair<double, double> KnobParametric::getParametricRange() const
{
    ///Mt-safe as it never changes
    assert( !_curves.empty() );

    return _curves.front()->getXRange();
}

boost::shared_ptr<Curve>
KnobParametric::getDefaultParametricCurve(int dimension) const
{
    assert( dimension >= 0 && dimension < (int)_curves.size() );
    std::pair<int, KnobPtr >  master = getMaster(dimension);
    if (master.second) {
        KnobParametric* m = dynamic_cast<KnobParametric*>( master.second.get() );
        assert(m);

        return m->getDefaultParametricCurve(dimension);
    } else {
        return _defaultCurves[dimension];
    }
}

boost::shared_ptr<Curve> KnobParametric::getParametricCurve(int dimension) const
{
    ///Mt-safe as Curve is MT-safe and the pointer is never deleted

    assert( dimension < (int)_curves.size() );
    std::pair<int, KnobPtr >  master = getMaster(dimension);
    if (master.second) {
        KnobParametric* m = dynamic_cast<KnobParametric*>( master.second.get() );
        assert(m);

        return m->getParametricCurve(dimension);
    } else {
        return _curves[dimension];
    }
}

StatusEnum
KnobParametric::addControlPoint(ValueChangedReasonEnum reason,
                                int dimension,
                                double key,
                                double value,
                                KeyframeTypeEnum interpolation)
{
    ///Mt-safe as Curve is MT-safe
    if ( ( dimension >= (int)_curves.size() ) ||
         ( key != key) || // check for NaN
         boost::math::isinf(key) ||
         ( value != value) || // check for NaN
         boost::math::isinf(value) ) {
        return eStatusFailed;
    }

    KeyFrame k(key, value);
    k.setInterpolation(interpolation);
    _curves[dimension]->addKeyFrame(k);
    Q_EMIT curveChanged(dimension);
    evaluateValueChange(0, getCurrentTime(), ViewSpec::all(), reason);

    return eStatusOK;
}

StatusEnum
KnobParametric::addControlPoint(ValueChangedReasonEnum reason,
                                int dimension,
                                double key,
                                double value,
                                double leftDerivative,
                                double rightDerivative,
                                KeyframeTypeEnum interpolation)
{
    ///Mt-safe as Curve is MT-safe
    if ( ( dimension >= (int)_curves.size() ) ||
         ( key != key) || // check for NaN
         boost::math::isinf(key) ||
         ( value != value) || // check for NaN
         boost::math::isinf(value) ) {
        return eStatusFailed;
    }

    KeyFrame k(key, value, leftDerivative, rightDerivative);
    k.setInterpolation(interpolation);
    _curves[dimension]->addKeyFrame(k);
    Q_EMIT curveChanged(dimension);
    evaluateValueChange(0, getCurrentTime(), ViewSpec::all(), reason);

    return eStatusOK;
}

StatusEnum
KnobParametric::getValue(int dimension,
                         double parametricPosition,
                         double *returnValue) const
{
    ///Mt-safe as Curve is MT-safe
    if ( dimension >= (int)_curves.size() ) {
        return eStatusFailed;
    }
    try {
        *returnValue = getParametricCurve(dimension)->getValueAt(parametricPosition);
    } catch (...) {
        return eStatusFailed;
    }

    return eStatusOK;
}

StatusEnum
KnobParametric::getNControlPoints(int dimension,
                                  int *returnValue) const
{
    ///Mt-safe as Curve is MT-safe
    if ( dimension >= (int)_curves.size() ) {
        return eStatusFailed;
    }
    *returnValue =  getParametricCurve(dimension)->getKeyFramesCount();

    return eStatusOK;
}

StatusEnum
KnobParametric::getNthControlPoint(int dimension,
                                   int nthCtl,
                                   double *key,
                                   double *value) const
{
    ///Mt-safe as Curve is MT-safe
    if ( dimension >= (int)_curves.size() ) {
        return eStatusFailed;
    }
    KeyFrame kf;
    bool ret = getParametricCurve(dimension)->getKeyFrameWithIndex(nthCtl, &kf);
    if (!ret) {
        return eStatusFailed;
    }
    *key = kf.getTime();
    *value = kf.getValue();

    return eStatusOK;
}

StatusEnum
KnobParametric::getNthControlPoint(int dimension,
                                   int nthCtl,
                                   double *key,
                                   double *value,
                                   double *leftDerivative,
                                   double *rightDerivative) const
{
    ///Mt-safe as Curve is MT-safe
    if ( dimension >= (int)_curves.size() ) {
        return eStatusFailed;
    }
    KeyFrame kf;
    bool ret = getParametricCurve(dimension)->getKeyFrameWithIndex(nthCtl, &kf);
    if (!ret) {
        return eStatusFailed;
    }
    *key = kf.getTime();
    *value = kf.getValue();
    *leftDerivative = kf.getLeftDerivative();
    *rightDerivative = kf.getRightDerivative();

    return eStatusOK;
}

StatusEnum
KnobParametric::setNthControlPointInterpolation(ValueChangedReasonEnum reason,
                                                int dimension,
                                                int nThCtl,
                                                KeyframeTypeEnum interpolation)
{
    ///Mt-safe as Curve is MT-safe
    if ( dimension >= (int)_curves.size() ) {
        return eStatusFailed;
    }
    try {
        _curves[dimension]->setKeyFrameInterpolation(interpolation, nThCtl);
    } catch (...) {
        return eStatusFailed;
    }

    Q_EMIT curveChanged(dimension);
    evaluateValueChange(0, getCurrentTime(), ViewSpec::all(), reason);

    return eStatusOK;
}

StatusEnum
KnobParametric::setNthControlPoint(ValueChangedReasonEnum reason,
                                   int dimension,
                                   int nthCtl,
                                   double key,
                                   double value)
{
    ///Mt-safe as Curve is MT-safe
    if ( dimension >= (int)_curves.size() ) {
        return eStatusFailed;
    }
    try {
        _curves[dimension]->setKeyFrameValueAndTime(key, value, nthCtl);
    } catch (...) {
        return eStatusFailed;
    }

    Q_EMIT curveChanged(dimension);
    evaluateValueChange(0, getCurrentTime(), ViewSpec::all(), reason);

    return eStatusOK;
}

StatusEnum
KnobParametric::setNthControlPoint(ValueChangedReasonEnum reason,
                                   int dimension,
                                   int nthCtl,
                                   double key,
                                   double value,
                                   double leftDerivative,
                                   double rightDerivative)
{
    ///Mt-safe as Curve is MT-safe
    if ( dimension >= (int)_curves.size() ) {
        return eStatusFailed;
    }
    int newIdx;
    try {
        _curves[dimension]->setKeyFrameValueAndTime(key, value, nthCtl, &newIdx);
    } catch (...) {
        return eStatusFailed;
    }

    _curves[dimension]->setKeyFrameDerivatives(leftDerivative, rightDerivative, newIdx);
    Q_EMIT curveChanged(dimension);
    evaluateValueChange(0, getCurrentTime(), ViewSpec::all(), reason);

    return eStatusOK;
}

StatusEnum
KnobParametric::deleteControlPoint(ValueChangedReasonEnum reason,
                                   int dimension,
                                   int nthCtl)
{
    ///Mt-safe as Curve is MT-safe
    if ( dimension >= (int)_curves.size() ) {
        return eStatusFailed;
    }
    try {
        _curves[dimension]->removeKeyFrameWithIndex(nthCtl);
    } catch (...) {
        return eStatusFailed;
    }
    Q_EMIT curveChanged(dimension);
    evaluateValueChange(0, getCurrentTime(), ViewSpec::all(), reason);

    return eStatusOK;
}

StatusEnum
KnobParametric::deleteAllControlPoints(ValueChangedReasonEnum reason,
                                       int dimension)
{
    ///Mt-safe as Curve is MT-safe
    if ( dimension >= (int)_curves.size() ) {
        return eStatusFailed;
    }
    _curves[dimension]->clearKeyFrames();
    Q_EMIT curveChanged(dimension);
    evaluateValueChange(0, getCurrentTime(), ViewSpec::all(), reason);

    return eStatusOK;
}

void
KnobParametric::cloneExtraData(KnobI* other,
                               int dimension,
                               int otherDimension)
{
    KnobParametric* isParametric = dynamic_cast<KnobParametric*>(other);

    if (!isParametric) {
        return;
    }
    if (dimension == -1) {
        int dimMin = std::min( getDimension(), isParametric->getDimension() );
        for (int i = 0; i < dimMin; ++i) {
            _curves[i]->clone(*isParametric->_curves[i]);
        }
    } else {
        if (otherDimension == -1) {
            otherDimension = dimension;
        }
        assert( dimension >= 0 && dimension < getDimension() && otherDimension >= 0 && otherDimension < getDimension() );
        _curves[dimension]->clone(*isParametric->_curves[otherDimension]);
    }
}

bool
KnobParametric::cloneExtraDataAndCheckIfChanged(KnobI* other,
                                                int dimension,
                                                int otherDimension)
{
    ///Mt-safe as Curve is MT-safe
    KnobParametric* isParametric = dynamic_cast<KnobParametric*>(other);

    if (!isParametric) {
        return false;
    }
    bool hasChanged = false;
    if (dimension == -1) {
        int dimMin = std::min( getDimension(), isParametric->getDimension() );
        for (int i = 0; i < dimMin; ++i) {
            hasChanged |= _curves[i]->cloneAndCheckIfChanged(*isParametric->_curves[i]);
        }
    } else {
        if (otherDimension == -1) {
            otherDimension = dimension;
        }
        assert( dimension >= 0 && dimension < getDimension() && otherDimension >= 0 && otherDimension < getDimension() );
        hasChanged |= _curves[dimension]->cloneAndCheckIfChanged(*isParametric->_curves[otherDimension]);
    }

    return hasChanged;
}

void
KnobParametric::cloneExtraData(KnobI* other,
                               double offset,
                               const RangeD* range,
                               int dimension,
                               int otherDimension)
{
    KnobParametric* isParametric = dynamic_cast<KnobParametric*>(other);

    if (!isParametric) {
        return;
    }
    if (dimension == -1) {
        int dimMin = std::min( getDimension(), isParametric->getDimension() );
        for (int i = 0; i < dimMin; ++i) {
            _curves[i]->clone(*isParametric->_curves[i], offset, range);
        }
    } else {
        if (otherDimension == -1) {
            otherDimension = dimension;
        }
        assert( dimension >= 0 && dimension < getDimension() && otherDimension >= 0 && otherDimension < getDimension() );
        _curves[dimension]->clone(*isParametric->_curves[otherDimension], offset, range);
    }
}

void
KnobParametric::saveParametricCurves(std::list< Curve >* curves) const
{
    for (U32 i = 0; i < _curves.size(); ++i) {
        curves->push_back(*_curves[i]);
    }
}

void
KnobParametric::loadParametricCurves(const std::list< Curve > & curves)
{
    assert( !_curves.empty() );
    int i = 0;
    for (std::list< Curve >::const_iterator it = curves.begin(); it != curves.end(); ++it) {
        _curves[i]->clone(*it);
        ++i;
    }
}

void
KnobParametric::resetExtraToDefaultValue(int dimension)
{
    StatusEnum s = deleteAllControlPoints(eValueChangedReasonNatronInternalEdited, dimension);

    Q_UNUSED(s);
    _curves[dimension]->clone(*_defaultCurves[dimension]);
    Q_EMIT curveChanged(dimension);
}

void
KnobParametric::setDefaultCurvesFromCurves()
{
    assert( _curves.size() == _defaultCurves.size() );
    for (std::size_t i = 0; i < _curves.size(); ++i) {
        _defaultCurves[i]->clone(*_curves[i]);
    }
}

bool
KnobParametric::hasModificationsVirtual(int dimension) const
{
    assert( dimension >= 0 && dimension < (int)_curves.size() );
    KeyFrameSet defKeys = _defaultCurves[dimension]->getKeyFrames_mt_safe();
    KeyFrameSet keys = _curves[dimension]->getKeyFrames_mt_safe();
    if ( defKeys.size() != keys.size() ) {
        return true;
    }
    KeyFrameSet::iterator itO = defKeys.begin();
    for (KeyFrameSet::iterator it = keys.begin(); it != keys.end(); ++it, ++itO) {
        if (*it != *itO) {
            return true;
        }
    }

    return false;
}

void
KnobParametric::onKnobAboutToAlias(const KnobPtr& slave)
{
    KnobParametric* isParametric = dynamic_cast<KnobParametric*>( slave.get() );

    if (isParametric) {
        _defaultCurves.resize( isParametric->_defaultCurves.size() );
        _curvesColor.resize( isParametric->_curvesColor.size() );
        assert( _curvesColor.size() == _defaultCurves.size() );
        for (std::size_t i = 0; i < isParametric->_defaultCurves.size(); ++i) {
            _defaultCurves[i].reset( new Curve(this, i) );
            _defaultCurves[i]->clone(*isParametric->_defaultCurves[i]);
            _curvesColor[i] = isParametric->_curvesColor[i];
        }
    }
}

/******************************KnobTable**************************************/


KnobTable::KnobTable(KnobHolder* holder,
                     const std::string &label,
                     int dimension,
                     bool declaredByPlugin)
    : Knob<std::string>(holder, label, dimension, declaredByPlugin)
{
}

KnobTable::KnobTable(KnobHolder* holder,
                     const QString &label,
                     int dimension,
                     bool declaredByPlugin)
    : Knob<std::string>(holder, label.toStdString(), dimension, declaredByPlugin)
{
}

KnobTable::~KnobTable()
{
}

void
KnobTable::getTableSingleCol(std::list<std::string>* table)
{
    std::list<std::vector<std::string> > tmp;

    getTable(&tmp);
    for (std::list<std::vector<std::string> >::iterator it = tmp.begin(); it != tmp.end(); ++it) {
        table->push_back( (*it)[0] );
    }
}

void
KnobTable::getTable(std::list<std::vector<std::string> >* table)
{
    decodeFromKnobTableFormat(getValue(), table);
}

void
KnobTable::decodeFromKnobTableFormat(const std::string& value,
                                     std::list<std::vector<std::string> >* table)
{
    QString raw = QString::fromUtf8( value.c_str() );

    if ( raw.isEmpty() ) {
        return;
    }
    const int colsCount = getColumnsCount();
    assert(colsCount > 0);


    QString startTag = QString::fromUtf8("<%1>");
    QString endTag = QString::fromUtf8("</%1>");
    int lastFoundIndex = 0;

    for (;; ) {
        int colIndex = 0;
        std::vector<std::string> row;
        bool mustStop = false;
        while (colIndex < colsCount) {
            QString colLabel = QString::fromUtf8( getColumnLabel(colIndex).c_str() );
            const QString startToFind = startTag.arg(colLabel);
            const QString endToFind = endTag.arg(colLabel);

            lastFoundIndex = raw.indexOf(startToFind, lastFoundIndex);
            if (lastFoundIndex == -1) {
                mustStop = true;
                break;
            }

            lastFoundIndex += startToFind.size();
            assert( lastFoundIndex < raw.size() );

            int endNamePos = raw.indexOf(endToFind, lastFoundIndex);
            assert( endNamePos != -1 && endNamePos < raw.size() );

            if ( (endNamePos == -1) || ( endNamePos >= raw.size() ) ) {
                KnobHolder* holder = dynamic_cast<KnobHolder*>(getHolder());
                QString knobName;
                if (holder) {
                    EffectInstance* effect = dynamic_cast<EffectInstance*>(holder);
                    if (effect) {
                        knobName += QString::fromUtf8(effect->getNode()->getFullyQualifiedName().c_str());
                        knobName += QString::fromUtf8(".");
                    }
                }
                knobName += QString::fromUtf8(getName().c_str());
                QString err = tr("%1 table is wrongly encoded, check your project file or report an issue to the developers").arg(knobName);
                throw std::logic_error(err.toStdString());
            }

            std::string value = raw.mid(lastFoundIndex, endNamePos - lastFoundIndex).toStdString();
            lastFoundIndex += (endNamePos - lastFoundIndex);


            // In order to use XML tags, the text inside the tags has to be unescaped.
            value = Project::unescapeXML(value);

            row.push_back(value);

            ++colIndex;
        }

        if (mustStop) {
            break;
        }

        if ( (int)row.size() == colsCount ) {
            table->push_back(row);
        } else {
            KnobHolder* holder = dynamic_cast<KnobHolder*>(getHolder());
            QString knobName;
            if (holder) {
                EffectInstance* effect = dynamic_cast<EffectInstance*>(holder);
                if (effect) {
                    knobName += QString::fromUtf8(effect->getNode()->getFullyQualifiedName().c_str());
                    knobName += QString::fromUtf8(".");
                }
            }
            knobName += QString::fromUtf8(getName().c_str());
            QString err = tr("%1 table is wrongly encoded, check your project file or report an issue to the developers").arg(knobName);
            throw std::logic_error(err.toStdString());

        }
    }
} // KnobTable::decodeFromKnobTableFormat

std::string
KnobTable::encodeToKnobTableFormatSingleCol(const std::list<std::string>& table)
{
    std::list<std::vector<std::string> > tmp;

    for (std::list<std::string>::const_iterator it = table.begin(); it != table.end(); ++it) {
        std::vector<std::string> vec;
        vec.push_back(*it);
        tmp.push_back(vec);
    }

    return encodeToKnobTableFormat(tmp);
}

std::string
KnobTable::encodeToKnobTableFormat(const std::list<std::vector<std::string> >& table)
{
    std::stringstream ss;


    for (std::list<std::vector<std::string> >::const_iterator it = table.begin(); it != table.end(); ++it) {
        // In order to use XML tags, the text inside the tags has to be escaped.
        for (std::size_t c = 0; c < it->size(); ++c) {
            std::string label = getColumnLabel(c);
            ss << "<" << label << ">";
            ss << Project::escapeXML( (*it)[c] );
            ss << "</" << label << ">";
        }
    }

    return ss.str();
}

void
KnobTable::setTableSingleCol(const std::list<std::string>& table)
{
    std::list<std::vector<std::string> > tmp;

    for (std::list<std::string>::const_iterator it = table.begin(); it != table.end(); ++it) {
        std::vector<std::string> vec;
        vec.push_back(*it);
        tmp.push_back(vec);
    }
    setTable(tmp);
}

void
KnobTable::setTable(const std::list<std::vector<std::string> >& table)
{
    setValue( encodeToKnobTableFormat(table) );
}

void
KnobTable::appendRowSingleCol(const std::string& row)
{
    std::vector<std::string> tmp;

    tmp.push_back(row);
    appendRow(tmp);
}

void
KnobTable::appendRow(const std::vector<std::string>& row)
{
    std::list<std::vector<std::string> > table;

    getTable(&table);
    table.push_back(row);
    setTable(table);
}

void
KnobTable::insertRowSingleCol(int index,
                              const std::string& row)
{
    std::vector<std::string> tmp;

    tmp.push_back(row);
    insertRow(index, tmp);
}

void
KnobTable::insertRow(int index,
                     const std::vector<std::string>& row)
{
    std::list<std::vector<std::string> > table;

    getTable(&table);
    if ( (index < 0) || ( index >= (int)table.size() ) ) {
        table.push_back(row);
    } else {
        std::list<std::vector<std::string> >::iterator pos = table.begin();
        std::advance(pos, index);
        table.insert(pos, row);
    }

    setTable(table);
}

void
KnobTable::removeRow(int index)
{
    std::list<std::vector<std::string> > table;

    getTable(&table);
    if ( (index < 0) || ( index >= (int)table.size() ) ) {
        return;
    }
    std::list<std::vector<std::string> >::iterator pos = table.begin();
    std::advance(pos, index);
    table.erase(pos);
    setTable(table);
}

const std::string KnobLayers::_typeNameStr("Layers");
const std::string&
KnobLayers::typeNameStatic()
{
    return _typeNameStr;
}

NATRON_NAMESPACE_EXIT;

NATRON_NAMESPACE_USING;
#include "moc_KnobTypes.cpp"<|MERGE_RESOLUTION|>--- conflicted
+++ resolved
@@ -37,11 +37,8 @@
 #include <boost/math/special_functions/fpclassify.hpp>
 #include <boost/algorithm/string/trim.hpp>
 #include <boost/algorithm/string/predicate.hpp>
-<<<<<<< HEAD
 #include <boost/algorithm/string.hpp>
-=======
 #include <boost/algorithm/string/replace.hpp>
->>>>>>> 7b5b05f4
 GCC_DIAG_UNUSED_LOCAL_TYPEDEFS_ON
 #endif
 
@@ -967,7 +964,6 @@
     throw std::runtime_error(std::string("KnobChoice::setDefaultValueFromLabel: unknown label ") + value);
 }
 
-<<<<<<< HEAD
 // try to match entry id first, then label
 static
 const std::string&
@@ -975,10 +971,9 @@
 {
     return s == 0 ? opt.id : opt.label;
 }
-=======
+
 static
 bool BothAreSpaces(char lhs, char rhs) { return (lhs == rhs) && (lhs == ' '); }
->>>>>>> 7b5b05f4
 
 // Choice restoration tries several options to restore a choice value:
 // 1- exact string match, same index
@@ -1031,7 +1026,6 @@
             }
         }
 
-<<<<<<< HEAD
         // 5- paren/bracket-insensitive match (for WriteFFmpeg's format and codecs)
         std::string choiceparen = choice;
         std::replace( choiceparen.begin(), choiceparen.end(), '[', '(');
@@ -1044,50 +1038,38 @@
             if (choiceparen == entryparen) {
                 if (matchedEntry) {
                     *matchedEntry = entries[i];
-=======
-    // 6- handle old format strings, like "square_256  256 x 256  1":
-    // - remove duplicate spaces
-    // - if the choice ends with " 1" try to match exactly everything before that  (for formats with par=1, where the PAR was removed)
-    // - if the choice contains " x ", try to remove one space before and after the x
-    {
-        bool choiceformatfound = false;
-        std::string choiceformat(choice);
-        if (choiceformat.find("  ") != std::string::npos) { // remove duplicate spaces
-            std::string::iterator new_end = std::unique(choiceformat.begin(), choiceformat.end(), BothAreSpaces);
-            choiceformat.erase(new_end, choiceformat.end());
-            choiceformatfound = true;
-        }
-        if ( boost::algorithm::ends_with(choiceformat, " 1") ) { // remove " 1" at the end
-            choiceformat.resize(choiceformat.size()-2);
-            choiceformatfound = true;
-        }
-        if (choiceformat.find(" x ") != std::string::npos) { // remove spaces around 'x'
-            boost::replace_first(choiceformat, " x ", "x");
-            choiceformatfound = true;
-        }
-        if (choiceformatfound) {
-            for (std::size_t i = 0; i < entries.size(); ++i) {
-                if (entries[i] == choiceformat) {
-                    if (matchedEntry) {
-                        *matchedEntry = entries[i];
-                    }
-                    return i;
->>>>>>> 7b5b05f4
                 }
             }
         }
 
-        // 6- if the choice ends with " 1" try to match exactly everything before that  (for formats with par=1, where the PAR was removed)
-        if ( boost::algorithm::ends_with(choice, " 1") ) {
-            std::string choicenopar(choice, 0, choice.size()-2);
-            boost::trim(choicenopar);
-            boost::erase_all(choicenopar, " ");
-            for (std::size_t i = 0; i < entries.size(); ++i) {
-                if (entryStr(entries[i], s) == choicenopar) {
-                    if (matchedEntry) {
-                        *matchedEntry = entries[i];
+        // 6- handle old format strings, like "square_256  256 x 256  1":
+        // - remove duplicate spaces
+        // - if the choice ends with " 1" try to match exactly everything before that  (for formats with par=1, where the PAR was removed)
+        // - if the choice contains " x ", try to remove one space before and after the x
+        {
+            bool choiceformatfound = false;
+            std::string choiceformat(choice);
+            if (choiceformat.find("  ") != std::string::npos) { // remove duplicate spaces
+                std::string::iterator new_end = std::unique(choiceformat.begin(), choiceformat.end(), BothAreSpaces);
+                choiceformat.erase(new_end, choiceformat.end());
+                choiceformatfound = true;
+            }
+            if ( boost::algorithm::ends_with(choiceformat, " 1") ) { // remove " 1" at the end
+                choiceformat.resize(choiceformat.size()-2);
+                choiceformatfound = true;
+            }
+            if (choiceformat.find(" x ") != std::string::npos) { // remove spaces around 'x'
+                boost::replace_first(choiceformat, " x ", "x");
+                choiceformatfound = true;
+            }
+            if (choiceformatfound) {
+                for (std::size_t i = 0; i < entries.size(); ++i) {
+                    if (entryStr(entries[i], s) == choiceformat) {
+                        if (matchedEntry) {
+                            *matchedEntry = entries[i];
+                        }
+                        return i;
                     }
-                    return i;
                 }
             }
         }
